swagger: "2.0"
info:
  description:
    $ref: "info/internal_description.md"
  version: 0.0.1
  title: MilMove Internal API
  contact:
    email: ppp@truss.works
  license:
    name: MIT
    url: https://opensource.org/licenses/MIT
basePath: /internal
consumes:
  - application/json
produces:
  - application/json
tags:
  - name: responses
  - name: orders
  - name: certification
  - name: moves
  - name: office
  - name: documents
  - name: uploads
  - name: service_members
  - name: backup_contacts
  - name: duty_locations
  - name: transportation_offices
  - name: queues
  - name: entitlements
  - name: calendar
  - name: move_docs
  - name: ppm
  - name: postal_codes
  - name: addresses
  - name: mtoShipment
  - name: featureFlags
  - name: okta_profile
  - name: application_parameters
definitions:
  ApplicationParameters:
    type: object
    properties:
      validationCode:
        type: string
        format: string
        x-nullable: true
      parameterName:
        type: string
        format: string
        x-nullable: true
      parameterValue:
        type: string
        format: string
        x-nullable: true
  OktaUserProfileData:
    type: object
    properties:
      sub:
        type: string
        format: string
        example: 1duekdue9ekrjghf
      login:
        type: string
        format: x-email
        example: user@email.com
        pattern: ^[a-zA-Z0-9.%+-]+@[a-zA-Z0-9.-]+\.[a-zA-Z]{2,}$
      email:
        type: string
        format: x-email
        example: user@email.com
        pattern: ^[a-zA-Z0-9.%+-]+@[a-zA-Z0-9.-]+\.[a-zA-Z]{2,}$
      firstName:
        type: string
        example: John
      lastName:
        type: string
        example: Doe
      cac_edipi:
        type: string
        example: "1234567890"
        maxLength: 10
        x-nullable: true
  UpdateOktaUserProfileData:
    type: object
    properties:
      profile:
        $ref: "#/definitions/OktaUserProfileData"
  Privilege:
    type: object
    properties:
      id:
        type: string
        format: uuid
        example: c56a4780-65aa-42ec-a945-5fd87dec0538
      privilegeType:
        type: string
        example: supervisor
      privilegeName:
        type: string
        example: Supervisor
      createdAt:
        type: string
        format: date-time
        readOnly: true
      updatedAt:
        type: string
        format: date-time
        readOnly: true
  LoggedInUserPayload:
    type: object
    properties:
      id:
        type: string
        format: uuid
        example: c56a4180-65aa-42ec-a945-5fd21dec0538
      email:
        type: string
        format: x-email
        pattern: '^[a-zA-Z0-9._%+-]+@[a-zA-Z0-9.-]+\.[a-zA-Z]{2,}$'
        example: john_bob@example.com
        readOnly: true
      first_name:
        type: string
        example: John
        readOnly: true
      service_member:
        $ref: "#/definitions/ServiceMemberPayload"
      office_user:
        $ref: "#/definitions/OfficeUser"
      roles:
        type: array
        items:
          $ref: "#/definitions/Role"
        x-nullable: true
      # Here we are returning permissions on the user session to the FE, rather than requiring them on the endpoint. This is why this is permissions rather than x-permissions
      # TODO: once we have decided on data store and a firm set of permissions, update the entries here to be ENUM type
      permissions:
        type: array
        items:
          type: string
      privileges:
        type: array
        items:
          $ref: "#/definitions/Privilege"
    required:
      - id
  DutyLocationsPayload:
    type: array
    items:
      $ref: "definitions/DutyLocationPayload.yaml"
  SubmitMoveForApprovalPayload:
    type: object
    properties:
      certificate:
        $ref: "#/definitions/CreateSignedCertificationPayload"
  PPMEstimateRange:
    type: object
    properties:
      range_min:
        type: integer
        title: Low estimate
      range_max:
        type: integer
        title: High estimate
    required:
      - range_min
      - range_max
  MovePayload:
    type: object
    properties:
      id:
        type: string
        format: uuid
        example: c56a4180-65aa-42ec-a945-5fd21dec0538
      orders_id:
        type: string
        format: uuid
        example: c56a4180-65aa-42ec-a945-5fd21dec0538
      service_member_id:
        type: string
        format: uuid
        example: c56a4180-65aa-42ec-a945-5fd21dec0538
        readOnly: true
      locator:
        type: string
        example: "12432"
      status:
        $ref: "#/definitions/MoveStatus"
      created_at:
        type: string
        format: date-time
      updated_at:
        type: string
        format: date-time
      submitted_at:
        type: string
        format: date-time
        x-nullable: true
      mto_shipments:
        $ref: "#/definitions/MTOShipments"
      closeout_office:
        $ref: "definitions/TransportationOffice.yaml"
      cancel_reason:
        type: string
        example: "Change of orders"
        x-nullable: true
      eTag:
        type: string
      primeCounselingCompletedAt:
        format: date-time
        type: string
        readOnly: true
      additionalDocuments:
        $ref: "definitions/Document.yaml"
    required:
      - id
      - orders_id
      - locator
      - created_at
      - updated_at
      - eTag
  CancelMove:
    type: object
    properties:
      cancel_reason:
        type: string
        example: "Change of orders"
        x-nullable: true
    required:
      - cancel_reason
  PatchMovePayload:
    type: object
    properties:
      closeoutOfficeId:
        type: string
        format: uuid
        description: The transportation office that will handle the PPM shipment's closeout approvals for Army and Air Force service members
    required:
      - closeoutOfficeId
  IndexMovesPayload:
    type: array
    items:
      $ref: "#/definitions/MovePayload"
  MoveDocuments:
    type: array
    items:
      $ref: "#/definitions/MoveDocumentPayload"
  WeightTicketSetType:
    type: string
    x-nullable: true
    title: Select weight ticket type
    enum:
      - CAR
      - CAR_TRAILER
      - BOX_TRUCK
      - PRO_GEAR
    x-display-value:
      CAR: Car
      CAR_TRAILER: Car + Trailer
      BOX_TRUCK: Box truck
      PRO_GEAR: Pro-gear
  UpdateProGearWeightTicket:
    type: object
    properties:
      belongsToSelf:
        description: Indicates if this information is for the customer's own pro-gear, otherwise, it's the spouse's.
        type: boolean
      description:
        description: Describes the pro-gear that was moved.
        type: string
      hasWeightTickets:
        description: Indicates if the user has a weight ticket for their pro-gear, otherwise they have a constructed weight.
        type: boolean
      weight:
        description: Weight of the vehicle not including the pro-gear.
        type: integer
        minimum: 0
  MoveDocumentPayload:
    type: object
    properties:
      id:
        type: string
        format: uuid
        example: c56a4180-65aa-42ec-a945-5fd21dec0538
      move_id:
        type: string
        format: uuid
        example: c56a4180-65aa-42ec-a945-5fd21dec0538
      personally_procured_move_id:
        type: string
        format: uuid
        example: c56a4180-65aa-42ec-a945-5fd21dec0538
        x-nullable: true
      document:
        $ref: "definitions/Document.yaml"
      title:
        type: string
        example: very_useful_document.pdf
        title: Document title
      move_document_type:
        $ref: "#/definitions/MoveDocumentType"
      status:
        $ref: "#/definitions/MoveDocumentStatus"
      notes:
        type: string
        example: This document is good to go!
        x-nullable: true
        title: Notes
      moving_expense_type:
        $ref: "definitions/MovingExpenseType.yaml"
      requested_amount_cents:
        type: integer
        format: cents
        minimum: 1
        title: Requested Amount
        description: unit is cents
      payment_method:
        type: string
        title: Payment Method
        enum:
          - OTHER
          - GTCC
        x-display-value:
          OTHER: Other account
          GTCC: GTCC
      receipt_missing:
        title: missing expense receipt
        type: boolean
        x-nullable: true
      weight_ticket_set_type:
        $ref: "#/definitions/WeightTicketSetType"
      vehicle_nickname:
        type: string
        title: Nickname (ex. "15-foot truck")
        x-nullable: true
      vehicle_make:
        type: string
        title: Vehicle make
        x-nullable: true
      vehicle_model:
        type: string
        title: Vehicle model
        x-nullable: true
      empty_weight:
        title: Empty weight
        type: integer
        minimum: 0
        x-nullable: true
        x-formatting: weight
      empty_weight_ticket_missing:
        title: missing empty weight ticket
        type: boolean
        x-nullable: true
      full_weight:
        title: Full weight
        type: integer
        minimum: 0
        x-nullable: true
        x-formatting: weight
      full_weight_ticket_missing:
        title: missing full weight ticket
        type: boolean
        x-nullable: true
      weight_ticket_date:
        title: Weight ticket date
        type: string
        example: "2018-04-26"
        format: date
        x-nullable: true
      trailer_ownership_missing:
        title: missing trailer ownership documentation
        type: boolean
        x-nullable: true
      storage_start_date:
        type: string
        format: date
        title: Start date of storage for storage expenses
        example: "2018-04-26"
        x-nullable: true
      storage_end_date:
        type: string
        format: date
        title: End date of storage for storage expenses
        example: "2018-04-26"
        x-nullable: true
    required:
      - id
      - move_id
      - document
      - title
      - move_document_type
      - status
  CreateGenericMoveDocumentPayload:
    type: object
    properties:
      personally_procured_move_id:
        type: string
        format: uuid
        example: c56a4180-65aa-42ec-a945-5fd21dec0538
        x-nullable: true
      upload_ids:
        type: array
        items:
          type: string
          format: uuid
          example: c56a4180-65aa-42ec-a945-5fd21dec0538
      title:
        type: string
        example: very_useful_document.pdf
      move_document_type:
        $ref: "#/definitions/MoveDocumentType"
      notes:
        type: string
        example: This document is good to go!
        x-nullable: true
        title: Notes
    required:
      - upload_ids
      - title
      - move_document_type
  MoveDocumentType:
    type: string
    title: Document type
    example: EXPENSE
    enum: &MOVEDOCUMENTTYPE
      - OTHER
      - WEIGHT_TICKET
      - STORAGE_EXPENSE
      - SHIPMENT_SUMMARY
      - EXPENSE
      - WEIGHT_TICKET_SET
    x-display-value:
      OTHER: Other document type
      WEIGHT_TICKET: Weight ticket
      STORAGE_EXPENSE: Storage expense receipt
      SHIPMENT_SUMMARY: Shipment summary
      EXPENSE: Expense
      WEIGHT_TICKET_SET: Weight ticket set
  UpdateMovingExpense:
    type: object
    properties:
      movingExpenseType:
        $ref: "definitions/MovingExpenseType.yaml"
      description:
        description: A brief description of the expense
        type: string
      paidWithGTCC:
        description: Indicates if the service member used their government issued card to pay for the expense
        type: boolean
      amount:
        description: The total amount of the expense as indicated on the receipt
        type: integer
      missingReceipt:
        description: Indicates if the customer is missing the receipt for their expense.
        type: boolean
      sitStartDate:
        description: The date the shipment entered storage, applicable for the `STORAGE` movingExpenseType only
        type: string
        format: date
      sitEndDate:
        description: The date the shipment exited storage, applicable for the `STORAGE` movingExpenseType only
        type: string
        format: date
      weightStored:
        description: The total weight stored in PPM SIT
        type: integer
      sitLocation:
        allOf:
          - $ref: 'definitions/SITLocationType.yaml'
          - x-nullable: true
      sitReimburseableAmount:
        description: The amount of SIT that will be reimbursed
        type: integer
        x-nullable: true
    required:
      - movingExpenseType
      - description
      - paidWithGTCC
      - amount
      - missingReceipt
  MoveDocumentStatus:
    type: string
    title: Document status
    enum:
      - AWAITING_REVIEW
      - OK
      - HAS_ISSUE
      - EXCLUDE_FROM_CALCULATION
    x-display-value:
      AWAITING_REVIEW: Awaiting review
      OK: OK
      HAS_ISSUE: Has issue
      EXCLUDE_FROM_CALCULATION: Exclude from calculation
  CreateWeightTicketDocumentsPayload:
    type: object
    properties:
      personally_procured_move_id:
        type: string
        format: uuid
        example: c56a4180-65aa-42ec-a945-5fd21dec0538
      upload_ids:
        type: array
        items:
          type: string
          format: uuid
          example: c56a4180-65aa-42ec-a945-5fd21dec0538
      weight_ticket_set_type:
        $ref: "#/definitions/WeightTicketSetType"
      vehicle_nickname:
        type: string
        title: Vehicle nickname (ex. 'Large box truck')
        x-nullable: true
      vehicle_make:
        type: string
        title: Vehicle make
        x-nullable: true
      vehicle_model:
        type: string
        title: Vehicle model
        x-nullable: true
      empty_weight_ticket_missing:
        title: missing empty weight ticket
        type: boolean
      empty_weight:
        title: empty weight ticket recorded weight
        type: integer
        minimum: 0
      full_weight_ticket_missing:
        title: missing full weight ticket
        type: boolean
      full_weight:
        title: full weight ticket recorded weight
        type: integer
        minimum: 0
      weight_ticket_date:
        title: Full Weight Ticket Date
        type: string
        example: "2018-04-26"
        format: date
        x-nullable: true
      trailer_ownership_missing:
        title: missing trailer ownership documentation
        type: boolean
    required:
      - personally_procured_move_id
      - weight_ticket_set_type
      - full_weight_ticket_missing
      - empty_weight_ticket_missing
      - trailer_ownership_missing
  UpdateWeightTicket:
    type: object
    properties:
      vehicleDescription:
        description: Description of the vehicle used for the trip. E.g. make/model, type of truck/van, etc.
        type: string
      emptyWeight:
        description: Weight of the vehicle when empty.
        type: integer
        minimum: 0
      missingEmptyWeightTicket:
        description: Indicates if the customer is missing a weight ticket for the vehicle weight when empty.
        type: boolean
      fullWeight:
        description: The weight of the vehicle when full.
        type: integer
        minimum: 0
      missingFullWeightTicket:
        description: Indicates if the customer is missing a weight ticket for the vehicle weight when full.
        type: boolean
      ownsTrailer:
        description: Indicates if the customer used a trailer they own for the move.
        type: boolean
      trailerMeetsCriteria:
        description: Indicates if the trailer that the customer used meets all the criteria to be claimable.
        type: boolean
      adjustedNetWeight:
        description: Indicates the adjusted net weight of the vehicle
        type: integer
        minimum: 0
      netWeightRemarks:
        description: Remarks explaining any edits made to the net weight
        type: string
      allowableWeight:
        description: Indicates the maximum reimbursable weight of the shipment
        type: integer
        minimum: 0
  TransportationOffices:
    type: array
    items:
      $ref: "definitions/TransportationOffice.yaml"
  OfficeUser:
    type: object
    properties:
      id:
        type: string
        format: uuid
        example: c56a4180-65aa-42ec-a945-5fd21dec0538
      user_id:
        type: string
        format: uuid
        example: c56a4180-65aa-42ec-a945-5fd21dec0538
      first_name:
        type: string
        example: John
        x-nullable: true
        title: First name
      middle_name:
        type: string
        example: L.
        x-nullable: true
        title: Middle name
      last_name:
        type: string
        example: Donut
        x-nullable: true
        title: Last name
      email:
        type: string
        format: x-email
        pattern: '^[a-zA-Z0-9._%+-]+@[a-zA-Z0-9.-]+\.[a-zA-Z]{2,}$'
        example: john_bob@example.com
        x-nullable: true
        title: Personal Email Address
      telephone:
        type: string
        format: telephone
        pattern: '^[2-9]\d{2}-\d{3}-\d{4}$'
        example: 212-555-5555
        x-nullable: true
        title: Best contact phone
      transportation_office:
        $ref: "definitions/TransportationOffice.yaml"
      created_at:
        type: string
        format: date-time
      updated_at:
        type: string
        format: date-time
  ServiceMemberPayload:
    type: object
    properties:
      id:
        type: string
        format: uuid
        example: c56a4180-65aa-42ec-a945-5fd21dec0538
      user_id:
        type: string
        format: uuid
        example: c56a4180-65aa-42ec-a945-5fd21dec0538
      edipi:
        type: string
        format: edipi
        example: "5789345789"
        pattern: '^\d{10}$'
        minLength: 10
        maxLength: 10
        x-nullable: true
        title: DoD ID number
      emplid:
        type: string
        pattern: '^\d{7}$'
        minLength: 7
        maxLength: 7
        example: "5789345"
        x-nullable: true
        title: USCG EMPLID
      orders:
        type: array
        items:
          $ref: "#/definitions/Orders"
      affiliation:
        $ref: "definitions/Affiliation.yaml"
        title: Branch
      grade:
        $ref: "#/definitions/OrderPayGrade"
        title: Grade
      first_name:
        type: string
        example: John
        x-nullable: true
        title: First name
      middle_name:
        type: string
        example: L.
        x-nullable: true
        title: Middle name
      last_name:
        type: string
        example: Donut
        x-nullable: true
        title: Last name
      suffix:
        type: string
        example: Jr.
        x-nullable: true
        title: Suffix
      telephone:
        type: string
        format: telephone
        pattern: '^[2-9]\d{2}-\d{3}-\d{4}$'
        example: 212-555-5555
        x-nullable: true
        title: Best contact phone
      secondary_telephone:
        type: string
        format: telephone
        pattern: '^[2-9]\d{2}-\d{3}-\d{4}$'
        example: 212-555-5555
        x-nullable: true
        title: Secondary Phone
      personal_email:
        type: string
        format: x-email
        pattern: '^[a-zA-Z0-9._%+-]+@[a-zA-Z0-9.-]+\.[a-zA-Z]{2,}$'
        example: john_bob@example.com
        x-nullable: true
        title: Personal Email Address
      phone_is_preferred:
        type: boolean
        x-nullable: true
        title: Telephone
      email_is_preferred:
        type: boolean
        x-nullable: true
        title: Email
      residential_address:
        $ref: "definitions/Address.yaml"
        title: Residential Address
      backup_mailing_address:
        $ref: "definitions/Address.yaml"
      backup_contacts:
        $ref: "#/definitions/IndexServiceMemberBackupContactsPayload"
      is_profile_complete:
        type: boolean
      cac_validated:
        type: boolean
      created_at:
        type: string
        format: date-time
      updated_at:
        type: string
        format: date-time
      weight_allotment:
        $ref: "#/definitions/WeightAllotment"
    required:
      - id
      - user_id
      - is_profile_complete
      - created_at
      - updated_at
  CreateServiceMemberPayload:
    type: object
    properties:
      user_id:
        type: string
        format: uuid
        example: c56a4180-65aa-42ec-a945-5fd21dec0538
      edipi:
        type: string
        format: edipi
        pattern: '^\d{10}$'
        minLength: 10
        maxLength: 10
        example: "5789345789"
        x-nullable: true
        title: "DoD ID number"
      affiliation:
        $ref: "definitions/Affiliation.yaml"
      grade:
        $ref: "#/definitions/OrderPayGrade"
      first_name:
        type: string
        example: John
        x-nullable: true
        title: First name
      middle_name:
        type: string
        example: L.
        x-nullable: true
        title: Middle name
      last_name:
        type: string
        example: Donut
        x-nullable: true
        title: Last name
      suffix:
        type: string
        example: Jr.
        x-nullable: true
        title: Suffix
      telephone:
        type: string
        format: telephone
        pattern: '^[2-9]\d{2}-\d{3}-\d{4}$'
        example: 212-555-5555
        x-nullable: true
        title: Best contact phone
      secondary_telephone:
        type: string
        format: telephone
        pattern: '^[2-9]\d{2}-\d{3}-\d{4}$'
        example: 212-555-5555
        x-nullable: true
        title: Alternate phone
      personal_email:
        type: string
        format: x-email
        pattern: '^[a-zA-Z0-9._%+-]+@[a-zA-Z0-9.-]+\.[a-zA-Z]{2,}$'
        example: john_bob@example.com
        x-nullable: true
        title: Personal email
      phone_is_preferred:
        type: boolean
        x-nullable: true
        title: Phone
      email_is_preferred:
        type: boolean
        x-nullable: true
        title: Email
      current_location_id:
        type: string
        format: uuid
        example: c56a4180-65aa-42ec-a945-5fd21dec0538
        x-nullable: true
      residential_address:
        $ref: "definitions/Address.yaml"
      backup_mailing_address:
        $ref: "definitions/Address.yaml"
  PatchServiceMemberPayload:
    type: object
    properties:
      user_id:
        type: string
        format: uuid
        example: c56a4180-65aa-42ec-a945-5fd21dec0538
      edipi:
        type: string
        format: edipi
        pattern: '^\d{10}$'
        minLength: 10
        maxLength: 10
        example: "5789345789"
        x-nullable: true
        title: DoD ID number
      emplid:
        type: string
        pattern: '^\d{7}$'
        minLength: 7
        maxLength: 7
        example: "5789345"
        x-nullable: true
        title: USCG EMPLID
      affiliation:
        $ref: "definitions/Affiliation.yaml"
      first_name:
        type: string
        example: John
        x-nullable: true
        title: First name
      middle_name:
        type: string
        example: L.
        x-nullable: true
        title: Middle name
      last_name:
        type: string
        example: Donut
        x-nullable: true
        title: Last name
      suffix:
        type: string
        example: Jr.
        x-nullable: true
        title: Suffix
      telephone:
        type: string
        format: telephone
        pattern: '^[2-9]\d{2}-\d{3}-\d{4}$'
        example: 212-555-5555
        x-nullable: true
        title: Best Contact Phone
      secondary_telephone:
        type: string
        format: telephone
        pattern: '^[2-9]\d{2}-\d{3}-\d{4}$'
        example: 212-555-5555
        x-nullable: true
        title: Alternate Phone
      personal_email:
        type: string
        format: x-email
        pattern: '^[a-zA-Z0-9._%+-]+@[a-zA-Z0-9.-]+\.[a-zA-Z]{2,}$'
        example: john_bob@example.com
        x-nullable: true
        title: Personal Email
      phone_is_preferred:
        type: boolean
        x-nullable: true
        title: Phone
      email_is_preferred:
        type: boolean
        x-nullable: true
        title: Email
      current_location_id:
        type: string
        format: uuid
        example: c56a4180-65aa-42ec-a945-5fd21dec0538
        x-nullable: true
      residential_address:
        $ref: "definitions/Address.yaml"
      backup_mailing_address:
        $ref: "definitions/Address.yaml"
  ServiceMemberBackupContactPayload:
    type: object
    properties:
      id:
        type: string
        format: uuid
        example: c56a4180-65aa-42ec-a945-5fd21dec0538
      service_member_id:
        type: string
        format: uuid
        example: c56a4180-65aa-42ec-a945-5fd21dec0538
        readOnly: true
      name:
        type: string
        example: Susan Smith
        x-nullable: true
        title: Name
      telephone:
        type: string
        format: telephone
        pattern: '^[2-9]\d{2}-\d{3}-\d{4}$'
        example: 212-555-5555
        x-nullable: true
        title: Phone
      email:
        type: string
        format: x-email
        pattern: '^[a-zA-Z0-9._%+-]+@[a-zA-Z0-9.-]+\.[a-zA-Z]{2,}$'
        example: john_bob@example.com
        x-nullable: true
        title: Email
      permission:
        $ref: "#/definitions/BackupContactPermission"
      created_at:
        type: string
        format: date-time
      updated_at:
        type: string
        format: date-time
    required:
      - id
      - created_at
      - updated_at
      - name
      - email
      - permission
  BackupContactPermission:
    type: string
    enum:
      - NONE
      - VIEW
      - EDIT
    title: Permissions
    x-display-value:
      NONE: Contact Only
      VIEW: View all move details
      EDIT: View and edit all move details
  CreateServiceMemberBackupContactPayload:
    type: object
    properties:
      name:
        type: string
        example: Susan Smith
        x-nullable: true
        title: Name
      telephone:
        type: string
        format: telephone
        pattern: '^[2-9]\d{2}-\d{3}-\d{4}$'
        example: 212-555-5555
        x-nullable: true
        title: Phone
      email:
        type: string
        format: x-email
        pattern: '^[a-zA-Z0-9._%+-]+@[a-zA-Z0-9.-]+\.[a-zA-Z]{2,}$'
        example: john_bob@exmaple.com
        x-nullable: true
        title: Email
      permission:
        $ref: "#/definitions/BackupContactPermission"
    required:
      - name
      - email
      - permission
  UpdateServiceMemberBackupContactPayload:
    type: object
    properties:
      name:
        type: string
        example: Susan Smith
        x-nullable: true
      telephone:
        type: string
        format: telephone
        pattern: '^[2-9]\d{2}-\d{3}-\d{4}$'
        example: 212-555-5555
        x-nullable: true
      email:
        type: string
        format: x-email
        pattern: '^[a-zA-Z0-9._%+-]+@[a-zA-Z0-9.-]+\.[a-zA-Z]{2,}$'
        example: john_bob@example.com
        x-nullable: true
        title: email address
      permission:
        $ref: "#/definitions/BackupContactPermission"
    required:
      - name
      - email
      - permission
  IndexServiceMemberBackupContactsPayload:
    type: array
    items:
      $ref: "#/definitions/ServiceMemberBackupContactPayload"
  SignedCertificationPayload:
    type: object
    properties:
      id:
        type: string
        format: uuid
        example: c56a4180-65aa-42ec-a945-5fd21dec0538
      created_at:
        type: string
        format: date-time
      updated_at:
        type: string
        format: date-time
      date:
        type: string
        format: date-time
        title: Date
      signature:
        type: string
        title: Signature
      certification_text:
        type: string
      move_id:
        type: string
        format: uuid
      personally_procured_move_id:
        type: string
        format: uuid
        x-nullable: true
      ppm_id:
        $ref: "definitions/PpmID.yaml"
      certification_type:
        $ref: "#/definitions/NullableSignedCertificationType"
    required:
      - id
      - move_id
      - created_at
      - updated_at
      - date
      - signature
      - certification_text
  CreateSignedCertificationPayload:
    type: object
    properties:
      date:
        type: string
        format: date-time
        title: Date
      signature:
        type: string
        title: Signature
      certification_text:
        type: string
      personally_procured_move_id:
        type: string
        format: uuid
        x-nullable: true
      ppm_id:
        $ref: "definitions/PpmID.yaml"
      certification_type:
        $ref: "#/definitions/SignedCertificationTypeCreate"
    required:
      - date
      - signature
      - certification_text
  SavePPMShipmentSignedCertification:
    type: object
    properties:
      certification_text:
        description: Text that the customer is agreeing to and signing.
        type: string
      signature:
        description: Customer signature
        type: string
      date:
        description: Date of signature
        type: string
        format: date
    required:
      - certification_text
      - signature
      - date
  SignedCertifications:
    type: array
    items:
      $ref: "#/definitions/SignedCertificationPayload"
  NullableSignedCertificationType:
    type: string
    enum:
      - PPM_PAYMENT
      - SHIPMENT
      - PPM
      - HHG
    x-nullable: true
  SignedCertificationTypeCreate:
    type: string
    enum:
      - PPM_PAYMENT
      - SHIPMENT
      - PRE_CLOSEOUT_REVIEWED_PPM_PAYMENT
      - CLOSEOUT_REVIEWED_PPM_PAYMENT
    x-nullable: true
  PostDocumentPayload:
    type: object
    properties:
      service_member_id:
        type: string
        format: uuid
        title: The service member this document belongs to
  OrderPayGrade:
    type: string
    x-nullable: true
    title: Grade
    enum:
      - E_1
      - E_2
      - E_3
      - E_4
      - E_5
      - E_6
      - E_7
      - E_8
      - E_9
      - E_9_SPECIAL_SENIOR_ENLISTED
      - O_1_ACADEMY_GRADUATE
      - O_2
      - O_3
      - O_4
      - O_5
      - O_6
      - O_7
      - O_8
      - O_9
      - O_10
      - W_1
      - W_2
      - W_3
      - W_4
      - W_5
      - AVIATION_CADET
      - CIVILIAN_EMPLOYEE
      - ACADEMY_CADET
      - MIDSHIPMAN
    x-display-value:
      E_1: E-1
      E_2: E-2
      E_3: E-3
      E_4: E-4
      E_5: E-5
      E_6: E-6
      E_7: E-7
      E_8: E-8
      E_9: E-9
      E_9_SPECIAL_SENIOR_ENLISTED: E-9 (Special Senior Enlisted)
      O_1_ACADEMY_GRADUATE: O-1 or Service Academy Graduate
      O_2: O-2
      O_3: O-3
      O_4: O-4
      O_5: O-5
      O_6: O-6
      O_7: O-7
      O_8: O-8
      O_9: O-9
      O_10: O-10
      W_1: W-1
      W_2: W-2
      W_3: W-3
      W_4: W-4
      W_5: W-5
      AVIATION_CADET: Aviation Cadet
      CIVILIAN_EMPLOYEE: Civilian Employee
      ACADEMY_CADET: Service Academy Cadet
      MIDSHIPMAN: Midshipman
  DeptIndicator:
    type: string
    x-nullable: true
    title: Dept. indicator
    enum:
      - NAVY_AND_MARINES
      - ARMY
      - ARMY_CORPS_OF_ENGINEERS
      - AIR_AND_SPACE_FORCE
      - COAST_GUARD
      - OFFICE_OF_SECRETARY_OF_DEFENSE
    x-display-value:
      NAVY_AND_MARINES: 17 Navy and Marine Corps
      ARMY: 21 Army
      ARMY_CORPS_OF_ENGINEERS: 96 Army Corps of Engineers
      AIR_AND_SPACE_FORCE: 57 Air Force and Space Force
      COAST_GUARD: 70 Coast Guard
      OFFICE_OF_SECRETARY_OF_DEFENSE: 97 Office of the Secretary of Defense
  Reimbursement:
    type: object
    x-nullable: true
    properties:
      id:
        type: string
        format: uuid
        example: c56a4180-65aa-42ec-a945-5fd21dec0538
      requested_amount:
        type: integer
        format: cents
        minimum: 1
        title: Requested Amount
        description: unit is cents
      method_of_receipt:
        $ref: "#/definitions/MethodOfReceipt"
      status:
        $ref: "#/definitions/ReimbursementStatus"
      requested_date:
        x-nullable: true
        type: string
        example: "2018-04-26"
        format: date
        title: Requested Date
    required:
      - requested_amount
      - method_of_receipt
  ReimbursementStatus:
    x-nullable: true
    type: string
    title: Reimbursement
    enum:
      - DRAFT
      - REQUESTED
      - APPROVED
      - REJECTED
      - PAID
  MethodOfReceipt:
    x-nullable: true
    type: string
    title: Method of Receipt
    enum:
      - MIL_PAY
      - OTHER_DD
      - GTCC
    x-display-value:
      MIL_PAY: MilPay
      OTHER_DD: Other account
      GTCC: GTCC
  MoveStatus:
    type: string
    title: Move status
    enum:
      - DRAFT
      - SUBMITTED
      - APPROVED
      - CANCELED
      - "NEEDS SERVICE COUNSELING"
      - "APPROVALS REQUESTED"
    x-display-value:
      DRAFT: Draft
      SUBMITTED: Submitted
      APPROVED: Approved
      CANCELED: Canceled
  OrdersStatus:
    type: string
    title: Move status
    enum:
      - DRAFT
      - SUBMITTED
      - APPROVED
      - CANCELED
    x-display-value:
      DRAFT: Draft
      SUBMITTED: Submitted
      APPROVED: Approved
      CANCELED: Canceled
  OrdersTypeDetail:
    type: string
    title: Orders type detail
    enum:
      - HHG_PERMITTED
      - PCS_TDY
      - HHG_RESTRICTED_PROHIBITED
      - HHG_RESTRICTED_AREA
      - INSTRUCTION_20_WEEKS
      - HHG_PROHIBITED_20_WEEKS
      - DELAYED_APPROVAL
    x-display-value:
      HHG_PERMITTED: Shipment of HHG Permitted
      PCS_TDY: PCS with TDY Enroute
      HHG_RESTRICTED_PROHIBITED: Shipment of HHG Restricted or Prohibited
      HHG_RESTRICTED_AREA: HHG Restricted Area-HHG Prohibited
      INSTRUCTION_20_WEEKS: Course of Instruction 20 Weeks or More
      HHG_PROHIBITED_20_WEEKS: Shipment of HHG Prohibited but Authorized within 20 weeks
      DELAYED_APPROVAL: Delayed Approval 20 Weeks or More
    x-nullable: true
  Orders:
    type: object
    properties:
      id:
        type: string
        format: uuid
        example: c56a4180-65aa-42ec-a945-5fd21dec0538
      service_member_id:
        type: string
        format: uuid
        example: c56a4180-65aa-42ec-a945-5fd21dec0538
      grade:
        $ref: "#/definitions/OrderPayGrade"
      issue_date:
        type: string
        description: The date and time that these orders were cut.
        format: date
        example: "2018-04-26"
        title: Date issued
      report_by_date:
        type: string
        description: Report By Date
        format: date
        example: "2018-04-26"
        title: Report by
      status:
        $ref: "#/definitions/OrdersStatus"
      orders_type:
        $ref: "definitions/OrdersType.yaml"
      orders_type_detail:
        $ref: "#/definitions/OrdersTypeDetail"
      has_dependents:
        type: boolean
        title: Are dependents included in your orders?
      spouse_has_pro_gear:
        type: boolean
        title: Do you have a spouse who will need to move items related to their occupation (also known as spouse pro-gear)?
      origin_duty_location:
        $ref: "definitions/DutyLocationPayload.yaml"
        x-nullable: true
      originDutyLocationGbloc:
        type: string
        title: From what GBLOC do your orders originate?
        x-nullable: true
      new_duty_location:
        $ref: "definitions/DutyLocationPayload.yaml"
      uploaded_orders:
        $ref: "definitions/Document.yaml"
      uploaded_amended_orders:
        $ref: "definitions/Document.yaml"
      uploaded_amended_orders_id:
        type: string
        format: uuid
        example: c56a4180-65aa-42ec-a945-5fd21dec0538
      moves:
        $ref: "#/definitions/IndexMovesPayload"
      orders_number:
        type: string
        title: Orders Number
        x-nullable: true
        example: "030-00362"
      created_at:
        type: string
        format: date-time
      updated_at:
        type: string
        format: date-time
      tac:
        type: string
        title: TAC
        example: "F8J1"
        x-nullable: true
      sac:
        type: string
        title: SAC
        example: "N002214CSW32Y9"
        x-nullable: true
      department_indicator:
        $ref: "#/definitions/DeptIndicator"
      authorizedWeight:
        type: integer
        example: 7000
        x-nullable: true
      entitlement:
        $ref: '#/definitions/Entitlement'
      providesServicesCounseling:
        type: boolean
        x-omitempty: false
    required:
      - id
      - service_member_id
      - issue_date
      - report_by_date
      - orders_type
      - has_dependents
      - spouse_has_pro_gear
      - new_duty_location
      - uploaded_orders
      - created_at
      - updated_at
  Entitlement:
    type: object
    properties:
      proGear:
        type: integer
        example: 2000
        x-nullable: true
        description: >
          Pro-gear weight limit as set by an Office user, distinct from the service member's default weight allotment determined by pay grade
      proGearSpouse:
        type: integer
        example: 500
        x-nullable: true
        description: >
          Spouse's pro-gear weight limit as set by an Office user, distinct from the service member's default weight allotment determined by pay grade
  CreateUpdateOrders:
    type: object
    properties:
      service_member_id:
        type: string
        format: uuid
        example: c56a4180-65aa-42ec-a945-5fd21dec0538
      issue_date:
        type: string
        description: The date and time that these orders were cut.
        format: date
        example: "2018-04-26"
        title: Orders date
      report_by_date:
        type: string
        description: Report By Date
        format: date
        example: "2018-04-26"
        title: Report-by date
      orders_type:
        $ref: "definitions/OrdersType.yaml"
      orders_type_detail:
        $ref: "#/definitions/OrdersTypeDetail"
      has_dependents:
        type: boolean
        title: Are dependents included in your orders?
      spouse_has_pro_gear:
        type: boolean
        title: Do you have a spouse who will need to move items related to their occupation (also known as spouse pro-gear)?
      new_duty_location_id:
        type: string
        format: uuid
        example: c56a4180-65aa-42ec-a945-5fd21dec0538
      orders_number:
        type: string
        title: Orders Number
        x-nullable: true
        example: "030-00362"
      tac:
        type: string
        title: TAC
        example: "F8J1"
        x-nullable: true
      sac:
        type: string
        title: SAC
        example: "N002214CSW32Y9"
        x-nullable: true
      department_indicator:
        $ref: "#/definitions/DeptIndicator"
      grade:
        $ref: "#/definitions/OrderPayGrade"
      origin_duty_location_id:
        type: string
        format: uuid
        example: c56a4180-65aa-42ec-a945-5fd21dec0538
    required:
      - service_member_id
      - issue_date
      - report_by_date
      - orders_type
      - has_dependents
      - spouse_has_pro_gear
      - new_duty_location_id
  InvalidRequestResponsePayload:
    type: object
    properties:
      errors:
        type: object
        additionalProperties:
          type: string
  MoveQueueItem:
    type: object
    properties:
      id:
        type: string
        format: uuid
        example: c56a4180-65aa-42ec-a945-5fd21dec0538
      status:
        type: string
        example: APPROVED
      ppm_status:
        type: string
        example: PAYMENT_REQUESTED
        x-nullable: true
      hhg_status:
        type: string
        example: ACCEPTED
        x-nullable: true
      locator:
        type: string
        example: "12432"
      gbl_number:
        type: string
        example: "LNK12345"
        title: GBL Number
        x-nullable: true
      customer_name:
        type: string
        example: Thedog, Nino
        title: Customer Name
      edipi:
        type: string
        format: edipi
        pattern: '^\d{10}$'
        minLength: 10
        maxLength: 10
        example: "5789345789"
        title: "DoD ID #"
      grade:
        $ref: "#/definitions/OrderPayGrade"
      orders_type:
        type: string
        title: Move Type
        enum:
          - PCS - OCONUS
          - PCS - CONUS
          - PCS + TDY - OCONUS
          - PCS + TDY - CONUS
      move_date:
        type: string
        format: date
        example: 2018-04-25
        x-nullable: true
      submitted_date:
        type: string
        format: date-time
        example: 2018-04-25
        x-nullable: true
      last_modified_date:
        type: string
        format: date-time
        example: 2017-07-21T17:32:28Z
      created_at:
        type: string
        format: date-time
      origin_duty_location_name:
        type: string
        example: Dover AFB
        title: Origin
        x-nullable: true
      destination_duty_location_name:
        type: string
        example: Dover AFB
        title: Destination
        x-nullable: true
      pm_survey_conducted_date:
        type: string
        format: date-time
        example: 2017-07-21T17:32:28Z
        x-nullable: true
      origin_gbloc:
        type: string
        example: LKNQ
        title: Origin GBLOC
        x-nullable: true
      destination_gbloc:
        type: string
        example: LKNQ
        title: Destination GBLOC
        x-nullable: true
      delivered_date:
        type: string
        format: date-time
        example: 2017-07-21T17:32:28Z
        x-nullable: true
      invoice_approved_date:
        type: string
        format: date-time
        example: 2017-07-21T17:32:28Z
        x-nullable: true
      weight_allotment:
        $ref: "#/definitions/WeightAllotment"
      branch_of_service:
        type: string
      actual_move_date:
        type: string
        format: date
        example: 2018-04-25
        x-nullable: true
      original_move_date:
        type: string
        format: date
        example: 2018-04-25
        x-nullable: true
    required:
      - id
      - status
      - locator
      - customer_name
      - edipi
      - grade
      - orders_type
      - branch_of_service
      - last_modified_date
      - created_at
  AvailableMoveDates:
    type: object
    properties:
      start_date:
        type: string
        format: date
        example: "2018-09-25"
      available:
        type: array
        items:
          type: string
          format: date
          example: "2018-09-25"
    required:
      - start_date
      - available
  WeightAllotment:
    type: object
    properties:
      total_weight_self:
        type: integer
        example: 18000
      total_weight_self_plus_dependents:
        type: integer
        example: 18000
      pro_gear_weight:
        type: integer
        example: 2000
      pro_gear_weight_spouse:
        type: integer
        example: 500
    required:
      - total_weight_self
      - total_weight_self_plus_dependents
      - pro_gear_weight
      - pro_gear_weight_spouse
  IndexEntitlements:
    type: object
    additionalProperties:
      $ref: "#/definitions/WeightAllotment"
  RateEnginePostalCodePayload:
    type: object
    properties:
      valid:
        type: boolean
        example: false
      postal_code:
        type: string
        description: zip code, international allowed
        format: zip
        title: ZIP
        example: "'90210' or 'N15 3NL'"
      postal_code_type:
        type: string
        enum:
          - origin
          - destination
    required:
      - valid
      - postal_code
      - postal_code_type
  Role:
    type: object
    properties:
      id:
        type: string
        format: uuid
        example: c56a4180-65aa-42ec-a945-5fd21dec0538
      roleType:
        type: string
        example: customer
      createdAt:
        type: string
        format: date-time
      updatedAt:
        type: string
        format: date-time
    required:
      - id
      - roleType
      - createdAt
      - updatedAt
  MTOAgentType:
    type: string
    title: MTO Agent Type
    example: RELEASING_AGENT
    enum:
      - RELEASING_AGENT
      - RECEIVING_AGENT
  MTOAgent:
    properties:
      id:
        example: 1f2270c7-7166-40ae-981e-b200ebdf3054
        format: uuid
        type: string
      mtoShipmentID:
        example: 1f2270c7-7166-40ae-981e-b200ebdf3054
        format: uuid
        type: string
        readOnly: true
      createdAt:
        format: date-time
        type: string
        readOnly: true
      updatedAt:
        format: date-time
        type: string
        readOnly: true
      firstName:
        type: string
        x-nullable: true
      lastName:
        type: string
        x-nullable: true
      email:
        type: string
        format: x-email
        pattern: '(^[a-zA-Z0-9._%+-]+@[a-zA-Z0-9.-]+\.[a-zA-Z]{2,}$)|(^$)'
        x-nullable: true
      phone:
        type: string
        format: telephone
        pattern: '(^[2-9]\d{2}-\d{3}-\d{4}$)|(^$)'
        x-nullable: true
      agentType:
        $ref: "#/definitions/MTOAgentType"
    type: object
  MTOAgents:
    items:
      $ref: "#/definitions/MTOAgent"
    type: array
  MTOShipmentType:
    type: string
    title: Shipment Type
    example: HHG
    enum:
      - HHG
      - HHG_INTO_NTS_DOMESTIC
      - HHG_OUTOF_NTS_DOMESTIC
      - PPM
      - BOAT_HAUL_AWAY
      - BOAT_TOW_AWAY
      - MOBILE_HOME
    x-display-value:
      HHG: HHG
      INTERNATIONAL_HHG: International HHG
      INTERNATIONAL_UB: International UB
      PPM: PPM
      BOAT_HAUL_AWAY: Boat Haul-Away
      BOAT_TOW_AWAY: Boat Tow-Away
      MOBILE_HOME: Mobile Home
  MTOShipment:
    properties:
      moveTaskOrderID:
        example: 1f2270c7-7166-40ae-981e-b200ebdf3054
        format: uuid
        type: string
        readOnly: true
      id:
        example: 1f2270c7-7166-40ae-981e-b200ebdf3054
        format: uuid
        type: string
        readOnly: true
      createdAt:
        format: date-time
        type: string
        readOnly: true
      updatedAt:
        format: date-time
        type: string
        readOnly: true
      requestedPickupDate:
        format: date
        type: string
        readOnly: true
        x-nullable: true
      requestedDeliveryDate:
        format: date
        type: string
        readOnly: true
        x-nullable: true
      agents:
        $ref: "#/definitions/MTOAgents"
      customerRemarks:
        type: string
        readOnly: true
        example: handle with care
        x-nullable: true
      ppmShipment:
        $ref: "definitions/PPMShipment.yaml"
      boatShipment:
        $ref: "definitions/BoatShipment.yaml"
      mobileHomeShipment:
        $ref: "definitions/MobileHome.yaml"
      shipmentType:
        $ref: "#/definitions/MTOShipmentType"
      status:
        $ref: "#/definitions/MTOShipmentStatus"
      pickupAddress:
        $ref: "definitions/Address.yaml"
      destinationAddress:
        $ref: "definitions/Address.yaml"
      secondaryPickupAddress:
        $ref: "definitions/Address.yaml"
      hasSecondaryPickupAddress:
        type: boolean
        x-omitempty: false
        x-nullable: true
      tertiaryPickupAddress:
        $ref: "definitions/Address.yaml"
      hasTertiaryPickupAddress:
        type: boolean
        x-omitempty: false
        x-nullable: true
      secondaryDeliveryAddress:
        $ref: "definitions/Address.yaml"
      hasSecondaryDeliveryAddress:
        type: boolean
        x-omitempty: false
        x-nullable: true
      tertiaryDeliveryAddress:
        $ref: "definitions/Address.yaml"
      hasTertiaryDeliveryAddress:
        type: boolean
        x-omitempty: false
        x-nullable: true
      actualProGearWeight:
        type: integer
        x-nullable: true
        x-omitempty: false
      actualSpouseProGearWeight:
        type: integer
        x-nullable: true
        x-omitempty: false
      eTag:
        type: string
      shipmentLocator:
        type: string
        x-nullable: true
        readOnly: true
        example: '1K43AR-01'
  MTOShipments:
    items:
      $ref: "#/definitions/MTOShipment"
    type: array
  MTOShipmentStatus:
    type: string
    readOnly: true
    enum:
      - DRAFT
      - APPROVED
      - SUBMITTED
      - REJECTED
  CreateShipment:
    type: object
    properties:
      moveTaskOrderID:
        example: 1f2270c7-7166-40ae-981e-b200ebdf3054
        format: uuid
        type: string
      shipmentType:
        $ref: "#/definitions/MTOShipmentType"
      ppmShipment:
        $ref: "#/definitions/CreatePPMShipment"
      boatShipment:
        $ref: "#/definitions/CreateBoatShipment"
      mobileHomeShipment:
        $ref: "#/definitions/CreateMobileHomeShipment"
      requestedPickupDate:
        format: date
        type: string
      requestedDeliveryDate:
        format: date
        type: string
      customerRemarks:
        type: string
        example: handle with care
        x-nullable: true
      pickupAddress:
        $ref: "definitions/Address.yaml"
      secondaryPickupAddress:
        $ref: "definitions/Address.yaml"
      tertiaryPickupAddress:
        $ref: "definitions/Address.yaml"
      destinationAddress:
        $ref: "definitions/Address.yaml"
      secondaryDeliveryAddress:
        $ref: "definitions/Address.yaml"
      tertiaryDeliveryAddress:
        $ref: "definitions/Address.yaml"
      agents:
        $ref: "#/definitions/MTOAgents"
    required:
      - moveTaskOrderID
      - shipmentType
  CreatePPMShipment:
    description: A personally procured move is a type of shipment that a service members moves themselves.
    properties:
      expectedDepartureDate:
        description: >
          Date the customer expects to move.
        format: date
        type: string
      pickupAddress:
        $ref: "definitions/Address.yaml"
      secondaryPickupAddress:
        $ref: "definitions/Address.yaml"
      destinationAddress:
        $ref: "definitions/Address.yaml"
      secondaryDestinationAddress:
        $ref: 'definitions/Address.yaml'
      tertiaryDestinationAddress:
        $ref: 'definitions/Address.yaml'
      tertiaryPickupAddress:
        $ref: 'definitions/Address.yaml'
      hasTertiaryPickupAddress:
        type: boolean
        x-nullable: true
        x-omitempty: false
      hasTertiaryDestinationAddress:
        type: boolean
        x-nullable: true
        x-omitempty: false
      sitExpected:
        type: boolean
    required:
      - expectedDepartureDate
      - pickupAddress
      - destinationAddress
      - sitExpected
  UpdatePPMShipment:
    type: object
    properties:
      expectedDepartureDate:
        description: >
          Date the customer expects to move.
        format: date
        type: string
        x-nullable: true
      actualMoveDate:
        format: date
        type: string
        x-nullable: true
      pickupAddress:
        $ref: "definitions/Address.yaml"
      secondaryPickupAddress:
        $ref: 'definitions/Address.yaml'
      hasSecondaryPickupAddress:
        type: boolean
        x-omitempty: false
        x-nullable: true
      tertiaryPickupAddress:
        $ref: 'definitions/Address.yaml'
      hasTertiaryPickupAddress:
        type: boolean
        x-omitempty: false
        x-nullable: true
      actualPickupPostalCode:
        description: >
          The actual postal code where the PPM shipment started. To be filled once the customer has moved the shipment.
        format: zip
        type: string
        title: ZIP
        example: "90210"
        pattern: ^(\d{5})$
        x-nullable: true
      destinationAddress:
        $ref: "definitions/Address.yaml"
      secondaryDestinationAddress:
        $ref: 'definitions/Address.yaml'
      hasSecondaryDestinationAddress:
        type: boolean
        x-omitempty: false
        x-nullable: true
      tertiaryDestinationAddress:
        $ref: 'definitions/Address.yaml'
      hasTertiaryDestinationAddress:
        type: boolean
        x-omitempty: false
        x-nullable: true
      actualDestinationPostalCode:
        description: >
          The actual postal code where the PPM shipment ended. To be filled once the customer has moved the shipment.
        format: zip
        type: string
        title: ZIP
        example: "90210"
        pattern: ^(\d{5})$
        x-nullable: true
      w2Address:
        x-nullable: true
        $ref: "definitions/Address.yaml"
      finalIncentive:
        description: >
          The final calculated incentive for the PPM shipment. This does not include **SIT** as it is a reimbursement.
        type: integer
        format: cents
        x-nullable: true
        x-omitempty: false
        readOnly: true
      sitExpected:
        type: boolean
        x-nullable: true
      estimatedWeight:
        type: integer
        example: 4200
        x-nullable: true
      hasProGear:
        description: >
          Indicates whether PPM shipment has pro gear.
        type: boolean
        x-nullable: true
      proGearWeight:
        type: integer
        x-nullable: true
      spouseProGearWeight:
        type: integer
        x-nullable: true
      hasRequestedAdvance:
        description: >
          Indicates whether an advance has been requested for the PPM shipment.
        type: boolean
        x-nullable: true
      advanceAmountRequested:
        description: >
          The amount requested for an advance, or null if no advance is requested
        type: integer
        format: cents
        x-nullable: true
      hasReceivedAdvance:
        description: >
          Indicates whether an advance was received for the PPM shipment.
        type: boolean
        x-nullable: true
      advanceAmountReceived:
        description: >
          The amount received for an advance, or null if no advance is received.
        type: integer
        format: cents
        x-nullable: true
  CreateBoatShipment:
    description: Boat shipment information for the move.
    properties:
      type:
        type: string
        enum:
          - HAUL_AWAY
          - TOW_AWAY
      year:
        type: integer
        description: Year of the Boat
      make:
        type: string
        description: Make of the Boat
      model:
        type: string
        description: Model of the Boat
      lengthInInches:
        type: integer
        description: Length of the Boat in inches
      widthInInches:
        type: integer
        description: Width of the Boat in inches
      heightInInches:
        type: integer
        description: Height of the Boat in inches
      hasTrailer:
        type: boolean
        description: Does the boat have a trailer
      isRoadworthy:
        type: boolean
        description: Is the trailer roadworthy
        x-nullable: true
    required:
      - type
      - year
      - make
      - model
      - lengthInInches
      - widthInInches
      - heightInInches
      - hasTrailer
  UpdateBoatShipment:
    type: object
    properties:
      type:
        type: string
        enum:
          - HAUL_AWAY
          - TOW_AWAY
        x-nullable: true
      year:
        type: integer
        description: Year of the Boat
        x-nullable: true
      make:
        type: string
        description: Make of the Boat
        x-nullable: true
      model:
        type: string
        description: Model of the Boat
        x-nullable: true
      lengthInInches:
        type: integer
        description: Length of the Boat in inches
        x-nullable: true
      widthInInches:
        type: integer
        description: Width of the Boat in inches
        x-nullable: true
      heightInInches:
        type: integer
        description: Height of the Boat in inches
        x-nullable: true
      hasTrailer:
        type: boolean
        description: Does the boat have a trailer
        x-nullable: true
      isRoadworthy:
        type: boolean
        description: Is the trailer roadworthy
        x-nullable: true
  CreateMobileHomeShipment:
    description: A mobile home shipment that the prime moves for a service member.
    properties:
      make:
        type: string
        description: Make of the Mobile Home
      model:
        type: string
        description: Model of the Mobile Home
      year:
        type: integer
        description: Year of the Mobile Home
      lengthInInches:
        type: integer
        description: Length of the Mobile Home in inches
      heightInInches:
        type: integer
        description: Height of the Mobile Home in inches
      widthInInches:
        type: integer
        description: Width of the Mobile Home in inches
    required:
      - make
      - model
      - year
      - lengthInInches
      - heightInInches
      - widthInInches
  UpdateMobileHomeShipment:
    properties:
      make:
        type: string
        description: Make of the Mobile Home
        x-nullable: true
      model:
        type: string
        description: Model of the Mobile Home
        x-nullable: true
      year:
        type: integer
        description: Year of the Mobile Home
        x-nullable: true
      lengthInInches:
        type: integer
        description: Length of the Mobile Home in inches
        x-nullable: true
      heightInInches:
        type: integer
        description: Height of the Mobile Home in inches
        x-nullable: true
      widthInInches:
        type: integer
        description: Width of the Mobile Home in inches
        x-nullable: true
  UpdateShipment:
    type: object
    properties:
      status:
        $ref: "#/definitions/MTOShipmentStatus"
      shipmentType:
        $ref: "#/definitions/MTOShipmentType"
      ppmShipment:
        $ref: "#/definitions/UpdatePPMShipment"
      boatShipment:
        $ref: "#/definitions/UpdateBoatShipment"
      mobileHomeShipment:
        $ref: "#/definitions/UpdateMobileHomeShipment"
      requestedPickupDate:
        format: date
        type: string
        x-nullable: true
      requestedDeliveryDate:
        format: date
        type: string
        x-nullable: true
      customerRemarks:
        type: string
        example: handle with care
        x-nullable: true
      pickupAddress:
        $ref: "definitions/Address.yaml"
      secondaryPickupAddress:
        $ref: "definitions/Address.yaml"
      hasSecondaryPickupAddress:
        type: boolean
        x-nullable: true
        x-omitempty: false
      tertiaryPickupAddress:
        $ref: "definitions/Address.yaml"
      hasTertiaryPickupAddress:
        type: boolean
        x-nullable: true
        x-omitempty: false
      destinationAddress:
        $ref: "definitions/Address.yaml"
      secondaryDeliveryAddress:
        $ref: "definitions/Address.yaml"
      hasSecondaryDeliveryAddress:
        type: boolean
        x-nullable: true
        x-omitempty: false
      tertiaryDeliveryAddress:
        $ref: "definitions/Address.yaml"
      hasTertiaryDeliveryAddress:
        type: boolean
        x-nullable: true
        x-omitempty: false
      actualProGearWeight:
        type: integer
        x-nullable: true
        x-omitempty: false
      actualSpouseProGearWeight:
        type: integer
        x-nullable: true
        x-omitempty: false
      agents:
        $ref: "#/definitions/MTOAgents"
  ClientError:
    type: object
    properties:
      title:
        type: string
      detail:
        type: string
      instance:
        type: string
        format: uuid
    required:
      - title
      - detail
      - instance
  ValidationError:
    allOf:
      - $ref: "#/definitions/ClientError"
      - type: object
    properties:
      invalidFields:
        type: object
        additionalProperties:
          description: List of errors for the field
          type: array
          items:
            type: string
    required:
      - invalidFields
  Error:
    properties:
      title:
        type: string
      detail:
        type: string
      instance:
        type: string
        format: uuid
    required:
      - title
      - detail
    type: object
  MovesList:
    type: object
    properties:
      currentMove:
        type: array
        items:
          $ref: "#/definitions/InternalMove"
      previousMoves:
        type: array
        items:
          $ref: "#/definitions/InternalMove"
  InternalMove:
    type: object
    properties:
      id:
        example: a502b4f1-b9c4-4faf-8bdd-68292501bf26
        format: uuid
        type: string
      moveCode:
        type: string
        example: "HYXFJF"
        readOnly: true
      createdAt:
        format: date-time
        type: string
        readOnly: true
      orderID:
        example: c56a4180-65aa-42ec-a945-5fd21dec0538
        format: uuid
        type: string
      orders:
        type: object
      status:
        type: string
        readOnly: true
      updatedAt:
        format: date-time
        type: string
        readOnly: true
      submittedAt:
        format: date-time
        type: string
        readOnly: true
        x-nullable: true
      mtoShipments:
        $ref: '#/definitions/MTOShipments'
      closeoutOffice:
        $ref: 'definitions/TransportationOffice.yaml'
      eTag:
        type: string
        readOnly: true
      primeCounselingCompletedAt:
        format: date-time
        type: string
        readOnly: true
<<<<<<< HEAD
  CounselingOffices:
    type: array
    items:
      $ref: "#/definitions/CounselingOffice"
  CounselingOffice:
    type: object
    properties:
      id:
        type: string
        format: uuid
        example: c56a4180-65aa-42ec-a945-5fd21dec0538
      name:
        type: string
        example: Fort Bragg North Station
    required:
      - id
      - name
=======
  IsDateWeekendHolidayInfo:
    type: object
    properties:
      country_code:
        type: string
      country_name:
        type: string
      date:
        type: string
        format: date
        example: "2018-09-25"
      is_weekend:
        type: boolean
      is_holiday:
        type: boolean
      details:
        type: string
    required:
      - country_code
      - country_name
      - date
      - is_weekend
      - is_holiday
>>>>>>> 4854a386
paths:
  /feature-flags/user-boolean/{key}:
    post:
      summary: Determines if a user has a feature flag enabled
      description: Determines if a user has a feature flag enabled. The flagContext contains context used to determine if this flag applies to the logged in user.
      operationId: booleanFeatureFlagForUser
      tags:
        - featureFlags
      consumes:
        - application/json
      parameters:
        - in: path
          name: key
          type: string
          required: true
          description: Feature Flag Key
        - in: body
          name: flagContext
          required: true
          description: context for the feature flag request
          schema:
            type: object
            additionalProperties:
              type: string
      produces:
        - application/json
      responses:
        "200":
          description: Boolean Feature Flag Status
          schema:
            $ref: "definitions/FeatureFlagBoolean.yaml"
        "400":
          description: invalid request
        "401":
          description: request requires user authentication
        "500":
          description: internal server error
  /feature-flags/user-variant/{key}:
    post:
      summary: Determines if a user has a feature flag enabled
      description: Determines if a user has a feature flag enabled. The flagContext contains context used to determine if this flag applies to the logged in user.
      operationId: variantFeatureFlagForUser
      tags:
        - featureFlags
      consumes:
        - application/json
      parameters:
        - in: path
          name: key
          type: string
          required: true
          description: Feature Flag Key
        - in: body
          name: flagContext
          required: true
          description: context for the feature flag request
          schema:
            type: object
            additionalProperties:
              type: string
      produces:
        - application/json
      responses:
        "200":
          description: Variant Feature Flag Status
          schema:
            $ref: "definitions/FeatureFlagVariant.yaml"
        "400":
          description: invalid request
        "401":
          description: request requires user authentication
        "500":
          description: internal server error
  /users/logged_in:
    get:
      summary: Returns the user info for the currently logged in user
      description: Returns the user info for the currently logged in user
      operationId: showLoggedInUser
      tags:
        - users
      responses:
        "200":
          description: Currently logged in user
          schema:
            $ref: "#/definitions/LoggedInUserPayload"
        "400":
          description: invalid request
        "401":
          description: request requires user authentication
        "500":
          description: server error
  /users/is_logged_in:
    get:
      summary: Returns boolean as to whether the user is logged in
      description: Returns boolean as to whether the user is logged in
      operationId: isLoggedInUser
      tags:
        - users
      responses:
        "200":
          description: Currently logged in user
          schema:
            type: object
            required:
              - isLoggedIn
            properties:
              isLoggedIn:
                type: boolean
        "400":
          description: invalid request
        "500":
          description: server error
  /application_parameters:
    post:
      summary: Searches for an application parameter by name and value, returns nil if not found
      description: Searches for an application parameter by name and value, returns nil if not found
      operationId: validate
      tags:
        - application_parameters
      parameters:
        - in: body
          name: body
          required: true
          schema:
            $ref: "#/definitions/ApplicationParameters"
      responses:
        "200":
          description: Application Parameters
          schema:
            $ref: "#/definitions/ApplicationParameters"
        "400":
          description: invalid request
        "401":
          description: request requires user authentication
        "500":
          description: server error
  /orders:
    post:
      summary: Creates an orders model for a logged-in user
      description: Creates an instance of orders tied to a service member
      operationId: createOrders
      tags:
        - orders
      parameters:
        - in: body
          name: createOrders
          required: true
          schema:
            $ref: "#/definitions/CreateUpdateOrders"
      responses:
        "201":
          description: created instance of orders
          schema:
            $ref: "#/definitions/Orders"
        "400":
          description: invalid request
        "401":
          description: request requires user authentication
        "403":
          description: user is not authorized
        "500":
          description: internal server error
  /orders/{ordersId}:
    put:
      summary: Updates orders
      description: All fields sent in this request will be set on the orders referenced
      operationId: updateOrders
      tags:
        - orders
      parameters:
        - in: path
          name: ordersId
          type: string
          format: uuid
          required: true
          description: UUID of the orders model
        - in: body
          name: updateOrders
          required: true
          schema:
            $ref: "#/definitions/CreateUpdateOrders"
      responses:
        "200":
          description: updated instance of orders
          schema:
            $ref: "#/definitions/Orders"
        "400":
          description: invalid request
        "401":
          description: request requires user authentication
        "403":
          description: user is not authorized
        "404":
          description: orders not found
        "500":
          description: internal server error
    get:
      summary: Returns the given order
      description: Returns the given order
      operationId: showOrders
      tags:
        - orders
      parameters:
        - in: path
          name: ordersId
          type: string
          format: uuid
          required: true
          description: UUID of the order
      responses:
        "200":
          description: the instance of the order
          schema:
            $ref: "#/definitions/Orders"
        "400":
          description: invalid request
        "401":
          description: request requires user authentication
        "403":
          description: user is not authorized
        "404":
          description: order is not found
        "500":
          description: internal server error
  /orders/{ordersId}/upload_amended_orders:
    patch:
      summary: Patch the amended orders for a given order
      description: Patch the amended orders for a given order
      operationId: uploadAmendedOrders
      tags:
        - orders
      consumes:
        - multipart/form-data
      parameters:
        - in: path
          name: ordersId
          type: string
          format: uuid
          required: true
          description: UUID of the order
        - in: formData
          name: file
          type: file
          description: The file to upload.
          required: true
      responses:
        "201":
          description: created upload
          schema:
            $ref: "definitions/Upload.yaml"
        "400":
          description: invalid request
          schema:
            $ref: "#/definitions/InvalidRequestResponsePayload"
        "403":
          description: not authorized
        "404":
          description: not found
        "413":
          description: payload is too large
        "500":
          description: server error
  /allmoves/{serviceMemberId}:
    get:
      summary: Return the current and previous moves of a service member
      description: |
        This endpoint gets all moves that belongs to the serviceMember by using the service members id. In a previous moves array and the current move in the current move array. The current move is the move with the latest CreatedAt date. All other moves will go into the previous move array.
      operationId: getAllMoves
      tags:
        - moves
      produces:
        - application/json
      parameters:
        - in: path
          name: serviceMemberId
          type: string
          format: uuid
          required: true
          description: UUID of the service member
      responses:
        "200":
          description: >-
            Successfully retrieved moves. A successful fetch might still return
            zero moves.
          schema:
            $ref: "#/definitions/MovesList"
        "401":
          $ref: "#/responses/PermissionDenied"
        "403":
          $ref: "#/responses/PermissionDenied"
        "500":
          $ref: "#/responses/ServerError"
  /moves/{moveId}:
    patch:
      summary: Patches the move
      description: Any fields sent in this request will be set on the move referenced
      operationId: patchMove
      tags:
        - moves
      parameters:
        - in: path
          name: moveId
          type: string
          format: uuid
          required: true
          description: UUID of the move
        - $ref: "parameters/ifMatch.yaml"
        - in: body
          name: patchMovePayload
          required: true
          schema:
            $ref: "#/definitions/PatchMovePayload"
      responses:
        "200":
          description: updated instance of move
          schema:
            $ref: "#/definitions/MovePayload"
        "400":
          description: invalid request
        "401":
          description: request requires user authentication
        "403":
          description: user is not authorized
        "404":
          description: move or closeout office is not found
        "412":
          description: precondition failed
        "422":
          description: unprocessable entity
        "500":
          description: internal server error
    get:
      summary: Returns the given move
      description: Returns the given move
      operationId: showMove
      tags:
        - moves
      parameters:
        - in: path
          name: moveId
          type: string
          format: uuid
          required: true
          description: UUID of the move
      responses:
        "200":
          description: the instance of the move
          schema:
            $ref: "#/definitions/MovePayload"
        "400":
          description: invalid request
        "401":
          description: request requires user authentication
        "403":
          description: user is not authorized
        "404":
          description: move is not found
        "500":
          description: internal server error
  /moves/{moveId}/signed_certifications:
    post:
      summary: Submits signed certification for the given move ID
      description: Create an instance of signed_certification tied to the move ID
      operationId: createSignedCertification
      tags:
        - certification
      parameters:
        - in: path
          name: moveId
          type: string
          format: uuid
          required: true
          description: UUID of the move being signed for
        - in: body
          name: createSignedCertificationPayload
          required: true
          schema:
            $ref: "#/definitions/CreateSignedCertificationPayload"
      responses:
        "201":
          description: created instance of signed_certification
          schema:
            $ref: "#/definitions/SignedCertificationPayload"
        "400":
          description: invalid request
        "401":
          description: request requires user authentication
        "403":
          description: user is not authorized to sign for this move
        "404":
          description: move not found
        "500":
          description: internal server error
    get:
      summary: gets the signed certifications for the given move ID
      description: returns a list of all signed_certifications associated with the move ID
      operationId: indexSignedCertification
      tags:
        - certification
      parameters:
        - in: path
          name: moveId
          type: string
          format: uuid
          required: true
      responses:
        "200":
          description: returns a list of signed certifications
          schema:
            $ref: "#/definitions/SignedCertifications"
        "400":
          description: invalid request
        "401":
          description: request requires user authentication
        "403":
          description: user is not authorized
        "404":
          description: move not found
        "500":
          description: internal server error
  /reimbursement/{reimbursementId}/approve:
    post:
      summary: Approves the reimbursement
      description: Sets the status of the reimbursement to APPROVED.
      operationId: approveReimbursement
      tags:
        - office
      parameters:
        - in: path
          name: reimbursementId
          type: string
          format: uuid
          required: true
          description: UUID of the reimbursement being approved
      responses:
        "200":
          description: updated instance of reimbursement
          schema:
            $ref: "#/definitions/Reimbursement"
        "400":
          description: invalid request
        "401":
          description: request requires user authentication
        "403":
          description: user is not authorized
        "500":
          description: internal server error
  /moves/{moveId}/orders:
    get:
      summary: Returns orders information for a move for office use
      description: Returns orders information for a move for office use
      operationId: showOfficeOrders
      tags:
        - office
      parameters:
        - in: path
          name: moveId
          type: string
          format: uuid
          required: true
          description: UUID of the move
      responses:
        "200":
          description: the orders information for a move for office use
          schema:
            $ref: "#/definitions/Orders"
        "400":
          description: invalid request
        "401":
          description: request requires user authentication
        "403":
          description: user is not authorized
        "404":
          description: move not found
        "500":
          description: internal server error
  /moves/{moveId}/move_documents:
    get:
      summary: Returns a list of all Move Documents associated with this move
      description: Returns a list of all Move Documents associated with this move
      operationId: indexMoveDocuments
      tags:
        - move_docs
      parameters:
        - in: path
          name: moveId
          type: string
          format: uuid
          required: true
          description: UUID of the move
      responses:
        "200":
          description: returns list of move douments
          schema:
            $ref: "#/definitions/MoveDocuments"
        "400":
          description: invalid request
        "401":
          description: request requires user authentication
        "403":
          description: user is not authorized
    post:
      summary: Creates a move document
      description: Created a move document with the given information
      operationId: createGenericMoveDocument
      tags:
        - move_docs
      parameters:
        - name: moveId
          in: path
          type: string
          format: uuid
          required: true
          description: UUID of the move
        - in: body
          name: createGenericMoveDocumentPayload
          required: true
          schema:
            $ref: "#/definitions/CreateGenericMoveDocumentPayload"
      responses:
        "200":
          description: returns new move document object
          schema:
            $ref: "#/definitions/MoveDocumentPayload"
        "400":
          description: invalid request
        "401":
          description: must be authenticated to use this endpoint
        "403":
          description: not authorized to modify this move
        "500":
          description: server error
  /move_documents/{moveDocumentId}:
    put:
      summary: Updates a move document
      description: Update a move document with the given information
      operationId: updateMoveDocument
      tags:
        - move_docs
      parameters:
        - in: path
          name: moveDocumentId
          type: string
          format: uuid
          required: true
          description: UUID of the move document model
        - in: body
          name: updateMoveDocument
          required: true
          schema:
            $ref: "#/definitions/MoveDocumentPayload"
      responses:
        "200":
          description: updated instance of move document
          schema:
            $ref: "#/definitions/MoveDocumentPayload"
        "400":
          description: invalid request
        "401":
          description: request requires user authentication
        "403":
          description: user is not authorized
        "404":
          description: move document not found
        "500":
          description: internal server error
    delete:
      summary: Deletes a move document
      description: Deletes a move document with the given information
      operationId: deleteMoveDocument
      tags:
        - move_docs
      parameters:
        - in: path
          name: moveDocumentId
          type: string
          format: uuid
          required: true
          description: UUID of the move document model
      responses:
        "204":
          description: deleted
        "400":
          description: invalid request
          schema:
            $ref: "#/definitions/InvalidRequestResponsePayload"
        "403":
          description: not authorized
        "404":
          description: not found
        "500":
          description: server error
  /moves/{moveId}/approve:
    post:
      summary: Approves a move to proceed
      description: Approves the basic details of a move. The status of the move will be updated to APPROVED
      operationId: approveMove
      tags:
        - office
      parameters:
        - name: moveId
          in: path
          type: string
          format: uuid
          required: true
          description: UUID of the move
      responses:
        "200":
          description: returns updated (approved) move object
          schema:
            $ref: "#/definitions/MovePayload"
        "400":
          description: invalid request
        "401":
          description: must be authenticated to use this endpoint
        "403":
          description: not authorized to approve this move
        "409":
          description: the move is not in a state to be approved
          schema:
            $ref: "#/definitions/MovePayload"
        "500":
          description: server error
  /moves/{moveId}/submit:
    post:
      summary: Submits a move for approval
      description: Submits a move for approval by the office. The status of the move will be updated to SUBMITTED
      operationId: submitMoveForApproval
      tags:
        - moves
      parameters:
        - name: moveId
          in: path
          type: string
          format: uuid
          required: true
          description: UUID of the move
        - name: submitMoveForApprovalPayload
          in: body
          required: true
          schema:
            $ref: "#/definitions/SubmitMoveForApprovalPayload"
      responses:
        "200":
          description: returns updated (submitted) move object
          schema:
            $ref: "#/definitions/MovePayload"
        "400":
          description: invalid request
        "401":
          description: must be authenticated to use this endpoint
        "403":
          description: not authorized to approve this move
        "409":
          description: the move is not in a state to be approved
          schema:
            $ref: "#/definitions/MovePayload"
        "500":
          description: server error
  /moves/{moveId}/cancel:
    post:
      summary: Cancels a move
      description: Cancels the basic details of a move. The status of the move will be updated to CANCELED
      operationId: cancelMove
      tags:
        - office
      parameters:
        - name: moveId
          in: path
          type: string
          format: uuid
          required: true
          description: UUID of the move
        - in: body
          name: cancelMove
          required: true
          schema:
            $ref: "#/definitions/CancelMove"
      responses:
        "200":
          description: returns updated (canceled) move object
          schema:
            $ref: "#/definitions/MovePayload"
        "400":
          description: invalid request
        "401":
          description: must be authenticated to use this endpoint
        "403":
          description: not authorized to cancel this move
        "409":
          description: the move is not in a state to be canceled
          schema:
            $ref: "#/definitions/MovePayload"
        "500":
          description: server error
  /moves/{moveId}/submit_amended_orders:
    post:
      summary: Submits amended orders for review
      description:
        Submits amended orders for review by the office. The status of the move will be updated to an
        appropriate status depending on whether it needs services counseling or not.
      operationId: submitAmendedOrders
      tags:
        - moves
      parameters:
        - name: moveId
          in: path
          type: string
          format: uuid
          required: true
          description: UUID of the move
      responses:
        "200":
          description: returns updated (submitted) move object
          schema:
            $ref: "#/definitions/MovePayload"
        "400":
          description: invalid request
        "401":
          description: must be authenticated to use this endpoint
        "403":
          description: not authorized to approve this move
        "409":
          description: the move is not in a state to be approved
          schema:
            $ref: "#/definitions/MovePayload"
        "500":
          description: server error
  /ppm-shipments/{ppmShipmentId}/aoa-packet:
    parameters:
      - description: the id for the ppmshipment with aoa to be downloaded
        in: path
        name: ppmShipmentId
        required: true
        type: string
    get:
      summary: Downloads AOA Packet form PPMShipment as a PDF
      description: |
        ### Functionality
        This endpoint downloads all uploaded move order documentation combined with the Shipment Summary Worksheet into a single PDF.
        ### Errors
        * The PPMShipment must have requested an AOA.
        * The PPMShipment AOA Request must have been approved.
      operationId: showAOAPacket
      tags:
        - ppm
      produces:
        - application/pdf
      responses:
        "200":
          headers:
            Content-Disposition:
              type: string
              description: File name to download
          description: AOA PDF
          schema:
            format: binary
            type: file
        '400':
          $ref: '#/responses/InvalidRequest'
        '403':
          $ref: '#/responses/PermissionDenied'
        '404':
          $ref: '#/responses/NotFound'
        '422':
          $ref: '#/responses/UnprocessableEntity'
        '500':
          $ref: '#/responses/ServerError'
  /ppm-shipments/{ppmShipmentId}/payment-packet:
    get:
      summary: Returns PPM payment packet
      description: Generates a PDF containing all user uploaded documentations for PPM. Contains SSW form, orders, weight and expense documentations.
      operationId: showPaymentPacket
      tags:
        - ppm
      parameters:
        - in: path
          name: ppmShipmentId
          type: string
          format: uuid
          required: true
          description: UUID of the ppmShipment
      produces:
        - application/pdf
      responses:
        '200':
          headers:
            Content-Disposition:
              type: string
              description: File name to download
          description: PPM Payment Packet PDF
          schema:
            format: binary
            type: file
        '400':
          description: invalid request
        '401':
          description: request requires user authentication
        '403':
          description: user is not authorized
        '404':
          description: ppm not found
        '500':
          description: internal server error

  /documents:
    post:
      summary: Create a new document
      description: Documents represent a physical artifact such as a scanned document or a PDF file
      operationId: createDocument
      tags:
        - documents
      parameters:
        - in: body
          name: documentPayload
          required: true
          schema:
            $ref: "#/definitions/PostDocumentPayload"
      responses:
        "201":
          description: created document
          schema:
            $ref: "definitions/Document.yaml"
        "400":
          description: invalid request
        "500":
          description: server error
  /documents/{documentId}:
    get:
      summary: Returns a document
      description: Returns a document and its uploads
      operationId: showDocument
      tags:
        - documents
      parameters:
        - in: path
          name: documentId
          type: string
          format: uuid
          required: true
          description: UUID of the document to return
      responses:
        "200":
          description: the requested document
          schema:
            $ref: "definitions/Document.yaml"
        "400":
          description: invalid request
          schema:
            $ref: "#/definitions/InvalidRequestResponsePayload"
        "403":
          description: not authorized
        "404":
          description: not found
        "500":
          description: server error
  /uploads/{uploadId}:
    delete:
      summary: Deletes an upload
      description: Uploads represent a single digital file, such as a JPEG or PDF.
      operationId: deleteUpload
      tags:
        - uploads
      parameters:
        - in: path
          name: uploadId
          type: string
          format: uuid
          required: true
          description: UUID of the upload to be deleted
        - in: query
          name: orderId
          type: string
          format: uuid
          description: ID of the order that the upload belongs to
        - in: query
          name: moveId
          type: string
          format: uuid
          description: Optional ID of the move that the upload belongs to
        - in: query
          name: ppmId
          type: string
          format: uuid
          description: Optional PPM shipment ID related to the upload
      responses:
        "204":
          description: deleted
        "400":
          description: invalid request
          schema:
            $ref: "#/definitions/InvalidRequestResponsePayload"
        "403":
          description: not authorized
        "404":
          description: not found
        "500":
          description: server error
  /uploads:
    post:
      summary: Create a new upload
      description: Uploads represent a single digital file, such as a JPEG or PDF.
      operationId: createUpload
      tags:
        - uploads
      consumes:
        - multipart/form-data
      parameters:
        - in: query
          name: documentId
          type: string
          format: uuid
          required: false
          description: UUID of the document to add an upload to
        - in: formData
          name: file
          type: file
          description: The file to upload.
          required: true
      responses:
        "201":
          description: created upload
          schema:
            $ref: "definitions/Upload.yaml"
        "400":
          description: invalid request
          schema:
            $ref: "#/definitions/InvalidRequestResponsePayload"
        "403":
          description: not authorized
        "404":
          description: not found
        "413":
          description: payload is too large
        "500":
          description: server error
    delete:
      summary: Deletes a collection of uploads
      description: Uploads represent a single digital file, such as a JPEG or PDF.
      operationId: deleteUploads
      tags:
        - uploads
      parameters:
        - in: query
          name: uploadIds
          type: array
          items:
            type: string
            format: uuid
          required: true
          description: Array of UUIDs to be deleted
      responses:
        "204":
          description: deleted
        "400":
          description: invalid request
          schema:
            $ref: "#/definitions/InvalidRequestResponsePayload"
        "403":
          description: not authorized
        "404":
          description: not found
        "500":
          description: server error
  /service_members:
    post:
      summary: Creates service member for a logged-in user
      description: Creates an instance of a service member tied to a user
      operationId: createServiceMember
      tags:
        - service_members
      parameters:
        - in: body
          name: createServiceMemberPayload
          required: true
          schema:
            $ref: "#/definitions/CreateServiceMemberPayload"
      responses:
        "201":
          description: created instance of service member
          schema:
            $ref: "#/definitions/ServiceMemberPayload"
        "400":
          description: invalid request
        "401":
          description: request requires user authentication
        "403":
          description: user is not authorized
        "404":
          description: service member not found
        "500":
          description: internal server error
  /service_members/{serviceMemberId}:
    get:
      summary: Returns the given service member
      description: Returns the given service member
      operationId: showServiceMember
      tags:
        - service_members
      parameters:
        - in: path
          name: serviceMemberId
          type: string
          format: uuid
          required: true
          description: UUID of the service member
      responses:
        "200":
          description: the instance of the service member
          schema:
            $ref: "#/definitions/ServiceMemberPayload"
        "400":
          description: invalid request
        "401":
          description: request requires user authentication
        "403":
          description: user is not authorized
        "404":
          description: service member not found
        "500":
          description: internal server error
    patch:
      summary: Patches the service member
      description: Any fields sent in this request will be set on the service member referenced
      operationId: patchServiceMember
      tags:
        - service_members
      parameters:
        - in: path
          name: serviceMemberId
          type: string
          format: uuid
          required: true
          description: UUID of the service member
        - in: body
          name: patchServiceMemberPayload
          required: true
          schema:
            $ref: "#/definitions/PatchServiceMemberPayload"
      responses:
        "200":
          description: updated instance of service member
          schema:
            $ref: "#/definitions/ServiceMemberPayload"
        "400":
          description: invalid request
        "401":
          description: request requires user authentication
        "403":
          description: user is not authorized
        "404":
          description: service member not found
        "500":
          description: internal server error
  /service_members/{serviceMemberId}/current_orders:
    get:
      summary: Returns the latest orders for a given service member
      description: Returns orders
      operationId: showServiceMemberOrders
      tags:
        - service_members
      parameters:
        - in: path
          name: serviceMemberId
          type: string
          format: uuid
          required: true
          description: UUID of the service member
      responses:
        "200":
          description: the instance of the service member
          schema:
            $ref: "#/definitions/Orders"
        "400":
          description: invalid request
        "401":
          description: request requires user authentication
        "403":
          description: user is not authorized
        "404":
          description: service member not found
        "500":
          description: internal server error
  /service_members/{serviceMemberId}/backup_contacts:
    post:
      summary: Submits backup contact for a logged-in user
      description: Creates an instance of a backup contact tied to a service member user
      operationId: createServiceMemberBackupContact
      tags:
        - backup_contacts
      parameters:
        - in: body
          name: createBackupContactPayload
          required: true
          schema:
            $ref: "#/definitions/CreateServiceMemberBackupContactPayload"
        - in: path
          name: serviceMemberId
          type: string
          format: uuid
          required: true
          description: UUID of the service member
      responses:
        "201":
          description: created instance of service member backup contact
          schema:
            $ref: "#/definitions/ServiceMemberBackupContactPayload"
        "400":
          description: invalid request
        "401":
          description: request requires user authentication
        "403":
          description: user is not authorized to create this backup contact
        "404":
          description: contact not found
        "500":
          description: internal server error
    get:
      summary: List all service member backup contacts
      description: List all service member backup contacts
      operationId: indexServiceMemberBackupContacts
      tags:
        - backup_contacts
      parameters:
        - in: path
          name: serviceMemberId
          type: string
          format: uuid
          required: true
          description: UUID of the service member
      responses:
        "200":
          description: list of service member backup contacts
          schema:
            $ref: "#/definitions/IndexServiceMemberBackupContactsPayload"
        "400":
          description: invalid request
        "401":
          description: request requires user authentication
        "403":
          description: user is not authorized to see this backup contact
        "404":
          description: contact not found
        "500":
          description: internal server error
  /backup_contacts/{backupContactId}:
    get:
      summary: Returns the given service member backup contact
      description: Returns the given service member backup contact
      operationId: showServiceMemberBackupContact
      tags:
        - backup_contacts
      parameters:
        - in: path
          name: backupContactId
          type: string
          format: uuid
          required: true
          description: UUID of the service member backup contact
      responses:
        "200":
          description: the instance of the service member backup contact
          schema:
            $ref: "#/definitions/ServiceMemberBackupContactPayload"
        "400":
          description: invalid request
        "401":
          description: request requires user authentication
        "403":
          description: user is not authorized
        "404":
          description: backup contact not found
        "500":
          description: internal server error
    put:
      summary: Updates a service member backup contact
      description: Any fields sent in this request will be set on the backup contact referenced
      operationId: updateServiceMemberBackupContact
      tags:
        - backup_contacts
      parameters:
        - in: body
          name: updateServiceMemberBackupContactPayload
          required: true
          schema:
            $ref: "#/definitions/UpdateServiceMemberBackupContactPayload"
        - in: path
          name: backupContactId
          type: string
          format: uuid
          required: true
          description: UUID of the service member backup contact
      responses:
        "201":
          description: updated instance of backup contact
          schema:
            $ref: "#/definitions/ServiceMemberBackupContactPayload"
        "400":
          description: invalid request
        "401":
          description: request requires user authentication
        "403":
          description: user is not authorized
        "404":
          description: backup contact not found
        "500":
          description: internal server error
  /duty_locations:
    get:
      summary: Returns the duty locations matching the search query
      description: Returns the duty locations matching the search query
      operationId: searchDutyLocations
      tags:
        - duty_locations
      parameters:
        - in: query
          name: search
          type: string
          required: true
          description: Search string for duty locations
      responses:
        "200":
          description: the instance of the duty location
          schema:
            $ref: "#/definitions/DutyLocationsPayload"
        "400":
          description: invalid request
        "401":
          description: request requires user authentication
        "403":
          description: user is not authorized
        "404":
          description: matching duty location not found
        "500":
          description: internal server error
  /transportation_offices/{dutyLocationId}/counseling_offices:
    get:
      summary: Returns the counseling locations in the GBLOC matching the duty location
      description: Returns the counseling locations matching the GBLOC from the selected duty location
      operationId: showCounselingOffices
      tags:
        - transportation_offices
      parameters:
        - in: path
          name: dutyLocationId
          format: uuid
          type: string
          required: true
          description: UUID of the duty location
      produces:
        - application/json
      responses:
        "200":
          description: the instance of the counseling office for a duty location
          schema:
            $ref: "#/definitions/CounselingOffices"
        "500":
          description: internal server error
  /duty_locations/{dutyLocationId}/transportation_office:
    get:
      summary: Returns the transportation office for a given duty location
      description: Returns the given duty location's transportation office
      operationId: showDutyLocationTransportationOffice
      tags:
        - transportation_offices
      parameters:
        - in: path
          name: dutyLocationId
          type: string
          format: uuid
          required: true
          description: UUID of the duty location
      responses:
        "200":
          description: the instance of the transportation office for a duty location
          schema:
            $ref: "definitions/TransportationOffice.yaml"
        "400":
          description: invalid request
        "401":
          description: request requires user authentication
        "403":
          description: user is not authorized
        "404":
          description: transportation office not found
        "500":
          description: internal server error
  /transportation-offices:
    get:
      produces:
        - application/json
      summary: Returns the transportation offices matching the search query
      description: Returns the transportation offices matching the search query
      operationId: getTransportationOffices
      tags:
        - transportation_offices
      parameters:
        - in: query
          name: search
          type: string
          required: true
          minLength: 2
          description: Search string for transportation offices
      responses:
        "200":
          description: Successfully retrieved transportation offices
          schema:
            $ref: "#/definitions/TransportationOffices"
        "400":
          $ref: "#/responses/InvalidRequest"
        "401":
          $ref: "#/responses/PermissionDenied"
        "403":
          $ref: "#/responses/PermissionDenied"
        "404":
          $ref: "#/responses/NotFound"
        "500":
          $ref: "#/responses/ServerError"
  /queues/{queueType}:
    get:
      summary: Show all moves in a queue
      description: Show all moves in a queue
      operationId: showQueue
      tags:
        - queues
      parameters:
        - in: path
          name: queueType
          type: string
          enum:
            - new
            - ppm_payment_requested
            - all
            - ppm_approved
            - ppm_completed
          required: true
          description: Queue type to show
      responses:
        "200":
          description: list all moves in the specified queue
          schema:
            type: array
            items:
              $ref: "#/definitions/MoveQueueItem"
        "400":
          description: invalid request
        "401":
          description: request requires user authentication
        "403":
          description: user is not authorized to access this queue
        "404":
          description: move queue item is not found
  /entitlements:
    get:
      summary: List weight weights allotted by entitlement
      description: List weight weights allotted by entitlement
      operationId: indexEntitlements
      tags:
        - entitlements
      responses:
        "200":
          description: List of weights allotted entitlement
          schema:
            $ref: "#/definitions/IndexEntitlements"
  /calendar/available_move_dates:
    get:
      summary: Returns available dates for the move calendar
      description: Returns available dates for the move calendar
      operationId: showAvailableMoveDates
      tags:
        - calendar
      parameters:
        - in: query
          name: startDate
          type: string
          format: date
          required: true
          description: Look for future available dates starting from (and including) this date
      responses:
        "200":
          description: List of available dates
          schema:
            $ref: "#/definitions/AvailableMoveDates"
        "400":
          description: invalid request
        "401":
          description: request requires user authentication
        "403":
          description: user is not authorized
        "500":
          description: internal server error
  /moves/{moveId}/weight_ticket:
    post:
      summary: Creates a weight ticket document
      description: Created a weight ticket document with the given information
      operationId: createWeightTicketDocument
      tags:
        - move_docs
      parameters:
        - name: moveId
          in: path
          type: string
          format: uuid
          required: true
          description: UUID of the move
        - in: body
          name: createWeightTicketDocument
          required: true
          schema:
            $ref: "#/definitions/CreateWeightTicketDocumentsPayload"
      responses:
        "200":
          description: returns new weight ticket document object
          schema:
            $ref: "#/definitions/MoveDocumentPayload"
        "400":
          description: invalid request
        "401":
          description: must be authenticated to use this endpoint
        "403":
          description: not authorized to modify this move
        "500":
          description: server error
  /ppm-shipments/{ppmShipmentId}/pro-gear-weight-tickets:
    parameters:
      - $ref: "parameters/ppmShipmentId.yaml"
    post:
      summary: Creates a pro-gear weight ticket
      description: |
        Creates a PPM shipment's pro-gear weight ticket. This will only contain the minimum necessary fields for a
        pro-gear weight ticket. Data should be filled in using the patch endpoint.
      operationId: createProGearWeightTicket
      tags:
        - ppm
      consumes:
        - application/json
      produces:
        - application/json
      responses:
        "201":
          description: returns a new pro-gear weight ticket object
          schema:
            $ref: "definitions/ProGearWeightTicket.yaml"
        "400":
          $ref: "#/responses/InvalidRequest"
        "401":
          $ref: "#/responses/PermissionDenied"
        "403":
          $ref: "#/responses/PermissionDenied"
        "404":
          $ref: "#/responses/NotFound"
        "412":
          $ref: "#/responses/PreconditionFailed"
        "422":
          $ref: "#/responses/UnprocessableEntity"
        "500":
          $ref: "#/responses/ServerError"
  ? /ppm-shipments/{ppmShipmentId}/pro-gear-weight-tickets/{proGearWeightTicketId}
  : patch:
      summary: Updates a pro-gear weight ticket
      description: |
        Updates a PPM shipment's pro-gear weight ticket with new information. Only some of the fields are editable
        because some have to be set by the customer, e.g. the description.
      operationId: updateProGearWeightTicket
      tags:
        - ppm
      consumes:
        - application/json
      produces:
        - application/json
      parameters:
        - $ref: "parameters/ifMatch.yaml"
        - $ref: "parameters/ppmShipmentId.yaml"
        - $ref: "parameters/proGearWeightTicketId.yaml"
        - in: body
          name: updateProGearWeightTicket
          required: true
          schema:
            $ref: "#/definitions/UpdateProGearWeightTicket"
      responses:
        "200":
          description: returns an updated pro-gear weight ticket object
          schema:
            $ref: "definitions/ProGearWeightTicket.yaml"
        "400":
          $ref: "#/responses/InvalidRequest"
        "401":
          $ref: "#/responses/PermissionDenied"
        "403":
          $ref: "#/responses/PermissionDenied"
        "404":
          $ref: "#/responses/NotFound"
        "412":
          $ref: "#/responses/PreconditionFailed"
        "422":
          $ref: "#/responses/UnprocessableEntity"
        "500":
          $ref: "#/responses/ServerError"
    delete:
      summary: Soft deletes a pro-gear weight line item by ID
      description: |
        Removes a single pro-gear weight ticket set from the closeout line items for a PPM shipment. Soft deleted
        records are not visible in milmove, but are kept in the database.
      operationId: deleteProGearWeightTicket
      tags:
        - ppm
      produces:
        - application/json
      parameters:
        - $ref: "parameters/ppmShipmentId.yaml"
        - description: ID of the pro-gear weight ticket to be deleted
          in: path
          name: proGearWeightTicketId
          required: true
          format: uuid
          type: string
      responses:
        "204":
          description: Successfully soft deleted the pro-gear weight ticket
        "400":
          $ref: "#/responses/InvalidRequest"
        "401":
          $ref: "#/responses/PermissionDenied"
        "403":
          $ref: "#/responses/PermissionDenied"
        "404":
          $ref: "#/responses/NotFound"
        "409":
          $ref: "#/responses/Conflict"
        "422":
          $ref: "#/responses/UnprocessableEntity"
        "500":
          $ref: "#/responses/ServerError"
  /moves/{moveId}/uploadAdditionalDocuments:
    patch:
      summary: Patch the additional documents for a given move
      description: Customers will on occaision need the ability to upload additional supporting documents, for a variety of reasons. This does not include amended order.
      operationId: uploadAdditionalDocuments
      tags:
        - moves
      consumes:
        - multipart/form-data
      parameters:
        - in: path
          name: moveId
          type: string
          format: uuid
          required: true
          description: UUID of the order
        - in: formData
          name: file
          type: file
          description: The file to upload.
          required: true
      responses:
        "201":
          description: created upload
          schema:
            $ref: "definitions/Upload.yaml"
        "400":
          description: invalid request
          schema:
            $ref: "#/definitions/InvalidRequestResponsePayload"
        "403":
          description: not authorized
        "404":
          description: not found
        "413":
          description: payload is too large
        "500":
          description: server error
  /ppm-shipments/{ppmShipmentId}/moving-expenses:
    post:
      summary: Creates moving expense document
      description: Creates a moving expense document for the PPM shipment
      operationId: createMovingExpense
      tags:
        - ppm
      parameters:
        - $ref: "parameters/ppmShipmentId.yaml"
      responses:
        "201":
          description: returns new moving expense object
          schema:
            $ref: "definitions/MovingExpense.yaml"
        "400":
          $ref: "#/responses/InvalidRequest"
        "401":
          $ref: "#/responses/PermissionDenied"
        "403":
          $ref: "#/responses/PermissionDenied"
        "404":
          $ref: "#/responses/NotFound"
        "422":
          $ref: "#/responses/UnprocessableEntity"
        "500":
          $ref: "#/responses/ServerError"
  /ppm-shipments/{ppmShipmentId}/moving-expenses/{movingExpenseId}:
    patch:
      summary: Updates the moving expense
      description: Any fields sent in this request will be set on the moving expense referenced
      operationId: updateMovingExpense
      tags:
        - ppm
      parameters:
        - $ref: "parameters/ppmShipmentId.yaml"
        - $ref: "parameters/movingExpenseId.yaml"
        - $ref: "parameters/ifMatch.yaml"
        - in: body
          name: updateMovingExpense
          required: true
          schema:
            $ref: "#/definitions/UpdateMovingExpense"
      responses:
        "200":
          description: returns an updated moving expense object
          schema:
            $ref: "definitions/MovingExpense.yaml"
        "400":
          $ref: "#/responses/InvalidRequest"
        "401":
          $ref: "#/responses/PermissionDenied"
        "403":
          $ref: "#/responses/PermissionDenied"
        "404":
          $ref: "#/responses/NotFound"
        "412":
          $ref: "#/responses/PreconditionFailed"
        "422":
          $ref: "#/responses/UnprocessableEntity"
        "500":
          $ref: "#/responses/ServerError"
    delete:
      summary: Soft deletes a moving expense by ID
      description: |
        Removes a single moving expense receipt from the closeout line items for a PPM shipment. Soft deleted
        records are not visible in milmove, but are kept in the database.
      operationId: deleteMovingExpense
      tags:
        - ppm
      produces:
        - application/json
      parameters:
        - $ref: "parameters/ppmShipmentId.yaml"
        - description: ID of the moving expense to be deleted
          in: path
          name: movingExpenseId
          required: true
          format: uuid
          type: string
      responses:
        "204":
          description: Successfully soft deleted the moving expense
        "400":
          $ref: "#/responses/InvalidRequest"
        "401":
          $ref: "#/responses/PermissionDenied"
        "403":
          $ref: "#/responses/PermissionDenied"
        "404":
          $ref: "#/responses/NotFound"
        "409":
          $ref: "#/responses/Conflict"
        "422":
          $ref: "#/responses/UnprocessableEntity"
        "500":
          $ref: "#/responses/ServerError"
  /ppm-shipments/{ppmShipmentId}/weight-ticket:
    post:
      summary: Creates a weight ticket document
      description: Created a weight ticket document with the given information
      operationId: createWeightTicket
      tags:
        - ppm
      parameters:
        - $ref: "parameters/ppmShipmentId.yaml"
      responses:
        "200":
          description: returns new weight ticket object
          schema:
            $ref: "definitions/WeightTicket.yaml"
        "400":
          $ref: "#/responses/InvalidRequest"
        "401":
          $ref: "#/responses/PermissionDenied"
        "403":
          $ref: "#/responses/PermissionDenied"
        "404":
          $ref: "#/responses/NotFound"
        "422":
          $ref: "#/responses/UnprocessableEntity"
        "500":
          $ref: "#/responses/ServerError"
  /ppm-shipments/{ppmShipmentId}/weight-ticket/{weightTicketId}:
    patch:
      summary: Updates a weight ticket document
      description: Updates a weight ticket document with the new information
      operationId: updateWeightTicket
      tags:
        - ppm
      parameters:
        - $ref: "parameters/ppmShipmentId.yaml"
        - $ref: "parameters/weightTicketId.yaml"
        - $ref: "parameters/ifMatch.yaml"
        - in: body
          name: updateWeightTicketPayload
          required: true
          schema:
            $ref: "#/definitions/UpdateWeightTicket"
      responses:
        "200":
          description: returns an updated weight ticket object
          schema:
            $ref: "definitions/WeightTicket.yaml"
        "400":
          $ref: "#/responses/InvalidRequest"
        "401":
          $ref: "#/responses/PermissionDenied"
        "403":
          $ref: "#/responses/PermissionDenied"
        "404":
          $ref: "#/responses/NotFound"
        "412":
          $ref: "#/responses/PreconditionFailed"
        "422":
          $ref: "#/responses/UnprocessableEntity"
        "500":
          $ref: "#/responses/ServerError"
    delete:
      summary: Soft deletes a weight ticket by ID
      description: |
        Removes a single weight ticket from the closeout line items for a PPM shipment. Soft deleted
        records are not visible in milmove, but are kept in the database. This may change the PPM shipment's final
        incentive.
      operationId: deleteWeightTicket
      tags:
        - ppm
      produces:
        - application/json
      parameters:
        - $ref: "parameters/ppmShipmentId.yaml"
        - description: ID of the weight ticket to be deleted
          in: path
          name: weightTicketId
          required: true
          format: uuid
          type: string
      responses:
        "204":
          description: Successfully soft deleted the weight ticket
        "400":
          $ref: "#/responses/InvalidRequest"
        "401":
          $ref: "#/responses/PermissionDenied"
        "403":
          $ref: "#/responses/PermissionDenied"
        "404":
          $ref: "#/responses/NotFound"
        "409":
          $ref: "#/responses/Conflict"
        "422":
          $ref: "#/responses/UnprocessableEntity"
        "500":
          $ref: "#/responses/ServerError"
  /ppm-shipments/{ppmShipmentId}/uploads:
    post:
      summary: Create a new upload for a PPM weight ticket, pro-gear, or moving expense document
      description: Uploads represent a single digital file, such as a PNG, JPEG, PDF, or spreadsheet.
      operationId: createPPMUpload
      tags:
        - ppm
      consumes:
        - multipart/form-data
      parameters:
        - in: path
          name: ppmShipmentId
          type: string
          format: uuid
          required: true
          description: UUID of the ppm shipment
        - in: query
          name: documentId
          type: string
          format: uuid
          required: true
          description: UUID of the document to add an upload to
        - in: formData
          name: file
          type: file
          description: The file to upload.
          required: true
        - in: query
          name: weightReceipt
          type: boolean
          description: If the upload is a Weight Receipt
          required: true
      responses:
        "201":
          description: created upload
          schema:
            $ref: "#/definitions/Upload"
        "400":
          description: invalid request
          schema:
            $ref: "#/definitions/InvalidRequestResponsePayload"
        "403":
          $ref: "#/responses/PermissionDenied"
        "404":
          $ref: "#/responses/NotFound"
        "413":
          description: payload is too large
        "422":
          $ref: "#/responses/UnprocessableEntity"
        "500":
          $ref: "#/responses/ServerError"
  /ppm-shipments/{ppmShipmentId}/submit-ppm-shipment-documentation:
    parameters:
      - $ref: "parameters/ppmShipmentId.yaml"
    post:
      summary: Saves signature and routes PPM shipment to service counselor
      description: |
        Saves customer signature along with the text they agreed to, and then routes the PPM shipment to the service
        counselor queue for review.
      operationId: submitPPMShipmentDocumentation
      tags:
        - ppm
      consumes:
        - application/json
      produces:
        - application/json
      parameters:
        - in: body
          name: savePPMShipmentSignedCertificationPayload
          required: true
          schema:
            $ref: "#/definitions/SavePPMShipmentSignedCertification"
      responses:
        "200":
          description: Returns the updated PPM shipment
          schema:
            $ref: "definitions/PPMShipment.yaml"
        "400":
          $ref: "#/responses/InvalidRequest"
        "401":
          $ref: "#/responses/PermissionDenied"
        "403":
          $ref: "#/responses/PermissionDenied"
        "404":
          $ref: "#/responses/NotFound"
        "409":
          $ref: "#/responses/Conflict"
        "422":
          $ref: "#/responses/UnprocessableEntity"
        "500":
          $ref: "#/responses/ServerError"
  ? /ppm-shipments/{ppmShipmentId}/resubmit-ppm-shipment-documentation/{signedCertificationId}
  : parameters:
      - $ref: "parameters/ppmShipmentId.yaml"
    put:
      summary: Updates signature and routes PPM shipment to service counselor
      description: |
        Updates customer signature along with the text they agreed to, and then routes the PPM shipment to the service
        counselor queue for review.
      operationId: resubmitPPMShipmentDocumentation
      tags:
        - ppm
      consumes:
        - application/json
      produces:
        - application/json
      parameters:
        - in: path
          name: signedCertificationId
          description: UUID of the signed certification
          type: string
          format: uuid
          required: true
        - $ref: "parameters/ifMatch.yaml"
        - in: body
          name: savePPMShipmentSignedCertificationPayload
          required: true
          schema:
            $ref: "#/definitions/SavePPMShipmentSignedCertification"
      responses:
        "200":
          description: Returns the updated PPM shipment
          schema:
            $ref: "definitions/PPMShipment.yaml"
        "400":
          $ref: "#/responses/InvalidRequest"
        "401":
          $ref: "#/responses/PermissionDenied"
        "403":
          $ref: "#/responses/PermissionDenied"
        "404":
          $ref: "#/responses/NotFound"
        "409":
          $ref: "#/responses/Conflict"
        "412":
          $ref: "#/responses/PreconditionFailed"
        "422":
          $ref: "#/responses/UnprocessableEntity"
        "500":
          $ref: "#/responses/ServerError"
  /rate_engine_postal_codes/{postal_code}:
    get:
      summary: Validate if a zipcode is valid for origin or destination location for a move.
      description: Verifies if a zipcode is valid for origin or destination location for a move.
      operationId: validatePostalCodeWithRateData
      tags:
        - postal_codes
      parameters:
        - in: path
          name: postal_code
          type: string
          required: true
          format: zip
          pattern: '^(\d{5}?)$'
        - in: query
          name: postal_code_type
          type: string
          required: true
          enum:
            - origin
            - destination
      responses:
        "200":
          description: postal_code is valid or invalid
          schema:
            $ref: "#/definitions/RateEnginePostalCodePayload"
        "400":
          description: invalid request
        "401":
          description: must be authenticated to use this endpoint
        "403":
          description: user is not authorized
        "500":
          description: server error
  /addresses/{addressId}:
    get:
      summary: Returns an address
      description: Find by API using address ID that returns an address json object containing address 1, address 2, address 3, city and postal code.
      operationId: showAddress
      tags:
        - addresses
      parameters:
        - in: path
          name: addressId
          type: string
          format: uuid
          required: true
          description: UUID of the address to return
      responses:
        "200":
          description: the requested address
          schema:
            $ref: "definitions/Address.yaml"
        "400":
          description: invalid request
        "403":
          description: not authorized
        "404":
          description: not found
        "500":
          description: server error
  "/mto_shipments":
    post:
      summary: createMTOShipment
      description: |
        Creates a MTO shipment for the specified Move Task Order.
        Required fields include:
        * Shipment Type
        * Customer requested pick-up date
        * Pick-up Address
        * Delivery Address

        Optional fields include:
        * Customer Remarks
        * Releasing / Receiving agents
      consumes:
        - application/json
      produces:
        - application/json
      operationId: createMTOShipment
      tags:
        - mtoShipment
      parameters:
        - in: body
          name: body
          schema:
            $ref: "#/definitions/CreateShipment"
      responses:
        "200":
          description: Successfully created a MTO shipment.
          schema:
            $ref: "#/definitions/MTOShipment"
        "400":
          $ref: "#/responses/InvalidRequest"
        "401":
          $ref: "#/responses/PermissionDenied"
        "403":
          $ref: "#/responses/PermissionDenied"
        "404":
          $ref: "#/responses/NotFound"
        "422":
          $ref: "#/responses/UnprocessableEntity"
        "500":
          $ref: "#/responses/ServerError"
  "/mto-shipments/{mtoShipmentId}":
    patch:
      summary: updateMTOShipment
      description: |
        Updates a specified MTO shipment.

        Required fields include:
        * MTO Shipment ID required in path
        * If-Match required in headers
        * Shipment type is required in body

        Optional fields include:
        * New shipment status type
        * Customer requested pick-up date
        * Pick-up Address
        * Delivery Address
        * Customer Remarks
        * Releasing / Receiving agents
        * Actual Pro Gear Weight
        * Actual Spouse Pro Gear Weight
      consumes:
        - application/json
      produces:
        - application/json
      operationId: updateMTOShipment
      tags:
        - mtoShipment
      parameters:
        - in: path
          name: mtoShipmentId
          type: string
          format: uuid
          required: true
          description: UUID of the MTO Shipment to update
        - in: header
          name: If-Match
          type: string
          required: true
          description: >
            Optimistic locking is implemented via the `If-Match` header. If the ETag header does not match
            the value of the resource on the server, the server rejects the change with a `412 Precondition Failed` error.
        - in: body
          name: body
          schema:
            $ref: "#/definitions/UpdateShipment"
      responses:
        "200":
          description: Successfully updated the specified MTO shipment.
          schema:
            $ref: "#/definitions/MTOShipment"
        "400":
          $ref: "#/responses/InvalidRequest"
        "401":
          $ref: "#/responses/PermissionDenied"
        "403":
          $ref: "#/responses/PermissionDenied"
        "404":
          $ref: "#/responses/NotFound"
        "412":
          $ref: "#/responses/PreconditionFailed"
        "422":
          $ref: "#/responses/UnprocessableEntity"
        "500":
          $ref: "#/responses/ServerError"
    delete:
      summary: Soft deletes a shipment by ID
      description: Soft deletes a shipment by ID
      operationId: deleteShipment
      tags:
        - mtoShipment
      produces:
        - application/json
      parameters:
        - description: ID of the shipment to be deleted
          in: path
          name: mtoShipmentId
          required: true
          format: uuid
          type: string
      responses:
        "204":
          description: Successfully soft deleted the shipment
        "400":
          $ref: "#/responses/InvalidRequest"
        "403":
          $ref: "#/responses/PermissionDenied"
        "404":
          $ref: "#/responses/NotFound"
        "409":
          $ref: "#/responses/Conflict"
        "422":
          $ref: "#/responses/UnprocessableEntity"
        "500":
          $ref: "#/responses/ServerError"
  /moves/{moveTaskOrderID}/mto_shipments:
    get:
      summary: Gets all shipments for a move task order
      description: |
        Gets all MTO shipments for the specified Move Task Order.
      produces:
        - application/json
      operationId: listMTOShipments
      tags:
        - mtoShipment
      parameters:
        - description: ID of move task order for mto shipment to use
          in: path
          name: moveTaskOrderID
          required: true
          format: uuid
          type: string
      responses:
        "200":
          description: Successfully retrieved all mto shipments for a move task order.
          schema:
            $ref: "#/definitions/MTOShipments"
        "400":
          $ref: "#/responses/InvalidRequest"
        "401":
          $ref: "#/responses/PermissionDenied"
        "404":
          $ref: "#/responses/NotFound"
        "500":
          $ref: "#/responses/ServerError"
  /okta-profile:
    get:
      summary: Returns Okta profile values from Okta's Users API
      description: Calls a GET request to Okta's Users API and returns profile values that includes Okta data that the user provided upon registration or most recent profile update.
      operationId: showOktaInfo
      tags:
        - okta_profile
      produces:
        - application/json
      responses:
        "200":
          description: okta profile for user
          schema:
            $ref: "#/definitions/OktaUserProfileData"
        "400":
          description: invalid request
        "401":
          description: request requires user authentication
        "403":
          description: user is not authorized
        "404":
          description: service member not found
        "500":
          description: internal server error
    post:
      summary: Update the user's okta profile with primary data, returns Okta profile values from the Okta's Users API reflecting updated values.
      description: Update the user's okta profile with primary data, returns Okta profile values from the Okta's Users API reflecting updated values.
      operationId: updateOktaInfo
      tags:
        - okta_profile
      parameters:
        - in: body
          name: updateOktaUserProfileData
          required: true
          schema:
            $ref: "#/definitions/UpdateOktaUserProfileData"
      consumes:
        - application/json
      produces:
        - application/json
      responses:
        "200":
          description: okta profile for user
          schema:
            $ref: "#/definitions/OktaUserProfileData"
        "400":
          description: invalid request
        "401":
          description: request requires user authentication
        "403":
          description: user is not authorized
        "422":
          description: validation error
          schema:
            $ref: "#/responses/UnprocessableEntity"
        "500":
          description: internal server error
  /calendar/{countryCode}/is-weekend-holiday/{date}:
    get:
      summary: Validate  move date selection
      description: |
        Utility API to determine if input date falls on weekend and/or holiday.
      produces:
        - application/json
      operationId: isDateWeekendHoliday
      tags:
        - calendar
      parameters:
        - description: country code for context of date
          in: path
          name: countryCode
          required: true
          type: string
          enum:
            - US
        - description: input date to determine if weekend/holiday for given country.
          in: path
          name: date
          required: true
          type: string
          format: date
      responses:
        "200":
          description: Successfully determine if given date is weekend and/or holiday for given country.
          schema:
            $ref: "#/definitions/IsDateWeekendHolidayInfo"
        "400":
          $ref: "#/responses/InvalidRequest"
        "401":
          $ref: "#/responses/PermissionDenied"
        "404":
          $ref: "#/responses/NotFound"
        "500":
          $ref: "#/responses/ServerError"
responses:
  InvalidRequest:
    description: The request payload is invalid.
    schema:
      $ref: "#/definitions/ClientError"
  NotFound:
    description: The requested resource wasn't found.
    schema:
      $ref: "#/definitions/ClientError"
  Conflict:
    description: "The request could not be processed because of conflict in the current state of the resource."
    schema:
      $ref: "#/definitions/ClientError"
  PermissionDenied:
    description: The request was denied.
    schema:
      $ref: "#/definitions/ClientError"
  ServerError:
    description: A server error occurred.
    schema:
      $ref: "#/definitions/Error"
  PreconditionFailed:
    description: Precondition failed, likely due to a stale eTag (If-Match). Fetch the request again to get the updated eTag value.
    schema:
      $ref: "#/definitions/ClientError"
  UnprocessableEntity:
    description: The payload was unprocessable.
    schema:
      $ref: "#/definitions/ValidationError"<|MERGE_RESOLUTION|>--- conflicted
+++ resolved
@@ -2361,25 +2361,6 @@
         format: date-time
         type: string
         readOnly: true
-<<<<<<< HEAD
-  CounselingOffices:
-    type: array
-    items:
-      $ref: "#/definitions/CounselingOffice"
-  CounselingOffice:
-    type: object
-    properties:
-      id:
-        type: string
-        format: uuid
-        example: c56a4180-65aa-42ec-a945-5fd21dec0538
-      name:
-        type: string
-        example: Fort Bragg North Station
-    required:
-      - id
-      - name
-=======
   IsDateWeekendHolidayInfo:
     type: object
     properties:
@@ -2403,7 +2384,23 @@
       - date
       - is_weekend
       - is_holiday
->>>>>>> 4854a386
+  CounselingOffices:
+    type: array
+    items:
+      $ref: "#/definitions/CounselingOffice"
+  CounselingOffice:
+    type: object
+    properties:
+      id:
+        type: string
+        format: uuid
+        example: c56a4180-65aa-42ec-a945-5fd21dec0538
+      name:
+        type: string
+        example: Fort Bragg North Station
+    required:
+      - id
+      - name
 paths:
   /feature-flags/user-boolean/{key}:
     post:
