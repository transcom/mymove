NAME = ppp
DB_NAME_DEV = dev_db
DB_NAME_DEPLOYED_MIGRATIONS = deployed_migrations
DB_NAME_TEST = test_db
DB_DOCKER_CONTAINER_DEV = milmove-db-dev
DB_DOCKER_CONTAINER_DEPLOYED_MIGRATIONS = milmove-db-deployed-migrations
DB_DOCKER_CONTAINER_TEST = milmove-db-test
# The version of the postgres container should match production as closely
# as possible.
# https://github.com/transcom/ppp-infra/blob/7ba2e1086ab1b2a0d4f917b407890817327ffb3d/modules/aws-app-environment/database/variables.tf#L48
DB_DOCKER_CONTAINER_IMAGE = postgres:10.9
TASKS_DOCKER_CONTAINER = tasks
export PGPASSWORD=mysecretpassword

# if S3 access is enabled, wrap webserver in aws-vault command
# to pass temporary AWS credentials to the binary.
ifeq ($(STORAGE_BACKEND),s3)
	USE_AWS:=true
endif
ifeq ($(EMAIL_BACKEND),ses)
	USE_AWS:=true
endif

ifeq ($(USE_AWS),true)
  AWS_VAULT:=aws-vault exec $(AWS_PROFILE) --
endif

# Convenience for LDFLAGS
WEBSERVER_LDFLAGS=-X main.gitBranch=$(shell git branch | grep \* | cut -d ' ' -f2) -X main.gitCommit=$(shell git rev-list -1 HEAD)
GC_FLAGS=-trimpath=$(GOPATH)
DB_PORT_DEV=5432
DB_PORT_DEPLOYED_MIGRATIONS=5434
DB_PORT_DOCKER=5432
ifdef CIRCLECI
	DB_PORT_TEST=5432
	LDFLAGS=-linkmode external -extldflags -static
endif

ifdef GOLAND
	GOLAND_GC_FLAGS=all=-N -l
endif

.PHONY: help
help:  ## Print the help documentation
	@grep -E '^[a-zA-Z_-]+:.*?## .*$$' $(MAKEFILE_LIST) | sort | awk 'BEGIN {FS = ":.*?## "}; {printf "\033[36m%-30s\033[0m %s\n", $$1, $$2}'

#
# ----- END PREAMBLE -----
#

#
# ----- START CHECK TARGETS -----
#

# This target ensures that the pre-commit hook is installed and kept up to date
# if pre-commit updates.
.PHONY: ensure_pre_commit
ensure_pre_commit: .git/hooks/pre-commit ## Ensure pre-commit is installed
.git/hooks/pre-commit: /usr/local/bin/pre-commit
	pre-commit install
	pre-commit install-hooks

.PHONY: prereqs
prereqs: .prereqs.stamp ## Check that pre-requirements are installed
.prereqs.stamp: scripts/prereqs
	scripts/prereqs
	touch .prereqs.stamp

.PHONY: check_hosts
check_hosts: .check_hosts.stamp ## Check that hosts are in the /etc/hosts file
.check_hosts.stamp: scripts/check-hosts-file
ifndef CIRCLECI
	scripts/check-hosts-file
else
	@echo "Not checking hosts on CircleCI."
endif
	touch .check_hosts.stamp

.PHONY: check_go_version
check_go_version: .check_go_version.stamp ## Check that the correct Golang version is installed
.check_go_version.stamp: scripts/check-go-version
	scripts/check-go-version
	touch .check_go_version.stamp

.PHONY: check_gopath
check_gopath: .check_gopath.stamp ## Check that $GOPATH exists in $PATH
.check_gopath.stamp:
	scripts/check-gopath
	touch .check_gopath.stamp

.PHONY: check_bash_version
check_bash_version: .check_bash_version.stamp ## Check that the correct Bash version is installed
.check_bash_version.stamp: scripts/check-bash-version
ifndef CIRCLECI
	scripts/check-bash-version
else
	@echo "No need to check bash version on CircleCI"
endif
	touch .check_bash_version.stamp

.PHONY: deps
deps: prereqs \
	check_hosts \
	check_go_version \
	check_gopath \
	check_bash_version \
	ensure_pre_commit \
	client_deps \
	server_deps ## Run all checks and install all depdendencies

.PHONY: test
test: client_test server_test e2e_test ## Run all tests

#
# ----- END CHECK TARGETS -----
#

#
# ----- START CLIENT TARGETS -----
#

.PHONY: client_deps_update
client_deps_update: ## Update client dependencies
	yarn upgrade

.PHONY: client_deps
client_deps: .check_hosts.stamp .client_deps.stamp ## Install client dependencies
.client_deps.stamp: yarn.lock
	yarn install
	scripts/copy-swagger-ui
	touch .client_deps.stamp

.client_build.stamp: $(shell find src -type f)
	yarn build
	touch .client_build.stamp

.PHONY: client_build
client_build: .client_deps.stamp .client_build.stamp ## Build the client

build/favicon.ico: client_build

.PHONY: client_run
client_run: .client_deps.stamp ## Run MilMove Service Member client
	HOST=milmovelocal yarn start

.PHONY: client_test
client_test: .client_deps.stamp ## Run client unit tests
	yarn test

.PHONY: client_test_coverage
client_test_coverage : .client_deps.stamp ## Run client unit test coverage
	yarn test:coverage

.PHONY: office_client_run
office_client_run: .client_deps.stamp ## Run MilMove Office client
	HOST=officelocal yarn start

.PHONY: tsp_client_run
tsp_client_run: .client_deps.stamp ## Run MilMove TSP client
	HOST=tsplocal yarn start

.PHONY: admin_client_run
admin_client_run: .client_deps.stamp ## Run MilMove Admin client
	HOST=adminlocal yarn start

#
# ----- END CLIENT TARGETS -----
#

#
# ----- START BIN TARGETS -----
#

### Go Tool Targets

bin/callgraph: .check_go_version.stamp .check_gopath.stamp
	go build -o bin/callgraph golang.org/x/tools/cmd/callgraph

bin/chamber: .check_go_version.stamp .check_gopath.stamp
	go build -ldflags "$(LDFLAGS)" -o bin/chamber github.com/segmentio/chamber

bin/gin: .check_go_version.stamp .check_gopath.stamp
	go build -ldflags "$(LDFLAGS)" -o bin/gin github.com/codegangsta/gin

bin/soda: .check_go_version.stamp .check_gopath.stamp
	go build -ldflags "$(LDFLAGS)" -o bin/soda github.com/gobuffalo/pop/soda

bin/swagger: .check_go_version.stamp .check_gopath.stamp
	go build -ldflags "$(LDFLAGS)" -o bin/swagger github.com/go-swagger/go-swagger/cmd/swagger

# No static linking / $(LDFLAGS) because mockery is only used for testing
bin/mockery: .check_go_version.stamp .check_gopath.stamp
	go build -o bin/mockery github.com/vektra/mockery/cmd/mockery

### Cert Targets

bin/rds-combined-ca-bundle.pem:
	mkdir -p bin/
	curl -sSo bin/rds-combined-ca-bundle.pem https://s3.amazonaws.com/rds-downloads/rds-combined-ca-bundle.pem

### MilMove Targets

# server_deps and server_generate required for this binary, because go build expects
# github.com/transcom/mymove/pkg/gen/internalmessages, even though it is not used for this program.
bin/clean-migration: server_deps server_generate
	go build -ldflags "$(LDFLAGS)" -o bin/clean-migration ./cmd/clean-migration

# server_deps and server_generate required for this binary, because go build expects
# github.com/transcom/mymove/pkg/gen/internalmessages, even though it is not used for this program.
bin/compare-secure-migrations: server_deps server_generate
	go build -ldflags "$(LDFLAGS)" -o bin/compare-secure-migrations ./cmd/compare-secure-migrations

bin/ecs-deploy-task-container: server_deps server_generate
	go build -ldflags "$(LDFLAGS)" -o bin/ecs-deploy-task-container ./cmd/ecs-deploy-task-container

bin/ecs-service-logs:
	go build -ldflags "$(LDFLAGS)" -o bin/ecs-service-logs ./cmd/ecs-service-logs

bin/generate-1203-form: .server_generate.stamp
	go build -ldflags "$(LDFLAGS)" -o bin/generate-1203-form ./cmd/generate_1203_form

bin/generate-access-codes: .server_generate.stamp
	go build -ldflags "$(LDFLAGS)" -o bin/generate-access-codes ./cmd/generate_access_codes

bin/generate-shipment-edi: .server_generate.stamp
	go build -ldflags "$(LDFLAGS)" -o bin/generate-shipment-edi ./cmd/generate_shipment_edi

bin/generate-shipment-summary: .server_generate.stamp
	go build -ldflags "$(LDFLAGS)" -o bin/generate-shipment-summary ./cmd/generate_shipment_summary

bin/generate-test-data: pkg/assets/assets.go .server_generate.stamp
	go build -ldflags "$(LDFLAGS)" -o bin/generate-test-data ./cmd/generate-test-data

bin_linux/generate-test-data: pkg/assets/assets.go .server_generate_linux.stamp
	GOOS=linux GOARCH=amd64 go build -ldflags "$(LDFLAGS)" -o bin_linux/generate-test-data ./cmd/generate-test-data

bin/health-checker:
	go build -ldflags "$(LDFLAGS)" -o bin/health-checker ./cmd/health-checker

bin/iws:
	go build -ldflags "$(LDFLAGS)" -o bin/iws ./cmd/iws/iws.go

bin/load-office-data: .server_generate.stamp
	go build -ldflags "$(LDFLAGS)" -o bin/load-office-data ./cmd/load_office_data

bin/load-user-gen: .server_generate.stamp
	go build -ldflags "$(LDFLAGS)" -o bin/load-user-gen ./cmd/load_user_gen

bin/make-dps-user: .server_generate.stamp
	go build -ldflags "$(LDFLAGS)" -o bin/make-dps-user ./cmd/make_dps_user

bin/make-office-user: .server_generate.stamp
	go build -ldflags "$(LDFLAGS)" -o bin/make-office-user ./cmd/make_office_user

bin/make-tsp-user: .server_generate.stamp
	go build -ldflags "$(LDFLAGS)" -o bin/make-tsp-user ./cmd/make_tsp_user

bin/milmove: .server_generate.stamp
	go build -gcflags="$(GOLAND_GC_FLAGS) $(GC_FLAGS)" -asmflags=-trimpath=$(GOPATH) -ldflags "$(LDFLAGS) $(WEBSERVER_LDFLAGS)" -o bin/milmove ./cmd/milmove

bin_linux/milmove: .server_generate_linux.stamp
	GOOS=linux GOARCH=amd64 go build -gcflags="$(GOLAND_GC_FLAGS) $(GC_FLAGS)" -asmflags=-trimpath=$(GOPATH) -ldflags "$(LDFLAGS) $(WEBSERVER_LDFLAGS)" -o bin_linux/milmove ./cmd/milmove

bin/renderer:
	# do not build with LDFLAGS since errors on alpine and dynamic linking is fine
	# throws errors loadinternal: cannot find runtime/cgo
	go build -o bin/renderer ./cmd/renderer

bin/save-fuel-price-data: .server_generate.stamp
	go build -ldflags "$(LDFLAGS)" -o bin/save-fuel-price-data ./cmd/save_fuel_price_data

bin_linux/save-fuel-price-data: .server_generate_linux.stamp
	GOOS=linux GOARCH=amd64 go build -ldflags "$(LDFLAGS)" -o bin_linux/save-fuel-price-data ./cmd/save_fuel_price_data

bin/send-to-gex: .server_generate.stamp
	go build -ldflags "$(LDFLAGS)" -o bin/send-to-gex ./cmd/send_to_gex

# server_deps and server_generate required for this binary, because go build expects
# github.com/transcom/mymove/pkg/gen/internalmessages, even though it is not used for this program.
bin/split-migration: server_deps server_generate
	go build -ldflags "$(LDFLAGS)" -o bin/split-migration ./cmd/split-migration

bin/tsp-award-queue: .server_generate.stamp
	go build -ldflags "$(LDFLAGS)" -o bin/tsp-award-queue ./cmd/tsp_award_queue

pkg/assets/assets.go: .check_go_version.stamp .check_gopath.stamp
	go-bindata -o pkg/assets/assets.go -pkg assets pkg/paperwork/formtemplates/

#
# ----- END BIN TARGETS -----
#

#
# ----- START SERVER TARGETS -----
#

.PHONY: go_deps_update
go_deps_update: ## Update golang dependencies
	go run cmd/update_deps/main.go

.PHONY: server_deps
server_deps: .check_gopath.stamp \
	bin/callgraph \
	bin/chamber \
	bin/gin \
	bin/soda \
	bin/swagger \
	bin/mockery \
	bin/rds-combined-ca-bundle.pem ## Install or Build server dependencies

.PHONY: server_generate
server_generate: .check_go_version.stamp .check_gopath.stamp .server_generate.stamp ## Generate golang server code from Swagger files
.server_generate.stamp: pkg/assets/assets.go bin/swagger $(shell find swagger -type f -name *.yaml)
	scripts/gen-server
	touch .server_generate.stamp

.PHONY: server_generate_linux
server_generate_linux: .check_go_version.stamp .check_gopath.stamp pkg/assets/assets.go bin/swagger .server_generate_linux.stamp ## Generate golang server code from Swagger files (linux)
.server_generate_linux.stamp: $(shell find swagger -type f -name *.yaml)
	scripts/gen-server
	touch .server_generate_linux.stamp

.PHONY: server_build
server_build: server_deps server_generate bin/milmove ## Build the server

.PHONY: server_build_linux
server_build_linux: server_generate_linux ## Build the server (linux)
	# These don't need to go in bin_linux/ because local devs don't use them
	# Additionally it would not work with the default Dockerfile
	GOOS=linux GOARCH=amd64 go build -ldflags "$(LDFLAGS)" -o bin/chamber github.com/segmentio/chamber
	GOOS=linux GOARCH=amd64 go build -gcflags="$(GOLAND_GC_FLAGS) $(GC_FLAGS)" -asmflags=-trimpath=$(GOPATH) -ldflags "$(LDFLAGS) $(WEBSERVER_LDFLAGS)" -o bin/milmove ./cmd/milmove

# This command is for running the server by itself, it will serve the compiled frontend on its own
server_run_standalone: client_build server_build db_dev_run
	DEBUG_LOGGING=true $(AWS_VAULT) ./bin/milmove serve
# This command will rebuild the swagger go code and rerun server on any changes
server_run:
	find ./swagger -type f -name "*.yaml" | entr -c -r make server_run_default
# This command runs the server behind gin, a hot-reload server
server_run_default: .check_hosts.stamp .check_go_version.stamp .check_gopath.stamp bin/gin build/favicon.ico server_generate db_dev_run
	INTERFACE=localhost DEBUG_LOGGING=true \
	$(AWS_VAULT) ./bin/gin \
		--build ./cmd/milmove \
		--bin /bin/milmove_gin \
		--port 8080 --appPort 8081 \
		--excludeDir node_modules \
		--immediate \
		--buildArgs "-i -ldflags=\"$(WEBSERVER_LDFLAGS)\"" \
		serve

.PHONY: server_run_debug
server_run_debug: ## Debug the server
	$(AWS_VAULT) dlv debug cmd/milmove/main.go cmd/milmove/logger.go -- serve

.PHONY: build_tools
build_tools: server_deps \
	bin/compare-secure-migrations \
	bin/clean-migration \
	bin/ecs-deploy-task-container \
	bin/ecs-service-logs \
	bin/generate-1203-form \
	bin/generate-access-codes \
	bin/generate-shipment-edi \
	bin/generate-shipment-summary \
	bin/generate-test-data \
	bin/health-checker \
	bin/iws \
	bin/load-office-data \
	bin/load-user-gen \
	bin/make-dps-user \
	bin/make-office-user \
	bin/make-tsp-user \
	bin/renderer \
	bin/save-fuel-price-data \
	bin/send-to-gex \
	bin/tsp-award-queue ## Build all tools

.PHONY: build
build: server_build build_tools client_build ## Build the server, tools, and client

# webserver_test runs a few acceptance tests against a local or remote environment.
# This can help identify potential errors before deploying a container.
.PHONY: webserver_test
webserver_test: bin/rds-combined-ca-bundle.pem server_generate mocks_generate bin/chamber  ## Run acceptance tests
ifndef TEST_ACC_ENV
	@echo "Running acceptance tests for webserver using local environment."
	@echo "* Use environment XYZ by setting environment variable to TEST_ACC_ENV=XYZ."
	TEST_ACC_HONEYCOMB=0 \
	TEST_ACC_CWD=$(PWD) \
	go test -v -p 1 -count 1 -short $$(go list ./... | grep \\/cmd\\/milmove)
else
ifndef CIRCLECI
	@echo "Running acceptance tests for webserver with environment $$TEST_ACC_ENV."
	TEST_ACC_HONEYCOMB=0 \
	TEST_ACC_CWD=$(PWD) \
	DISABLE_AWS_VAULT_WRAPPER=1 \
	aws-vault exec $(AWS_PROFILE) -- \
	bin/chamber -r $(CHAMBER_RETRIES) exec app-$(TEST_ACC_ENV) -- \
	go test -v -p 1 -count 1 -short $$(go list ./... | grep \\/cmd\\/milmove)
else
	@echo "Running acceptance tests for webserver with environment $$TEST_ACC_ENV."
	TEST_ACC_HONEYCOMB=0 \
	TEST_ACC_CWD=$(PWD) \
	bin/chamber -r $(CHAMBER_RETRIES) exec app-$(TEST_ACC_ENV) -- \
	go test -v -p 1 -count 1 -short $$(go list ./... | grep \\/cmd\\/milmove)
endif
endif

.PHONY: mocks_generate
mocks_generate: .mocks_generate.stamp ## Generate mockery mocks for tests
.mocks_generate.stamp : bin/mockery
	go generate $$(go list ./... | grep -v \\/pkg\\/gen\\/ | grep -v \\/cmd\\/)
	touch .mocks_generate.stamp

.PHONY: server_test
server_test: server_deps server_generate mocks_generate db_test_reset db_test_migrate ## Run server unit tests
	# Don't run tests in /cmd or /pkg/gen & pass `-short` to exclude long running tests
	# Use -test.parallel 1 to test packages serially and avoid database collisions
	# Disable test caching with `-count 1` - caching was masking local test failures
	DB_PORT=$(DB_PORT_TEST) go test -p 1 -count 1 -short $$(go list ./... | grep -v \\/pkg\\/gen\\/ | grep -v \\/cmd\\/)

.PHONY: server_test_all
server_test_all: server_deps server_generate mocks_generate db_dev_reset db_dev_migrate ## Run all server unit tests
	# Like server_test but runs extended tests that may hit external services.
	DB_PORT=$(DB_PORT_TEST) go test -p 1 -count 1 $$(go list ./... | grep -v \\/pkg\\/gen\\/ | grep -v \\/cmd\\/)

.PHONY: server_test_coverage_generate
server_test_coverage_generate: server_deps server_generate mocks_generate db_test_reset db_test_migrate ## Run server unit test coverage
	# Don't run tests in /cmd or /pkg/gen
	# Use -test.parallel 1 to test packages serially and avoid database collisions
	# Disable test caching with `-count 1` - caching was masking local test failures
	# Add coverage tracker via go cover
	DB_PORT=$(DB_PORT_TEST) go test -coverprofile=coverage.out -covermode=count -p 1 -count 1 -short $$(go list ./... | grep -v \\/pkg\\/gen\\/ | grep -v \\/cmd\\/)

.PHONY: server_test_coverage
server_test_coverage: server_deps server_generate mocks_generate db_test_reset db_test_migrate server_test_coverage_generate ## Run server unit test coverage with html output
	DB_PORT=$(DB_PORT_TEST) go tool cover -html=coverage.out

#
# ----- END SERVER TARGETS -----
#

#
# ----- START DB_DEV TARGETS -----
#

.PHONY: db_dev_destroy
db_dev_destroy: ## Destroy Dev DB
ifndef CIRCLECI
	@echo "Destroying the ${DB_DOCKER_CONTAINER_DEV} docker database container..."
	docker rm -f $(DB_DOCKER_CONTAINER_DEV) || echo "No database container"
	rm -fr mnt/db_dev # delete mount directory if exists
else
	@echo "Relying on CircleCI's database setup to destroy the DB."
endif

.PHONY: db_dev_start
db_dev_start: ## Start Dev DB
ifndef CIRCLECI
	brew services stop postgresql 2> /dev/null || true
endif
	@echo "Starting the ${DB_DOCKER_CONTAINER_DEV} docker database container..."
	# If running do nothing, if not running try to start, if can't start then run
	docker start $(DB_DOCKER_CONTAINER_DEV) || \
		docker run -d --name $(DB_DOCKER_CONTAINER_DEV) \
			-e POSTGRES_PASSWORD=$(PGPASSWORD) \
			-p $(DB_PORT_DEV):$(DB_PORT_DOCKER)\
			$(DB_DOCKER_CONTAINER_IMAGE)

.PHONY: db_dev_create
db_dev_create: ## Create Dev DB
	@echo "Create the ${DB_NAME_DEV} database..."
	DB_NAME=postgres scripts/wait-for-db && DB_NAME=postgres psql-wrapper "CREATE DATABASE $(DB_NAME_DEV);" || true

.PHONY: db_dev_run
db_dev_run: db_dev_start db_dev_create ## Run Dev DB (start and create)

.PHONY: db_dev_reset
db_dev_reset: db_dev_destroy db_dev_run ## Reset Dev DB (destroy and run)

.PHONY: db_dev_migrate_standalone ## Migrate Dev DB directly
db_dev_migrate_standalone: bin/milmove
	@echo "Migrating the ${DB_NAME_DEV} database..."
<<<<<<< HEAD
	bin/milmove migrate
=======
	# We need to move to the scripts/ directory so that the cwd contains `apply-secure-migration.sh`
	cd scripts && \
		../bin/milmove migrate -p ../migrations -m ../migrations_manifest.txt
>>>>>>> d8f72140

.PHONY: db_dev_migrate
db_dev_migrate: server_deps db_dev_migrate_standalone ## Migrate Dev DB

#
# ----- END DB_DEV TARGETS -----
#

#
# ----- START DB_DEPLOYED_MIGRATIONS TARGETS -----
#

.PHONY: db_deployed_migrations_destroy
db_deployed_migrations_destroy: ## Destroy Deployed Migrations DB
ifndef CIRCLECI
	@echo "Destroying the ${DB_DOCKER_CONTAINER_DEPLOYED_MIGRATIONS} docker database container..."
	docker rm -f $(DB_DOCKER_CONTAINER_DEPLOYED_MIGRATIONS) || echo "No database container"
	rm -fr mnt/db_deployed_migrations # delete mount directory if exists
else
	@echo "Relying on CircleCI's database setup to destroy the DB."
endif

.PHONY: db_deployed_migrations_start
db_deployed_migrations_start: ## Start Deployed Migrations DB
ifndef CIRCLECI
	brew services stop postgresql 2> /dev/null || true
endif
	@echo "Starting the ${DB_DOCKER_CONTAINER_DEPLOYED_MIGRATIONS} docker database container..."
	# If running do nothing, if not running try to start, if can't start then run
	docker start $(DB_DOCKER_CONTAINER_DEPLOYED_MIGRATIONS) || \
		docker run -d --name $(DB_DOCKER_CONTAINER_DEPLOYED_MIGRATIONS) \
			-e POSTGRES_PASSWORD=$(PGPASSWORD) \
			-p $(DB_PORT_DEPLOYED_MIGRATIONS):$(DB_PORT_DOCKER)\
			$(DB_DOCKER_CONTAINER_IMAGE)

.PHONY: db_deployed_migrations_create
db_deployed_migrations_create: ## Create Deployed Migrations DB
	@echo "Create the ${DB_NAME_DEPLOYED_MIGRATIONS} database..."
	DB_NAME=postgres DB_PORT=$(DB_PORT_DEPLOYED_MIGRATIONS) scripts/wait-for-db && \
		createdb -p $(DB_PORT_DEPLOYED_MIGRATIONS) -h localhost -U postgres $(DB_NAME_DEPLOYED_MIGRATIONS) || true

.PHONY: db_deployed_migrations_run
db_deployed_migrations_run: db_deployed_migrations_start db_deployed_migrations_create ## Run Deployed Migrations DB (start and create)

.PHONY: db_deployed_migrations_reset
db_deployed_migrations_reset: db_deployed_migrations_destroy db_deployed_migrations_run ## Reset Deployed Migrations DB (destroy and run)

.PHONY: db_deployed_migrations_migrate_standalone
db_deployed_migrations_migrate_standalone: bin/milmove ## Migrate Deployed Migrations DB with local migrations
	@echo "Migrating the ${DB_NAME_DEPLOYED_MIGRATIONS} database..."
	# We need to move to the scripts/ directory so that the cwd contains `apply-secure-migration.sh`
	cd scripts && DB_PORT=$(DB_PORT_DEPLOYED_MIGRATIONS) DB_NAME=$(DB_NAME_DEPLOYED_MIGRATIONS) ../bin/milmove migrate -p ../migrations -m ../migrations_manifest.txt

.PHONY: db_deployed_migrations_migrate
db_deployed_migrations_migrate: server_deps db_deployed_migrations_migrate_standalone ## Migrate Deployed Migrations DB

#
# ----- END DB_DEPLOYED_MIGRATIONS TARGETS -----
#

#
# ----- START DB_TEST TARGETS -----
#

.PHONY: db_test_destroy
db_test_destroy: ## Destroy Test DB
ifndef CIRCLECI
	@echo "Destroying the ${DB_DOCKER_CONTAINER_TEST} docker database container..."
	docker rm -f $(DB_DOCKER_CONTAINER_TEST) || \
		echo "No database container"
else
	@echo "Relying on CircleCI's database setup to destroy the DB."
endif

.PHONY: db_test_start
db_test_start: ## Start Test DB
ifndef CIRCLECI
	brew services stop postgresql 2> /dev/null || true
endif
	@echo "Starting the ${DB_DOCKER_CONTAINER_TEST} docker database container..."
	docker start $(DB_DOCKER_CONTAINER_TEST) || \
		docker run --name $(DB_DOCKER_CONTAINER_TEST) \
			-e \
			POSTGRES_PASSWORD=$(PGPASSWORD) \
			-d \
			-p $(DB_PORT_TEST):$(DB_PORT_DOCKER)\
			$(DB_DOCKER_CONTAINER_IMAGE)\
			-c fsync=off\
			-c full_page_writes=off

.PHONY: db_test_create
db_test_create: ## Create Test DB
ifndef CIRCLECI
	@echo "Create the ${DB_NAME_TEST} database..."
	DB_NAME=postgres DB_PORT=$(DB_PORT_TEST) scripts/wait-for-db && \
		createdb -p $(DB_PORT_TEST) -h localhost -U postgres $(DB_NAME_TEST) || true
else
	@echo "Relying on CircleCI's database setup to create the DB."
endif

.PHONY: db_test_create_docker
db_test_create_docker: ## Create Test DB (docker)
	@echo "Create the ${DB_NAME_TEST} database with docker command..."
	DB_NAME=postgres DB_DOCKER_CONTAINER=$(DB_DOCKER_CONTAINER_TEST) scripts/wait-for-db-docker && \
		docker exec $(DB_DOCKER_CONTAINER_TEST) createdb -p $(DB_PORT_DOCKER) -h localhost -U postgres $(DB_NAME_TEST) || true

.PHONY: db_test_run
db_test_run: db_test_start db_test_create ## Run Test DB

.PHONY: db_test_run_docker
db_test_run_docker: db_test_start db_test_create_docker ## Run Test DB (docker)

.PHONY: db_test_reset
db_test_reset: db_test_destroy db_test_run ## Reset Test DB (destroy and run)

.PHONY: db_test_reset_docker
db_test_reset_docker: db_test_destroy db_test_run_docker ## Reset Test DB (docker, destroy and run)

.PHONY: db_test_migrate_standalone
db_test_migrate_standalone: bin/milmove ## Migrate Test DB directly
ifndef CIRCLECI
	@echo "Migrating the ${DB_NAME_TEST} database..."
<<<<<<< HEAD
	DB_NAME=$(DB_NAME_TEST) DB_PORT=$(DB_PORT_TEST) bin/milmove migrate
else
	@echo "Migrating the ${DB_NAME_TEST} database..."
	# We need to move to the scripts/ directory so that the cwd contains `apply-secure-migration.sh`
	DB_NAME=$(DB_NAME_TEST) DB_PORT=$(DB_PORT_DEV) bin/milmove migrate
=======
	# We need to move to the scripts/ directory so that the cwd contains `apply-secure-migration.sh`
	cd scripts && \
		DB_NAME=$(DB_NAME_TEST) DB_PORT=$(DB_PORT_TEST)\
			../bin/milmove migrate -p ../migrations -m ../migrations_manifest.txt
else
	@echo "Migrating the ${DB_NAME_TEST} database..."
	# We need to move to the scripts/ directory so that the cwd contains `apply-secure-migration.sh`
	cd scripts && \
		DB_NAME=$(DB_NAME_TEST) DB_PORT=$(DB_PORT_DEV) \
			../bin/milmove migrate -p ../migrations -m ../migrations_manifest.txt
>>>>>>> d8f72140
endif

.PHONY: db_test_migrate
db_test_migrate: server_deps db_test_migrate_standalone ## Migrate Test DB

.PHONY: db_test_migrations_build
db_test_migrations_build: .db_test_migrations_build.stamp ## Build Test DB Migrations Docker Image
.db_test_migrations_build.stamp: server_generate_linux bin_linux/milmove bin_linux/generate-test-data
	@echo "Build the docker migration container..."
	docker build -f Dockerfile.migrations_local --tag e2e_migrations:latest .

.PHONY: db_test_migrate_docker
db_test_migrate_docker: db_test_migrations_build ## Migrate Test DB (docker)
	@echo "Migrating the ${DB_NAME_TEST} database with docker command..."
	DB_NAME=$(DB_NAME_TEST) DB_DOCKER_CONTAINER=$(DB_DOCKER_CONTAINER_TEST) scripts/wait-for-db-docker
	docker run \
		-t \
		-e DB_NAME=$(DB_NAME_TEST) \
		-e DB_HOST=database \
		-e DB_PORT=$(DB_PORT_DOCKER) \
		-e DB_USER=postgres \
		-e DB_PASSWORD=$(PGPASSWORD) \
		-e "MIGRATION_PATH=/migrate/local_migrations;/migrate/migrations" \
		-e "MIGRATION_MANIFEST=/migrate/migrations_manifest.txt" \
		--link="$(DB_DOCKER_CONTAINER_TEST):database" \
		--rm \
		--entrypoint /bin/milmove\
		e2e_migrations:latest \
<<<<<<< HEAD
		migrate
=======
		migrate -p /migrate/migrations -m /migrate/migrations_manifest.txt
>>>>>>> d8f72140

#
# ----- END DB_TEST TARGETS -----
#

#
# ----- START E2E TARGETS -----
#

.PHONY: e2e_test
e2e_test: bin/gin server_generate server_build client_build db_e2e_init ## Run e2e (end-to-end) integration tests
	$(AWS_VAULT) ./scripts/run-e2e-test

.PHONY: e2e_test_docker
e2e_test_docker: ## Run e2e (end-to-end) integration tests with docker
	$(AWS_VAULT) ./scripts/run-e2e-test-docker

.PHONY: e2e_test_docker_mymove
e2e_test_docker_mymove: ## Run e2e (end-to-end) Service Member integration tests with docker
	$(AWS_VAULT) SPEC=cypress/integration/mymove/**/* ./scripts/run-e2e-test-docker

.PHONY: e2e_test_docker_office
e2e_test_docker_office: ## Run e2e (end-to-end) Office integration tests with docker
	$(AWS_VAULT) SPEC=cypress/integration/office/**/* ./scripts/run-e2e-test-docker

.PHONY: e2e_test_docker_tsp
e2e_test_docker_tsp: ## Run e2e (end-to-end) TSP integration tests with docker
	$(AWS_VAULT) SPEC=cypress/integration/tsp/**/* ./scripts/run-e2e-test-docker

.PHONY: e2e_test_docker_api
e2e_test_docker_api: ## Run e2e (end-to-end) API integration tests with docker
	$(AWS_VAULT) SPEC=cypress/integration/api/**/* ./scripts/run-e2e-test-docker

.PHONY: e2e_clean
e2e_clean: ## Clean e2e (end-to-end) files and docker images
	rm -f .*_linux.stamp
	rm -f .db_test_migrations_build.stamp
	rm -rf cypress/results
	rm -rf cypress/screenshots
	rm -rf cypress/videos
	rm -rf bin_linux/
	docker rm -f cypress || true
	docker rm -f e2e || true
	docker rm -f e2e_migrations || true

.PHONY: db_e2e_up
db_e2e_up: bin/generate-test-data ## Truncate Test DB and Generate e2e (end-to-end) data
	@echo "Truncate the ${DB_NAME_TEST} database..."
	psql postgres://postgres:$(PGPASSWORD)@localhost:$(DB_PORT_TEST)/$(DB_NAME_TEST)?sslmode=disable -c 'TRUNCATE users CASCADE;'
	@echo "Populate the ${DB_NAME_TEST} database..."
	DB_PORT=$(DB_PORT_TEST) bin/generate-test-data --named-scenario="e2e_basic" --db-env="test"

.PHONY: db_e2e_up_docker
db_e2e_up_docker: ## Truncate DB and Generate e2e (end-to-end) data (docker)
	@echo "Truncate the ${DB_NAME_TEST} database with docker command..."
	docker run \
		--link="$(DB_DOCKER_CONTAINER_TEST):database" \
		--rm \
		--entrypoint psql \
		e2e_migrations:latest \
		postgres://postgres:$(PGPASSWORD)@database:$(DB_PORT_DOCKER)/$(DB_NAME_TEST)?sslmode=disable -c 'TRUNCATE users CASCADE;'
	@echo "Populate the ${DB_NAME_TEST} database with docker command..."
	docker run \
		-t \
		-e DB_NAME=$(DB_NAME_TEST) \
		-e DB_HOST=database \
		-e DB_PORT=$(DB_PORT_DOCKER) \
		-e DB_USER=postgres \
		-e DB_PASSWORD=$(PGPASSWORD) \
		--link="$(DB_DOCKER_CONTAINER_TEST):database" \
		--rm \
		--workdir "/bin" \
		--entrypoint generate-test-data \
		e2e_migrations:latest \
		--named-scenario e2e_basic

.PHONY: db_e2e_init
db_e2e_init: db_test_reset db_test_migrate db_e2e_up ## Initialize e2e (end-to-end) DB (reset, migrate, up)

.PHONY: db_e2e_init_docker
db_e2e_init_docker: db_test_reset_docker db_test_migrate_docker db_e2e_up_docker ## Initialize e2e (end-to-end) DB (docker, reset, migrate, up)

.PHONY: db_dev_e2e_populate
db_dev_e2e_populate: db_dev_reset db_dev_migrate build_tools ## Populate Dev DB with generated e2e (end-to-end) data
	@echo "Populate the ${DB_NAME_DEV} database with docker command..."
	bin/generate-test-data --named-scenario="e2e_basic" --db-env="development"

.PHONY: db_test_e2e_populate
db_test_e2e_populate: db_test_reset_docker db_test_migrate_docker build_tools db_e2e_up_docker ## Populate Test DB with generated e2e (end-to-end) data

.PHONY: db_test_e2e_backup
db_test_e2e_backup: ## Backup Test DB as 'e2e_test'
	DB_NAME=$(DB_NAME_TEST) DB_PORT=$(DB_PORT_TEST) ./scripts/db-backup e2e_test

.PHONY: db_test_e2e_restore
db_test_e2e_restore: ## Restore Test DB from 'e2e_test'
	DB_NAME=$(DB_NAME_TEST) DB_PORT=$(DB_PORT_TEST) ./scripts/db-restore e2e_test

.PHONY: db_test_e2e_cleanup
db_test_e2e_cleanup: ## Clean up Test DB backup `e2e_test`
	./scripts/db-cleanup e2e_test


#
# ----- END E2E TARGETS -----
#

#
# ----- START SCHEDULED TASK TARGETS -----
#

.PHONY: tasks_clean
tasks_clean: ## Clean Scheduled Task files and docker images
	rm -f .db_test_migrations_build.stamp
	rm -rf bin_linux/
	docker rm -f tasks || true

.PHONY: tasks_build
tasks_build: server_generate bin/save-fuel-price-data ## Build Scheduled Task dependencies

.PHONY: tasks_build_docker
tasks_build_docker: bin/chamber server_generate bin/save-fuel-price-data ## Build Scheduled Task dependencies and Docker image
	@echo "Build the docker scheduled tasks container..."
	docker build -f Dockerfile.tasks --tag $(TASKS_DOCKER_CONTAINER):latest .

.PHONY: tasks_build_linux_docker
tasks_build_linux_docker: bin_linux/save-fuel-price-data ## Build Scheduled Task binaries (linux) and Docker image (local)
	@echo "Build the docker scheduled tasks container..."
	docker build -f Dockerfile.tasks_local --tag $(TASKS_DOCKER_CONTAINER):latest .

.PHONY: tasks_save_fuel_price_data
tasks_save_fuel_price_data: tasks_build_linux_docker ## Run save-fuel-price-data from inside docker container
	@echo "Saving the fuel price data to the ${DB_NAME_DEV} database with docker command..."
	DB_NAME=$(DB_NAME_DEV) DB_DOCKER_CONTAINER=$(DB_DOCKER_CONTAINER_DEV) scripts/wait-for-db-docker
	docker run \
		-t \
		-e DB_HOST="database" \
		-e DB_NAME \
		-e DB_PORT \
		-e DB_USER \
		-e DB_PASSWORD \
		-e EIA_KEY \
		-e EIA_URL \
		--link="$(DB_DOCKER_CONTAINER_DEV):database" \
		--rm \
		$(TASKS_DOCKER_CONTAINER):latest \
		save-fuel-price-data

#
# ----- END SCHEDULED TASK TARGETS -----
#

#
# ----- START Deployed MIGRATION TARGETS -----
#

.PHONY: run_prod_migrations
run_prod_migrations: server_deps bin/milmove ## Run Prod migrations against Deployed Migrations DB
	@echo "Migrating the prod-migrations database with prod migrations..."
	MIGRATION_PATH="s3://transcom-ppp-app-prod-us-west-2/secure-migrations;file://migrations" \
	DB_HOST=localhost \
	DB_PORT=$(DB_PORT_DEPLOYED_MIGRATIONS) \
	DB_NAME=$(DB_NAME_DEPLOYED_MIGRATIONS) \
	bin/milmove migrate

.PHONY: run_staging_migrations
run_staging_migrations: server_deps bin/milmove ## Run Staging migrations against Deployed Migrations DB
	@echo "Migrating the prod-migrations database with staging migrations..."
	MIGRATION_PATH="s3://transcom-ppp-app-staging-us-west-2/secure-migrations;file://migrations" \
	DB_HOST=localhost \
	DB_PORT=$(DB_PORT_DEPLOYED_MIGRATIONS) \
	DB_NAME=$(DB_NAME_DEPLOYED_MIGRATIONS) \
	bin/milmove migrate

.PHONY: run_experimental_migrations
run_experimental_migrations: server_deps bin/milmove ## Run Experimental migrations against Deployed Migrations DB
	@echo "Migrating the prod-migrations database with experimental migrations..."
	MIGRATION_PATH="s3://transcom-ppp-app-experimental-us-west-2/secure-migrations;file://migrations" \
	DB_HOST=localhost \
	DB_PORT=$(DB_PORT_DEPLOYED_MIGRATIONS) \
	DB_NAME=$(DB_NAME_DEPLOYED_MIGRATIONS) \
	bin/milmove migrate

#
# ----- END PROD_MIGRATION TARGETS -----
#

#
# ----- START DEPENDENCY UPDATE TARGETS -----
#

.PHONY: dependency_update
dependency_update: go_deps_update client_deps_update ## Update golang and client dependencies
	git --no-pager status
	git --no-pager diff --ignore-all-space --color

.PHONY: dependency_update_test
dependency_update_test: ## Test dependency updater
	docker build . -f Dockerfile.dep_updater

#
# ----- END DEPENDENCY UPDATE TARGETS -----
#

#
# ----- START MAKE TEST TARGETS -----
#

.PHONY: make_test
make_test: ## Test make targets not checked by CircleCI
	scripts/make-test

#
# ----- END MAKE TEST TARGETS -----
#

#
# ----- START RANDOM TARGETS -----
#

.PHONY: prune
prune:  ## Prune docker containers and images
	docker container prune
	docker image prune -a

.PHONY: adr_update
adr_update: .client_deps.stamp ## Update ADR Log
	yarn run adr-log

.PHONY: gofmt
gofmt:  ## Run go fmt over all Go files
	go fmt $$(go list ./...) >> /dev/null

.PHONY: pre_commit_tests
pre_commit_tests: .server_generate.stamp .client_deps.stamp ## Run pre-commit tests
	pre-commit run --all-files

.PHONY: pretty
pretty: gofmt ## Run code through JS and Golang formatters
	npx prettier --write --loglevel warn "src/**/*.{js,jsx}"

.PHONY: prune_images
prune_images:  ## Prune docker images
	@echo '****************'
	docker image prune -a

.PHONY: prune_containers
prune_containers:  ## Prune docker containers
	@echo '****************'
	docker container prune

.PHONY: prune_volumes
prune_volumes:  ## Prune docker volumes
	@echo '****************'
	docker volume prune

.PHONY: prune
prune: prune_images prune_containers prune_volumes ## Prune docker containers, images, and volumes

.PHONY: clean
clean: # Clean all generated files
	rm -f .*.stamp
	rm -f coverage.out
	rm -rf ./bin
	rm -rf ./bin_linux
	rm -rf ./build
	rm -rf ./node_modules
	rm -rf ./pkg/gen
	rm -f ./pkg/assets/assets.go
	rm -rf ./public/swagger-ui/*.{css,js,png}
	rm -rf ./tmp/secure_migrations
	rm -rf ./tmp/storage
	find ./pkg -type d -name "mocks" -exec rm -rf {} +

.PHONY: spellcheck
spellcheck: .client_deps.stamp # Run interactive spellchecker
	node_modules/.bin/mdspell --ignore-numbers --ignore-acronyms --en-us \
		`find . -type f -name "*.md" \
			-not -path "./node_modules/*" \
			-not -path "./vendor/*" \
			-not -path "./docs/adr/index.md"`

#
# ----- END RANDOM TARGETS -----
#

default: help<|MERGE_RESOLUTION|>--- conflicted
+++ resolved
@@ -481,13 +481,7 @@
 .PHONY: db_dev_migrate_standalone ## Migrate Dev DB directly
 db_dev_migrate_standalone: bin/milmove
 	@echo "Migrating the ${DB_NAME_DEV} database..."
-<<<<<<< HEAD
-	bin/milmove migrate
-=======
-	# We need to move to the scripts/ directory so that the cwd contains `apply-secure-migration.sh`
-	cd scripts && \
-		../bin/milmove migrate -p ../migrations -m ../migrations_manifest.txt
->>>>>>> d8f72140
+	bin/milmove migrate -p migrations -m migrations_manifest.txt
 
 .PHONY: db_dev_migrate
 db_dev_migrate: server_deps db_dev_migrate_standalone ## Migrate Dev DB
@@ -610,24 +604,11 @@
 db_test_migrate_standalone: bin/milmove ## Migrate Test DB directly
 ifndef CIRCLECI
 	@echo "Migrating the ${DB_NAME_TEST} database..."
-<<<<<<< HEAD
-	DB_NAME=$(DB_NAME_TEST) DB_PORT=$(DB_PORT_TEST) bin/milmove migrate
+	# We need to move to the scripts/ directory so that the cwd contains `apply-secure-migration.sh`
+	DB_NAME=$(DB_NAME_TEST) DB_PORT=$(DB_PORT_TEST) bin/milmove migrate -p migrations -m migrations_manifest.txt
 else
 	@echo "Migrating the ${DB_NAME_TEST} database..."
-	# We need to move to the scripts/ directory so that the cwd contains `apply-secure-migration.sh`
-	DB_NAME=$(DB_NAME_TEST) DB_PORT=$(DB_PORT_DEV) bin/milmove migrate
-=======
-	# We need to move to the scripts/ directory so that the cwd contains `apply-secure-migration.sh`
-	cd scripts && \
-		DB_NAME=$(DB_NAME_TEST) DB_PORT=$(DB_PORT_TEST)\
-			../bin/milmove migrate -p ../migrations -m ../migrations_manifest.txt
-else
-	@echo "Migrating the ${DB_NAME_TEST} database..."
-	# We need to move to the scripts/ directory so that the cwd contains `apply-secure-migration.sh`
-	cd scripts && \
-		DB_NAME=$(DB_NAME_TEST) DB_PORT=$(DB_PORT_DEV) \
-			../bin/milmove migrate -p ../migrations -m ../migrations_manifest.txt
->>>>>>> d8f72140
+	$(DB_NAME_TEST) DB_PORT=$(DB_PORT_DEV) bin/milmove migrate -p migrations -m migrations_manifest.txt
 endif
 
 .PHONY: db_test_migrate
@@ -656,11 +637,7 @@
 		--rm \
 		--entrypoint /bin/milmove\
 		e2e_migrations:latest \
-<<<<<<< HEAD
-		migrate
-=======
 		migrate -p /migrate/migrations -m /migrate/migrations_manifest.txt
->>>>>>> d8f72140
 
 #
 # ----- END DB_TEST TARGETS -----
