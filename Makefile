--- conflicted
+++ resolved
@@ -358,11 +358,7 @@
 	SERVE_ORDERS=true \
 	SERVE_DPS=true \
 	SERVE_API_INTERNAL=true \
-<<<<<<< HEAD
 	SERVE_API_GHC=false \
-	SERVE_API_PUBLIC=true \
-=======
->>>>>>> aedee694
 	MUTUAL_TLS_ENABLED=true \
 	go test -v -p 1 -count 1 -short $$(go list ./... | grep \\/cmd\\/milmove)
 else
