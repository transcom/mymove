--- conflicted
+++ resolved
@@ -152,11 +152,7 @@
 	go test -coverprofile=coverage.out -p 1 -count 1 $$(go list ./... | grep -v \\/pkg\\/gen\\/ | grep -v \\/cmd\\/)
 	go tool cover -html=coverage.out
 
-<<<<<<< HEAD
 e2e_test: server_deps server_generate server_build client_build db_e2e_init
-=======
-e2e_test: server_build client_build db_e2e_init
->>>>>>> 901f1c16
 	$(AWS_VAULT) ./bin/run-e2e-test
 
 e2e_test_ci: server_deps server_generate server_build client_build db_e2e_init
