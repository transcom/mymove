NAME = ppp
DB_NAME_DEV = dev_db
DB_NAME_PROD_MIGRATIONS = prod_migrations
DB_NAME_TEST = test_db
DB_DOCKER_CONTAINER_DEV = milmove-db-dev
DB_DOCKER_CONTAINER_PROD_MIGRATIONS = milmove-db-prod-migrations
DB_DOCKER_CONTAINER_TEST = milmove-db-test
# The version of the postgres container should match production as closely
# as possible.
# https://github.com/transcom/ppp-infra/blob/7ba2e1086ab1b2a0d4f917b407890817327ffb3d/modules/aws-app-environment/database/variables.tf#L48
DB_DOCKER_CONTAINER_IMAGE = postgres:10.6
export PGPASSWORD=mysecretpassword

# if S3 access is enabled, wrap webserver in aws-vault command
# to pass temporary AWS credentials to the binary.
ifeq ($(STORAGE_BACKEND),s3)
	USE_AWS:=true
endif
ifeq ($(EMAIL_BACKEND),ses)
	USE_AWS:=true
endif

ifeq ($(USE_AWS),true)
  AWS_VAULT:=aws-vault exec $(AWS_PROFILE) --
endif

# Convenience for LDFLAGS
WEBSERVER_LDFLAGS=-X main.gitBranch=$(shell git branch | grep \* | cut -d ' ' -f2) -X main.gitCommit=$(shell git rev-list -1 HEAD)
GC_FLAGS=-trimpath=$(GOPATH)
DB_PORT_DEV=5432
DB_PORT_PROD_MIGRATIONS=5434
DB_PORT_DOCKER=5432
ifdef CIRCLECI
	DB_PORT_TEST=5432
	LDFLAGS=-linkmode external -extldflags -static
endif

ifdef GOLAND
	GOLAND_GC_FLAGS=all=-N -l
endif

#
# ----- END PREAMBLE -----
#

#
# ----- START CHECK TARGETS -----
#

# This target ensures that the pre-commit hook is installed and kept up to date
# if pre-commit updates.
.PHONY: ensure_pre_commit
ensure_pre_commit: .git/hooks/pre-commit
.git/hooks/pre-commit: /usr/local/bin/pre-commit
	pre-commit install

.PHONY: prereqs
prereqs: .prereqs.stamp
.prereqs.stamp: scripts/prereqs
	scripts/prereqs
	touch .prereqs.stamp

.PHONY: check_hosts
check_hosts: .check_hosts.stamp
.check_hosts.stamp: scripts/check-hosts-file
ifndef CIRCLECI
	scripts/check-hosts-file
else
	@echo "Not checking hosts on CircleCI."
endif
	touch .check_hosts.stamp

.PHONY: check_go_version
check_go_version: .check_go_version.stamp
.check_go_version.stamp: scripts/check-go-version
	scripts/check-go-version
	touch .check_go_version.stamp

.PHONY: check_gopath
check_gopath: .check_gopath.stamp
.check_gopath.stamp:
	scripts/check-gopath
	touch .check_gopath.stamp

.PHONY: check_bash_version
check_bash_version: .check_bash_version.stamp
.check_bash_version.stamp: scripts/check-bash-version
ifndef CIRCLECI
	scripts/check-bash-version
else
	@echo "No need to check bash version on CircleCI"
endif
	touch .check_bash_version.stamp

.PHONY: deps
deps: prereqs \
	check_hosts \
	check_go_version \
	check_gopath \
	check_bash_version \
	ensure_pre_commit \
	client_deps \
	server_deps

.PHONY: test
test: client_test server_test e2e_test

#
# ----- END CHECK TARGETS -----
#

#
# ----- START CLIENT TARGETS -----
#

.PHONY: client_deps_update
client_deps_update:
	yarn upgrade

.PHONY: client_deps
client_deps: .check_hosts.stamp .client_deps.stamp
.client_deps.stamp: yarn.lock
	yarn install
	scripts/copy-swagger-ui
	touch .client_deps.stamp

.client_build.stamp: $(shell find src -type f)
	yarn build
	touch .client_build.stamp

.PHONY: client_build
client_build: .client_deps.stamp .client_build.stamp

build/favicon.ico: client_build

.PHONY: client_run
client_run: .client_deps.stamp
	HOST=milmovelocal yarn start

.PHONY: client_test
client_test: .client_deps.stamp
	yarn test

.PHONY: client_test_coverage
client_test_coverage : .client_deps.stamp
	yarn test:coverage

.PHONY: office_client_run
office_client_run: .client_deps.stamp
	HOST=officelocal yarn start

.PHONY: tsp_client_run
tsp_client_run: .client_deps.stamp
	HOST=tsplocal yarn start

.PHONY: admin_client_run
admin_client_run: .client_deps.stamp
	HOST=adminlocal yarn start

#
# ----- END CLIENT TARGETS -----
#

#
# ----- START BIN TARGETS -----
#

### Go Tool Targets

bin/callgraph: .check_go_version.stamp .check_gopath.stamp
	go build -i -o bin/callgraph golang.org/x/tools/cmd/callgraph

bin/chamber: .check_go_version.stamp .check_gopath.stamp
	go build -i -ldflags "$(LDFLAGS)" -o bin/chamber github.com/segmentio/chamber

# Disabled until gosec supports go modules
# Add to server_deps target when re-enabling
# bin/gosec: .check_go_version.stamp .check_gopath.stamp
# 	go build -i -ldflags "$(LDFLAGS)" -o bin/gosec github.com/securego/gosec/cmd/gosec

bin/gin: .check_go_version.stamp .check_gopath.stamp
	go build -i -ldflags "$(LDFLAGS)" -o bin/gin github.com/codegangsta/gin

bin/soda: .check_go_version.stamp .check_gopath.stamp
	go build -i -ldflags "$(LDFLAGS)" -o bin/soda github.com/gobuffalo/pop/soda

bin/swagger: .check_go_version.stamp .check_gopath.stamp
	go build -i -ldflags "$(LDFLAGS)" -o bin/swagger github.com/go-swagger/go-swagger/cmd/swagger

### Cert Targets

bin/rds-combined-ca-bundle.pem:
	mkdir -p bin/
	curl -sSo bin/rds-combined-ca-bundle.pem https://s3.amazonaws.com/rds-downloads/rds-combined-ca-bundle.pem

### MilMove Targets

bin/compare-secure-migrations:
	go build -i -ldflags "$(LDFLAGS)" -o bin/compare-secure-migrations ./cmd/compare_secure_migrations

bin/ecs-service-logs:
	go build -i -ldflags "$(LDFLAGS)" -o bin/ecs-service-logs ./cmd/ecs-service-logs

bin/generate-1203-form: .server_generate.stamp
	go build -i -ldflags "$(LDFLAGS)" -o bin/generate-1203-form ./cmd/generate_1203_form

bin/generate-shipment-edi: .server_generate.stamp
	go build -i -ldflags "$(LDFLAGS)" -o bin/generate-shipment-edi ./cmd/generate_shipment_edi

bin/generate-shipment-summary: .server_generate.stamp
	go build -i -ldflags "$(LDFLAGS)" -o bin/generate-shipment-summary ./cmd/generate_shipment_summary

bin/generate-test-data: pkg/assets/assets.go .server_generate.stamp
	go build -i -ldflags "$(LDFLAGS)" -o bin/generate-test-data ./cmd/generate_test_data

bin/health_checker:
	go build -i -ldflags "$(LDFLAGS)" -o bin/health_checker ./cmd/health_checker

bin/iws:
	go build -i -ldflags "$(LDFLAGS)" -o bin/iws ./cmd/iws/iws.go

bin/load-office-data: .server_generate.stamp
	go build -i -ldflags "$(LDFLAGS)" -o bin/load-office-data ./cmd/load_office_data

bin/load-user-gen: .server_generate.stamp
	go build -i -ldflags "$(LDFLAGS)" -o bin/load-user-gen ./cmd/load_user_gen

bin/make-dps-user: .server_generate.stamp
	go build -i -ldflags "$(LDFLAGS)" -o bin/make-dps-user ./cmd/make_dps_user

bin/make-office-user: .server_generate.stamp
	go build -i -ldflags "$(LDFLAGS)" -o bin/make-office-user ./cmd/make_office_user

bin/make-tsp-user: .server_generate.stamp
	go build -i -ldflags "$(LDFLAGS)" -o bin/make-tsp-user ./cmd/make_tsp_user

bin/milmove: .server_generate.stamp
	go build -gcflags="$(GOLAND_GC_FLAGS) $(GC_FLAGS)" -asmflags=-trimpath=$(GOPATH) -i -ldflags "$(LDFLAGS) $(WEBSERVER_LDFLAGS)" -o bin/milmove ./cmd/milmove

bin/save-fuel-price-data: .server_generate.stamp
	go build -i -ldflags "$(LDFLAGS)" -o bin/save-fuel-price-data ./cmd/save_fuel_price_data

bin/send-to-gex: .server_generate.stamp
	go build -i -ldflags "$(LDFLAGS)" -o bin/send-to-gex ./cmd/send_to_gex

bin/tsp-award-queue: .server_generate.stamp
	go build -i -ldflags "$(LDFLAGS)" -o bin/tsp-award-queue ./cmd/tsp_award_queue

pkg/assets/assets.go: .check_go_version.stamp .check_gopath.stamp
	go-bindata -o pkg/assets/assets.go -pkg assets pkg/paperwork/formtemplates/

#
# ----- END BIN TARGETS -----
#

#
# ----- START SERVER TARGETS -----
#

.PHONY: go_deps_update
go_deps_update:
	go run cmd/update_deps/main.go

.PHONY: get_gotools
get_gotools: .check_gopath.stamp .get_gotools.stamp
.get_gotools.stamp:
	go install golang.org/x/lint/golint
	go install golang.org/x/tools/cmd/goimports
	touch .get_gotools.stamp

.PHONY: server_deps
server_deps: get_gotools \
	bin/callgraph \
	bin/chamber \
	bin/gin \
	bin/soda \
	bin/swagger \
	bin/rds-combined-ca-bundle.pem

.PHONY: server_generate
server_generate: .check_go_version.stamp .check_gopath.stamp .server_generate.stamp
.server_generate.stamp: pkg/assets/assets.go bin/swagger $(shell find swagger -type f -name *.yaml)
	scripts/gen-server
	touch .server_generate.stamp

.PHONY: server_generate_linux
server_generate_linux: .check_go_version.stamp .check_gopath.stamp pkg/assets/assets.go bin/swagger .server_generate_linux.stamp
.server_generate_linux.stamp: $(shell find swagger -type f -name *.yaml)
	scripts/gen-server
	touch .server_generate_linux.stamp

.PHONY: server_build
server_build: server_deps server_generate bin/milmove

.PHONY: server_build_linux
server_build_linux: server_generate_linux
	# These don't need to go in bin_linux/ because local devs don't use them
	# Additionally it would not work with the default Dockerfile
	GOOS=linux GOARCH=amd64 go build -i -ldflags "$(LDFLAGS)" -o bin/chamber github.com/segmentio/chamber
	GOOS=linux GOARCH=amd64 go build -gcflags="$(GOLAND_GC_FLAGS) $(GC_FLAGS)" -asmflags=-trimpath=$(GOPATH) -i -ldflags "$(LDFLAGS) $(WEBSERVER_LDFLAGS)" -o bin/milmove ./cmd/milmove

# This command is for running the server by itself, it will serve the compiled frontend on its own
server_run_standalone: client_build server_build db_dev_run
	DEBUG_LOGGING=true $(AWS_VAULT) ./bin/milmove serve
# This command will rebuild the swagger go code and rerun server on any changes
server_run:
	find ./swagger -type f -name "*.yaml" | entr -c -r make server_run_default
# This command runs the server behind gin, a hot-reload server
server_run_default: .check_hosts.stamp .check_go_version.stamp .check_gopath.stamp bin/gin build/favicon.ico server_generate db_dev_run
	INTERFACE=localhost DEBUG_LOGGING=true \
	$(AWS_VAULT) ./bin/gin \
		--build ./cmd/milmove \
		--bin /bin/milmove_gin \
		--port 8080 --appPort 8081 \
		--excludeDir node_modules \
		--immediate \
		--buildArgs "-i -ldflags=\"$(WEBSERVER_LDFLAGS)\"" \
		serve

.PHONY: server_run_debug
server_run_debug:
	$(AWS_VAULT) dlv debug cmd/milmove/main.go cmd/milmove/logger.go -- serve

.PHONY: build_tools
<<<<<<< HEAD
build_tools: bash_version server_deps server_generate build_generate_test_data
	go build -i -ldflags "$(LDFLAGS)" -o bin/compare-secure-migrations ./cmd/compare_secure_migrations
	go build -i -ldflags "$(LDFLAGS)" -o bin/ecs-service-logs ./cmd/ecs-service-logs
	go build -i -ldflags "$(LDFLAGS)" -o bin/generate-1203-form ./cmd/generate_1203_form
	go build -i -ldflags "$(LDFLAGS)" -o bin/generate-access-codes ./cmd/generate_access_codes
	go build -i -ldflags "$(LDFLAGS)" -o bin/generate-shipment-edi ./cmd/generate_shipment_edi
	go build -i -ldflags "$(LDFLAGS)" -o bin/generate-shipment-summary ./cmd/generate_shipment_summary
	go build -i -ldflags "$(LDFLAGS)" -o bin/health_checker ./cmd/health_checker
	go build -i -ldflags "$(LDFLAGS)" -o bin/iws ./cmd/demo/iws.go
	go build -i -ldflags "$(LDFLAGS)" -o bin/load-office-data ./cmd/load_office_data
	go build -i -ldflags "$(LDFLAGS)" -o bin/load-user-gen ./cmd/load_user_gen
	go build -i -ldflags "$(LDFLAGS)" -o bin/make-dps-user ./cmd/make_dps_user
	go build -i -ldflags "$(LDFLAGS)" -o bin/make-office-user ./cmd/make_office_user
	go build -i -ldflags "$(LDFLAGS)" -o bin/make-tsp-user ./cmd/make_tsp_user
	go build -i -ldflags "$(LDFLAGS)" -o bin/save-fuel-price-data ./cmd/save_fuel_price_data
	go build -i -ldflags "$(LDFLAGS)" -o bin/send-to-gex ./cmd/send_to_gex
	go build -i -ldflags "$(LDFLAGS)" -o bin/tsp-award-queue ./cmd/tsp_award_queue
=======
build_tools: server_deps \
	bin/compare-secure-migrations \
	bin/ecs-service-logs \
	bin/generate-1203-form \
	bin/generate-shipment-edi \
	bin/generate-shipment-summary \
	bin/generate-test-data \
	bin/health_checker \
	bin/iws \
	bin/load-office-data \
	bin/load-user-gen \
	bin/make-dps-user \
	bin/make-office-user \
	bin/make-tsp-user \
	bin/save-fuel-price-data \
	bin/send-to-gex \
	bin/tsp-award-queue
>>>>>>> 57840acd

.PHONY: build
build: server_build build_tools client_build

# webserver_test runs a few acceptance tests against a local or remote environment.
# This can help identify potential errors before deploying a container.
.PHONY: webserver_test
webserver_test: bin/rds-combined-ca-bundle.pem server_generate bin/chamber
ifndef TEST_ACC_ENV
	@echo "Running acceptance tests for webserver using local environment."
	@echo "* Use environment XYZ by setting environment variable to TEST_ACC_ENV=XYZ."
	TEST_ACC_HONEYCOMB=0 \
	TEST_ACC_CWD=$(PWD) \
	go test -v -p 1 -count 1 -short $$(go list ./... | grep \\/cmd\\/milmove)
else
ifndef CIRCLECI
	@echo "Running acceptance tests for webserver with environment $$TEST_ACC_ENV."
	TEST_ACC_HONEYCOMB=0 \
	TEST_ACC_CWD=$(PWD) \
	DISABLE_AWS_VAULT_WRAPPER=1 \
	aws-vault exec $(AWS_PROFILE) -- \
	bin/chamber -r $(CHAMBER_RETRIES) exec app-$(TEST_ACC_ENV) -- \
	go test -v -p 1 -count 1 -short $$(go list ./... | grep \\/cmd\\/milmove)
else
	@echo "Running acceptance tests for webserver with environment $$TEST_ACC_ENV."
	TEST_ACC_HONEYCOMB=0 \
	TEST_ACC_CWD=$(PWD) \
	bin/chamber -r $(CHAMBER_RETRIES) exec app-$(TEST_ACC_ENV) -- \
	go test -v -p 1 -count 1 -short $$(go list ./... | grep \\/cmd\\/milmove)
endif
endif

.PHONY: server_test
server_test: server_deps server_generate db_test_reset db_test_migrate
	# Don't run tests in /cmd or /pkg/gen & pass `-short` to exclude long running tests
	# Use -test.parallel 1 to test packages serially and avoid database collisions
	# Disable test caching with `-count 1` - caching was masking local test failures
	DB_PORT=$(DB_PORT_TEST) go test -p 1 -count 1 -short $$(go list ./... | grep -v \\/pkg\\/gen\\/ | grep -v \\/cmd\\/)

server_test_all: server_deps server_generate db_dev_reset db_dev_migrate
	# Like server_test but runs extended tests that may hit external services.
	DB_PORT=$(DB_PORT_TEST) go test -p 1 -count 1 $$(go list ./... | grep -v \\/pkg\\/gen\\/ | grep -v \\/cmd\\/)

server_test_coverage_generate: server_deps server_generate db_test_reset db_test_migrate
	# Don't run tests in /cmd or /pkg/gen
	# Use -test.parallel 1 to test packages serially and avoid database collisions
	# Disable test caching with `-count 1` - caching was masking local test failures
	# Add coverage tracker via go cover
	DB_PORT=$(DB_PORT_TEST) go test -coverprofile=coverage.out -covermode=count -p 1 -count 1 -short $$(go list ./... | grep -v \\/pkg\\/gen\\/ | grep -v \\/cmd\\/)

server_test_coverage: server_deps server_generate db_test_reset db_test_migrate server_test_coverage_generate
	DB_PORT=$(DB_PORT_TEST) go tool cover -html=coverage.out

#
# ----- END SERVER TARGETS -----
#

#
# ----- START DB_DEV TARGETS -----
#

.PHONY: db_dev_destroy
db_dev_destroy:
ifndef CIRCLECI
	@echo "Destroying the ${DB_DOCKER_CONTAINER_DEV} docker database container..."
	docker rm -f $(DB_DOCKER_CONTAINER_DEV) || \
		echo "No database container"
else
	@echo "Relying on CircleCI's database setup to destroy the DB."
endif

.PHONY: db_dev_start
db_dev_start:
ifndef CIRCLECI
	brew services stop postgresql 2> /dev/null || true
endif
	@echo "Starting the ${DB_DOCKER_CONTAINER_DEV} docker database container..."
	# If running do nothing, if not running try to start, if can't start then run
	docker start $(DB_DOCKER_CONTAINER_DEV) || \
		docker run --name $(DB_DOCKER_CONTAINER_DEV) \
			-e \
			POSTGRES_PASSWORD=$(PGPASSWORD) \
			-d \
			-p $(DB_PORT_DEV):$(DB_PORT_DOCKER)\
			$(DB_DOCKER_CONTAINER_IMAGE)

.PHONY: db_dev_create
db_dev_create:
	@echo "Create the ${DB_NAME_DEV} database..."
	DB_NAME=postgres scripts/wait-for-db && \
		createdb -p $(DB_PORT_DEV) -h localhost -U postgres $(DB_NAME_DEV) || true

.PHONY: db_dev_run
db_dev_run: db_dev_start db_dev_create

.PHONY: db_dev_reset
db_dev_reset: db_dev_destroy db_dev_run

.PHONY: db_dev_migrate_standalone
db_dev_migrate_standalone: bin/soda
	@echo "Migrating the ${DB_NAME_DEV} database..."
	# We need to move to the scripts/ directory so that the cwd contains `apply-secure-migration.sh`
	cd scripts && \
		../bin/soda -c ../config/database.yml -p ../migrations migrate up

.PHONY: db_dev_migrate
db_dev_migrate: server_deps db_dev_migrate_standalone

#
# ----- END DB_DEV TARGETS -----
#

#
# ----- START DB_PROD_MIGRATIONS TARGETS -----
#

.PHONY: db_prod_migrations_destroy
db_prod_migrations_destroy:
ifndef CIRCLECI
	@echo "Destroying the ${DB_DOCKER_CONTAINER_PROD_MIGRATIONS} docker database container..."
	docker rm -f $(DB_DOCKER_CONTAINER_PROD_MIGRATIONS) || \
		echo "No database container"
else
	@echo "Relying on CircleCI's database setup to destroy the DB."
endif

.PHONY: db_prod_migrations_start
db_prod_migrations_start:
ifndef CIRCLECI
	brew services stop postgresql 2> /dev/null || true
endif
	@echo "Starting the ${DB_DOCKER_CONTAINER_PROD_MIGRATIONS} docker database container..."
	# If running do nothing, if not running try to start, if can't start then run
	docker start $(DB_DOCKER_CONTAINER_PROD_MIGRATIONS) || \
		docker run --name $(DB_DOCKER_CONTAINER_PROD_MIGRATIONS) \
			-e \
			POSTGRES_PASSWORD=$(PGPASSWORD) \
			-d \
			-p $(DB_PORT_PROD_MIGRATIONS):$(DB_PORT_DOCKER)\
			$(DB_DOCKER_CONTAINER_IMAGE)

.PHONY: db_prod_migrations_create
db_prod_migrations_create:
	@echo "Create the ${DB_NAME_PROD_MIGRATIONS} database..."
	DB_NAME=postgres DB_PORT=$(DB_PORT_PROD_MIGRATIONS) scripts/wait-for-db && \
		createdb -p $(DB_PORT_PROD_MIGRATIONS) -h localhost -U postgres $(DB_NAME_PROD_MIGRATIONS) || true

.PHONY: db_prod_migrations_run
db_prod_migrations_run: db_prod_migrations_start db_prod_migrations_create

.PHONY: db_prod_migrations_reset
db_prod_migrations_reset: db_prod_migrations_destroy db_prod_migrations_run

.PHONY: db_prod_migrations_migrate_standalone
db_prod_migrations_migrate_standalone: bin/soda
	@echo "Migrating the ${DB_NAME_PROD_MIGRATIONS} database..."
	# We need to move to the scripts/ directory so that the cwd contains `apply-secure-migration.sh`
	cd scripts && \
		../bin/soda -c ../config/database.yml -p ../migrations migrate up

.PHONY: db_prod_migrations_migrate
db_prod_migrations_migrate: server_deps db_prod_migrations_migrate_standalone

#
# ----- END DB_PROD_MIGRATIONS TARGETS -----
#

#
# ----- START DB_TEST TARGETS -----
#

.PHONY: db_test_destroy
db_test_destroy:
ifndef CIRCLECI
	@echo "Destroying the ${DB_DOCKER_CONTAINER_TEST} docker database container..."
	docker rm -f $(DB_DOCKER_CONTAINER_TEST) || \
		echo "No database container"
else
	@echo "Relying on CircleCI's database setup to destroy the DB."
endif

.PHONY: db_test_start
db_test_start:
ifndef CIRCLECI
	brew services stop postgresql 2> /dev/null || true
endif
	@echo "Starting the ${DB_DOCKER_CONTAINER_TEST} docker database container..."
	docker start $(DB_DOCKER_CONTAINER_TEST) || \
		docker run --name $(DB_DOCKER_CONTAINER_TEST) \
			-e \
			POSTGRES_PASSWORD=$(PGPASSWORD) \
			-d \
			-p $(DB_PORT_TEST):$(DB_PORT_DOCKER)\
			$(DB_DOCKER_CONTAINER_IMAGE)\
			-c fsync=off\
			-c full_page_writes=off

.PHONY: db_test_create
db_test_create:
ifndef CIRCLECI
	@echo "Create the ${DB_NAME_TEST} database..."
	DB_NAME=postgres DB_PORT=$(DB_PORT_TEST) scripts/wait-for-db && \
		createdb -p $(DB_PORT_TEST) -h localhost -U postgres $(DB_NAME_TEST) || true
else
	@echo "Relying on CircleCI's database setup to create the DB."
endif

.PHONY: db_test_create_docker
db_test_create_docker:
	@echo "Create the ${DB_NAME_TEST} database with docker command..."
	DB_NAME=postgres DB_DOCKER_CONTAINER=$(DB_DOCKER_CONTAINER_TEST) scripts/wait-for-db-docker && \
		docker exec $(DB_DOCKER_CONTAINER_TEST) createdb -p $(DB_PORT_DOCKER) -h localhost -U postgres $(DB_NAME_TEST) || true

.PHONY: db_test_run
db_test_run: db_test_start db_test_create

.PHONY: db_test_run_docker
db_test_run_docker: db_test_start db_test_create_docker

.PHONY: db_test_reset
db_test_reset: db_test_destroy db_test_run

.PHONY: db_test_reset_docker
db_test_reset_docker: db_test_destroy db_test_run_docker

.PHONY: db_test_migrate_standalone
db_test_migrate_standalone: bin/soda
ifndef CIRCLECI
	@echo "Migrating the ${DB_NAME_TEST} database..."
	# We need to move to the scripts/ directory so that the cwd contains `apply-secure-migration.sh`
	cd scripts && \
		DB_NAME=$(DB_NAME_TEST) DB_PORT=$(DB_PORT_TEST)\
			../bin/soda -c ../config/database.yml -p ../migrations migrate up
else
	@echo "Migrating the ${DB_NAME_TEST} database..."
	# We need to move to the scripts/ directory so that the cwd contains `apply-secure-migration.sh`
	cd scripts && \
		DB_NAME=$(DB_NAME_TEST) DB_PORT=$(DB_PORT_DEV) \
			../bin/soda -c ../config/database.yml -p ../migrations migrate up
endif

.PHONY: db_test_migrate
db_test_migrate: server_deps db_test_migrate_standalone

.PHONY: db_test_migrations_build
db_test_migrations_build: .db_test_migrations_build.stamp
.db_test_migrations_build.stamp: server_generate_linux
	@echo "Build required binaries for the docker migration container..."
	GOOS=linux GOARCH=amd64 go build -i -ldflags "$(LDFLAGS)" -o bin_linux/soda github.com/gobuffalo/pop/soda
	GOOS=linux GOARCH=amd64 go build -i -ldflags "$(LDFLAGS)" -o bin_linux/generate-test-data ./cmd/generate_test_data
	@echo "Build the docker migration container..."
	docker build -f Dockerfile.migrations_local --tag e2e_migrations:latest .

.PHONY: db_test_migrate_docker
db_test_migrate_docker: db_test_migrations_build
	@echo "Migrating the ${DB_NAME_TEST} database with docker command..."
	DB_NAME=$(DB_NAME_TEST) DB_DOCKER_CONTAINER=$(DB_DOCKER_CONTAINER_TEST) scripts/wait-for-db-docker
	docker run \
		-t \
		-e DB_NAME=$(DB_NAME_TEST) \
		-e DB_HOST=database \
		-e DB_PORT=$(DB_PORT_DOCKER) \
		-e DB_USER=postgres \
		-e DB_PASSWORD=$(PGPASSWORD) \
		--link="$(DB_DOCKER_CONTAINER_TEST):database" \
		--rm \
		--entrypoint /bin/soda \
		e2e_migrations:latest \
		migrate -c /migrate/database.yml -p /migrate/migrations up

#
# ----- END DB_TEST TARGETS -----
#

#
# ----- START E2E TARGETS -----
#

.PHONY: e2e_test
e2e_test: bin/gin server_generate server_build client_build db_e2e_init
	$(AWS_VAULT) ./scripts/run-e2e-test

.PHONY: e2e_test_docker
e2e_test_docker:
	$(AWS_VAULT) ./scripts/run-e2e-test-docker

.PHONY: e2e_test_docker_mymove
e2e_test_docker_mymove:
	$(AWS_VAULT) SPEC=cypress/integration/mymove/**/* ./scripts/run-e2e-test-docker

.PHONY: e2e_test_docker_office
e2e_test_docker_office:
	$(AWS_VAULT) SPEC=cypress/integration/office/**/* ./scripts/run-e2e-test-docker

.PHONY: e2e_test_docker_tsp
e2e_test_docker_tsp:
	$(AWS_VAULT) SPEC=cypress/integration/tsp/**/* ./scripts/run-e2e-test-docker

.PHONY: e2e_test_docker_api
e2e_test_docker_api:
	$(AWS_VAULT) SPEC=cypress/integration/api/**/* ./scripts/run-e2e-test-docker

.PHONY: e2e_clean
e2e_clean:
	rm -f .*_linux.stamp
	rm -f .db_test_migrations_build.stamp
	rm -rf cypress/results
	rm -rf cypress/screenshots
	rm -rf cypress/videos
	rm -rf bin_linux/
	docker rm -f cypress || true
	docker rm -f e2e || true
	docker rm -f e2e_migrations || true

.PHONY: db_e2e_up
db_e2e_up: bin/generate-test-data
	@echo "Truncate the ${DB_NAME_TEST} database..."
	psql postgres://postgres:$(PGPASSWORD)@localhost:$(DB_PORT_TEST)/$(DB_NAME_TEST)?sslmode=disable -c 'TRUNCATE users CASCADE;'
	@echo "Populate the ${DB_NAME_TEST} database..."
	DB_PORT=$(DB_PORT_TEST) bin/generate-test-data -named-scenario="e2e_basic" -env="test"

.PHONY: db_e2e_up_docker
db_e2e_up_docker:
	@echo "Truncate the ${DB_NAME_TEST} database with docker command..."
	docker run \
		--link="$(DB_DOCKER_CONTAINER_TEST):database" \
		--rm \
		--entrypoint psql \
		e2e_migrations:latest \
		postgres://postgres:$(PGPASSWORD)@database:$(DB_PORT_DOCKER)/$(DB_NAME_TEST)?sslmode=disable -c 'TRUNCATE users CASCADE;'
	@echo "Populate the ${DB_NAME_TEST} database with docker command..."
	docker run \
		-t \
		-e DB_NAME=$(DB_NAME_TEST) \
		-e DB_HOST=database \
		-e DB_PORT=$(DB_PORT_DOCKER) \
		-e DB_USER=postgres \
		-e DB_PASSWORD=$(PGPASSWORD) \
		--link="$(DB_DOCKER_CONTAINER_TEST):database" \
		--rm \
		--workdir "/bin" \
		--entrypoint generate-test-data \
		e2e_migrations:latest \
		-config-dir /migrate -named-scenario e2e_basic

.PHONY: db_e2e_init
db_e2e_init: db_test_reset db_test_migrate db_e2e_up

.PHONY: db_e2e_init_docker
db_e2e_init_docker: db_test_reset_docker db_test_migrate_docker db_e2e_up_docker

.PHONY: db_dev_e2e_populate
db_dev_e2e_populate: db_dev_reset db_dev_migrate build_tools
	@echo "Populate the ${DB_NAME_DEV} database with docker command..."
	bin/generate-test-data -named-scenario="e2e_basic" -env="development"

.PHONY: db_test_e2e_populate
db_test_e2e_populate: db_test_reset_docker db_test_migrate_docker build_tools db_e2e_up_docker

.PHONY: db_test_e2e_backup
db_test_e2e_backup:
	DB_NAME=$(DB_NAME_TEST) DB_PORT=$(DB_PORT_TEST) ./scripts/db-backup e2e_test

.PHONY: db_test_e2e_restore
db_test_e2e_restore:
	DB_NAME=$(DB_NAME_TEST) DB_PORT=$(DB_PORT_TEST) ./scripts/db-restore e2e_test

.PHONY: db_test_e2e_cleanup
db_test_e2e_cleanup:
	./scripts/db-cleanup e2e_test


#
# ----- END E2E TARGETS -----
#

#
# ----- START PROD MIGRATION TARGETS -----
#

.PHONY: run_prod_migrations
run_prod_migrations:
	./scripts/run-prod-migrations

.PHONY: run_staging_migrations
run_staging_migrations:
	SECURE_MIGRATION_BUCKET_NAME=transcom-ppp-app-staging-us-west-2 ./scripts/run-prod-migrations

.PHONY: run_experimental_migrations
run_experimental_migrations:
	SECURE_MIGRATION_BUCKET_NAME=transcom-ppp-app-experimental-us-west-2 ./scripts/run-prod-migrations

#
# ----- END PROD_MIGRATION TARGETS -----
#

#
# ----- START RANDOM TARGETS -----
#

.PHONY: adr_update
adr_update: .client_deps.stamp
	yarn run adr-log

.PHONY: pre_commit_tests
pre_commit_tests: .server_generate.stamp .client_deps.stamp
	pre-commit run --all-files

.PHONY: pretty
pretty:
	npx prettier --write --loglevel warn "src/**/*.{js,jsx}"
	gofmt pkg/ >> /dev/null

.PHONY: clean
clean:
	rm -f .*.stamp
	rm -f coverage.out
	rm -rf ./bin
	rm -rf ./bin_linux
	rm -rf ./build
	rm -rf ./node_modules
	rm -rf ./pkg/gen
	rm -f ./pkg/assets/assets.go
	rm -rf ./public/swagger-ui/*.{css,js,png}
	rm -rf ./tmp/secure_migrations
	rm -rf ./tmp/storage

.PHONY: spellcheck
spellcheck: .client_deps.stamp
	node_modules/.bin/mdspell --ignore-numbers --ignore-acronyms --en-us \
		`find . -type f -name "*.md" \
			-not -path "./node_modules/*" \
			-not -path "./docs/adr/index.md"`

#
# ----- END RANDOM TARGETS -----
#<|MERGE_RESOLUTION|>--- conflicted
+++ resolved
@@ -322,29 +322,11 @@
 	$(AWS_VAULT) dlv debug cmd/milmove/main.go cmd/milmove/logger.go -- serve
 
 .PHONY: build_tools
-<<<<<<< HEAD
-build_tools: bash_version server_deps server_generate build_generate_test_data
-	go build -i -ldflags "$(LDFLAGS)" -o bin/compare-secure-migrations ./cmd/compare_secure_migrations
-	go build -i -ldflags "$(LDFLAGS)" -o bin/ecs-service-logs ./cmd/ecs-service-logs
-	go build -i -ldflags "$(LDFLAGS)" -o bin/generate-1203-form ./cmd/generate_1203_form
-	go build -i -ldflags "$(LDFLAGS)" -o bin/generate-access-codes ./cmd/generate_access_codes
-	go build -i -ldflags "$(LDFLAGS)" -o bin/generate-shipment-edi ./cmd/generate_shipment_edi
-	go build -i -ldflags "$(LDFLAGS)" -o bin/generate-shipment-summary ./cmd/generate_shipment_summary
-	go build -i -ldflags "$(LDFLAGS)" -o bin/health_checker ./cmd/health_checker
-	go build -i -ldflags "$(LDFLAGS)" -o bin/iws ./cmd/demo/iws.go
-	go build -i -ldflags "$(LDFLAGS)" -o bin/load-office-data ./cmd/load_office_data
-	go build -i -ldflags "$(LDFLAGS)" -o bin/load-user-gen ./cmd/load_user_gen
-	go build -i -ldflags "$(LDFLAGS)" -o bin/make-dps-user ./cmd/make_dps_user
-	go build -i -ldflags "$(LDFLAGS)" -o bin/make-office-user ./cmd/make_office_user
-	go build -i -ldflags "$(LDFLAGS)" -o bin/make-tsp-user ./cmd/make_tsp_user
-	go build -i -ldflags "$(LDFLAGS)" -o bin/save-fuel-price-data ./cmd/save_fuel_price_data
-	go build -i -ldflags "$(LDFLAGS)" -o bin/send-to-gex ./cmd/send_to_gex
-	go build -i -ldflags "$(LDFLAGS)" -o bin/tsp-award-queue ./cmd/tsp_award_queue
-=======
 build_tools: server_deps \
 	bin/compare-secure-migrations \
 	bin/ecs-service-logs \
 	bin/generate-1203-form \
+	bin/generate-access-codes \
 	bin/generate-shipment-edi \
 	bin/generate-shipment-summary \
 	bin/generate-test-data \
@@ -358,7 +340,6 @@
 	bin/save-fuel-price-data \
 	bin/send-to-gex \
 	bin/tsp-award-queue
->>>>>>> 57840acd
 
 .PHONY: build
 build: server_build build_tools client_build
