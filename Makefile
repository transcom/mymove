--- conflicted
+++ resolved
@@ -16,9 +16,9 @@
 endif
 
 ifndef CIRCLECI
-	LDFLAGS=""
+	LDFLAGS="-X main.gitBranch=$(shell git branch | grep \* | cut -d ' ' -f2) -X main.gitCommit=$(shell git rev-list -1 HEAD)"
 else
-	LDFLAGS="-linkmode external -extldflags -static"
+	LDFLAGS="-linkmode external -extldflags -static -X main.gitBranch=$(shell git branch | grep \* | cut -d ' ' -f2) -X main.gitCommit=$(shell git rev-list -1 HEAD)"
 endif
 
 # This target ensures that the pre-commit hook is installed and kept up to date
@@ -95,11 +95,7 @@
 	go-bindata -o pkg/assets/assets.go -pkg assets pkg/paperwork/formtemplates/
 
 server_build: server_deps server_generate
-<<<<<<< HEAD
 	go build -gcflags=-trimpath=$(GOPATH) -asmflags=-trimpath=$(GOPATH) -i -ldflags $(LDFLAGS) -o bin/webserver ./cmd/webserver
-=======
-	go build -gcflags=-trimpath=$(GOPATH) -asmflags=-trimpath=$(GOPATH) -ldflags "-X main.gitBranch=$(shell git branch | grep \* | cut -d ' ' -f2) -X main.gitCommit=$(shell git rev-list -1 HEAD)" -i -o bin/webserver ./cmd/webserver
->>>>>>> 8556a49a
 # This command is for running the server by itself, it will serve the compiled frontend on its own
 server_run_standalone: client_build server_build db_dev_run
 	DEBUG_LOGGING=true $(AWS_VAULT) ./bin/webserver
@@ -120,30 +116,17 @@
 	$(AWS_VAULT) dlv debug cmd/webserver/main.go
 
 build_tools: server_deps server_generate
-<<<<<<< HEAD
 	go build -i -ldflags $(LDFLAGS) -o bin/tsp-award-queue ./cmd/tsp_award_queue
 	go build -i -ldflags $(LDFLAGS) -o bin/generate-test-data ./cmd/generate_test_data
 	go build -i -ldflags $(LDFLAGS) -o bin/rateengine ./cmd/demo/rateengine.go
 	go build -i -ldflags $(LDFLAGS) -o bin/make-office-user ./cmd/make_office_user
 	go build -i -ldflags $(LDFLAGS) -o bin/load-office-data ./cmd/load_office_data
 	go build -i -ldflags $(LDFLAGS) -o bin/make-tsp-user ./cmd/make_tsp_user
+	go build -i -ldflags $(LDFLAGS) -o bin/make-dps-user ./cmd/make_dps_user
 	go build -i -ldflags $(LDFLAGS) -o bin/load-user-gen ./cmd/load_user_gen
 	go build -i -ldflags $(LDFLAGS) -o bin/paperwork ./cmd/paperwork
 	go build -i -ldflags $(LDFLAGS) -o bin/iws ./cmd/demo/iws.go
 	go build -i -ldflags $(LDFLAGS) -o bin/health_checker ./cmd/health_checker
-=======
-	go build -i -o bin/tsp-award-queue ./cmd/tsp_award_queue
-	go build -i -o bin/generate-test-data ./cmd/generate_test_data
-	go build -i -o bin/rateengine ./cmd/demo/rateengine.go
-	go build -i -o bin/make-office-user ./cmd/make_office_user
-	go build -i -o bin/load-office-data ./cmd/load_office_data
-	go build -i -o bin/make-tsp-user ./cmd/make_tsp_user
-	go build -i -o bin/make-dps-user ./cmd/make_dps_user
-	go build -i -o bin/load-user-gen ./cmd/load_user_gen
-	go build -i -o bin/paperwork ./cmd/paperwork
-	go build -i -o bin/iws ./cmd/demo/iws.go
-	go build -i -o bin/health_checker ./cmd/health_checker
->>>>>>> 8556a49a
 
 tsp_run: build_tools db_dev_run
 	./bin/tsp-award-queue
