--- conflicted
+++ resolved
@@ -1232,13 +1232,9 @@
 # ----- END NON-ATO DEPLOYMENT TARGETS -----
 #
 
-<<<<<<< HEAD
-# ----- START NON-ATO DEPLOYMENT GITLAB TARGETS -----
-=======
 
 #
 # ----- START NON-ATO DEPLOYMENT TARGETS -----
->>>>>>> 52ff3a71
 #
 
 .PHONY: nonato_gitlab_deploy_prepare
@@ -1259,11 +1255,7 @@
 	sed -E -i '' "s#(&server_ignore_branch) placeholder_branch_name#\1 $(GIT_BRANCH)#" .gitlab-ci.yml
 	sed -E -i '' "s#(&dp3_env) placeholder_env#\1 $(DEPLOY_ENV)#" .gitlab-ci.yml
 	@git --no-pager diff .gitlab-ci.yml
-<<<<<<< HEAD
-	@echo "Please make sure to commit the changes in .gitlab-ci.yml in order to have Gitlab deploy $(GIT_BRANCH) to the Non-ATO $(DEPLOY_ENV) environment."
-=======
 	@echo "Please make sure to commit the changes in .gitlab-ci.yml in order to have CircleCI deploy $(GIT_BRANCH) to the Non-ATO $(DEPLOY_ENV) environment."
->>>>>>> 52ff3a71
 
 .PHONY: nonato_gitlab_deploy_restore
 nonato_gitlab_deploy_restore:  ## Restore placeholders in config after deploy to a non-ATO env
@@ -1275,13 +1267,8 @@
 	sed -E -i '' "s#(&dp3_env) (exp|loadtest|demo)#\1 placeholder_env#" .gitlab-ci.yml
 
 #
-<<<<<<< HEAD
-# ----- END NON-ATO DEPLOYMENT GITLAB TARGETS -----
-
-=======
 # ----- END NON-ATO DEPLOYMENT TARGETS -----
 #
->>>>>>> 52ff3a71
 
 #
 # ----- START SETUP MULTI BRANCH -----
