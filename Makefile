--- conflicted
+++ resolved
@@ -735,11 +735,7 @@
 	docker rm -f cypress || true
 
 .PHONY: db_e2e_up
-<<<<<<< HEAD
-db_e2e_up: check_app bin/generate-test-data ##db_test_truncate ## Truncate Test DB and Generate e2e (end-to-end) data
-=======
 db_e2e_up: check_app bin/generate-test-data db_e2e_test_truncate ## Truncate Test DB and Generate e2e (end-to-end) data
->>>>>>> eefaf493
 	@echo "Populate the ${DB_NAME_TEST} database..."
 	DB_PORT=$(DB_PORT_TEST) go run github.com/transcom/mymove/cmd/generate-test-data --named-scenario="e2e_basic" --db-env="test"
 
