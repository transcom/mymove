<<<<<<< HEAD
FROM alpine:3.11.2
=======
FROM alpine:3.11.3
>>>>>>> f9097270

COPY bin_linux/milmove /bin/milmove

COPY migrations /migrate/migrations
COPY migrations_manifest.txt /migrate/migrations_manifest.txt

WORKDIR /

ENTRYPOINT ["/bin/milmove", "migrate", "-p", "file:///migrate/migrations", "-m", "/migrate/migrations_manifest.txt"]<|MERGE_RESOLUTION|>--- conflicted
+++ resolved
@@ -1,8 +1,4 @@
-<<<<<<< HEAD
-FROM alpine:3.11.2
-=======
 FROM alpine:3.11.3
->>>>>>> f9097270
 
 COPY bin_linux/milmove /bin/milmove
 
