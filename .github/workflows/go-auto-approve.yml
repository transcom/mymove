name: auto approve and tidy
on:
  pull_request_target:
    paths:
      - '.github/workflows/gosum.yml'
      - 'go.mod'
      - 'go.sum'

# job level conditions don't seem to work at the moment
# https://github.community/t5/GitHub-Actions/Status-of-workflows-with-no-running-jobs/td-p/37160
# which is why github.actor == 'dependabot[bot]' || github.actor == 'dependabot-preview[bot]' is
# repeated over and over
jobs:
  tidy:
    name: run go mod tidy and updated
    runs-on: ubuntu-latest
    steps:
      - name: checkout
<<<<<<< HEAD
        uses: actions/checkout@v4.1.5
=======
        uses: actions/checkout@v4.1.6
>>>>>>> e19f00c8
        with:
          fetch-depth: 0
        if: github.actor == 'dependabot[bot]' || github.actor == 'dependabot-preview[bot]'
      - name: reattach HEAD to Head Ref
        # b/c checkout action leaves in detached head state https://github.com/actions/checkout/issues/6
        run: git checkout "$(echo ${{ github.head_ref }})"
        if: github.head_ref != '' && (github.actor == 'dependabot[bot]' || github.actor == 'dependabot-preview[bot]')
      - name: setup go
        uses: actions/setup-go@v5
        with:
          go-version: '1.22.2'
      - name: Tidy
        run: |
          go version
          go mod tidy
        if: github.actor == 'dependabot[bot]' || github.actor == 'dependabot-preview[bot]'
      - name: set up Git
        env:
          GITHUB_TOKEN: ${{ secrets.GITHUB_TOKEN }}
        run: |
          git config user.name "${GITHUB_ACTOR}"
          git config user.email "${GITHUB_ACTOR}@users.noreply.github.com"
          git remote set-url origin https://x-access-token:${GITHUB_TOKEN}@github.com/${GITHUB_REPOSITORY}.git
        if: github.actor == 'dependabot[bot]' || github.actor == 'dependabot-preview[bot]'
      - name: commit and push changes
        run: |
          git add .
          if output=$(git status --porcelain) && [ ! -z "$output" ]; then
            git commit -m 'Fix go modules'
            git push
          fi
        if: github.actor == 'dependabot[bot]' || github.actor == 'dependabot-preview[bot]'
  approve:
    name: auto-approve dependabot PRs
    runs-on: ubuntu-latest
    needs: [tidy]
    steps:
      - name: approve
        uses: hmarr/auto-approve-action@v4.0.0
        if: github.actor == 'dependabot[bot]' && contains(github.event.pull_request.labels.*.name, 'dependencies')
        with:
          github-token: '${{ secrets.GITHUB_TOKEN }}'<|MERGE_RESOLUTION|>--- conflicted
+++ resolved
@@ -16,11 +16,7 @@
     runs-on: ubuntu-latest
     steps:
       - name: checkout
-<<<<<<< HEAD
-        uses: actions/checkout@v4.1.5
-=======
         uses: actions/checkout@v4.1.6
->>>>>>> e19f00c8
         with:
           fetch-depth: 0
         if: github.actor == 'dependabot[bot]' || github.actor == 'dependabot-preview[bot]'
