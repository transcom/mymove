--- conflicted
+++ resolved
@@ -57,11 +57,7 @@
 
       - name: Check out branch
         if: steps.cache-bundle-stats.outputs.cache-hit != 'true'
-<<<<<<< HEAD
-        uses: actions/checkout@v4.1.5
-=======
         uses: actions/checkout@v4.1.6
->>>>>>> e19f00c8
 
       - name: Set up node
         if: steps.cache-bundle-stats.outputs.cache-hit != 'true'
@@ -115,11 +111,7 @@
 
       - name: Check out base branch
         if: steps.cache-bundle-stats.outputs.cache-hit != 'true'
-<<<<<<< HEAD
-        uses: actions/checkout@v4.1.5
-=======
         uses: actions/checkout@v4.1.6
->>>>>>> e19f00c8
         with:
           ref: ${{ github.base_ref }}
 
