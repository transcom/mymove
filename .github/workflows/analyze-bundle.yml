name: F/E bundle diff

on:
  pull_request_target:
<<<<<<< HEAD
    branches:
    - master
    - jm-prtarget-config-update
=======
    branches: [master]
>>>>>>> 3e4010bd

jobs:
  changes:
    runs-on: ubuntu-latest
    outputs:
      frontend: ${{ steps.filter.outputs.frontend }}
    steps:
      - uses: dorny/paths-filter@v2
        id: filter
        with:
          filters: |
            frontend:
              - 'src/**'
              - 'yarn.lock'

  build-head:
    needs: changes
    if: ${{ needs.changes.outputs.frontend == 'true' }}
    name: 'Build head'
    runs-on: ubuntu-latest
    steps:
      - name: Check out branch
        uses: actions/checkout@v2

      - name: Set up node
        uses: actions/setup-node@v1
        with:
          node-version: '12.21.0'

      - name: Install dependencies
        run: yarn install

      - name: Build app
        run: yarn build --stats

      - name: Upload stats.json
        uses: actions/upload-artifact@v2
        with:
          name: head-stats
          path: ./build/bundle-stats.json

  build-base:
    needs: changes
    if: ${{ needs.changes.outputs.frontend == 'true' }}
    name: 'Build base'
    runs-on: ubuntu-latest
    steps:
      - name: Check out base branch
        uses: actions/checkout@v2
        with:
          ref: ${{ github.base_ref }}

      - name: Set up node
        uses: actions/setup-node@v1
        with:
          node-version: '12.21.0'

      - name: Install dependencies
        run: yarn install

      - name: Build app
        run: yarn build --stats

      - name: Upload stats.json
        uses: actions/upload-artifact@v2
        with:
          name: base-stats
          path: ./build/bundle-stats.json

  compare:
    name: 'Compare base & head bundle size'
    runs-on: ubuntu-latest
    needs: [build-head, build-base]
    steps:
      - name: Download artifacts
        uses: actions/download-artifact@v2
      - name: Diff between base & head
        uses: chronotruck/webpack-stats-diff-action@1.1.0
        with:
          base_stats_path: ./base-stats/bundle-stats.json
          head_stats_path: ./head-stats/bundle-stats.json
          token: ${{ secrets.GITHUB_TOKEN }}<|MERGE_RESOLUTION|>--- conflicted
+++ resolved
@@ -2,13 +2,7 @@
 
 on:
   pull_request_target:
-<<<<<<< HEAD
-    branches:
-    - master
-    - jm-prtarget-config-update
-=======
     branches: [master]
->>>>>>> 3e4010bd
 
 jobs:
   changes:
