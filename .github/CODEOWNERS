# Lines starting with '#' are comments.
# Each line is a file pattern followed by one or more owners.

# Order is important. The last matching pattern has the most precedence.
# So if a pull request only matches a later pattern, only those later code
# owners will be requested for a review.
# Add language specific code owners if it becomes relevant

<<<<<<< HEAD
/migrations/* @transcom/cacidatabaseteam
=======
/migrations/ @transcom/cacidatabaseteam
>>>>>>> d8387673
<|MERGE_RESOLUTION|>--- conflicted
+++ resolved
@@ -6,8 +6,4 @@
 # owners will be requested for a review.
 # Add language specific code owners if it becomes relevant
 
-<<<<<<< HEAD
-/migrations/* @transcom/cacidatabaseteam
-=======
-/migrations/ @transcom/cacidatabaseteam
->>>>>>> d8387673
+/migrations/ @transcom/cacidatabaseteam