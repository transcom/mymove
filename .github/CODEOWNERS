# Lines starting with '#' are comments.
# Each line is a file pattern followed by one or more owners.

# Order is important. The last matching pattern has the most precedence.
# So if a pull request only matches a later pattern, only those later code
# owners will be requested for a review.
# Add language specific code owners if it becomes relevant

<<<<<<< HEAD
* @transcom/codeowners
=======
>>>>>>> 80aceb4f
/migrations/* @transcom/cacidatabaseteam<|MERGE_RESOLUTION|>--- conflicted
+++ resolved
@@ -6,8 +6,4 @@
 # owners will be requested for a review.
 # Add language specific code owners if it becomes relevant
 
-<<<<<<< HEAD
-* @transcom/codeowners
-=======
->>>>>>> 80aceb4f
 /migrations/* @transcom/cacidatabaseteam