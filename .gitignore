*.swp

# dependencies
/vendor
/node_modules

/pkg/gen

# testing
/coverage
__snapshots__

# production
/build

# built binaries
/bin/webserver
<<<<<<< HEAD
/bin/tsp-award-queue
=======
/bin/soda
/bin/golint
/bin/swagger
/bin/gin
>>>>>>> ce64f958

# misc
.DS_Store
.env.local
.env.development.local
.env.test.local
.env.production.local

npm-debug.log*
yarn-debug.log*
yarn-error.log*

*.swp
*.sublime-*

migrations/schema.sql

*.stamp

public/swagger-ui/*
!public/swagger-ui/index.html<|MERGE_RESOLUTION|>--- conflicted
+++ resolved
@@ -15,14 +15,11 @@
 
 # built binaries
 /bin/webserver
-<<<<<<< HEAD
 /bin/tsp-award-queue
-=======
 /bin/soda
 /bin/golint
 /bin/swagger
 /bin/gin
->>>>>>> ce64f958
 
 # misc
 .DS_Store
