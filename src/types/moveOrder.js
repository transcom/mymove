--- conflicted
+++ resolved
@@ -65,7 +65,18 @@
   phone: PropTypes.string,
 });
 
-<<<<<<< HEAD
+export const MoveTaskOrderShape = PropTypes.shape({
+  id: PropTypes.string,
+  availableToPrimeAt: PropTypes.string,
+  createdAt: PropTypes.string,
+  eTag: PropTypes.string,
+  isCanceled: PropTypes.bool,
+  moveOrderId: PropTypes.string,
+  referenceId: PropTypes.string,
+  requestedPickupDate: PropTypes.string,
+  updatedAt: PropTypes.string,
+});
+
 export const MTOServiceItemShape = PropTypes.shape({
   approvedAt: PropTypes.string,
   createdAt: PropTypes.string,
@@ -81,16 +92,4 @@
   rejectedAt: PropTypes.string,
   submittedAt: PropTypes.string,
   status: PropTypes.string,
-=======
-export const MoveTaskOrderShape = PropTypes.shape({
-  id: PropTypes.string,
-  availableToPrimeAt: PropTypes.string,
-  createdAt: PropTypes.string,
-  eTag: PropTypes.string,
-  isCanceled: PropTypes.bool,
-  moveOrderId: PropTypes.string,
-  referenceId: PropTypes.string,
-  requestedPickupDate: PropTypes.string,
-  updatedAt: PropTypes.string,
->>>>>>> e026d525
 });