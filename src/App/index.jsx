--- conflicted
+++ resolved
@@ -14,13 +14,8 @@
 import '../icons';
 import './index.css';
 
-<<<<<<< HEAD
-const Office = lazy(() => import('pages/Office/index'));
-const MyMove = lazy(() => import('scenes/MyMove/index'));
-=======
 const Office = lazy(() => import('pages/Office'));
 const MyMove = lazy(() => import('scenes/MyMove'));
->>>>>>> 3354e0b3
 
 // Will uncomment for program admin
 // const Admin = Loadable({
@@ -29,11 +24,7 @@
 // });
 //
 
-<<<<<<< HEAD
-const SystemAdmin = lazy(() => import('scenes/SystemAdmin/index'));
-=======
 const SystemAdmin = lazy(() => import('scenes/SystemAdmin'));
->>>>>>> 3354e0b3
 
 const flags = detectFlags(process.env.NODE_ENV, window.location.host, window.location.search);
 
