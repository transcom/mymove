--- conflicted
+++ resolved
@@ -8,22 +8,16 @@
 
 import {
   AppContext,
-<<<<<<< HEAD
-  tspContext,
-  officeContext,
-  myMoveContext,
+  defaultTspContext,
+  defaultOfficeContext,
+  defaultMyMoveContext,
 } from 'shared/AppContext';
+import { detectFlags } from 'shared/featureFlags.js';
 
 const Tsp = Loadable({
   loader: () => import('scenes/TransportationServiceProvider'),
   loading: () => <div>Loading...</div>,
 });
-=======
-  defaultOfficeContext,
-  defaultMyMoveContext,
-} from 'shared/AppContext';
-import { detectFlags } from 'shared/featureFlags.js';
->>>>>>> 1d3fde8a
 
 const Office = Loadable({
   loader: () => import('scenes/Office'),
