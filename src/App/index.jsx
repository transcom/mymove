import React from 'react';
import { Provider } from 'react-redux';
import Loadable from 'react-loadable';
import { ConnectedRouter } from 'connected-react-router';
<<<<<<< HEAD
import { ReactQueryConfigProvider } from 'react-query';
// eslint-disable-next-line
import { ReactQueryDevtools } from 'react-query-devtools';
=======
import { PersistGate } from 'redux-persist/integration/react';
>>>>>>> b7f64942

import LoadingPlaceholder from 'shared/LoadingPlaceholder';
import { isOfficeSite, isAdminSite, isSystemAdminSite } from 'shared/constants';
import { store, persistor, history } from 'shared/store';
import { AppContext, defaultOfficeContext, defaultMyMoveContext, defaultAdminContext } from 'shared/AppContext';
import { detectFlags } from 'shared/featureFlags';

import './index.css';

const Office = Loadable({
  loader: () => import('pages/Office'),
  loading: () => <LoadingPlaceholder />,
});

const MyMove = Loadable({
  loader: () => import('scenes/MyMove'),
  loading: () => <LoadingPlaceholder />,
});

// Will uncomment for program admin
// const Admin = Loadable({
//   loader: () => import('scenes/Admin'),
//   loading: () => <LoadingPlaceholder />,
// });
//
const SystemAdmin = Loadable({
  loader: () => import('scenes/SystemAdmin'),
  loading: () => <LoadingPlaceholder />,
});

const flags = detectFlags(process.env.NODE_ENV, window.location.host, window.location.search);

const officeContext = { ...defaultOfficeContext, flags };
const myMoveContext = { ...defaultMyMoveContext, flags };
const adminContext = { ...defaultAdminContext, flags };

const officeQueryConfig = {
  queries: {
    retry: 3, // TODO
    refetchOnWindowFocus: true,
    // onError: noop, // TODO
  },
  mutations: {
    // onError: noop, // TODO
  },
};

const App = () => {
  if (isOfficeSite)
    return (
<<<<<<< HEAD
      <ReactQueryConfigProvider config={officeQueryConfig}>
        <Provider store={store}>
          <AppContext.Provider value={officeContext}>
            <ConnectedRouter history={history}>
              <Office />
              <ReactQueryDevtools initialIsOpen={false} /> {/* TODO: only add this in dev environment */}
            </ConnectedRouter>
          </AppContext.Provider>
        </Provider>
      </ReactQueryConfigProvider>
=======
      <Provider store={store}>
        <PersistGate loading={<LoadingPlaceholder />} persistor={persistor}>
          <AppContext.Provider value={officeContext}>
            <ConnectedRouter history={history}>
              <Office />
            </ConnectedRouter>
          </AppContext.Provider>
        </PersistGate>
      </Provider>
>>>>>>> b7f64942
    );

  if (isSystemAdminSite)
    return (
      <AppContext.Provider value={adminContext}>
        <SystemAdmin />
      </AppContext.Provider>
    );

  if (isAdminSite) return <SystemAdmin />;

  return (
    <Provider store={store}>
      <AppContext.Provider value={myMoveContext}>
        <MyMove />
      </AppContext.Provider>
    </Provider>
  );
};

export default App;<|MERGE_RESOLUTION|>--- conflicted
+++ resolved
@@ -2,13 +2,10 @@
 import { Provider } from 'react-redux';
 import Loadable from 'react-loadable';
 import { ConnectedRouter } from 'connected-react-router';
-<<<<<<< HEAD
+import { PersistGate } from 'redux-persist/integration/react';
 import { ReactQueryConfigProvider } from 'react-query';
 // eslint-disable-next-line
 import { ReactQueryDevtools } from 'react-query-devtools';
-=======
-import { PersistGate } from 'redux-persist/integration/react';
->>>>>>> b7f64942
 
 import LoadingPlaceholder from 'shared/LoadingPlaceholder';
 import { isOfficeSite, isAdminSite, isSystemAdminSite } from 'shared/constants';
@@ -59,28 +56,18 @@
 const App = () => {
   if (isOfficeSite)
     return (
-<<<<<<< HEAD
       <ReactQueryConfigProvider config={officeQueryConfig}>
         <Provider store={store}>
-          <AppContext.Provider value={officeContext}>
-            <ConnectedRouter history={history}>
-              <Office />
-              <ReactQueryDevtools initialIsOpen={false} /> {/* TODO: only add this in dev environment */}
-            </ConnectedRouter>
-          </AppContext.Provider>
+          <PersistGate loading={<LoadingPlaceholder />} persistor={persistor}>
+            <AppContext.Provider value={officeContext}>
+              <ConnectedRouter history={history}>
+                <Office />
+                <ReactQueryDevtools initialIsOpen={false} />
+              </ConnectedRouter>
+            </AppContext.Provider>
+          </PersistGate>
         </Provider>
       </ReactQueryConfigProvider>
-=======
-      <Provider store={store}>
-        <PersistGate loading={<LoadingPlaceholder />} persistor={persistor}>
-          <AppContext.Provider value={officeContext}>
-            <ConnectedRouter history={history}>
-              <Office />
-            </ConnectedRouter>
-          </AppContext.Provider>
-        </PersistGate>
-      </Provider>
->>>>>>> b7f64942
     );
 
   if (isSystemAdminSite)
