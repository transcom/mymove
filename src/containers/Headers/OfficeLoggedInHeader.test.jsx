--- conflicted
+++ resolved
@@ -9,10 +9,7 @@
 import { MockProviders } from 'testUtils';
 import { roleTypes } from 'constants/userRoles';
 import { configureStore } from 'shared/store';
-<<<<<<< HEAD
-=======
 import { gblocDropdownTestId } from 'components/Office/GblocSwitcher/GblocDropdown';
->>>>>>> 826d8877
 
 jest.mock('store/auth/actions', () => ({
   loadUser: jest.fn(() => async () => {}),
@@ -214,14 +211,8 @@
       </MockProviders>,
     );
 
-<<<<<<< HEAD
-    const gblocSwitcher = screen.getByTestId('gbloc_switcher');
-    expect(gblocSwitcher).toBeInstanceOf(HTMLSelectElement);
-    expect(gblocSwitcher.firstChild).toBeInstanceOf(HTMLOptionElement);
-=======
     const gblocSwitcher = await screen.findByTestId(gblocDropdownTestId);
     expect(gblocSwitcher).toBeInstanceOf(HTMLSelectElement);
     expect((await within(gblocSwitcher).findAllByRole('option')).length).toBeGreaterThan(0);
->>>>>>> 826d8877
   });
 });