--- conflicted
+++ resolved
@@ -7,16 +7,10 @@
 import CustomerUserInfo from 'components/MilMoveHeader/CustomerUserInfo';
 import { LogoutUser } from 'utils/api';
 import { logOut as logOutAction } from 'store/auth/actions';
-<<<<<<< HEAD
-import { selectIsProfileComplete } from 'store/entities/selectors';
+import { selectCurrentOrders, selectIsProfileComplete } from 'store/entities/selectors';
 import { selectCurrentMoveId } from 'store/general/selectors';
 
-const CustomerLoggedInHeader = ({ isProfileComplete, logOut, moveId }) => {
-=======
-import { selectCurrentOrders, selectIsProfileComplete } from 'store/entities/selectors';
-
-const CustomerLoggedInHeader = ({ state, isProfileComplete, logOut }) => {
->>>>>>> fb8fb5fd
+const CustomerLoggedInHeader = ({ state, isProfileComplete, logOut, moveId }) => {
   const navigate = useNavigate();
 
   let isSpecialMove = false;
@@ -40,13 +34,8 @@
   };
 
   return (
-<<<<<<< HEAD
-    <MilMoveHeader>
+    <MilMoveHeader isSpecialMove={isSpecialMove}>
       <CustomerUserInfo showProfileLink={isProfileComplete} handleLogout={handleLogout} moveId={moveId} />
-=======
-    <MilMoveHeader isSpecialMove={isSpecialMove}>
-      <CustomerUserInfo showProfileLink={isProfileComplete} handleLogout={handleLogout} />
->>>>>>> fb8fb5fd
     </MilMoveHeader>
   );
 };
