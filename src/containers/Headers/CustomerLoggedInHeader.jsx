import React from 'react';
import PropTypes from 'prop-types';
import { connect } from 'react-redux';
import { useLocation, useNavigate } from 'react-router-dom';

import MilMoveHeader from 'components/MilMoveHeader/index';
import CustomerUserInfo from 'components/MilMoveHeader/CustomerUserInfo';
import { LogoutUser } from 'utils/api';
import { logOut as logOutAction } from 'store/auth/actions';
import { selectIsProfileComplete } from 'store/entities/selectors';
import { selectCurrentMoveId } from 'store/general/selectors';

<<<<<<< HEAD
const CustomerLoggedInHeader = ({ state, isProfileComplete, logOut, moveId }) => {
=======
const CustomerLoggedInHeader = ({ state, isProfileComplete, logOut }) => {
>>>>>>> baf23e78
  const navigate = useNavigate();
  const { pathname } = useLocation();
  const moveID = pathname.split('/')[2];

  let isSpecialMove = false;
  if (Object.keys(state.entities.orders).length > 0) {
    const currentOrderType = Object.values(state.entities.orders).filter((order) => order.moves[0] === moveID)[0];
    isSpecialMove = ['BLUEBARK'].includes(currentOrderType?.orders_type);
  }

  const handleLogout = () => {
    logOut();
    LogoutUser().then((r) => {
      const redirectURL = r.body;
      const urlParams = new URLSearchParams(redirectURL.split('?')[1]);
      const idTokenHint = urlParams.get('id_token_hint');
      if (redirectURL && idTokenHint !== 'devlocal') {
        window.location.href = redirectURL;
      } else {
        navigate('/sign-in', { state: { hasLoggedOut: true } });
      }
    });
  };

  return (
    <MilMoveHeader isSpecialMove={isSpecialMove}>
<<<<<<< HEAD
      <CustomerUserInfo showProfileLink={isProfileComplete} handleLogout={handleLogout} moveId={moveId} />
=======
      <CustomerUserInfo showProfileLink={isProfileComplete} handleLogout={handleLogout} />
>>>>>>> baf23e78
    </MilMoveHeader>
  );
};

CustomerLoggedInHeader.propTypes = {
  isProfileComplete: PropTypes.bool,
  logOut: PropTypes.func.isRequired,
};

CustomerLoggedInHeader.defaultProps = {
  isProfileComplete: false,
};

const mapStateToProps = (state) => ({
  state,
  isProfileComplete: selectIsProfileComplete(state),
  // Grab moveId from state that was set from the most recent navigation to a move
  moveId: selectCurrentMoveId(state),
});

const mapDispatchToProps = {
  logOut: logOutAction,
};

export default connect(mapStateToProps, mapDispatchToProps)(CustomerLoggedInHeader);<|MERGE_RESOLUTION|>--- conflicted
+++ resolved
@@ -10,11 +10,7 @@
 import { selectIsProfileComplete } from 'store/entities/selectors';
 import { selectCurrentMoveId } from 'store/general/selectors';
 
-<<<<<<< HEAD
-const CustomerLoggedInHeader = ({ state, isProfileComplete, logOut, moveId }) => {
-=======
 const CustomerLoggedInHeader = ({ state, isProfileComplete, logOut }) => {
->>>>>>> baf23e78
   const navigate = useNavigate();
   const { pathname } = useLocation();
   const moveID = pathname.split('/')[2];
@@ -41,11 +37,7 @@
 
   return (
     <MilMoveHeader isSpecialMove={isSpecialMove}>
-<<<<<<< HEAD
-      <CustomerUserInfo showProfileLink={isProfileComplete} handleLogout={handleLogout} moveId={moveId} />
-=======
       <CustomerUserInfo showProfileLink={isProfileComplete} handleLogout={handleLogout} />
->>>>>>> baf23e78
     </MilMoveHeader>
   );
 };
