--- conflicted
+++ resolved
@@ -10,26 +10,15 @@
 import { selectIsProfileComplete } from 'store/entities/selectors';
 import { selectCurrentMoveId } from 'store/general/selectors';
 
-<<<<<<< HEAD
 const CustomerLoggedInHeader = ({ state, isProfileComplete, logOut, moveId }) => {
-=======
-const CustomerLoggedInHeader = ({ state, isProfileComplete, logOut }) => {
->>>>>>> 669000e7
   const navigate = useNavigate();
   const { pathname } = useLocation();
   const moveID = pathname.split('/')[2];
 
-<<<<<<< HEAD
-  let isSpecialMove = false;
-  if (Object.keys(state.entities.orders).length > 0) {
-    const currentOrderType = Object.values(state.entities.orders).filter((order) => order.moves[0] === moveID)[0];
-    isSpecialMove = ['BLUEBARK'].includes(currentOrderType?.orders_type);
-=======
   let specialOrderType = '';
   if (Object.keys(state.entities.orders).length > 0) {
     const currentOrderType = Object.values(state.entities.orders).filter((order) => order.moves[0] === moveID)[0];
     specialOrderType = currentOrderType?.orders_type;
->>>>>>> 669000e7
   }
 
   const handleLogout = () => {
@@ -47,13 +36,8 @@
   };
 
   return (
-<<<<<<< HEAD
-    <MilMoveHeader isSpecialMove={isSpecialMove}>
+    <MilMoveHeader specialOrderType={specialOrderType}>
       <CustomerUserInfo showProfileLink={isProfileComplete} handleLogout={handleLogout} moveId={moveId} />
-=======
-    <MilMoveHeader specialOrderType={specialOrderType}>
-      <CustomerUserInfo showProfileLink={isProfileComplete} handleLogout={handleLogout} />
->>>>>>> 669000e7
     </MilMoveHeader>
   );
 };
