import React from 'react';
import PropTypes from 'prop-types';
import { connect } from 'react-redux';
import { useLocation, useNavigate } from 'react-router-dom';

import MilMoveHeader from 'components/MilMoveHeader/index';
import CustomerUserInfo from 'components/MilMoveHeader/CustomerUserInfo';
import { LogoutUser } from 'utils/api';
import { logOut as logOutAction } from 'store/auth/actions';
import { selectIsProfileComplete } from 'store/entities/selectors';
import { selectCurrentMoveId } from 'store/general/selectors';

<<<<<<< HEAD
const CustomerLoggedInHeader = ({ isProfileComplete, logOut, moveId }) => {
=======
const CustomerLoggedInHeader = ({ state, isProfileComplete, logOut }) => {
>>>>>>> 1fb062fa
  const navigate = useNavigate();
  const { pathname } = useLocation();
  const moveID = pathname.split('/')[2];

  let isSpecialMove = false;
  if (Object.keys(state.entities.orders).length > 0) {
    const currentOrderType = Object.values(state.entities.orders).filter((order) => order.moves[0] === moveID)[0];
    isSpecialMove = ['BLUEBARK'].includes(currentOrderType?.orders_type);
  }

  const handleLogout = () => {
    logOut();
    LogoutUser().then((r) => {
      const redirectURL = r.body;
      const urlParams = new URLSearchParams(redirectURL.split('?')[1]);
      const idTokenHint = urlParams.get('id_token_hint');
      if (redirectURL && idTokenHint !== 'devlocal') {
        window.location.href = redirectURL;
      } else {
        navigate('/sign-in', { state: { hasLoggedOut: true } });
      }
    });
  };

  return (
<<<<<<< HEAD
    <MilMoveHeader>
      <CustomerUserInfo showProfileLink={isProfileComplete} handleLogout={handleLogout} moveId={moveId} />
=======
    <MilMoveHeader isSpecialMove={isSpecialMove}>
      <CustomerUserInfo showProfileLink={isProfileComplete} handleLogout={handleLogout} />
>>>>>>> 1fb062fa
    </MilMoveHeader>
  );
};

CustomerLoggedInHeader.propTypes = {
  isProfileComplete: PropTypes.bool,
  logOut: PropTypes.func.isRequired,
};

CustomerLoggedInHeader.defaultProps = {
  isProfileComplete: false,
};

const mapStateToProps = (state) => ({
  state,
  isProfileComplete: selectIsProfileComplete(state),
  // Grab moveId from state that was set from the most recent navigation to a move
  moveId: selectCurrentMoveId(state),
});

const mapDispatchToProps = {
  logOut: logOutAction,
};

export default connect(mapStateToProps, mapDispatchToProps)(CustomerLoggedInHeader);<|MERGE_RESOLUTION|>--- conflicted
+++ resolved
@@ -10,11 +10,7 @@
 import { selectIsProfileComplete } from 'store/entities/selectors';
 import { selectCurrentMoveId } from 'store/general/selectors';
 
-<<<<<<< HEAD
-const CustomerLoggedInHeader = ({ isProfileComplete, logOut, moveId }) => {
-=======
-const CustomerLoggedInHeader = ({ state, isProfileComplete, logOut }) => {
->>>>>>> 1fb062fa
+const CustomerLoggedInHeader = ({ state, isProfileComplete, logOut, moveId }) => {
   const navigate = useNavigate();
   const { pathname } = useLocation();
   const moveID = pathname.split('/')[2];
@@ -40,13 +36,8 @@
   };
 
   return (
-<<<<<<< HEAD
-    <MilMoveHeader>
+    <MilMoveHeader isSpecialMove={isSpecialMove}>
       <CustomerUserInfo showProfileLink={isProfileComplete} handleLogout={handleLogout} moveId={moveId} />
-=======
-    <MilMoveHeader isSpecialMove={isSpecialMove}>
-      <CustomerUserInfo showProfileLink={isProfileComplete} handleLogout={handleLogout} />
->>>>>>> 1fb062fa
     </MilMoveHeader>
   );
 };
