--- conflicted
+++ resolved
@@ -36,13 +36,8 @@
   };
 
   return (
-<<<<<<< HEAD
     <MilMoveHeader specialOrderType={specialOrderType}>
-      <CustomerUserInfo showProfileLink={isProfileComplete} handleLogout={handleLogout} />
-=======
-    <MilMoveHeader isSpecialMove={isSpecialMove}>
       <CustomerUserInfo showProfileLink={isProfileComplete} handleLogout={handleLogout} moveId={moveId} />
->>>>>>> 6929c23d
     </MilMoveHeader>
   );
 };
