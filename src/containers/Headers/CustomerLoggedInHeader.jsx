import React from 'react';
import PropTypes from 'prop-types';
import { connect } from 'react-redux';
import { useNavigate } from 'react-router-dom';

import MilMoveHeader from 'components/MilMoveHeader/index';
import CustomerUserInfo from 'components/MilMoveHeader/CustomerUserInfo';
import { LogoutUser } from 'utils/api';
import { logOut as logOutAction } from 'store/auth/actions';
import { selectCurrentOrders, selectIsProfileComplete } from 'store/entities/selectors';

const CustomerLoggedInHeader = ({ state, isProfileComplete, logOut }) => {
  const navigate = useNavigate();

<<<<<<< HEAD
  // This is required because fresh moves without order types cause application to crash
  let isSpecialMove = false;
  if (Object.keys(state.entities.orders).length > 0) {
    const currentOrderType = selectCurrentOrders(state);
    isSpecialMove = ['BLUEBARK'].includes(currentOrderType?.orders_type);
  }

=======
>>>>>>> e42dff4e
  const handleLogout = () => {
    logOut();
    LogoutUser().then((r) => {
      const redirectURL = r.body;
      const urlParams = new URLSearchParams(redirectURL.split('?')[1]);
      const idTokenHint = urlParams.get('id_token_hint');
      if (redirectURL && idTokenHint !== 'devlocal') {
        window.location.href = redirectURL;
      } else {
        navigate('/sign-in', { state: { hasLoggedOut: true } });
      }
    });
  };

  return (
    <MilMoveHeader isSpecialMove={isSpecialMove}>
      <CustomerUserInfo showProfileLink={isProfileComplete} handleLogout={handleLogout} />
    </MilMoveHeader>
  );
};

CustomerLoggedInHeader.propTypes = {
  isProfileComplete: PropTypes.bool,
  logOut: PropTypes.func.isRequired,
};

CustomerLoggedInHeader.defaultProps = {
  isProfileComplete: false,
};

const mapStateToProps = (state) => ({
  state,
  isProfileComplete: selectIsProfileComplete(state),
});

const mapDispatchToProps = {
  logOut: logOutAction,
};

export default connect(mapStateToProps, mapDispatchToProps)(CustomerLoggedInHeader);<|MERGE_RESOLUTION|>--- conflicted
+++ resolved
@@ -7,21 +7,11 @@
 import CustomerUserInfo from 'components/MilMoveHeader/CustomerUserInfo';
 import { LogoutUser } from 'utils/api';
 import { logOut as logOutAction } from 'store/auth/actions';
-import { selectCurrentOrders, selectIsProfileComplete } from 'store/entities/selectors';
+import { selectIsProfileComplete } from 'store/entities/selectors';
 
-const CustomerLoggedInHeader = ({ state, isProfileComplete, logOut }) => {
+const CustomerLoggedInHeader = ({ isProfileComplete, logOut }) => {
   const navigate = useNavigate();
 
-<<<<<<< HEAD
-  // This is required because fresh moves without order types cause application to crash
-  let isSpecialMove = false;
-  if (Object.keys(state.entities.orders).length > 0) {
-    const currentOrderType = selectCurrentOrders(state);
-    isSpecialMove = ['BLUEBARK'].includes(currentOrderType?.orders_type);
-  }
-
-=======
->>>>>>> e42dff4e
   const handleLogout = () => {
     logOut();
     LogoutUser().then((r) => {
@@ -37,7 +27,7 @@
   };
 
   return (
-    <MilMoveHeader isSpecialMove={isSpecialMove}>
+    <MilMoveHeader>
       <CustomerUserInfo showProfileLink={isProfileComplete} handleLogout={handleLogout} />
     </MilMoveHeader>
   );
@@ -53,7 +43,6 @@
 };
 
 const mapStateToProps = (state) => ({
-  state,
   isProfileComplete: selectIsProfileComplete(state),
 });
 
