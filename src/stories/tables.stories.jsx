import React from 'react';
import { action } from '@storybook/addon-actions';
import { Button } from '@trussworks/react-uswds';

import QueueTable from '../components/QueueTable';
import ServiceItemTable from '../components/ServiceItemTable';
import ServiceItemTableHasImg from '../components/ServiceItemTableHasImg';
import DataPoint from '../components/DataPoint';
import DataPointGroup from '../components/DataPointGroup';

import { ReactComponent as ChevronRight } from 'shared/icon/chevron-right.svg';
import { ReactComponent as ChevronLeft } from 'shared/icon/chevron-left.svg';
import { ReactComponent as ArrowRight } from 'shared/icon/arrow-right.svg';

const dataPointBody = (
  <>
    Dorothy Lagomarsino
    <br />
    +1 999-999-9999
    <br />
    dorothyl@email.com
  </>
);

// Tables

export default {
  title: 'Components|Tables',
  parameters: {
    abstract: {
      url: 'https://share.goabstract.com/0a7c55ae-8268-4298-be70-4cf0117c6034?mode=design',
    },
  },
};

export const TableElements = () => (
  <div id="sb-tables" style={{ padding: '20px' }}>
    <hr />
    <h3>Table - default</h3>
    <div className="sb-section-wrapper">
      <div className="sb-table-wrapper">
        <code>cell-bg</code>
        <table>
          <tbody>
            <tr>
              <td>Table Cell Content</td>
            </tr>
          </tbody>
        </table>
      </div>
      <div className="sb-table-wrapper">
        <code>td:hover</code>
        <table>
          <tbody>
            <tr>
              <td className="hover">Table Cell Content</td>
            </tr>
          </tbody>
        </table>
      </div>
      <div className="sb-table-wrapper">
        <code>td:locked</code>
        <table>
          <tbody>
            <tr>
              <td className="locked">Table Cell Content</td>
            </tr>
          </tbody>
        </table>
      </div>
      <div className="sb-table-wrapper">
        <code>td-numeric</code>
        <table>
          <tbody>
            <tr>
              <td>Table Cell Content</td>
            </tr>
          </tbody>
        </table>
      </div>
      <div className="sb-table-wrapper">
        <code>th</code>
        <table>
          <thead>
            <tr>
              <th>Table Cell Content</th>
            </tr>
          </thead>
        </table>
      </div>
      <div className="sb-table-wrapper">
        <code>th—sortAscending</code>
        <table>
          <thead>
            <tr>
              <th className="sortAscending">Table Cell Content</th>
            </tr>
          </thead>
        </table>
      </div>
      <div className="sb-table-wrapper">
        <code>th—sortDescending</code>
        <table>
          <thead>
            <tr>
              <th className="sortDescending">Table Cell Content</th>
            </tr>
          </thead>
        </table>
      </div>
      <div className="sb-table-wrapper">
        <code>th—numeric</code>
        <table>
          <thead>
            <tr>
              <th>Table Cell Content</th>
            </tr>
          </thead>
        </table>
      </div>
      <div className="sb-table-wrapper">
        <code>th—small</code>
        <table className="table--small">
          <thead>
            <tr>
              <th>Table Cell Content</th>
            </tr>
          </thead>
        </table>
      </div>
      <div className="sb-table-wrapper">
        <code>th—small—numeric</code>
        <table className="table--small">
          <thead>
            <tr>
              <th className="numeric">Table Cell Content</th>
            </tr>
          </thead>
        </table>
      </div>
      <div className="sb-table-wrapper">
        <code>td—filter</code>
        <table>
          <tbody>
            <tr className="filter">
              <td>Table Cell Content</td>
            </tr>
          </tbody>
        </table>
      </div>
    </div>
    <hr />
    <h3>Table - stacked</h3>
    <div className="sb-section-wrapper">
      <div className="sb-table-wrapper">
        <code>td</code>
        <table className="table--stacked">
          <tbody>
            <tr>
              <td>Table Cell Content</td>
            </tr>
          </tbody>
        </table>
      </div>
      <div className="sb-table-wrapper">
        <code>th</code>
        <table className="table--stacked">
          <tbody>
            <tr>
              <th>Table Cell Content</th>
            </tr>
          </tbody>
        </table>
      </div>
      <div className="sb-table-wrapper">
        <code>th: error</code>
        <table className="table--stacked">
          <tbody>
            <tr>
              <th className="error">Table Cell Content</th>
            </tr>
          </tbody>
        </table>
      </div>
    </div>
    <hr />
    <h3>Table controls</h3>
    <div className="sb-section-wrapper">
      <div className="sb-table-wrapper">
        <code>pagination</code>
        <div className="tcontrol--pagination">
          <Button disabled className="usa-button--unstyled" onClick={action('clicked')}>
            <span className="icon">
              <ChevronLeft />
            </span>
            <span>Prev</span>
          </Button>
          <select className="usa-select" name="table-pagination">
            <option value="1">1</option>
            <option value="2">2</option>
            <option value="3">3</option>
          </select>
          <Button className="usa-button--unstyled" onClick={action('clicked')}>
            <span>Next</span>
            <span className="icon">
              <ChevronRight />
            </span>
          </Button>
        </div>
      </div>
      <div className="sb-table-wrapper">
        <code>rows per page</code>
        <div className="tcontrol--rows-per-page">
          <select className="usa-select" name="table-rows-per-page">
            <option value="1">1</option>
            <option value="2">2</option>
            <option value="3">3</option>
          </select>
          <p>rows per page</p>
        </div>
      </div>
    </div>
    <hr />
    <h3>Data points</h3>
    <div className="sb-section-wrapper">
      <div className="sb-table-wrapper">
        <code>data point</code>
        <br />
        <br />
        <DataPoint columnHeaders={['Receiving agent']} dataRow={[dataPointBody]} />
        <br />
        <br />
        <code>data point compact</code>
        <br />
        <br />
        <table className="table--data-point table--data-point--compact">
          <thead className="table--small">
            <tr>
              <th>Dorothy Lagomarsino</th>
            </tr>
          </thead>
          <tbody>
            <tr>
              <td>+1 999-999-9999</td>
            </tr>
          </tbody>
        </table>
      </div>
      <div className="sb-table-wrapper">
        <code>data-pair</code>
<<<<<<< HEAD
        <DataPair>
=======
        <DataPointGroup>
>>>>>>> a5095bf5
          <DataPoint
            columnHeaders={['Customer requested pick up date', 'Scheduled pick up date']}
            dataRow={['Thursday, 26 Mar 2020', 'Friday, 27 Mar 2020']}
          />
<<<<<<< HEAD
        </DataPair>
=======
        </DataPointGroup>
>>>>>>> a5095bf5
      </div>
    </div>
  </div>
);

export const StandardTables = () => (
  <div id="sb-tables" style={{ padding: '20px' }}>
    <hr />
    <h3>Queue table</h3>
    <QueueTable />
    <br />
    <hr />
    <div className="display-flex">
      <div style={{ 'margin-right': '1em' }}>
        <h3>Data point</h3>
        <DataPoint columnHeaders={['Receiving agent']} dataRow={[dataPointBody]} />
      </div>
      <div style={{ 'margin-right': '1em' }}>
        <h3>Data point compact</h3>
        <DataPoint
          columnHeaders={['Receiving agent']}
          dataRow={[dataPointBody]}
          custClass="table--data-point--compact"
        />
      </div>
      <div style={{ width: '40px' }} />
      <div>
        <h3>Data pair</h3>
<<<<<<< HEAD
        <DataPair>
=======
        <DataPointGroup>
>>>>>>> a5095bf5
          <DataPoint
            columnHeaders={['Customer requested pick up date', 'Scheduled pick up date']}
            dataRow={['Thursday, 26 Mar 2020', 'Friday, 27 Mar 2020']}
          />
<<<<<<< HEAD
        </DataPair>
        <div style={{ 'margin-bottom': '1em' }} />
        <DataPair>
=======
        </DataPointGroup>
        <div style={{ 'margin-bottom': '1em' }} />
        <DataPointGroup>
>>>>>>> a5095bf5
          <DataPoint
            columnHeaders={['Authorized addresses', '']}
            dataRow={['San Antonio, TX 78234', 'Tacoma, WA 98421']}
            Icon={ArrowRight}
          />
          <DataPoint
            columnHeaders={["Customer's addresses", '']}
            dataRow={['812 S 129th St, San Antonio, TX 78234', '441 SW Rio de la Plata Drive, Tacoma, WA 98421']}
            Icon={ArrowRight}
          />
<<<<<<< HEAD
        </DataPair>
=======
        </DataPointGroup>
>>>>>>> a5095bf5
      </div>
    </div>
  </div>
);

export const ServiceItemTables = () => (
  <div id="sb-tables" style={{ padding: '20px' }}>
    <hr />
    <h3>Service item table</h3>
    <ServiceItemTable />
    <br />
    <hr />
    <h3>Service item table with images and buttons</h3>
    <ServiceItemTableHasImg
      serviceItems={[
        {
          id: 'abc12345',
          dateRequested: '22 Nov 2020',
          serviceItem: 'Dom. Crating',
          code: 'DCRT',
          details: {
            text: {
              Description: "Here's the description",
              'Item dimensions': '84"x26"x42"',
              'Crate dimensions': '110"x36"x54"',
            },
            imgURL: 'https://live.staticflickr.com/4735/24289917967_27840ed1af_b.jpg',
          },
        },
      ]}
    />
  </div>
);<|MERGE_RESOLUTION|>--- conflicted
+++ resolved
@@ -248,20 +248,12 @@
       </div>
       <div className="sb-table-wrapper">
         <code>data-pair</code>
-<<<<<<< HEAD
-        <DataPair>
-=======
         <DataPointGroup>
->>>>>>> a5095bf5
           <DataPoint
             columnHeaders={['Customer requested pick up date', 'Scheduled pick up date']}
             dataRow={['Thursday, 26 Mar 2020', 'Friday, 27 Mar 2020']}
           />
-<<<<<<< HEAD
-        </DataPair>
-=======
         </DataPointGroup>
->>>>>>> a5095bf5
       </div>
     </div>
   </div>
@@ -290,24 +282,14 @@
       <div style={{ width: '40px' }} />
       <div>
         <h3>Data pair</h3>
-<<<<<<< HEAD
-        <DataPair>
-=======
         <DataPointGroup>
->>>>>>> a5095bf5
           <DataPoint
             columnHeaders={['Customer requested pick up date', 'Scheduled pick up date']}
             dataRow={['Thursday, 26 Mar 2020', 'Friday, 27 Mar 2020']}
           />
-<<<<<<< HEAD
-        </DataPair>
-        <div style={{ 'margin-bottom': '1em' }} />
-        <DataPair>
-=======
         </DataPointGroup>
         <div style={{ 'margin-bottom': '1em' }} />
         <DataPointGroup>
->>>>>>> a5095bf5
           <DataPoint
             columnHeaders={['Authorized addresses', '']}
             dataRow={['San Antonio, TX 78234', 'Tacoma, WA 98421']}
@@ -318,11 +300,7 @@
             dataRow={['812 S 129th St, San Antonio, TX 78234', '441 SW Rio de la Plata Drive, Tacoma, WA 98421']}
             Icon={ArrowRight}
           />
-<<<<<<< HEAD
-        </DataPair>
-=======
         </DataPointGroup>
->>>>>>> a5095bf5
       </div>
     </div>
   </div>
