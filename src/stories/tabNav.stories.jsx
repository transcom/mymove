import React from 'react';
import { withKnobs } from '@storybook/addon-knobs';
import { Tag } from '@trussworks/react-uswds';

import TabNav from '../components/TabNav';

export default {
  title: 'Components|Tab Navigation',
  decorators: [withKnobs],
<<<<<<< HEAD
  parameters: {
    abstract: {
      url: 'https://share.goabstract.com/d23132ee-a6ce-451e-95f9-0a4ef0882ace?mode=design',
    },
  },
=======
>>>>>>> b3cd8dfb
};

export const Default = () => (
  <TabNav
    items={[
      <a href="#" className="usa-current usa-nav__link" role="tab">
        <span className="tab-title">Move details</span>
      </a>,
      <a href="#" className="usa-nav__link" role="tab">
        <span className="tab-title">Move task order</span>
      </a>,
      <a href="#" className="usa-nav__link" role="tab">
        <span className="tab-title">Payment requests</span>
      </a>,
    ]}
    role="navigation"
  />
);

export const withTag = () => (
  <TabNav
    items={[
<<<<<<< HEAD
      <>
        <a href="#" className="usa-nav__link" role="tab">
          <span className="tab-title">Move details</span>
          <Tag>2</Tag>
        </a>
      </>,
=======
      <a href="#" className="usa-nav__link" role="tab">
        <span className="tab-title">Move details</span>
        <Tag>2</Tag>
      </a>,
>>>>>>> b3cd8dfb
      <a href="#" className="usa-current usa-nav__link" role="tab">
        <span className="tab-title">Move task order</span>
      </a>,
      <a href="#" className="usa-nav__link" role="tab">
        <span className="tab-title">Payment requests</span>
      </a>,
    ]}
    role="navigation"
  />
);<|MERGE_RESOLUTION|>--- conflicted
+++ resolved
@@ -7,14 +7,11 @@
 export default {
   title: 'Components|Tab Navigation',
   decorators: [withKnobs],
-<<<<<<< HEAD
   parameters: {
     abstract: {
       url: 'https://share.goabstract.com/d23132ee-a6ce-451e-95f9-0a4ef0882ace?mode=design',
     },
   },
-=======
->>>>>>> b3cd8dfb
 };
 
 export const Default = () => (
@@ -37,19 +34,10 @@
 export const withTag = () => (
   <TabNav
     items={[
-<<<<<<< HEAD
-      <>
-        <a href="#" className="usa-nav__link" role="tab">
-          <span className="tab-title">Move details</span>
-          <Tag>2</Tag>
-        </a>
-      </>,
-=======
       <a href="#" className="usa-nav__link" role="tab">
         <span className="tab-title">Move details</span>
         <Tag>2</Tag>
       </a>,
->>>>>>> b3cd8dfb
       <a href="#" className="usa-current usa-nav__link" role="tab">
         <span className="tab-title">Move task order</span>
       </a>,
