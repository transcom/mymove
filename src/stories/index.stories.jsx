--- conflicted
+++ resolved
@@ -21,7 +21,7 @@
     </Button>
   ));
 
-<<<<<<< HEAD
+
 storiesOf('Global|Colors', module).add('all', () => (
   <div style={{ padding: '20px' }}>
     <>
@@ -120,7 +120,8 @@
 ColorGroup.propTypes = {
   group: PropTypes.arrayOf.isRequired,
 };
-=======
+ 
+  
 storiesOf('Global Styles/Typography', module)
   .add('Headers', () => (
     <div>
@@ -182,4 +183,3 @@
       </small>
     </div>
   ));
->>>>>>> 26cae719
