import React from 'react';
import PropTypes from 'prop-types';

import { storiesOf } from '@storybook/react';

import { action } from '@storybook/addon-actions';
import { Button, Tag } from '@trussworks/react-uswds';
import { ReactComponent as EditIcon } from 'shared/images/edit-24px.svg';
<<<<<<< HEAD
import { ReactComponent as ChevronLeft } from 'shared/icon/chevron-left.svg';
import { ReactComponent as ChevronRight } from 'shared/icon/chevron-right.svg';
=======

>>>>>>> 6de0b5fe
import { ReactComponent as AlertIcon } from 'shared/icon/alert.svg';

import colors from '../shared/styles/colors.scss';

const filterGroup = (filter) => Object.keys(colors).filter((color) => color.indexOf(filter) === 0);

// Buttons

const ButtonGroup = ({ className }) => (
  <div className={className} style={{ padding: '20px', display: 'flex', flexWrap: 'wrap' }}>
    <Button onClick={action('clicked')}>
      <span>Button</span>
    </Button>
    <Button className="usa-button--icon" onClick={action('clicked')}>
      <span className="icon">
        <EditIcon />
      </span>
      <span>Button</span>
    </Button>
    <Button secondary onClick={action('clicked')}>
      <span>Button</span>
    </Button>
    <Button className="usa-button--small" onClick={action('clicked')}>
      <span>Button</span>
    </Button>
    <Button className="usa-button--icon usa-button--small" onClick={action('clicked')}>
      <span className="icon">
        <EditIcon />
      </span>
      <span>Button</span>
    </Button>
    <Button secondary className="usa-button--small" onClick={action('clicked')}>
      <span>Button</span>
    </Button>
    <Button secondary className="usa-button--small usa-button--icon" onClick={action('clicked')}>
      <span className="icon">
        <EditIcon />
      </span>
      <span>Button</span>
    </Button>
    <Button className="usa-button--unstyled" onClick={action('clicked')}>
      <span>Button</span>
    </Button>
    <Button className="usa-button--unstyled" onClick={action('clicked')}>
      <span className="icon">
        <EditIcon />
      </span>
      <span>Button</span>
    </Button>
  </div>
);

ButtonGroup.defaultProps = {
  className: '',
};

ButtonGroup.propTypes = {
  className: PropTypes.string,
};

storiesOf('Components|Button', module)
  .add('default', () => <ButtonGroup />)
  .add('active', () => <ButtonGroup className="active" />)
  .add('hover', () => <ButtonGroup className="hover" />)
  .add('focus', () => <ButtonGroup className="focus" />)
  .add('disabled', () => (
    <div className="disabled" style={{ padding: '20px', display: 'flex', flexWrap: 'wrap' }}>
      <Button disabled onClick={action('clicked')}>
        <span>Button</span>
      </Button>
      <Button disabled className="usa-button--icon" onClick={action('clicked')}>
        <span className="icon">
          <EditIcon />
        </span>
        <span>Button</span>
      </Button>
      <Button disabled secondary onClick={action('clicked')}>
        <span>Button</span>
      </Button>
      <Button disabled className="usa-button--small" onClick={action('clicked')}>
        <span>Button</span>
      </Button>
      <Button disabled className="usa-button--icon usa-button--small" onClick={action('clicked')}>
        <span className="icon">
          <EditIcon />
        </span>
        <span>Button</span>
      </Button>
      <Button disabled secondary className="usa-button--small" onClick={action('clicked')}>
        <span>Button</span>
      </Button>
      <Button disabled secondary className="usa-button--small usa-button--icon" onClick={action('clicked')}>
        <span className="icon">
          <EditIcon />
        </span>
        <span>Button</span>
      </Button>
      <Button disabled className="usa-button--unstyled" onClick={action('clicked')}>
        <span>Button</span>
      </Button>
      <Button disabled className="usa-button--unstyled" onClick={action('clicked')}>
        <span className="icon">
          <EditIcon />
        </span>
        <span>Button</span>
      </Button>
    </div>
  ));

// Colors

storiesOf('Global|Colors', module).add('all', () => (
  <div style={{ padding: '20px' }}>
    <h3>Brand Colors</h3>
    <ColorGroup group={filterGroup('brand')} />
    <h3>Background Colors</h3>
    <ColorGroup group={filterGroup('background')} />
    <h3>Base Colors</h3>
    <ColorGroup group={filterGroup('base')} />
    <h3>Alert Colors</h3>
    <ColorGroup group={filterGroup('alert')} />
    <h3>Accent Colors</h3>
    <ColorGroup group={filterGroup('accent')} />
  </div>
));

// Convert the color key to the color variable name.
const colorVariable = (color) => {
  const array = color.split('-')[1].split(/(?=[A-Z])/);
  return `$${array.join('-').toLowerCase()}`;
};

// Convert the color key to the color proper name.
const colorName = (color) => {
  const array = color.split('-')[1].split(/(?=[A-Z])/);
  return `${array.join(' ').toLowerCase()}`;
};

const colorsHelper = (color) => {
  if (Object.keys(colors).includes(color)) {
    // The use of colors[color] triggers a security warning from our eslint security plugin.
    // However, since we verify inputs against imported colors and this function is not used where
    // users input color we are diabling the warning.
    // eslint-disable-next-line security/detect-object-injection
    return colors[color];
  }
  return colors.base;
};

// A component for displaying individual color swatches.
const Color = ({ color }) => (
  <li
    style={{
      borderRadius: '5px',
      border: '1px solid lightgray',
      padding: '5px',
    }}
  >
    <span
      style={{
        backgroundColor: colorsHelper(color),
        display: 'block',
        height: '4em',
        marginBottom: '0.3em',
        borderRadius: '5px',
        border: '1px solid lightgray',
      }}
    />
    <p
      style={{
        fontSize: '13px',
      }}
    >
      <span style={{ 'text-transform': 'capitalize' }}>
        <b>{colorName(color)}</b>
      </span>
      <br />
      <code>{colorVariable(color)}</code>
      <br />
      <code>{colorsHelper(color)}</code>
      <br />
    </p>
  </li>
);

Color.propTypes = {
  color: PropTypes.string.isRequired,
};

// A component for displaying a group of colors.
const ColorGroup = ({ group }) => (
  <ul
    style={{
      display: 'grid',
      gridTemplateColumns: 'repeat(auto-fill, minmax(120px, 175px))',
      gridGap: '20px',
      marginBottom: '40px',
      listStyle: 'none',
      padding: '0px',
    }}
  >
    {group.map((color) => {
      return <Color color={color} key={color} />;
    })}
  </ul>
);

ColorGroup.propTypes = {
  group: PropTypes.arrayOf.isRequired,
};

// Typography
storiesOf('Global|Typography', module)
  .add('Headers', () => (
    <div style={{ padding: '20px' }}>
      <p>h1</p>
      <h1>Public Sans 40/48</h1>
      <p>h2</p>
      <h2>Public Sans 28/34</h2>
      <p>h3</p>
      <h3>Public Sans 22/26</h3>
      <p>h4</p>
      <h4>Public Sans 17/20</h4>
      <p>h5</p>
      <h5>Public Sans 15/21</h5>
      <p>h6</p>
      <h6>Public Sans 13/18</h6>
    </div>
  ))
  .add('Text', () => (
    <div style={{ padding: '20px' }}>
      <p>p</p>
      <p>
        Public Sans 15/23 Lorem ipsum dolor sit amet, consectetur adipiscing elit, sed do eiusmod tempor incididunt ut
        labore et dolore magna aliqua. Ut enim ad minim veniam, quis nostrud exercitation ullamco laboris nisi ut
        aliquip ex ea commodo consequat. Duis aute irure dolor in reprehenderit in voluptate velit esse cillum dolore eu
        fugiat nulla pariatur. Excepteur sint occaecat cupidatat non proident, sunt in culpa qui officia deserunt mollit
        anim id est laborum.
      </p>
      <p>p small</p>
      <p>
        <small>
          Public Sans 13/18 Faucibus in ornare quam viverra orci sagittis eu volutpat odio. Felis imperdiet proin
          fermentum leo vel orci. Egestas sed sed risus pretium quam vulputate. Consectetur libero id faucibus nisl.
          Ipsum dolor sit amet consectetur adipiscing elit. Id aliquet lectus proin nibh nisl condimentum id venenatis
          a. Pellentesque pulvinar pellentesque habitant morbi tristique senectus. Mattis vulputate enim nulla aliquet
          porttitor lacus luctus accumsan.
        </small>
      </p>
    </div>
  ))
  .add('Links', () => (
    <div style={{ padding: '20px' }}>
      <p>a</p>
      <a href="https://materializecss.com/sass.html">USWDS blue-warm-60v</a>
      <p>a:hover</p>
      <a className="hover" href="https://materializecss.com/sass.html">
        USWDS blue-warm-60v
      </a>
      <p>a:visted</p>
      <a className="visited" href="#">
        USWDS bg-violet-warm-60
      </a>
      <p>a:disabled</p>
      <a className="disabled">This link is disabled</a>
      <p>a:focus</p>
      <a className="focus">This link is focused</a>
      <p>a small</p>
      <small>
        <a href="https://materializecss.com/sass.html">USWDS blue-warm-60v 14/16</a>
      </small>
    </div>
  ));

// Containers

storiesOf('Components|Containers', module).add('all', () => (
  <div id="containers" style={{ padding: '20px' }}>
    <div className="container">
      <code>
        <b>Container Default</b>
        <br />
        .container
      </code>
    </div>
    <div className="container container--gray">
      <code>
        <b>Container Gray</b>
        <br />
        .container
        <br />
        .container--gray
      </code>
    </div>
    <div className="container container--popout">
      <code>
        <b>Container Popout</b>
        <br />
        .container
        <br />
        .container--popout
      </code>
    </div>
    <div className="container container--accent--blue">
      <code>
        <b>Container Accent Blue</b>
        <br />
        .container
        <br />
        .container--accent--blue
      </code>
    </div>
    <div className="container container--accent--yellow">
      <code>
        <b>Container Accent Yellow</b>
        <br />
        .container
        <br />
        .container--accent--yellow
      </code>
    </div>
  </div>
));

// Tables

storiesOf('Components|Tables', module)
  .add('Table Elements', () => (
    <div id="sb-tables" style={{ padding: '20px' }}>
      <hr />
      <h3>Table - default</h3>
      <div className="sb-section-wrapper">
        <div className="sb-table-wrapper">
          <code>cell-bg</code>
          <table>
            <tbody>
              <tr>
                <td>Table Cell Content</td>
              </tr>
            </tbody>
          </table>
        </div>
        <div className="sb-table-wrapper">
          <code>td:hover</code>
          <table>
            <tbody>
              <tr>
                <td className="hover">Table Cell Content</td>
              </tr>
            </tbody>
          </table>
        </div>
        <div className="sb-table-wrapper">
          <code>td:locked</code>
          <table>
            <tbody>
              <tr>
                <td className="locked">Table Cell Content</td>
              </tr>
            </tbody>
          </table>
        </div>
        <div className="sb-table-wrapper">
          <code>td-numeric</code>
          <table>
            <tbody>
              <tr>
                <td className="numeric">Table Cell Content</td>
              </tr>
            </tbody>
          </table>
        </div>
        <div className="sb-table-wrapper">
          <code>th</code>
          <table>
            <thead>
              <tr>
                <th>Table Cell Content</th>
              </tr>
            </thead>
          </table>
        </div>
        <div className="sb-table-wrapper">
          <code>th—sortAscending</code>
          <table>
            <thead>
              <tr>
                <th className="sortAscending">Table Cell Content</th>
              </tr>
            </thead>
          </table>
        </div>
        <div className="sb-table-wrapper">
          <code>th—sortDescending</code>
          <table>
            <thead>
              <tr>
                <th className="sortDescending">Table Cell Content</th>
              </tr>
            </thead>
          </table>
        </div>
        <div className="sb-table-wrapper">
          <code>th—numeric</code>
          <table>
            <thead>
              <tr>
                <th className="numeric">Table Cell Content</th>
              </tr>
            </thead>
          </table>
        </div>
        <div className="sb-table-wrapper">
          <code>th—small</code>
          <table className="table--small">
            <thead>
              <tr>
                <th>Table Cell Content</th>
              </tr>
            </thead>
          </table>
        </div>
        <div className="sb-table-wrapper">
          <code>th—small—numeric</code>
          <table className="table--small">
            <thead>
              <tr>
                <th className="numeric">Table Cell Content</th>
              </tr>
            </thead>
          </table>
        </div>
        <div className="sb-table-wrapper">
          <code>td—filter</code>
          <table>
            <tbody>
              <tr>
                <td className="filter">
                  <input className="usa-input" id="input-type-text" name="input-type-text" type="text" />
                </td>
              </tr>
            </tbody>
          </table>
        </div>
      </div>
      <hr />
      <h3>Table - stacked</h3>
      <div className="sb-section-wrapper">
        <div className="sb-table-wrapper">
          <code>td</code>
          <table className="table--stacked">
            <tbody>
              <tr>
                <td>Table Cell Content</td>
              </tr>
            </tbody>
          </table>
        </div>
        <div className="sb-table-wrapper">
          <code>th</code>
          <table className="table--stacked">
            <tbody>
              <tr>
                <th>Table Cell Content</th>
              </tr>
            </tbody>
          </table>
        </div>
        <div className="sb-table-wrapper">
          <code>th: error</code>
          <table className="table--stacked">
            <tbody>
              <tr>
                <th className="error">Table Cell Content</th>
              </tr>
            </tbody>
          </table>
        </div>
      </div>
      <hr />
      <h3>Table controls</h3>
      <div className="sb-section-wrapper">
        <div className="sb-table-wrapper">
          <code>pagination</code>
          <div className="tcontrol--pagination">
            <Button disabled className="usa-button--unstyled" onClick={action('clicked')}>
              <span className="icon">
                <ChevronLeft />
              </span>
              <span>Prev</span>
            </Button>
            <select className="usa-select" name="table-pagination">
              <option value="1">1</option>
              <option value="2">2</option>
              <option value="3">3</option>
            </select>
            <Button className="usa-button--unstyled" onClick={action('clicked')}>
              <span>Next</span>
              <span className="icon">
                <ChevronRight />
              </span>
            </Button>
          </div>
        </div>
        <div className="sb-table-wrapper">
          <code>rows per page</code>
          <div className="tcontrol--rows-per-page">
            <select className="usa-select" name="table-rows-per-page">
              <option value="1">1</option>
              <option value="2">2</option>
              <option value="3">3</option>
            </select>
            <p>rows per page</p>
          </div>
        </div>
      </div>
      <hr />
      <h3>Data points</h3>
      <div className="sb-section-wrapper">
        <div className="sb-table-wrapper">
          <code>data-point</code>
          <table className="table--data-point">
            <thead className="table--small">
              <tr>
                <th>Label</th>
              </tr>
            </thead>
            <tbody>
              <tr>
                <td>Table Cell Content</td>
              </tr>
            </tbody>
          </table>
        </div>
        <div className="sb-table-wrapper">
          <code>data-pair</code>
          <div className="table--data-pair">
            <table className="table--data-point">
              <thead className="table--small">
                <tr>
                  <th>Label</th>
                  <th>Label</th>
                </tr>
              </thead>
              <tbody>
                <tr>
                  <td>Table Cell Content</td>
                  <td>Table Cell Content</td>
                </tr>
              </tbody>
            </table>
          </div>
        </div>
      </div>
    </div>
  ))
  .add('Basic Tables', () => (
    <div style={{ padding: '20px' }}>
      <p>placeholder</p>
    </div>
  ))
  .add('Table Components', () => (
    <div style={{ padding: '20px' }}>
      <p>placeholder</p>
    </div>
  ));

// Tags

storiesOf('Components|Tags', module).add('all', () => (
  <div id="tags" style={{ padding: '20px' }}>
    <hr />
    <h3>Tags</h3>
    <Tag>New</Tag>
    <Tag className="usa-tag--green">Authorized</Tag>
    <Tag className="usa-tag--red">Rejected</Tag>
    <Tag className="usa-tag--yellow">Pending</Tag>
    <Tag className="usa-tag--alert">
      <AlertIcon />
    </Tag>
    <Tag>3</Tag>
    <Tag className="usa-tag--cyan usa-tag--large">#ABC123K</Tag>
  </div>
));<|MERGE_RESOLUTION|>--- conflicted
+++ resolved
@@ -6,12 +6,6 @@
 import { action } from '@storybook/addon-actions';
 import { Button, Tag } from '@trussworks/react-uswds';
 import { ReactComponent as EditIcon } from 'shared/images/edit-24px.svg';
-<<<<<<< HEAD
-import { ReactComponent as ChevronLeft } from 'shared/icon/chevron-left.svg';
-import { ReactComponent as ChevronRight } from 'shared/icon/chevron-right.svg';
-=======
-
->>>>>>> 6de0b5fe
 import { ReactComponent as AlertIcon } from 'shared/icon/alert.svg';
 
 import colors from '../shared/styles/colors.scss';
@@ -336,249 +330,6 @@
   </div>
 ));
 
-// Tables
-
-storiesOf('Components|Tables', module)
-  .add('Table Elements', () => (
-    <div id="sb-tables" style={{ padding: '20px' }}>
-      <hr />
-      <h3>Table - default</h3>
-      <div className="sb-section-wrapper">
-        <div className="sb-table-wrapper">
-          <code>cell-bg</code>
-          <table>
-            <tbody>
-              <tr>
-                <td>Table Cell Content</td>
-              </tr>
-            </tbody>
-          </table>
-        </div>
-        <div className="sb-table-wrapper">
-          <code>td:hover</code>
-          <table>
-            <tbody>
-              <tr>
-                <td className="hover">Table Cell Content</td>
-              </tr>
-            </tbody>
-          </table>
-        </div>
-        <div className="sb-table-wrapper">
-          <code>td:locked</code>
-          <table>
-            <tbody>
-              <tr>
-                <td className="locked">Table Cell Content</td>
-              </tr>
-            </tbody>
-          </table>
-        </div>
-        <div className="sb-table-wrapper">
-          <code>td-numeric</code>
-          <table>
-            <tbody>
-              <tr>
-                <td className="numeric">Table Cell Content</td>
-              </tr>
-            </tbody>
-          </table>
-        </div>
-        <div className="sb-table-wrapper">
-          <code>th</code>
-          <table>
-            <thead>
-              <tr>
-                <th>Table Cell Content</th>
-              </tr>
-            </thead>
-          </table>
-        </div>
-        <div className="sb-table-wrapper">
-          <code>th—sortAscending</code>
-          <table>
-            <thead>
-              <tr>
-                <th className="sortAscending">Table Cell Content</th>
-              </tr>
-            </thead>
-          </table>
-        </div>
-        <div className="sb-table-wrapper">
-          <code>th—sortDescending</code>
-          <table>
-            <thead>
-              <tr>
-                <th className="sortDescending">Table Cell Content</th>
-              </tr>
-            </thead>
-          </table>
-        </div>
-        <div className="sb-table-wrapper">
-          <code>th—numeric</code>
-          <table>
-            <thead>
-              <tr>
-                <th className="numeric">Table Cell Content</th>
-              </tr>
-            </thead>
-          </table>
-        </div>
-        <div className="sb-table-wrapper">
-          <code>th—small</code>
-          <table className="table--small">
-            <thead>
-              <tr>
-                <th>Table Cell Content</th>
-              </tr>
-            </thead>
-          </table>
-        </div>
-        <div className="sb-table-wrapper">
-          <code>th—small—numeric</code>
-          <table className="table--small">
-            <thead>
-              <tr>
-                <th className="numeric">Table Cell Content</th>
-              </tr>
-            </thead>
-          </table>
-        </div>
-        <div className="sb-table-wrapper">
-          <code>td—filter</code>
-          <table>
-            <tbody>
-              <tr>
-                <td className="filter">
-                  <input className="usa-input" id="input-type-text" name="input-type-text" type="text" />
-                </td>
-              </tr>
-            </tbody>
-          </table>
-        </div>
-      </div>
-      <hr />
-      <h3>Table - stacked</h3>
-      <div className="sb-section-wrapper">
-        <div className="sb-table-wrapper">
-          <code>td</code>
-          <table className="table--stacked">
-            <tbody>
-              <tr>
-                <td>Table Cell Content</td>
-              </tr>
-            </tbody>
-          </table>
-        </div>
-        <div className="sb-table-wrapper">
-          <code>th</code>
-          <table className="table--stacked">
-            <tbody>
-              <tr>
-                <th>Table Cell Content</th>
-              </tr>
-            </tbody>
-          </table>
-        </div>
-        <div className="sb-table-wrapper">
-          <code>th: error</code>
-          <table className="table--stacked">
-            <tbody>
-              <tr>
-                <th className="error">Table Cell Content</th>
-              </tr>
-            </tbody>
-          </table>
-        </div>
-      </div>
-      <hr />
-      <h3>Table controls</h3>
-      <div className="sb-section-wrapper">
-        <div className="sb-table-wrapper">
-          <code>pagination</code>
-          <div className="tcontrol--pagination">
-            <Button disabled className="usa-button--unstyled" onClick={action('clicked')}>
-              <span className="icon">
-                <ChevronLeft />
-              </span>
-              <span>Prev</span>
-            </Button>
-            <select className="usa-select" name="table-pagination">
-              <option value="1">1</option>
-              <option value="2">2</option>
-              <option value="3">3</option>
-            </select>
-            <Button className="usa-button--unstyled" onClick={action('clicked')}>
-              <span>Next</span>
-              <span className="icon">
-                <ChevronRight />
-              </span>
-            </Button>
-          </div>
-        </div>
-        <div className="sb-table-wrapper">
-          <code>rows per page</code>
-          <div className="tcontrol--rows-per-page">
-            <select className="usa-select" name="table-rows-per-page">
-              <option value="1">1</option>
-              <option value="2">2</option>
-              <option value="3">3</option>
-            </select>
-            <p>rows per page</p>
-          </div>
-        </div>
-      </div>
-      <hr />
-      <h3>Data points</h3>
-      <div className="sb-section-wrapper">
-        <div className="sb-table-wrapper">
-          <code>data-point</code>
-          <table className="table--data-point">
-            <thead className="table--small">
-              <tr>
-                <th>Label</th>
-              </tr>
-            </thead>
-            <tbody>
-              <tr>
-                <td>Table Cell Content</td>
-              </tr>
-            </tbody>
-          </table>
-        </div>
-        <div className="sb-table-wrapper">
-          <code>data-pair</code>
-          <div className="table--data-pair">
-            <table className="table--data-point">
-              <thead className="table--small">
-                <tr>
-                  <th>Label</th>
-                  <th>Label</th>
-                </tr>
-              </thead>
-              <tbody>
-                <tr>
-                  <td>Table Cell Content</td>
-                  <td>Table Cell Content</td>
-                </tr>
-              </tbody>
-            </table>
-          </div>
-        </div>
-      </div>
-    </div>
-  ))
-  .add('Basic Tables', () => (
-    <div style={{ padding: '20px' }}>
-      <p>placeholder</p>
-    </div>
-  ))
-  .add('Table Components', () => (
-    <div style={{ padding: '20px' }}>
-      <p>placeholder</p>
-    </div>
-  ));
-
 // Tags
 
 storiesOf('Components|Tags', module).add('all', () => (
