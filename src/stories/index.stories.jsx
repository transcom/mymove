--- conflicted
+++ resolved
@@ -6,11 +6,9 @@
 import { action } from '@storybook/addon-actions';
 import { Button, Tag } from '@trussworks/react-uswds';
 import { ReactComponent as EditIcon } from 'shared/images/edit-24px.svg';
-<<<<<<< HEAD
-
-=======
+
 import { ReactComponent as AlertIcon } from 'shared/icon/alert.svg';
->>>>>>> d6516c3f
+
 import colors from '../shared/styles/colors.scss';
 
 const filterGroup = (filter) => Object.keys(colors).filter((color) => color.indexOf(filter) === 0);
