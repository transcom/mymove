import React from 'react';
import PropTypes from 'prop-types';

import { storiesOf } from '@storybook/react';

import { action } from '@storybook/addon-actions';
import { Button, Tag } from '@trussworks/react-uswds';
import { ReactComponent as EditIcon } from 'shared/images/edit-24px.svg';
import { ReactComponent as AlertIcon } from 'shared/icon/alert.svg';

import colors from '../shared/styles/colors.scss';

import MmHeader from '../components/MmHeader';

const filterGroup = (filter) => Object.keys(colors).filter((color) => color.indexOf(filter) === 0);

// Buttons

const ButtonGroup = ({ className }) => (
  <div className={className} style={{ padding: '20px', display: 'flex', flexWrap: 'wrap' }}>
    <Button onClick={action('clicked')}>
      <span>Button</span>
    </Button>
    <Button className="usa-button--icon" onClick={action('clicked')}>
      <span className="icon">
        <EditIcon />
      </span>
      <span>Button</span>
    </Button>
    <Button secondary onClick={action('clicked')}>
      <span>Button</span>
    </Button>
    <Button className="usa-button--small" onClick={action('clicked')}>
      <span>Button</span>
    </Button>
    <Button className="usa-button--icon usa-button--small" onClick={action('clicked')}>
      <span className="icon">
        <EditIcon />
      </span>
      <span>Button</span>
    </Button>
    <Button secondary className="usa-button--small" onClick={action('clicked')}>
      <span>Button</span>
    </Button>
    <Button secondary className="usa-button--small usa-button--icon" onClick={action('clicked')}>
      <span className="icon">
        <EditIcon />
      </span>
      <span>Button</span>
    </Button>
    <Button className="usa-button--unstyled" onClick={action('clicked')}>
      <span>Button</span>
    </Button>
    <Button className="usa-button--unstyled" onClick={action('clicked')}>
      <span className="icon">
        <EditIcon />
      </span>
      <span>Button</span>
    </Button>
  </div>
);

ButtonGroup.defaultProps = {
  className: '',
};

ButtonGroup.propTypes = {
  className: PropTypes.string,
};

storiesOf('Components|Button', module)
  .add('default', () => <ButtonGroup />)
  .add('active', () => <ButtonGroup className="active" />)
  .add('hover', () => <ButtonGroup className="hover" />)
  .add('focus', () => <ButtonGroup className="focus" />)
  .add('disabled', () => (
    <div className="disabled" style={{ padding: '20px', display: 'flex', flexWrap: 'wrap' }}>
      <Button disabled onClick={action('clicked')}>
        <span>Button</span>
      </Button>
      <Button disabled className="usa-button--icon" onClick={action('clicked')}>
        <span className="icon">
          <EditIcon />
        </span>
        <span>Button</span>
      </Button>
      <Button disabled secondary onClick={action('clicked')}>
        <span>Button</span>
      </Button>
      <Button disabled className="usa-button--small" onClick={action('clicked')}>
        <span>Button</span>
      </Button>
      <Button disabled className="usa-button--icon usa-button--small" onClick={action('clicked')}>
        <span className="icon">
          <EditIcon />
        </span>
        <span>Button</span>
      </Button>
      <Button disabled secondary className="usa-button--small" onClick={action('clicked')}>
        <span>Button</span>
      </Button>
      <Button disabled secondary className="usa-button--small usa-button--icon" onClick={action('clicked')}>
        <span className="icon">
          <EditIcon />
        </span>
        <span>Button</span>
      </Button>
      <Button disabled className="usa-button--unstyled" onClick={action('clicked')}>
        <span>Button</span>
      </Button>
      <Button disabled className="usa-button--unstyled" onClick={action('clicked')}>
        <span className="icon">
          <EditIcon />
        </span>
        <span>Button</span>
      </Button>
    </div>
  ));

// Colors

storiesOf('Global|Colors', module).add('all', () => (
  <div style={{ padding: '20px' }}>
    <h3>Brand Colors</h3>
    <ColorGroup group={filterGroup('brand')} />
    <h3>Background Colors</h3>
    <ColorGroup group={filterGroup('background')} />
    <h3>Base Colors</h3>
    <ColorGroup group={filterGroup('base')} />
    <h3>Alert Colors</h3>
    <ColorGroup group={filterGroup('alert')} />
    <h3>Accent Colors</h3>
    <ColorGroup group={filterGroup('accent')} />
  </div>
));

// Convert the color key to the color variable name.
const colorVariable = (color) => {
  const array = color.split('-')[1].split(/(?=[A-Z])/);
  return `$${array.join('-').toLowerCase()}`;
};

// Convert the color key to the color proper name.
const colorName = (color) => {
  const array = color.split('-')[1].split(/(?=[A-Z])/);
  return `${array.join(' ').toLowerCase()}`;
};

const colorsHelper = (color) => {
  if (Object.keys(colors).includes(color)) {
    // The use of colors[color] triggers a security warning from our eslint security plugin.
    // However, since we verify inputs against imported colors and this function is not used where
    // users input color we are diabling the warning.
    // eslint-disable-next-line security/detect-object-injection
    return colors[color];
  }
  return colors.base;
};

// A component for displaying individual color swatches.
const Color = ({ color }) => (
  <li
    style={{
      borderRadius: '5px',
      border: '1px solid lightgray',
      padding: '5px',
    }}
  >
    <span
      style={{
        backgroundColor: colorsHelper(color),
        display: 'block',
        height: '4em',
        marginBottom: '0.3em',
        borderRadius: '5px',
        border: '1px solid lightgray',
      }}
    />
    <p
      style={{
        fontSize: '13px',
      }}
    >
      <span style={{ 'text-transform': 'capitalize' }}>
        <b>{colorName(color)}</b>
      </span>
      <br />
      <code>{colorVariable(color)}</code>
      <br />
      <code>{colorsHelper(color)}</code>
      <br />
    </p>
  </li>
);

Color.propTypes = {
  color: PropTypes.string.isRequired,
};

// A component for displaying a group of colors.
const ColorGroup = ({ group }) => (
  <ul
    style={{
      display: 'grid',
      gridTemplateColumns: 'repeat(auto-fill, minmax(120px, 175px))',
      gridGap: '20px',
      marginBottom: '40px',
      listStyle: 'none',
      padding: '0px',
    }}
  >
    {group.map((color) => {
      return <Color color={color} key={color} />;
    })}
  </ul>
);

ColorGroup.propTypes = {
  group: PropTypes.arrayOf.isRequired,
};

// Typography
storiesOf('Global|Typography', module)
  .add('Headers', () => (
    <div style={{ padding: '20px' }}>
      <p>h1</p>
      <h1>Public Sans 40/48</h1>
      <p>h2</p>
      <h2>Public Sans 28/34</h2>
      <p>h3</p>
      <h3>Public Sans 22/26</h3>
      <p>h4</p>
      <h4>Public Sans 17/20</h4>
      <p>h5</p>
      <h5>Public Sans 15/21</h5>
      <p>h6</p>
      <h6>Public Sans 13/18</h6>
    </div>
  ))
  .add('Text', () => (
    <div style={{ padding: '20px' }}>
      <p>p</p>
      <p>
        Public Sans 15/23 Lorem ipsum dolor sit amet, consectetur adipiscing elit, sed do eiusmod tempor incididunt ut
        labore et dolore magna aliqua. Ut enim ad minim veniam, quis nostrud exercitation ullamco laboris nisi ut
        aliquip ex ea commodo consequat. Duis aute irure dolor in reprehenderit in voluptate velit esse cillum dolore eu
        fugiat nulla pariatur. Excepteur sint occaecat cupidatat non proident, sunt in culpa qui officia deserunt mollit
        anim id est laborum.
      </p>
      <p>p small</p>
      <p>
        <small>
          Public Sans 13/18 Faucibus in ornare quam viverra orci sagittis eu volutpat odio. Felis imperdiet proin
          fermentum leo vel orci. Egestas sed sed risus pretium quam vulputate. Consectetur libero id faucibus nisl.
          Ipsum dolor sit amet consectetur adipiscing elit. Id aliquet lectus proin nibh nisl condimentum id venenatis
          a. Pellentesque pulvinar pellentesque habitant morbi tristique senectus. Mattis vulputate enim nulla aliquet
          porttitor lacus luctus accumsan.
        </small>
      </p>
    </div>
  ))
  .add('Links', () => (
    <div style={{ padding: '20px' }}>
      <p>a</p>
      <a href="https://materializecss.com/sass.html">USWDS blue-warm-60v</a>
      <p>a:hover</p>
      <a className="hover" href="https://materializecss.com/sass.html">
        USWDS blue-warm-60v
      </a>
      <p>a:visted</p>
      <a className="visited" href="#">
        USWDS bg-violet-warm-60
      </a>
      <p>a:disabled</p>
      <a className="disabled">This link is disabled</a>
      <p>a:focus</p>
      <a className="focus">This link is focused</a>
      <p>a small</p>
      <small>
        <a href="https://materializecss.com/sass.html">USWDS blue-warm-60v 14/16</a>
      </small>
    </div>
  ));

// Containers

storiesOf('Components|Containers', module).add('all', () => (
  <div id="containers" style={{ padding: '20px' }}>
    <div className="container">
      <code>
        <b>Container Default</b>
        <br />
        .container
      </code>
    </div>
    <div className="container container--gray">
      <code>
        <b>Container Gray</b>
        <br />
        .container
        <br />
        .container--gray
      </code>
    </div>
    <div className="container container--popout">
      <code>
        <b>Container Popout</b>
        <br />
        .container
        <br />
        .container--popout
      </code>
    </div>
    <div className="container container--accent--blue">
      <code>
        <b>Container Accent Blue</b>
        <br />
        .container
        <br />
        .container--accent--blue
      </code>
    </div>
    <div className="container container--accent--yellow">
      <code>
        <b>Container Accent Yellow</b>
        <br />
        .container
        <br />
        .container--accent--yellow
      </code>
    </div>
  </div>
));

<<<<<<< HEAD
storiesOf('Components|Headers', module).add('all', () => (
  <div>
    <MmHeader />
=======
// Tags

storiesOf('Components|Tags', module).add('all', () => (
  <div id="tags" style={{ padding: '20px' }}>
    <hr />
    <h3>Tags</h3>
    <Tag>New</Tag>
    <Tag className="usa-tag--green">Authorized</Tag>
    <Tag className="usa-tag--red">Rejected</Tag>
    <Tag className="usa-tag--yellow">Pending</Tag>
    <Tag className="usa-tag--alert">
      <AlertIcon />
    </Tag>
    <Tag>3</Tag>
    <Tag className="usa-tag--cyan usa-tag--large">#ABC123K</Tag>
>>>>>>> b2771f9c
  </div>
));<|MERGE_RESOLUTION|>--- conflicted
+++ resolved
@@ -11,6 +11,7 @@
 import colors from '../shared/styles/colors.scss';
 
 import MmHeader from '../components/MmHeader';
+import PageHeader from '../components/PageHeader';
 
 const filterGroup = (filter) => Object.keys(colors).filter((color) => color.indexOf(filter) === 0);
 
@@ -332,11 +333,13 @@
   </div>
 ));
 
-<<<<<<< HEAD
 storiesOf('Components|Headers', module).add('all', () => (
   <div>
     <MmHeader />
-=======
+    <PageHeader />
+  </div>
+));
+
 // Tags
 
 storiesOf('Components|Tags', module).add('all', () => (
@@ -352,6 +355,5 @@
     </Tag>
     <Tag>3</Tag>
     <Tag className="usa-tag--cyan usa-tag--large">#ABC123K</Tag>
->>>>>>> b2771f9c
   </div>
 ));