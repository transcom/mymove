import { library } from '@fortawesome/fontawesome-svg-core';
import {
  faCalendar,
  faCheckCircle,
  faQuestionCircle,
  faTimesCircle,
  faUser,
} from '@fortawesome/free-regular-svg-icons';
import {
  faArrowLeft,
  faArrowRight,
  faBan,
  faCar,
  faCaretDown,
  faCheck,
  faChevronDown,
  faChevronLeft,
  faChevronRight,
  faChevronUp,
  faClock,
  faCopy,
  faEnvelope,
  faEquals,
  faExclamation,
  faExclamationCircle,
  faExclamationTriangle,
  faExternalLinkAlt,
  faFile,
  faFileImage,
  faFilePdf,
  faFileExcel,
  faHandHoldingUsd,
  faLock,
  faMapMarkerAlt,
  faMinusSquare,
  faPen,
  faPencilAlt,
  faPhone,
  faPhoneAlt,
  faPlayCircle,
  faPlus,
  faPlusCircle,
  faPlusSquare,
  faQuestionCircle as fasFaQuestionCircle,
  faRedoAlt,
  faSearchMinus,
  faSearchPlus,
  faSort,
  faSpinner,
  faSyncAlt,
  faThList,
  faTimes,
  faTruckMoving,
  faUndoAlt,
  faWeightHanging,
  faDownload,
  faInfoCircle,
<<<<<<< HEAD
=======
  faTrash,
>>>>>>> eb4a21d3
} from '@fortawesome/free-solid-svg-icons';

library.add(
  faDownload,
  faQuestionCircle,
  fasFaQuestionCircle,
  faFile,
  faPen,
  faArrowRight,
  faThList,
  faSearchPlus,
  faSearchMinus,
  faTimes,
  faExclamation,
  faCheck,
  faCheckCircle,
  faChevronLeft,
  faChevronRight,
  faSort,
  faPlusCircle,
  faExclamationCircle,
  faExclamationTriangle,
  faPhone,
  faEnvelope,
  faClock,
  faPlayCircle,
  faExternalLinkAlt,
  faSyncAlt,
  faSpinner,
  faPlus,
  faChevronDown,
  faChevronUp,
  faRedoAlt,
  faUndoAlt,
  faLock,
  faMapMarkerAlt,
  faArrowLeft,
  faPhoneAlt,
  faPlusSquare,
  faBan,
  faMinusSquare,
  faCaretDown,
  faTimesCircle,
  faCalendar,
  faCopy,
  faEquals,
  faUser,
  faPencilAlt,
  faWeightHanging,
  faTruckMoving,
  faCar,
  faHandHoldingUsd,
  faFilePdf,
  faFileImage,
  faFileExcel,
  faInfoCircle,
<<<<<<< HEAD
=======
  faTrash,
>>>>>>> eb4a21d3
);<|MERGE_RESOLUTION|>--- conflicted
+++ resolved
@@ -55,10 +55,7 @@
   faWeightHanging,
   faDownload,
   faInfoCircle,
-<<<<<<< HEAD
-=======
   faTrash,
->>>>>>> eb4a21d3
 } from '@fortawesome/free-solid-svg-icons';
 
 library.add(
@@ -115,8 +112,5 @@
   faFileImage,
   faFileExcel,
   faInfoCircle,
-<<<<<<< HEAD
-=======
   faTrash,
->>>>>>> eb4a21d3
 );