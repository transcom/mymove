--- conflicted
+++ resolved
@@ -10,19 +10,9 @@
 .custHeader {
   position: fixed; /* Keeps it at the top while scrolling */
   top: 70px; /* Stick to the top */
-<<<<<<< HEAD
-  left: 0;
-  width: 100%; /* Full width */
-  height: 60px; /* Adjust as needed */
-  color: white; /* Text color */
-  flex-direction: column;
-  display: block;
-  flex: gr;
-=======
   width: 100%; /* Full width */
   flex-direction: column;
   display: block;
->>>>>>> f9b1c0e6
   align-items: center;
   justify-content: space-around;
   z-index: 1000; /* Ensures it stays above other content */
