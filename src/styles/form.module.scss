@use 'src/shared/standardUI/' as *;
@use 'src/shared/standardUI/Buttons/mm_buttons' as *;

%action-buttons {
  @extend .usa-button;
}

.saveButton{
  @extend .usa-button--primary;
}

.backButton {
  @extend .usa-button--outline;
}

.backButton,
.saveButton{
  @extend %action-buttons;
}

.buttonContainer {
  @include mix-mm-button-row{
    %action-buttons{
      @extend %layout-button;
    }
  }
  @include u-display(flex);
  flex-wrap: wrap;
}

.buttonGroup {
  display: flex;
  gap: 10px;
}

.form {
  max-width: none;

  h2 {
    @include typeset('body', 11, 2);
    @include u-margin-y(4);
  }

  .hide {
    display: none;
  }
  legend {
    width: 100%;
    max-width: none;
    @include u-text('bold');
    @include typeset('body', 9, 2);

    .legendContent {
      display: flex;
      align-items: center;
      justify-content: space-between;
    }
  }

  legend + :global(.usa-form-group .usa-label) {
    @include u-margin-top(2);
  }

  legend + :global(.usa-form-group) p {
    @include u-margin-top(3);
    @include u-margin-bottom(1);
  }

  legend + :global(.usa-checkbox) {
    @include u-margin-top(3);
  }

  legend + p {
    @include u-margin-top('205');
    margin-bottom: 0;
  }

  :global(.usa-label) {
    color: $base-darker;
    font-size: 13px;
    line-height: 16px;
    font-weight: bold;

    display: flex;
    align-items: center;
    justify-content: space-between;
    width: 100%;
    max-width: none;
  }

  :global(.usa-hint),
  .optional {
    font-size: 13px;
    line-height: 1.3;
    color: $base;
    font-weight: normal;
  }

  fieldset {
    @include u-padding-top(0);
    @include u-margin-bottom(4);
    @include u-padding-bottom(4);
    border-bottom: 1px solid $base-lighter;

    @include at-media('tablet') {
      &:last-child {
        @include u-padding-bottom(0);
        @include u-margin-bottom(0);
        border-bottom: 0;
      }
    }
  }

  fieldset + fieldset {
    @include u-margin-y(4);
  }

  fieldset fieldset {
    @include u-margin(0);
    @include u-padding(0);
    @include u-border(0);
  }
  > :global(.usa-form-group:first-of-type .usa-label),
  > :global(.usa-fieldset > .usa-form-group:first-of-type .usa-label) {
    @include u-margin-top(1.5);
  }
}

:global(.usa-form-group) {
  .labelWrapper {
    display: flex;
    justify-content: space-between;
  }
}

.formSection {
  @include u-margin-y(4);

  + .formSection {
    @include u-margin-top(5);
  }

  &:last-of-type {
    @include u-margin-bottom(6);
  }

  > :global(.usa-form-group:first-of-type .usa-label),
  > :global(.usa-fieldset > .usa-form-group:first-of-type .usa-label) {
    @include u-margin-top('105');
  }

  > :global(p + .usa-form-group:first-of-type .usa-label) {
    @include u-margin-top(2);
  }

  > :global(.usa-form-group:first-child .usa-label),
  > :global(.usa-form-group:first-child .usa-label .usa-label--error),
  > :global(.usa-form-group.warning :first-child),
  > :global(.usa-form-group.warning:first-of-type .usa-label),
  > :global(.usa-form-group.usa-form-group--error:first-of-type .usa-label) {
    @include u-margin-top(0);
  }

  > :global(.usa-form-group.warning) {
    @include at-media('desktop') {
      @include u-margin-left(-2.5);
    }
  }

  @include at-media('tablet') {
    @include u-margin-y(3);

    + .formSection {
      @include u-margin-top(3);
    }
  }
}

p + .radioGroup {
  @include u-margin-top('neg-05');
}

.radioGroup {
  display: flex;

  > * + * {
    @include u-margin-left(5);
  }

  :global(.usa-radio__label) {
    // 42px tall touch area
    padding-top: 10px;
    padding-bottom: 10px;
    @include u-margin-y(0);
  }
}

.customerPreferredContact > div {
  margin-top: 0;
}

.buttonContainer,
.formActions {
  display: flex;
  justify-content: flex-end;
  @include u-margin-top(3);
  @include u-margin-bottom(6);
}

.remarks {
  height: 100px;
  resize: vertical;
}

.pBeforeFormGroup {
  @include u-margin-bottom(0);
}

.requiredAsterisk {
  color: $color-red;
  font-weight: bold;
<<<<<<< HEAD
=======
}

.buttonGroup {
  display: flex;
  gap: 10px;
}

.sectionHeader {
  margin-bottom: 0;
>>>>>>> fd61239e
}<|MERGE_RESOLUTION|>--- conflicted
+++ resolved
@@ -219,8 +219,6 @@
 .requiredAsterisk {
   color: $color-red;
   font-weight: bold;
-<<<<<<< HEAD
-=======
 }
 
 .buttonGroup {
@@ -230,5 +228,4 @@
 
 .sectionHeader {
   margin-bottom: 0;
->>>>>>> fd61239e
 }