@import 'shared/styles/_basics';
@import 'shared/styles/_mixins';
@import 'shared/styles/_variables';
@import 'shared/styles/colors';

.form {
  max-width: none;

  h2 {
    @include typeset('body', 11, 2);
    @include u-margin-y(4);
  }
  .hide {
    display: none;
  }

  legend {
    width: 100%;
    max-width: none;
    @include u-text('bold');
    @include typeset('body', 9, 2);

    .legendContent {
      display: flex;
      align-items: center;
      justify-content: space-between;
    }
  }

  legend + :global(.usa-form-group .usa-label) {
    @include u-margin-top(2);
  }

  legend + :global(.usa-form-group) p {
    @include u-margin-top(3);
    @include u-margin-bottom(1);
  }

  legend + :global(.usa-checkbox) {
    @include u-margin-top(3);
  }

  legend + p {
    @include u-margin-top('205');
    margin-bottom: 0;
  }

  :global(.usa-label) {
    color: $base-darker;
    font-size: 13px;
    line-height: 16px;
    font-weight: bold;

    display: flex;
    align-items: center;
    justify-content: space-between;
    width: 100%;
    max-width: none;
  }

  :global(.usa-hint),
  .optional {
    font-size: 13px;
    line-height: 1.3;
    color: $base;
    font-weight: normal;
  }

  fieldset {
    @include u-padding-top(0);
    @include u-margin-bottom(4);
    @include u-padding-bottom(4);
    border-bottom: 1px solid $base-lighter;

    @include at-media('tablet') {
      &:last-child {
        @include u-padding-bottom(0);
        @include u-margin-bottom(0);
        border-bottom: 0;
      }
    }
  }

  fieldset + fieldset {
    @include u-margin-y(4);
  }

  fieldset fieldset {
    @include u-margin(0);
    @include u-padding(0);
    @include u-border(0);
  }
  > :global(.usa-form-group:first-of-type .usa-label),
  > :global(.usa-fieldset > .usa-form-group:first-of-type .usa-label) {
    @include u-margin-top(1.5);
  }
}

:global(.usa-form-group) {
  .labelWrapper {
    display: flex;
    justify-content: space-between;
  }
}

.formSection {
  @include u-margin-y(4);

  + .formSection {
    @include u-margin-top(5);
  }

  &:last-of-type {
    @include u-margin-bottom(6);
  }

  > :global(.usa-form-group:first-of-type .usa-label),
  > :global(.usa-fieldset > .usa-form-group:first-of-type .usa-label) {
    @include u-margin-top('105');
  }

  > :global(p + .usa-form-group:first-of-type .usa-label) {
    @include u-margin-top(2);
  }

  > :global(.usa-form-group:first-child .usa-label),
  > :global(.usa-form-group:first-child .usa-label .usa-label--error),
  // > :global(.usa-form-group--error :first-child),
  > :global(.usa-form-group.warning :first-child),
  > :global(.usa-form-group.warning:first-of-type .usa-label),
  > :global(.usa-form-group.usa-form-group--error:first-of-type .usa-label) {
    @include u-margin-top(0);
  }

  > :global(.usa-form-group.warning) {
    @include at-media('desktop') {
      @include u-margin-left(-2.5);
    }
  }

  @include at-media('tablet') {
    @include u-margin-y(3);

    + .formSection {
      @include u-margin-top(3);
    }
  }
}

p + .radioGroup {
  @include u-margin-top('neg-05');
}

.radioGroup {
  display: flex;

  > * + * {
    @include u-margin-left(5);
  }

  :global(.usa-radio__label) {
    // 42px tall touch area
    padding-top: 10px;
    padding-bottom: 10px;
    @include u-margin-y(0);
  }
}

<<<<<<< HEAD
.customerPreferredContact > div{
=======
.customerPreferredContact > div {
>>>>>>> ee98a665
  margin-top: 0;
}

.formActions {
  @include u-margin-top(3);
  @include u-margin-bottom(6);
}

.remarks {
  height: 100px;
  resize: vertical;
}

.pBeforeFormGroup {
  @include u-margin-bottom(0);
}<|MERGE_RESOLUTION|>--- conflicted
+++ resolved
@@ -166,11 +166,7 @@
   }
 }
 
-<<<<<<< HEAD
-.customerPreferredContact > div{
-=======
 .customerPreferredContact > div {
->>>>>>> ee98a665
   margin-top: 0;
 }
 
