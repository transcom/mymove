@import 'shared/styles/_basics';
@import 'shared/styles/_mixins';
@import 'shared/styles/_variables';
@import 'shared/styles/colors';

.form {
  max-width: none;

  h2 {
    @include typeset('body', 11, 2);
    @include u-margin-y(4);
  }
  .hide {
    display: none;
  }
  legend {
    width: 100%;
    max-width: none;
    @include u-text('bold');
    @include typeset('body', 9, 2);

    .legendContent {
      display: flex;
      align-items: center;
      justify-content: space-between;
    }
  }

  legend + :global(.usa-form-group .usa-label) {
    @include u-margin-top(2);
  }

  legend + :global(.usa-form-group) p {
    @include u-margin-top(3);
    @include u-margin-bottom(1);
  }

  legend + :global(.usa-checkbox) {
    @include u-margin-top(3);
  }

  legend + p {
    @include u-margin-top('205');
    margin-bottom: 0;
  }

  :global(.usa-label) {
    color: $base-darker;
    font-size: 13px;
    line-height: 16px;
    font-weight: bold;

    display: flex;
    align-items: center;
    justify-content: space-between;
    width: 100%;
    max-width: none;
  }

  :global(.usa-hint),
  .optional {
    font-size: 13px;
    line-height: 1.3;
    color: $base;
    font-weight: normal;
  }

  fieldset {
    @include u-padding-top(0);
    @include u-margin-bottom(4);
    @include u-padding-bottom(4);
    border-bottom: 1px solid $base-lighter;

    @include at-media('tablet') {
      &:last-child {
        @include u-padding-bottom(0);
        @include u-margin-bottom(0);
        border-bottom: 0;
      }
    }
  }

  fieldset + fieldset {
    @include u-margin-y(4);
  }

  fieldset fieldset {
    @include u-margin(0);
    @include u-padding(0);
    @include u-border(0);
  }
  > :global(.usa-form-group:first-of-type .usa-label),
  > :global(.usa-fieldset > .usa-form-group:first-of-type .usa-label) {
    @include u-margin-top(1.5);
  }
}

:global(.usa-form-group) {
  .labelWrapper {
    display: flex;
    justify-content: space-between;
  }
}

.formSection {
  @include u-margin-y(4);

  + .formSection {
    @include u-margin-top(5);
  }

  &:last-of-type {
    @include u-margin-bottom(6);
  }

  > :global(.usa-form-group:first-of-type .usa-label),
  > :global(.usa-fieldset > .usa-form-group:first-of-type .usa-label) {
    @include u-margin-top('105');
  }

  > :global(p + .usa-form-group:first-of-type .usa-label) {
    @include u-margin-top(2);
  }

  > :global(.usa-form-group:first-child .usa-label),
  > :global(.usa-form-group:first-child .usa-label .usa-label--error),
  // > :global(.usa-form-group--error :first-child),
  > :global(.usa-form-group.warning :first-child),
  > :global(.usa-form-group.warning:first-of-type .usa-label),
  > :global(.usa-form-group.usa-form-group--error:first-of-type .usa-label) {
    @include u-margin-top(0);
  }

  > :global(.usa-form-group.warning) {
    @include at-media('desktop') {
      @include u-margin-left(-2.5);
    }
  }

  @include at-media('tablet') {
    @include u-margin-y(3);

    + .formSection {
      @include u-margin-top(3);
    }
  }
}

p + .radioGroup {
  @include u-margin-top('neg-05');
}

.radioGroup {
  display: flex;

  > * + * {
    @include u-margin-left(5);
  }

  :global(.usa-radio__label) {
    // 42px tall touch area
    padding-top: 10px;
    padding-bottom: 10px;
    @include u-margin-y(0);
  }
}

.customerPreferredContact > div {
  margin-top: 0;
}

.formActions {
  @include u-margin-top(3);
  @include u-margin-bottom(6);
}

.remarks {
  height: 100px;
  resize: vertical;
}

.pBeforeFormGroup {
  @include u-margin-bottom(0);
}

<<<<<<< HEAD
.requiredAsterisk {
  color: $color-red;
  font-weight: bold;
=======
.buttonGroup {
  display: flex;
  gap: 10px;
>>>>>>> a03246a6
}<|MERGE_RESOLUTION|>--- conflicted
+++ resolved
@@ -183,13 +183,12 @@
   @include u-margin-bottom(0);
 }
 
-<<<<<<< HEAD
 .requiredAsterisk {
   color: $color-red;
   font-weight: bold;
-=======
+}
+
 .buttonGroup {
   display: flex;
   gap: 10px;
->>>>>>> a03246a6
 }