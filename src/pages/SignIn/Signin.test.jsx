import React from 'react';
import { cleanup, render, screen, waitFor } from '@testing-library/react';
import routeData from 'react-router-dom';
import { shallow } from 'enzyme';

import SignIn from './SignIn';

import { MockRouterProvider, renderWithProviders } from 'testUtils';
import { isBooleanFlagEnabledUnauthenticated } from 'utils/featureFlags';

const mockNavigate = jest.fn();
jest.mock('react-router-dom', () => ({
  ...jest.requireActual('react-router-dom'),
  useNavigate: () => mockNavigate,
}));

jest.mock('utils/featureFlags', () => ({
  ...jest.requireActual('utils/featureFlags'),
  isBooleanFlagEnabledUnauthenticated: jest.fn().mockImplementation(() => Promise.resolve(false)),
}));

afterEach(() => {
  jest.resetAllMocks();
  cleanup();
  jest.spyOn(routeData, 'useLocation').mockReturnValue({
    pathname: '/',
    search: '',
    state: null,
  });
});

jest.mock('react-router-dom', () => ({
  ...jest.requireActual('react-router-dom'),
  useLocation: () => ({
    pathname: 'sign-in',
  }),
}));

describe('SignIn tests', () => {
  it('renders without crashing', () => {
    render(
      <MockRouterProvider>
        <SignIn />
      </MockRouterProvider>,
    );
  });

  it('does not render content of error parameter', () => {
    jest.spyOn(routeData, 'useLocation').mockReturnValue({
      pathname: '/sign-in',
      search: '?error=SOME_ERROR',
      state: null,
    });

    const context = { siteName: 'TestMove' };
    renderWithProviders(<SignIn />, {
      context,
    });

    expect(screen.getByText('An error occurred')).toBeInTheDocument();
    expect(
      screen.getByText('There was an error during your last sign in attempt. Please try again.'),
    ).toBeInTheDocument();
    expect(screen.queryByText('SOME_ERROR')).not.toBeInTheDocument();
  });

  it('shows the EULA when the signin button is clicked and hides the EULA when cancel is clicked', () => {
    const context = { siteName: 'TestMove' };
    renderWithProviders(<SignIn />, {
      context,
    });

    expect(screen.queryByTestId('modal')).not.toBeInTheDocument();
    screen.getByTestId('signin').click();
    expect(screen.getByTestId('modal')).toBeInTheDocument();
    screen.getByLabelText('Cancel').click();
    expect(screen.queryByTestId('modal')).not.toBeInTheDocument();
  });

  it('show logout message when hasLoggedOut state is true', () => {
    jest.spyOn(routeData, 'useLocation').mockReturnValue({
      pathname: '/sign-in',
      search: '',
      state: { hasLoggedOut: true },
    });

    const context = { siteName: 'TestMove' };
    renderWithProviders(<SignIn />, {
      context,
    });

    expect(screen.getByText('You have signed out of MilMove')).toBeInTheDocument();
  });

  it('does not show logout message when hasLoggedOut state is false', () => {
    jest.spyOn(routeData, 'useLocation').mockReturnValue({
      pathname: '/sign-in',
      search: '',
      state: { hasLoggedOut: false },
    });

    const context = { siteName: 'TestMove' };
    renderWithProviders(<SignIn />, {
      context,
    });

    expect(screen.queryByText('You have signed out of MilMove')).not.toBeInTheDocument();
  });

  it('show logout message when timedout state is true', () => {
    jest.spyOn(routeData, 'useLocation').mockReturnValue({
      pathname: '/sign-in',
      search: '',
      state: { timedout: true },
    });

    const context = { siteName: 'TestMove' };
    renderWithProviders(<SignIn />, {
      context,
    });
    expect(screen.getByText('You have been logged out due to inactivity.')).toBeInTheDocument();
  });

  it('does not show logout message when timedout state is false', () => {
    jest.spyOn(routeData, 'useLocation').mockReturnValue({
      pathname: '/sign-in',
      search: '',
      state: { timedout: false },
    });

    const context = { siteName: 'TestMove' };
    renderWithProviders(<SignIn />, {
      context,
    });
    expect(screen.queryByText('You have been logged out due to inactivity.')).not.toBeInTheDocument();
  });
  it('renders with the correct page title', () => {
    const div = document.createElement('div');
    shallow(<SignIn />, div);
    expect(document.title).toContain('Sign In');
  });

  it('renders red warning text', () => {
    const context = { siteName: 'TestMove', showLoginWarning: true };
    renderWithProviders(<SignIn />, {
      context,
    });
    expect(
      screen.getByText('Use of this system is by invitation only, following mandatory screening for'),
    ).toBeInTheDocument();
    expect(screen.getByText('DO NOT PROCEED if you have not gone through that')).toBeInTheDocument();
    expect(screen.queryAllByText('Failure to do so will likely result in you having to resubmit your shipment in the'));
    expect(screen.queryAllByText('and could cause a delay in your shipment being moved.'));
  });

<<<<<<< HEAD
  it('shows the EULA when the sign up button is clicked and hides the EULA when cancel is clicked', async () => {
=======
  it('shows the EULA when the create account button is clicked and hides the EULA when cancel is clicked', async () => {
>>>>>>> ec73c5e8
    isBooleanFlagEnabledUnauthenticated.mockImplementation(() => Promise.resolve(true));
    const context = { siteName: 'TestMove' };
    renderWithProviders(<SignIn />, {
      context,
    });

    expect(screen.queryByTestId('modal')).not.toBeInTheDocument();
    await waitFor(() => {
<<<<<<< HEAD
      screen.getByTestId('signUp').click();
=======
      screen.getByTestId('createAccount').click();
>>>>>>> ec73c5e8
    });
    expect(screen.getByTestId('modal')).toBeInTheDocument();
    screen.getByLabelText('Cancel').click();
    expect(screen.queryByTestId('modal')).not.toBeInTheDocument();
  });

  it('renders non-cac error', () => {
    jest.spyOn(routeData, 'useLocation').mockReturnValue({
      pathname: '/sign-in',
      search: '',
      state: { noValidCAC: true },
    });

    const context = { siteName: 'TestMove' };
    renderWithProviders(<SignIn />, {
      context,
    });

    expect(screen.queryByText('If you do not have a CAC do not request your account here')).not.toBeInTheDocument();
  });
});<|MERGE_RESOLUTION|>--- conflicted
+++ resolved
@@ -153,11 +153,7 @@
     expect(screen.queryAllByText('and could cause a delay in your shipment being moved.'));
   });
 
-<<<<<<< HEAD
-  it('shows the EULA when the sign up button is clicked and hides the EULA when cancel is clicked', async () => {
-=======
   it('shows the EULA when the create account button is clicked and hides the EULA when cancel is clicked', async () => {
->>>>>>> ec73c5e8
     isBooleanFlagEnabledUnauthenticated.mockImplementation(() => Promise.resolve(true));
     const context = { siteName: 'TestMove' };
     renderWithProviders(<SignIn />, {
@@ -166,11 +162,7 @@
 
     expect(screen.queryByTestId('modal')).not.toBeInTheDocument();
     await waitFor(() => {
-<<<<<<< HEAD
-      screen.getByTestId('signUp').click();
-=======
       screen.getByTestId('createAccount').click();
->>>>>>> ec73c5e8
     });
     expect(screen.getByTestId('modal')).toBeInTheDocument();
     screen.getByLabelText('Cancel').click();
