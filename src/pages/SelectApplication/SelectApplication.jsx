import React from 'react';
import { connect } from 'react-redux';
import { useNavigate } from 'react-router-dom';
import PropTypes from 'prop-types';
import { Button, GridContainer } from '@trussworks/react-uswds';

import { selectLoggedInUser } from 'store/entities/selectors';
import { setActiveRole as setActiveRoleAction } from 'store/auth/actions';
import { roleTypes } from 'constants/userRoles';
import { UserRolesShape } from 'types';
import getRoleTypesFromRoles from 'utils/user';

const SelectApplication = ({ userRoles, setActiveRole, activeRole }) => {
  const navigate = useNavigate();

  const handleSelectRole = (roleType) => {
    setActiveRole(roleType);
    navigate('/');
  };

  const userRoleTypes = getRoleTypesFromRoles(userRoles);

  return (
    <GridContainer>
      <h2>Current role: {activeRole || userRoleTypes[0]}</h2>

      <ul className="usa-button-group">
<<<<<<< HEAD
        {[roleTypes.TOO, roleTypes.TIO, roleTypes.SERVICES_COUNSELOR, roleTypes.PRIME_SIMULATOR, roleTypes.QAE]
=======
        {[
          roleTypes.TOO,
          roleTypes.TIO,
          roleTypes.SERVICES_COUNSELOR,
          roleTypes.PRIME_SIMULATOR,
          roleTypes.QAE_CSR,
          roleTypes.CUSTOMER_SERVICE_REPRESENTATIVE,
        ]
>>>>>>> 5d369873
          .filter((r) => userRoleTypes.find((role) => r === role))
          .map((r) => (
            <li key={`selectRole_${r}`}>
              <Button
                type="button"
                onClick={() => {
                  handleSelectRole(r);
                }}
              >
                Select {r}
              </Button>
            </li>
          ))}
      </ul>
    </GridContainer>
  );
};

SelectApplication.propTypes = {
  activeRole: PropTypes.string,
  setActiveRole: PropTypes.func.isRequired,
  userRoles: UserRolesShape.isRequired,
};

SelectApplication.defaultProps = {
  activeRole: null,
};

const mapStateToProps = (state) => {
  const user = selectLoggedInUser(state);

  return {
    activeRole: state.auth.activeRole,
    userRoles: user.roles || [],
  };
};

const mapDispatchToProps = {
  setActiveRole: setActiveRoleAction,
};

export const ConnectedSelectApplication = connect(mapStateToProps, mapDispatchToProps)(SelectApplication);

export default SelectApplication;<|MERGE_RESOLUTION|>--- conflicted
+++ resolved
@@ -25,18 +25,14 @@
       <h2>Current role: {activeRole || userRoleTypes[0]}</h2>
 
       <ul className="usa-button-group">
-<<<<<<< HEAD
-        {[roleTypes.TOO, roleTypes.TIO, roleTypes.SERVICES_COUNSELOR, roleTypes.PRIME_SIMULATOR, roleTypes.QAE]
-=======
         {[
           roleTypes.TOO,
           roleTypes.TIO,
           roleTypes.SERVICES_COUNSELOR,
           roleTypes.PRIME_SIMULATOR,
-          roleTypes.QAE_CSR,
+          roleTypes.QAE,
           roleTypes.CUSTOMER_SERVICE_REPRESENTATIVE,
         ]
->>>>>>> 5d369873
           .filter((r) => userRoleTypes.find((role) => r === role))
           .map((r) => (
             <li key={`selectRole_${r}`}>
