--- conflicted
+++ resolved
@@ -26,19 +26,13 @@
 
       <ul className="usa-button-group">
         {[
-<<<<<<< HEAD
           roleTypes.HQ,
-=======
->>>>>>> 53bbb23f
           roleTypes.TOO,
           roleTypes.TIO,
           roleTypes.SERVICES_COUNSELOR,
           roleTypes.PRIME_SIMULATOR,
           roleTypes.QAE_CSR,
-<<<<<<< HEAD
-=======
           roleTypes.CUSTOMER_SERVICE_REPRESENTATIVE,
->>>>>>> 53bbb23f
         ]
           .filter((r) => userRoleTypes.find((role) => r === role))
           .map((r) => (
