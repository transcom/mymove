import React from 'react';
import { act, render, screen, within, waitFor } from '@testing-library/react';
import userEvent from '@testing-library/user-event';

import CreatePaymentRequest from './CreatePaymentRequest';

import { usePrimeSimulatorGetMove } from 'hooks/queries';
import { createPaymentRequest } from 'services/primeApi';
import { MockProviders } from 'testUtils';
import { primeSimulatorRoutes } from 'constants/routes';

const mockNavigate = jest.fn();
jest.mock('react-router-dom', () => ({
  ...jest.requireActual('react-router-dom'),
  useNavigate: () => mockNavigate,
}));
const routingParams = { moveCodeOrID: 'LN4T89' };

jest.mock('hooks/queries', () => ({
  usePrimeSimulatorGetMove: jest.fn(),
  createPaymentRequest: jest.fn(),
}));

jest.mock('services/primeApi', () => ({
  ...jest.requireActual('services/primeApi'),
  createPaymentRequest: jest.fn(),
}));

const moveTaskOrder = {
  id: '1',
  moveCode: 'LN4T89',
  mtoShipments: [
    {
      id: '2',
      shipmentType: 'HHG',
      requestedPickupDate: '2021-11-26',
      pickupAddress: { streetAddress1: '100 1st Avenue', city: 'New York', state: 'NY', postalCode: '10001' },
      destinationAddress: { streetAddress1: '200 2nd Avenue', city: 'Buffalo', state: 'NY', postalCode: '1001' },
      marketCode: 'd',
    },
    {
      id: '3',
      shipmentType: 'HHG_INTO_NTS_DOMESTIC',
      requestedPickupDate: '2021-12-01',
      pickupAddress: { streetAddress1: '800 Madison Avenue', city: 'New York', state: 'NY', postalCode: '10002' },
      destinationAddress: { streetAddress1: '200 2nd Avenue', city: 'Buffalo', state: 'NY', postalCode: '1001' },
      marketCode: 'i',
    },
  ],
  mtoServiceItems: [
    { id: '4', reServiceCode: 'MS', reServiceName: 'Move management' },
    { id: '5', reServiceCode: 'DLH', mtoShipmentID: '2', reServiceName: 'Domestic linehaul' },
    { id: '6', reServiceCode: 'FSC', mtoShipmentID: '3', reServiceName: 'Fuel surcharge' },
  ],
};

const moveReturnValue = {
  moveTaskOrder,
  isLoading: false,
  isError: false,
};

const renderWithProviders = () => {
  render(
    <MockProviders path={primeSimulatorRoutes.CREATE_PAYMENT_REQUEST_PATH} params={routingParams}>
      <CreatePaymentRequest setFlashMessage={jest.fn()} />
    </MockProviders>,
  );
};

describe('CreatePaymentRequest page', () => {
  describe('check loading and error component states', () => {
    const loadingReturnValue = {
      moveTaskOrder: undefined,
      isLoading: true,
      isError: false,
    };

    const errorReturnValue = {
      moveTaskOrder: undefined,
      isLoading: false,
      isError: true,
    };

    it('renders the loading placeholder when the query is still loading', async () => {
      usePrimeSimulatorGetMove.mockReturnValue(loadingReturnValue);

      renderWithProviders();

      expect(await screen.getByRole('heading', { name: 'Loading, please wait...', level: 2 }));
    });

    it('renders the Something Went Wrong component when the query has an error', async () => {
      usePrimeSimulatorGetMove.mockReturnValue(errorReturnValue);

      renderWithProviders();

      expect(await screen.getByText(/Something went wrong./));
    });
  });

  describe('displaying move, shipment, and service item information', () => {
    it('displays the move information and basic service items', async () => {
      usePrimeSimulatorGetMove.mockReturnValue(moveReturnValue);

      renderWithProviders();

      const moveHeading = screen.getByRole('heading', { name: 'Move', level: 2 });
      expect(moveHeading).toBeInTheDocument();

      const moveContainer = moveHeading.parentElement;
      expect(within(moveContainer).getByText('Move Code:')).toBeInTheDocument();
      expect(within(moveContainer).getByText(moveTaskOrder.moveCode)).toBeInTheDocument();
      expect(within(moveContainer).getByText('Move Id:')).toBeInTheDocument();
      expect(within(moveContainer).getByText('1')).toBeInTheDocument();

      const moveServiceItems = screen.getByRole('heading', { name: 'Move Service Items', level: 2 });
      expect(moveServiceItems).toBeInTheDocument();

      const moveServiceItemsContainer = moveServiceItems.parentElement;
      expect(
        within(moveServiceItemsContainer).getByRole('heading', { name: 'Move management', level: 3 }),
      ).toBeInTheDocument();
      expect(within(moveServiceItemsContainer).getByText('Service Code:')).toBeInTheDocument();
      expect(within(moveServiceItemsContainer).getByText('MS')).toBeInTheDocument();
      expect(
        within(moveServiceItemsContainer).getByRole('checkbox', { name: 'Add to payment request', checked: false }),
      ).toBeInTheDocument();
    });

    it('displays the shipment information and shipment service items', async () => {
      usePrimeSimulatorGetMove.mockReturnValue(moveReturnValue);

      renderWithProviders();

      // Verify the main shipments heading
      const shipmentsHeading = screen.getByRole('heading', { name: 'Shipments', level: 2 });
      expect(shipmentsHeading).toBeInTheDocument();

      // Locate the container holding all shipment headings
      const shipmentsContainer = shipmentsHeading.parentElement;
<<<<<<< HEAD
      const hhgHeading = within(shipmentsContainer).getByRole('heading', {
        name: `${moveTaskOrder.mtoShipments[0].marketCode}${moveTaskOrder.mtoShipments[0].shipmentType} shipment`,
        level: 3,
=======

      // Get all shipment headings (level 3) within the shipments container
      const shipmentHeadings = within(shipmentsContainer).getAllByRole('heading', { level: 3 });
      const headingTexts = shipmentHeadings.map((heading) => heading.textContent);

      // Expected shipment headings (for both HHG and NTS)
      const expectedHeadings = [`dHHG shipment`, `iNTS shipment`];

      // Check that all expected headings are present, regardless of order
      expectedHeadings.forEach((expectedHeading) => {
        expect(headingTexts).toContain(expectedHeading);
>>>>>>> 5e8361a2
      });

      // Check service items and checkboxes within the HHG container
      const hhgContainer = shipmentHeadings.find((heading) => heading.textContent === expectedHeadings[0]).parentElement
        .parentElement;

      expect(
        within(hhgContainer).getByRole('checkbox', { name: 'Add all service items', checked: false }),
      ).toBeInTheDocument();

      expect(within(hhgContainer).getByRole('heading', { name: 'Domestic linehaul', level: 3 }));

      expect(
        within(hhgContainer).getByRole('checkbox', { name: 'Add to payment request', checked: false }),
      ).toBeInTheDocument();

      // Check service items and checkboxes within the NTS container
      const ntsContainer = shipmentHeadings.find((heading) => heading.textContent === expectedHeadings[1]).parentElement
        .parentElement;

      expect(
        within(ntsContainer).getByRole('checkbox', { name: 'Add all service items', checked: false }),
      ).toBeInTheDocument();

      expect(within(ntsContainer).getByRole('heading', { name: 'Fuel surcharge', level: 3 }));

      expect(
        within(ntsContainer).getByRole('checkbox', { name: 'Add to payment request', checked: false }),
      ).toBeInTheDocument();
    });

    it('displays the submit button and hint text', async () => {
      usePrimeSimulatorGetMove.mockReturnValue(moveReturnValue);

      renderWithProviders();

      expect(screen.getByRole('button', { name: 'Submit Payment Request' })).toBeDisabled();
      expect(
        screen.getByText(
          'At least one basic service item or shipment service item is required to create a payment request',
        ),
      ).toBeInTheDocument();
    });
  });

  describe('error alert display', () => {
    it('displays the error alert when the api submission returns an error', async () => {
      usePrimeSimulatorGetMove.mockReturnValue(moveReturnValue);
      createPaymentRequest.mockRejectedValue({ response: { body: { title: 'Error title', detail: 'Error detail' } } });

      renderWithProviders();

      const serviceItemInputs = screen.getAllByRole('checkbox', { name: 'Add to payment request' });
      // avoiding linter pitfalls with async for loops
      await userEvent.click(serviceItemInputs[0]);
      await userEvent.click(serviceItemInputs[1]);
      await userEvent.click(serviceItemInputs[2]);

      await act(async () => {
        await userEvent.click(screen.getByRole('button', { name: 'Submit Payment Request' }));
      });

      await waitFor(() => {
        expect(screen.getByText('Prime API: Error title')).toBeInTheDocument();
        expect(screen.getByText('Error detail')).toBeInTheDocument();
      });
    });

    it('displays the unknown error when none is provided', async () => {
      usePrimeSimulatorGetMove.mockReturnValue(moveReturnValue);
      createPaymentRequest.mockRejectedValue('malformed api error response');

      renderWithProviders();

      const serviceItemInputs = screen.getAllByRole('checkbox', { name: 'Add to payment request' });
      await userEvent.click(serviceItemInputs[0]);
      await userEvent.click(serviceItemInputs[1]);
      await userEvent.click(serviceItemInputs[2]);

      await act(async () => {
        await userEvent.click(screen.getByRole('button', { name: 'Submit Payment Request' }));
      });

      await waitFor(() => {
        expect(screen.getByText('Unexpected error')).toBeInTheDocument();
        expect(
          screen.getByText(
            'An unknown error has occurred, please check the state of the shipment and service items data for this move',
          ),
        ).toBeInTheDocument();
      });
    });
  });

  describe('successful submission of form', () => {
    it('calls history router back to move details', async () => {
      usePrimeSimulatorGetMove.mockReturnValue(moveReturnValue);
      createPaymentRequest.mockReturnValue({
        id: '7',
        moveTaskOrderID: '1',
        paymentRequestNumber: '1111-1111-1',
        status: 'PENDING',
        paymentServiceItems: [],
      });

      renderWithProviders();

      const serviceItemInputs = screen.getAllByRole('checkbox', { name: 'Add to payment request' });
      await userEvent.click(serviceItemInputs[0]);
      await userEvent.click(serviceItemInputs[1]);
      await userEvent.click(serviceItemInputs[2]);

      await act(async () => {
        await userEvent.click(screen.getByRole('button', { name: 'Submit Payment Request' }));
      });

      await waitFor(() => {
        expect(mockNavigate).toHaveBeenCalledWith('/simulator/moves/LN4T89/details');
      });
    });
  });
});<|MERGE_RESOLUTION|>--- conflicted
+++ resolved
@@ -139,11 +139,6 @@
 
       // Locate the container holding all shipment headings
       const shipmentsContainer = shipmentsHeading.parentElement;
-<<<<<<< HEAD
-      const hhgHeading = within(shipmentsContainer).getByRole('heading', {
-        name: `${moveTaskOrder.mtoShipments[0].marketCode}${moveTaskOrder.mtoShipments[0].shipmentType} shipment`,
-        level: 3,
-=======
 
       // Get all shipment headings (level 3) within the shipments container
       const shipmentHeadings = within(shipmentsContainer).getAllByRole('heading', { level: 3 });
@@ -155,7 +150,6 @@
       // Check that all expected headings are present, regardless of order
       expectedHeadings.forEach((expectedHeading) => {
         expect(headingTexts).toContain(expectedHeading);
->>>>>>> 5e8361a2
       });
 
       // Check service items and checkboxes within the HHG container
