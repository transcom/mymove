--- conflicted
+++ resolved
@@ -137,8 +137,6 @@
         expect(screen.getAllByLabelText('Address 1')[0]).toHaveValue(shipment.pickupAddress.streetAddress1);
         expect(screen.getAllByLabelText(/Address 2/)[0]).toHaveValue('');
         expect(screen.getAllByLabelText(/Address 3/)[0]).toHaveValue('');
-<<<<<<< HEAD
-=======
         expect(screen.getAllByText('City')[0]).toBeInTheDocument();
         expect(screen.getAllByText(shipment.pickupAddress.city)[0]).toBeInTheDocument();
         expect(screen.getAllByText('State')[0]).toBeInTheDocument();
@@ -147,7 +145,6 @@
         expect(screen.getAllByText(shipment.pickupAddress.county)[0]).toBeInTheDocument();
         expect(screen.getAllByText('ZIP')[0]).toBeInTheDocument();
         expect(screen.getAllByText(shipment.pickupAddress.postalCode)[0]).toBeInTheDocument();
->>>>>>> 35d0f978
         expect(
           screen.getAllByText(
             `${shipment.pickupAddress.city}, ${shipment.pickupAddress.state} ${shipment.pickupAddress.postalCode} (${shipment.pickupAddress.county})`,
