--- conflicted
+++ resolved
@@ -80,7 +80,6 @@
     widthInInches: 1,
     heightInFeet: 1,
     heightInInches: 1,
-<<<<<<< HEAD
   },
 
   // Mobile Home Shipment
@@ -94,8 +93,6 @@
     widthInInches: 1,
     heightInFeet: 1,
     heightInInches: 1,
-=======
->>>>>>> c0022533
   },
 
   // Other shipment types
@@ -202,10 +199,7 @@
     isBooleanFlagEnabled.mockResolvedValue(false);
     expect(await screen.queryByText('BOAT_HAUL_AWAY')).not.toBeInTheDocument();
     expect(await screen.queryByText('BOAT_TOW_AWAY')).not.toBeInTheDocument();
-<<<<<<< HEAD
     expect(await screen.queryByText('MOBILE_HOME')).not.toBeInTheDocument();
-=======
->>>>>>> c0022533
     expect(await screen.findByLabelText('Shipment type')).toBeInTheDocument();
     expect(await screen.queryByText('MOBILE_HOME')).not.toBeInTheDocument();
   });
@@ -214,10 +208,7 @@
     isBooleanFlagEnabled.mockResolvedValue(false);
     expect(await screen.queryByText('BOAT_HAUL_AWAY')).not.toBeInTheDocument();
     expect(await screen.queryByText('BOAT_TOW_AWAY')).not.toBeInTheDocument();
-<<<<<<< HEAD
     expect(await screen.queryByText('MOBILE_HOME')).not.toBeInTheDocument();
-=======
->>>>>>> c0022533
     const shipmentTypeInput = await screen.findByLabelText('Shipment type');
     expect(shipmentTypeInput).toBeInTheDocument();
 
@@ -292,23 +283,14 @@
   });
 
   it.each(
-<<<<<<< HEAD
     ['BOAT_HAUL_AWAY', 'BOAT_TOW_AWAY', 'MOBILE_HOME'],
     'renders the initial form, selects a Boat or Mobile Home  shipment type, and shows correct fields',
-=======
-    ['BOAT_HAUL_AWAY', 'BOAT_TOW_AWAY'],
-    'renders the initial form, selects a Boat shipment type, and shows correct fields',
->>>>>>> c0022533
     async (shipmentType) => {
       isBooleanFlagEnabled.mockResolvedValue(true); // Allow for testing of boats and mobile homes
       const shipmentTypeInput = await screen.findByLabelText('Shipment type');
       expect(shipmentTypeInput).toBeInTheDocument();
 
-<<<<<<< HEAD
       // Select the boat or mobile home shipment type
-=======
-      // Select the boat shipment type
->>>>>>> c0022533
       await userEvent.selectOptions(shipmentTypeInput, [shipmentType]);
 
       // Make sure that a PPM-specific field is not visible.
@@ -328,11 +310,7 @@
       // now the text input should be visible
       expect(await screen.findByTestId('divertedFromShipmentIdInput')).toBeInTheDocument();
 
-<<<<<<< HEAD
       // Now check for a boat and mobile home shipment specific field
-=======
-      // Now check for a boat shipment specific field
->>>>>>> c0022533
       expect(await screen.findByLabelText('Length (Feet)')).toBeVisible();
     },
   );
