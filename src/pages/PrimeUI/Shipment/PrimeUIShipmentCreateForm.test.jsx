import React from 'react';
import { render, screen, waitFor, act } from '@testing-library/react';
import { Formik } from 'formik';
import userEvent from '@testing-library/user-event';
import { generatePath } from 'react-router-dom';

import { primeSimulatorRoutes } from 'constants/routes';
import { MockProviders } from 'testUtils';
import { isBooleanFlagEnabled } from 'utils/featureFlags';
import PrimeUIShipmentCreateForm from 'pages/PrimeUI/Shipment/PrimeUIShipmentCreateForm';

const initialValues = {
  shipmentType: '',

  // PPM
  counselorRemarks: '',
  ppmShipment: {
    expectedDepartureDate: '',
    sitExpected: false,
    sitLocation: '',
    sitEstimatedWeight: '',
    sitEstimatedEntryDate: '',
    sitEstimatedDepartureDate: '',
    estimatedWeight: '',
    hasProGear: false,
    proGearWeight: '',
    spouseProGearWeight: '',
    pickupAddress: {
      city: '',
      postalCode: '',
      state: '',
      streetAddress1: '',
    },
    destinationAddress: {
      city: '',
      postalCode: '',
      state: '',
      streetAddress1: '',
    },
    secondaryDeliveryAddress: {
      city: '',
      postalCode: '',
      state: '',
      streetAddress1: '',
    },
    secondaryPickupAddress: {
      city: '',
      postalCode: '',
      state: '',
      streetAddress1: '',
    },
    tertiaryDeliveryAddress: {
      city: '',
      postalCode: '',
      state: '',
      streetAddress1: '',
    },
    tertiaryPickupAddress: {
      city: '',
      postalCode: '',
      state: '',
      streetAddress1: '',
    },
    hasSecondaryPickupAddress: 'false',
    hasSecondaryDestinationAddress: 'false',
    hasTertiaryPickupAddress: 'false',
    hasTertiaryDestinationAddress: 'false',
  },

  // Boat Shipment
  boatShipment: {
    make: 'make',
    model: 'model',
    year: 1999,
    hasTrailer: true,
    isRoadworthy: true,
    lengthInFeet: 16,
    lengthInInches: 0,
    widthInFeet: 1,
    widthInInches: 1,
    heightInFeet: 1,
    heightInInches: 1,
  },

  // Mobile Home Shipment
  mobileHomeShipment: {
    make: 'mobile make',
    model: 'mobile model',
    year: 1999,
    lengthInFeet: 16,
    lengthInInches: 0,
    widthInFeet: 1,
    widthInInches: 1,
    heightInFeet: 1,
    heightInInches: 1,
  },

  // Other shipment types
  requestedPickupDate: '',
  estimatedWeight: '',
  pickupAddress: {},
  destinationAddress: {},
  secondaryDeliveryAddress: {
    city: '',
    postalCode: '',
    state: '',
    streetAddress1: '',
  },
  secondaryPickupAddress: {
    city: '',
    postalCode: '',
    state: '',
    streetAddress1: '',
  },
  tertiaryDeliveryAddress: {
    city: '',
    postalCode: '',
    state: '',
    streetAddress1: '',
  },
  tertiaryPickupAddress: {
    city: '',
    postalCode: '',
    state: '',
    streetAddress1: '',
  },
  hasSecondaryPickupAddress: 'false',
  hasSecondaryDestinationAddress: 'false',
  hasTertiaryPickupAddress: 'false',
  hasTertiaryDestinationAddress: 'false',
  diversion: '',
  divertedFromShipmentId: '',
};

const testPickupAddress = {
  city: 'Beverly Hills',
  country: 'US',
  eTag: 'MjAyMC0wNi0xMFQxNTo1ODowMi40MTMyNDha',
  id: '14b1d10d-b34b-4ec5-80e6-69d885206a2a',
  postalCode: '90210',
  state: 'CA',
  streetAddress1: '123 Any Street',
  streetAddress2: 'P.O. Box 12345',
  streetAddress3: 'c/o Some Person',
};

const testDestinationAddress = {
  city: 'Venice',
  country: 'US',
  eTag: 'MjAyMC0wNi0xMFQxNTo1ODowMi4zODk0MTJa',
  id: '672ff379-f6e3-48b4-a87d-796713f8f997',
  postalCode: '90292',
  state: 'CA',
  streetAddress1: '987 Any Avenue',
  streetAddress2: 'P.O. Box 9876',
  streetAddress3: 'c/o Some Person',
};

const moveCode = 'LR4T8V';
const moveId = '9c7b255c-2981-4bf8-839f-61c7458e2b4d';
const shipmentId = 'ce01a5b8-9b44-4511-8a8d-edb60f2a4aee';
const routingParams = {
  moveCode,
  moveCodeOrID: moveId,
  shipmentId,
};

const moveDetailsURL = generatePath(primeSimulatorRoutes.VIEW_MOVE_PATH, { moveCodeOrID: moveId });

function renderShipmentCreateForm(props) {
  render(
    <MockProviders path={primeSimulatorRoutes.CREATE_SHIPMENT_PATH} params={routingParams}>
      <Formik initialValues={initialValues}>
        <form>
          <PrimeUIShipmentCreateForm {...props} />
        </form>
      </Formik>
    </MockProviders>,
  );
}

jest.mock('utils/featureFlags', () => ({
  ...jest.requireActual('utils/featureFlags'),
  isBooleanFlagEnabled: jest.fn().mockImplementation(() => Promise.resolve(false)),
}));

const mockNavigate = jest.fn();
jest.mock('react-router-dom', () => ({
  ...jest.requireActual('react-router-dom'),
  useNavigate: () => mockNavigate,
}));

beforeEach(() => {
  renderShipmentCreateForm();
});

describe('PrimeUIShipmentCreateForm', () => {
  it('renders the initial form', async () => {
    isBooleanFlagEnabled.mockResolvedValue(false);
    expect(await screen.queryByText('BOAT_HAUL_AWAY')).not.toBeInTheDocument();
    expect(await screen.queryByText('BOAT_TOW_AWAY')).not.toBeInTheDocument();
    expect(await screen.queryByText('MOBILE_HOME')).not.toBeInTheDocument();
    expect(await screen.findByLabelText('Shipment type')).toBeInTheDocument();
    expect(await screen.queryByText('MOBILE_HOME')).not.toBeInTheDocument();
  });

  it('renders the initial form, selecting PPM and checkboxes', async () => {
    isBooleanFlagEnabled.mockResolvedValue(false);
    expect(await screen.queryByText('BOAT_HAUL_AWAY')).not.toBeInTheDocument();
    expect(await screen.queryByText('BOAT_TOW_AWAY')).not.toBeInTheDocument();
    expect(await screen.queryByText('MOBILE_HOME')).not.toBeInTheDocument();
    const shipmentTypeInput = await screen.findByLabelText('Shipment type');
    expect(shipmentTypeInput).toBeInTheDocument();

    // Make it a PPM.
    await userEvent.selectOptions(shipmentTypeInput, ['PPM']);

    // Make sure than an HHG-specific field is not visible.
    expect(await screen.queryByLabelText('Requested pickup')).not.toBeInTheDocument();

    expect(await screen.findByText('Dates')).toBeInTheDocument();
    expect(await screen.findByLabelText('Expected Departure Date')).toHaveValue(
      initialValues.ppmShipment.expectedDepartureDate,
    );

    expect(await screen.getAllByLabelText('Address 1')[0]).toHaveValue(
      initialValues.ppmShipment.pickupAddress.streetAddress1,
    );

    expect(screen.getAllByText('City')[0]).toBeInTheDocument();
    expect(screen.getAllByText('State')[0]).toBeInTheDocument();
    expect(screen.getAllByText('County')[0]).toBeInTheDocument();
    expect(screen.getAllByText('ZIP')[0]).toBeInTheDocument();

    expect(await screen.getAllByLabelText(/Address 1/)[1]).toHaveValue(
      initialValues.ppmShipment.secondaryPickupAddress.streetAddress1,
    );
    expect(screen.getAllByText('City')[1]).toBeInTheDocument();
    expect(screen.getAllByText('State')[1]).toBeInTheDocument();
    expect(screen.getAllByText('County')[1]).toBeInTheDocument();
    expect(screen.getAllByText('ZIP')[1]).toBeInTheDocument();

    expect(await screen.findByText('Storage In Transit (SIT)')).toBeInTheDocument();
    const sitExpectedInput = await screen.findByLabelText('SIT Expected');
    expect(sitExpectedInput).not.toBeChecked();

    expect(await screen.findByText('Weights')).toBeInTheDocument();
    expect(await screen.findByLabelText('Estimated Weight (lbs)')).toHaveValue(
      initialValues.ppmShipment.estimatedWeight,
    );

    const hasProGearInput = await screen.findByLabelText('Has Pro Gear');
    expect(hasProGearInput).not.toBeChecked();

    expect(await screen.findByText('Remarks')).toBeInTheDocument();
    expect(await screen.findByLabelText('Counselor Remarks')).toHaveValue(initialValues.counselorRemarks);

    // Turn on SIT.
    await userEvent.click(sitExpectedInput);

    expect(await screen.findByLabelText('SIT Location')).toHaveValue(initialValues.ppmShipment.sitLocation);
    expect(await screen.findByLabelText('SIT Estimated Weight (lbs)')).toHaveValue(
      initialValues.ppmShipment.sitEstimatedWeight,
    );
    expect(await screen.findByLabelText('SIT Estimated Entry Date')).toHaveValue(
      initialValues.ppmShipment.sitEstimatedEntryDate,
    );
    expect(await screen.findByLabelText('SIT Estimated Departure Date')).toHaveValue(
      initialValues.ppmShipment.sitEstimatedDepartureDate,
    );

    // Turn on pro gear.
    await userEvent.click(hasProGearInput);

    expect(await screen.findByLabelText('Pro Gear Weight (lbs)')).toHaveValue(initialValues.ppmShipment.proGearWeight);
    expect(await screen.findByLabelText('Spouse Pro Gear Weight (lbs)')).toHaveValue(
      initialValues.ppmShipment.spouseProGearWeight,
    );
  });

  it.each(
    ['BOAT_HAUL_AWAY', 'BOAT_TOW_AWAY', 'MOBILE_HOME'],
    'renders the initial form, selects a Boat or Mobile Home shipment type, and shows correct fields',
    async (shipmentType) => {
      isBooleanFlagEnabled.mockResolvedValue(true); // Allow for testing of boats and mobile homes
      const shipmentTypeInput = await screen.findByLabelText('Shipment type');
      expect(shipmentTypeInput).toBeInTheDocument();

      // Select the boat or mobile home shipment type
      await userEvent.selectOptions(shipmentTypeInput, [shipmentType]);

      // Make sure that a PPM-specific field is not visible.
      expect(await screen.queryByLabelText('Expected Departure Date')).not.toBeInTheDocument();

      // Check for usual HHG fields
      expect(await screen.findByRole('heading', { name: 'Diversion', level: 2 })).toBeInTheDocument();
      expect(await screen.findByLabelText('Diversion')).not.toBeChecked();

      // Checking to make sure the text box isn't shown prior to clicking the box
      expect(screen.queryByTestId('divertedFromShipmentIdInput')).toBeNull();

      // Check the diversion box
      const diversionCheckbox = await screen.findByLabelText('Diversion');
      await userEvent.click(diversionCheckbox);

      // now the text input should be visible
      expect(await screen.findByTestId('divertedFromShipmentIdInput')).toBeInTheDocument();

      // Now check for a boat and mobile home shipment specific field
      expect(await screen.findByLabelText('Length (Feet)')).toBeVisible();
    },
  );

  it.each(
    ['BOAT_HAUL_AWAY', 'BOAT_TOW_AWAY'],
    'correct identifies if a boat shipment qualifies as a separate shipment via its dimensions',
    async (shipmentType) => {
      isBooleanFlagEnabled.mockResolvedValue(true);
      const shipmentTypeInput = await screen.findByLabelText('Shipment type');
      expect(shipmentTypeInput).toBeInTheDocument();

      // Select the boat shipment type
      await userEvent.selectOptions(shipmentTypeInput, [shipmentType]);

      // Fill in form so that we can check that the form correctly identifies eligible shipments via their dimensions
      act(() => {
        initialValues.pickupAddress = testPickupAddress;
        initialValues.destinationAddress = testDestinationAddress;
        initialValues.estimatedWeight = '2000';
        initialValues.diversion = false;
        initialValues.requestedPickupDate = '2024-01-01';
      });

      // Now submit and check that modal confirms that the shipment is eligible as a boat shipment
      const saveButton = await screen.findByRole('button', { name: 'Save' });

      expect(saveButton).not.toBeDisabled();
      await userEvent.click(saveButton);

      // Ensure that the shipment was created successfully
      await waitFor(() => {
        expect(mockNavigate).toHaveBeenCalledWith(moveDetailsURL);
      });
    },
  );

  it.each(
    ['BOAT_HAUL_AWAY', 'BOAT_TOW_AWAY'],
    'correct identifies if a boat shipment is too small to ship separately, and should instead be shipped with HHG',
    async (shipmentType) => {
      isBooleanFlagEnabled.mockResolvedValue(true);

      const shipmentTypeInput = await screen.findByLabelText('Shipment type');
      expect(shipmentTypeInput).toBeInTheDocument();

      // Select the boat shipment type
      await userEvent.selectOptions(shipmentTypeInput, [shipmentType]);

      // Fill in form so that we can check that the form correctly identifies eligible shipments via their dimensions
      act(() => {
        initialValues.pickupAddress = testPickupAddress;
        initialValues.destinationAddress = testDestinationAddress;
        initialValues.estimatedWeight = '2000';
        initialValues.diversion = false;
        initialValues.requestedPickupDate = '2024-01-01';

        initialValues.boatShipment.lengthInInches = 1; // Set length to be smaller than minimum for boat shipment
      });

      // Now submit and check that modal confirms that the shipment is eligible as a boat shipment
      const saveButton = await screen.findByRole('button', { name: 'Save' });

      expect(saveButton).not.toBeDisabled();
      await userEvent.click(saveButton);

      // Now check that the validation failed
      expect(
        await screen.findByText(
          /One of these criteria must be met for it to be a boat shipment: lengthInInches > 168, widthInInches > 82, or heightInInches > 77/,
        ),
      ).toBeVisible();
    },
  );

  it.each(['HHG', 'HHG_INTO_NTS', 'HHG_OUTOF_NTS'])('renders the initial form, selecting %s', async (shipmentType) => {
    isBooleanFlagEnabled.mockResolvedValue(false);
    expect(await screen.queryByText('BOAT_HAUL_AWAY')).not.toBeInTheDocument();
    expect(await screen.queryByText('BOAT_TOW_AWAY')).not.toBeInTheDocument();
    const shipmentTypeInput = await screen.findByLabelText('Shipment type');
    expect(shipmentTypeInput).toBeInTheDocument();

    // Select the shipment type
    await userEvent.selectOptions(shipmentTypeInput, [shipmentType]);

    // Make sure than a PPM-specific field is not visible.
    expect(await screen.queryByLabelText('Expected Departure Date')).not.toBeInTheDocument();

    expect(await screen.findByText('Shipment Dates')).toBeInTheDocument();
    expect(await screen.findByLabelText('Requested pickup')).toHaveValue(initialValues.requestedPickupDate);

    expect(await screen.findByRole('heading', { name: 'Diversion', level: 2 })).toBeInTheDocument();
    expect(await screen.findByLabelText('Diversion')).not.toBeChecked();

    expect(await screen.findByText('Shipment Weights')).toBeInTheDocument();
    expect(await screen.findByLabelText('Estimated weight (lbs)')).toHaveValue(initialValues.estimatedWeight);

    expect(await screen.findByText('Shipment Addresses')).toBeInTheDocument();
    expect(await screen.findByText('Pickup Address')).toBeInTheDocument();
    expect(screen.getAllByLabelText('Address 1')[0]).toHaveValue('');

    expect(await screen.findByText('Delivery Address')).toBeInTheDocument();
    expect(screen.getAllByLabelText('Address 1')[1]).toHaveValue('');
  });

  it('renders secondary/tertiary address', async () => {
    renderShipmentCreateForm();

    const shipmentTypeInput = await screen.findByLabelText('Shipment type');
    expect(shipmentTypeInput).toBeInTheDocument();

    // Select the shipment type
    await userEvent.selectOptions(shipmentTypeInput, 'HHG');

    // Make sure than a PPM-specific field is not visible.
    expect(await screen.queryByLabelText('Expected Departure Date')).not.toBeInTheDocument();

    expect(await screen.findByText('Shipment Dates')).toBeInTheDocument();
    expect(await screen.findByLabelText('Requested pickup')).toHaveValue(initialValues.requestedPickupDate);

    expect(await screen.findByRole('heading', { name: 'Diversion', level: 2 })).toBeInTheDocument();
    expect(await screen.findByLabelText('Diversion')).not.toBeChecked();

    expect(await screen.findByText('Shipment Weights')).toBeInTheDocument();
    expect(await screen.findByLabelText('Estimated weight (lbs)')).toHaveValue(initialValues.estimatedWeight);

    expect(await screen.findByText('Shipment Addresses')).toBeInTheDocument();
    expect(await screen.findByText('Pickup Address')).toBeInTheDocument();
    expect(screen.getAllByLabelText('Address 1')[0]).toHaveValue('');

    const hasSecondaryPickup = await screen.findByTestId('has-secondary-pickup');
    await userEvent.click(hasSecondaryPickup);
    expect(screen.getAllByLabelText('Address 1')[1]).toHaveValue('');

    const hasTertiaryPickup = await screen.findByTestId('has-tertiary-pickup');
    await userEvent.click(hasTertiaryPickup);
    expect(screen.getAllByLabelText('Address 1')[2]).toHaveValue('');

    expect(await screen.findByText('Delivery Address')).toBeInTheDocument();
    expect(screen.getAllByLabelText('Address 1')[3]).toHaveValue('');

    const hasSecondaryDestination = await screen.findByTestId('has-secondary-destination');
    await userEvent.click(hasSecondaryDestination);
    expect(screen.getAllByLabelText('Address 1')[4]).toHaveValue('');

    const hasTertiaryDestination = await screen.findByTestId('has-tertiary-destination');
    await userEvent.click(hasTertiaryDestination);
    expect(screen.getAllByLabelText('Address 1')[5]).toHaveValue('');

    expect(
<<<<<<< HEAD
      screen.getByText('Will the movers deliver any belongings from a third address?', {
=======
      screen.getByText('Will the movers deliver any belongings to a third address?', {
>>>>>>> 473cd3ea
        exact: false,
      }),
    ).toBeInTheDocument();
  });

  it('does not render secondary pickup address question for HHG_OUTOF_NTS', async () => {
    renderShipmentCreateForm();

    const shipmentTypeInput = await screen.findByLabelText('Shipment type');
    expect(shipmentTypeInput).toBeInTheDocument();

    // Select the shipment type
    await userEvent.selectOptions(shipmentTypeInput, 'HHG_OUTOF_NTS');

    const hasSecondaryPickup = screen.queryByTestId('has-secondary-pickup');
    expect(hasSecondaryPickup).not.toBeInTheDocument();
  });

  it('renders secondary destination address question for HHG_OUTOF_NTS', async () => {
    renderShipmentCreateForm();

    const shipmentTypeInput = await screen.findByLabelText('Shipment type');
    expect(shipmentTypeInput).toBeInTheDocument();

    // Select the shipment type
    await userEvent.selectOptions(shipmentTypeInput, 'HHG_OUTOF_NTS');

    const hasSecondaryDestination = screen.queryByTestId('has-secondary-destination');
    expect(hasSecondaryDestination).toBeInTheDocument();
  });

  it('does not render secondary destination address question for HHG_INTO_NTS', async () => {
    renderShipmentCreateForm();

    const shipmentTypeInput = await screen.findByLabelText('Shipment type');
    expect(shipmentTypeInput).toBeInTheDocument();

    // Select the shipment type
    await userEvent.selectOptions(shipmentTypeInput, 'HHG_INTO_NTS');

    const hasSecondaryDestination = screen.queryByTestId('has-secondary-destination');
    expect(hasSecondaryDestination).not.toBeInTheDocument();
  });

  it('renders secondary pickup address question for HHG_INTO_NTS', async () => {
    renderShipmentCreateForm();

    const shipmentTypeInput = await screen.findByLabelText('Shipment type');
    expect(shipmentTypeInput).toBeInTheDocument();

    // Select the shipment type
    await userEvent.selectOptions(shipmentTypeInput, 'HHG_INTO_NTS');

    const hasSecondaryPickup = screen.queryByTestId('has-secondary-pickup');
    expect(hasSecondaryPickup).toBeInTheDocument();
  });

  it('renders the HHG form and displays the shipment id text input when diversion box is checked', async () => {
    isBooleanFlagEnabled.mockResolvedValue(false);
    expect(await screen.queryByText('BOAT_HAUL_AWAY')).not.toBeInTheDocument();
    expect(await screen.queryByText('BOAT_TOW_AWAY')).not.toBeInTheDocument();
    const shipmentTypeInput = await screen.findByLabelText('Shipment type');
    expect(shipmentTypeInput).toBeInTheDocument();

    // Make it a HHG move
    await userEvent.selectOptions(shipmentTypeInput, ['HHG']);

    expect(await screen.findByRole('heading', { name: 'Diversion', level: 2 })).toBeInTheDocument();
    expect(await screen.findByLabelText('Diversion')).not.toBeChecked();

    // Checking to make sure the text box isn't shown prior to clicking the box
    expect(screen.queryByTestId('divertedFromShipmentIdInput')).toBeNull();

    // Check the diversion box
    const diversionCheckbox = await screen.findByLabelText('Diversion');
    await userEvent.click(diversionCheckbox);

    // now the text input should be visible
    expect(await screen.findByTestId('divertedFromShipmentIdInput')).toBeInTheDocument();

    // Uncheck
    await userEvent.click(diversionCheckbox);

    // now the text input should be invisible
    expect(await screen.queryByTestId('divertedFromShipmentIdInput')).toBeNull();
  });
});<|MERGE_RESOLUTION|>--- conflicted
+++ resolved
@@ -457,11 +457,7 @@
     expect(screen.getAllByLabelText('Address 1')[5]).toHaveValue('');
 
     expect(
-<<<<<<< HEAD
-      screen.getByText('Will the movers deliver any belongings from a third address?', {
-=======
       screen.getByText('Will the movers deliver any belongings to a third address?', {
->>>>>>> 473cd3ea
         exact: false,
       }),
     ).toBeInTheDocument();
