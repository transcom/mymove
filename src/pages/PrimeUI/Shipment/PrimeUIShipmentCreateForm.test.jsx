import React from 'react';
import { render, screen, waitFor, act } from '@testing-library/react';
import { Formik } from 'formik';
import userEvent from '@testing-library/user-event';
import { generatePath } from 'react-router-dom';

import { primeSimulatorRoutes } from 'constants/routes';
import { MockProviders } from 'testUtils';
import { isBooleanFlagEnabled } from 'utils/featureFlags';
import PrimeUIShipmentCreateForm from 'pages/PrimeUI/Shipment/PrimeUIShipmentCreateForm';

const initialValues = {
  shipmentType: '',

  // PPM
  counselorRemarks: '',
  ppmShipment: {
    expectedDepartureDate: '',
    sitExpected: false,
    sitLocation: '',
    sitEstimatedWeight: '',
    sitEstimatedEntryDate: '',
    sitEstimatedDepartureDate: '',
    estimatedWeight: '',
    hasProGear: false,
    proGearWeight: '',
    spouseProGearWeight: '',
    pickupAddress: {
      city: '',
      postalCode: '',
      state: '',
      streetAddress1: '',
    },
    destinationAddress: {
      city: '',
      postalCode: '',
      state: '',
      streetAddress1: '',
    },
    secondaryDeliveryAddress: {
      city: '',
      postalCode: '',
      state: '',
      streetAddress1: '',
    },
    secondaryPickupAddress: {
      city: '',
      postalCode: '',
      state: '',
      streetAddress1: '',
    },
    tertiaryDeliveryAddress: {
      city: '',
      postalCode: '',
      state: '',
      streetAddress1: '',
    },
    tertiaryPickupAddress: {
      city: '',
      postalCode: '',
      state: '',
      streetAddress1: '',
    },
    hasSecondaryPickupAddress: 'false',
    hasSecondaryDestinationAddress: 'false',
    hasTertiaryPickupAddress: 'false',
    hasTertiaryDestinationAddress: 'false',
  },

  // Boat Shipment
  boatShipment: {
    make: 'make',
    model: 'model',
    year: 1999,
    hasTrailer: true,
    isRoadworthy: true,
    lengthInFeet: 16,
    lengthInInches: 0,
    widthInFeet: 1,
    widthInInches: 1,
    heightInFeet: 1,
    heightInInches: 1,
  },

  // Mobile Home Shipment
  mobileHomeShipment: {
    make: 'mobile make',
    model: 'mobile model',
    year: 1999,
    lengthInFeet: 16,
    lengthInInches: 0,
    widthInFeet: 1,
    widthInInches: 1,
    heightInFeet: 1,
    heightInInches: 1,
  },

  // Boat Shipment
  boatShipment: {
    make: 'make',
    model: 'model',
    year: 1999,
    hasTrailer: true,
    isRoadworthy: true,
    lengthInFeet: 16,
    lengthInInches: 0,
    widthInFeet: 1,
    widthInInches: 1,
    heightInFeet: 1,
    heightInInches: 1,
  },

  // Other shipment types
  requestedPickupDate: '',
  estimatedWeight: '',
  pickupAddress: {},
  destinationAddress: {},
  secondaryDeliveryAddress: {
    city: '',
    postalCode: '',
    state: '',
    streetAddress1: '',
  },
  secondaryPickupAddress: {
    city: '',
    postalCode: '',
    state: '',
    streetAddress1: '',
  },
  tertiaryDeliveryAddress: {
    city: '',
    postalCode: '',
    state: '',
    streetAddress1: '',
  },
  tertiaryPickupAddress: {
    city: '',
    postalCode: '',
    state: '',
    streetAddress1: '',
  },
  hasSecondaryPickupAddress: 'false',
  hasSecondaryDestinationAddress: 'false',
  hasTertiaryPickupAddress: 'false',
  hasTertiaryDestinationAddress: 'false',
  diversion: '',
  divertedFromShipmentId: '',
};

const testPickupAddress = {
  city: 'Beverly Hills',
  country: 'US',
  eTag: 'MjAyMC0wNi0xMFQxNTo1ODowMi40MTMyNDha',
  id: '14b1d10d-b34b-4ec5-80e6-69d885206a2a',
  postalCode: '90210',
  state: 'CA',
  streetAddress1: '123 Any Street',
  streetAddress2: 'P.O. Box 12345',
  streetAddress3: 'c/o Some Person',
};

const testDestinationAddress = {
  city: 'Venice',
  country: 'US',
  eTag: 'MjAyMC0wNi0xMFQxNTo1ODowMi4zODk0MTJa',
  id: '672ff379-f6e3-48b4-a87d-796713f8f997',
  postalCode: '90292',
  state: 'CA',
  streetAddress1: '987 Any Avenue',
  streetAddress2: 'P.O. Box 9876',
  streetAddress3: 'c/o Some Person',
};

const moveCode = 'LR4T8V';
const moveId = '9c7b255c-2981-4bf8-839f-61c7458e2b4d';
const shipmentId = 'ce01a5b8-9b44-4511-8a8d-edb60f2a4aee';
const routingParams = {
  moveCode,
  moveCodeOrID: moveId,
  shipmentId,
};

const moveDetailsURL = generatePath(primeSimulatorRoutes.VIEW_MOVE_PATH, { moveCodeOrID: moveId });

function renderShipmentCreateForm(props) {
  render(
    <MockProviders path={primeSimulatorRoutes.CREATE_SHIPMENT_PATH} params={routingParams}>
      <Formik initialValues={initialValues}>
        <form>
          <PrimeUIShipmentCreateForm {...props} />
        </form>
      </Formik>
    </MockProviders>,
  );
}

jest.mock('utils/featureFlags', () => ({
  ...jest.requireActual('utils/featureFlags'),
  isBooleanFlagEnabled: jest.fn().mockImplementation(() => Promise.resolve(false)),
}));

const mockNavigate = jest.fn();
jest.mock('react-router-dom', () => ({
  ...jest.requireActual('react-router-dom'),
  useNavigate: () => mockNavigate,
}));

beforeEach(() => {
  renderShipmentCreateForm();
});

describe('PrimeUIShipmentCreateForm', () => {
  it('renders the initial form', async () => {
    isBooleanFlagEnabled.mockResolvedValue(false);
    expect(await screen.queryByText('BOAT_HAUL_AWAY')).not.toBeInTheDocument();
    expect(await screen.queryByText('BOAT_TOW_AWAY')).not.toBeInTheDocument();
<<<<<<< HEAD
    expect(await screen.queryByText('MOBILE_HOME')).not.toBeInTheDocument();
=======
>>>>>>> 448ba68f
    expect(await screen.findByLabelText('Shipment type')).toBeInTheDocument();
    expect(await screen.queryByText('MOBILE_HOME')).not.toBeInTheDocument();
  });

  it('renders the initial form, selecting PPM and checkboxes', async () => {
    isBooleanFlagEnabled.mockResolvedValue(false);
    expect(await screen.queryByText('BOAT_HAUL_AWAY')).not.toBeInTheDocument();
    expect(await screen.queryByText('BOAT_TOW_AWAY')).not.toBeInTheDocument();
<<<<<<< HEAD
    expect(await screen.queryByText('MOBILE_HOME')).not.toBeInTheDocument();
=======
>>>>>>> 448ba68f
    const shipmentTypeInput = await screen.findByLabelText('Shipment type');
    expect(shipmentTypeInput).toBeInTheDocument();

    // Make it a PPM.
    await userEvent.selectOptions(shipmentTypeInput, ['PPM']);

    // Make sure than an HHG-specific field is not visible.
    expect(await screen.queryByLabelText('Requested pickup')).not.toBeInTheDocument();

    expect(await screen.findByText('Dates')).toBeInTheDocument();
    expect(await screen.findByLabelText('Expected Departure Date')).toHaveValue(
      initialValues.ppmShipment.expectedDepartureDate,
    );

    expect(await screen.getAllByLabelText('Address 1')[0]).toHaveValue(
      initialValues.ppmShipment.pickupAddress.streetAddress1,
    );

    expect(await screen.getAllByLabelText('City')[0]).toHaveValue(initialValues.ppmShipment.pickupAddress.city);
    expect(await screen.getAllByLabelText('State')[0]).toHaveValue(initialValues.ppmShipment.pickupAddress.state);
    expect(await screen.getAllByLabelText('ZIP')[0]).toHaveValue(initialValues.ppmShipment.pickupAddress.postalCode);

    expect(await screen.getAllByLabelText(/Address 1/)[1]).toHaveValue(
      initialValues.ppmShipment.secondaryPickupAddress.streetAddress1,
    );
    expect(await screen.getAllByLabelText(/City/)[1]).toHaveValue(
      initialValues.ppmShipment.secondaryPickupAddress.city,
    );
    expect(await screen.getAllByLabelText('State')[1]).toHaveValue(
      initialValues.ppmShipment.secondaryPickupAddress.state,
    );
    expect(await screen.getAllByLabelText('ZIP')[1]).toHaveValue(
      initialValues.ppmShipment.secondaryPickupAddress.postalCode,
    );

    expect(await screen.findByText('Storage In Transit (SIT)')).toBeInTheDocument();
    const sitExpectedInput = await screen.findByLabelText('SIT Expected');
    expect(sitExpectedInput).not.toBeChecked();

    expect(await screen.findByText('Weights')).toBeInTheDocument();
    expect(await screen.findByLabelText('Estimated Weight (lbs)')).toHaveValue(
      initialValues.ppmShipment.estimatedWeight,
    );

    const hasProGearInput = await screen.findByLabelText('Has Pro Gear');
    expect(hasProGearInput).not.toBeChecked();

    expect(await screen.findByText('Remarks')).toBeInTheDocument();
    expect(await screen.findByLabelText('Counselor Remarks')).toHaveValue(initialValues.counselorRemarks);

    // Turn on SIT.
    await userEvent.click(sitExpectedInput);

    expect(await screen.findByLabelText('SIT Location')).toHaveValue(initialValues.ppmShipment.sitLocation);
    expect(await screen.findByLabelText('SIT Estimated Weight (lbs)')).toHaveValue(
      initialValues.ppmShipment.sitEstimatedWeight,
    );
    expect(await screen.findByLabelText('SIT Estimated Entry Date')).toHaveValue(
      initialValues.ppmShipment.sitEstimatedEntryDate,
    );
    expect(await screen.findByLabelText('SIT Estimated Departure Date')).toHaveValue(
      initialValues.ppmShipment.sitEstimatedDepartureDate,
    );

    // Turn on pro gear.
    await userEvent.click(hasProGearInput);

    expect(await screen.findByLabelText('Pro Gear Weight (lbs)')).toHaveValue(initialValues.ppmShipment.proGearWeight);
    expect(await screen.findByLabelText('Spouse Pro Gear Weight (lbs)')).toHaveValue(
      initialValues.ppmShipment.spouseProGearWeight,
    );
  });

  it.each(
<<<<<<< HEAD
    ['BOAT_HAUL_AWAY', 'BOAT_TOW_AWAY', 'MOBILE_HOME'],
    'renders the initial form, selects a Boat or Mobile Home  shipment type, and shows correct fields',
=======
    ['BOAT_HAUL_AWAY', 'BOAT_TOW_AWAY'],
    'renders the initial form, selects a Boat shipment type, and shows correct fields',
>>>>>>> 448ba68f
    async (shipmentType) => {
      isBooleanFlagEnabled.mockResolvedValue(true); // Allow for testing of boats and mobile homes
      const shipmentTypeInput = await screen.findByLabelText('Shipment type');
      expect(shipmentTypeInput).toBeInTheDocument();

<<<<<<< HEAD
      // Select the boat or mobile home shipment type
=======
      // Select the boat shipment type
>>>>>>> 448ba68f
      await userEvent.selectOptions(shipmentTypeInput, [shipmentType]);

      // Make sure that a PPM-specific field is not visible.
      expect(await screen.queryByLabelText('Expected Departure Date')).not.toBeInTheDocument();

      // Check for usual HHG fields
      expect(await screen.findByRole('heading', { name: 'Diversion', level: 2 })).toBeInTheDocument();
      expect(await screen.findByLabelText('Diversion')).not.toBeChecked();

      // Checking to make sure the text box isn't shown prior to clicking the box
      expect(screen.queryByTestId('divertedFromShipmentIdInput')).toBeNull();

      // Check the diversion box
      const diversionCheckbox = await screen.findByLabelText('Diversion');
      await userEvent.click(diversionCheckbox);

      // now the text input should be visible
      expect(await screen.findByTestId('divertedFromShipmentIdInput')).toBeInTheDocument();

<<<<<<< HEAD
      // Now check for a boat and mobile home shipment specific field
=======
      // Now check for a boat shipment specific field
>>>>>>> 448ba68f
      expect(await screen.findByLabelText('Length (Feet)')).toBeVisible();
    },
  );

  it.each(
    ['BOAT_HAUL_AWAY', 'BOAT_TOW_AWAY'],
    'correct identifies if a boat shipment qualifies as a separate shipment via its dimensions',
    async (shipmentType) => {
      isBooleanFlagEnabled.mockResolvedValue(true);
      const shipmentTypeInput = await screen.findByLabelText('Shipment type');
      expect(shipmentTypeInput).toBeInTheDocument();

      // Select the boat shipment type
      await userEvent.selectOptions(shipmentTypeInput, [shipmentType]);

      // Fill in form so that we can check that the form correctly identifies eligible shipments via their dimensions
      act(() => {
        initialValues.pickupAddress = testPickupAddress;
        initialValues.destinationAddress = testDestinationAddress;
        initialValues.estimatedWeight = '2000';
        initialValues.diversion = false;
        initialValues.requestedPickupDate = '2024-01-01';
      });

      // Now submit and check that modal confirms that the shipment is eligible as a boat shipment
      const saveButton = await screen.findByRole('button', { name: 'Save' });

      expect(saveButton).not.toBeDisabled();
      await userEvent.click(saveButton);

      // Ensure that the shipment was created successfully
      await waitFor(() => {
        expect(mockNavigate).toHaveBeenCalledWith(moveDetailsURL);
      });
    },
  );

  it.each(
    ['BOAT_HAUL_AWAY', 'BOAT_TOW_AWAY'],
    'correct identifies if a boat shipment is too small to ship separately, and should instead be shipped with HHG',
    async (shipmentType) => {
      isBooleanFlagEnabled.mockResolvedValue(true);

      const shipmentTypeInput = await screen.findByLabelText('Shipment type');
      expect(shipmentTypeInput).toBeInTheDocument();

      // Select the boat shipment type
      await userEvent.selectOptions(shipmentTypeInput, [shipmentType]);

      // Fill in form so that we can check that the form correctly identifies eligible shipments via their dimensions
      act(() => {
        initialValues.pickupAddress = testPickupAddress;
        initialValues.destinationAddress = testDestinationAddress;
        initialValues.estimatedWeight = '2000';
        initialValues.diversion = false;
        initialValues.requestedPickupDate = '2024-01-01';

        initialValues.boatShipment.lengthInInches = 1; // Set length to be smaller than minimum for boat shipment
      });

      // Now submit and check that modal confirms that the shipment is eligible as a boat shipment
      const saveButton = await screen.findByRole('button', { name: 'Save' });

      expect(saveButton).not.toBeDisabled();
      await userEvent.click(saveButton);

      // Now check that the validation failed
      expect(
        await screen.findByText(
          /One of these criteria must be met for it to be a boat shipment: lengthInInches > 168, widthInInches > 82, or heightInInches > 77/,
        ),
      ).toBeVisible();
    },
  );

  it.each(['HHG', 'HHG_INTO_NTS_DOMESTIC', 'HHG_OUTOF_NTS_DOMESTIC'])(
    'renders the initial form, selecting %s',
    async (shipmentType) => {
      isBooleanFlagEnabled.mockResolvedValue(false);
      expect(await screen.queryByText('BOAT_HAUL_AWAY')).not.toBeInTheDocument();
      expect(await screen.queryByText('BOAT_TOW_AWAY')).not.toBeInTheDocument();
      const shipmentTypeInput = await screen.findByLabelText('Shipment type');
      expect(shipmentTypeInput).toBeInTheDocument();

      // Select the shipment type
      await userEvent.selectOptions(shipmentTypeInput, [shipmentType]);

      // Make sure than a PPM-specific field is not visible.
      expect(await screen.queryByLabelText('Expected Departure Date')).not.toBeInTheDocument();

      expect(await screen.findByText('Shipment Dates')).toBeInTheDocument();
      expect(await screen.findByLabelText('Requested pickup')).toHaveValue(initialValues.requestedPickupDate);

      expect(await screen.findByRole('heading', { name: 'Diversion', level: 2 })).toBeInTheDocument();
      expect(await screen.findByLabelText('Diversion')).not.toBeChecked();

      expect(await screen.findByText('Shipment Weights')).toBeInTheDocument();
      expect(await screen.findByLabelText('Estimated weight (lbs)')).toHaveValue(initialValues.estimatedWeight);

      expect(await screen.findByText('Shipment Addresses')).toBeInTheDocument();
      expect(await screen.findByText('Pickup Address')).toBeInTheDocument();
      expect(screen.getAllByLabelText('Address 1')[0]).toHaveValue('');

      expect(await screen.findByText('Destination Address')).toBeInTheDocument();
      expect(screen.getAllByLabelText('Address 1')[1]).toHaveValue('');
    },
  );

<<<<<<< HEAD
  it('renders secondary/tertiary address', async () => {
    renderShipmentCreateForm();

=======
  it('renders the HHG form and displays the shipment id text input when diversion box is checked', async () => {
    isBooleanFlagEnabled.mockResolvedValue(false);
    expect(await screen.queryByText('BOAT_HAUL_AWAY')).not.toBeInTheDocument();
    expect(await screen.queryByText('BOAT_TOW_AWAY')).not.toBeInTheDocument();
>>>>>>> 448ba68f
    const shipmentTypeInput = await screen.findByLabelText('Shipment type');
    expect(shipmentTypeInput).toBeInTheDocument();

    // Select the shipment type
    await userEvent.selectOptions(shipmentTypeInput, 'HHG');

    // Make sure than a PPM-specific field is not visible.
    expect(await screen.queryByLabelText('Expected Departure Date')).not.toBeInTheDocument();

    expect(await screen.findByText('Shipment Dates')).toBeInTheDocument();
    expect(await screen.findByLabelText('Requested pickup')).toHaveValue(initialValues.requestedPickupDate);

    expect(await screen.findByRole('heading', { name: 'Diversion', level: 2 })).toBeInTheDocument();
    expect(await screen.findByLabelText('Diversion')).not.toBeChecked();

    expect(await screen.findByText('Shipment Weights')).toBeInTheDocument();
    expect(await screen.findByLabelText('Estimated weight (lbs)')).toHaveValue(initialValues.estimatedWeight);

    expect(await screen.findByText('Shipment Addresses')).toBeInTheDocument();
    expect(await screen.findByText('Pickup Address')).toBeInTheDocument();
    expect(screen.getAllByLabelText('Address 1')[0]).toHaveValue('');

    const hasSecondaryPickup = await screen.findByTestId('has-secondary-pickup');
    await userEvent.click(hasSecondaryPickup);
    expect(screen.getAllByLabelText('Address 1')[1]).toHaveValue('');

    const hasTertiaryPickup = await screen.findByTestId('has-tertiary-pickup');
    await userEvent.click(hasTertiaryPickup);
    expect(screen.getAllByLabelText('Address 1')[2]).toHaveValue('');

    expect(await screen.findByText('Destination Address')).toBeInTheDocument();
    expect(screen.getAllByLabelText('Address 1')[3]).toHaveValue('');

    const hasSecondaryDestination = await screen.findByTestId('has-secondary-destination');
    await userEvent.click(hasSecondaryDestination);
    expect(screen.getAllByLabelText('Address 1')[4]).toHaveValue('');

    const hasTertiaryDestination = await screen.findByTestId('has-tertiary-destination');
    await userEvent.click(hasTertiaryDestination);
    expect(screen.getAllByLabelText('Address 1')[5]).toHaveValue('');
  });

  it('renders the HHG form and displays the shipment id text input when diversion box is checked', async () => {
    isBooleanFlagEnabled.mockResolvedValue(false);
    expect(await screen.queryByText('BOAT_HAUL_AWAY')).not.toBeInTheDocument();
    expect(await screen.queryByText('BOAT_TOW_AWAY')).not.toBeInTheDocument();
    const shipmentTypeInput = await screen.findByLabelText('Shipment type');
    expect(shipmentTypeInput).toBeInTheDocument();

    // Make it a HHG move
    await userEvent.selectOptions(shipmentTypeInput, ['HHG']);

    expect(await screen.findByRole('heading', { name: 'Diversion', level: 2 })).toBeInTheDocument();
    expect(await screen.findByLabelText('Diversion')).not.toBeChecked();

    // Checking to make sure the text box isn't shown prior to clicking the box
    expect(screen.queryByTestId('divertedFromShipmentIdInput')).toBeNull();

    // Check the diversion box
    const diversionCheckbox = await screen.findByLabelText('Diversion');
    await userEvent.click(diversionCheckbox);

    // now the text input should be visible
    expect(await screen.findByTestId('divertedFromShipmentIdInput')).toBeInTheDocument();

    // Uncheck
    await userEvent.click(diversionCheckbox);

    // now the text input should be invisible
    expect(await screen.queryByTestId('divertedFromShipmentIdInput')).toBeNull();
  });
});<|MERGE_RESOLUTION|>--- conflicted
+++ resolved
@@ -95,21 +95,6 @@
     heightInInches: 1,
   },
 
-  // Boat Shipment
-  boatShipment: {
-    make: 'make',
-    model: 'model',
-    year: 1999,
-    hasTrailer: true,
-    isRoadworthy: true,
-    lengthInFeet: 16,
-    lengthInInches: 0,
-    widthInFeet: 1,
-    widthInInches: 1,
-    heightInFeet: 1,
-    heightInInches: 1,
-  },
-
   // Other shipment types
   requestedPickupDate: '',
   estimatedWeight: '',
@@ -214,10 +199,7 @@
     isBooleanFlagEnabled.mockResolvedValue(false);
     expect(await screen.queryByText('BOAT_HAUL_AWAY')).not.toBeInTheDocument();
     expect(await screen.queryByText('BOAT_TOW_AWAY')).not.toBeInTheDocument();
-<<<<<<< HEAD
     expect(await screen.queryByText('MOBILE_HOME')).not.toBeInTheDocument();
-=======
->>>>>>> 448ba68f
     expect(await screen.findByLabelText('Shipment type')).toBeInTheDocument();
     expect(await screen.queryByText('MOBILE_HOME')).not.toBeInTheDocument();
   });
@@ -226,10 +208,7 @@
     isBooleanFlagEnabled.mockResolvedValue(false);
     expect(await screen.queryByText('BOAT_HAUL_AWAY')).not.toBeInTheDocument();
     expect(await screen.queryByText('BOAT_TOW_AWAY')).not.toBeInTheDocument();
-<<<<<<< HEAD
     expect(await screen.queryByText('MOBILE_HOME')).not.toBeInTheDocument();
-=======
->>>>>>> 448ba68f
     const shipmentTypeInput = await screen.findByLabelText('Shipment type');
     expect(shipmentTypeInput).toBeInTheDocument();
 
@@ -304,23 +283,14 @@
   });
 
   it.each(
-<<<<<<< HEAD
     ['BOAT_HAUL_AWAY', 'BOAT_TOW_AWAY', 'MOBILE_HOME'],
     'renders the initial form, selects a Boat or Mobile Home  shipment type, and shows correct fields',
-=======
-    ['BOAT_HAUL_AWAY', 'BOAT_TOW_AWAY'],
-    'renders the initial form, selects a Boat shipment type, and shows correct fields',
->>>>>>> 448ba68f
     async (shipmentType) => {
       isBooleanFlagEnabled.mockResolvedValue(true); // Allow for testing of boats and mobile homes
       const shipmentTypeInput = await screen.findByLabelText('Shipment type');
       expect(shipmentTypeInput).toBeInTheDocument();
 
-<<<<<<< HEAD
       // Select the boat or mobile home shipment type
-=======
-      // Select the boat shipment type
->>>>>>> 448ba68f
       await userEvent.selectOptions(shipmentTypeInput, [shipmentType]);
 
       // Make sure that a PPM-specific field is not visible.
@@ -340,11 +310,7 @@
       // now the text input should be visible
       expect(await screen.findByTestId('divertedFromShipmentIdInput')).toBeInTheDocument();
 
-<<<<<<< HEAD
       // Now check for a boat and mobile home shipment specific field
-=======
-      // Now check for a boat shipment specific field
->>>>>>> 448ba68f
       expect(await screen.findByLabelText('Length (Feet)')).toBeVisible();
     },
   );
@@ -453,16 +419,9 @@
     },
   );
 
-<<<<<<< HEAD
   it('renders secondary/tertiary address', async () => {
     renderShipmentCreateForm();
 
-=======
-  it('renders the HHG form and displays the shipment id text input when diversion box is checked', async () => {
-    isBooleanFlagEnabled.mockResolvedValue(false);
-    expect(await screen.queryByText('BOAT_HAUL_AWAY')).not.toBeInTheDocument();
-    expect(await screen.queryByText('BOAT_TOW_AWAY')).not.toBeInTheDocument();
->>>>>>> 448ba68f
     const shipmentTypeInput = await screen.findByLabelText('Shipment type');
     expect(shipmentTypeInput).toBeInTheDocument();
 
