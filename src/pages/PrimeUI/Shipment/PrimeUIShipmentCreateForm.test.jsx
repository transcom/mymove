import React from 'react';
import { render, screen, waitFor, act } from '@testing-library/react';
import { Formik } from 'formik';
import userEvent from '@testing-library/user-event';
import { generatePath } from 'react-router-dom';

import { primeSimulatorRoutes } from 'constants/routes';
import { MockProviders } from 'testUtils';
import { isBooleanFlagEnabled } from 'utils/featureFlags';
import PrimeUIShipmentCreateForm from 'pages/PrimeUI/Shipment/PrimeUIShipmentCreateForm';

const initialValues = {
  shipmentType: '',

  // PPM
  counselorRemarks: '',
  ppmShipment: {
    expectedDepartureDate: '',
    sitExpected: false,
    sitLocation: '',
    sitEstimatedWeight: '',
    sitEstimatedEntryDate: '',
    sitEstimatedDepartureDate: '',
    estimatedWeight: '',
    hasProGear: false,
    proGearWeight: '',
    spouseProGearWeight: '',
    pickupAddress: {
      city: '',
      postalCode: '',
      state: '',
      streetAddress1: '',
    },
    destinationAddress: {
      city: '',
      postalCode: '',
      state: '',
      streetAddress1: '',
    },
    secondaryDeliveryAddress: {
      city: '',
      postalCode: '',
      state: '',
      streetAddress1: '',
    },
    secondaryPickupAddress: {
      city: '',
      postalCode: '',
      state: '',
      streetAddress1: '',
    },
    tertiaryDeliveryAddress: {
      city: '',
      postalCode: '',
      state: '',
      streetAddress1: '',
    },
    tertiaryPickupAddress: {
      city: '',
      postalCode: '',
      state: '',
      streetAddress1: '',
    },
    hasSecondaryPickupAddress: 'false',
    hasSecondaryDestinationAddress: 'false',
    hasTertiaryPickupAddress: 'false',
    hasTertiaryDestinationAddress: 'false',
  },

  // Boat Shipment
  boatShipment: {
    make: 'make',
    model: 'model',
    year: 1999,
    hasTrailer: true,
    isRoadworthy: true,
    lengthInFeet: 16,
    lengthInInches: 0,
    widthInFeet: 1,
    widthInInches: 1,
    heightInFeet: 1,
    heightInInches: 1,
  },

  // Mobile Home Shipment
  mobileHomeShipment: {
    make: 'mobile make',
    model: 'mobile model',
    year: 1999,
    lengthInFeet: 16,
    lengthInInches: 0,
    widthInFeet: 1,
    widthInInches: 1,
    heightInFeet: 1,
    heightInInches: 1,
  },

  // Other shipment types
  requestedPickupDate: '',
  estimatedWeight: '',
  pickupAddress: {},
  destinationAddress: {},
  secondaryDeliveryAddress: {
    city: '',
    postalCode: '',
    state: '',
    streetAddress1: '',
  },
  secondaryPickupAddress: {
    city: '',
    postalCode: '',
    state: '',
    streetAddress1: '',
  },
  tertiaryDeliveryAddress: {
    city: '',
    postalCode: '',
    state: '',
    streetAddress1: '',
  },
  tertiaryPickupAddress: {
    city: '',
    postalCode: '',
    state: '',
    streetAddress1: '',
  },
  hasSecondaryPickupAddress: 'false',
  hasSecondaryDestinationAddress: 'false',
  hasTertiaryPickupAddress: 'false',
  hasTertiaryDestinationAddress: 'false',
  diversion: '',
  divertedFromShipmentId: '',
};

const testPickupAddress = {
  city: 'Beverly Hills',
  country: 'US',
  eTag: 'MjAyMC0wNi0xMFQxNTo1ODowMi40MTMyNDha',
  id: '14b1d10d-b34b-4ec5-80e6-69d885206a2a',
  postalCode: '90210',
  state: 'CA',
  streetAddress1: '123 Any Street',
  streetAddress2: 'P.O. Box 12345',
  streetAddress3: 'c/o Some Person',
};

const testDestinationAddress = {
  city: 'Venice',
  country: 'US',
  eTag: 'MjAyMC0wNi0xMFQxNTo1ODowMi4zODk0MTJa',
  id: '672ff379-f6e3-48b4-a87d-796713f8f997',
  postalCode: '90292',
  state: 'CA',
  streetAddress1: '987 Any Avenue',
  streetAddress2: 'P.O. Box 9876',
  streetAddress3: 'c/o Some Person',
};

const moveCode = 'LR4T8V';
const moveId = '9c7b255c-2981-4bf8-839f-61c7458e2b4d';
const shipmentId = 'ce01a5b8-9b44-4511-8a8d-edb60f2a4aee';
const routingParams = {
  moveCode,
  moveCodeOrID: moveId,
  shipmentId,
};

const moveDetailsURL = generatePath(primeSimulatorRoutes.VIEW_MOVE_PATH, { moveCodeOrID: moveId });

function renderShipmentCreateForm(props) {
  render(
    <MockProviders path={primeSimulatorRoutes.CREATE_SHIPMENT_PATH} params={routingParams}>
      <Formik initialValues={initialValues}>
        <form>
          <PrimeUIShipmentCreateForm {...props} />
        </form>
      </Formik>
    </MockProviders>,
  );
}

jest.mock('utils/featureFlags', () => ({
  ...jest.requireActual('utils/featureFlags'),
  isBooleanFlagEnabled: jest.fn().mockImplementation(() => Promise.resolve(false)),
}));

const mockNavigate = jest.fn();
jest.mock('react-router-dom', () => ({
  ...jest.requireActual('react-router-dom'),
  useNavigate: () => mockNavigate,
}));

beforeEach(() => {
  renderShipmentCreateForm();
});

describe('PrimeUIShipmentCreateForm', () => {
  it('renders the initial form', async () => {
    isBooleanFlagEnabled.mockResolvedValue(false);
    expect(await screen.queryByText('BOAT_HAUL_AWAY')).not.toBeInTheDocument();
    expect(await screen.queryByText('BOAT_TOW_AWAY')).not.toBeInTheDocument();
    expect(await screen.queryByText('MOBILE_HOME')).not.toBeInTheDocument();
    expect(await screen.findByLabelText('Shipment type')).toBeInTheDocument();
    expect(await screen.queryByText('MOBILE_HOME')).not.toBeInTheDocument();
  });

  it('renders the initial form, selecting PPM and checkboxes', async () => {
    isBooleanFlagEnabled.mockResolvedValue(false);
    expect(await screen.queryByText('BOAT_HAUL_AWAY')).not.toBeInTheDocument();
    expect(await screen.queryByText('BOAT_TOW_AWAY')).not.toBeInTheDocument();
    expect(await screen.queryByText('MOBILE_HOME')).not.toBeInTheDocument();
    const shipmentTypeInput = await screen.findByLabelText('Shipment type');
    expect(shipmentTypeInput).toBeInTheDocument();

    // Make it a PPM.
    await userEvent.selectOptions(shipmentTypeInput, ['PPM']);

    // Make sure than an HHG-specific field is not visible.
    expect(await screen.queryByLabelText('Requested pickup')).not.toBeInTheDocument();

    expect(await screen.findByText('Dates')).toBeInTheDocument();
    expect(await screen.findByLabelText('Expected Departure Date')).toHaveValue(
      initialValues.ppmShipment.expectedDepartureDate,
    );

    expect(await screen.getAllByLabelText('Address 1')[0]).toHaveValue(
      initialValues.ppmShipment.pickupAddress.streetAddress1,
    );

    expect(await screen.getAllByLabelText('City')[0]).toHaveValue(initialValues.ppmShipment.pickupAddress.city);
    expect(await screen.getAllByLabelText('State')[0]).toHaveValue(initialValues.ppmShipment.pickupAddress.state);
    expect(await screen.getAllByLabelText('ZIP')[0]).toHaveValue(initialValues.ppmShipment.pickupAddress.postalCode);

    expect(await screen.getAllByLabelText(/Address 1/)[1]).toHaveValue(
      initialValues.ppmShipment.secondaryPickupAddress.streetAddress1,
    );
    expect(await screen.getAllByLabelText(/City/)[1]).toHaveValue(
      initialValues.ppmShipment.secondaryPickupAddress.city,
    );
    expect(await screen.getAllByLabelText('State')[1]).toHaveValue(
      initialValues.ppmShipment.secondaryPickupAddress.state,
    );
    expect(await screen.getAllByLabelText('ZIP')[1]).toHaveValue(
      initialValues.ppmShipment.secondaryPickupAddress.postalCode,
    );

    expect(await screen.findByText('Storage In Transit (SIT)')).toBeInTheDocument();
    const sitExpectedInput = await screen.findByLabelText('SIT Expected');
    expect(sitExpectedInput).not.toBeChecked();

    expect(await screen.findByText('Weights')).toBeInTheDocument();
    expect(await screen.findByLabelText('Estimated Weight (lbs)')).toHaveValue(
      initialValues.ppmShipment.estimatedWeight,
    );

    const hasProGearInput = await screen.findByLabelText('Has Pro Gear');
    expect(hasProGearInput).not.toBeChecked();

    expect(await screen.findByText('Remarks')).toBeInTheDocument();
    expect(await screen.findByLabelText('Counselor Remarks')).toHaveValue(initialValues.counselorRemarks);

    // Turn on SIT.
    await userEvent.click(sitExpectedInput);

    expect(await screen.findByLabelText('SIT Location')).toHaveValue(initialValues.ppmShipment.sitLocation);
    expect(await screen.findByLabelText('SIT Estimated Weight (lbs)')).toHaveValue(
      initialValues.ppmShipment.sitEstimatedWeight,
    );
    expect(await screen.findByLabelText('SIT Estimated Entry Date')).toHaveValue(
      initialValues.ppmShipment.sitEstimatedEntryDate,
    );
    expect(await screen.findByLabelText('SIT Estimated Departure Date')).toHaveValue(
      initialValues.ppmShipment.sitEstimatedDepartureDate,
    );

    // Turn on pro gear.
    await userEvent.click(hasProGearInput);

    expect(await screen.findByLabelText('Pro Gear Weight (lbs)')).toHaveValue(initialValues.ppmShipment.proGearWeight);
    expect(await screen.findByLabelText('Spouse Pro Gear Weight (lbs)')).toHaveValue(
      initialValues.ppmShipment.spouseProGearWeight,
    );
  });

  it.each(
    ['BOAT_HAUL_AWAY', 'BOAT_TOW_AWAY', 'MOBILE_HOME'],
<<<<<<< HEAD
    'renders the initial form, selects a Boat or Mobile Home  shipment type, and shows correct fields',
=======
    'renders the initial form, selects a Boat or Mobile Home shipment type, and shows correct fields',
>>>>>>> f170092c
    async (shipmentType) => {
      isBooleanFlagEnabled.mockResolvedValue(true); // Allow for testing of boats and mobile homes
      const shipmentTypeInput = await screen.findByLabelText('Shipment type');
      expect(shipmentTypeInput).toBeInTheDocument();

      // Select the boat or mobile home shipment type
      await userEvent.selectOptions(shipmentTypeInput, [shipmentType]);

      // Make sure that a PPM-specific field is not visible.
      expect(await screen.queryByLabelText('Expected Departure Date')).not.toBeInTheDocument();

      // Check for usual HHG fields
      expect(await screen.findByRole('heading', { name: 'Diversion', level: 2 })).toBeInTheDocument();
      expect(await screen.findByLabelText('Diversion')).not.toBeChecked();

      // Checking to make sure the text box isn't shown prior to clicking the box
      expect(screen.queryByTestId('divertedFromShipmentIdInput')).toBeNull();

      // Check the diversion box
      const diversionCheckbox = await screen.findByLabelText('Diversion');
      await userEvent.click(diversionCheckbox);

      // now the text input should be visible
      expect(await screen.findByTestId('divertedFromShipmentIdInput')).toBeInTheDocument();

      // Now check for a boat and mobile home shipment specific field
      expect(await screen.findByLabelText('Length (Feet)')).toBeVisible();
    },
  );

  it.each(
    ['BOAT_HAUL_AWAY', 'BOAT_TOW_AWAY'],
    'correct identifies if a boat shipment qualifies as a separate shipment via its dimensions',
    async (shipmentType) => {
      isBooleanFlagEnabled.mockResolvedValue(true);
      const shipmentTypeInput = await screen.findByLabelText('Shipment type');
      expect(shipmentTypeInput).toBeInTheDocument();

      // Select the boat shipment type
      await userEvent.selectOptions(shipmentTypeInput, [shipmentType]);

      // Fill in form so that we can check that the form correctly identifies eligible shipments via their dimensions
      act(() => {
        initialValues.pickupAddress = testPickupAddress;
        initialValues.destinationAddress = testDestinationAddress;
        initialValues.estimatedWeight = '2000';
        initialValues.diversion = false;
        initialValues.requestedPickupDate = '2024-01-01';
      });

      // Now submit and check that modal confirms that the shipment is eligible as a boat shipment
      const saveButton = await screen.findByRole('button', { name: 'Save' });

      expect(saveButton).not.toBeDisabled();
      await userEvent.click(saveButton);

      // Ensure that the shipment was created successfully
      await waitFor(() => {
        expect(mockNavigate).toHaveBeenCalledWith(moveDetailsURL);
      });
    },
  );

  it.each(
    ['BOAT_HAUL_AWAY', 'BOAT_TOW_AWAY'],
    'correct identifies if a boat shipment is too small to ship separately, and should instead be shipped with HHG',
    async (shipmentType) => {
      isBooleanFlagEnabled.mockResolvedValue(true);

      const shipmentTypeInput = await screen.findByLabelText('Shipment type');
      expect(shipmentTypeInput).toBeInTheDocument();

      // Select the boat shipment type
      await userEvent.selectOptions(shipmentTypeInput, [shipmentType]);

      // Fill in form so that we can check that the form correctly identifies eligible shipments via their dimensions
      act(() => {
        initialValues.pickupAddress = testPickupAddress;
        initialValues.destinationAddress = testDestinationAddress;
        initialValues.estimatedWeight = '2000';
        initialValues.diversion = false;
        initialValues.requestedPickupDate = '2024-01-01';

        initialValues.boatShipment.lengthInInches = 1; // Set length to be smaller than minimum for boat shipment
      });

      // Now submit and check that modal confirms that the shipment is eligible as a boat shipment
      const saveButton = await screen.findByRole('button', { name: 'Save' });

      expect(saveButton).not.toBeDisabled();
      await userEvent.click(saveButton);

      // Now check that the validation failed
      expect(
        await screen.findByText(
          /One of these criteria must be met for it to be a boat shipment: lengthInInches > 168, widthInInches > 82, or heightInInches > 77/,
        ),
      ).toBeVisible();
    },
  );

  it.each(['HHG', 'HHG_INTO_NTS_DOMESTIC', 'HHG_OUTOF_NTS_DOMESTIC'])(
    'renders the initial form, selecting %s',
    async (shipmentType) => {
      isBooleanFlagEnabled.mockResolvedValue(false);
      expect(await screen.queryByText('BOAT_HAUL_AWAY')).not.toBeInTheDocument();
      expect(await screen.queryByText('BOAT_TOW_AWAY')).not.toBeInTheDocument();
      const shipmentTypeInput = await screen.findByLabelText('Shipment type');
      expect(shipmentTypeInput).toBeInTheDocument();

      // Select the shipment type
      await userEvent.selectOptions(shipmentTypeInput, [shipmentType]);

      // Make sure than a PPM-specific field is not visible.
      expect(await screen.queryByLabelText('Expected Departure Date')).not.toBeInTheDocument();

      expect(await screen.findByText('Shipment Dates')).toBeInTheDocument();
      expect(await screen.findByLabelText('Requested pickup')).toHaveValue(initialValues.requestedPickupDate);

      expect(await screen.findByRole('heading', { name: 'Diversion', level: 2 })).toBeInTheDocument();
      expect(await screen.findByLabelText('Diversion')).not.toBeChecked();

      expect(await screen.findByText('Shipment Weights')).toBeInTheDocument();
      expect(await screen.findByLabelText('Estimated weight (lbs)')).toHaveValue(initialValues.estimatedWeight);

      expect(await screen.findByText('Shipment Addresses')).toBeInTheDocument();
      expect(await screen.findByText('Pickup Address')).toBeInTheDocument();
      expect(screen.getAllByLabelText('Address 1')[0]).toHaveValue('');

      expect(await screen.findByText('Destination Address')).toBeInTheDocument();
      expect(screen.getAllByLabelText('Address 1')[1]).toHaveValue('');
    },
  );

  it('renders secondary/tertiary address', async () => {
    renderShipmentCreateForm();

    const shipmentTypeInput = await screen.findByLabelText('Shipment type');
    expect(shipmentTypeInput).toBeInTheDocument();

    // Select the shipment type
    await userEvent.selectOptions(shipmentTypeInput, 'HHG');

    // Make sure than a PPM-specific field is not visible.
    expect(await screen.queryByLabelText('Expected Departure Date')).not.toBeInTheDocument();

    expect(await screen.findByText('Shipment Dates')).toBeInTheDocument();
    expect(await screen.findByLabelText('Requested pickup')).toHaveValue(initialValues.requestedPickupDate);

    expect(await screen.findByRole('heading', { name: 'Diversion', level: 2 })).toBeInTheDocument();
    expect(await screen.findByLabelText('Diversion')).not.toBeChecked();

    expect(await screen.findByText('Shipment Weights')).toBeInTheDocument();
    expect(await screen.findByLabelText('Estimated weight (lbs)')).toHaveValue(initialValues.estimatedWeight);

    expect(await screen.findByText('Shipment Addresses')).toBeInTheDocument();
    expect(await screen.findByText('Pickup Address')).toBeInTheDocument();
    expect(screen.getAllByLabelText('Address 1')[0]).toHaveValue('');

    const hasSecondaryPickup = await screen.findByTestId('has-secondary-pickup');
    await userEvent.click(hasSecondaryPickup);
    expect(screen.getAllByLabelText('Address 1')[1]).toHaveValue('');

    const hasTertiaryPickup = await screen.findByTestId('has-tertiary-pickup');
    await userEvent.click(hasTertiaryPickup);
    expect(screen.getAllByLabelText('Address 1')[2]).toHaveValue('');

    expect(await screen.findByText('Destination Address')).toBeInTheDocument();
    expect(screen.getAllByLabelText('Address 1')[3]).toHaveValue('');

    const hasSecondaryDestination = await screen.findByTestId('has-secondary-destination');
    await userEvent.click(hasSecondaryDestination);
    expect(screen.getAllByLabelText('Address 1')[4]).toHaveValue('');

    const hasTertiaryDestination = await screen.findByTestId('has-tertiary-destination');
    await userEvent.click(hasTertiaryDestination);
    expect(screen.getAllByLabelText('Address 1')[5]).toHaveValue('');
  });

  it('renders the HHG form and displays the shipment id text input when diversion box is checked', async () => {
    isBooleanFlagEnabled.mockResolvedValue(false);
    expect(await screen.queryByText('BOAT_HAUL_AWAY')).not.toBeInTheDocument();
    expect(await screen.queryByText('BOAT_TOW_AWAY')).not.toBeInTheDocument();
    const shipmentTypeInput = await screen.findByLabelText('Shipment type');
    expect(shipmentTypeInput).toBeInTheDocument();

    // Make it a HHG move
    await userEvent.selectOptions(shipmentTypeInput, ['HHG']);

    expect(await screen.findByRole('heading', { name: 'Diversion', level: 2 })).toBeInTheDocument();
    expect(await screen.findByLabelText('Diversion')).not.toBeChecked();

    // Checking to make sure the text box isn't shown prior to clicking the box
    expect(screen.queryByTestId('divertedFromShipmentIdInput')).toBeNull();

    // Check the diversion box
    const diversionCheckbox = await screen.findByLabelText('Diversion');
    await userEvent.click(diversionCheckbox);

    // now the text input should be visible
    expect(await screen.findByTestId('divertedFromShipmentIdInput')).toBeInTheDocument();

    // Uncheck
    await userEvent.click(diversionCheckbox);

    // now the text input should be invisible
    expect(await screen.queryByTestId('divertedFromShipmentIdInput')).toBeNull();
  });
});<|MERGE_RESOLUTION|>--- conflicted
+++ resolved
@@ -284,11 +284,7 @@
 
   it.each(
     ['BOAT_HAUL_AWAY', 'BOAT_TOW_AWAY', 'MOBILE_HOME'],
-<<<<<<< HEAD
-    'renders the initial form, selects a Boat or Mobile Home  shipment type, and shows correct fields',
-=======
     'renders the initial form, selects a Boat or Mobile Home shipment type, and shows correct fields',
->>>>>>> f170092c
     async (shipmentType) => {
       isBooleanFlagEnabled.mockResolvedValue(true); // Allow for testing of boats and mobile homes
       const shipmentTypeInput = await screen.findByLabelText('Shipment type');
