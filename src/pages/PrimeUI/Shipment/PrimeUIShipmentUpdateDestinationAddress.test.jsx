import React from 'react';
import { act, render, screen, waitFor } from '@testing-library/react';
import userEvent from '@testing-library/user-event';
import { generatePath } from 'react-router-dom';

import { usePrimeSimulatorGetMove } from '../../../hooks/queries';
import { updateShipmentDestinationAddress } from '../../../services/primeApi';

import PrimeUIShipmentUpdateDestinationAddress from './PrimeUIShipmentUpdateDestinationAddress';

import { ReactQueryWrapper, MockProviders } from 'testUtils';
import { primeSimulatorRoutes } from 'constants/routes';

const mockNavigate = jest.fn();

jest.mock('react-router-dom', () => ({
  ...jest.requireActual('react-router-dom'),
  useNavigate: () => mockNavigate,
}));

jest.mock('hooks/queries', () => ({
  usePrimeSimulatorGetMove: jest.fn(),
}));

jest.mock('services/primeApi', () => ({
  ...jest.requireActual('services/primeApi'),
  updateShipmentDestinationAddress: jest.fn(),
}));

const mockSetFlashMessage = jest.fn();

jest.mock('react-redux', () => ({
  ...jest.requireActual('react-redux'),
  connect: jest.fn(() => (component) => (props) => component({ ...props, setFlashMessage: mockSetFlashMessage })),
}));

const routingParams = { moveCodeOrID: 'LN4T89', shipmentId: '4' };

const moveTaskOrder = {
  id: '1',
  moveCode: 'LN4T89',
  mtoShipments: [
    {
      id: '2',
      shipmentType: 'HHG',
      requestedPickupDate: '2021-11-26',
      pickupAddress: { streetAddress1: '100 1st Avenue', city: 'New York', state: 'NY', postalCode: '10001' },
    },
    {
      id: '3',
      shipmentType: 'HHG_INTO_NTS',
      requestedPickupDate: '2021-12-01',
      pickupAddress: { streetAddress1: '800 Madison Avenue', city: 'New York', state: 'NY', postalCode: '10002' },
    },
    {
      id: '4',
      shipmentType: 'HHG',
      requestedPickupDate: '2021-12-01',
      pickupAddress: {
        id: '1',
        streetAddress1: '800 Madison Avenue',
        city: 'New York',
        state: 'NY',
        postalCode: '10002',
      },
      destinationAddress: {
        id: '2',
        streetAddress1: '100 1st Avenue',
        city: 'New York',
        state: 'NY',
        postalCode: '10001',
      },
    },
  ],
};

const moveReturnValue = {
  moveTaskOrder,
  isLoading: false,
  isError: false,
};

const testShipmentReturnValue = {
  moveTaskOrder: {
    id: '1',
    moveCode: 'LN4T89',
    mtoShipments: [
      {
        id: '4',
        shipmentType: 'HHG',
        requestedPickupDate: '2021-12-01',
        pickupAddress: null,
        destinationAddress: {
          id: '2',
          streetAddress1: '100 1st Avenue',
          city: 'New York',
          state: 'NY',
          county: 'New York',
          postalCode: '10001',
        },
      },
    ],
  },
  isLoading: false,
  isError: false,
};

const moveReviewPath = generatePath(primeSimulatorRoutes.VIEW_MOVE_PATH, {
  moveCodeOrID: 'LN4T89',
  setFlashMessage: jest.fn(),
});

const renderComponent = () => {
  render(
    <ReactQueryWrapper>
      <MockProviders path={primeSimulatorRoutes.SHIPMENT_UPDATE_DESTINATION_ADDRESS_PATH} params={routingParams}>
        <PrimeUIShipmentUpdateDestinationAddress />
      </MockProviders>
    </ReactQueryWrapper>,
  );
};

describe('PrimeUIShipmentUpdateDestinationAddress page', () => {
  describe('check loading and error component states', () => {
    const loadingReturnValue = {
      moveTaskOrder: undefined,
      isLoading: true,
      isError: false,
    };

    const errorReturnValue = {
      moveTaskOrder: undefined,
      isLoading: false,
      isError: true,
    };

    it('renders the loading placeholder when the query is still loading', async () => {
      usePrimeSimulatorGetMove.mockReturnValue(loadingReturnValue);

      renderComponent();

      expect(await screen.getByRole('heading', { name: 'Loading, please wait...', level: 2 }));
    });

    it('renders the Something Went Wrong component when the query has an error', async () => {
      usePrimeSimulatorGetMove.mockReturnValue(errorReturnValue);

      renderComponent();

      expect(await screen.getByText(/Something went wrong./));
    });
  });

  describe('displaying shipment address information', () => {
    it('displays the delivery address form', async () => {
      usePrimeSimulatorGetMove.mockReturnValue(testShipmentReturnValue);

      renderComponent();

      const pageHeading = await screen.getByRole('heading', {
        name: 'Update Shipment Delivery Address',
        level: 2,
      });
      expect(pageHeading).toBeInTheDocument();

      const pageDescription = await screen.getByTestId('destination-form-details');
      expect(pageDescription).toBeInTheDocument();

      const shipmentIndex = testShipmentReturnValue.moveTaskOrder.mtoShipments.findIndex(
        (mtoShipment) => mtoShipment.id === routingParams.shipmentId,
      );
      const shipment = testShipmentReturnValue.moveTaskOrder.mtoShipments[shipmentIndex];

      await waitFor(() => {
        expect(screen.getAllByLabelText('Address 1').length).toBe(1);
        expect(screen.getAllByLabelText('Address 1')[0]).toHaveValue(shipment.destinationAddress.streetAddress1);
        expect(screen.getAllByLabelText(/Address 2/)[0]).toHaveValue('');
        expect(screen.getAllByLabelText(/Address 3/)[0]).toBeInTheDocument();
<<<<<<< HEAD
=======
        expect(screen.getAllByText('City')[0]).toBeInTheDocument();
        expect(screen.getAllByText(shipment.destinationAddress.city)[0]).toBeInTheDocument();
        expect(screen.getAllByText('State')[0]).toBeInTheDocument();
        expect(screen.getAllByText(shipment.destinationAddress.state)[0]).toBeInTheDocument();
        expect(screen.getAllByText('County')[0]).toBeInTheDocument();
        expect(screen.getAllByText(shipment.destinationAddress.county)[0]).toBeInTheDocument();
        expect(screen.getAllByText('ZIP')[0]).toBeInTheDocument();
        expect(screen.getAllByText(shipment.destinationAddress.postalCode)[0]).toBeInTheDocument();
>>>>>>> 35d0f978
        expect(
          screen.getAllByText(
            `${shipment.destinationAddress.city}, ${shipment.destinationAddress.state} ${shipment.destinationAddress.postalCode} (${shipment.destinationAddress.county})`,
          ),
        );

        expect(screen.getAllByLabelText('Contractor Remarks')[0]).toHaveValue('');
      });
    });
    it('displays validation error when contractor remarks are blank', async () => {
      usePrimeSimulatorGetMove.mockReturnValue(moveReturnValue);

      renderComponent();

      await act(async () => {
        expect(screen.getAllByRole('button', { name: 'Save' }).length).toBe(1);
        await userEvent.click(screen.getAllByRole('button', { name: 'Save' })[0]);
      });

      expect(screen.getByText('Contractor remarks are required to make these changes')).toBeInTheDocument();
    });
  });

  describe('successful submission of form', () => {
    it('calls history router back to move details', async () => {
      usePrimeSimulatorGetMove.mockReturnValue(moveReturnValue);
      updateShipmentDestinationAddress.mockReturnValue({
        id: 'c56a4180-65aa-42ec-a945-5fd21dec0538',
        streetAddress1: '444 Main Ave',
        streetAddress2: 'Apartment 9000',
        streetAddress3: '',
        city: 'Anytown',
        state: 'AL',
        postalCode: '90210',
        country: 'USA',
        eTag: '1234567890',
      });

      renderComponent();

      await userEvent.type(screen.getByLabelText('Contractor Remarks'), 'Test remarks');

      await act(async () => {
        expect(screen.getAllByRole('button', { name: 'Save' }).length).toBe(1);
        await userEvent.click(screen.getAllByRole('button', { name: 'Save' })[0]);
      });

      await waitFor(() => {
        expect(mockSetFlashMessage).toHaveBeenCalledWith(
          `MSG_UPDATE_SUCCESS${routingParams.shipmentId}`,
          'success',
          'Successfully updated shipment',
          '',
          true,
        );
        expect(mockNavigate).toHaveBeenCalledWith(moveReviewPath);
      });
    });
  });

  describe('error alert display', () => {
    it('displays the error alert when the api submission returns an error', () => {
      usePrimeSimulatorGetMove.mockReturnValue(moveReturnValue);
      updateShipmentDestinationAddress.mockRejectedValue({
        response: { body: { title: 'Error title', detail: 'Error detail' } },
      });

      renderComponent();

      waitFor(async () => {
        expect(screen.getAllByRole('button', { name: 'Save' }).length).toBe(2);
        await userEvent.click(screen.getAllByRole('button', { name: 'Save' })[0]);
        expect(screen.getByText('Error title')).toBeInTheDocument();
        expect(screen.getByText('Error detail')).toBeInTheDocument();
      });
    });

    it('displays the unknown error when none is provided', () => {
      usePrimeSimulatorGetMove.mockReturnValue(moveReturnValue);
      updateShipmentDestinationAddress.mockRejectedValue('malformed api error response');

      renderComponent();

      waitFor(async () => {
        expect(screen.getAllByRole('button', { name: 'Save' }).length).toBe(2);
        await userEvent.click(screen.getAllByRole('button', { name: 'Save' })[0]);

        expect(screen.getByText('Unexpected error')).toBeInTheDocument();
        expect(
          screen.getByText('An unknown error has occurred, please check the address values used'),
        ).toBeInTheDocument();
      });
    });
  });
});<|MERGE_RESOLUTION|>--- conflicted
+++ resolved
@@ -176,8 +176,6 @@
         expect(screen.getAllByLabelText('Address 1')[0]).toHaveValue(shipment.destinationAddress.streetAddress1);
         expect(screen.getAllByLabelText(/Address 2/)[0]).toHaveValue('');
         expect(screen.getAllByLabelText(/Address 3/)[0]).toBeInTheDocument();
-<<<<<<< HEAD
-=======
         expect(screen.getAllByText('City')[0]).toBeInTheDocument();
         expect(screen.getAllByText(shipment.destinationAddress.city)[0]).toBeInTheDocument();
         expect(screen.getAllByText('State')[0]).toBeInTheDocument();
@@ -186,7 +184,6 @@
         expect(screen.getAllByText(shipment.destinationAddress.county)[0]).toBeInTheDocument();
         expect(screen.getAllByText('ZIP')[0]).toBeInTheDocument();
         expect(screen.getAllByText(shipment.destinationAddress.postalCode)[0]).toBeInTheDocument();
->>>>>>> 35d0f978
         expect(
           screen.getAllByText(
             `${shipment.destinationAddress.city}, ${shipment.destinationAddress.state} ${shipment.destinationAddress.postalCode} (${shipment.destinationAddress.county})`,
