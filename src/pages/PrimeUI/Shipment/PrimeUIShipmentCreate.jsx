--- conflicted
+++ resolved
@@ -473,10 +473,7 @@
             .typeError('Invalid date. Must be in the format: DD MMM YYYY'),
           pickupAddress: requiredAddressSchema.required('Required'),
           secondaryPickupAddress: OptionalAddressSchema,
-<<<<<<< HEAD
-=======
           tertiaryPickupAddress: OptionalAddressSchema,
->>>>>>> cdf2c803
           destinationAddress: partialRequiredAddressSchema.required('Required'),
           secondaryDestinationAddress: OptionalAddressSchema,
           tertiaryDestinationAddress: OptionalAddressSchema,
