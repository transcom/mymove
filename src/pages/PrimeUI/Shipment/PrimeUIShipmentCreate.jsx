--- conflicted
+++ resolved
@@ -405,11 +405,7 @@
           pickupAddress: requiredAddressSchema.required('Required'),
           secondaryPickupAddress: OptionalAddressSchema,
           tertiaryPickupAddress: OptionalAddressSchema,
-<<<<<<< HEAD
-          destinationAddress: requiredAddressSchema.required('Required'),
-=======
           destinationAddress: partialRequiredAddressSchema.required('Required'),
->>>>>>> 80aceb4f
           secondaryDestinationAddress: OptionalAddressSchema,
           tertiaryDestinationAddress: OptionalAddressSchema,
           sitExpected: Yup.boolean().required('Required'),
