import React, { useState } from 'react';
import { Formik } from 'formik';
import * as Yup from 'yup';
import { useNavigate, useParams, generatePath } from 'react-router-dom';
import { useMutation } from '@tanstack/react-query';
import { Alert, Grid, GridContainer } from '@trussworks/react-uswds';
import { connect } from 'react-redux';
import { func } from 'prop-types';

import primeStyles from 'pages/PrimeUI/Prime.module.scss';
import { primeSimulatorRoutes } from 'constants/routes';
import scrollToTop from 'shared/scrollToTop';
import { createPrimeMTOShipmentV3 } from 'services/primeApi';
import styles from 'components/Office/CustomerContactInfoForm/CustomerContactInfoForm.module.scss';
import { Form } from 'components/form/Form';
import formStyles from 'styles/form.module.scss';
import WizardNavigation from 'components/Customer/WizardNavigation/WizardNavigation';
import { isEmpty, isValidWeight } from 'shared/utils';
import { formatAddressForPrimeAPI, formatSwaggerDate } from 'utils/formatters';
import { setFlashMessage as setFlashMessageAction } from 'store/flash/actions';
import { requiredAddressSchema, partialRequiredAddressSchema } from 'utils/validation';
import PrimeUIShipmentCreateForm from 'pages/PrimeUI/Shipment/PrimeUIShipmentCreateForm';
import { OptionalAddressSchema } from 'components/Customer/MtoShipmentForm/validationSchemas';
import { SHIPMENT_OPTIONS, SHIPMENT_TYPES } from 'shared/constants';

const PrimeUIShipmentCreate = ({ setFlashMessage }) => {
  const [errorMessage, setErrorMessage] = useState();
  const { moveCodeOrID } = useParams();
  const navigate = useNavigate();

  const handleClose = () => {
    navigate(generatePath(primeSimulatorRoutes.VIEW_MOVE_PATH, { moveCodeOrID }));
  };
  const { mutateAsync: mutateCreateMTOShipment } = useMutation(createPrimeMTOShipmentV3, {
    onSuccess: (createdMTOShipment) => {
      setFlashMessage(
        `MSG_CREATE_PAYMENT_SUCCESS${createdMTOShipment.id}`,
        'success',
        `Successfully created shipment ${createdMTOShipment.id}`,
        '',
        true,
      );
      handleClose();
    },
    onError: (error) => {
      const { response: { body } = {} } = error;

      if (body) {
        let invalidFieldsStr = '';
        if (body.invalidFields) {
          Object.keys(body.invalidFields).forEach((key) => {
            const value = body.invalidFields[key];
            invalidFieldsStr += `\n${key} - ${value && value.length > 0 ? value[0] : ''} ;`;
          });
        }
        setErrorMessage({
          title: `Prime API: ${body.title} `,
          detail: `${body.detail}${invalidFieldsStr}\n\nPlease try again`,
        });
      } else {
        setErrorMessage({
          title: 'Unexpected error',
          detail: 'An unknown error has occurred, please check the state of the shipment and values',
        });
      }
      scrollToTop();
    },
  });

  const onSubmit = (values, { setSubmitting }) => {
    const { shipmentType } = values;
    const isPPM = shipmentType === SHIPMENT_OPTIONS.PPM;
    const isBoat = shipmentType === SHIPMENT_TYPES.BOAT_HAUL_AWAY || shipmentType === SHIPMENT_TYPES.BOAT_TOW_AWAY;

    let body;
    if (isPPM) {
      const {
        counselorRemarks,
        ppmShipment: {
          expectedDepartureDate,
          pickupAddress,
          destinationAddress,
          sitExpected,
          sitLocation,
          sitEstimatedWeight,
          sitEstimatedEntryDate,
          sitEstimatedDepartureDate,
          estimatedWeight,
          hasProGear,
          proGearWeight,
          spouseProGearWeight,
          hasSecondaryPickupAddress,
          hasSecondaryDestinationAddress,
          hasTertiaryPickupAddress,
          hasTertiaryDestinationAddress,
        },
      } = values;
      let {
        ppmShipment: {
          tertiaryPickupAddress,
          tertiaryDestinationAddress,
          secondaryPickupAddress,
          secondaryDestinationAddress,
        },
      } = values;

      if (hasSecondaryPickupAddress !== 'true') {
        secondaryPickupAddress = {};
        tertiaryPickupAddress = {};
      }
      if (hasTertiaryPickupAddress !== 'true') {
        tertiaryPickupAddress = {};
      }
      if (hasSecondaryDestinationAddress !== 'true') {
        secondaryDestinationAddress = {};
        tertiaryDestinationAddress = {};
      }
      if (hasTertiaryDestinationAddress !== 'true') {
        tertiaryDestinationAddress = {};
      }

      body = {
        moveTaskOrderID: moveCodeOrID,
        shipmentType,
        counselorRemarks: counselorRemarks || null,
        ppmShipment: {
          expectedDepartureDate: expectedDepartureDate ? formatSwaggerDate(expectedDepartureDate) : null,
          pickupAddress: isEmpty(pickupAddress) ? null : formatAddressForPrimeAPI(pickupAddress),
          secondaryPickupAddress: isEmpty(secondaryPickupAddress)
            ? null
            : formatAddressForPrimeAPI(secondaryPickupAddress),
          destinationAddress: isEmpty(destinationAddress) ? null : formatAddressForPrimeAPI(destinationAddress),
          secondaryDestinationAddress: isEmpty(secondaryDestinationAddress)
            ? null
            : formatAddressForPrimeAPI(secondaryDestinationAddress),
          tertiaryPickupAddress: isEmpty(tertiaryPickupAddress)
            ? null
            : formatAddressForPrimeAPI(tertiaryPickupAddress),
          tertiaryDestinationAddress: isEmpty(tertiaryDestinationAddress)
            ? null
            : formatAddressForPrimeAPI(tertiaryDestinationAddress),
          sitExpected,
          ...(sitExpected && {
            sitLocation: sitLocation || null,
            sitEstimatedWeight: sitEstimatedWeight ? parseInt(sitEstimatedWeight, 10) : null,
            sitEstimatedEntryDate: sitEstimatedEntryDate ? formatSwaggerDate(sitEstimatedEntryDate) : null,
            sitEstimatedDepartureDate: sitEstimatedDepartureDate ? formatSwaggerDate(sitEstimatedDepartureDate) : null,
          }),
          hasSecondaryPickupAddress: hasSecondaryPickupAddress === 'true',
          hasSecondaryDestinationAddress: hasSecondaryDestinationAddress === 'true',
          hasTertiaryPickupAddress: hasTertiaryPickupAddress === 'true',
          hasTertiaryDestinationAddress: hasTertiaryDestinationAddress === 'true',
          estimatedWeight: estimatedWeight ? parseInt(estimatedWeight, 10) : null,
          hasProGear,
          ...(hasProGear && {
            proGearWeight: proGearWeight ? parseInt(proGearWeight, 10) : null,
            spouseProGearWeight: spouseProGearWeight ? parseInt(spouseProGearWeight, 10) : null,
          }),
        },
      };
    } else if (isBoat) {
      const {
        counselorRemarks,
        requestedPickupDate,
        estimatedWeight,
        pickupAddress,
        destinationAddress,
        diversion,
        divertedFromShipmentId,
        boatShipment: {
          year,
          make,
          model,
          lengthInFeet,
          lengthInInches,
          widthInFeet,
          widthInInches,
          heightInFeet,
          heightInInches,
          hasTrailer,
          isRoadworthy,
        },
      } = values;

      // Sum the feet and inches fields into only inches for backend/db
      const totalLengthInInches = parseInt(lengthInFeet, 10) * 12 + parseInt(lengthInInches, 10);
      const totalWidthInInches = parseInt(widthInFeet, 10) * 12 + parseInt(widthInInches, 10);
      const totalHeightInInches = parseInt(heightInFeet, 10) * 12 + parseInt(heightInInches, 10);

      body = {
        moveTaskOrderID: moveCodeOrID,
        shipmentType,
        counselorRemarks: counselorRemarks || null,
        boatShipment: {
          year: year ? parseInt(year, 10) : null,
          make: make || null,
          model: model || null,
          lengthInInches: totalLengthInInches,
          widthInInches: totalWidthInInches,
          heightInInches: totalHeightInInches,
          hasTrailer,
          ...(hasTrailer && {
            isRoadworthy,
          }),
        },
        requestedPickupDate: requestedPickupDate ? formatSwaggerDate(requestedPickupDate) : null,
        primeEstimatedWeight: isValidWeight(estimatedWeight) ? parseInt(estimatedWeight, 10) : null,
        pickupAddress: isEmpty(pickupAddress) ? null : formatAddressForPrimeAPI(pickupAddress),
        destinationAddress: isEmpty(destinationAddress) ? null : formatAddressForPrimeAPI(destinationAddress),
        diversion: diversion || null,
        divertedFromShipmentId: divertedFromShipmentId || null,
      };
    } else {
      const {
        requestedPickupDate,
        estimatedWeight,
        pickupAddress,
        destinationAddress,
        diversion,
        divertedFromShipmentId,
        hasSecondaryPickupAddress,
        hasSecondaryDestinationAddress,
        hasTertiaryPickupAddress,
        hasTertiaryDestinationAddress,
      } = values;

      let { tertiaryPickupAddress, tertiaryDestinationAddress, secondaryPickupAddress, secondaryDestinationAddress } =
        values;

      if (hasSecondaryPickupAddress !== 'true') {
        secondaryPickupAddress = {};
        tertiaryPickupAddress = {};
      }
      if (hasTertiaryPickupAddress !== 'true') {
        tertiaryPickupAddress = {};
      }
      if (hasSecondaryDestinationAddress !== 'true') {
        secondaryDestinationAddress = {};
        tertiaryDestinationAddress = {};
      }
      if (hasTertiaryDestinationAddress !== 'true') {
        tertiaryDestinationAddress = {};
      }

      body = {
        moveTaskOrderID: moveCodeOrID,
        shipmentType,
        requestedPickupDate: requestedPickupDate ? formatSwaggerDate(requestedPickupDate) : null,
        primeEstimatedWeight: isValidWeight(estimatedWeight) ? parseInt(estimatedWeight, 10) : null,
        pickupAddress: isEmpty(pickupAddress) ? null : formatAddressForPrimeAPI(pickupAddress),
        destinationAddress: isEmpty(destinationAddress) ? null : formatAddressForPrimeAPI(destinationAddress),
        diversion: diversion || null,
        divertedFromShipmentId: divertedFromShipmentId || null,
        hasSecondaryPickupAddress: hasSecondaryPickupAddress === 'true',
        hasSecondaryDestinationAddress: hasSecondaryDestinationAddress === 'true',
        hasTertiaryPickupAddress: hasTertiaryPickupAddress === 'true',
        hasTertiaryDestinationAddress: hasTertiaryDestinationAddress === 'true',
        secondaryPickupAddress: isEmpty(secondaryPickupAddress)
          ? null
          : formatAddressForPrimeAPI(secondaryPickupAddress),
        secondaryDestinationAddress: isEmpty(secondaryDestinationAddress)
          ? null
          : formatAddressForPrimeAPI(secondaryDestinationAddress),
        tertiaryPickupAddress: isEmpty(tertiaryPickupAddress) ? null : formatAddressForPrimeAPI(tertiaryPickupAddress),
        tertiaryDestinationAddress: isEmpty(tertiaryDestinationAddress)
          ? null
          : formatAddressForPrimeAPI(tertiaryDestinationAddress),
      };
    }

    mutateCreateMTOShipment({ body }).then(() => {
      setSubmitting(false);
    });
  };

  const initialValues = {
    shipmentType: '',

    // PPM
    counselorRemarks: '',
    ppmShipment: {
      expectedDepartureDate: '',
      pickupAddress: {
        streetAddress1: '',
        streetAddress2: '',
        city: '',
        state: '',
        postalCode: '',
      },
      secondaryPickupAddress: {
        streetAddress1: '',
        streetAddress2: '',
        city: '',
        state: '',
        postalCode: '',
      },
      tertiaryPickupAddress: {
        streetAddress1: '',
        streetAddress2: '',
        city: '',
        state: '',
        postalCode: '',
      },
      destinationAddress: {
        streetAddress1: '',
        streetAddress2: '',
        city: '',
        state: '',
        postalCode: '',
      },
      secondaryDestinationAddress: {
        streetAddress1: '',
        streetAddress2: '',
        city: '',
        state: '',
        postalCode: '',
      },
      tertiaryDestinationAddress: {
        streetAddress1: '',
        streetAddress2: '',
        city: '',
        state: '',
        postalCode: '',
      },
      sitExpected: false,
      sitLocation: '',
      sitEstimatedWeight: '',
      sitEstimatedEntryDate: '',
      sitEstimatedDepartureDate: '',
      estimatedWeight: '',
      hasProGear: false,
      proGearWeight: '',
      spouseProGearWeight: '',
      hasSecondaryPickupAddress: 'false',
      hasSecondaryDestinationAddress: 'false',
    },

    // Boat Shipment
    boatShipment: {
      year: null,
      make: '',
      model: '',
      lengthInFeet: null,
      lengthInInches: null,
      widthInFeet: null,
      widthInInches: null,
      heightInFeet: null,
      heightInInches: null,
      hasTrailer: false,
      isRoadworthy: false,
    },

    // Other shipment types
    requestedPickupDate: '',
    estimatedWeight: '',
    pickupAddress: {},
    destinationAddress: {},
    diversion: '',
    divertedFromShipmentId: '',
    secondaryPickupAddress: {
      streetAddress1: '',
      streetAddress2: '',
      city: '',
      state: '',
      postalCode: '',
    },
    tertiaryPickupAddress: {
      streetAddress1: '',
      streetAddress2: '',
      city: '',
      state: '',
      postalCode: '',
    },
    secondaryDestinationAddress: {
      streetAddress1: '',
      streetAddress2: '',
      city: '',
      state: '',
      postalCode: '',
    },
    tertiaryDestinationAddress: {
      streetAddress1: '',
      streetAddress2: '',
      city: '',
      state: '',
      postalCode: '',
    },
    hasSecondaryPickupAddress: 'false',
    hasSecondaryDestinationAddress: 'false',
    hasTertiaryPickupAddress: 'false',
    hasTertiaryDestinationAddress: 'false',
  };

  const validationSchema = Yup.object().shape({
    shipmentType: Yup.string().required(),

    // PPM
    ppmShipment: Yup.object().when('shipmentType', {
      is: (shipmentType) => shipmentType === 'PPM',
      then: () =>
        Yup.object().shape({
          expectedDepartureDate: Yup.date()
            .required('Required')
            .typeError('Invalid date. Must be in the format: DD MMM YYYY'),
          pickupAddress: requiredAddressSchema.required('Required'),
          secondaryPickupAddress: OptionalAddressSchema,
<<<<<<< HEAD
          tertiaryPickupAddress: OptionalAddressSchema,
          destinationAddress: requiredAddressSchema.required('Required'),
=======
          destinationAddress: partialRequiredAddressSchema.required('Required'),
>>>>>>> 1f2f2da8
          secondaryDestinationAddress: OptionalAddressSchema,
          tertiaryDestinationAddress: OptionalAddressSchema,
          sitExpected: Yup.boolean().required('Required'),
          sitLocation: Yup.string().when('sitExpected', {
            is: true,
            then: (schema) => schema.required('Required'),
          }),
          sitEstimatedWeight: Yup.number().when('sitExpected', {
            is: true,
            then: (schema) => schema.required('Required'),
          }),
          // TODO: Figure out how to validate this but be optional.  Right now, when you uncheck
          //  sitEnabled, the "Save" button remains disabled in certain situations.
          // sitEstimatedEntryDate: Yup.date().when('sitExpected', {
          //   is: true,
          //   then: (schema) =>
          //     schema.typeError('Enter a complete date in DD MMM YYYY format (day, month, year).').required('Required'),
          // }),
          // sitEstimatedDepartureDate: Yup.date().when('sitExpected', {
          //   is: true,
          //   then: (schema) =>
          //     schema.typeError('Enter a complete date in DD MMM YYYY format (day, month, year).').required('Required'),
          // }),
          estimatedWeight: Yup.number().required('Required'),
          hasProGear: Yup.boolean().required('Required'),
          proGearWeight: Yup.number().when(['hasProGear', 'spouseProGearWeight'], {
            is: (hasProGear, spouseProGearWeight) => hasProGear && !spouseProGearWeight,
            then: (schema) =>
              schema.required(
                `Enter a weight into at least one pro-gear field. If you won't have pro-gear, uncheck above.`,
              ),
          }),
          spouseProGearWeight: Yup.number(),
        }),
    }),
    // counselorRemarks is an optional string

    // Boat Shipment
    boatShipment: Yup.object().when('shipmentType', {
      is: (shipmentType) =>
        shipmentType === SHIPMENT_TYPES.BOAT_HAUL_AWAY || shipmentType === SHIPMENT_TYPES.BOAT_TOW_AWAY,
      then: () =>
        Yup.object().shape({
          year: Yup.number().positive('Must be a postive number').required('Required'),
          make: Yup.string().min(1).trim().required('Required'),
          model: Yup.string().min(1).trim().required('Required'),
          lengthInFeet: Yup.number().moreThan(-1, 'Must be a positive number').required('Required'),
          lengthInInches: Yup.number().moreThan(-1, 'Must be a positive number').max(11).required('Required'),
          widthInFeet: Yup.number().moreThan(-1, 'Must be a positive number').required('Required'),
          widthInInches: Yup.number().moreThan(-1, 'Must be a positive number').max(11).required('Required'),
          heightInFeet: Yup.number().moreThan(-1, 'Must be a positive number').required('Required'),
          heightInInches: Yup.number().moreThan(-1, 'Must be a positive number').max(11).required('Required'),
          hasTrailer: Yup.boolean().required(),
          isRoadworthy: Yup.boolean().when('hasTrailer', {
            is: true,
            then: (schema) => schema.required('Required'),
          }),
        }),
    }),

    // Other shipment types
    requestedPickupDate: Yup.date().when('shipmentType', {
      is: (shipmentType) => shipmentType !== 'PPM',
      then: (schema) => schema.typeError('Enter a complete date in DD MMM YYYY format (day, month, year).'),
    }),
    pickupAddress: Yup.object().when('shipmentType', {
      is: (shipmentType) => shipmentType !== 'PPM',
      then: () => OptionalAddressSchema,
    }),
    secondaryPickupAddress: Yup.object().when('shipmentType', {
      is: (shipmentType) => shipmentType !== 'PPM',
      then: () => OptionalAddressSchema,
    }),
    tertiaryPickupAddress: Yup.object().when('shipmentType', {
      is: (shipmentType) => shipmentType !== 'PPM',
      then: () => OptionalAddressSchema,
    }),
    destinationAddress: Yup.object().when('shipmentType', {
      is: (shipmentType) => shipmentType !== 'PPM',
      then: () => OptionalAddressSchema,
    }),
    secondaryDestinationAddress: Yup.object().when('shipmentType', {
      is: (shipmentType) => shipmentType !== 'PPM',
      then: () => OptionalAddressSchema,
    }),
    tertiaryDestinationAddress: Yup.object().when('shipmentType', {
      is: (shipmentType) => shipmentType !== 'PPM',
      then: () => OptionalAddressSchema,
    }),
  });

  return (
    <div className={styles.tabContent}>
      <div className={styles.container}>
        <GridContainer className={styles.gridContainer}>
          <Grid row>
            <Grid col desktop={{ col: 8, offset: 2 }}>
              {errorMessage?.detail && (
                <div className={primeStyles.errorContainer}>
                  <Alert type="error">
                    <span className={primeStyles.errorTitle}>{errorMessage.title}</span>
                    <span className={primeStyles.errorDetail}>{errorMessage.detail}</span>
                  </Alert>
                </div>
              )}
              <Formik
                initialValues={initialValues}
                onSubmit={onSubmit}
                validationSchema={validationSchema}
                validateOnMount
              >
                {({ isValid, isSubmitting, handleSubmit }) => {
                  return (
                    <Form className={formStyles.form}>
                      <PrimeUIShipmentCreateForm />
                      <div className={formStyles.formActions}>
                        <WizardNavigation
                          editMode
                          disableNext={!isValid || isSubmitting}
                          onCancelClick={handleClose}
                          onNextClick={handleSubmit}
                        />
                      </div>
                    </Form>
                  );
                }}
              </Formik>
            </Grid>
          </Grid>
        </GridContainer>
      </div>
    </div>
  );
};

PrimeUIShipmentCreate.propTypes = {
  setFlashMessage: func,
};

PrimeUIShipmentCreate.defaultProps = {
  setFlashMessage: () => {},
};

const mapDispatchToProps = {
  setFlashMessage: setFlashMessageAction,
};

export default connect(() => ({}), mapDispatchToProps)(PrimeUIShipmentCreate);<|MERGE_RESOLUTION|>--- conflicted
+++ resolved
@@ -404,12 +404,8 @@
             .typeError('Invalid date. Must be in the format: DD MMM YYYY'),
           pickupAddress: requiredAddressSchema.required('Required'),
           secondaryPickupAddress: OptionalAddressSchema,
-<<<<<<< HEAD
           tertiaryPickupAddress: OptionalAddressSchema,
-          destinationAddress: requiredAddressSchema.required('Required'),
-=======
           destinationAddress: partialRequiredAddressSchema.required('Required'),
->>>>>>> 1f2f2da8
           secondaryDestinationAddress: OptionalAddressSchema,
           tertiaryDestinationAddress: OptionalAddressSchema,
           sitExpected: Yup.boolean().required('Required'),
