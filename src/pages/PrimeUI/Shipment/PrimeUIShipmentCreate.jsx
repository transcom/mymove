import React, { useState } from 'react';
import { Formik } from 'formik';
import * as Yup from 'yup';
import { useNavigate, useParams, generatePath } from 'react-router-dom';
import { useMutation } from '@tanstack/react-query';
import { Alert, Grid, GridContainer } from '@trussworks/react-uswds';
import { connect } from 'react-redux';
import { func } from 'prop-types';

import primeStyles from 'pages/PrimeUI/Prime.module.scss';
import { primeSimulatorRoutes } from 'constants/routes';
import scrollToTop from 'shared/scrollToTop';
import { createPrimeMTOShipmentV3 } from 'services/primeApi';
import styles from 'components/Office/CustomerContactInfoForm/CustomerContactInfoForm.module.scss';
import { Form } from 'components/form/Form';
import formStyles from 'styles/form.module.scss';
import WizardNavigation from 'components/Customer/WizardNavigation/WizardNavigation';
import { isEmpty, isValidWeight } from 'shared/utils';
import { formatAddressForPrimeAPI, formatSwaggerDate } from 'utils/formatters';
import { setFlashMessage as setFlashMessageAction } from 'store/flash/actions';
import { requiredAddressSchema, partialRequiredAddressSchema } from 'utils/validation';
import PrimeUIShipmentCreateForm from 'pages/PrimeUI/Shipment/PrimeUIShipmentCreateForm';
import { OptionalAddressSchema } from 'components/Customer/MtoShipmentForm/validationSchemas';
import { SHIPMENT_OPTIONS, SHIPMENT_TYPES } from 'shared/constants';

const PrimeUIShipmentCreate = ({ setFlashMessage }) => {
  const [errorMessage, setErrorMessage] = useState();
  const { moveCodeOrID } = useParams();
  const navigate = useNavigate();

  const handleClose = () => {
    navigate(generatePath(primeSimulatorRoutes.VIEW_MOVE_PATH, { moveCodeOrID }));
  };
  const { mutateAsync: mutateCreateMTOShipment } = useMutation(createPrimeMTOShipmentV3, {
    onSuccess: (createdMTOShipment) => {
      setFlashMessage(
        `MSG_CREATE_PAYMENT_SUCCESS${createdMTOShipment.id}`,
        'success',
        `Successfully created shipment ${createdMTOShipment.id}`,
        '',
        true,
      );
      handleClose();
    },
    onError: (error) => {
      const { response: { body } = {} } = error;

      if (body) {
        let invalidFieldsStr = '';
        if (body.invalidFields) {
          Object.keys(body.invalidFields).forEach((key) => {
            const value = body.invalidFields[key];
            invalidFieldsStr += `\n${key} - ${value && value.length > 0 ? value[0] : ''} ;`;
          });
        }
        setErrorMessage({
          title: `Prime API: ${body.title} `,
          detail: `${body.detail}${invalidFieldsStr}\n\nPlease try again`,
        });
      } else {
        setErrorMessage({
          title: 'Unexpected error',
          detail: 'An unknown error has occurred, please check the state of the shipment and values',
        });
      }
      scrollToTop();
    },
  });

  const onSubmit = (values, { setSubmitting }) => {
    const { shipmentType } = values;
    const isPPM = shipmentType === SHIPMENT_OPTIONS.PPM;
    const isBoat = shipmentType === SHIPMENT_TYPES.BOAT_HAUL_AWAY || shipmentType === SHIPMENT_TYPES.BOAT_TOW_AWAY;
    const isMobileHome = shipmentType === SHIPMENT_TYPES.MOBILE_HOME;

    let body;
    if (isPPM) {
      const {
        counselorRemarks,
        ppmShipment: {
          expectedDepartureDate,
          pickupAddress,
          destinationAddress,
          sitExpected,
          sitLocation,
          sitEstimatedWeight,
          sitEstimatedEntryDate,
          sitEstimatedDepartureDate,
          estimatedWeight,
          hasProGear,
          proGearWeight,
          spouseProGearWeight,
          hasSecondaryPickupAddress,
          hasSecondaryDestinationAddress,
          hasTertiaryPickupAddress,
          hasTertiaryDestinationAddress,
        },
      } = values;
      let {
        ppmShipment: {
          tertiaryPickupAddress,
          tertiaryDestinationAddress,
          secondaryPickupAddress,
          secondaryDestinationAddress,
        },
      } = values;

      if (hasSecondaryPickupAddress !== 'true') {
        secondaryPickupAddress = {};
        tertiaryPickupAddress = {};
      }
      if (hasTertiaryPickupAddress !== 'true') {
        tertiaryPickupAddress = {};
      }
      if (hasSecondaryDestinationAddress !== 'true') {
        secondaryDestinationAddress = {};
        tertiaryDestinationAddress = {};
      }
      if (hasTertiaryDestinationAddress !== 'true') {
        tertiaryDestinationAddress = {};
      }

      body = {
        moveTaskOrderID: moveCodeOrID,
        shipmentType,
        counselorRemarks: counselorRemarks || null,
        ppmShipment: {
          expectedDepartureDate: expectedDepartureDate ? formatSwaggerDate(expectedDepartureDate) : null,
          pickupAddress: isEmpty(pickupAddress) ? null : formatAddressForPrimeAPI(pickupAddress),
          secondaryPickupAddress: isEmpty(secondaryPickupAddress)
            ? null
            : formatAddressForPrimeAPI(secondaryPickupAddress),
          destinationAddress: isEmpty(destinationAddress) ? null : formatAddressForPrimeAPI(destinationAddress),
          secondaryDestinationAddress: isEmpty(secondaryDestinationAddress)
            ? null
            : formatAddressForPrimeAPI(secondaryDestinationAddress),
          tertiaryPickupAddress: isEmpty(tertiaryPickupAddress)
            ? null
            : formatAddressForPrimeAPI(tertiaryPickupAddress),
          tertiaryDestinationAddress: isEmpty(tertiaryDestinationAddress)
            ? null
            : formatAddressForPrimeAPI(tertiaryDestinationAddress),
          sitExpected,
          ...(sitExpected && {
            sitLocation: sitLocation || null,
            sitEstimatedWeight: sitEstimatedWeight ? parseInt(sitEstimatedWeight, 10) : null,
            sitEstimatedEntryDate: sitEstimatedEntryDate ? formatSwaggerDate(sitEstimatedEntryDate) : null,
            sitEstimatedDepartureDate: sitEstimatedDepartureDate ? formatSwaggerDate(sitEstimatedDepartureDate) : null,
          }),
          hasSecondaryPickupAddress: hasSecondaryPickupAddress === 'true',
          hasSecondaryDestinationAddress: hasSecondaryDestinationAddress === 'true',
          hasTertiaryPickupAddress: hasTertiaryPickupAddress === 'true',
          hasTertiaryDestinationAddress: hasTertiaryDestinationAddress === 'true',
          estimatedWeight: estimatedWeight ? parseInt(estimatedWeight, 10) : null,
          hasProGear,
          ...(hasProGear && {
            proGearWeight: proGearWeight ? parseInt(proGearWeight, 10) : null,
            spouseProGearWeight: spouseProGearWeight ? parseInt(spouseProGearWeight, 10) : null,
          }),
        },
      };
    } else if (isBoat) {
      const {
        counselorRemarks,
        requestedPickupDate,
        estimatedWeight,
        pickupAddress,
        destinationAddress,
        diversion,
        divertedFromShipmentId,
        boatShipment: {
          year,
          make,
          model,
          lengthInFeet,
          lengthInInches,
          widthInFeet,
          widthInInches,
          heightInFeet,
          heightInInches,
          hasTrailer,
          isRoadworthy,
        },
      } = values;

      // Sum the feet and inches fields into only inches for backend/db
      const totalLengthInInches = parseInt(lengthInFeet, 10) * 12 + parseInt(lengthInInches, 10);
      const totalWidthInInches = parseInt(widthInFeet, 10) * 12 + parseInt(widthInInches, 10);
      const totalHeightInInches = parseInt(heightInFeet, 10) * 12 + parseInt(heightInInches, 10);

      body = {
        moveTaskOrderID: moveCodeOrID,
        shipmentType,
        counselorRemarks: counselorRemarks || null,
        boatShipment: {
          year: year ? parseInt(year, 10) : null,
          make: make || null,
          model: model || null,
          lengthInInches: totalLengthInInches,
          widthInInches: totalWidthInInches,
          heightInInches: totalHeightInInches,
          hasTrailer,
          ...(hasTrailer && {
            isRoadworthy,
          }),
        },
        requestedPickupDate: requestedPickupDate ? formatSwaggerDate(requestedPickupDate) : null,
        primeEstimatedWeight: isValidWeight(estimatedWeight) ? parseInt(estimatedWeight, 10) : null,
        pickupAddress: isEmpty(pickupAddress) ? null : formatAddressForPrimeAPI(pickupAddress),
        destinationAddress: isEmpty(destinationAddress) ? null : formatAddressForPrimeAPI(destinationAddress),
        diversion: diversion || null,
        divertedFromShipmentId: divertedFromShipmentId || null,
      };
    } else if (isMobileHome) {
      const {
        counselorRemarks,
        requestedPickupDate,
        estimatedWeight,
        pickupAddress,
        destinationAddress,
        diversion,
        divertedFromShipmentId,
        mobileHomeShipment: {
          year,
          make,
          model,
          lengthInFeet,
          lengthInInches,
          widthInFeet,
          widthInInches,
          heightInFeet,
          heightInInches,
        },
      } = values;

      // Sum the feet and inches fields into only inches for backend/db
      const totalLengthInInches = parseInt(lengthInFeet, 10) * 12 + parseInt(lengthInInches, 10);
      const totalWidthInInches = parseInt(widthInFeet, 10) * 12 + parseInt(widthInInches, 10);
      const totalHeightInInches = parseInt(heightInFeet, 10) * 12 + parseInt(heightInInches, 10);

      body = {
        moveTaskOrderID: moveCodeOrID,
        shipmentType,
        counselorRemarks: counselorRemarks || null,
        mobileHomeShipment: {
          year: year ? parseInt(year, 10) : null,
          make: make || null,
          model: model || null,
          lengthInInches: totalLengthInInches,
          widthInInches: totalWidthInInches,
          heightInInches: totalHeightInInches,
        },
        requestedPickupDate: requestedPickupDate ? formatSwaggerDate(requestedPickupDate) : null,
        primeEstimatedWeight: isValidWeight(estimatedWeight) ? parseInt(estimatedWeight, 10) : null,
        pickupAddress: isEmpty(pickupAddress) ? null : formatAddressForPrimeAPI(pickupAddress),
        destinationAddress: isEmpty(destinationAddress) ? null : formatAddressForPrimeAPI(destinationAddress),
        diversion: diversion || null,
        divertedFromShipmentId: divertedFromShipmentId || null,
      };
    } else {
      const {
        requestedPickupDate,
        estimatedWeight,
        pickupAddress,
        destinationAddress,
        diversion,
        divertedFromShipmentId,
        hasSecondaryPickupAddress,
        hasSecondaryDestinationAddress,
        hasTertiaryPickupAddress,
        hasTertiaryDestinationAddress,
      } = values;

      let { tertiaryPickupAddress, tertiaryDestinationAddress, secondaryPickupAddress, secondaryDestinationAddress } =
        values;

      if (hasSecondaryPickupAddress !== 'true') {
        secondaryPickupAddress = {};
        tertiaryPickupAddress = {};
      }
      if (hasTertiaryPickupAddress !== 'true') {
        tertiaryPickupAddress = {};
      }
      if (hasSecondaryDestinationAddress !== 'true') {
        secondaryDestinationAddress = {};
        tertiaryDestinationAddress = {};
      }
      if (hasTertiaryDestinationAddress !== 'true') {
        tertiaryDestinationAddress = {};
      }

      body = {
        moveTaskOrderID: moveCodeOrID,
        shipmentType,
        requestedPickupDate: requestedPickupDate ? formatSwaggerDate(requestedPickupDate) : null,
        primeEstimatedWeight: isValidWeight(estimatedWeight) ? parseInt(estimatedWeight, 10) : null,
        pickupAddress: isEmpty(pickupAddress) ? null : formatAddressForPrimeAPI(pickupAddress),
        destinationAddress: isEmpty(destinationAddress) ? null : formatAddressForPrimeAPI(destinationAddress),
        diversion: diversion || null,
        divertedFromShipmentId: divertedFromShipmentId || null,
        hasSecondaryPickupAddress: hasSecondaryPickupAddress === 'true',
        hasSecondaryDestinationAddress: hasSecondaryDestinationAddress === 'true',
        hasTertiaryPickupAddress: hasTertiaryPickupAddress === 'true',
        hasTertiaryDestinationAddress: hasTertiaryDestinationAddress === 'true',
        secondaryPickupAddress: isEmpty(secondaryPickupAddress)
          ? null
          : formatAddressForPrimeAPI(secondaryPickupAddress),
        secondaryDestinationAddress: isEmpty(secondaryDestinationAddress)
          ? null
          : formatAddressForPrimeAPI(secondaryDestinationAddress),
        tertiaryPickupAddress: isEmpty(tertiaryPickupAddress) ? null : formatAddressForPrimeAPI(tertiaryPickupAddress),
        tertiaryDestinationAddress: isEmpty(tertiaryDestinationAddress)
          ? null
          : formatAddressForPrimeAPI(tertiaryDestinationAddress),
      };
    }

    mutateCreateMTOShipment({ body }).then(() => {
      setSubmitting(false);
    });
  };

  const initialValues = {
    shipmentType: '',

    // PPM
    counselorRemarks: '',
    ppmShipment: {
      expectedDepartureDate: '',
      pickupAddress: {
        streetAddress1: '',
        streetAddress2: '',
        city: '',
        state: '',
        postalCode: '',
      },
      secondaryPickupAddress: {
        streetAddress1: '',
        streetAddress2: '',
        city: '',
        state: '',
        postalCode: '',
      },
      tertiaryPickupAddress: {
        streetAddress1: '',
        streetAddress2: '',
        city: '',
        state: '',
        postalCode: '',
      },
      destinationAddress: {
        streetAddress1: '',
        streetAddress2: '',
        city: '',
        state: '',
        postalCode: '',
      },
      secondaryDestinationAddress: {
        streetAddress1: '',
        streetAddress2: '',
        city: '',
        state: '',
        postalCode: '',
      },
      tertiaryDestinationAddress: {
        streetAddress1: '',
        streetAddress2: '',
        city: '',
        state: '',
        postalCode: '',
      },
      sitExpected: false,
      sitLocation: '',
      sitEstimatedWeight: '',
      sitEstimatedEntryDate: '',
      sitEstimatedDepartureDate: '',
      estimatedWeight: '',
      hasProGear: false,
      proGearWeight: '',
      spouseProGearWeight: '',
      hasSecondaryPickupAddress: 'false',
      hasSecondaryDestinationAddress: 'false',
    },

    // Boat Shipment
    boatShipment: {
      year: null,
      make: '',
      model: '',
      lengthInFeet: null,
      lengthInInches: null,
      widthInFeet: null,
      widthInInches: null,
      heightInFeet: null,
      heightInInches: null,
      hasTrailer: false,
      isRoadworthy: false,
    },

    // Mobile Home Shipment
    mobileHomeShipment: {
      year: null,
      make: '',
      model: '',
      lengthInFeet: null,
      lengthInInches: null,
      widthInFeet: null,
      widthInInches: null,
      heightInFeet: null,
      heightInInches: null,
    },

    // Other shipment types
    requestedPickupDate: '',
    estimatedWeight: '',
    pickupAddress: {},
    destinationAddress: {},
    diversion: '',
    divertedFromShipmentId: '',
    secondaryPickupAddress: {
      streetAddress1: '',
      streetAddress2: '',
      city: '',
      state: '',
      postalCode: '',
    },
    tertiaryPickupAddress: {
      streetAddress1: '',
      streetAddress2: '',
      city: '',
      state: '',
      postalCode: '',
    },
    secondaryDestinationAddress: {
      streetAddress1: '',
      streetAddress2: '',
      city: '',
      state: '',
      postalCode: '',
    },
    tertiaryDestinationAddress: {
      streetAddress1: '',
      streetAddress2: '',
      city: '',
      state: '',
      postalCode: '',
    },
    hasSecondaryPickupAddress: 'false',
    hasSecondaryDestinationAddress: 'false',
    hasTertiaryPickupAddress: 'false',
    hasTertiaryDestinationAddress: 'false',
  };

  const validationSchema = Yup.object().shape({
    shipmentType: Yup.string().required(),

    // PPM
    ppmShipment: Yup.object().when('shipmentType', {
      is: (shipmentType) => shipmentType === 'PPM',
      then: () =>
        Yup.object().shape({
          expectedDepartureDate: Yup.date()
            .required('Required')
            .typeError('Invalid date. Must be in the format: DD MMM YYYY'),
          pickupAddress: requiredAddressSchema.required('Required'),
          secondaryPickupAddress: OptionalAddressSchema,
<<<<<<< HEAD
=======
          tertiaryPickupAddress: OptionalAddressSchema,
>>>>>>> 26bd63fb
          destinationAddress: partialRequiredAddressSchema.required('Required'),
          secondaryDestinationAddress: OptionalAddressSchema,
          tertiaryDestinationAddress: OptionalAddressSchema,
          sitExpected: Yup.boolean().required('Required'),
          sitLocation: Yup.string().when('sitExpected', {
            is: true,
            then: (schema) => schema.required('Required'),
          }),
          sitEstimatedWeight: Yup.number().when('sitExpected', {
            is: true,
            then: (schema) => schema.required('Required'),
          }),
          // TODO: Figure out how to validate this but be optional.  Right now, when you uncheck
          //  sitEnabled, the "Save" button remains disabled in certain situations.
          // sitEstimatedEntryDate: Yup.date().when('sitExpected', {
          //   is: true,
          //   then: (schema) =>
          //     schema.typeError('Enter a complete date in DD MMM YYYY format (day, month, year).').required('Required'),
          // }),
          // sitEstimatedDepartureDate: Yup.date().when('sitExpected', {
          //   is: true,
          //   then: (schema) =>
          //     schema.typeError('Enter a complete date in DD MMM YYYY format (day, month, year).').required('Required'),
          // }),
          estimatedWeight: Yup.number().required('Required'),
          hasProGear: Yup.boolean().required('Required'),
          proGearWeight: Yup.number().when(['hasProGear', 'spouseProGearWeight'], {
            is: (hasProGear, spouseProGearWeight) => hasProGear && !spouseProGearWeight,
            then: (schema) =>
              schema.required(
                `Enter a weight into at least one pro-gear field. If you won't have pro-gear, uncheck above.`,
              ),
          }),
          spouseProGearWeight: Yup.number(),
        }),
    }),
    // counselorRemarks is an optional string

    // Boat Shipment
    boatShipment: Yup.object().when('shipmentType', {
      is: (shipmentType) =>
        shipmentType === SHIPMENT_TYPES.BOAT_HAUL_AWAY || shipmentType === SHIPMENT_TYPES.BOAT_TOW_AWAY,
      then: () =>
        Yup.object().shape({
          year: Yup.number().positive('Must be a postive number').required('Required'),
          make: Yup.string().min(1).trim().required('Required'),
          model: Yup.string().min(1).trim().required('Required'),
          lengthInFeet: Yup.number().moreThan(-1, 'Must be a positive number').required('Required'),
          lengthInInches: Yup.number().moreThan(-1, 'Must be a positive number').max(11).required('Required'),
          widthInFeet: Yup.number().moreThan(-1, 'Must be a positive number').required('Required'),
          widthInInches: Yup.number().moreThan(-1, 'Must be a positive number').max(11).required('Required'),
          heightInFeet: Yup.number().moreThan(-1, 'Must be a positive number').required('Required'),
          heightInInches: Yup.number().moreThan(-1, 'Must be a positive number').max(11).required('Required'),
          hasTrailer: Yup.boolean().required(),
          isRoadworthy: Yup.boolean().when('hasTrailer', {
            is: true,
            then: (schema) => schema.required('Required'),
          }),
        }),
    }),

    // Mobile Home Shipment
    mobileHomeShipment: Yup.object().when('shipmentType', {
      is: (shipmentType) => shipmentType === SHIPMENT_TYPES.MOBILE_HOME,
      then: () =>
        Yup.object().shape({
          year: Yup.number().positive('Must be a postive number').required('Required'),
          make: Yup.string().min(1).trim().required('Required'),
          model: Yup.string().min(1).trim().required('Required'),
          lengthInFeet: Yup.number().moreThan(-1, 'Must be a positive number').required('Required'),
          lengthInInches: Yup.number().moreThan(-1, 'Must be a positive number').max(11).required('Required'),
          widthInFeet: Yup.number().moreThan(-1, 'Must be a positive number').required('Required'),
          widthInInches: Yup.number().moreThan(-1, 'Must be a positive number').max(11).required('Required'),
          heightInFeet: Yup.number().moreThan(-1, 'Must be a positive number').required('Required'),
          heightInInches: Yup.number().moreThan(-1, 'Must be a positive number').max(11).required('Required'),
        }),
    }),

    // Other shipment types
    requestedPickupDate: Yup.date().when('shipmentType', {
      is: (shipmentType) => shipmentType !== 'PPM',
      then: (schema) => schema.typeError('Enter a complete date in DD MMM YYYY format (day, month, year).'),
    }),
    pickupAddress: Yup.object().when('shipmentType', {
      is: (shipmentType) => shipmentType !== 'PPM',
      then: () => OptionalAddressSchema,
    }),
    secondaryPickupAddress: Yup.object().when('shipmentType', {
      is: (shipmentType) => shipmentType !== 'PPM',
      then: () => OptionalAddressSchema,
    }),
    tertiaryPickupAddress: Yup.object().when('shipmentType', {
      is: (shipmentType) => shipmentType !== 'PPM',
      then: () => OptionalAddressSchema,
    }),
    destinationAddress: Yup.object().when('shipmentType', {
      is: (shipmentType) => shipmentType !== 'PPM',
      then: () => OptionalAddressSchema,
    }),
    secondaryDestinationAddress: Yup.object().when('shipmentType', {
      is: (shipmentType) => shipmentType !== 'PPM',
      then: () => OptionalAddressSchema,
    }),
    tertiaryDestinationAddress: Yup.object().when('shipmentType', {
      is: (shipmentType) => shipmentType !== 'PPM',
      then: () => OptionalAddressSchema,
    }),
  });

  return (
    <div className={styles.tabContent}>
      <div className={styles.container}>
        <GridContainer className={styles.gridContainer}>
          <Grid row>
            <Grid col desktop={{ col: 8, offset: 2 }}>
              {errorMessage?.detail && (
                <div className={primeStyles.errorContainer}>
                  <Alert type="error">
                    <span className={primeStyles.errorTitle}>{errorMessage.title}</span>
                    <span className={primeStyles.errorDetail}>{errorMessage.detail}</span>
                  </Alert>
                </div>
              )}
              <Formik
                initialValues={initialValues}
                onSubmit={onSubmit}
                validationSchema={validationSchema}
                validateOnMount
              >
                {({ isValid, isSubmitting, handleSubmit }) => {
                  return (
                    <Form className={formStyles.form}>
                      <PrimeUIShipmentCreateForm />
                      <div className={formStyles.formActions}>
                        <WizardNavigation
                          editMode
                          disableNext={!isValid || isSubmitting}
                          onCancelClick={handleClose}
                          onNextClick={handleSubmit}
                        />
                      </div>
                    </Form>
                  );
                }}
              </Formik>
            </Grid>
          </Grid>
        </GridContainer>
      </div>
    </div>
  );
};

PrimeUIShipmentCreate.propTypes = {
  setFlashMessage: func,
};

PrimeUIShipmentCreate.defaultProps = {
  setFlashMessage: () => {},
};

const mapDispatchToProps = {
  setFlashMessage: setFlashMessageAction,
};

export default connect(() => ({}), mapDispatchToProps)(PrimeUIShipmentCreate);<|MERGE_RESOLUTION|>--- conflicted
+++ resolved
@@ -464,10 +464,7 @@
             .typeError('Invalid date. Must be in the format: DD MMM YYYY'),
           pickupAddress: requiredAddressSchema.required('Required'),
           secondaryPickupAddress: OptionalAddressSchema,
-<<<<<<< HEAD
-=======
           tertiaryPickupAddress: OptionalAddressSchema,
->>>>>>> 26bd63fb
           destinationAddress: partialRequiredAddressSchema.required('Required'),
           secondaryDestinationAddress: OptionalAddressSchema,
           tertiaryDestinationAddress: OptionalAddressSchema,
