import React, { useState } from 'react';
import { Formik } from 'formik';
import * as Yup from 'yup';
import { useNavigate, useParams, generatePath } from 'react-router-dom';
import { useMutation } from '@tanstack/react-query';
import { Alert, Grid, GridContainer } from '@trussworks/react-uswds';
import { connect } from 'react-redux';
import { func } from 'prop-types';

import primeStyles from 'pages/PrimeUI/Prime.module.scss';
import { primeSimulatorRoutes } from 'constants/routes';
import scrollToTop from 'shared/scrollToTop';
import { createPrimeMTOShipmentV3 } from 'services/primeApi';
import styles from 'components/Office/CustomerContactInfoForm/CustomerContactInfoForm.module.scss';
import { Form } from 'components/form/Form';
import formStyles from 'styles/form.module.scss';
import WizardNavigation from 'components/Customer/WizardNavigation/WizardNavigation';
import { isEmpty, isValidWeight } from 'shared/utils';
import { formatAddressForPrimeAPI, formatSwaggerDate } from 'utils/formatters';
import { setFlashMessage as setFlashMessageAction } from 'store/flash/actions';
import { requiredAddressSchema } from 'utils/validation';
import PrimeUIShipmentCreateForm from 'pages/PrimeUI/Shipment/PrimeUIShipmentCreateForm';
import { OptionalAddressSchema } from 'components/Customer/MtoShipmentForm/validationSchemas';
import { SHIPMENT_OPTIONS, SHIPMENT_TYPES } from 'shared/constants';

const PrimeUIShipmentCreate = ({ setFlashMessage }) => {
  const [errorMessage, setErrorMessage] = useState();
  const { moveCodeOrID } = useParams();
  const navigate = useNavigate();

  const handleClose = () => {
    navigate(generatePath(primeSimulatorRoutes.VIEW_MOVE_PATH, { moveCodeOrID }));
  };
  const { mutateAsync: mutateCreateMTOShipment } = useMutation(createPrimeMTOShipmentV3, {
    onSuccess: (createdMTOShipment) => {
      setFlashMessage(
        `MSG_CREATE_PAYMENT_SUCCESS${createdMTOShipment.id}`,
        'success',
        `Successfully created shipment ${createdMTOShipment.id}`,
        '',
        true,
      );
      handleClose();
    },
    onError: (error) => {
      const { response: { body } = {} } = error;

      if (body) {
        let invalidFieldsStr = '';
        if (body.invalidFields) {
          Object.keys(body.invalidFields).forEach((key) => {
            const value = body.invalidFields[key];
            invalidFieldsStr += `\n${key} - ${value && value.length > 0 ? value[0] : ''} ;`;
          });
        }
        setErrorMessage({
          title: `Prime API: ${body.title} `,
          detail: `${body.detail}${invalidFieldsStr}\n\nPlease try again`,
        });
      } else {
        setErrorMessage({
          title: 'Unexpected error',
          detail: 'An unknown error has occurred, please check the state of the shipment and values',
        });
      }
      scrollToTop();
    },
  });

  const onSubmit = (values, { setSubmitting }) => {
    const { shipmentType } = values;
    const isPPM = shipmentType === SHIPMENT_OPTIONS.PPM;
    const isBoat = shipmentType === SHIPMENT_TYPES.BOAT_HAUL_AWAY || shipmentType === SHIPMENT_TYPES.BOAT_TOW_AWAY;
<<<<<<< HEAD
=======
    const isMobileHome = shipmentType === SHIPMENT_TYPES.MOBILE_HOME;
>>>>>>> d92c3d0a

    let body;
    if (isPPM) {
      const {
        counselorRemarks,
        ppmShipment: {
          expectedDepartureDate,
          pickupAddress,
          secondaryPickupAddress,
          destinationAddress,
          secondaryDestinationAddress,
          sitExpected,
          sitLocation,
          sitEstimatedWeight,
          sitEstimatedEntryDate,
          sitEstimatedDepartureDate,
          estimatedWeight,
          hasProGear,
          proGearWeight,
          spouseProGearWeight,
          hasSecondaryPickupAddress,
          hasSecondaryDestinationAddress,
        },
      } = values;

      body = {
        moveTaskOrderID: moveCodeOrID,
        shipmentType,
        counselorRemarks: counselorRemarks || null,
        ppmShipment: {
          expectedDepartureDate: expectedDepartureDate ? formatSwaggerDate(expectedDepartureDate) : null,
          pickupAddress: isEmpty(pickupAddress) ? null : formatAddressForPrimeAPI(pickupAddress),
          secondaryPickupAddress: isEmpty(secondaryPickupAddress)
            ? null
            : formatAddressForPrimeAPI(secondaryPickupAddress),
          destinationAddress: isEmpty(destinationAddress) ? null : formatAddressForPrimeAPI(destinationAddress),
          secondaryDestinationAddress: isEmpty(secondaryDestinationAddress)
            ? null
            : formatAddressForPrimeAPI(secondaryDestinationAddress),
          sitExpected,
          ...(sitExpected && {
            sitLocation: sitLocation || null,
            sitEstimatedWeight: sitEstimatedWeight ? parseInt(sitEstimatedWeight, 10) : null,
            sitEstimatedEntryDate: sitEstimatedEntryDate ? formatSwaggerDate(sitEstimatedEntryDate) : null,
            sitEstimatedDepartureDate: sitEstimatedDepartureDate ? formatSwaggerDate(sitEstimatedDepartureDate) : null,
          }),
          hasSecondaryPickupAddress: hasSecondaryPickupAddress === 'true',
          hasSecondaryDestinationAddress: hasSecondaryDestinationAddress === 'true',
          estimatedWeight: estimatedWeight ? parseInt(estimatedWeight, 10) : null,
          hasProGear,
          ...(hasProGear && {
            proGearWeight: proGearWeight ? parseInt(proGearWeight, 10) : null,
            spouseProGearWeight: spouseProGearWeight ? parseInt(spouseProGearWeight, 10) : null,
          }),
        },
      };
    } else if (isBoat) {
      const {
        counselorRemarks,
        requestedPickupDate,
        estimatedWeight,
        pickupAddress,
        destinationAddress,
        diversion,
        divertedFromShipmentId,
        boatShipment: {
          year,
          make,
          model,
          lengthInFeet,
          lengthInInches,
          widthInFeet,
          widthInInches,
          heightInFeet,
          heightInInches,
          hasTrailer,
          isRoadworthy,
        },
      } = values;

      // Sum the feet and inches fields into only inches for backend/db
      const totalLengthInInches = parseInt(lengthInFeet, 10) * 12 + parseInt(lengthInInches, 10);
      const totalWidthInInches = parseInt(widthInFeet, 10) * 12 + parseInt(widthInInches, 10);
      const totalHeightInInches = parseInt(heightInFeet, 10) * 12 + parseInt(heightInInches, 10);

      body = {
        moveTaskOrderID: moveCodeOrID,
        shipmentType,
        counselorRemarks: counselorRemarks || null,
        boatShipment: {
          year: year ? parseInt(year, 10) : null,
          make: make || null,
          model: model || null,
          lengthInInches: totalLengthInInches,
          widthInInches: totalWidthInInches,
          heightInInches: totalHeightInInches,
          hasTrailer,
          ...(hasTrailer && {
            isRoadworthy,
          }),
        },
        requestedPickupDate: requestedPickupDate ? formatSwaggerDate(requestedPickupDate) : null,
        primeEstimatedWeight: isValidWeight(estimatedWeight) ? parseInt(estimatedWeight, 10) : null,
        pickupAddress: isEmpty(pickupAddress) ? null : formatAddressForPrimeAPI(pickupAddress),
        destinationAddress: isEmpty(destinationAddress) ? null : formatAddressForPrimeAPI(destinationAddress),
        diversion: diversion || null,
        divertedFromShipmentId: divertedFromShipmentId || null,
      };
<<<<<<< HEAD
=======
    } else if (isMobileHome) {
      const {
        counselorRemarks,
        requestedPickupDate,
        estimatedWeight,
        pickupAddress,
        destinationAddress,
        diversion,
        divertedFromShipmentId,
        mobileHomeShipment: {
          year,
          make,
          model,
          lengthInFeet,
          lengthInInches,
          widthInFeet,
          widthInInches,
          heightInFeet,
          heightInInches,
        },
      } = values;

      // Sum the feet and inches fields into only inches for backend/db
      const totalLengthInInches = parseInt(lengthInFeet, 10) * 12 + parseInt(lengthInInches, 10);
      const totalWidthInInches = parseInt(widthInFeet, 10) * 12 + parseInt(widthInInches, 10);
      const totalHeightInInches = parseInt(heightInFeet, 10) * 12 + parseInt(heightInInches, 10);

      body = {
        moveTaskOrderID: moveCodeOrID,
        shipmentType,
        counselorRemarks: counselorRemarks || null,
        mobileHomeShipment: {
          year: year ? parseInt(year, 10) : null,
          make: make || null,
          model: model || null,
          lengthInInches: totalLengthInInches,
          widthInInches: totalWidthInInches,
          heightInInches: totalHeightInInches,
        },
        requestedPickupDate: requestedPickupDate ? formatSwaggerDate(requestedPickupDate) : null,
        primeEstimatedWeight: isValidWeight(estimatedWeight) ? parseInt(estimatedWeight, 10) : null,
        pickupAddress: isEmpty(pickupAddress) ? null : formatAddressForPrimeAPI(pickupAddress),
        destinationAddress: isEmpty(destinationAddress) ? null : formatAddressForPrimeAPI(destinationAddress),
        diversion: diversion || null,
        divertedFromShipmentId: divertedFromShipmentId || null,
      };
>>>>>>> d92c3d0a
    } else {
      const {
        requestedPickupDate,
        estimatedWeight,
        pickupAddress,
        destinationAddress,
        diversion,
        divertedFromShipmentId,
      } = values;

      body = {
        moveTaskOrderID: moveCodeOrID,
        shipmentType,
        requestedPickupDate: requestedPickupDate ? formatSwaggerDate(requestedPickupDate) : null,
        primeEstimatedWeight: isValidWeight(estimatedWeight) ? parseInt(estimatedWeight, 10) : null,
        pickupAddress: isEmpty(pickupAddress) ? null : formatAddressForPrimeAPI(pickupAddress),
        destinationAddress: isEmpty(destinationAddress) ? null : formatAddressForPrimeAPI(destinationAddress),
        diversion: diversion || null,
        divertedFromShipmentId: divertedFromShipmentId || null,
      };
    }

    mutateCreateMTOShipment({ body }).then(() => {
      setSubmitting(false);
    });
  };

  const initialValues = {
    shipmentType: '',

    // PPM
    counselorRemarks: '',
    ppmShipment: {
      expectedDepartureDate: '',
      pickupAddress: {
        streetAddress1: '',
        streetAddress2: '',
        city: '',
        state: '',
        postalCode: '',
      },
      secondaryPickupAddress: {
        streetAddress1: '',
        streetAddress2: '',
        city: '',
        state: '',
        postalCode: '',
      },
      destinationAddress: {
        streetAddress1: '',
        streetAddress2: '',
        city: '',
        state: '',
        postalCode: '',
      },
      secondaryDestinationAddress: {
        streetAddress1: '',
        streetAddress2: '',
        city: '',
        state: '',
        postalCode: '',
      },
      sitExpected: false,
      sitLocation: '',
      sitEstimatedWeight: '',
      sitEstimatedEntryDate: '',
      sitEstimatedDepartureDate: '',
      estimatedWeight: '',
      hasProGear: false,
      proGearWeight: '',
      spouseProGearWeight: '',
      hasSecondaryPickupAddress: 'false',
      hasSecondaryDestinationAddress: 'false',
    },

    // Boat Shipment
    boatShipment: {
      year: null,
      make: '',
      model: '',
      lengthInFeet: null,
      lengthInInches: null,
      widthInFeet: null,
      widthInInches: null,
      heightInFeet: null,
      heightInInches: null,
      hasTrailer: false,
      isRoadworthy: false,
    },

<<<<<<< HEAD
=======
    // Mobile Home Shipment
    mobileHomeShipment: {
      year: null,
      make: '',
      model: '',
      lengthInFeet: null,
      lengthInInches: null,
      widthInFeet: null,
      widthInInches: null,
      heightInFeet: null,
      heightInInches: null,
    },

>>>>>>> d92c3d0a
    // Other shipment types
    requestedPickupDate: '',
    estimatedWeight: '',
    pickupAddress: {},
    destinationAddress: {},
    diversion: '',
    divertedFromShipmentId: '',
  };

  const validationSchema = Yup.object().shape({
    shipmentType: Yup.string().required(),

    // PPM
    ppmShipment: Yup.object().when('shipmentType', {
      is: (shipmentType) => shipmentType === 'PPM',
      then: () =>
        Yup.object().shape({
          expectedDepartureDate: Yup.date()
            .required('Required')
            .typeError('Invalid date. Must be in the format: DD MMM YYYY'),
          pickupAddress: requiredAddressSchema.required('Required'),
          secondaryPickupAddress: OptionalAddressSchema,
          destinationAddress: requiredAddressSchema.required('Required'),
          secondaryDestinationAddress: OptionalAddressSchema,
          sitExpected: Yup.boolean().required('Required'),
          sitLocation: Yup.string().when('sitExpected', {
            is: true,
            then: (schema) => schema.required('Required'),
          }),
          sitEstimatedWeight: Yup.number().when('sitExpected', {
            is: true,
            then: (schema) => schema.required('Required'),
          }),
          // TODO: Figure out how to validate this but be optional.  Right now, when you uncheck
          //  sitEnabled, the "Save" button remains disabled in certain situations.
          // sitEstimatedEntryDate: Yup.date().when('sitExpected', {
          //   is: true,
          //   then: (schema) =>
          //     schema.typeError('Enter a complete date in DD MMM YYYY format (day, month, year).').required('Required'),
          // }),
          // sitEstimatedDepartureDate: Yup.date().when('sitExpected', {
          //   is: true,
          //   then: (schema) =>
          //     schema.typeError('Enter a complete date in DD MMM YYYY format (day, month, year).').required('Required'),
          // }),
          estimatedWeight: Yup.number().required('Required'),
          hasProGear: Yup.boolean().required('Required'),
          proGearWeight: Yup.number().when(['hasProGear', 'spouseProGearWeight'], {
            is: (hasProGear, spouseProGearWeight) => hasProGear && !spouseProGearWeight,
            then: (schema) =>
              schema.required(
                `Enter a weight into at least one pro-gear field. If you won't have pro-gear, uncheck above.`,
              ),
          }),
          spouseProGearWeight: Yup.number(),
        }),
    }),
    // counselorRemarks is an optional string

    // Boat Shipment
    boatShipment: Yup.object().when('shipmentType', {
      is: (shipmentType) =>
        shipmentType === SHIPMENT_TYPES.BOAT_HAUL_AWAY || shipmentType === SHIPMENT_TYPES.BOAT_TOW_AWAY,
      then: () =>
        Yup.object().shape({
          year: Yup.number().positive('Must be a postive number').required('Required'),
          make: Yup.string().min(1).trim().required('Required'),
          model: Yup.string().min(1).trim().required('Required'),
          lengthInFeet: Yup.number().moreThan(-1, 'Must be a positive number').required('Required'),
          lengthInInches: Yup.number().moreThan(-1, 'Must be a positive number').max(11).required('Required'),
          widthInFeet: Yup.number().moreThan(-1, 'Must be a positive number').required('Required'),
          widthInInches: Yup.number().moreThan(-1, 'Must be a positive number').max(11).required('Required'),
          heightInFeet: Yup.number().moreThan(-1, 'Must be a positive number').required('Required'),
          heightInInches: Yup.number().moreThan(-1, 'Must be a positive number').max(11).required('Required'),
          hasTrailer: Yup.boolean().required(),
          isRoadworthy: Yup.boolean().when('hasTrailer', {
            is: true,
            then: (schema) => schema.required('Required'),
          }),
        }),
    }),

<<<<<<< HEAD
=======
    // Mobile Home Shipment
    mobileHomeShipment: Yup.object().when('shipmentType', {
      is: (shipmentType) => shipmentType === SHIPMENT_TYPES.MOBILE_HOME,
      then: () =>
        Yup.object().shape({
          year: Yup.number().positive('Must be a postive number').required('Required'),
          make: Yup.string().min(1).trim().required('Required'),
          model: Yup.string().min(1).trim().required('Required'),
          lengthInFeet: Yup.number().moreThan(-1, 'Must be a positive number').required('Required'),
          lengthInInches: Yup.number().moreThan(-1, 'Must be a positive number').max(11).required('Required'),
          widthInFeet: Yup.number().moreThan(-1, 'Must be a positive number').required('Required'),
          widthInInches: Yup.number().moreThan(-1, 'Must be a positive number').max(11).required('Required'),
          heightInFeet: Yup.number().moreThan(-1, 'Must be a positive number').required('Required'),
          heightInInches: Yup.number().moreThan(-1, 'Must be a positive number').max(11).required('Required'),
        }),
    }),

>>>>>>> d92c3d0a
    // Other shipment types
    requestedPickupDate: Yup.date().when('shipmentType', {
      is: (shipmentType) => shipmentType !== 'PPM',
      then: (schema) => schema.typeError('Enter a complete date in DD MMM YYYY format (day, month, year).'),
    }),
    pickupAddress: Yup.object().when('shipmentType', {
      is: (shipmentType) => shipmentType !== 'PPM',
      then: () => OptionalAddressSchema,
    }),
    destinationAddress: Yup.object().when('shipmentType', {
      is: (shipmentType) => shipmentType !== 'PPM',
      then: () => OptionalAddressSchema,
    }),
  });

  return (
    <div className={styles.tabContent}>
      <div className={styles.container}>
        <GridContainer className={styles.gridContainer}>
          <Grid row>
            <Grid col desktop={{ col: 8, offset: 2 }}>
              {errorMessage?.detail && (
                <div className={primeStyles.errorContainer}>
                  <Alert type="error">
                    <span className={primeStyles.errorTitle}>{errorMessage.title}</span>
                    <span className={primeStyles.errorDetail}>{errorMessage.detail}</span>
                  </Alert>
                </div>
              )}
              <Formik
                initialValues={initialValues}
                onSubmit={onSubmit}
                validationSchema={validationSchema}
                validateOnMount
              >
                {({ isValid, isSubmitting, handleSubmit }) => {
                  return (
                    <Form className={formStyles.form}>
                      <PrimeUIShipmentCreateForm />
                      <div className={formStyles.formActions}>
                        <WizardNavigation
                          editMode
                          disableNext={!isValid || isSubmitting}
                          onCancelClick={handleClose}
                          onNextClick={handleSubmit}
                        />
                      </div>
                    </Form>
                  );
                }}
              </Formik>
            </Grid>
          </Grid>
        </GridContainer>
      </div>
    </div>
  );
};

PrimeUIShipmentCreate.propTypes = {
  setFlashMessage: func,
};

PrimeUIShipmentCreate.defaultProps = {
  setFlashMessage: () => {},
};

const mapDispatchToProps = {
  setFlashMessage: setFlashMessageAction,
};

export default connect(() => ({}), mapDispatchToProps)(PrimeUIShipmentCreate);<|MERGE_RESOLUTION|>--- conflicted
+++ resolved
@@ -71,10 +71,7 @@
     const { shipmentType } = values;
     const isPPM = shipmentType === SHIPMENT_OPTIONS.PPM;
     const isBoat = shipmentType === SHIPMENT_TYPES.BOAT_HAUL_AWAY || shipmentType === SHIPMENT_TYPES.BOAT_TOW_AWAY;
-<<<<<<< HEAD
-=======
     const isMobileHome = shipmentType === SHIPMENT_TYPES.MOBILE_HOME;
->>>>>>> d92c3d0a
 
     let body;
     if (isPPM) {
@@ -183,8 +180,6 @@
         diversion: diversion || null,
         divertedFromShipmentId: divertedFromShipmentId || null,
       };
-<<<<<<< HEAD
-=======
     } else if (isMobileHome) {
       const {
         counselorRemarks,
@@ -231,7 +226,6 @@
         diversion: diversion || null,
         divertedFromShipmentId: divertedFromShipmentId || null,
       };
->>>>>>> d92c3d0a
     } else {
       const {
         requestedPickupDate,
@@ -322,8 +316,6 @@
       isRoadworthy: false,
     },
 
-<<<<<<< HEAD
-=======
     // Mobile Home Shipment
     mobileHomeShipment: {
       year: null,
@@ -337,7 +329,6 @@
       heightInInches: null,
     },
 
->>>>>>> d92c3d0a
     // Other shipment types
     requestedPickupDate: '',
     estimatedWeight: '',
@@ -420,8 +411,6 @@
         }),
     }),
 
-<<<<<<< HEAD
-=======
     // Mobile Home Shipment
     mobileHomeShipment: Yup.object().when('shipmentType', {
       is: (shipmentType) => shipmentType === SHIPMENT_TYPES.MOBILE_HOME,
@@ -439,7 +428,6 @@
         }),
     }),
 
->>>>>>> d92c3d0a
     // Other shipment types
     requestedPickupDate: Yup.date().when('shipmentType', {
       is: (shipmentType) => shipmentType !== 'PPM',
