import React, { useState } from 'react';
import { Formik } from 'formik';
import * as Yup from 'yup';
import { useNavigate, useParams, generatePath } from 'react-router-dom';
import { useMutation } from '@tanstack/react-query';
import { Alert, Grid, GridContainer } from '@trussworks/react-uswds';
import { connect } from 'react-redux';
import { func } from 'prop-types';

import primeStyles from 'pages/PrimeUI/Prime.module.scss';
import { primeSimulatorRoutes } from 'constants/routes';
import scrollToTop from 'shared/scrollToTop';
import { createPrimeMTOShipmentV3 } from 'services/primeApi';
import styles from 'components/Office/CustomerContactInfoForm/CustomerContactInfoForm.module.scss';
import { Form } from 'components/form/Form';
import formStyles from 'styles/form.module.scss';
import WizardNavigation from 'components/Customer/WizardNavigation/WizardNavigation';
import { isEmpty, isValidWeight } from 'shared/utils';
import { formatAddressForPrimeAPI, formatSwaggerDate } from 'utils/formatters';
import { setFlashMessage as setFlashMessageAction } from 'store/flash/actions';
import { requiredAddressSchema } from 'utils/validation';
import PrimeUIShipmentCreateForm from 'pages/PrimeUI/Shipment/PrimeUIShipmentCreateForm';
import { OptionalAddressSchema } from 'components/Customer/MtoShipmentForm/validationSchemas';
import { SHIPMENT_OPTIONS, SHIPMENT_TYPES } from 'shared/constants';

const PrimeUIShipmentCreate = ({ setFlashMessage }) => {
  const [errorMessage, setErrorMessage] = useState();
  const { moveCodeOrID } = useParams();
  const navigate = useNavigate();

  const handleClose = () => {
    navigate(generatePath(primeSimulatorRoutes.VIEW_MOVE_PATH, { moveCodeOrID }));
  };
  const { mutateAsync: mutateCreateMTOShipment } = useMutation(createPrimeMTOShipmentV3, {
    onSuccess: (createdMTOShipment) => {
      setFlashMessage(
        `MSG_CREATE_PAYMENT_SUCCESS${createdMTOShipment.id}`,
        'success',
        `Successfully created shipment ${createdMTOShipment.id}`,
        '',
        true,
      );
      handleClose();
    },
    onError: (error) => {
      const { response: { body } = {} } = error;

      if (body) {
        let invalidFieldsStr = '';
        if (body.invalidFields) {
          Object.keys(body.invalidFields).forEach((key) => {
            const value = body.invalidFields[key];
            invalidFieldsStr += `\n${key} - ${value && value.length > 0 ? value[0] : ''} ;`;
          });
        }
        setErrorMessage({
          title: `Prime API: ${body.title} `,
          detail: `${body.detail}${invalidFieldsStr}\n\nPlease try again`,
        });
      } else {
        setErrorMessage({
          title: 'Unexpected error',
          detail: 'An unknown error has occurred, please check the state of the shipment and values',
        });
      }
      scrollToTop();
    },
  });

  const onSubmit = (values, { setSubmitting }) => {
    const { shipmentType } = values;
    const isPPM = shipmentType === SHIPMENT_OPTIONS.PPM;
    const isBoat = shipmentType === SHIPMENT_TYPES.BOAT_HAUL_AWAY || shipmentType === SHIPMENT_TYPES.BOAT_TOW_AWAY;
<<<<<<< HEAD
=======
    const isMobileHome = shipmentType === SHIPMENT_TYPES.MOBILE_HOME;
>>>>>>> 276aa81d

    let body;
    if (isPPM) {
      const {
        counselorRemarks,
        ppmShipment: {
          expectedDepartureDate,
          pickupAddress,
          destinationAddress,
          sitExpected,
          sitLocation,
          sitEstimatedWeight,
          sitEstimatedEntryDate,
          sitEstimatedDepartureDate,
          estimatedWeight,
          hasProGear,
          proGearWeight,
          spouseProGearWeight,
          hasSecondaryPickupAddress,
          hasSecondaryDestinationAddress,
          hasTertiaryPickupAddress,
          hasTertiaryDestinationAddress,
        },
      } = values;
      let {
        ppmShipment: {
          tertiaryPickupAddress,
          tertiaryDestinationAddress,
          secondaryPickupAddress,
          secondaryDestinationAddress,
        },
      } = values;

      if (hasSecondaryPickupAddress !== 'true') {
        secondaryPickupAddress = {};
        tertiaryPickupAddress = {};
      }
      if (hasTertiaryPickupAddress !== 'true') {
        tertiaryPickupAddress = {};
      }
      if (hasSecondaryDestinationAddress !== 'true') {
        secondaryDestinationAddress = {};
        tertiaryDestinationAddress = {};
      }
      if (hasTertiaryDestinationAddress !== 'true') {
        tertiaryDestinationAddress = {};
      }

      body = {
        moveTaskOrderID: moveCodeOrID,
        shipmentType,
        counselorRemarks: counselorRemarks || null,
        ppmShipment: {
          expectedDepartureDate: expectedDepartureDate ? formatSwaggerDate(expectedDepartureDate) : null,
          pickupAddress: isEmpty(pickupAddress) ? null : formatAddressForPrimeAPI(pickupAddress),
          secondaryPickupAddress: isEmpty(secondaryPickupAddress)
            ? null
            : formatAddressForPrimeAPI(secondaryPickupAddress),
          destinationAddress: isEmpty(destinationAddress) ? null : formatAddressForPrimeAPI(destinationAddress),
          secondaryDestinationAddress: isEmpty(secondaryDestinationAddress)
            ? null
            : formatAddressForPrimeAPI(secondaryDestinationAddress),
          tertiaryPickupAddress: isEmpty(tertiaryPickupAddress)
            ? null
            : formatAddressForPrimeAPI(tertiaryPickupAddress),
          tertiaryDestinationAddress: isEmpty(tertiaryDestinationAddress)
            ? null
            : formatAddressForPrimeAPI(tertiaryDestinationAddress),
          sitExpected,
          ...(sitExpected && {
            sitLocation: sitLocation || null,
            sitEstimatedWeight: sitEstimatedWeight ? parseInt(sitEstimatedWeight, 10) : null,
            sitEstimatedEntryDate: sitEstimatedEntryDate ? formatSwaggerDate(sitEstimatedEntryDate) : null,
            sitEstimatedDepartureDate: sitEstimatedDepartureDate ? formatSwaggerDate(sitEstimatedDepartureDate) : null,
          }),
          hasSecondaryPickupAddress: hasSecondaryPickupAddress === 'true',
          hasSecondaryDestinationAddress: hasSecondaryDestinationAddress === 'true',
          hasTertiaryPickupAddress: hasTertiaryPickupAddress === 'true',
          hasTertiaryDestinationAddress: hasTertiaryDestinationAddress === 'true',
          estimatedWeight: estimatedWeight ? parseInt(estimatedWeight, 10) : null,
          hasProGear,
          ...(hasProGear && {
            proGearWeight: proGearWeight ? parseInt(proGearWeight, 10) : null,
            spouseProGearWeight: spouseProGearWeight ? parseInt(spouseProGearWeight, 10) : null,
          }),
        },
      };
    } else if (isBoat) {
      const {
        counselorRemarks,
        requestedPickupDate,
        estimatedWeight,
        pickupAddress,
        destinationAddress,
        diversion,
        divertedFromShipmentId,
        boatShipment: {
          year,
          make,
          model,
          lengthInFeet,
          lengthInInches,
          widthInFeet,
          widthInInches,
          heightInFeet,
          heightInInches,
          hasTrailer,
          isRoadworthy,
        },
      } = values;

      // Sum the feet and inches fields into only inches for backend/db
      const totalLengthInInches = parseInt(lengthInFeet, 10) * 12 + parseInt(lengthInInches, 10);
      const totalWidthInInches = parseInt(widthInFeet, 10) * 12 + parseInt(widthInInches, 10);
      const totalHeightInInches = parseInt(heightInFeet, 10) * 12 + parseInt(heightInInches, 10);

      body = {
        moveTaskOrderID: moveCodeOrID,
        shipmentType,
        counselorRemarks: counselorRemarks || null,
        boatShipment: {
          year: year ? parseInt(year, 10) : null,
          make: make || null,
          model: model || null,
          lengthInInches: totalLengthInInches,
          widthInInches: totalWidthInInches,
          heightInInches: totalHeightInInches,
          hasTrailer,
          ...(hasTrailer && {
            isRoadworthy,
          }),
        },
        requestedPickupDate: requestedPickupDate ? formatSwaggerDate(requestedPickupDate) : null,
        primeEstimatedWeight: isValidWeight(estimatedWeight) ? parseInt(estimatedWeight, 10) : null,
        pickupAddress: isEmpty(pickupAddress) ? null : formatAddressForPrimeAPI(pickupAddress),
        destinationAddress: isEmpty(destinationAddress) ? null : formatAddressForPrimeAPI(destinationAddress),
        diversion: diversion || null,
        divertedFromShipmentId: divertedFromShipmentId || null,
      };
<<<<<<< HEAD
=======
    } else if (isMobileHome) {
      const {
        counselorRemarks,
        requestedPickupDate,
        estimatedWeight,
        pickupAddress,
        destinationAddress,
        diversion,
        divertedFromShipmentId,
        mobileHomeShipment: {
          year,
          make,
          model,
          lengthInFeet,
          lengthInInches,
          widthInFeet,
          widthInInches,
          heightInFeet,
          heightInInches,
        },
      } = values;

      // Sum the feet and inches fields into only inches for backend/db
      const totalLengthInInches = parseInt(lengthInFeet, 10) * 12 + parseInt(lengthInInches, 10);
      const totalWidthInInches = parseInt(widthInFeet, 10) * 12 + parseInt(widthInInches, 10);
      const totalHeightInInches = parseInt(heightInFeet, 10) * 12 + parseInt(heightInInches, 10);

      body = {
        moveTaskOrderID: moveCodeOrID,
        shipmentType,
        counselorRemarks: counselorRemarks || null,
        mobileHomeShipment: {
          year: year ? parseInt(year, 10) : null,
          make: make || null,
          model: model || null,
          lengthInInches: totalLengthInInches,
          widthInInches: totalWidthInInches,
          heightInInches: totalHeightInInches,
        },
        requestedPickupDate: requestedPickupDate ? formatSwaggerDate(requestedPickupDate) : null,
        primeEstimatedWeight: isValidWeight(estimatedWeight) ? parseInt(estimatedWeight, 10) : null,
        pickupAddress: isEmpty(pickupAddress) ? null : formatAddressForPrimeAPI(pickupAddress),
        destinationAddress: isEmpty(destinationAddress) ? null : formatAddressForPrimeAPI(destinationAddress),
        diversion: diversion || null,
        divertedFromShipmentId: divertedFromShipmentId || null,
      };
>>>>>>> 276aa81d
    } else {
      const {
        requestedPickupDate,
        estimatedWeight,
        pickupAddress,
        destinationAddress,
        diversion,
        divertedFromShipmentId,
        hasSecondaryPickupAddress,
        hasSecondaryDestinationAddress,
        hasTertiaryPickupAddress,
        hasTertiaryDestinationAddress,
      } = values;

      let { tertiaryPickupAddress, tertiaryDestinationAddress, secondaryPickupAddress, secondaryDestinationAddress } =
        values;

      if (hasSecondaryPickupAddress !== 'true') {
        secondaryPickupAddress = {};
        tertiaryPickupAddress = {};
      }
      if (hasTertiaryPickupAddress !== 'true') {
        tertiaryPickupAddress = {};
      }
      if (hasSecondaryDestinationAddress !== 'true') {
        secondaryDestinationAddress = {};
        tertiaryDestinationAddress = {};
      }
      if (hasTertiaryDestinationAddress !== 'true') {
        tertiaryDestinationAddress = {};
      }

      body = {
        moveTaskOrderID: moveCodeOrID,
        shipmentType,
        requestedPickupDate: requestedPickupDate ? formatSwaggerDate(requestedPickupDate) : null,
        primeEstimatedWeight: isValidWeight(estimatedWeight) ? parseInt(estimatedWeight, 10) : null,
        pickupAddress: isEmpty(pickupAddress) ? null : formatAddressForPrimeAPI(pickupAddress),
        destinationAddress: isEmpty(destinationAddress) ? null : formatAddressForPrimeAPI(destinationAddress),
        diversion: diversion || null,
        divertedFromShipmentId: divertedFromShipmentId || null,
        hasSecondaryPickupAddress: hasSecondaryPickupAddress === 'true',
        hasSecondaryDestinationAddress: hasSecondaryDestinationAddress === 'true',
        hasTertiaryPickupAddress: hasTertiaryPickupAddress === 'true',
        hasTertiaryDestinationAddress: hasTertiaryDestinationAddress === 'true',
        secondaryPickupAddress: isEmpty(secondaryPickupAddress)
          ? null
          : formatAddressForPrimeAPI(secondaryPickupAddress),
        secondaryDestinationAddress: isEmpty(secondaryDestinationAddress)
          ? null
          : formatAddressForPrimeAPI(secondaryDestinationAddress),
        tertiaryPickupAddress: isEmpty(tertiaryPickupAddress) ? null : formatAddressForPrimeAPI(tertiaryPickupAddress),
        tertiaryDestinationAddress: isEmpty(tertiaryDestinationAddress)
          ? null
          : formatAddressForPrimeAPI(tertiaryDestinationAddress),
      };
    }

    mutateCreateMTOShipment({ body }).then(() => {
      setSubmitting(false);
    });
  };

  const initialValues = {
    shipmentType: '',

    // PPM
    counselorRemarks: '',
    ppmShipment: {
      expectedDepartureDate: '',
      pickupAddress: {
        streetAddress1: '',
        streetAddress2: '',
        city: '',
        state: '',
        postalCode: '',
      },
      secondaryPickupAddress: {
        streetAddress1: '',
        streetAddress2: '',
        city: '',
        state: '',
        postalCode: '',
      },
      tertiaryPickupAddress: {
        streetAddress1: '',
        streetAddress2: '',
        city: '',
        state: '',
        postalCode: '',
      },
      destinationAddress: {
        streetAddress1: '',
        streetAddress2: '',
        city: '',
        state: '',
        postalCode: '',
      },
      secondaryDestinationAddress: {
        streetAddress1: '',
        streetAddress2: '',
        city: '',
        state: '',
        postalCode: '',
      },
      tertiaryDestinationAddress: {
        streetAddress1: '',
        streetAddress2: '',
        city: '',
        state: '',
        postalCode: '',
      },
      sitExpected: false,
      sitLocation: '',
      sitEstimatedWeight: '',
      sitEstimatedEntryDate: '',
      sitEstimatedDepartureDate: '',
      estimatedWeight: '',
      hasProGear: false,
      proGearWeight: '',
      spouseProGearWeight: '',
      hasSecondaryPickupAddress: 'false',
      hasSecondaryDestinationAddress: 'false',
    },

    // Boat Shipment
    boatShipment: {
      year: null,
      make: '',
      model: '',
      lengthInFeet: null,
      lengthInInches: null,
      widthInFeet: null,
      widthInInches: null,
      heightInFeet: null,
      heightInInches: null,
      hasTrailer: false,
      isRoadworthy: false,
    },

<<<<<<< HEAD
=======
    // Mobile Home Shipment
    mobileHomeShipment: {
      year: null,
      make: '',
      model: '',
      lengthInFeet: null,
      lengthInInches: null,
      widthInFeet: null,
      widthInInches: null,
      heightInFeet: null,
      heightInInches: null,
    },

>>>>>>> 276aa81d
    // Other shipment types
    requestedPickupDate: '',
    estimatedWeight: '',
    pickupAddress: {},
    destinationAddress: {},
    diversion: '',
    divertedFromShipmentId: '',
    secondaryPickupAddress: {
      streetAddress1: '',
      streetAddress2: '',
      city: '',
      state: '',
      postalCode: '',
    },
    tertiaryPickupAddress: {
      streetAddress1: '',
      streetAddress2: '',
      city: '',
      state: '',
      postalCode: '',
    },
    secondaryDestinationAddress: {
      streetAddress1: '',
      streetAddress2: '',
      city: '',
      state: '',
      postalCode: '',
    },
    tertiaryDestinationAddress: {
      streetAddress1: '',
      streetAddress2: '',
      city: '',
      state: '',
      postalCode: '',
    },
    hasSecondaryPickupAddress: 'false',
    hasSecondaryDestinationAddress: 'false',
    hasTertiaryPickupAddress: 'false',
    hasTertiaryDestinationAddress: 'false',
  };

  const validationSchema = Yup.object().shape({
    shipmentType: Yup.string().required(),

    // PPM
    ppmShipment: Yup.object().when('shipmentType', {
      is: (shipmentType) => shipmentType === 'PPM',
      then: () =>
        Yup.object().shape({
          expectedDepartureDate: Yup.date()
            .required('Required')
            .typeError('Invalid date. Must be in the format: DD MMM YYYY'),
          pickupAddress: requiredAddressSchema.required('Required'),
          secondaryPickupAddress: OptionalAddressSchema,
          tertiaryPickupAddress: OptionalAddressSchema,
          destinationAddress: requiredAddressSchema.required('Required'),
          secondaryDestinationAddress: OptionalAddressSchema,
          tertiaryDestinationAddress: OptionalAddressSchema,
          sitExpected: Yup.boolean().required('Required'),
          sitLocation: Yup.string().when('sitExpected', {
            is: true,
            then: (schema) => schema.required('Required'),
          }),
          sitEstimatedWeight: Yup.number().when('sitExpected', {
            is: true,
            then: (schema) => schema.required('Required'),
          }),
          // TODO: Figure out how to validate this but be optional.  Right now, when you uncheck
          //  sitEnabled, the "Save" button remains disabled in certain situations.
          // sitEstimatedEntryDate: Yup.date().when('sitExpected', {
          //   is: true,
          //   then: (schema) =>
          //     schema.typeError('Enter a complete date in DD MMM YYYY format (day, month, year).').required('Required'),
          // }),
          // sitEstimatedDepartureDate: Yup.date().when('sitExpected', {
          //   is: true,
          //   then: (schema) =>
          //     schema.typeError('Enter a complete date in DD MMM YYYY format (day, month, year).').required('Required'),
          // }),
          estimatedWeight: Yup.number().required('Required'),
          hasProGear: Yup.boolean().required('Required'),
          proGearWeight: Yup.number().when(['hasProGear', 'spouseProGearWeight'], {
            is: (hasProGear, spouseProGearWeight) => hasProGear && !spouseProGearWeight,
            then: (schema) =>
              schema.required(
                `Enter a weight into at least one pro-gear field. If you won't have pro-gear, uncheck above.`,
              ),
          }),
          spouseProGearWeight: Yup.number(),
        }),
    }),
    // counselorRemarks is an optional string

    // Boat Shipment
    boatShipment: Yup.object().when('shipmentType', {
      is: (shipmentType) =>
        shipmentType === SHIPMENT_TYPES.BOAT_HAUL_AWAY || shipmentType === SHIPMENT_TYPES.BOAT_TOW_AWAY,
      then: () =>
        Yup.object().shape({
          year: Yup.number().positive('Must be a postive number').required('Required'),
          make: Yup.string().min(1).trim().required('Required'),
          model: Yup.string().min(1).trim().required('Required'),
          lengthInFeet: Yup.number().moreThan(-1, 'Must be a positive number').required('Required'),
          lengthInInches: Yup.number().moreThan(-1, 'Must be a positive number').max(11).required('Required'),
          widthInFeet: Yup.number().moreThan(-1, 'Must be a positive number').required('Required'),
          widthInInches: Yup.number().moreThan(-1, 'Must be a positive number').max(11).required('Required'),
          heightInFeet: Yup.number().moreThan(-1, 'Must be a positive number').required('Required'),
          heightInInches: Yup.number().moreThan(-1, 'Must be a positive number').max(11).required('Required'),
          hasTrailer: Yup.boolean().required(),
          isRoadworthy: Yup.boolean().when('hasTrailer', {
            is: true,
            then: (schema) => schema.required('Required'),
          }),
        }),
    }),

<<<<<<< HEAD
=======
    // Mobile Home Shipment
    mobileHomeShipment: Yup.object().when('shipmentType', {
      is: (shipmentType) => shipmentType === SHIPMENT_TYPES.MOBILE_HOME,
      then: () =>
        Yup.object().shape({
          year: Yup.number().positive('Must be a postive number').required('Required'),
          make: Yup.string().min(1).trim().required('Required'),
          model: Yup.string().min(1).trim().required('Required'),
          lengthInFeet: Yup.number().moreThan(-1, 'Must be a positive number').required('Required'),
          lengthInInches: Yup.number().moreThan(-1, 'Must be a positive number').max(11).required('Required'),
          widthInFeet: Yup.number().moreThan(-1, 'Must be a positive number').required('Required'),
          widthInInches: Yup.number().moreThan(-1, 'Must be a positive number').max(11).required('Required'),
          heightInFeet: Yup.number().moreThan(-1, 'Must be a positive number').required('Required'),
          heightInInches: Yup.number().moreThan(-1, 'Must be a positive number').max(11).required('Required'),
        }),
    }),

>>>>>>> 276aa81d
    // Other shipment types
    requestedPickupDate: Yup.date().when('shipmentType', {
      is: (shipmentType) => shipmentType !== 'PPM',
      then: (schema) => schema.typeError('Enter a complete date in DD MMM YYYY format (day, month, year).'),
    }),
    pickupAddress: Yup.object().when('shipmentType', {
      is: (shipmentType) => shipmentType !== 'PPM',
      then: () => OptionalAddressSchema,
    }),
    secondaryPickupAddress: Yup.object().when('shipmentType', {
      is: (shipmentType) => shipmentType !== 'PPM',
      then: () => OptionalAddressSchema,
    }),
    tertiaryPickupAddress: Yup.object().when('shipmentType', {
      is: (shipmentType) => shipmentType !== 'PPM',
      then: () => OptionalAddressSchema,
    }),
    destinationAddress: Yup.object().when('shipmentType', {
      is: (shipmentType) => shipmentType !== 'PPM',
      then: () => OptionalAddressSchema,
    }),
    secondaryDestinationAddress: Yup.object().when('shipmentType', {
      is: (shipmentType) => shipmentType !== 'PPM',
      then: () => OptionalAddressSchema,
    }),
    tertiaryDestinationAddress: Yup.object().when('shipmentType', {
      is: (shipmentType) => shipmentType !== 'PPM',
      then: () => OptionalAddressSchema,
    }),
  });

  return (
    <div className={styles.tabContent}>
      <div className={styles.container}>
        <GridContainer className={styles.gridContainer}>
          <Grid row>
            <Grid col desktop={{ col: 8, offset: 2 }}>
              {errorMessage?.detail && (
                <div className={primeStyles.errorContainer}>
                  <Alert type="error">
                    <span className={primeStyles.errorTitle}>{errorMessage.title}</span>
                    <span className={primeStyles.errorDetail}>{errorMessage.detail}</span>
                  </Alert>
                </div>
              )}
              <Formik
                initialValues={initialValues}
                onSubmit={onSubmit}
                validationSchema={validationSchema}
                validateOnMount
              >
                {({ isValid, isSubmitting, handleSubmit }) => {
                  return (
                    <Form className={formStyles.form}>
                      <PrimeUIShipmentCreateForm />
                      <div className={formStyles.formActions}>
                        <WizardNavigation
                          editMode
                          disableNext={!isValid || isSubmitting}
                          onCancelClick={handleClose}
                          onNextClick={handleSubmit}
                        />
                      </div>
                    </Form>
                  );
                }}
              </Formik>
            </Grid>
          </Grid>
        </GridContainer>
      </div>
    </div>
  );
};

PrimeUIShipmentCreate.propTypes = {
  setFlashMessage: func,
};

PrimeUIShipmentCreate.defaultProps = {
  setFlashMessage: () => {},
};

const mapDispatchToProps = {
  setFlashMessage: setFlashMessageAction,
};

export default connect(() => ({}), mapDispatchToProps)(PrimeUIShipmentCreate);<|MERGE_RESOLUTION|>--- conflicted
+++ resolved
@@ -71,10 +71,7 @@
     const { shipmentType } = values;
     const isPPM = shipmentType === SHIPMENT_OPTIONS.PPM;
     const isBoat = shipmentType === SHIPMENT_TYPES.BOAT_HAUL_AWAY || shipmentType === SHIPMENT_TYPES.BOAT_TOW_AWAY;
-<<<<<<< HEAD
-=======
     const isMobileHome = shipmentType === SHIPMENT_TYPES.MOBILE_HOME;
->>>>>>> 276aa81d
 
     let body;
     if (isPPM) {
@@ -214,8 +211,6 @@
         diversion: diversion || null,
         divertedFromShipmentId: divertedFromShipmentId || null,
       };
-<<<<<<< HEAD
-=======
     } else if (isMobileHome) {
       const {
         counselorRemarks,
@@ -262,7 +257,6 @@
         diversion: diversion || null,
         divertedFromShipmentId: divertedFromShipmentId || null,
       };
->>>>>>> 276aa81d
     } else {
       const {
         requestedPickupDate,
@@ -403,8 +397,6 @@
       isRoadworthy: false,
     },
 
-<<<<<<< HEAD
-=======
     // Mobile Home Shipment
     mobileHomeShipment: {
       year: null,
@@ -418,7 +410,6 @@
       heightInInches: null,
     },
 
->>>>>>> 276aa81d
     // Other shipment types
     requestedPickupDate: '',
     estimatedWeight: '',
@@ -535,8 +526,6 @@
         }),
     }),
 
-<<<<<<< HEAD
-=======
     // Mobile Home Shipment
     mobileHomeShipment: Yup.object().when('shipmentType', {
       is: (shipmentType) => shipmentType === SHIPMENT_TYPES.MOBILE_HOME,
@@ -554,7 +543,6 @@
         }),
     }),
 
->>>>>>> 276aa81d
     // Other shipment types
     requestedPickupDate: Yup.date().when('shipmentType', {
       is: (shipmentType) => shipmentType !== 'PPM',
