import React, { useState } from 'react';
import { Formik } from 'formik';
import * as Yup from 'yup';
import { useNavigate, useParams, generatePath } from 'react-router-dom';
import { useMutation } from '@tanstack/react-query';
import { Alert, Grid, GridContainer } from '@trussworks/react-uswds';
import { connect } from 'react-redux';
import { func } from 'prop-types';

import primeStyles from 'pages/PrimeUI/Prime.module.scss';
import { primeSimulatorRoutes } from 'constants/routes';
import scrollToTop from 'shared/scrollToTop';
import { createPrimeMTOShipmentV3 } from 'services/primeApi';
import styles from 'components/Office/CustomerContactInfoForm/CustomerContactInfoForm.module.scss';
import { Form } from 'components/form/Form';
import formStyles from 'styles/form.module.scss';
import WizardNavigation from 'components/Customer/WizardNavigation/WizardNavigation';
import { isEmpty, isValidWeight } from 'shared/utils';
import { formatAddressForPrimeAPI, formatSwaggerDate } from 'utils/formatters';
import { setFlashMessage as setFlashMessageAction } from 'store/flash/actions';
import { requiredAddressSchema, partialRequiredAddressSchema } from 'utils/validation';
import PrimeUIShipmentCreateForm from 'pages/PrimeUI/Shipment/PrimeUIShipmentCreateForm';
import { OptionalAddressSchema } from 'components/Customer/MtoShipmentForm/validationSchemas';
import { SHIPMENT_OPTIONS, SHIPMENT_TYPES } from 'shared/constants';

const PrimeUIShipmentCreate = ({ setFlashMessage }) => {
  const [errorMessage, setErrorMessage] = useState();
  const { moveCodeOrID } = useParams();
  const navigate = useNavigate();

  const handleClose = () => {
    navigate(generatePath(primeSimulatorRoutes.VIEW_MOVE_PATH, { moveCodeOrID }));
  };
  const { mutateAsync: mutateCreateMTOShipment } = useMutation(createPrimeMTOShipmentV3, {
    onSuccess: (createdMTOShipment) => {
      setFlashMessage(
        `MSG_CREATE_PAYMENT_SUCCESS${createdMTOShipment.id}`,
        'success',
        `Successfully created shipment ${createdMTOShipment.id}`,
        '',
        true,
      );
      handleClose();
    },
    onError: (error) => {
      const { response: { body } = {} } = error;

      if (body) {
        let invalidFieldsStr = '';
        if (body.invalidFields) {
          Object.keys(body.invalidFields).forEach((key) => {
            const value = body.invalidFields[key];
            invalidFieldsStr += `\n${key} - ${value && value.length > 0 ? value[0] : ''} ;`;
          });
        }
        setErrorMessage({
          title: `Prime API: ${body.title} `,
          detail: `${body.detail}${invalidFieldsStr}\n\nPlease try again`,
        });
      } else {
        setErrorMessage({
          title: 'Unexpected error',
          detail: 'An unknown error has occurred, please check the state of the shipment and values',
        });
      }
      scrollToTop();
    },
  });

  const onSubmit = (values, { setSubmitting }) => {
    const { shipmentType } = values;
    const isPPM = shipmentType === SHIPMENT_OPTIONS.PPM;
    const isBoat = shipmentType === SHIPMENT_TYPES.BOAT_HAUL_AWAY || shipmentType === SHIPMENT_TYPES.BOAT_TOW_AWAY;
<<<<<<< HEAD
=======
    const isMobileHome = shipmentType === SHIPMENT_TYPES.MOBILE_HOME;
>>>>>>> d8387673

    let body;
    if (isPPM) {
      const {
        counselorRemarks,
        ppmShipment: {
          expectedDepartureDate,
          pickupAddress,
          destinationAddress,
          sitExpected,
          sitLocation,
          sitEstimatedWeight,
          sitEstimatedEntryDate,
          sitEstimatedDepartureDate,
          estimatedWeight,
          hasProGear,
          proGearWeight,
          spouseProGearWeight,
          hasSecondaryPickupAddress,
          hasSecondaryDestinationAddress,
          hasTertiaryPickupAddress,
          hasTertiaryDestinationAddress,
        },
      } = values;
      let {
        ppmShipment: {
          tertiaryPickupAddress,
          tertiaryDestinationAddress,
          secondaryPickupAddress,
          secondaryDestinationAddress,
        },
      } = values;

      if (hasSecondaryPickupAddress !== 'true') {
        secondaryPickupAddress = {};
        tertiaryPickupAddress = {};
      }
      if (hasTertiaryPickupAddress !== 'true') {
        tertiaryPickupAddress = {};
      }
      if (hasSecondaryDestinationAddress !== 'true') {
        secondaryDestinationAddress = {};
        tertiaryDestinationAddress = {};
      }
      if (hasTertiaryDestinationAddress !== 'true') {
        tertiaryDestinationAddress = {};
      }

      body = {
        moveTaskOrderID: moveCodeOrID,
        shipmentType,
        counselorRemarks: counselorRemarks || null,
        ppmShipment: {
          expectedDepartureDate: expectedDepartureDate ? formatSwaggerDate(expectedDepartureDate) : null,
          pickupAddress: isEmpty(pickupAddress) ? null : formatAddressForPrimeAPI(pickupAddress),
          secondaryPickupAddress: isEmpty(secondaryPickupAddress)
            ? null
            : formatAddressForPrimeAPI(secondaryPickupAddress),
          destinationAddress: isEmpty(destinationAddress) ? null : formatAddressForPrimeAPI(destinationAddress),
          secondaryDestinationAddress: isEmpty(secondaryDestinationAddress)
            ? null
            : formatAddressForPrimeAPI(secondaryDestinationAddress),
          tertiaryPickupAddress: isEmpty(tertiaryPickupAddress)
            ? null
            : formatAddressForPrimeAPI(tertiaryPickupAddress),
          tertiaryDestinationAddress: isEmpty(tertiaryDestinationAddress)
            ? null
            : formatAddressForPrimeAPI(tertiaryDestinationAddress),
          sitExpected,
          ...(sitExpected && {
            sitLocation: sitLocation || null,
            sitEstimatedWeight: sitEstimatedWeight ? parseInt(sitEstimatedWeight, 10) : null,
            sitEstimatedEntryDate: sitEstimatedEntryDate ? formatSwaggerDate(sitEstimatedEntryDate) : null,
            sitEstimatedDepartureDate: sitEstimatedDepartureDate ? formatSwaggerDate(sitEstimatedDepartureDate) : null,
          }),
          hasSecondaryPickupAddress: hasSecondaryPickupAddress === 'true',
          hasSecondaryDestinationAddress: hasSecondaryDestinationAddress === 'true',
          hasTertiaryPickupAddress: hasTertiaryPickupAddress === 'true',
          hasTertiaryDestinationAddress: hasTertiaryDestinationAddress === 'true',
          estimatedWeight: estimatedWeight ? parseInt(estimatedWeight, 10) : null,
          hasProGear,
          ...(hasProGear && {
            proGearWeight: proGearWeight ? parseInt(proGearWeight, 10) : null,
            spouseProGearWeight: spouseProGearWeight ? parseInt(spouseProGearWeight, 10) : null,
          }),
        },
      };
    } else if (isBoat) {
      const {
        counselorRemarks,
        requestedPickupDate,
        estimatedWeight,
        pickupAddress,
        destinationAddress,
        diversion,
        divertedFromShipmentId,
        boatShipment: {
          year,
          make,
          model,
          lengthInFeet,
          lengthInInches,
          widthInFeet,
          widthInInches,
          heightInFeet,
          heightInInches,
          hasTrailer,
          isRoadworthy,
        },
      } = values;

      // Sum the feet and inches fields into only inches for backend/db
      const totalLengthInInches = parseInt(lengthInFeet, 10) * 12 + parseInt(lengthInInches, 10);
      const totalWidthInInches = parseInt(widthInFeet, 10) * 12 + parseInt(widthInInches, 10);
      const totalHeightInInches = parseInt(heightInFeet, 10) * 12 + parseInt(heightInInches, 10);

      body = {
        moveTaskOrderID: moveCodeOrID,
        shipmentType,
        counselorRemarks: counselorRemarks || null,
        boatShipment: {
          year: year ? parseInt(year, 10) : null,
          make: make || null,
          model: model || null,
          lengthInInches: totalLengthInInches,
          widthInInches: totalWidthInInches,
          heightInInches: totalHeightInInches,
          hasTrailer,
          ...(hasTrailer && {
            isRoadworthy,
          }),
        },
        requestedPickupDate: requestedPickupDate ? formatSwaggerDate(requestedPickupDate) : null,
        primeEstimatedWeight: isValidWeight(estimatedWeight) ? parseInt(estimatedWeight, 10) : null,
        pickupAddress: isEmpty(pickupAddress) ? null : formatAddressForPrimeAPI(pickupAddress),
        destinationAddress: isEmpty(destinationAddress) ? null : formatAddressForPrimeAPI(destinationAddress),
        diversion: diversion || null,
        divertedFromShipmentId: divertedFromShipmentId || null,
      };
<<<<<<< HEAD
=======
    } else if (isMobileHome) {
      const {
        counselorRemarks,
        requestedPickupDate,
        estimatedWeight,
        pickupAddress,
        destinationAddress,
        diversion,
        divertedFromShipmentId,
        mobileHomeShipment: {
          year,
          make,
          model,
          lengthInFeet,
          lengthInInches,
          widthInFeet,
          widthInInches,
          heightInFeet,
          heightInInches,
        },
      } = values;

      // Sum the feet and inches fields into only inches for backend/db
      const totalLengthInInches = parseInt(lengthInFeet, 10) * 12 + parseInt(lengthInInches, 10);
      const totalWidthInInches = parseInt(widthInFeet, 10) * 12 + parseInt(widthInInches, 10);
      const totalHeightInInches = parseInt(heightInFeet, 10) * 12 + parseInt(heightInInches, 10);

      body = {
        moveTaskOrderID: moveCodeOrID,
        shipmentType,
        counselorRemarks: counselorRemarks || null,
        mobileHomeShipment: {
          year: year ? parseInt(year, 10) : null,
          make: make || null,
          model: model || null,
          lengthInInches: totalLengthInInches,
          widthInInches: totalWidthInInches,
          heightInInches: totalHeightInInches,
        },
        requestedPickupDate: requestedPickupDate ? formatSwaggerDate(requestedPickupDate) : null,
        primeEstimatedWeight: isValidWeight(estimatedWeight) ? parseInt(estimatedWeight, 10) : null,
        pickupAddress: isEmpty(pickupAddress) ? null : formatAddressForPrimeAPI(pickupAddress),
        destinationAddress: isEmpty(destinationAddress) ? null : formatAddressForPrimeAPI(destinationAddress),
        diversion: diversion || null,
        divertedFromShipmentId: divertedFromShipmentId || null,
      };
>>>>>>> d8387673
    } else {
      const {
        requestedPickupDate,
        estimatedWeight,
        pickupAddress,
        destinationAddress,
        diversion,
        divertedFromShipmentId,
        hasSecondaryPickupAddress,
        hasSecondaryDestinationAddress,
        hasTertiaryPickupAddress,
        hasTertiaryDestinationAddress,
      } = values;

      let { tertiaryPickupAddress, tertiaryDestinationAddress, secondaryPickupAddress, secondaryDestinationAddress } =
        values;

      if (hasSecondaryPickupAddress !== 'true') {
        secondaryPickupAddress = {};
        tertiaryPickupAddress = {};
      }
      if (hasTertiaryPickupAddress !== 'true') {
        tertiaryPickupAddress = {};
      }
      if (hasSecondaryDestinationAddress !== 'true') {
        secondaryDestinationAddress = {};
        tertiaryDestinationAddress = {};
      }
      if (hasTertiaryDestinationAddress !== 'true') {
        tertiaryDestinationAddress = {};
      }

      body = {
        moveTaskOrderID: moveCodeOrID,
        shipmentType,
        requestedPickupDate: requestedPickupDate ? formatSwaggerDate(requestedPickupDate) : null,
        primeEstimatedWeight: isValidWeight(estimatedWeight) ? parseInt(estimatedWeight, 10) : null,
        pickupAddress: isEmpty(pickupAddress) ? null : formatAddressForPrimeAPI(pickupAddress),
        destinationAddress: isEmpty(destinationAddress) ? null : formatAddressForPrimeAPI(destinationAddress),
        diversion: diversion || null,
        divertedFromShipmentId: divertedFromShipmentId || null,
        hasSecondaryPickupAddress: hasSecondaryPickupAddress === 'true',
        hasSecondaryDestinationAddress: hasSecondaryDestinationAddress === 'true',
        hasTertiaryPickupAddress: hasTertiaryPickupAddress === 'true',
        hasTertiaryDestinationAddress: hasTertiaryDestinationAddress === 'true',
        secondaryPickupAddress: isEmpty(secondaryPickupAddress)
          ? null
          : formatAddressForPrimeAPI(secondaryPickupAddress),
        secondaryDestinationAddress: isEmpty(secondaryDestinationAddress)
          ? null
          : formatAddressForPrimeAPI(secondaryDestinationAddress),
        tertiaryPickupAddress: isEmpty(tertiaryPickupAddress) ? null : formatAddressForPrimeAPI(tertiaryPickupAddress),
        tertiaryDestinationAddress: isEmpty(tertiaryDestinationAddress)
          ? null
          : formatAddressForPrimeAPI(tertiaryDestinationAddress),
      };
    }

    mutateCreateMTOShipment({ body }).then(() => {
      setSubmitting(false);
    });
  };

  const initialValues = {
    shipmentType: '',

    // PPM
    counselorRemarks: '',
    ppmShipment: {
      expectedDepartureDate: '',
      pickupAddress: {
        streetAddress1: '',
        streetAddress2: '',
        city: '',
        state: '',
        postalCode: '',
      },
      secondaryPickupAddress: {
        streetAddress1: '',
        streetAddress2: '',
        city: '',
        state: '',
        postalCode: '',
      },
      tertiaryPickupAddress: {
        streetAddress1: '',
        streetAddress2: '',
        city: '',
        state: '',
        postalCode: '',
      },
      destinationAddress: {
        streetAddress1: '',
        streetAddress2: '',
        city: '',
        state: '',
        postalCode: '',
      },
      secondaryDestinationAddress: {
        streetAddress1: '',
        streetAddress2: '',
        city: '',
        state: '',
        postalCode: '',
      },
      tertiaryDestinationAddress: {
        streetAddress1: '',
        streetAddress2: '',
        city: '',
        state: '',
        postalCode: '',
      },
      sitExpected: false,
      sitLocation: '',
      sitEstimatedWeight: '',
      sitEstimatedEntryDate: '',
      sitEstimatedDepartureDate: '',
      estimatedWeight: '',
      hasProGear: false,
      proGearWeight: '',
      spouseProGearWeight: '',
      hasSecondaryPickupAddress: 'false',
      hasSecondaryDestinationAddress: 'false',
    },

    // Boat Shipment
    boatShipment: {
      year: null,
      make: '',
      model: '',
      lengthInFeet: null,
      lengthInInches: null,
      widthInFeet: null,
      widthInInches: null,
      heightInFeet: null,
      heightInInches: null,
      hasTrailer: false,
      isRoadworthy: false,
    },

<<<<<<< HEAD
=======
    // Mobile Home Shipment
    mobileHomeShipment: {
      year: null,
      make: '',
      model: '',
      lengthInFeet: null,
      lengthInInches: null,
      widthInFeet: null,
      widthInInches: null,
      heightInFeet: null,
      heightInInches: null,
    },

>>>>>>> d8387673
    // Other shipment types
    requestedPickupDate: '',
    estimatedWeight: '',
    pickupAddress: {},
    destinationAddress: {},
    diversion: '',
    divertedFromShipmentId: '',
    secondaryPickupAddress: {
      streetAddress1: '',
      streetAddress2: '',
      city: '',
      state: '',
      postalCode: '',
    },
    tertiaryPickupAddress: {
      streetAddress1: '',
      streetAddress2: '',
      city: '',
      state: '',
      postalCode: '',
    },
    secondaryDestinationAddress: {
      streetAddress1: '',
      streetAddress2: '',
      city: '',
      state: '',
      postalCode: '',
    },
    tertiaryDestinationAddress: {
      streetAddress1: '',
      streetAddress2: '',
      city: '',
      state: '',
      postalCode: '',
    },
    hasSecondaryPickupAddress: 'false',
    hasSecondaryDestinationAddress: 'false',
    hasTertiaryPickupAddress: 'false',
    hasTertiaryDestinationAddress: 'false',
  };

  const validationSchema = Yup.object().shape({
    shipmentType: Yup.string().required(),

    // PPM
    ppmShipment: Yup.object().when('shipmentType', {
      is: (shipmentType) => shipmentType === 'PPM',
      then: () =>
        Yup.object().shape({
          expectedDepartureDate: Yup.date()
            .required('Required')
            .typeError('Invalid date. Must be in the format: DD MMM YYYY'),
          pickupAddress: requiredAddressSchema.required('Required'),
          secondaryPickupAddress: OptionalAddressSchema,
          tertiaryPickupAddress: OptionalAddressSchema,
<<<<<<< HEAD
          destinationAddress: requiredAddressSchema.required('Required'),
=======
          destinationAddress: partialRequiredAddressSchema.required('Required'),
>>>>>>> d8387673
          secondaryDestinationAddress: OptionalAddressSchema,
          tertiaryDestinationAddress: OptionalAddressSchema,
          sitExpected: Yup.boolean().required('Required'),
          sitLocation: Yup.string().when('sitExpected', {
            is: true,
            then: (schema) => schema.required('Required'),
          }),
          sitEstimatedWeight: Yup.number().when('sitExpected', {
            is: true,
            then: (schema) => schema.required('Required'),
          }),
          // TODO: Figure out how to validate this but be optional.  Right now, when you uncheck
          //  sitEnabled, the "Save" button remains disabled in certain situations.
          // sitEstimatedEntryDate: Yup.date().when('sitExpected', {
          //   is: true,
          //   then: (schema) =>
          //     schema.typeError('Enter a complete date in DD MMM YYYY format (day, month, year).').required('Required'),
          // }),
          // sitEstimatedDepartureDate: Yup.date().when('sitExpected', {
          //   is: true,
          //   then: (schema) =>
          //     schema.typeError('Enter a complete date in DD MMM YYYY format (day, month, year).').required('Required'),
          // }),
          estimatedWeight: Yup.number().required('Required'),
          hasProGear: Yup.boolean().required('Required'),
          proGearWeight: Yup.number().when(['hasProGear', 'spouseProGearWeight'], {
            is: (hasProGear, spouseProGearWeight) => hasProGear && !spouseProGearWeight,
            then: (schema) =>
              schema.required(
                `Enter a weight into at least one pro-gear field. If you won't have pro-gear, uncheck above.`,
              ),
          }),
          spouseProGearWeight: Yup.number(),
        }),
    }),
    // counselorRemarks is an optional string

    // Boat Shipment
    boatShipment: Yup.object().when('shipmentType', {
      is: (shipmentType) =>
        shipmentType === SHIPMENT_TYPES.BOAT_HAUL_AWAY || shipmentType === SHIPMENT_TYPES.BOAT_TOW_AWAY,
      then: () =>
        Yup.object().shape({
          year: Yup.number().positive('Must be a postive number').required('Required'),
          make: Yup.string().min(1).trim().required('Required'),
          model: Yup.string().min(1).trim().required('Required'),
          lengthInFeet: Yup.number().moreThan(-1, 'Must be a positive number').required('Required'),
          lengthInInches: Yup.number().moreThan(-1, 'Must be a positive number').max(11).required('Required'),
          widthInFeet: Yup.number().moreThan(-1, 'Must be a positive number').required('Required'),
          widthInInches: Yup.number().moreThan(-1, 'Must be a positive number').max(11).required('Required'),
          heightInFeet: Yup.number().moreThan(-1, 'Must be a positive number').required('Required'),
          heightInInches: Yup.number().moreThan(-1, 'Must be a positive number').max(11).required('Required'),
          hasTrailer: Yup.boolean().required(),
          isRoadworthy: Yup.boolean().when('hasTrailer', {
            is: true,
            then: (schema) => schema.required('Required'),
          }),
        }),
    }),

<<<<<<< HEAD
=======
    // Mobile Home Shipment
    mobileHomeShipment: Yup.object().when('shipmentType', {
      is: (shipmentType) => shipmentType === SHIPMENT_TYPES.MOBILE_HOME,
      then: () =>
        Yup.object().shape({
          year: Yup.number().positive('Must be a postive number').required('Required'),
          make: Yup.string().min(1).trim().required('Required'),
          model: Yup.string().min(1).trim().required('Required'),
          lengthInFeet: Yup.number().moreThan(-1, 'Must be a positive number').required('Required'),
          lengthInInches: Yup.number().moreThan(-1, 'Must be a positive number').max(11).required('Required'),
          widthInFeet: Yup.number().moreThan(-1, 'Must be a positive number').required('Required'),
          widthInInches: Yup.number().moreThan(-1, 'Must be a positive number').max(11).required('Required'),
          heightInFeet: Yup.number().moreThan(-1, 'Must be a positive number').required('Required'),
          heightInInches: Yup.number().moreThan(-1, 'Must be a positive number').max(11).required('Required'),
        }),
    }),

>>>>>>> d8387673
    // Other shipment types
    requestedPickupDate: Yup.date().when('shipmentType', {
      is: (shipmentType) => shipmentType !== 'PPM',
      then: (schema) => schema.typeError('Enter a complete date in DD MMM YYYY format (day, month, year).'),
    }),
    pickupAddress: Yup.object().when('shipmentType', {
      is: (shipmentType) => shipmentType !== 'PPM',
      then: () => OptionalAddressSchema,
    }),
    secondaryPickupAddress: Yup.object().when('shipmentType', {
      is: (shipmentType) => shipmentType !== 'PPM',
      then: () => OptionalAddressSchema,
    }),
    tertiaryPickupAddress: Yup.object().when('shipmentType', {
      is: (shipmentType) => shipmentType !== 'PPM',
      then: () => OptionalAddressSchema,
    }),
    destinationAddress: Yup.object().when('shipmentType', {
      is: (shipmentType) => shipmentType !== 'PPM',
      then: () => OptionalAddressSchema,
    }),
    secondaryDestinationAddress: Yup.object().when('shipmentType', {
      is: (shipmentType) => shipmentType !== 'PPM',
      then: () => OptionalAddressSchema,
    }),
    tertiaryDestinationAddress: Yup.object().when('shipmentType', {
      is: (shipmentType) => shipmentType !== 'PPM',
      then: () => OptionalAddressSchema,
    }),
  });

  return (
    <div className={styles.tabContent}>
      <div className={styles.container}>
        <GridContainer className={styles.gridContainer}>
          <Grid row>
            <Grid col desktop={{ col: 8, offset: 2 }}>
              {errorMessage?.detail && (
                <div className={primeStyles.errorContainer}>
                  <Alert type="error">
                    <span className={primeStyles.errorTitle}>{errorMessage.title}</span>
                    <span className={primeStyles.errorDetail}>{errorMessage.detail}</span>
                  </Alert>
                </div>
              )}
              <Formik
                initialValues={initialValues}
                onSubmit={onSubmit}
                validationSchema={validationSchema}
                validateOnMount
              >
                {({ isValid, isSubmitting, handleSubmit }) => {
                  return (
                    <Form className={formStyles.form}>
                      <PrimeUIShipmentCreateForm />
                      <div className={formStyles.formActions}>
                        <WizardNavigation
                          editMode
                          disableNext={!isValid || isSubmitting}
                          onCancelClick={handleClose}
                          onNextClick={handleSubmit}
                        />
                      </div>
                    </Form>
                  );
                }}
              </Formik>
            </Grid>
          </Grid>
        </GridContainer>
      </div>
    </div>
  );
};

PrimeUIShipmentCreate.propTypes = {
  setFlashMessage: func,
};

PrimeUIShipmentCreate.defaultProps = {
  setFlashMessage: () => {},
};

const mapDispatchToProps = {
  setFlashMessage: setFlashMessageAction,
};

export default connect(() => ({}), mapDispatchToProps)(PrimeUIShipmentCreate);<|MERGE_RESOLUTION|>--- conflicted
+++ resolved
@@ -71,10 +71,7 @@
     const { shipmentType } = values;
     const isPPM = shipmentType === SHIPMENT_OPTIONS.PPM;
     const isBoat = shipmentType === SHIPMENT_TYPES.BOAT_HAUL_AWAY || shipmentType === SHIPMENT_TYPES.BOAT_TOW_AWAY;
-<<<<<<< HEAD
-=======
     const isMobileHome = shipmentType === SHIPMENT_TYPES.MOBILE_HOME;
->>>>>>> d8387673
 
     let body;
     if (isPPM) {
@@ -214,8 +211,6 @@
         diversion: diversion || null,
         divertedFromShipmentId: divertedFromShipmentId || null,
       };
-<<<<<<< HEAD
-=======
     } else if (isMobileHome) {
       const {
         counselorRemarks,
@@ -262,7 +257,6 @@
         diversion: diversion || null,
         divertedFromShipmentId: divertedFromShipmentId || null,
       };
->>>>>>> d8387673
     } else {
       const {
         requestedPickupDate,
@@ -403,8 +397,6 @@
       isRoadworthy: false,
     },
 
-<<<<<<< HEAD
-=======
     // Mobile Home Shipment
     mobileHomeShipment: {
       year: null,
@@ -418,7 +410,6 @@
       heightInInches: null,
     },
 
->>>>>>> d8387673
     // Other shipment types
     requestedPickupDate: '',
     estimatedWeight: '',
@@ -474,11 +465,7 @@
           pickupAddress: requiredAddressSchema.required('Required'),
           secondaryPickupAddress: OptionalAddressSchema,
           tertiaryPickupAddress: OptionalAddressSchema,
-<<<<<<< HEAD
-          destinationAddress: requiredAddressSchema.required('Required'),
-=======
           destinationAddress: partialRequiredAddressSchema.required('Required'),
->>>>>>> d8387673
           secondaryDestinationAddress: OptionalAddressSchema,
           tertiaryDestinationAddress: OptionalAddressSchema,
           sitExpected: Yup.boolean().required('Required'),
@@ -539,8 +526,6 @@
         }),
     }),
 
-<<<<<<< HEAD
-=======
     // Mobile Home Shipment
     mobileHomeShipment: Yup.object().when('shipmentType', {
       is: (shipmentType) => shipmentType === SHIPMENT_TYPES.MOBILE_HOME,
@@ -558,7 +543,6 @@
         }),
     }),
 
->>>>>>> d8387673
     // Other shipment types
     requestedPickupDate: Yup.date().when('shipmentType', {
       is: (shipmentType) => shipmentType !== 'PPM',
