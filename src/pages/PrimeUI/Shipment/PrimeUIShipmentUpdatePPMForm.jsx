import React from 'react';
import { Radio, FormGroup, Label, Textarea } from '@trussworks/react-uswds';
import { Field, useFormikContext } from 'formik';

import formStyles from 'styles/form.module.scss';
import styles from 'components/Office/CustomerContactInfoForm/CustomerContactInfoForm.module.scss';
import { AddressFields } from 'components/form/AddressFields/AddressFields';
import SectionWrapper from 'components/Customer/SectionWrapper';
import { CheckboxField, DatePickerInput, DropdownInput } from 'components/form/fields';
import { dropdownInputOptions } from 'utils/formatters';
import { LOCATION_TYPES } from 'types/sitStatusShape';
import MaskedTextField from 'components/form/fields/MaskedTextField/MaskedTextField';

const sitLocationOptions = dropdownInputOptions(LOCATION_TYPES);

const PrimeUIShipmentUpdatePPMForm = () => {
  const { values } = useFormikContext();
  const {
    sitExpected,
    hasProGear,
    hasSecondaryPickupAddress,
    hasTertiaryPickupAddress,
    hasSecondaryDestinationAddress,
    hasTertiaryDestinationAddress,
  } = values.ppmShipment;

  return (
    <SectionWrapper className={`${formStyles.formSection} ${styles.formSectionHeader}`}>
      <h2 className={styles.sectionHeader}>Dates</h2>
      <DatePickerInput
        label="Expected Departure Date"
        id="ppmShipment.expectedDepartureDateInput"
        name="ppmShipment.expectedDepartureDate"
      />
      <h2 className={styles.sectionHeader}>Origin Info</h2>
      <AddressFields
        name="ppmShipment.pickupAddress"
        legend="Pickup Address"
        render={(fields) => (
          <>
            <p>What address are the movers picking up from?</p>
            {fields}
            <h4>Second Pickup Address</h4>
            <FormGroup>
              <p>
                Will the movers pick up any belongings from a second address? (Must be near the pickup address. Subject
                to approval.)
              </p>
              <div className={formStyles.radioGroup}>
                <Field
                  as={Radio}
                  id="has-secondary-pickup"
                  data-testid="has-secondary-pickup"
                  label="Yes"
                  name="ppmShipment.hasSecondaryPickupAddress"
                  value="true"
                  title="Yes, there is a second pickup address"
                  checked={hasSecondaryPickupAddress === 'true'}
                />
                <Field
                  as={Radio}
                  id="no-secondary-pickup"
                  data-testid="no-secondary-pickup"
                  label="No"
                  name="ppmShipment.hasSecondaryPickupAddress"
                  value="false"
                  title="No, there is not a second pickup address"
                  checked={hasSecondaryPickupAddress !== 'true'}
                />
              </div>
            </FormGroup>
            {hasSecondaryPickupAddress === 'true' && (
              <>
                <AddressFields name="ppmShipment.secondaryPickupAddress" />
                <h4>Third Pickup Address</h4>
                <FormGroup>
                  <p>
                    Will the movers pick up any belongings from a third address? (Must be near the pickup address.
                    Subject to approval.)
                  </p>
                  <div className={formStyles.radioGroup}>
                    <Field
                      as={Radio}
                      id="has-tertiary-pickup"
                      data-testid="has-tertiary-pickup"
                      label="Yes"
                      name="ppmShipment.hasTertiaryPickupAddress"
                      value="true"
                      title="Yes, there is a third pickup address"
                      checked={hasTertiaryPickupAddress === 'true'}
                    />
                    <Field
                      as={Radio}
                      id="no-tertiary-pickup"
                      data-testid="no-tertiary-pickup"
                      label="No"
                      name="ppmShipment.hasTertiaryPickupAddress"
                      value="false"
                      title="No, there is not a third pickup address"
                      checked={hasTertiaryPickupAddress !== 'true'}
                    />
                  </div>
                </FormGroup>
                {hasTertiaryPickupAddress === 'true' && <AddressFields name="ppmShipment.tertiaryPickupAddress" />}
              </>
            )}
          </>
        )}
      />
      <h2 className={styles.sectionHeader}>Destination Info</h2>
      <AddressFields
        name="ppmShipment.destinationAddress"
<<<<<<< HEAD
        legend="Destination Address"
=======
        legend="Delivery Address"
>>>>>>> 189bf4c4
        address1LabelHint="Optional"
        render={(fields) => (
          <>
            {fields}
            <h4>Second Delivery Address</h4>
            <FormGroup>
              <p>
                Will the movers deliver any belongings to a second address? (Must be near the delivery address. Subject
                to approval.)
              </p>
              <div className={formStyles.radioGroup}>
                <Field
                  as={Radio}
                  data-testid="has-secondary-destination"
                  id="has-secondary-destination"
                  label="Yes"
                  name="ppmShipment.hasSecondaryDestinationAddress"
                  value="true"
                  title="Yes, there is a second destination location"
                  checked={hasSecondaryDestinationAddress === 'true'}
                />
                <Field
                  as={Radio}
                  data-testid="no-secondary-destination"
                  id="no-secondary-destination"
                  label="No"
                  name="ppmShipment.hasSecondaryDestinationAddress"
                  value="false"
                  title="No, there is not a second destination location"
                  checked={hasSecondaryDestinationAddress !== 'true'}
                />
              </div>
            </FormGroup>
            {hasSecondaryDestinationAddress === 'true' && (
              <>
                <AddressFields name="ppmShipment.secondaryDestinationAddress" />
                <h4>Third destination location</h4>
                <FormGroup>
                  <p>
                    Will the movers pick up any belongings from a third address? (Must be near the Delivery Address.
                    Subject to approval.)
                  </p>
                  <div className={formStyles.radioGroup}>
                    <Field
                      as={Radio}
                      id="has-tertiary-destination"
                      data-testid="has-tertiary-destination"
                      label="Yes"
                      name="ppmShipment.hasTertiaryDestinationAddress"
                      value="true"
                      title="Yes, there is a third destination location"
                      checked={hasTertiaryDestinationAddress === 'true'}
                    />
                    <Field
                      as={Radio}
                      id="no-tertiary-destination"
                      data-testid="no-tertiary-destination"
                      label="No"
                      name="ppmShipment.hasTertiaryDestinationAddress"
                      value="false"
                      title="No, there is not a third destination location"
                      checked={hasTertiaryDestinationAddress !== 'true'}
                    />
                  </div>
                </FormGroup>
                {hasTertiaryDestinationAddress === 'true' && (
                  <AddressFields name="ppmShipment.tertiaryDestinationAddress" />
                )}
              </>
            )}
          </>
        )}
      />
      <h2 className={styles.sectionHeader}>Storage In Transit (SIT)</h2>
      <CheckboxField label="SIT Expected" id="ppmShipment.sitExpectedInput" name="ppmShipment.sitExpected" />
      {sitExpected && (
        <>
          <DropdownInput
            label="SIT Location"
            id="ppmShipment.sitLocationInput"
            name="ppmShipment.sitLocation"
            options={sitLocationOptions}
          />
          <MaskedTextField
            label="SIT Estimated Weight (lbs)"
            id="ppmShipment.sitEstimatedWeightInput"
            name="ppmShipment.sitEstimatedWeight"
            mask={Number}
            scale={0} // digits after point, 0 for integers
            signed={false} // disallow negative
            thousandsSeparator=","
            lazy={false} // immediate masking evaluation
          />
          <DatePickerInput
            label="SIT Estimated Entry Date"
            id="ppmShipment.sitEstimatedEntryDateInput"
            name="ppmShipment.sitEstimatedEntryDate"
          />
          <DatePickerInput
            label="SIT Estimated Departure Date"
            id="ppmShipment.sitEstimatedDepartureDateInput"
            name="ppmShipment.sitEstimatedDepartureDate"
          />
        </>
      )}
      <h2 className={styles.sectionHeader}>Weights</h2>
      <MaskedTextField
        label="Estimated Weight (lbs)"
        id="ppmShipment.estimatedWeightInput"
        name="ppmShipment.estimatedWeight"
        mask={Number}
        scale={0} // digits after point, 0 for integers
        signed={false} // disallow negative
        thousandsSeparator=","
        lazy={false} // immediate masking evaluation
      />
      <CheckboxField label="Has Pro Gear" id="ppmShipment.hasProGearInput" name="ppmShipment.hasProGear" />
      {hasProGear && (
        <>
          <MaskedTextField
            label="Pro Gear Weight (lbs)"
            id="ppmShipment.proGearWeightInput"
            name="ppmShipment.proGearWeight"
            mask={Number}
            scale={0} // digits after point, 0 for integers
            signed={false} // disallow negative
            thousandsSeparator=","
            lazy={false} // immediate masking evaluation
          />
          <MaskedTextField
            label="Spouse Pro Gear Weight (lbs)"
            id="ppmShipment.spouseProGearWeightInput"
            name="ppmShipment.spouseProGearWeight"
            mask={Number}
            scale={0} // digits after point, 0 for integers
            signed={false} // disallow negative
            thousandsSeparator=","
            lazy={false} // immediate masking evaluation
          />
        </>
      )}
      <h2 className={styles.sectionHeader}>Remarks</h2>
      <Label htmlFor="counselorRemarksInput">Counselor Remarks</Label>
      <Field id="counselorRemarksInput" name="counselorRemarks" as={Textarea} className={`${formStyles.remarks}`} />
    </SectionWrapper>
  );
};

export default PrimeUIShipmentUpdatePPMForm;<|MERGE_RESOLUTION|>--- conflicted
+++ resolved
@@ -110,11 +110,7 @@
       <h2 className={styles.sectionHeader}>Destination Info</h2>
       <AddressFields
         name="ppmShipment.destinationAddress"
-<<<<<<< HEAD
-        legend="Destination Address"
-=======
         legend="Delivery Address"
->>>>>>> 189bf4c4
         address1LabelHint="Optional"
         render={(fields) => (
           <>
