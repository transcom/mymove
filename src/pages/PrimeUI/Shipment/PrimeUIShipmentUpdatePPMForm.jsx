import React from 'react';
import { Radio, FormGroup, Label, Textarea } from '@trussworks/react-uswds';
import { Field, useFormikContext } from 'formik';

import formStyles from 'styles/form.module.scss';
import styles from 'components/Office/CustomerContactInfoForm/CustomerContactInfoForm.module.scss';
import { AddressFields } from 'components/form/AddressFields/AddressFields';
import SectionWrapper from 'components/Customer/SectionWrapper';
import { CheckboxField, DatePickerInput, DropdownInput } from 'components/form/fields';
import { dropdownInputOptions } from 'utils/formatters';
import { LOCATION_TYPES } from 'types/sitStatusShape';
import MaskedTextField from 'components/form/fields/MaskedTextField/MaskedTextField';

const sitLocationOptions = dropdownInputOptions(LOCATION_TYPES);

const PrimeUIShipmentUpdatePPMForm = () => {
  const { values, setFieldTouched, setFieldValue } = useFormikContext();
  const {
    sitExpected,
    hasProGear,
    hasSecondaryPickupAddress,
    hasTertiaryPickupAddress,
    hasSecondaryDestinationAddress,
    hasTertiaryDestinationAddress,
  } = values.ppmShipment;

  return (
    <SectionWrapper className={`${formStyles.formSection} ${styles.formSectionHeader}`}>
      <h2 className={styles.sectionHeader}>Dates</h2>
      <DatePickerInput
        label="Expected Departure Date"
        id="ppmShipment.expectedDepartureDateInput"
        name="ppmShipment.expectedDepartureDate"
      />
      <h2 className={styles.sectionHeader}>Origin Info</h2>
      <AddressFields
        name="ppmShipment.pickupAddress"
        legend="Pickup Address"
        locationLookup
        formikProps={{
          setFieldTouched,
          setFieldValue,
        }}
        render={(fields) => (
          <>
            <p>What address are the movers picking up from?</p>
            {fields}
            <h4>Second Pickup Address</h4>
            <FormGroup>
              <p>
                Will the movers pick up any belongings from a second address? (Must be near the pickup address. Subject
                to approval.)
              </p>
              <div className={formStyles.radioGroup}>
                <Field
                  as={Radio}
                  id="has-secondary-pickup"
                  data-testid="has-secondary-pickup"
                  label="Yes"
                  name="ppmShipment.hasSecondaryPickupAddress"
                  value="true"
                  title="Yes, there is a second pickup address"
                  checked={hasSecondaryPickupAddress === 'true'}
                />
                <Field
                  as={Radio}
                  id="no-secondary-pickup"
                  data-testid="no-secondary-pickup"
                  label="No"
                  name="ppmShipment.hasSecondaryPickupAddress"
                  value="false"
                  title="No, there is not a second pickup address"
                  checked={hasSecondaryPickupAddress !== 'true'}
                />
              </div>
            </FormGroup>
            {hasSecondaryPickupAddress === 'true' && (
              <>
<<<<<<< HEAD
                <AddressFields
                  name="ppmShipment.secondaryPickupAddress"
                  locationLookup
                  formikProps={{
                    setFieldTouched,
                    setFieldValue,
                  }}
                />
                <h4>Third pickup location</h4>
=======
                <AddressFields name="ppmShipment.secondaryPickupAddress" />
                <h4>Third Pickup Address</h4>
>>>>>>> fa3c5fd2
                <FormGroup>
                  <p>
                    Will the movers pick up any belongings from a third address? (Must be near the pickup address.
                    Subject to approval.)
                  </p>
                  <div className={formStyles.radioGroup}>
                    <Field
                      as={Radio}
                      id="has-tertiary-pickup"
                      data-testid="has-tertiary-pickup"
                      label="Yes"
                      name="ppmShipment.hasTertiaryPickupAddress"
                      value="true"
                      title="Yes, there is a third pickup address"
                      checked={hasTertiaryPickupAddress === 'true'}
                    />
                    <Field
                      as={Radio}
                      id="no-tertiary-pickup"
                      data-testid="no-tertiary-pickup"
                      label="No"
                      name="ppmShipment.hasTertiaryPickupAddress"
                      value="false"
                      title="No, there is not a third pickup address"
                      checked={hasTertiaryPickupAddress !== 'true'}
                    />
                  </div>
                </FormGroup>
                {hasTertiaryPickupAddress === 'true' && (
                  <AddressFields
                    name="ppmShipment.tertiaryPickupAddress"
                    locationLookup
                    formikProps={{
                      setFieldTouched,
                      setFieldValue,
                    }}
                  />
                )}
              </>
            )}
          </>
        )}
      />
      <h2 className={styles.sectionHeader}>Destination Info</h2>
      <AddressFields
        name="ppmShipment.destinationAddress"
        legend="Delivery Address"
        address1LabelHint="Optional"
        locationLookup
        formikProps={{
          setFieldTouched,
          setFieldValue,
        }}
        render={(fields) => (
          <>
            {fields}
            <h4>Second Delivery Address</h4>
            <FormGroup>
              <p>
                Will the movers deliver any belongings to a second address? (Must be near the delivery address. Subject
                to approval.)
              </p>
              <div className={formStyles.radioGroup}>
                <Field
                  as={Radio}
                  data-testid="has-secondary-destination"
                  id="has-secondary-destination"
                  label="Yes"
                  name="ppmShipment.hasSecondaryDestinationAddress"
                  value="true"
                  title="Yes, there is a second destination location"
                  checked={hasSecondaryDestinationAddress === 'true'}
                />
                <Field
                  as={Radio}
                  data-testid="no-secondary-destination"
                  id="no-secondary-destination"
                  label="No"
                  name="ppmShipment.hasSecondaryDestinationAddress"
                  value="false"
                  title="No, there is not a second destination location"
                  checked={hasSecondaryDestinationAddress !== 'true'}
                />
              </div>
            </FormGroup>
            {hasSecondaryDestinationAddress === 'true' && (
              <>
                <AddressFields
                  name="ppmShipment.secondaryDestinationAddress"
                  locationLookup
                  formikProps={{
                    setFieldTouched,
                    setFieldValue,
                  }}
                />
                <h4>Third destination location</h4>
                <FormGroup>
                  <p>
                    Will the movers pick up any belongings from a third address? (Must be near the Delivery Address.
                    Subject to approval.)
                  </p>
                  <div className={formStyles.radioGroup}>
                    <Field
                      as={Radio}
                      id="has-tertiary-destination"
                      data-testid="has-tertiary-destination"
                      label="Yes"
                      name="ppmShipment.hasTertiaryDestinationAddress"
                      value="true"
                      title="Yes, there is a third destination location"
                      checked={hasTertiaryDestinationAddress === 'true'}
                    />
                    <Field
                      as={Radio}
                      id="no-tertiary-destination"
                      data-testid="no-tertiary-destination"
                      label="No"
                      name="ppmShipment.hasTertiaryDestinationAddress"
                      value="false"
                      title="No, there is not a third destination location"
                      checked={hasTertiaryDestinationAddress !== 'true'}
                    />
                  </div>
                </FormGroup>
                {hasTertiaryDestinationAddress === 'true' && (
                  <AddressFields
                    name="ppmShipment.tertiaryDestinationAddress"
                    locationLookup
                    formikProps={{
                      setFieldTouched,
                      setFieldValue,
                    }}
                  />
                )}
              </>
            )}
          </>
        )}
      />
      <h2 className={styles.sectionHeader}>Storage In Transit (SIT)</h2>
      <CheckboxField label="SIT Expected" id="ppmShipment.sitExpectedInput" name="ppmShipment.sitExpected" />
      {sitExpected && (
        <>
          <DropdownInput
            label="SIT Location"
            id="ppmShipment.sitLocationInput"
            name="ppmShipment.sitLocation"
            options={sitLocationOptions}
          />
          <MaskedTextField
            label="SIT Estimated Weight (lbs)"
            id="ppmShipment.sitEstimatedWeightInput"
            name="ppmShipment.sitEstimatedWeight"
            mask={Number}
            scale={0} // digits after point, 0 for integers
            signed={false} // disallow negative
            thousandsSeparator=","
            lazy={false} // immediate masking evaluation
          />
          <DatePickerInput
            label="SIT Estimated Entry Date"
            id="ppmShipment.sitEstimatedEntryDateInput"
            name="ppmShipment.sitEstimatedEntryDate"
          />
          <DatePickerInput
            label="SIT Estimated Departure Date"
            id="ppmShipment.sitEstimatedDepartureDateInput"
            name="ppmShipment.sitEstimatedDepartureDate"
          />
        </>
      )}
      <h2 className={styles.sectionHeader}>Weights</h2>
      <MaskedTextField
        label="Estimated Weight (lbs)"
        id="ppmShipment.estimatedWeightInput"
        name="ppmShipment.estimatedWeight"
        mask={Number}
        scale={0} // digits after point, 0 for integers
        signed={false} // disallow negative
        thousandsSeparator=","
        lazy={false} // immediate masking evaluation
      />
      <CheckboxField label="Has Pro Gear" id="ppmShipment.hasProGearInput" name="ppmShipment.hasProGear" />
      {hasProGear && (
        <>
          <MaskedTextField
            label="Pro Gear Weight (lbs)"
            id="ppmShipment.proGearWeightInput"
            name="ppmShipment.proGearWeight"
            mask={Number}
            scale={0} // digits after point, 0 for integers
            signed={false} // disallow negative
            thousandsSeparator=","
            lazy={false} // immediate masking evaluation
          />
          <MaskedTextField
            label="Spouse Pro Gear Weight (lbs)"
            id="ppmShipment.spouseProGearWeightInput"
            name="ppmShipment.spouseProGearWeight"
            mask={Number}
            scale={0} // digits after point, 0 for integers
            signed={false} // disallow negative
            thousandsSeparator=","
            lazy={false} // immediate masking evaluation
          />
        </>
      )}
      <h2 className={styles.sectionHeader}>Remarks</h2>
      <Label htmlFor="counselorRemarksInput">Counselor Remarks</Label>
      <Field id="counselorRemarksInput" name="counselorRemarks" as={Textarea} className={`${formStyles.remarks}`} />
    </SectionWrapper>
  );
};

export default PrimeUIShipmentUpdatePPMForm;<|MERGE_RESOLUTION|>--- conflicted
+++ resolved
@@ -76,7 +76,6 @@
             </FormGroup>
             {hasSecondaryPickupAddress === 'true' && (
               <>
-<<<<<<< HEAD
                 <AddressFields
                   name="ppmShipment.secondaryPickupAddress"
                   locationLookup
@@ -85,11 +84,7 @@
                     setFieldValue,
                   }}
                 />
-                <h4>Third pickup location</h4>
-=======
-                <AddressFields name="ppmShipment.secondaryPickupAddress" />
                 <h4>Third Pickup Address</h4>
->>>>>>> fa3c5fd2
                 <FormGroup>
                   <p>
                     Will the movers pick up any belongings from a third address? (Must be near the pickup address.
