import React, { useState, useEffect } from 'react';
import { Radio, FormGroup, Label, Textarea } from '@trussworks/react-uswds';
import { Field, useField, useFormikContext } from 'formik';

import { isBooleanFlagEnabled } from '../../../utils/featureFlags';

import { SHIPMENT_OPTIONS, SHIPMENT_TYPES, FEATURE_FLAG_KEYS } from 'shared/constants';
import { CheckboxField, DatePickerInput, DropdownInput } from 'components/form/fields';
import MaskedTextField from 'components/form/fields/MaskedTextField/MaskedTextField';
import styles from 'components/Office/CustomerContactInfoForm/CustomerContactInfoForm.module.scss';
import { AddressFields } from 'components/form/AddressFields/AddressFields';
import SectionWrapper from 'components/Customer/SectionWrapper';
import TextField from 'components/form/fields/TextField/TextField';
import formStyles from 'styles/form.module.scss';
import { dropdownInputOptions } from 'utils/formatters';
import { LOCATION_TYPES } from 'types/sitStatusShape';

const sitLocationOptions = dropdownInputOptions(LOCATION_TYPES);

const PrimeUIShipmentCreateForm = () => {
  const { values } = useFormikContext();
  const { shipmentType } = values;
<<<<<<< HEAD
  const { sitExpected, hasProGear, hasSecondaryDestinationAddress, hasSecondaryPickupAddress } = values.ppmShipment;
  const { hasTrailer } = values.boatShipment;
=======
  const { sitExpected, hasProGear } = values.ppmShipment;
>>>>>>> cd799c5f
  const [, , checkBoxHelperProps] = useField('diversion');
  const [, , divertedFromIdHelperProps] = useField('divertedFromShipmentId');
  const [isChecked, setIsChecked] = useState(false);
  const [enableBoat, setEnableBoat] = useState(false);

  const hasShipmentType = !!shipmentType;
  const isPPM = shipmentType === SHIPMENT_OPTIONS.PPM;
  const isBoat = shipmentType === SHIPMENT_TYPES.BOAT_HAUL_AWAY || shipmentType === SHIPMENT_TYPES.BOAT_TOW_AWAY;

  let {
    hasSecondaryPickupAddress,
    hasSecondaryDestinationAddress,
    hasTertiaryPickupAddress,
    hasTertiaryDestinationAddress,
  } = '';

  if (isPPM) {
    ({
      hasSecondaryPickupAddress,
      hasSecondaryDestinationAddress,
      hasTertiaryPickupAddress,
      hasTertiaryDestinationAddress,
    } = values.ppmShipment);
  } else {
    ({
      hasSecondaryPickupAddress,
      hasSecondaryDestinationAddress,
      hasTertiaryPickupAddress,
      hasTertiaryDestinationAddress,
    } = values);
  }

  // if a shipment is a diversion, then the parent shipment id will be required for input
  const toggleParentShipmentIdTextBox = (checkboxValue) => {
    if (checkboxValue) {
      checkBoxHelperProps.setValue(true);
      setIsChecked(true);
    } else {
      // set values for checkbox & divertedFromShipmentId when box is unchecked
      checkBoxHelperProps.setValue('');
      divertedFromIdHelperProps.setValue('');
      setIsChecked(false);
    }
  };

  // validates the uuid - if it ain't no good, then an error message displays
  const validateUUID = (value) => {
    const uuidRegex = /^[0-9a-fA-F]{8}-[0-9a-fA-F]{4}-[0-9a-fA-F]{4}-[0-9a-fA-F]{4}-[0-9a-fA-F]{12}$/;

    if (!uuidRegex.test(value)) {
      return 'Invalid UUID format';
    }

    return undefined;
  };

  useEffect(() => {
    const fetchData = async () => {
      setEnableBoat(await isBooleanFlagEnabled(FEATURE_FLAG_KEYS.BOAT));
    };
    fetchData();
  }, []);

  let shipmentTypeOptions = Object.values(SHIPMENT_TYPES).map((value) => ({ key: value, value }));
  if (!enableBoat) {
    // Disallow the Prime from choosing Boat shipments if the feature flag is not enabled
    shipmentTypeOptions = shipmentTypeOptions.filter(
      (e) => e.key !== SHIPMENT_TYPES.BOAT_HAUL_AWAY && e.key !== SHIPMENT_TYPES.BOAT_TOW_AWAY,
    );
  }

  return (
    <SectionWrapper className={`${formStyles.formSection} ${styles.formSectionHeader}`}>
      <h2 className={styles.sectionHeader}>Shipment Type</h2>
      <DropdownInput label="Shipment type" name="shipmentType" options={shipmentTypeOptions} id="shipmentType" />

      {isPPM && (
        <>
          <h2 className={styles.sectionHeader}>Dates</h2>
          <DatePickerInput
            label="Expected Departure Date"
            id="ppmShipment.expectedDepartureDateInput"
            name="ppmShipment.expectedDepartureDate"
          />
          <h2 className={styles.sectionHeader}>Origin Info</h2>
          <AddressFields
            name="ppmShipment.pickupAddress"
            legend="Pickup Address"
            render={(fields) => (
              <>
                <p>What address are the movers picking up from?</p>
                {fields}
                <h4>Second pickup location</h4>
                <FormGroup>
                  <p>
                    Will the movers pick up any belongings from a second address? (Must be near the pickup address.
                    Subject to approval.)
                  </p>
                  <div className={formStyles.radioGroup}>
                    <Field
                      as={Radio}
                      id="has-secondary-pickup"
                      data-testid="has-secondary-pickup"
                      label="Yes"
                      name="ppmShipment.hasSecondaryPickupAddress"
                      value="true"
                      title="Yes, there is a second pickup location"
                      checked={hasSecondaryPickupAddress === 'true'}
                    />
                    <Field
                      as={Radio}
                      id="no-secondary-pickup"
                      data-testid="no-secondary-pickup"
                      label="No"
                      name="ppmShipment.hasSecondaryPickupAddress"
                      value="false"
                      title="No, there is not a second pickup location"
                      checked={hasSecondaryPickupAddress !== 'true'}
                    />
                  </div>
                </FormGroup>
                {hasSecondaryPickupAddress === 'true' && (
                  <>
                    <h5 className={styles.sectionHeader}>Second Pickup Address</h5>
                    <AddressFields name="ppmShipment.secondaryPickupAddress" />

                    <h4>Third pickup location</h4>
                    <FormGroup>
                      <p>
                        Will the movers pick up any belongings from a third address? (Must be near the pickup address.
                        Subject to approval.)
                      </p>
                      <div className={formStyles.radioGroup}>
                        <Field
                          as={Radio}
                          id="has-tertiary-pickup"
                          data-testid="has-tertiary-pickup"
                          label="Yes"
                          name="ppmShipment.hasTertiaryPickupAddress"
                          value="true"
                          title="Yes, there is a tertiary pickup location"
                          checked={hasTertiaryPickupAddress === 'true'}
                        />
                        <Field
                          as={Radio}
                          id="no-tertiary-pickup"
                          data-testid="no-tertiary-pickup"
                          label="No"
                          name="ppmShipment.hasTertiaryPickupAddress"
                          value="false"
                          title="No, there is not a tertiary pickup location"
                          checked={hasTertiaryPickupAddress !== 'true'}
                        />
                      </div>
                    </FormGroup>
                  </>
                )}
                {hasTertiaryPickupAddress === 'true' && (
                  <>
                    <h5 className={styles.sectionHeader}>Third Pickup Address</h5>
                    <AddressFields name="ppmShipment.tertiaryPickupAddress" />
                  </>
                )}
              </>
            )}
          />
          <h2 className={styles.sectionHeader}>Destination Info</h2>
          <AddressFields
            name="ppmShipment.destinationAddress"
            legend="Destination Address"
            render={(fields) => (
              <>
                {fields}
                <h4>Second destination address</h4>
                <FormGroup>
                  <p>
                    Will the movers deliver any belongings to a second address? (Must be near the destination address.
                    Subject to approval.)
                  </p>
                  <div className={formStyles.radioGroup}>
                    <Field
                      as={Radio}
                      data-testid="has-secondary-destination"
                      id="has-secondary-destination"
                      label="Yes"
                      name="ppmShipment.hasSecondaryDestinationAddress"
                      value="true"
                      title="Yes, there is a second destination location"
                      checked={hasSecondaryDestinationAddress === 'true'}
                    />
                    <Field
                      as={Radio}
                      data-testid="no-secondary-destination"
                      id="no-secondary-destination"
                      label="No"
                      name="ppmShipment.hasSecondaryDestinationAddress"
                      value="false"
                      title="No, there is not a second destination location"
                      checked={hasSecondaryDestinationAddress !== 'true'}
                    />
                  </div>
                </FormGroup>
                {hasSecondaryDestinationAddress === 'true' && (
                  <>
                    <h5 className={styles.sectionHeader}>Second Destination Address</h5>
                    <AddressFields name="ppmShipment.secondaryDestinationAddress" />

                    <h4>Third delivery location</h4>
                    <FormGroup>
                      <p>
                        Will the movers pick up any belongings from a third address? (Must be near the pickup address.
                        Subject to approval.)
                      </p>
                      <div className={formStyles.radioGroup}>
                        <Field
                          as={Radio}
                          id="has-tertiary-destination"
                          data-testid="has-tertiary-destination"
                          label="Yes"
                          name="ppmShipment.hasTertiaryDestinationAddress"
                          value="true"
                          title="Yes, there is a third delivery location"
                          checked={hasTertiaryDestinationAddress === 'true'}
                        />
                        <Field
                          as={Radio}
                          id="no-tertiary-destination"
                          data-testid="no-tertiary-destination"
                          label="No"
                          name="ppmShipment.hasTertiaryDestinationAddress"
                          value="false"
                          title="No, there is not a third delivery location"
                          checked={hasTertiaryDestinationAddress !== 'true'}
                        />
                      </div>
                    </FormGroup>
                  </>
                )}
                {hasTertiaryDestinationAddress === 'true' && (
                  <>
                    <h5 className={styles.sectionHeader}>Third Destination Address</h5>
                    <AddressFields name="ppmShipment.tertiaryDestinationAddress" />
                  </>
                )}
              </>
            )}
          />
          <h2 className={styles.sectionHeader}>Storage In Transit (SIT)</h2>
          <CheckboxField label="SIT Expected" id="ppmShipment.sitExpectedInput" name="ppmShipment.sitExpected" />
          {sitExpected && (
            <>
              <DropdownInput
                label="SIT Location"
                id="ppmShipment.sitLocationInput"
                name="ppmShipment.sitLocation"
                options={sitLocationOptions}
              />
              <MaskedTextField
                label="SIT Estimated Weight (lbs)"
                id="ppmShipment.sitEstimatedWeightInput"
                name="ppmShipment.sitEstimatedWeight"
                mask={Number}
                scale={0} // digits after point, 0 for integers
                signed={false} // disallow negative
                thousandsSeparator=","
                lazy={false} // immediate masking evaluation
              />
              <DatePickerInput
                label="SIT Estimated Entry Date"
                id="ppmShipment.sitEstimatedEntryDateInput"
                name="ppmShipment.sitEstimatedEntryDate"
              />
              <DatePickerInput
                label="SIT Estimated Departure Date"
                id="ppmShipment.sitEstimatedDepartureDateInput"
                name="ppmShipment.sitEstimatedDepartureDate"
              />
            </>
          )}
          <h2 className={styles.sectionHeader}>Weights</h2>
          <MaskedTextField
            label="Estimated Weight (lbs)"
            id="ppmShipment.estimatedWeightInput"
            name="ppmShipment.estimatedWeight"
            mask={Number}
            scale={0} // digits after point, 0 for integers
            signed={false} // disallow negative
            thousandsSeparator=","
            lazy={false} // immediate masking evaluation
          />
          <CheckboxField label="Has Pro Gear" id="ppmShipment.hasProGearInput" name="ppmShipment.hasProGear" />
          {hasProGear && (
            <>
              <MaskedTextField
                label="Pro Gear Weight (lbs)"
                id="ppmShipment.proGearWeightInput"
                name="ppmShipment.proGearWeight"
                mask={Number}
                scale={0} // digits after point, 0 for integers
                signed={false} // disallow negative
                thousandsSeparator=","
                lazy={false} // immediate masking evaluation
              />
              <MaskedTextField
                label="Spouse Pro Gear Weight (lbs)"
                id="ppmShipment.spouseProGearWeightInput"
                name="ppmShipment.spouseProGearWeight"
                mask={Number}
                scale={0} // digits after point, 0 for integers
                signed={false} // disallow negative
                thousandsSeparator=","
                lazy={false} // immediate masking evaluation
              />
            </>
          )}
          <h2 className={styles.sectionHeader}>Remarks</h2>
          <Label htmlFor="counselorRemarksInput">Counselor Remarks</Label>
          <Field id="counselorRemarksInput" name="counselorRemarks" as={Textarea} className={`${formStyles.remarks}`} />
        </>
      )}
      {hasShipmentType && !isPPM && (
        <>
          <h2 className={styles.sectionHeader}>Shipment Dates</h2>
          <DatePickerInput name="requestedPickupDate" label="Requested pickup" />

          <h2 className={styles.sectionHeader}>Diversion</h2>
          <CheckboxField
            id="diversion"
            name="diversion"
            label="Diversion"
            onChange={(e) => toggleParentShipmentIdTextBox(e.target.checked)}
          />
          {isChecked && (
            <TextField
              data-testid="divertedFromShipmentIdInput"
              label="Diverted from Shipment ID"
              id="divertedFromShipmentIdInput"
              name="divertedFromShipmentId"
              labelHint="Required if diversion box is checked"
              validate={(value) => validateUUID(value)}
            />
          )}

          <h2 className={styles.sectionHeader}>Shipment Weights</h2>

          <MaskedTextField
            data-testid="estimatedWeightInput"
            defaultValue="0"
            name="estimatedWeight"
            label="Estimated weight (lbs)"
            id="estimatedWeightInput"
            mask={Number}
            scale={0} // digits after point, 0 for integers
            signed={false} // disallow negative
            thousandsSeparator=","
            lazy={false} // immediate masking evaluation
          />

<<<<<<< HEAD
          <h2 className={styles.sectionHeader}>Shipment Addresses</h2>
          <h5 className={styles.sectionHeader}>Pickup Address</h5>
          <AddressFields name="pickupAddress" />
          <h5 className={styles.sectionHeader}>Destination Address</h5>
          <AddressFields name="destinationAddress" />
        </>
      )}
      {isBoat && (
        <>
          <h2 className={styles.sectionHeader}>Boat Model Info</h2>
          <MaskedTextField label="Year" id="boatShipment.yearInput" name="boatShipment.year" mask={Number} />
          <TextField label="Make" id="boatShipment.makeInput" name="boatShipment.make" />
          <TextField label="Model" id="boatShipment.modelInput" name="boatShipment.model" />
          <h2 className={styles.sectionHeader}>Boat Dimensions</h2>
          <figure>
            <figcaption>
              Dimensions must meet at least one of the following criteria to qualify as a separate boat shipment:
            </figcaption>
            <ul>
              <li>Over 14 feet in length</li>
              <li>Over 6 feet 10 inches in width</li>
              <li>Over 6 feet 5 inches in height</li>
            </ul>
          </figure>
          <MaskedTextField
            label="Length (Feet)"
            id="boatShipment.lengthInFeetInput"
            name="boatShipment.lengthInFeet"
            mask={Number}
          />
          <MaskedTextField
            label="Length (Inches)"
            id="boatShipment.lengthInInchesInput"
            name="boatShipment.lengthInInches"
            mask={Number}
          />
          <MaskedTextField
            label="Width (Feet)"
            id="boatShipment.widthInFeetInput"
            name="boatShipment.widthInFeet"
            mask={Number}
          />
          <MaskedTextField
            label="Width (Inches)"
            id="boatShipment.widthInInchesInput"
            name="boatShipment.widthInInches"
            mask={Number}
          />
          <MaskedTextField
            label="Height (Feet)"
            id="boatShipment.heightInFeetInput"
            name="boatShipment.heightInFeet"
            mask={Number}
          />
          <MaskedTextField
            label="Height (Inches)"
            id="boatShipment.heightInInchesInput"
            name="boatShipment.heightInInches"
            mask={Number}
          />
          <h2 className={styles.sectionHeader}>Trailer</h2>
          <CheckboxField label="Has Trailer" id="boatShipment.hasTrailerInput" name="boatShipment.hasTrailer" />
          {hasTrailer && (
            <CheckboxField
              label="Trailer is Roadworthy"
              id="boatShipment.isRoadworthyInput"
              name="boatShipment.isRoadworthy"
            />
          )}
          <h2 className={styles.sectionHeader}>Remarks</h2>
          <Label htmlFor="counselorRemarksInput">Counselor Remarks</Label>
          <Field id="counselorRemarksInput" name="counselorRemarks" as={Textarea} className={`${formStyles.remarks}`} />
        </>
=======
            <h2 className={styles.sectionHeader}>Shipment Addresses</h2>
            <h5 className={styles.sectionHeader}>Pickup Address</h5>
            <AddressFields
              name="pickupAddress"
              render={(fields) => (
                <>
                  {fields}
                  <h4>Second pickup location</h4>
                  <FormGroup>
                    <p>
                      Will the movers pick up any belongings from a second address? (Must be near the pickup address.
                      Subject to approval.)
                    </p>
                    <div className={formStyles.radioGroup}>
                      <Field
                        as={Radio}
                        id="has-secondary-pickup"
                        data-testid="has-secondary-pickup"
                        label="Yes"
                        name="hasSecondaryPickupAddress"
                        value="true"
                        title="Yes, there is a second pickup location"
                        checked={hasSecondaryPickupAddress === 'true'}
                      />
                      <Field
                        as={Radio}
                        id="no-secondary-pickup"
                        data-testid="no-secondary-pickup"
                        label="No"
                        name="hasSecondaryPickupAddress"
                        value="false"
                        title="No, there is not a second pickup location"
                        checked={hasSecondaryPickupAddress !== 'true'}
                      />
                    </div>
                  </FormGroup>
                  {hasSecondaryPickupAddress === 'true' && (
                    <>
                      <h5 className={styles.sectionHeader}>Second Pickup Address</h5>
                      <AddressFields name="secondaryPickupAddress" />

                      <h4>Third pickup location</h4>
                      <FormGroup>
                        <p>
                          Will the movers pick up any belongings from a third address? (Must be near the pickup address.
                          Subject to approval.)
                        </p>
                        <div className={formStyles.radioGroup}>
                          <Field
                            as={Radio}
                            id="has-tertiary-pickup"
                            data-testid="has-tertiary-pickup"
                            label="Yes"
                            name="hasTertiaryPickupAddress"
                            value="true"
                            title="Yes, there is a tertiary pickup location"
                            checked={hasTertiaryPickupAddress === 'true'}
                          />
                          <Field
                            as={Radio}
                            id="no-tertiary-pickup"
                            data-testid="no-tertiary-pickup"
                            label="No"
                            name="hasTertiaryPickupAddress"
                            value="false"
                            title="No, there is not a tertiary pickup location"
                            checked={hasTertiaryPickupAddress !== 'true'}
                          />
                        </div>
                      </FormGroup>
                    </>
                  )}
                  {hasTertiaryPickupAddress === 'true' && (
                    <>
                      <h5 className={styles.sectionHeader}>Third Pickup Address</h5>
                      <AddressFields name="tertiaryPickupAddress" />
                    </>
                  )}
                </>
              )}
            />

            <h3 className={styles.sectionHeader}>Destination Info</h3>
            <AddressFields
              name="destinationAddress"
              legend="Destination Address"
              render={(fields) => (
                <>
                  {fields}

                  <h4>Second delivery location</h4>
                  <FormGroup>
                    <p>
                      Will the movers pick up any belongings from a second address? (Must be near the pickup address.
                      Subject to approval.)
                    </p>
                    <div className={formStyles.radioGroup}>
                      <Field
                        as={Radio}
                        id="has-secondary-destination"
                        data-testid="has-secondary-destination"
                        label="Yes"
                        name="hasSecondaryDestinationAddress"
                        value="true"
                        title="Yes, there is a second delivery location"
                        checked={hasSecondaryDestinationAddress === 'true'}
                      />
                      <Field
                        as={Radio}
                        id="no-secondary-destination"
                        data-testid="no-secondary-destination"
                        label="No"
                        name="hasSecondaryDestinationAddress"
                        value="false"
                        title="No, there is not a second delivery location"
                        checked={hasSecondaryDestinationAddress !== 'true'}
                      />
                    </div>
                  </FormGroup>
                  {hasSecondaryDestinationAddress === 'true' && (
                    <>
                      <h5 className={styles.sectionHeader}>Second Destination Address</h5>
                      <AddressFields name="secondaryDestinationAddress" />

                      <h4>Third delivery location</h4>
                      <FormGroup>
                        <p>
                          Will the movers pick up any belongings from a third address? (Must be near the pickup address.
                          Subject to approval.)
                        </p>
                        <div className={formStyles.radioGroup}>
                          <Field
                            as={Radio}
                            id="has-tertiary-destination"
                            data-testid="has-tertiary-destination"
                            label="Yes"
                            name="hasTertiaryDestinationAddress"
                            value="true"
                            title="Yes, there is a third delivery location"
                            checked={hasTertiaryDestinationAddress === 'true'}
                          />
                          <Field
                            as={Radio}
                            id="no-tertiary-destination"
                            data-testid="no-tertiary-destination"
                            label="No"
                            name="hasTertiaryDestinationAddress"
                            value="false"
                            title="No, there is not a third delivery location"
                            checked={hasTertiaryDestinationAddress !== 'true'}
                          />
                        </div>
                      </FormGroup>
                    </>
                  )}
                  {hasTertiaryDestinationAddress === 'true' && (
                    <>
                      <h5 className={styles.sectionHeader}>Third Destination Address</h5>
                      <AddressFields name="tertiaryDestinationAddress" />
                    </>
                  )}
                </>
              )}
            />
          </>
        )
>>>>>>> cd799c5f
      )}
    </SectionWrapper>
  );
};

PrimeUIShipmentCreateForm.propTypes = {};

PrimeUIShipmentCreateForm.defaultProps = {};

export default PrimeUIShipmentCreateForm;<|MERGE_RESOLUTION|>--- conflicted
+++ resolved
@@ -20,12 +20,8 @@
 const PrimeUIShipmentCreateForm = () => {
   const { values } = useFormikContext();
   const { shipmentType } = values;
-<<<<<<< HEAD
-  const { sitExpected, hasProGear, hasSecondaryDestinationAddress, hasSecondaryPickupAddress } = values.ppmShipment;
+  const { sitExpected, hasProGear } = values.ppmShipment;
   const { hasTrailer } = values.boatShipment;
-=======
-  const { sitExpected, hasProGear } = values.ppmShipment;
->>>>>>> cd799c5f
   const [, , checkBoxHelperProps] = useField('diversion');
   const [, , divertedFromIdHelperProps] = useField('divertedFromShipmentId');
   const [isChecked, setIsChecked] = useState(false);
@@ -384,12 +380,170 @@
             lazy={false} // immediate masking evaluation
           />
 
-<<<<<<< HEAD
           <h2 className={styles.sectionHeader}>Shipment Addresses</h2>
           <h5 className={styles.sectionHeader}>Pickup Address</h5>
-          <AddressFields name="pickupAddress" />
-          <h5 className={styles.sectionHeader}>Destination Address</h5>
-          <AddressFields name="destinationAddress" />
+          <AddressFields
+            name="pickupAddress"
+            render={(fields) => (
+              <>
+                {fields}
+                <h4>Second pickup location</h4>
+                <FormGroup>
+                  <p>
+                    Will the movers pick up any belongings from a second address? (Must be near the pickup address.
+                    Subject to approval.)
+                  </p>
+                  <div className={formStyles.radioGroup}>
+                    <Field
+                      as={Radio}
+                      id="has-secondary-pickup"
+                      data-testid="has-secondary-pickup"
+                      label="Yes"
+                      name="hasSecondaryPickupAddress"
+                      value="true"
+                      title="Yes, there is a second pickup location"
+                      checked={hasSecondaryPickupAddress === 'true'}
+                    />
+                    <Field
+                      as={Radio}
+                      id="no-secondary-pickup"
+                      data-testid="no-secondary-pickup"
+                      label="No"
+                      name="hasSecondaryPickupAddress"
+                      value="false"
+                      title="No, there is not a second pickup location"
+                      checked={hasSecondaryPickupAddress !== 'true'}
+                    />
+                  </div>
+                </FormGroup>
+                {hasSecondaryPickupAddress === 'true' && (
+                  <>
+                    <h5 className={styles.sectionHeader}>Second Pickup Address</h5>
+                    <AddressFields name="secondaryPickupAddress" />
+
+                    <h4>Third pickup location</h4>
+                    <FormGroup>
+                      <p>
+                        Will the movers pick up any belongings from a third address? (Must be near the pickup address.
+                        Subject to approval.)
+                      </p>
+                      <div className={formStyles.radioGroup}>
+                        <Field
+                          as={Radio}
+                          id="has-tertiary-pickup"
+                          data-testid="has-tertiary-pickup"
+                          label="Yes"
+                          name="hasTertiaryPickupAddress"
+                          value="true"
+                          title="Yes, there is a tertiary pickup location"
+                          checked={hasTertiaryPickupAddress === 'true'}
+                        />
+                        <Field
+                          as={Radio}
+                          id="no-tertiary-pickup"
+                          data-testid="no-tertiary-pickup"
+                          label="No"
+                          name="hasTertiaryPickupAddress"
+                          value="false"
+                          title="No, there is not a tertiary pickup location"
+                          checked={hasTertiaryPickupAddress !== 'true'}
+                        />
+                      </div>
+                    </FormGroup>
+                  </>
+                )}
+                {hasTertiaryPickupAddress === 'true' && (
+                  <>
+                    <h5 className={styles.sectionHeader}>Third Pickup Address</h5>
+                    <AddressFields name="tertiaryPickupAddress" />
+                  </>
+                )}
+              </>
+            )}
+          />
+
+          <h3 className={styles.sectionHeader}>Destination Info</h3>
+          <AddressFields
+            name="destinationAddress"
+            legend="Destination Address"
+            render={(fields) => (
+              <>
+                {fields}
+
+                <h4>Second delivery location</h4>
+                <FormGroup>
+                  <p>
+                    Will the movers pick up any belongings from a second address? (Must be near the pickup address.
+                    Subject to approval.)
+                  </p>
+                  <div className={formStyles.radioGroup}>
+                    <Field
+                      as={Radio}
+                      id="has-secondary-destination"
+                      data-testid="has-secondary-destination"
+                      label="Yes"
+                      name="hasSecondaryDestinationAddress"
+                      value="true"
+                      title="Yes, there is a second delivery location"
+                      checked={hasSecondaryDestinationAddress === 'true'}
+                    />
+                    <Field
+                      as={Radio}
+                      id="no-secondary-destination"
+                      data-testid="no-secondary-destination"
+                      label="No"
+                      name="hasSecondaryDestinationAddress"
+                      value="false"
+                      title="No, there is not a second delivery location"
+                      checked={hasSecondaryDestinationAddress !== 'true'}
+                    />
+                  </div>
+                </FormGroup>
+                {hasSecondaryDestinationAddress === 'true' && (
+                  <>
+                    <h5 className={styles.sectionHeader}>Second Destination Address</h5>
+                    <AddressFields name="secondaryDestinationAddress" />
+
+                    <h4>Third delivery location</h4>
+                    <FormGroup>
+                      <p>
+                        Will the movers pick up any belongings from a third address? (Must be near the pickup address.
+                        Subject to approval.)
+                      </p>
+                      <div className={formStyles.radioGroup}>
+                        <Field
+                          as={Radio}
+                          id="has-tertiary-destination"
+                          data-testid="has-tertiary-destination"
+                          label="Yes"
+                          name="hasTertiaryDestinationAddress"
+                          value="true"
+                          title="Yes, there is a third delivery location"
+                          checked={hasTertiaryDestinationAddress === 'true'}
+                        />
+                        <Field
+                          as={Radio}
+                          id="no-tertiary-destination"
+                          data-testid="no-tertiary-destination"
+                          label="No"
+                          name="hasTertiaryDestinationAddress"
+                          value="false"
+                          title="No, there is not a third delivery location"
+                          checked={hasTertiaryDestinationAddress !== 'true'}
+                        />
+                      </div>
+                    </FormGroup>
+                  </>
+                )}
+                {hasTertiaryDestinationAddress === 'true' && (
+                  <>
+                    <h5 className={styles.sectionHeader}>Third Destination Address</h5>
+                    <AddressFields name="tertiaryDestinationAddress" />
+                  </>
+                )}
+              </>
+            )}
+          />
         </>
       )}
       {isBoat && (
@@ -458,7 +612,45 @@
           <Label htmlFor="counselorRemarksInput">Counselor Remarks</Label>
           <Field id="counselorRemarksInput" name="counselorRemarks" as={Textarea} className={`${formStyles.remarks}`} />
         </>
-=======
+      )}
+    </SectionWrapper>
+  );
+};
+
+PrimeUIShipmentCreateForm.propTypes = {};
+
+PrimeUIShipmentCreateForm.defaultProps = {};
+
+export default PrimeUIShipmentCreateForm;
+
+/**
+ *
+ * {isChecked && (
+              <TextField
+                data-testid="divertedFromShipmentIdInput"
+                label="Diverted from Shipment ID"
+                id="divertedFromShipmentIdInput"
+                name="divertedFromShipmentId"
+                labelHint="Required if diversion box is checked"
+                validate={(value) => validateUUID(value)}
+              />
+            )}
+
+            <h2 className={styles.sectionHeader}>Shipment Weights</h2>
+
+            <MaskedTextField
+              data-testid="estimatedWeightInput"
+              defaultValue="0"
+              name="estimatedWeight"
+              label="Estimated weight (lbs)"
+              id="estimatedWeightInput"
+              mask={Number}
+              scale={0} // digits after point, 0 for integers
+              signed={false} // disallow negative
+              thousandsSeparator=","
+              lazy={false} // immediate masking evaluation
+            />
+
             <h2 className={styles.sectionHeader}>Shipment Addresses</h2>
             <h5 className={styles.sectionHeader}>Pickup Address</h5>
             <AddressFields
@@ -623,16 +815,4 @@
                 </>
               )}
             />
-          </>
-        )
->>>>>>> cd799c5f
-      )}
-    </SectionWrapper>
-  );
-};
-
-PrimeUIShipmentCreateForm.propTypes = {};
-
-PrimeUIShipmentCreateForm.defaultProps = {};
-
-export default PrimeUIShipmentCreateForm;+ */