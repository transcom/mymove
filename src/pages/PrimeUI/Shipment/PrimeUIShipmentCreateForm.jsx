--- conflicted
+++ resolved
@@ -145,11 +145,7 @@
                       label="No"
                       name="ppmShipment.hasSecondaryPickupAddress"
                       value="false"
-<<<<<<< HEAD
-                      title="No, there is not a second pickup location"
-=======
                       title="No, there is not a second pickup address"
->>>>>>> 189bf4c4
                       checked={hasSecondaryPickupAddress !== 'true' && hasTertiaryPickupAddress !== 'true'}
                     />
                   </div>
@@ -159,11 +155,7 @@
                     <h5 className={styles.sectionHeader}>Second Pickup Address</h5>
                     <AddressFields name="ppmShipment.secondaryPickupAddress" />
 
-<<<<<<< HEAD
-                    <h4>Third pickup location</h4>
-=======
                     <h4>Third Pickup Address</h4>
->>>>>>> 189bf4c4
                     <FormGroup>
                       <p>
                         Will the movers pick up any belongings from a third address? (Must be near the pickup address.
@@ -177,11 +169,7 @@
                           label="Yes"
                           name="ppmShipment.hasTertiaryPickupAddress"
                           value="true"
-<<<<<<< HEAD
-                          title="Yes, there is a tertiary pickup location"
-=======
                           title="Yes, there is a tertiary pickup address"
->>>>>>> 189bf4c4
                           checked={hasTertiaryPickupAddress === 'true'}
                         />
                         <Field
@@ -191,11 +179,7 @@
                           label="No"
                           name="ppmShipment.hasTertiaryPickupAddress"
                           value="false"
-<<<<<<< HEAD
-                          title="No, there is not a tertiary pickup location"
-=======
                           title="No, there is not a tertiary pickup address"
->>>>>>> 189bf4c4
                           checked={hasTertiaryPickupAddress !== 'true'}
                         />
                       </div>
@@ -214,11 +198,7 @@
           <h2 className={styles.sectionHeader}>Destination Info</h2>
           <AddressFields
             name="ppmShipment.destinationAddress"
-<<<<<<< HEAD
-            legend="Destination Address"
-=======
             legend="Delivery Address"
->>>>>>> 189bf4c4
             address1LabelHint="Optional"
             render={(fields) => (
               <>
@@ -254,17 +234,10 @@
                 </FormGroup>
                 {hasSecondaryDestinationAddress === 'true' && (
                   <>
-<<<<<<< HEAD
-                    <h5 className={styles.sectionHeader}>Second Destination Address</h5>
-                    <AddressFields name="ppmShipment.secondaryDestinationAddress" />
-
-                    <h4>Third delivery location</h4>
-=======
                     <h5 className={styles.sectionHeader}>Second Delivery Address</h5>
                     <AddressFields name="ppmShipment.secondaryDestinationAddress" />
 
                     <h4>Third Delivery Address</h4>
->>>>>>> 189bf4c4
                     <FormGroup>
                       <p>
                         Will the movers pick up any belongings from a third address? (Must be near the pickup address.
@@ -278,11 +251,7 @@
                           label="Yes"
                           name="ppmShipment.hasTertiaryDestinationAddress"
                           value="true"
-<<<<<<< HEAD
-                          title="Yes, there is a third delivery location"
-=======
                           title="Yes, there is a third delivery address"
->>>>>>> 189bf4c4
                           checked={hasTertiaryDestinationAddress === 'true'}
                         />
                         <Field
@@ -292,11 +261,7 @@
                           label="No"
                           name="ppmShipment.hasTertiaryDestinationAddress"
                           value="false"
-<<<<<<< HEAD
-                          title="No, there is not a third delivery location"
-=======
                           title="No, there is not a third delivery address"
->>>>>>> 189bf4c4
                           checked={hasTertiaryDestinationAddress !== 'true'}
                         />
                       </div>
@@ -305,11 +270,7 @@
                 )}
                 {hasTertiaryDestinationAddress === 'true' && hasSecondaryDestinationAddress === 'true' && (
                   <>
-<<<<<<< HEAD
-                    <h5 className={styles.sectionHeader}>Third Destination Address</h5>
-=======
                     <h5 className={styles.sectionHeader}>Third Delivery Address</h5>
->>>>>>> 189bf4c4
                     <AddressFields name="ppmShipment.tertiaryDestinationAddress" />
                   </>
                 )}
@@ -434,11 +395,7 @@
             render={(fields) => (
               <>
                 {fields}
-<<<<<<< HEAD
-                <h4>Second pickup location</h4>
-=======
                 <h4>Second Pickup Address</h4>
->>>>>>> 189bf4c4
                 <FormGroup>
                   <p>
                     Will the movers pick up any belongings from a second address? (Must be near the pickup address.
@@ -452,11 +409,7 @@
                       label="Yes"
                       name="hasSecondaryPickupAddress"
                       value="true"
-<<<<<<< HEAD
-                      title="Yes, there is a second pickup location"
-=======
                       title="Yes, there is a second pickup address"
->>>>>>> 189bf4c4
                       checked={hasSecondaryPickupAddress === 'true'}
                     />
                     <Field
@@ -466,11 +419,7 @@
                       label="No"
                       name="hasSecondaryPickupAddress"
                       value="false"
-<<<<<<< HEAD
-                      title="No, there is not a second pickup location"
-=======
                       title="No, there is not a second pickup address"
->>>>>>> 189bf4c4
                       checked={hasSecondaryPickupAddress !== 'true'}
                     />
                   </div>
@@ -480,11 +429,7 @@
                     <h5 className={styles.sectionHeader}>Second Pickup Address</h5>
                     <AddressFields name="secondaryPickupAddress" />
 
-<<<<<<< HEAD
-                    <h4>Third pickup location</h4>
-=======
                     <h4>Third Pickup Address</h4>
->>>>>>> 189bf4c4
                     <FormGroup>
                       <p>
                         Will the movers pick up any belongings from a third address? (Must be near the pickup address.
@@ -498,11 +443,7 @@
                           label="Yes"
                           name="hasTertiaryPickupAddress"
                           value="true"
-<<<<<<< HEAD
-                          title="Yes, there is a tertiary pickup location"
-=======
                           title="Yes, there is a tertiary pickup address"
->>>>>>> 189bf4c4
                           checked={hasTertiaryPickupAddress === 'true'}
                         />
                         <Field
@@ -512,11 +453,7 @@
                           label="No"
                           name="hasTertiaryPickupAddress"
                           value="false"
-<<<<<<< HEAD
-                          title="No, there is not a tertiary pickup location"
-=======
                           title="No, there is not a tertiary pickup address"
->>>>>>> 189bf4c4
                           checked={hasTertiaryPickupAddress !== 'true'}
                         />
                       </div>
@@ -536,20 +473,12 @@
           <h3 className={styles.sectionHeader}>Destination Info</h3>
           <AddressFields
             name="destinationAddress"
-<<<<<<< HEAD
-            legend="Destination Address"
-=======
             legend="Delivery Address"
->>>>>>> 189bf4c4
             render={(fields) => (
               <>
                 {fields}
 
-<<<<<<< HEAD
-                <h4>Second delivery location</h4>
-=======
                 <h4>Second Delivery Address</h4>
->>>>>>> 189bf4c4
                 <FormGroup>
                   <p>
                     Will the movers pick up any belongings from a second address? (Must be near the pickup address.
@@ -563,11 +492,7 @@
                       label="Yes"
                       name="hasSecondaryDestinationAddress"
                       value="true"
-<<<<<<< HEAD
-                      title="Yes, there is a second delivery location"
-=======
                       title="Yes, there is a second delivery address"
->>>>>>> 189bf4c4
                       checked={hasSecondaryDestinationAddress === 'true'}
                     />
                     <Field
@@ -577,28 +502,17 @@
                       label="No"
                       name="hasSecondaryDestinationAddress"
                       value="false"
-<<<<<<< HEAD
-                      title="No, there is not a second delivery location"
-=======
                       title="No, there is not a second delivery address"
->>>>>>> 189bf4c4
                       checked={hasSecondaryDestinationAddress !== 'true'}
                     />
                   </div>
                 </FormGroup>
                 {hasSecondaryDestinationAddress === 'true' && (
                   <>
-<<<<<<< HEAD
-                    <h5 className={styles.sectionHeader}>Second Destination Address</h5>
-                    <AddressFields name="secondaryDestinationAddress" />
-
-                    <h4>Third delivery location</h4>
-=======
                     <h5 className={styles.sectionHeader}>Second Delivery Address</h5>
                     <AddressFields name="secondaryDestinationAddress" />
 
                     <h4>Third Delivery Address</h4>
->>>>>>> 189bf4c4
                     <FormGroup>
                       <p>
                         Will the movers pick up any belongings from a third address? (Must be near the pickup address.
@@ -612,11 +526,7 @@
                           label="Yes"
                           name="hasTertiaryDestinationAddress"
                           value="true"
-<<<<<<< HEAD
-                          title="Yes, there is a third delivery location"
-=======
                           title="Yes, there is a third delivery address"
->>>>>>> 189bf4c4
                           checked={hasTertiaryDestinationAddress === 'true'}
                         />
                         <Field
@@ -626,11 +536,7 @@
                           label="No"
                           name="hasTertiaryDestinationAddress"
                           value="false"
-<<<<<<< HEAD
-                          title="No, there is not a third delivery location"
-=======
                           title="No, there is not a third delivery address"
->>>>>>> 189bf4c4
                           checked={hasTertiaryDestinationAddress !== 'true'}
                         />
                       </div>
@@ -639,11 +545,7 @@
                 )}
                 {hasTertiaryDestinationAddress === 'true' && hasSecondaryDestinationAddress === 'true' && (
                   <>
-<<<<<<< HEAD
-                    <h5 className={styles.sectionHeader}>Third Destination Address</h5>
-=======
                     <h5 className={styles.sectionHeader}>Third Delivery Address</h5>
->>>>>>> 189bf4c4
                     <AddressFields name="tertiaryDestinationAddress" />
                   </>
                 )}
