--- conflicted
+++ resolved
@@ -18,11 +18,7 @@
 const sitLocationOptions = dropdownInputOptions(LOCATION_TYPES);
 
 const PrimeUIShipmentCreateForm = () => {
-<<<<<<< HEAD
-  const { values, setValues } = useFormikContext();
-=======
   const { values, setFieldTouched, setFieldValue } = useFormikContext();
->>>>>>> 74d277af
   const { shipmentType } = values;
   const { sitExpected, hasProGear } = values.ppmShipment;
   const { hasTrailer } = values.boatShipment;
@@ -104,44 +100,6 @@
     shipmentTypeOptions = shipmentTypeOptions.filter((e) => e.key !== SHIPMENT_TYPES.MOBILE_HOME);
   }
 
-  const handleLocationChange = (key1, key2) => {
-    if (key1 && key2) {
-      return (newValue) => {
-        setValues((prevValues) => {
-          const newValues = { ...prevValues };
-          newValues[key1][key2] = {
-            ...newValues[key1][key2],
-            city: newValue.city,
-            state: newValue.state ? newValue.state : '',
-            county: newValue.county,
-            postalCode: newValue.postalCode,
-            usprcId: newValue.usPostRegionCitiesId ? newValue.usPostRegionCitiesId : '',
-          };
-          return newValues;
-        });
-      };
-    }
-
-    if (key1) {
-      return (newValue) => {
-        setValues((prevValues) => {
-          const newValues = { ...prevValues };
-          newValues[key1] = {
-            ...newValues[key1],
-            city: newValue.city,
-            state: newValue.state ? newValue.state : '',
-            county: newValue.county,
-            postalCode: newValue.postalCode,
-            usprcId: newValue.usPostRegionCitiesId ? newValue.usPostRegionCitiesId : '',
-          };
-          return newValues;
-        });
-      };
-    }
-
-    return () => {};
-  };
-
   return (
     <SectionWrapper className={`${formStyles.formSection} ${styles.formSectionHeader}`}>
       <h2 className={styles.sectionHeader}>Shipment Type</h2>
@@ -159,16 +117,11 @@
           <AddressFields
             name="ppmShipment.pickupAddress"
             legend="Pickup Address"
-<<<<<<< HEAD
-            zipCityEnabled
-            handleLocationChange={handleLocationChange('ppmShipment', 'pickupAddress')}
-=======
             locationLookup
             formikProps={{
               setFieldTouched,
               setFieldValue,
             }}
->>>>>>> 74d277af
             render={(fields) => (
               <>
                 <p>What address are the movers picking up from?</p>
@@ -207,16 +160,11 @@
                     <h5 className={styles.sectionHeader}>Second Pickup Address</h5>
                     <AddressFields
                       name="ppmShipment.secondaryPickupAddress"
-<<<<<<< HEAD
-                      zipCityEnabled
-                      handleLocationChange={handleLocationChange('ppmShipment', 'secondaryPickupAddress')}
-=======
                       locationLookup
                       formikProps={{
                         setFieldTouched,
                         setFieldValue,
                       }}
->>>>>>> 74d277af
                     />
 
                     <h4>Third pickup location</h4>
@@ -255,16 +203,11 @@
                     <h5 className={styles.sectionHeader}>Third Pickup Address</h5>
                     <AddressFields
                       name="ppmShipment.tertiaryPickupAddress"
-<<<<<<< HEAD
-                      zipCityEnabled
-                      handleLocationChange={handleLocationChange('ppmShipment', 'tertiaryPickupAddress')}
-=======
                       locationLookup
                       formikProps={{
                         setFieldTouched,
                         setFieldValue,
                       }}
->>>>>>> 74d277af
                     />
                   </>
                 )}
@@ -276,16 +219,11 @@
             name="ppmShipment.destinationAddress"
             legend="Destination Address"
             address1LabelHint="Optional"
-<<<<<<< HEAD
-            zipCityEnabled
-            handleLocationChange={handleLocationChange('ppmShipment', 'destinationAddress')}
-=======
             locationLookup
             formikProps={{
               setFieldTouched,
               setFieldValue,
             }}
->>>>>>> 74d277af
             render={(fields) => (
               <>
                 {fields}
@@ -323,16 +261,11 @@
                     <h5 className={styles.sectionHeader}>Second Destination Address</h5>
                     <AddressFields
                       name="ppmShipment.secondaryDestinationAddress"
-<<<<<<< HEAD
-                      zipCityEnabled
-                      handleLocationChange={handleLocationChange('ppmShipment', 'secondaryDestinationAddress')}
-=======
                       locationLookup
                       formikProps={{
                         setFieldTouched,
                         setFieldValue,
                       }}
->>>>>>> 74d277af
                     />
 
                     <h4>Third delivery location</h4>
@@ -371,16 +304,11 @@
                     <h5 className={styles.sectionHeader}>Third Destination Address</h5>
                     <AddressFields
                       name="ppmShipment.tertiaryDestinationAddress"
-<<<<<<< HEAD
-                      zipCityEnabled
-                      handleLocationChange={handleLocationChange('ppmShipment', 'tertiaryDestinationAddress')}
-=======
                       locationLookup
                       formikProps={{
                         setFieldTouched,
                         setFieldValue,
                       }}
->>>>>>> 74d277af
                     />
                   </>
                 )}
@@ -502,16 +430,11 @@
           <h5 className={styles.sectionHeader}>Pickup Address</h5>
           <AddressFields
             name="pickupAddress"
-<<<<<<< HEAD
-            zipCityEnabled
-            handleLocationChange={handleLocationChange('pickupAddress')}
-=======
             locationLookup
             formikProps={{
               setFieldTouched,
               setFieldValue,
             }}
->>>>>>> 74d277af
             render={(fields) => (
               <>
                 {fields}
@@ -549,16 +472,11 @@
                     <h5 className={styles.sectionHeader}>Second Pickup Address</h5>
                     <AddressFields
                       name="secondaryPickupAddress"
-<<<<<<< HEAD
-                      zipCityEnabled
-                      handleLocationChange={handleLocationChange('secondaryPickupAddress')}
-=======
                       locationLookup
                       formikProps={{
                         setFieldTouched,
                         setFieldValue,
                       }}
->>>>>>> 74d277af
                     />
 
                     <h4>Third pickup location</h4>
@@ -597,16 +515,11 @@
                     <h5 className={styles.sectionHeader}>Third Pickup Address</h5>
                     <AddressFields
                       name="tertiaryPickupAddress"
-<<<<<<< HEAD
-                      zipCityEnabled
-                      handleLocationChange={handleLocationChange('tertiaryPickupAddress')}
-=======
                       locationLookup
                       formikProps={{
                         setFieldTouched,
                         setFieldValue,
                       }}
->>>>>>> 74d277af
                     />
                   </>
                 )}
@@ -618,16 +531,11 @@
           <AddressFields
             name="destinationAddress"
             legend="Destination Address"
-<<<<<<< HEAD
-            zipCityEnabled
-            handleLocationChange={handleLocationChange('destinationAddress')}
-=======
             locationLookup
             formikProps={{
               setFieldTouched,
               setFieldValue,
             }}
->>>>>>> 74d277af
             render={(fields) => (
               <>
                 {fields}
@@ -666,16 +574,11 @@
                     <h5 className={styles.sectionHeader}>Second Destination Address</h5>
                     <AddressFields
                       name="secondaryDestinationAddress"
-<<<<<<< HEAD
-                      zipCityEnabled
-                      handleLocationChange={handleLocationChange('secondaryDestinationAddress')}
-=======
                       locationLookup
                       formikProps={{
                         setFieldTouched,
                         setFieldValue,
                       }}
->>>>>>> 74d277af
                     />
 
                     <h4>Third delivery location</h4>
@@ -714,16 +617,11 @@
                     <h5 className={styles.sectionHeader}>Third Destination Address</h5>
                     <AddressFields
                       name="tertiaryDestinationAddress"
-<<<<<<< HEAD
-                      zipCityEnabled
-                      handleLocationChange={handleLocationChange('tertiaryDestinationAddress')}
-=======
                       locationLookup
                       formikProps={{
                         setFieldTouched,
                         setFieldValue,
                       }}
->>>>>>> 74d277af
                     />
                   </>
                 )}
