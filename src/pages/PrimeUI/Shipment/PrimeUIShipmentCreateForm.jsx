import React, { useState, useEffect } from 'react';
import { Radio, FormGroup, Label, Textarea } from '@trussworks/react-uswds';
import { Field, useField, useFormikContext } from 'formik';

import { isBooleanFlagEnabled } from '../../../utils/featureFlags';

import { SHIPMENT_OPTIONS, SHIPMENT_TYPES, FEATURE_FLAG_KEYS } from 'shared/constants';
import { CheckboxField, DatePickerInput, DropdownInput } from 'components/form/fields';
import MaskedTextField from 'components/form/fields/MaskedTextField/MaskedTextField';
import styles from 'components/Office/CustomerContactInfoForm/CustomerContactInfoForm.module.scss';
import { AddressFields } from 'components/form/AddressFields/AddressFields';
import SectionWrapper from 'components/Customer/SectionWrapper';
import TextField from 'components/form/fields/TextField/TextField';
import formStyles from 'styles/form.module.scss';
import { dropdownInputOptions } from 'utils/formatters';
import { LOCATION_TYPES } from 'types/sitStatusShape';

const sitLocationOptions = dropdownInputOptions(LOCATION_TYPES);

const PrimeUIShipmentCreateForm = () => {
  const { values } = useFormikContext();
  const { shipmentType } = values;
<<<<<<< HEAD
  const { sitExpected, hasProGear } = values.ppmShipment;
=======
  const { sitExpected, hasProGear, hasSecondaryDestinationAddress, hasSecondaryPickupAddress } = values.ppmShipment;
>>>>>>> 276aa81d
  const { hasTrailer } = values.boatShipment;
  const [, , checkBoxHelperProps] = useField('diversion');
  const [, , divertedFromIdHelperProps] = useField('divertedFromShipmentId');
  const [isChecked, setIsChecked] = useState(false);
  const [enableBoat, setEnableBoat] = useState(false);
<<<<<<< HEAD
=======
  const [enableMobileHome, setEnableMobileHome] = useState(false);
>>>>>>> 276aa81d

  const hasShipmentType = !!shipmentType;
  const isPPM = shipmentType === SHIPMENT_OPTIONS.PPM;
  const isBoat = shipmentType === SHIPMENT_TYPES.BOAT_HAUL_AWAY || shipmentType === SHIPMENT_TYPES.BOAT_TOW_AWAY;
<<<<<<< HEAD

  let {
    hasSecondaryPickupAddress,
    hasSecondaryDestinationAddress,
    hasTertiaryPickupAddress,
    hasTertiaryDestinationAddress,
  } = '';

  if (isPPM) {
    ({
      hasSecondaryPickupAddress,
      hasSecondaryDestinationAddress,
      hasTertiaryPickupAddress,
      hasTertiaryDestinationAddress,
    } = values.ppmShipment);
  } else {
    ({
      hasSecondaryPickupAddress,
      hasSecondaryDestinationAddress,
      hasTertiaryPickupAddress,
      hasTertiaryDestinationAddress,
    } = values);
  }
=======
  const isMobileHome = shipmentType === SHIPMENT_TYPES.MOBILE_HOME;
>>>>>>> 276aa81d

  // if a shipment is a diversion, then the parent shipment id will be required for input
  const toggleParentShipmentIdTextBox = (checkboxValue) => {
    if (checkboxValue) {
      checkBoxHelperProps.setValue(true);
      setIsChecked(true);
    } else {
      // set values for checkbox & divertedFromShipmentId when box is unchecked
      checkBoxHelperProps.setValue('');
      divertedFromIdHelperProps.setValue('');
      setIsChecked(false);
    }
  };

  // validates the uuid - if it ain't no good, then an error message displays
  const validateUUID = (value) => {
    const uuidRegex = /^[0-9a-fA-F]{8}-[0-9a-fA-F]{4}-[0-9a-fA-F]{4}-[0-9a-fA-F]{4}-[0-9a-fA-F]{12}$/;

    if (!uuidRegex.test(value)) {
      return 'Invalid UUID format';
    }

    return undefined;
  };

  useEffect(() => {
    const fetchData = async () => {
      setEnableBoat(await isBooleanFlagEnabled(FEATURE_FLAG_KEYS.BOAT));
<<<<<<< HEAD
=======
      setEnableMobileHome(await isBooleanFlagEnabled(FEATURE_FLAG_KEYS.MOBILE_HOME));
>>>>>>> 276aa81d
    };
    fetchData();
  }, []);

  let shipmentTypeOptions = Object.values(SHIPMENT_TYPES).map((value) => ({ key: value, value }));
  if (!enableBoat) {
    // Disallow the Prime from choosing Boat shipments if the feature flag is not enabled
    shipmentTypeOptions = shipmentTypeOptions.filter(
      (e) => e.key !== SHIPMENT_TYPES.BOAT_HAUL_AWAY && e.key !== SHIPMENT_TYPES.BOAT_TOW_AWAY,
    );
  }
<<<<<<< HEAD
=======
  if (!enableMobileHome) {
    // Disallow the Prime from choosing Mobile Home shipments if the feature flag is not enabled
    shipmentTypeOptions = shipmentTypeOptions.filter((e) => e.key !== SHIPMENT_TYPES.MOBILE_HOME);
  }
>>>>>>> 276aa81d

  return (
    <SectionWrapper className={`${formStyles.formSection} ${styles.formSectionHeader}`}>
      <h2 className={styles.sectionHeader}>Shipment Type</h2>
      <DropdownInput label="Shipment type" name="shipmentType" options={shipmentTypeOptions} id="shipmentType" />

      {isPPM && (
        <>
          <h2 className={styles.sectionHeader}>Dates</h2>
          <DatePickerInput
            label="Expected Departure Date"
            id="ppmShipment.expectedDepartureDateInput"
            name="ppmShipment.expectedDepartureDate"
          />
          <h2 className={styles.sectionHeader}>Origin Info</h2>
          <AddressFields
            name="ppmShipment.pickupAddress"
            legend="Pickup Address"
            render={(fields) => (
              <>
                <p>What address are the movers picking up from?</p>
                {fields}
                <h4>Second pickup location</h4>
                <FormGroup>
                  <p>
                    Will the movers pick up any belongings from a second address? (Must be near the pickup address.
                    Subject to approval.)
                  </p>
                  <div className={formStyles.radioGroup}>
                    <Field
                      as={Radio}
                      id="has-secondary-pickup"
                      data-testid="has-secondary-pickup"
                      label="Yes"
                      name="ppmShipment.hasSecondaryPickupAddress"
                      value="true"
                      title="Yes, there is a second pickup location"
                      checked={hasSecondaryPickupAddress === 'true'}
                    />
                    <Field
                      as={Radio}
                      id="no-secondary-pickup"
                      data-testid="no-secondary-pickup"
                      label="No"
                      name="ppmShipment.hasSecondaryPickupAddress"
                      value="false"
                      title="No, there is not a second pickup location"
                      checked={hasSecondaryPickupAddress !== 'true' && hasTertiaryPickupAddress !== 'true'}
                    />
                  </div>
                </FormGroup>
                {hasSecondaryPickupAddress === 'true' && (
                  <>
                    <h5 className={styles.sectionHeader}>Second Pickup Address</h5>
                    <AddressFields name="ppmShipment.secondaryPickupAddress" />

                    <h4>Third pickup location</h4>
                    <FormGroup>
                      <p>
                        Will the movers pick up any belongings from a third address? (Must be near the pickup address.
                        Subject to approval.)
                      </p>
                      <div className={formStyles.radioGroup}>
                        <Field
                          as={Radio}
                          id="has-tertiary-pickup"
                          data-testid="has-tertiary-pickup"
                          label="Yes"
                          name="ppmShipment.hasTertiaryPickupAddress"
                          value="true"
                          title="Yes, there is a tertiary pickup location"
                          checked={hasTertiaryPickupAddress === 'true'}
                        />
                        <Field
                          as={Radio}
                          id="no-tertiary-pickup"
                          data-testid="no-tertiary-pickup"
                          label="No"
                          name="ppmShipment.hasTertiaryPickupAddress"
                          value="false"
                          title="No, there is not a tertiary pickup location"
                          checked={hasTertiaryPickupAddress !== 'true'}
                        />
                      </div>
                    </FormGroup>
                  </>
                )}
                {hasTertiaryPickupAddress === 'true' && hasSecondaryPickupAddress === 'true' && (
                  <>
                    <h5 className={styles.sectionHeader}>Third Pickup Address</h5>
                    <AddressFields name="ppmShipment.tertiaryPickupAddress" />
                  </>
                )}
              </>
            )}
          />
          <h2 className={styles.sectionHeader}>Destination Info</h2>
          <AddressFields
            name="ppmShipment.destinationAddress"
            legend="Destination Address"
            render={(fields) => (
              <>
                {fields}
                <h4>Second destination address</h4>
                <FormGroup>
                  <p>
                    Will the movers deliver any belongings to a second address? (Must be near the destination address.
                    Subject to approval.)
                  </p>
                  <div className={formStyles.radioGroup}>
                    <Field
                      as={Radio}
                      data-testid="has-secondary-destination"
                      id="has-secondary-destination"
                      label="Yes"
                      name="ppmShipment.hasSecondaryDestinationAddress"
                      value="true"
                      title="Yes, there is a second destination location"
                      checked={hasSecondaryDestinationAddress === 'true'}
                    />
                    <Field
                      as={Radio}
                      data-testid="no-secondary-destination"
                      id="no-secondary-destination"
                      label="No"
                      name="ppmShipment.hasSecondaryDestinationAddress"
                      value="false"
                      title="No, there is not a second destination location"
                      checked={hasSecondaryDestinationAddress !== 'true' && hasTertiaryDestinationAddress !== 'true'}
                    />
                  </div>
                </FormGroup>
                {hasSecondaryDestinationAddress === 'true' && (
                  <>
                    <h5 className={styles.sectionHeader}>Second Destination Address</h5>
                    <AddressFields name="ppmShipment.secondaryDestinationAddress" />

                    <h4>Third delivery location</h4>
                    <FormGroup>
                      <p>
                        Will the movers pick up any belongings from a third address? (Must be near the pickup address.
                        Subject to approval.)
                      </p>
                      <div className={formStyles.radioGroup}>
                        <Field
                          as={Radio}
                          id="has-tertiary-destination"
                          data-testid="has-tertiary-destination"
                          label="Yes"
                          name="ppmShipment.hasTertiaryDestinationAddress"
                          value="true"
                          title="Yes, there is a third delivery location"
                          checked={hasTertiaryDestinationAddress === 'true'}
                        />
                        <Field
                          as={Radio}
                          id="no-tertiary-destination"
                          data-testid="no-tertiary-destination"
                          label="No"
                          name="ppmShipment.hasTertiaryDestinationAddress"
                          value="false"
                          title="No, there is not a third delivery location"
                          checked={hasTertiaryDestinationAddress !== 'true'}
                        />
                      </div>
                    </FormGroup>
                  </>
                )}
                {hasTertiaryDestinationAddress === 'true' && hasSecondaryDestinationAddress === 'true' && (
                  <>
                    <h5 className={styles.sectionHeader}>Third Destination Address</h5>
                    <AddressFields name="ppmShipment.tertiaryDestinationAddress" />
                  </>
                )}
              </>
            )}
          />
          <h2 className={styles.sectionHeader}>Storage In Transit (SIT)</h2>
          <CheckboxField label="SIT Expected" id="ppmShipment.sitExpectedInput" name="ppmShipment.sitExpected" />
          {sitExpected && (
            <>
              <DropdownInput
                label="SIT Location"
                id="ppmShipment.sitLocationInput"
                name="ppmShipment.sitLocation"
                options={sitLocationOptions}
              />
              <MaskedTextField
                label="SIT Estimated Weight (lbs)"
                id="ppmShipment.sitEstimatedWeightInput"
                name="ppmShipment.sitEstimatedWeight"
                mask={Number}
                scale={0} // digits after point, 0 for integers
                signed={false} // disallow negative
                thousandsSeparator=","
                lazy={false} // immediate masking evaluation
              />
              <DatePickerInput
                label="SIT Estimated Entry Date"
                id="ppmShipment.sitEstimatedEntryDateInput"
                name="ppmShipment.sitEstimatedEntryDate"
              />
              <DatePickerInput
                label="SIT Estimated Departure Date"
                id="ppmShipment.sitEstimatedDepartureDateInput"
                name="ppmShipment.sitEstimatedDepartureDate"
              />
            </>
          )}
          <h2 className={styles.sectionHeader}>Weights</h2>
          <MaskedTextField
            label="Estimated Weight (lbs)"
            id="ppmShipment.estimatedWeightInput"
            name="ppmShipment.estimatedWeight"
            mask={Number}
            scale={0} // digits after point, 0 for integers
            signed={false} // disallow negative
            thousandsSeparator=","
            lazy={false} // immediate masking evaluation
          />
          <CheckboxField label="Has Pro Gear" id="ppmShipment.hasProGearInput" name="ppmShipment.hasProGear" />
          {hasProGear && (
            <>
              <MaskedTextField
                label="Pro Gear Weight (lbs)"
                id="ppmShipment.proGearWeightInput"
                name="ppmShipment.proGearWeight"
                mask={Number}
                scale={0} // digits after point, 0 for integers
                signed={false} // disallow negative
                thousandsSeparator=","
                lazy={false} // immediate masking evaluation
              />
              <MaskedTextField
                label="Spouse Pro Gear Weight (lbs)"
                id="ppmShipment.spouseProGearWeightInput"
                name="ppmShipment.spouseProGearWeight"
                mask={Number}
                scale={0} // digits after point, 0 for integers
                signed={false} // disallow negative
                thousandsSeparator=","
                lazy={false} // immediate masking evaluation
              />
            </>
          )}
          <h2 className={styles.sectionHeader}>Remarks</h2>
          <Label htmlFor="counselorRemarksInput">Counselor Remarks</Label>
          <Field id="counselorRemarksInput" name="counselorRemarks" as={Textarea} className={`${formStyles.remarks}`} />
        </>
      )}
      {hasShipmentType && !isPPM && (
        <>
          <h2 className={styles.sectionHeader}>Shipment Dates</h2>
          <DatePickerInput name="requestedPickupDate" label="Requested pickup" />

          <h2 className={styles.sectionHeader}>Diversion</h2>
          <CheckboxField
            id="diversion"
            name="diversion"
            label="Diversion"
            onChange={(e) => toggleParentShipmentIdTextBox(e.target.checked)}
          />
          {isChecked && (
            <TextField
              data-testid="divertedFromShipmentIdInput"
              label="Diverted from Shipment ID"
              id="divertedFromShipmentIdInput"
              name="divertedFromShipmentId"
              labelHint="Required if diversion box is checked"
              validate={(value) => validateUUID(value)}
            />
          )}
<<<<<<< HEAD

          <h2 className={styles.sectionHeader}>Shipment Weights</h2>

          <MaskedTextField
            data-testid="estimatedWeightInput"
            defaultValue="0"
            name="estimatedWeight"
            label="Estimated weight (lbs)"
            id="estimatedWeightInput"
            mask={Number}
            scale={0} // digits after point, 0 for integers
            signed={false} // disallow negative
            thousandsSeparator=","
            lazy={false} // immediate masking evaluation
          />

          <h2 className={styles.sectionHeader}>Shipment Addresses</h2>
          <h5 className={styles.sectionHeader}>Pickup Address</h5>
          <AddressFields
            name="pickupAddress"
            render={(fields) => (
              <>
                {fields}
                <h4>Second pickup location</h4>
                <FormGroup>
                  <p>
                    Will the movers pick up any belongings from a second address? (Must be near the pickup address.
                    Subject to approval.)
                  </p>
                  <div className={formStyles.radioGroup}>
                    <Field
                      as={Radio}
                      id="has-secondary-pickup"
                      data-testid="has-secondary-pickup"
                      label="Yes"
                      name="hasSecondaryPickupAddress"
                      value="true"
                      title="Yes, there is a second pickup location"
                      checked={hasSecondaryPickupAddress === 'true'}
                    />
                    <Field
                      as={Radio}
                      id="no-secondary-pickup"
                      data-testid="no-secondary-pickup"
                      label="No"
                      name="hasSecondaryPickupAddress"
                      value="false"
                      title="No, there is not a second pickup location"
                      checked={hasSecondaryPickupAddress !== 'true'}
                    />
                  </div>
                </FormGroup>
                {hasSecondaryPickupAddress === 'true' && (
                  <>
                    <h5 className={styles.sectionHeader}>Second Pickup Address</h5>
                    <AddressFields name="secondaryPickupAddress" />

                    <h4>Third pickup location</h4>
                    <FormGroup>
                      <p>
                        Will the movers pick up any belongings from a third address? (Must be near the pickup address.
                        Subject to approval.)
                      </p>
                      <div className={formStyles.radioGroup}>
                        <Field
                          as={Radio}
                          id="has-tertiary-pickup"
                          data-testid="has-tertiary-pickup"
                          label="Yes"
                          name="hasTertiaryPickupAddress"
                          value="true"
                          title="Yes, there is a tertiary pickup location"
                          checked={hasTertiaryPickupAddress === 'true'}
                        />
                        <Field
                          as={Radio}
                          id="no-tertiary-pickup"
                          data-testid="no-tertiary-pickup"
                          label="No"
                          name="hasTertiaryPickupAddress"
                          value="false"
                          title="No, there is not a tertiary pickup location"
                          checked={hasTertiaryPickupAddress !== 'true'}
                        />
                      </div>
                    </FormGroup>
                  </>
                )}
                {hasTertiaryPickupAddress === 'true' && hasSecondaryPickupAddress === 'true' && (
                  <>
                    <h5 className={styles.sectionHeader}>Third Pickup Address</h5>
                    <AddressFields name="tertiaryPickupAddress" />
                  </>
                )}
              </>
            )}
          />

          <h3 className={styles.sectionHeader}>Destination Info</h3>
          <AddressFields
            name="destinationAddress"
            legend="Destination Address"
            render={(fields) => (
              <>
                {fields}

                <h4>Second delivery location</h4>
                <FormGroup>
                  <p>
                    Will the movers pick up any belongings from a second address? (Must be near the pickup address.
                    Subject to approval.)
                  </p>
                  <div className={formStyles.radioGroup}>
                    <Field
                      as={Radio}
                      id="has-secondary-destination"
                      data-testid="has-secondary-destination"
                      label="Yes"
                      name="hasSecondaryDestinationAddress"
                      value="true"
                      title="Yes, there is a second delivery location"
                      checked={hasSecondaryDestinationAddress === 'true'}
                    />
                    <Field
                      as={Radio}
                      id="no-secondary-destination"
                      data-testid="no-secondary-destination"
                      label="No"
                      name="hasSecondaryDestinationAddress"
                      value="false"
                      title="No, there is not a second delivery location"
                      checked={hasSecondaryDestinationAddress !== 'true'}
                    />
                  </div>
                </FormGroup>
                {hasSecondaryDestinationAddress === 'true' && (
                  <>
                    <h5 className={styles.sectionHeader}>Second Destination Address</h5>
                    <AddressFields name="secondaryDestinationAddress" />

                    <h4>Third delivery location</h4>
                    <FormGroup>
                      <p>
                        Will the movers pick up any belongings from a third address? (Must be near the pickup address.
                        Subject to approval.)
                      </p>
                      <div className={formStyles.radioGroup}>
                        <Field
                          as={Radio}
                          id="has-tertiary-destination"
                          data-testid="has-tertiary-destination"
                          label="Yes"
                          name="hasTertiaryDestinationAddress"
                          value="true"
                          title="Yes, there is a third delivery location"
                          checked={hasTertiaryDestinationAddress === 'true'}
                        />
                        <Field
                          as={Radio}
                          id="no-tertiary-destination"
                          data-testid="no-tertiary-destination"
                          label="No"
                          name="hasTertiaryDestinationAddress"
                          value="false"
                          title="No, there is not a third delivery location"
                          checked={hasTertiaryDestinationAddress !== 'true'}
                        />
                      </div>
                    </FormGroup>
                  </>
                )}
                {hasTertiaryDestinationAddress === 'true' && hasSecondaryDestinationAddress === 'true' && (
                  <>
                    <h5 className={styles.sectionHeader}>Third Destination Address</h5>
                    <AddressFields name="tertiaryDestinationAddress" />
                  </>
                )}
              </>
            )}
          />
=======

          <h2 className={styles.sectionHeader}>Shipment Weights</h2>

          <MaskedTextField
            data-testid="estimatedWeightInput"
            defaultValue="0"
            name="estimatedWeight"
            label="Estimated weight (lbs)"
            id="estimatedWeightInput"
            mask={Number}
            scale={0} // digits after point, 0 for integers
            signed={false} // disallow negative
            thousandsSeparator=","
            lazy={false} // immediate masking evaluation
          />

          <h2 className={styles.sectionHeader}>Shipment Addresses</h2>
          <h5 className={styles.sectionHeader}>Pickup Address</h5>
          <AddressFields name="pickupAddress" />
          <h5 className={styles.sectionHeader}>Destination Address</h5>
          <AddressFields name="destinationAddress" />
>>>>>>> 276aa81d
        </>
      )}
      {isBoat && (
        <>
          <h2 className={styles.sectionHeader}>Boat Model Info</h2>
<<<<<<< HEAD
          <MaskedTextField label="Year" id="boatShipment.yearInput" name="boatShipment.year" mask={Number} />
=======
          <MaskedTextField
            label="Year"
            id="boatShipment.yearInput"
            name="boatShipment.year"
            mask={Number}
            maxLength={4}
          />
>>>>>>> 276aa81d
          <TextField label="Make" id="boatShipment.makeInput" name="boatShipment.make" />
          <TextField label="Model" id="boatShipment.modelInput" name="boatShipment.model" />
          <h2 className={styles.sectionHeader}>Boat Dimensions</h2>
          <figure>
            <figcaption>
              Dimensions must meet at least one of the following criteria to qualify as a separate boat shipment:
            </figcaption>
            <ul>
              <li>Over 14 feet in length</li>
              <li>Over 6 feet 10 inches in width</li>
              <li>Over 6 feet 5 inches in height</li>
            </ul>
          </figure>
          <MaskedTextField
            label="Length (Feet)"
            id="boatShipment.lengthInFeetInput"
            name="boatShipment.lengthInFeet"
            mask={Number}
<<<<<<< HEAD
=======
            min={Number.MIN_SAFE_INTEGER}
            max={Number.MAX_SAFE_INTEGER}
>>>>>>> 276aa81d
          />
          <MaskedTextField
            label="Length (Inches)"
            id="boatShipment.lengthInInchesInput"
            name="boatShipment.lengthInInches"
            mask={Number}
          />
          <MaskedTextField
            label="Width (Feet)"
            id="boatShipment.widthInFeetInput"
            name="boatShipment.widthInFeet"
            mask={Number}
<<<<<<< HEAD
=======
            min={Number.MIN_SAFE_INTEGER}
            max={Number.MAX_SAFE_INTEGER}
>>>>>>> 276aa81d
          />
          <MaskedTextField
            label="Width (Inches)"
            id="boatShipment.widthInInchesInput"
            name="boatShipment.widthInInches"
            mask={Number}
          />
          <MaskedTextField
            label="Height (Feet)"
            id="boatShipment.heightInFeetInput"
            name="boatShipment.heightInFeet"
            mask={Number}
<<<<<<< HEAD
=======
            min={Number.MIN_SAFE_INTEGER}
            max={Number.MAX_SAFE_INTEGER}
>>>>>>> 276aa81d
          />
          <MaskedTextField
            label="Height (Inches)"
            id="boatShipment.heightInInchesInput"
            name="boatShipment.heightInInches"
            mask={Number}
          />
          <h2 className={styles.sectionHeader}>Trailer</h2>
          <CheckboxField label="Has Trailer" id="boatShipment.hasTrailerInput" name="boatShipment.hasTrailer" />
          {hasTrailer && (
            <CheckboxField
              label="Trailer is Roadworthy"
              id="boatShipment.isRoadworthyInput"
              name="boatShipment.isRoadworthy"
            />
          )}
          <h2 className={styles.sectionHeader}>Remarks</h2>
          <Label htmlFor="counselorRemarksInput">Counselor Remarks</Label>
          <Field id="counselorRemarksInput" name="counselorRemarks" as={Textarea} className={`${formStyles.remarks}`} />
        </>
<<<<<<< HEAD
=======
      )}
      {isMobileHome && (
        <>
          <h2 className={styles.sectionHeader}>Mobile Home Model Info</h2>
          <MaskedTextField
            label="Year"
            id="mobileHomeShipment.yearInput"
            name="mobileHomeShipment.year"
            mask={Number}
            maxLength={4}
          />
          <TextField label="Make" id="mobileHomeShipment.makeInput" name="mobileHomeShipment.make" />
          <TextField label="Model" id="mobileHomeShipment.modelInput" name="mobileHomeShipment.model" />
          <h2 className={styles.sectionHeader}>Mobile Home Dimensions</h2>
          <MaskedTextField
            label="Length (Feet)"
            id="mobileHomeShipment.lengthInFeetInput"
            name="mobileHomeShipment.lengthInFeet"
            mask={Number}
            min={Number.MIN_SAFE_INTEGER}
            max={Number.MAX_SAFE_INTEGER}
          />
          <MaskedTextField
            label="Length (Inches)"
            id="mobileHomeShipment.lengthInInchesInput"
            name="mobileHomeShipment.lengthInInches"
            mask={Number}
          />
          <MaskedTextField
            label="Width (Feet)"
            id="mobileHomeShipment.widthInFeetInput"
            name="mobileHomeShipment.widthInFeet"
            mask={Number}
            min={Number.MIN_SAFE_INTEGER}
            max={Number.MAX_SAFE_INTEGER}
          />
          <MaskedTextField
            label="Width (Inches)"
            id="mobileHomeShipment.widthInInchesInput"
            name="mobileHomeShipment.widthInInches"
            mask={Number}
          />
          <MaskedTextField
            label="Height (Feet)"
            id="mobileHomeShipment.heightInFeetInput"
            name="mobileHomeShipment.heightInFeet"
            mask={Number}
            min={Number.MIN_SAFE_INTEGER}
            max={Number.MAX_SAFE_INTEGER}
          />
          <MaskedTextField
            label="Height (Inches)"
            id="heightInches"
            name="mobileHomeShipment.heightInInches"
            mask={Number}
            max={11}
          />
          <h2 className={styles.sectionHeader}>Remarks</h2>
          <Label htmlFor="counselorRemarksInput">Counselor Remarks</Label>
          <Field id="counselorRemarksInput" name="counselorRemarks" as={Textarea} className={`${formStyles.remarks}`} />
        </>
>>>>>>> 276aa81d
      )}
    </SectionWrapper>
  );
};

PrimeUIShipmentCreateForm.propTypes = {};

PrimeUIShipmentCreateForm.defaultProps = {};

export default PrimeUIShipmentCreateForm;<|MERGE_RESOLUTION|>--- conflicted
+++ resolved
@@ -20,25 +20,18 @@
 const PrimeUIShipmentCreateForm = () => {
   const { values } = useFormikContext();
   const { shipmentType } = values;
-<<<<<<< HEAD
   const { sitExpected, hasProGear } = values.ppmShipment;
-=======
-  const { sitExpected, hasProGear, hasSecondaryDestinationAddress, hasSecondaryPickupAddress } = values.ppmShipment;
->>>>>>> 276aa81d
   const { hasTrailer } = values.boatShipment;
   const [, , checkBoxHelperProps] = useField('diversion');
   const [, , divertedFromIdHelperProps] = useField('divertedFromShipmentId');
   const [isChecked, setIsChecked] = useState(false);
   const [enableBoat, setEnableBoat] = useState(false);
-<<<<<<< HEAD
-=======
   const [enableMobileHome, setEnableMobileHome] = useState(false);
->>>>>>> 276aa81d
 
   const hasShipmentType = !!shipmentType;
   const isPPM = shipmentType === SHIPMENT_OPTIONS.PPM;
   const isBoat = shipmentType === SHIPMENT_TYPES.BOAT_HAUL_AWAY || shipmentType === SHIPMENT_TYPES.BOAT_TOW_AWAY;
-<<<<<<< HEAD
+  const isMobileHome = shipmentType === SHIPMENT_TYPES.MOBILE_HOME;
 
   let {
     hasSecondaryPickupAddress,
@@ -62,9 +55,6 @@
       hasTertiaryDestinationAddress,
     } = values);
   }
-=======
-  const isMobileHome = shipmentType === SHIPMENT_TYPES.MOBILE_HOME;
->>>>>>> 276aa81d
 
   // if a shipment is a diversion, then the parent shipment id will be required for input
   const toggleParentShipmentIdTextBox = (checkboxValue) => {
@@ -93,10 +83,7 @@
   useEffect(() => {
     const fetchData = async () => {
       setEnableBoat(await isBooleanFlagEnabled(FEATURE_FLAG_KEYS.BOAT));
-<<<<<<< HEAD
-=======
       setEnableMobileHome(await isBooleanFlagEnabled(FEATURE_FLAG_KEYS.MOBILE_HOME));
->>>>>>> 276aa81d
     };
     fetchData();
   }, []);
@@ -108,13 +95,10 @@
       (e) => e.key !== SHIPMENT_TYPES.BOAT_HAUL_AWAY && e.key !== SHIPMENT_TYPES.BOAT_TOW_AWAY,
     );
   }
-<<<<<<< HEAD
-=======
   if (!enableMobileHome) {
     // Disallow the Prime from choosing Mobile Home shipments if the feature flag is not enabled
     shipmentTypeOptions = shipmentTypeOptions.filter((e) => e.key !== SHIPMENT_TYPES.MOBILE_HOME);
   }
->>>>>>> 276aa81d
 
   return (
     <SectionWrapper className={`${formStyles.formSection} ${styles.formSectionHeader}`}>
@@ -387,7 +371,6 @@
               validate={(value) => validateUUID(value)}
             />
           )}
-<<<<<<< HEAD
 
           <h2 className={styles.sectionHeader}>Shipment Weights</h2>
 
@@ -568,37 +551,11 @@
               </>
             )}
           />
-=======
-
-          <h2 className={styles.sectionHeader}>Shipment Weights</h2>
-
-          <MaskedTextField
-            data-testid="estimatedWeightInput"
-            defaultValue="0"
-            name="estimatedWeight"
-            label="Estimated weight (lbs)"
-            id="estimatedWeightInput"
-            mask={Number}
-            scale={0} // digits after point, 0 for integers
-            signed={false} // disallow negative
-            thousandsSeparator=","
-            lazy={false} // immediate masking evaluation
-          />
-
-          <h2 className={styles.sectionHeader}>Shipment Addresses</h2>
-          <h5 className={styles.sectionHeader}>Pickup Address</h5>
-          <AddressFields name="pickupAddress" />
-          <h5 className={styles.sectionHeader}>Destination Address</h5>
-          <AddressFields name="destinationAddress" />
->>>>>>> 276aa81d
         </>
       )}
       {isBoat && (
         <>
           <h2 className={styles.sectionHeader}>Boat Model Info</h2>
-<<<<<<< HEAD
-          <MaskedTextField label="Year" id="boatShipment.yearInput" name="boatShipment.year" mask={Number} />
-=======
           <MaskedTextField
             label="Year"
             id="boatShipment.yearInput"
@@ -606,7 +563,6 @@
             mask={Number}
             maxLength={4}
           />
->>>>>>> 276aa81d
           <TextField label="Make" id="boatShipment.makeInput" name="boatShipment.make" />
           <TextField label="Model" id="boatShipment.modelInput" name="boatShipment.model" />
           <h2 className={styles.sectionHeader}>Boat Dimensions</h2>
@@ -625,11 +581,8 @@
             id="boatShipment.lengthInFeetInput"
             name="boatShipment.lengthInFeet"
             mask={Number}
-<<<<<<< HEAD
-=======
             min={Number.MIN_SAFE_INTEGER}
             max={Number.MAX_SAFE_INTEGER}
->>>>>>> 276aa81d
           />
           <MaskedTextField
             label="Length (Inches)"
@@ -642,11 +595,8 @@
             id="boatShipment.widthInFeetInput"
             name="boatShipment.widthInFeet"
             mask={Number}
-<<<<<<< HEAD
-=======
             min={Number.MIN_SAFE_INTEGER}
             max={Number.MAX_SAFE_INTEGER}
->>>>>>> 276aa81d
           />
           <MaskedTextField
             label="Width (Inches)"
@@ -659,11 +609,8 @@
             id="boatShipment.heightInFeetInput"
             name="boatShipment.heightInFeet"
             mask={Number}
-<<<<<<< HEAD
-=======
             min={Number.MIN_SAFE_INTEGER}
             max={Number.MAX_SAFE_INTEGER}
->>>>>>> 276aa81d
           />
           <MaskedTextField
             label="Height (Inches)"
@@ -684,8 +631,6 @@
           <Label htmlFor="counselorRemarksInput">Counselor Remarks</Label>
           <Field id="counselorRemarksInput" name="counselorRemarks" as={Textarea} className={`${formStyles.remarks}`} />
         </>
-<<<<<<< HEAD
-=======
       )}
       {isMobileHome && (
         <>
@@ -747,7 +692,6 @@
           <Label htmlFor="counselorRemarksInput">Counselor Remarks</Label>
           <Field id="counselorRemarksInput" name="counselorRemarks" as={Textarea} className={`${formStyles.remarks}`} />
         </>
->>>>>>> 276aa81d
       )}
     </SectionWrapper>
   );
