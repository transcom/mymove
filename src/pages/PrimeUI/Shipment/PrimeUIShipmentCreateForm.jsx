--- conflicted
+++ resolved
@@ -21,10 +21,7 @@
   const { values } = useFormikContext();
   const { shipmentType } = values;
   const { sitExpected, hasProGear } = values.ppmShipment;
-<<<<<<< HEAD
   const { hasTrailer } = values.boatShipment;
-=======
->>>>>>> b58f64dd
   const [, , checkBoxHelperProps] = useField('diversion');
   const [, , divertedFromIdHelperProps] = useField('divertedFromShipmentId');
   const [isChecked, setIsChecked] = useState(false);
@@ -35,29 +32,6 @@
   const isPPM = shipmentType === SHIPMENT_OPTIONS.PPM;
   const isBoat = shipmentType === SHIPMENT_TYPES.BOAT_HAUL_AWAY || shipmentType === SHIPMENT_TYPES.BOAT_TOW_AWAY;
   const isMobileHome = shipmentType === SHIPMENT_TYPES.MOBILE_HOME;
-
-  let {
-    hasSecondaryPickupAddress,
-    hasSecondaryDestinationAddress,
-    hasTertiaryPickupAddress,
-    hasTertiaryDestinationAddress,
-  } = '';
-
-  if (isPPM) {
-    ({
-      hasSecondaryPickupAddress,
-      hasSecondaryDestinationAddress,
-      hasTertiaryPickupAddress,
-      hasTertiaryDestinationAddress,
-    } = values.ppmShipment);
-  } else {
-    ({
-      hasSecondaryPickupAddress,
-      hasSecondaryDestinationAddress,
-      hasTertiaryPickupAddress,
-      hasTertiaryDestinationAddress,
-    } = values);
-  }
 
   let {
     hasSecondaryPickupAddress,
@@ -537,7 +511,6 @@
                     <h5 className={styles.sectionHeader}>Second Destination Address</h5>
                     <AddressFields name="secondaryDestinationAddress" />
 
-<<<<<<< HEAD
                     <h4>Third delivery location</h4>
                     <FormGroup>
                       <p>
@@ -569,7 +542,7 @@
                     </FormGroup>
                   </>
                 )}
-                {hasTertiaryPickupAddress === 'true' && hasSecondaryPickupAddress === 'true' && (
+                {hasTertiaryDestinationAddress === 'true' && hasSecondaryDestinationAddress === 'true' && (
                   <>
                     <h5 className={styles.sectionHeader}>Third Destination Address</h5>
                     <AddressFields name="tertiaryDestinationAddress" />
@@ -719,174 +692,6 @@
           <Label htmlFor="counselorRemarksInput">Counselor Remarks</Label>
           <Field id="counselorRemarksInput" name="counselorRemarks" as={Textarea} className={`${formStyles.remarks}`} />
         </>
-=======
-            <h2 className={styles.sectionHeader}>Shipment Addresses</h2>
-            <h5 className={styles.sectionHeader}>Pickup Address</h5>
-            <AddressFields
-              name="pickupAddress"
-              render={(fields) => (
-                <>
-                  {fields}
-                  <h4>Second pickup location</h4>
-                  <FormGroup>
-                    <p>
-                      Will the movers pick up any belongings from a second address? (Must be near the pickup address.
-                      Subject to approval.)
-                    </p>
-                    <div className={formStyles.radioGroup}>
-                      <Field
-                        as={Radio}
-                        id="has-secondary-pickup"
-                        data-testid="has-secondary-pickup"
-                        label="Yes"
-                        name="hasSecondaryPickupAddress"
-                        value="true"
-                        title="Yes, there is a second pickup location"
-                        checked={hasSecondaryPickupAddress === 'true'}
-                      />
-                      <Field
-                        as={Radio}
-                        id="no-secondary-pickup"
-                        data-testid="no-secondary-pickup"
-                        label="No"
-                        name="hasSecondaryPickupAddress"
-                        value="false"
-                        title="No, there is not a second pickup location"
-                        checked={hasSecondaryPickupAddress !== 'true'}
-                      />
-                    </div>
-                  </FormGroup>
-                  {hasSecondaryPickupAddress === 'true' && (
-                    <>
-                      <h5 className={styles.sectionHeader}>Second Pickup Address</h5>
-                      <AddressFields name="secondaryPickupAddress" />
-
-                      <h4>Third pickup location</h4>
-                      <FormGroup>
-                        <p>
-                          Will the movers pick up any belongings from a third address? (Must be near the pickup address.
-                          Subject to approval.)
-                        </p>
-                        <div className={formStyles.radioGroup}>
-                          <Field
-                            as={Radio}
-                            id="has-tertiary-pickup"
-                            data-testid="has-tertiary-pickup"
-                            label="Yes"
-                            name="hasTertiaryPickupAddress"
-                            value="true"
-                            title="Yes, there is a tertiary pickup location"
-                            checked={hasTertiaryPickupAddress === 'true'}
-                          />
-                          <Field
-                            as={Radio}
-                            id="no-tertiary-pickup"
-                            data-testid="no-tertiary-pickup"
-                            label="No"
-                            name="hasTertiaryPickupAddress"
-                            value="false"
-                            title="No, there is not a tertiary pickup location"
-                            checked={hasTertiaryPickupAddress !== 'true'}
-                          />
-                        </div>
-                      </FormGroup>
-                    </>
-                  )}
-                  {hasTertiaryPickupAddress === 'true' && hasSecondaryPickupAddress === 'true' && (
-                    <>
-                      <h5 className={styles.sectionHeader}>Third Pickup Address</h5>
-                      <AddressFields name="tertiaryPickupAddress" />
-                    </>
-                  )}
-                </>
-              )}
-            />
-
-            <h3 className={styles.sectionHeader}>Destination Info</h3>
-            <AddressFields
-              name="destinationAddress"
-              legend="Destination Address"
-              render={(fields) => (
-                <>
-                  {fields}
-
-                  <h4>Second delivery location</h4>
-                  <FormGroup>
-                    <p>
-                      Will the movers pick up any belongings from a second address? (Must be near the pickup address.
-                      Subject to approval.)
-                    </p>
-                    <div className={formStyles.radioGroup}>
-                      <Field
-                        as={Radio}
-                        id="has-secondary-destination"
-                        data-testid="has-secondary-destination"
-                        label="Yes"
-                        name="hasSecondaryDestinationAddress"
-                        value="true"
-                        title="Yes, there is a second delivery location"
-                        checked={hasSecondaryDestinationAddress === 'true'}
-                      />
-                      <Field
-                        as={Radio}
-                        id="no-secondary-destination"
-                        data-testid="no-secondary-destination"
-                        label="No"
-                        name="hasSecondaryDestinationAddress"
-                        value="false"
-                        title="No, there is not a second delivery location"
-                        checked={hasSecondaryDestinationAddress !== 'true'}
-                      />
-                    </div>
-                  </FormGroup>
-                  {hasSecondaryDestinationAddress === 'true' && (
-                    <>
-                      <h5 className={styles.sectionHeader}>Second Destination Address</h5>
-                      <AddressFields name="secondaryDestinationAddress" />
-
-                      <h4>Third delivery location</h4>
-                      <FormGroup>
-                        <p>
-                          Will the movers pick up any belongings from a third address? (Must be near the pickup address.
-                          Subject to approval.)
-                        </p>
-                        <div className={formStyles.radioGroup}>
-                          <Field
-                            as={Radio}
-                            id="has-tertiary-destination"
-                            data-testid="has-tertiary-destination"
-                            label="Yes"
-                            name="hasTertiaryDestinationAddress"
-                            value="true"
-                            title="Yes, there is a third delivery location"
-                            checked={hasTertiaryDestinationAddress === 'true'}
-                          />
-                          <Field
-                            as={Radio}
-                            id="no-tertiary-destination"
-                            data-testid="no-tertiary-destination"
-                            label="No"
-                            name="hasTertiaryDestinationAddress"
-                            value="false"
-                            title="No, there is not a third delivery location"
-                            checked={hasTertiaryDestinationAddress !== 'true'}
-                          />
-                        </div>
-                      </FormGroup>
-                    </>
-                  )}
-                  {hasTertiaryDestinationAddress === 'true' && hasSecondaryDestinationAddress === 'true' && (
-                    <>
-                      <h5 className={styles.sectionHeader}>Third Destination Address</h5>
-                      <AddressFields name="tertiaryDestinationAddress" />
-                    </>
-                  )}
-                </>
-              )}
-            />
-          </>
-        )
->>>>>>> b58f64dd
       )}
     </SectionWrapper>
   );
