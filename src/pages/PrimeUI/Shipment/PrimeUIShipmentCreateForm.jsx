import React, { useState, useEffect } from 'react';
import { Radio, FormGroup, Label, Textarea } from '@trussworks/react-uswds';
import { Field, useField, useFormikContext } from 'formik';

import { isBooleanFlagEnabled } from '../../../utils/featureFlags';

import { SHIPMENT_OPTIONS, SHIPMENT_TYPES, FEATURE_FLAG_KEYS } from 'shared/constants';
import { CheckboxField, DatePickerInput, DropdownInput } from 'components/form/fields';
import MaskedTextField from 'components/form/fields/MaskedTextField/MaskedTextField';
import styles from 'components/Office/CustomerContactInfoForm/CustomerContactInfoForm.module.scss';
import { AddressFields } from 'components/form/AddressFields/AddressFields';
import SectionWrapper from 'components/Customer/SectionWrapper';
import TextField from 'components/form/fields/TextField/TextField';
import formStyles from 'styles/form.module.scss';
import { dropdownInputOptions } from 'utils/formatters';
import { LOCATION_TYPES } from 'types/sitStatusShape';

const sitLocationOptions = dropdownInputOptions(LOCATION_TYPES);

const PrimeUIShipmentCreateForm = () => {
  const { values } = useFormikContext();
  const { shipmentType } = values;
  const { sitExpected, hasProGear, hasSecondaryDestinationAddress, hasSecondaryPickupAddress } = values.ppmShipment;
  const { hasTrailer } = values.boatShipment;
  const [, , checkBoxHelperProps] = useField('diversion');
  const [, , divertedFromIdHelperProps] = useField('divertedFromShipmentId');
  const [isChecked, setIsChecked] = useState(false);
  const [enableBoat, setEnableBoat] = useState(false);
<<<<<<< HEAD
=======
  const [enableMobileHome, setEnableMobileHome] = useState(false);
>>>>>>> 076f0ac2

  const hasShipmentType = !!shipmentType;
  const isPPM = shipmentType === SHIPMENT_OPTIONS.PPM;
  const isBoat = shipmentType === SHIPMENT_TYPES.BOAT_HAUL_AWAY || shipmentType === SHIPMENT_TYPES.BOAT_TOW_AWAY;

  // if a shipment is a diversion, then the parent shipment id will be required for input
  const toggleParentShipmentIdTextBox = (checkboxValue) => {
    if (checkboxValue) {
      checkBoxHelperProps.setValue(true);
      setIsChecked(true);
    } else {
      // set values for checkbox & divertedFromShipmentId when box is unchecked
      checkBoxHelperProps.setValue('');
      divertedFromIdHelperProps.setValue('');
      setIsChecked(false);
    }
  };

  // validates the uuid - if it ain't no good, then an error message displays
  const validateUUID = (value) => {
    const uuidRegex = /^[0-9a-fA-F]{8}-[0-9a-fA-F]{4}-[0-9a-fA-F]{4}-[0-9a-fA-F]{4}-[0-9a-fA-F]{12}$/;

    if (!uuidRegex.test(value)) {
      return 'Invalid UUID format';
    }

    return undefined;
  };

  useEffect(() => {
    const fetchData = async () => {
      setEnableBoat(await isBooleanFlagEnabled(FEATURE_FLAG_KEYS.BOAT));
<<<<<<< HEAD
=======
      setEnableMobileHome(await isBooleanFlagEnabled(FEATURE_FLAG_KEYS.MOBILE_HOME));
>>>>>>> 076f0ac2
    };
    fetchData();
  }, []);

  let shipmentTypeOptions = Object.values(SHIPMENT_TYPES).map((value) => ({ key: value, value }));
  if (!enableBoat) {
    // Disallow the Prime from choosing Boat shipments if the feature flag is not enabled
    shipmentTypeOptions = shipmentTypeOptions.filter(
      (e) => e.key !== SHIPMENT_TYPES.BOAT_HAUL_AWAY && e.key !== SHIPMENT_TYPES.BOAT_TOW_AWAY,
    );
  }
<<<<<<< HEAD
=======
  if (!enableMobileHome) {
    // Disallow the Prime from choosing Mobile Home shipments if the feature flag is not enabled
    shipmentTypeOptions = shipmentTypeOptions.filter((e) => e.key !== SHIPMENT_TYPES.MOBILE_HOME);
  }
>>>>>>> 076f0ac2

  return (
    <SectionWrapper className={`${formStyles.formSection} ${styles.formSectionHeader}`}>
      <h2 className={styles.sectionHeader}>Shipment Type</h2>
      <DropdownInput label="Shipment type" name="shipmentType" options={shipmentTypeOptions} id="shipmentType" />

      {isPPM && (
        <>
          <h2 className={styles.sectionHeader}>Dates</h2>
          <DatePickerInput
            label="Expected Departure Date"
            id="ppmShipment.expectedDepartureDateInput"
            name="ppmShipment.expectedDepartureDate"
          />
          <h2 className={styles.sectionHeader}>Origin Info</h2>
          <AddressFields
            name="ppmShipment.pickupAddress"
            legend="Pickup Address"
            render={(fields) => (
              <>
                <p>What address are the movers picking up from?</p>
                {fields}
                <h4>Second pickup location</h4>
                <FormGroup>
                  <p>
                    Will the movers pick up any belongings from a second address? (Must be near the pickup address.
                    Subject to approval.)
                  </p>
                  <div className={formStyles.radioGroup}>
                    <Field
                      as={Radio}
                      id="has-secondary-pickup"
                      data-testid="has-secondary-pickup"
                      label="Yes"
                      name="ppmShipment.hasSecondaryPickupAddress"
                      value="true"
                      title="Yes, there is a second pickup location"
                      checked={hasSecondaryPickupAddress === 'true'}
                    />
                    <Field
                      as={Radio}
                      id="no-secondary-pickup"
                      data-testid="no-secondary-pickup"
                      label="No"
                      name="ppmShipment.hasSecondaryPickupAddress"
                      value="false"
                      title="No, there is not a second pickup location"
                      checked={hasSecondaryPickupAddress !== 'true'}
                    />
                  </div>
                </FormGroup>
                {hasSecondaryPickupAddress === 'true' && <AddressFields name="ppmShipment.secondaryPickupAddress" />}
              </>
            )}
          />
          <h2 className={styles.sectionHeader}>Destination Info</h2>
          <AddressFields
            name="ppmShipment.destinationAddress"
            legend="Destination Address"
            render={(fields) => (
              <>
                {fields}
                <h4>Second destination address</h4>
                <FormGroup>
                  <p>
                    Will the movers deliver any belongings to a second address? (Must be near the destination address.
                    Subject to approval.)
                  </p>
                  <div className={formStyles.radioGroup}>
                    <Field
                      as={Radio}
                      data-testid="has-secondary-destination"
                      id="has-secondary-destination"
                      label="Yes"
                      name="ppmShipment.hasSecondaryDestinationAddress"
                      value="true"
                      title="Yes, there is a second destination location"
                      checked={hasSecondaryDestinationAddress === 'true'}
                    />
                    <Field
                      as={Radio}
                      data-testid="no-secondary-destination"
                      id="no-secondary-destination"
                      label="No"
                      name="ppmShipment.hasSecondaryDestinationAddress"
                      value="false"
                      title="No, there is not a second destination location"
                      checked={hasSecondaryDestinationAddress !== 'true'}
                    />
                  </div>
                </FormGroup>
                {hasSecondaryDestinationAddress === 'true' && (
                  <AddressFields name="ppmShipment.secondaryDestinationAddress" />
                )}
              </>
            )}
          />
          <h2 className={styles.sectionHeader}>Storage In Transit (SIT)</h2>
          <CheckboxField label="SIT Expected" id="ppmShipment.sitExpectedInput" name="ppmShipment.sitExpected" />
          {sitExpected && (
            <>
              <DropdownInput
                label="SIT Location"
                id="ppmShipment.sitLocationInput"
                name="ppmShipment.sitLocation"
                options={sitLocationOptions}
              />
              <MaskedTextField
                label="SIT Estimated Weight (lbs)"
                id="ppmShipment.sitEstimatedWeightInput"
                name="ppmShipment.sitEstimatedWeight"
                mask={Number}
                scale={0} // digits after point, 0 for integers
                signed={false} // disallow negative
                thousandsSeparator=","
                lazy={false} // immediate masking evaluation
              />
              <DatePickerInput
                label="SIT Estimated Entry Date"
                id="ppmShipment.sitEstimatedEntryDateInput"
                name="ppmShipment.sitEstimatedEntryDate"
              />
              <DatePickerInput
                label="SIT Estimated Departure Date"
                id="ppmShipment.sitEstimatedDepartureDateInput"
                name="ppmShipment.sitEstimatedDepartureDate"
              />
            </>
          )}
          <h2 className={styles.sectionHeader}>Weights</h2>
          <MaskedTextField
            label="Estimated Weight (lbs)"
            id="ppmShipment.estimatedWeightInput"
            name="ppmShipment.estimatedWeight"
            mask={Number}
            scale={0} // digits after point, 0 for integers
            signed={false} // disallow negative
            thousandsSeparator=","
            lazy={false} // immediate masking evaluation
          />
          <CheckboxField label="Has Pro Gear" id="ppmShipment.hasProGearInput" name="ppmShipment.hasProGear" />
          {hasProGear && (
            <>
              <MaskedTextField
                label="Pro Gear Weight (lbs)"
                id="ppmShipment.proGearWeightInput"
                name="ppmShipment.proGearWeight"
                mask={Number}
                scale={0} // digits after point, 0 for integers
                signed={false} // disallow negative
                thousandsSeparator=","
                lazy={false} // immediate masking evaluation
              />
              <MaskedTextField
                label="Spouse Pro Gear Weight (lbs)"
                id="ppmShipment.spouseProGearWeightInput"
                name="ppmShipment.spouseProGearWeight"
                mask={Number}
                scale={0} // digits after point, 0 for integers
                signed={false} // disallow negative
                thousandsSeparator=","
                lazy={false} // immediate masking evaluation
              />
            </>
          )}
          <h2 className={styles.sectionHeader}>Remarks</h2>
          <Label htmlFor="counselorRemarksInput">Counselor Remarks</Label>
          <Field id="counselorRemarksInput" name="counselorRemarks" as={Textarea} className={`${formStyles.remarks}`} />
        </>
      )}
      {hasShipmentType && !isPPM && (
        <>
          <h2 className={styles.sectionHeader}>Shipment Dates</h2>
          <DatePickerInput name="requestedPickupDate" label="Requested pickup" />

          <h2 className={styles.sectionHeader}>Diversion</h2>
          <CheckboxField
            id="diversion"
            name="diversion"
            label="Diversion"
            onChange={(e) => toggleParentShipmentIdTextBox(e.target.checked)}
          />
          {isChecked && (
            <TextField
              data-testid="divertedFromShipmentIdInput"
              label="Diverted from Shipment ID"
              id="divertedFromShipmentIdInput"
              name="divertedFromShipmentId"
              labelHint="Required if diversion box is checked"
              validate={(value) => validateUUID(value)}
            />
          )}

          <h2 className={styles.sectionHeader}>Shipment Weights</h2>

          <MaskedTextField
            data-testid="estimatedWeightInput"
            defaultValue="0"
            name="estimatedWeight"
            label="Estimated weight (lbs)"
            id="estimatedWeightInput"
            mask={Number}
            scale={0} // digits after point, 0 for integers
            signed={false} // disallow negative
            thousandsSeparator=","
            lazy={false} // immediate masking evaluation
          />

          <h2 className={styles.sectionHeader}>Shipment Addresses</h2>
          <h5 className={styles.sectionHeader}>Pickup Address</h5>
          <AddressFields name="pickupAddress" />
          <h5 className={styles.sectionHeader}>Destination Address</h5>
          <AddressFields name="destinationAddress" />
        </>
      )}
      {isBoat && (
        <>
          <h2 className={styles.sectionHeader}>Boat Model Info</h2>
          <MaskedTextField label="Year" id="boatShipment.yearInput" name="boatShipment.year" mask={Number} />
          <TextField label="Make" id="boatShipment.makeInput" name="boatShipment.make" />
          <TextField label="Model" id="boatShipment.modelInput" name="boatShipment.model" />
          <h2 className={styles.sectionHeader}>Boat Dimensions</h2>
          <figure>
            <figcaption>
              Dimensions must meet at least one of the following criteria to qualify as a separate boat shipment:
            </figcaption>
            <ul>
              <li>Over 14 feet in length</li>
              <li>Over 6 feet 10 inches in width</li>
              <li>Over 6 feet 5 inches in height</li>
            </ul>
          </figure>
          <MaskedTextField
            label="Length (Feet)"
            id="boatShipment.lengthInFeetInput"
            name="boatShipment.lengthInFeet"
            mask={Number}
          />
          <MaskedTextField
            label="Length (Inches)"
            id="boatShipment.lengthInInchesInput"
            name="boatShipment.lengthInInches"
            mask={Number}
          />
          <MaskedTextField
            label="Width (Feet)"
            id="boatShipment.widthInFeetInput"
            name="boatShipment.widthInFeet"
            mask={Number}
          />
          <MaskedTextField
            label="Width (Inches)"
            id="boatShipment.widthInInchesInput"
            name="boatShipment.widthInInches"
            mask={Number}
          />
          <MaskedTextField
            label="Height (Feet)"
            id="boatShipment.heightInFeetInput"
            name="boatShipment.heightInFeet"
            mask={Number}
          />
          <MaskedTextField
            label="Height (Inches)"
            id="boatShipment.heightInInchesInput"
            name="boatShipment.heightInInches"
            mask={Number}
          />
          <h2 className={styles.sectionHeader}>Trailer</h2>
          <CheckboxField label="Has Trailer" id="boatShipment.hasTrailerInput" name="boatShipment.hasTrailer" />
          {hasTrailer && (
            <CheckboxField
              label="Trailer is Roadworthy"
              id="boatShipment.isRoadworthyInput"
              name="boatShipment.isRoadworthy"
            />
          )}
          <h2 className={styles.sectionHeader}>Remarks</h2>
          <Label htmlFor="counselorRemarksInput">Counselor Remarks</Label>
          <Field id="counselorRemarksInput" name="counselorRemarks" as={Textarea} className={`${formStyles.remarks}`} />
        </>
      )}
    </SectionWrapper>
  );
};

PrimeUIShipmentCreateForm.propTypes = {};

PrimeUIShipmentCreateForm.defaultProps = {};

export default PrimeUIShipmentCreateForm;<|MERGE_RESOLUTION|>--- conflicted
+++ resolved
@@ -26,10 +26,7 @@
   const [, , divertedFromIdHelperProps] = useField('divertedFromShipmentId');
   const [isChecked, setIsChecked] = useState(false);
   const [enableBoat, setEnableBoat] = useState(false);
-<<<<<<< HEAD
-=======
   const [enableMobileHome, setEnableMobileHome] = useState(false);
->>>>>>> 076f0ac2
 
   const hasShipmentType = !!shipmentType;
   const isPPM = shipmentType === SHIPMENT_OPTIONS.PPM;
@@ -62,10 +59,7 @@
   useEffect(() => {
     const fetchData = async () => {
       setEnableBoat(await isBooleanFlagEnabled(FEATURE_FLAG_KEYS.BOAT));
-<<<<<<< HEAD
-=======
       setEnableMobileHome(await isBooleanFlagEnabled(FEATURE_FLAG_KEYS.MOBILE_HOME));
->>>>>>> 076f0ac2
     };
     fetchData();
   }, []);
@@ -77,13 +71,10 @@
       (e) => e.key !== SHIPMENT_TYPES.BOAT_HAUL_AWAY && e.key !== SHIPMENT_TYPES.BOAT_TOW_AWAY,
     );
   }
-<<<<<<< HEAD
-=======
   if (!enableMobileHome) {
     // Disallow the Prime from choosing Mobile Home shipments if the feature flag is not enabled
     shipmentTypeOptions = shipmentTypeOptions.filter((e) => e.key !== SHIPMENT_TYPES.MOBILE_HOME);
   }
->>>>>>> 076f0ac2
 
   return (
     <SectionWrapper className={`${formStyles.formSection} ${styles.formSectionHeader}`}>
