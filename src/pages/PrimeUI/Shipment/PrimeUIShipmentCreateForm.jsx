--- conflicted
+++ resolved
@@ -20,10 +20,7 @@
   const { shipmentType } = values;
   const { sitExpected, hasProGear } = values.ppmShipment;
   const [, , checkBoxHelperProps] = useField('diversion');
-<<<<<<< HEAD
-=======
   const [, , divertedFromIdHelperProps] = useField('divertedFromShipmentId');
->>>>>>> a19c84a4
   const [isChecked, setIsChecked] = useState(false);
 
   const hasShipmentType = !!shipmentType;
@@ -35,13 +32,9 @@
       checkBoxHelperProps.setValue(true);
       setIsChecked(true);
     } else {
-<<<<<<< HEAD
-      checkBoxHelperProps.setValue('');
-=======
       // set values for checkbox & divertedFromShipmentId when box is unchecked
       checkBoxHelperProps.setValue('');
       divertedFromIdHelperProps.setValue('');
->>>>>>> a19c84a4
       setIsChecked(false);
     }
   };
