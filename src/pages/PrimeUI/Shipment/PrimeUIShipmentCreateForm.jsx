--- conflicted
+++ resolved
@@ -579,13 +579,8 @@
                         <h4>Third Delivery Address</h4>
                         <FormGroup>
                           <p>
-<<<<<<< HEAD
-                            Will the movers deliver any belongings from a third address? (Must be near the pickup
-                            address. Subject to approval.)
-=======
                             Will the movers deliver any belongings to a third address? (Must be near the pickup address.
                             Subject to approval.)
->>>>>>> 473cd3ea
                           </p>
                           <div className={formStyles.radioGroup}>
                             <Field
