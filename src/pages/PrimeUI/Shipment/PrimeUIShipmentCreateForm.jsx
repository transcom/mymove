import React, { useState } from 'react';
import { Radio, FormGroup, Label, Textarea } from '@trussworks/react-uswds';
import { Field, useField, useFormikContext } from 'formik';

import { SHIPMENT_OPTIONS, SHIPMENT_TYPES } from 'shared/constants';
import { CheckboxField, DatePickerInput, DropdownInput } from 'components/form/fields';
import MaskedTextField from 'components/form/fields/MaskedTextField/MaskedTextField';
import styles from 'components/Office/CustomerContactInfoForm/CustomerContactInfoForm.module.scss';
import { AddressFields } from 'components/form/AddressFields/AddressFields';
import SectionWrapper from 'components/Customer/SectionWrapper';
import TextField from 'components/form/fields/TextField/TextField';
import formStyles from 'styles/form.module.scss';
import { dropdownInputOptions } from 'utils/formatters';
import { LOCATION_TYPES } from 'types/sitStatusShape';

const sitLocationOptions = dropdownInputOptions(LOCATION_TYPES);

<<<<<<< HEAD
const PrimeUIShipmentCreateForm = ({ enableBoat, enableMobileHome }) => {
  const { values } = useFormikContext();
=======
const PrimeUIShipmentCreateForm = () => {
  const { values, setFieldTouched, setFieldValue } = useFormikContext();
>>>>>>> a78142b6
  const { shipmentType } = values;
  const { sitExpected, hasProGear } = values.ppmShipment;
  const { hasTrailer } = values.boatShipment;
  const [, , checkBoxHelperProps] = useField('diversion');
  const [, , divertedFromIdHelperProps] = useField('divertedFromShipmentId');
  const [isChecked, setIsChecked] = useState(false);

  const hasShipmentType = !!shipmentType;
  const isPPM = shipmentType === SHIPMENT_OPTIONS.PPM;
  const isBoat = shipmentType === SHIPMENT_TYPES.BOAT_HAUL_AWAY || shipmentType === SHIPMENT_TYPES.BOAT_TOW_AWAY;
  const isMobileHome = shipmentType === SHIPMENT_TYPES.MOBILE_HOME;

  let {
    hasSecondaryPickupAddress,
    hasSecondaryDestinationAddress,
    hasTertiaryPickupAddress,
    hasTertiaryDestinationAddress,
  } = '';

  if (isPPM) {
    ({
      hasSecondaryPickupAddress,
      hasSecondaryDestinationAddress,
      hasTertiaryPickupAddress,
      hasTertiaryDestinationAddress,
    } = values.ppmShipment);
  } else {
    ({
      hasSecondaryPickupAddress,
      hasSecondaryDestinationAddress,
      hasTertiaryPickupAddress,
      hasTertiaryDestinationAddress,
    } = values);
  }

  // if a shipment is a diversion, then the parent shipment id will be required for input
  const toggleParentShipmentIdTextBox = (checkboxValue) => {
    if (checkboxValue) {
      checkBoxHelperProps.setValue(true);
      setIsChecked(true);
    } else {
      // set values for checkbox & divertedFromShipmentId when box is unchecked
      checkBoxHelperProps.setValue('');
      divertedFromIdHelperProps.setValue('');
      setIsChecked(false);
    }
  };

  // validates the uuid - if it ain't no good, then an error message displays
  const validateUUID = (value) => {
    const uuidRegex = /^[0-9a-fA-F]{8}-[0-9a-fA-F]{4}-[0-9a-fA-F]{4}-[0-9a-fA-F]{4}-[0-9a-fA-F]{12}$/;

    if (!uuidRegex.test(value)) {
      return 'Invalid UUID format';
    }

    return undefined;
  };

  let shipmentTypeOptions = Object.values(SHIPMENT_TYPES).map((value) => ({ key: value, value }));
  if (!enableBoat) {
    // Disallow the Prime from choosing Boat shipments if the feature flag is not enabled
    shipmentTypeOptions = shipmentTypeOptions.filter(
      (e) => e.key !== SHIPMENT_TYPES.BOAT_HAUL_AWAY && e.key !== SHIPMENT_TYPES.BOAT_TOW_AWAY,
    );
  }
  if (!enableMobileHome) {
    // Disallow the Prime from choosing Mobile Home shipments if the feature flag is not enabled
    shipmentTypeOptions = shipmentTypeOptions.filter((e) => e.key !== SHIPMENT_TYPES.MOBILE_HOME);
  }

  return (
    <SectionWrapper className={`${formStyles.formSection} ${styles.formSectionHeader}`}>
      <h2 className={styles.sectionHeader}>Shipment Type</h2>
      <DropdownInput label="Shipment type" name="shipmentType" options={shipmentTypeOptions} id="shipmentType" />

      {isPPM && (
        <>
          <h2 className={styles.sectionHeader}>Dates</h2>
          <DatePickerInput
            label="Expected Departure Date"
            id="ppmShipment.expectedDepartureDateInput"
            name="ppmShipment.expectedDepartureDate"
          />
          <h2 className={styles.sectionHeader}>Origin Info</h2>
          <AddressFields
            name="ppmShipment.pickupAddress"
            legend="Pickup Address"
            locationLookup
            formikProps={{
              setFieldTouched,
              setFieldValue,
            }}
            render={(fields) => (
              <>
                <p>What address are the movers picking up from?</p>
                {fields}
                <h4>Second Pickup Address</h4>
                <FormGroup>
                  <p>
                    Will the movers pick up any belongings from a second address? (Must be near the pickup address.
                    Subject to approval.)
                  </p>
                  <div className={formStyles.radioGroup}>
                    <Field
                      as={Radio}
                      id="has-secondary-pickup"
                      data-testid="has-secondary-pickup"
                      label="Yes"
                      name="ppmShipment.hasSecondaryPickupAddress"
                      value="true"
                      title="Yes, there is a second pickup address"
                      checked={hasSecondaryPickupAddress === 'true'}
                    />
                    <Field
                      as={Radio}
                      id="no-secondary-pickup"
                      data-testid="no-secondary-pickup"
                      label="No"
                      name="ppmShipment.hasSecondaryPickupAddress"
                      value="false"
                      title="No, there is not a second pickup address"
                      checked={hasSecondaryPickupAddress !== 'true' && hasTertiaryPickupAddress !== 'true'}
                    />
                  </div>
                </FormGroup>
                {hasSecondaryPickupAddress === 'true' && (
                  <>
                    <h5 className={styles.sectionHeader}>Second Pickup Address</h5>
                    <AddressFields
                      name="ppmShipment.secondaryPickupAddress"
                      locationLookup
                      formikProps={{
                        setFieldTouched,
                        setFieldValue,
                      }}
                    />

                    <h4>Third Pickup Address</h4>
                    <FormGroup>
                      <p>
                        Will the movers pick up any belongings from a third address? (Must be near the pickup address.
                        Subject to approval.)
                      </p>
                      <div className={formStyles.radioGroup}>
                        <Field
                          as={Radio}
                          id="has-tertiary-pickup"
                          data-testid="has-tertiary-pickup"
                          label="Yes"
                          name="ppmShipment.hasTertiaryPickupAddress"
                          value="true"
                          title="Yes, there is a tertiary pickup address"
                          checked={hasTertiaryPickupAddress === 'true'}
                        />
                        <Field
                          as={Radio}
                          id="no-tertiary-pickup"
                          data-testid="no-tertiary-pickup"
                          label="No"
                          name="ppmShipment.hasTertiaryPickupAddress"
                          value="false"
                          title="No, there is not a tertiary pickup address"
                          checked={hasTertiaryPickupAddress !== 'true'}
                        />
                      </div>
                    </FormGroup>
                  </>
                )}
                {hasTertiaryPickupAddress === 'true' && hasSecondaryPickupAddress === 'true' && (
                  <>
                    <h5 className={styles.sectionHeader}>Third Pickup Address</h5>
                    <AddressFields
                      name="ppmShipment.tertiaryPickupAddress"
                      locationLookup
                      formikProps={{
                        setFieldTouched,
                        setFieldValue,
                      }}
                    />
                  </>
                )}
              </>
            )}
          />
          <h2 className={styles.sectionHeader}>Destination Info</h2>
          <AddressFields
            name="ppmShipment.destinationAddress"
            legend="Delivery Address"
            address1LabelHint="Optional"
            locationLookup
            formikProps={{
              setFieldTouched,
              setFieldValue,
            }}
            render={(fields) => (
              <>
                {fields}
                <h4>Second Delivery Address</h4>
                <FormGroup>
                  <p>
                    Will the movers deliver any belongings to a second address? (Must be near the delivery address.
                    Subject to approval.)
                  </p>
                  <div className={formStyles.radioGroup}>
                    <Field
                      as={Radio}
                      data-testid="has-secondary-destination"
                      id="has-secondary-destination"
                      label="Yes"
                      name="ppmShipment.hasSecondaryDestinationAddress"
                      value="true"
                      title="Yes, there is a second destination location"
                      checked={hasSecondaryDestinationAddress === 'true'}
                    />
                    <Field
                      as={Radio}
                      data-testid="no-secondary-destination"
                      id="no-secondary-destination"
                      label="No"
                      name="ppmShipment.hasSecondaryDestinationAddress"
                      value="false"
                      title="No, there is not a second destination location"
                      checked={hasSecondaryDestinationAddress !== 'true' && hasTertiaryDestinationAddress !== 'true'}
                    />
                  </div>
                </FormGroup>
                {hasSecondaryDestinationAddress === 'true' && (
                  <>
                    <h5 className={styles.sectionHeader}>Second Delivery Address</h5>
                    <AddressFields
                      name="ppmShipment.secondaryDestinationAddress"
                      locationLookup
                      formikProps={{
                        setFieldTouched,
                        setFieldValue,
                      }}
                    />

                    <h4>Third Delivery Address</h4>
                    <FormGroup>
                      <p>
                        Will the movers pick up any belongings from a third address? (Must be near the pickup address.
                        Subject to approval.)
                      </p>
                      <div className={formStyles.radioGroup}>
                        <Field
                          as={Radio}
                          id="has-tertiary-destination"
                          data-testid="has-tertiary-destination"
                          label="Yes"
                          name="ppmShipment.hasTertiaryDestinationAddress"
                          value="true"
                          title="Yes, there is a third delivery address"
                          checked={hasTertiaryDestinationAddress === 'true'}
                        />
                        <Field
                          as={Radio}
                          id="no-tertiary-destination"
                          data-testid="no-tertiary-destination"
                          label="No"
                          name="ppmShipment.hasTertiaryDestinationAddress"
                          value="false"
                          title="No, there is not a third delivery address"
                          checked={hasTertiaryDestinationAddress !== 'true'}
                        />
                      </div>
                    </FormGroup>
                  </>
                )}
                {hasTertiaryDestinationAddress === 'true' && hasSecondaryDestinationAddress === 'true' && (
                  <>
                    <h5 className={styles.sectionHeader}>Third Delivery Address</h5>
                    <AddressFields
                      name="ppmShipment.tertiaryDestinationAddress"
                      locationLookup
                      formikProps={{
                        setFieldTouched,
                        setFieldValue,
                      }}
                    />
                  </>
                )}
              </>
            )}
          />
          <h2 className={styles.sectionHeader}>Storage In Transit (SIT)</h2>
          <CheckboxField label="SIT Expected" id="ppmShipment.sitExpectedInput" name="ppmShipment.sitExpected" />
          {sitExpected && (
            <>
              <DropdownInput
                label="SIT Location"
                id="ppmShipment.sitLocationInput"
                name="ppmShipment.sitLocation"
                options={sitLocationOptions}
              />
              <MaskedTextField
                label="SIT Estimated Weight (lbs)"
                id="ppmShipment.sitEstimatedWeightInput"
                name="ppmShipment.sitEstimatedWeight"
                mask={Number}
                scale={0} // digits after point, 0 for integers
                signed={false} // disallow negative
                thousandsSeparator=","
                lazy={false} // immediate masking evaluation
              />
              <DatePickerInput
                label="SIT Estimated Entry Date"
                id="ppmShipment.sitEstimatedEntryDateInput"
                name="ppmShipment.sitEstimatedEntryDate"
              />
              <DatePickerInput
                label="SIT Estimated Departure Date"
                id="ppmShipment.sitEstimatedDepartureDateInput"
                name="ppmShipment.sitEstimatedDepartureDate"
              />
            </>
          )}
          <h2 className={styles.sectionHeader}>Weights</h2>
          <MaskedTextField
            label="Estimated Weight (lbs)"
            id="ppmShipment.estimatedWeightInput"
            name="ppmShipment.estimatedWeight"
            mask={Number}
            scale={0} // digits after point, 0 for integers
            signed={false} // disallow negative
            thousandsSeparator=","
            lazy={false} // immediate masking evaluation
          />
          <CheckboxField label="Has Pro Gear" id="ppmShipment.hasProGearInput" name="ppmShipment.hasProGear" />
          {hasProGear && (
            <>
              <MaskedTextField
                label="Pro Gear Weight (lbs)"
                id="ppmShipment.proGearWeightInput"
                name="ppmShipment.proGearWeight"
                mask={Number}
                scale={0} // digits after point, 0 for integers
                signed={false} // disallow negative
                thousandsSeparator=","
                lazy={false} // immediate masking evaluation
              />
              <MaskedTextField
                label="Spouse Pro Gear Weight (lbs)"
                id="ppmShipment.spouseProGearWeightInput"
                name="ppmShipment.spouseProGearWeight"
                mask={Number}
                scale={0} // digits after point, 0 for integers
                signed={false} // disallow negative
                thousandsSeparator=","
                lazy={false} // immediate masking evaluation
              />
            </>
          )}
          <h2 className={styles.sectionHeader}>Remarks</h2>
          <Label htmlFor="counselorRemarksInput">Counselor Remarks</Label>
          <Field id="counselorRemarksInput" name="counselorRemarks" as={Textarea} className={`${formStyles.remarks}`} />
        </>
      )}
      {hasShipmentType && !isPPM && (
        <>
          <h2 className={styles.sectionHeader}>Shipment Dates</h2>
          <DatePickerInput name="requestedPickupDate" label="Requested pickup" />

          <h2 className={styles.sectionHeader}>Diversion</h2>
          <CheckboxField
            id="diversion"
            name="diversion"
            label="Diversion"
            onChange={(e) => toggleParentShipmentIdTextBox(e.target.checked)}
          />
          {isChecked && (
            <TextField
              data-testid="divertedFromShipmentIdInput"
              label="Diverted from Shipment ID"
              id="divertedFromShipmentIdInput"
              name="divertedFromShipmentId"
              labelHint="Required if diversion box is checked"
              validate={(value) => validateUUID(value)}
            />
          )}

          <h2 className={styles.sectionHeader}>Shipment Weights</h2>

          <MaskedTextField
            data-testid="estimatedWeightInput"
            defaultValue="0"
            name="estimatedWeight"
            label="Estimated weight (lbs)"
            id="estimatedWeightInput"
            mask={Number}
            scale={0} // digits after point, 0 for integers
            signed={false} // disallow negative
            thousandsSeparator=","
            lazy={false} // immediate masking evaluation
          />

          <h2 className={styles.sectionHeader}>Shipment Addresses</h2>
          <h5 className={styles.sectionHeader}>Pickup Address</h5>
          <AddressFields
            name="pickupAddress"
            locationLookup
            formikProps={{
              setFieldTouched,
              setFieldValue,
            }}
            render={(fields) => (
              <>
                {fields}
                <h4>Second Pickup Address</h4>
                <FormGroup>
                  <p>
                    Will the movers pick up any belongings from a second address? (Must be near the pickup address.
                    Subject to approval.)
                  </p>
                  <div className={formStyles.radioGroup}>
                    <Field
                      as={Radio}
                      id="has-secondary-pickup"
                      data-testid="has-secondary-pickup"
                      label="Yes"
                      name="hasSecondaryPickupAddress"
                      value="true"
                      title="Yes, there is a second pickup address"
                      checked={hasSecondaryPickupAddress === 'true'}
                    />
                    <Field
                      as={Radio}
                      id="no-secondary-pickup"
                      data-testid="no-secondary-pickup"
                      label="No"
                      name="hasSecondaryPickupAddress"
                      value="false"
                      title="No, there is not a second pickup address"
                      checked={hasSecondaryPickupAddress !== 'true' && hasTertiaryPickupAddress !== 'true'}
                    />
                  </div>
                </FormGroup>
                {hasSecondaryPickupAddress === 'true' && (
                  <>
                    <h5 className={styles.sectionHeader}>Second Pickup Address</h5>
                    <AddressFields
                      name="secondaryPickupAddress"
                      locationLookup
                      formikProps={{
                        setFieldTouched,
                        setFieldValue,
                      }}
                    />

                    <h4>Third Pickup Address</h4>
                    <FormGroup>
                      <p>
                        Will the movers pick up any belongings from a third address? (Must be near the pickup address.
                        Subject to approval.)
                      </p>
                      <div className={formStyles.radioGroup}>
                        <Field
                          as={Radio}
                          id="has-tertiary-pickup"
                          data-testid="has-tertiary-pickup"
                          label="Yes"
                          name="hasTertiaryPickupAddress"
                          value="true"
                          title="Yes, there is a tertiary pickup address"
                          checked={hasTertiaryPickupAddress === 'true'}
                        />
                        <Field
                          as={Radio}
                          id="no-tertiary-pickup"
                          data-testid="no-tertiary-pickup"
                          label="No"
                          name="hasTertiaryPickupAddress"
                          value="false"
                          title="No, there is not a tertiary pickup address"
                          checked={hasTertiaryPickupAddress !== 'true'}
                        />
                      </div>
                    </FormGroup>
                  </>
                )}
                {hasTertiaryPickupAddress === 'true' && hasSecondaryPickupAddress === 'true' && (
                  <>
                    <h5 className={styles.sectionHeader}>Third Pickup Address</h5>
                    <AddressFields
                      name="tertiaryPickupAddress"
                      locationLookup
                      formikProps={{
                        setFieldTouched,
                        setFieldValue,
                      }}
                    />
                  </>
                )}
              </>
            )}
          />

          <h3 className={styles.sectionHeader}>Destination Info</h3>
          <AddressFields
            name="destinationAddress"
            legend="Delivery Address"
            locationLookup
            formikProps={{
              setFieldTouched,
              setFieldValue,
            }}
            render={(fields) => (
              <>
                {fields}

                <h4>Second Delivery Address</h4>
                <FormGroup>
                  <p>
                    Will the movers pick up any belongings from a second address? (Must be near the pickup address.
                    Subject to approval.)
                  </p>
                  <div className={formStyles.radioGroup}>
                    <Field
                      as={Radio}
                      id="has-secondary-destination"
                      data-testid="has-secondary-destination"
                      label="Yes"
                      name="hasSecondaryDestinationAddress"
                      value="true"
                      title="Yes, there is a second delivery address"
                      checked={hasSecondaryDestinationAddress === 'true'}
                    />
                    <Field
                      as={Radio}
                      id="no-secondary-destination"
                      data-testid="no-secondary-destination"
                      label="No"
                      name="hasSecondaryDestinationAddress"
                      value="false"
                      title="No, there is not a second delivery address"
                      checked={hasSecondaryDestinationAddress !== 'true' && hasTertiaryDestinationAddress !== 'true'}
                    />
                  </div>
                </FormGroup>
                {hasSecondaryDestinationAddress === 'true' && (
                  <>
                    <h5 className={styles.sectionHeader}>Second Delivery Address</h5>
                    <AddressFields
                      name="secondaryDestinationAddress"
                      locationLookup
                      formikProps={{
                        setFieldTouched,
                        setFieldValue,
                      }}
                    />

                    <h4>Third Delivery Address</h4>
                    <FormGroup>
                      <p>
                        Will the movers pick up any belongings from a third address? (Must be near the pickup address.
                        Subject to approval.)
                      </p>
                      <div className={formStyles.radioGroup}>
                        <Field
                          as={Radio}
                          id="has-tertiary-destination"
                          data-testid="has-tertiary-destination"
                          label="Yes"
                          name="hasTertiaryDestinationAddress"
                          value="true"
                          title="Yes, there is a third delivery address"
                          checked={hasTertiaryDestinationAddress === 'true'}
                        />
                        <Field
                          as={Radio}
                          id="no-tertiary-destination"
                          data-testid="no-tertiary-destination"
                          label="No"
                          name="hasTertiaryDestinationAddress"
                          value="false"
                          title="No, there is not a third delivery address"
                          checked={hasTertiaryDestinationAddress !== 'true'}
                        />
                      </div>
                    </FormGroup>
                  </>
                )}
                {hasTertiaryDestinationAddress === 'true' && hasSecondaryDestinationAddress === 'true' && (
                  <>
                    <h5 className={styles.sectionHeader}>Third Delivery Address</h5>
                    <AddressFields
                      name="tertiaryDestinationAddress"
                      locationLookup
                      formikProps={{
                        setFieldTouched,
                        setFieldValue,
                      }}
                    />
                  </>
                )}
              </>
            )}
          />
        </>
      )}
      {isBoat && (
        <>
          <h2 className={styles.sectionHeader}>Boat Model Info</h2>
          <MaskedTextField
            label="Year"
            id="boatShipment.yearInput"
            name="boatShipment.year"
            mask={Number}
            maxLength={4}
          />
          <TextField label="Make" id="boatShipment.makeInput" name="boatShipment.make" />
          <TextField label="Model" id="boatShipment.modelInput" name="boatShipment.model" />
          <h2 className={styles.sectionHeader}>Boat Dimensions</h2>
          <figure>
            <figcaption>
              Dimensions must meet at least one of the following criteria to qualify as a separate boat shipment:
            </figcaption>
            <ul>
              <li>Over 14 feet in length</li>
              <li>Over 6 feet 10 inches in width</li>
              <li>Over 6 feet 5 inches in height</li>
            </ul>
          </figure>
          <MaskedTextField
            label="Length (Feet)"
            id="boatShipment.lengthInFeetInput"
            name="boatShipment.lengthInFeet"
            mask={Number}
            min={Number.MIN_SAFE_INTEGER}
            max={Number.MAX_SAFE_INTEGER}
          />
          <MaskedTextField
            label="Length (Inches)"
            id="boatShipment.lengthInInchesInput"
            name="boatShipment.lengthInInches"
            mask={Number}
          />
          <MaskedTextField
            label="Width (Feet)"
            id="boatShipment.widthInFeetInput"
            name="boatShipment.widthInFeet"
            mask={Number}
            min={Number.MIN_SAFE_INTEGER}
            max={Number.MAX_SAFE_INTEGER}
          />
          <MaskedTextField
            label="Width (Inches)"
            id="boatShipment.widthInInchesInput"
            name="boatShipment.widthInInches"
            mask={Number}
          />
          <MaskedTextField
            label="Height (Feet)"
            id="boatShipment.heightInFeetInput"
            name="boatShipment.heightInFeet"
            mask={Number}
            min={Number.MIN_SAFE_INTEGER}
            max={Number.MAX_SAFE_INTEGER}
          />
          <MaskedTextField
            label="Height (Inches)"
            id="boatShipment.heightInInchesInput"
            name="boatShipment.heightInInches"
            mask={Number}
          />
          <h2 className={styles.sectionHeader}>Trailer</h2>
          <CheckboxField label="Has Trailer" id="boatShipment.hasTrailerInput" name="boatShipment.hasTrailer" />
          {hasTrailer && (
            <CheckboxField
              label="Trailer is Roadworthy"
              id="boatShipment.isRoadworthyInput"
              name="boatShipment.isRoadworthy"
            />
          )}
          <h2 className={styles.sectionHeader}>Remarks</h2>
          <Label htmlFor="counselorRemarksInput">Counselor Remarks</Label>
          <Field id="counselorRemarksInput" name="counselorRemarks" as={Textarea} className={`${formStyles.remarks}`} />
        </>
      )}
      {isMobileHome && (
        <>
          <h2 className={styles.sectionHeader}>Mobile Home Model Info</h2>
          <MaskedTextField
            label="Year"
            id="mobileHomeShipment.yearInput"
            name="mobileHomeShipment.year"
            mask={Number}
            maxLength={4}
          />
          <TextField label="Make" id="mobileHomeShipment.makeInput" name="mobileHomeShipment.make" />
          <TextField label="Model" id="mobileHomeShipment.modelInput" name="mobileHomeShipment.model" />
          <h2 className={styles.sectionHeader}>Mobile Home Dimensions</h2>
          <MaskedTextField
            label="Length (Feet)"
            id="mobileHomeShipment.lengthInFeetInput"
            name="mobileHomeShipment.lengthInFeet"
            mask={Number}
            min={Number.MIN_SAFE_INTEGER}
            max={Number.MAX_SAFE_INTEGER}
          />
          <MaskedTextField
            label="Length (Inches)"
            id="mobileHomeShipment.lengthInInchesInput"
            name="mobileHomeShipment.lengthInInches"
            mask={Number}
          />
          <MaskedTextField
            label="Width (Feet)"
            id="mobileHomeShipment.widthInFeetInput"
            name="mobileHomeShipment.widthInFeet"
            mask={Number}
            min={Number.MIN_SAFE_INTEGER}
            max={Number.MAX_SAFE_INTEGER}
          />
          <MaskedTextField
            label="Width (Inches)"
            id="mobileHomeShipment.widthInInchesInput"
            name="mobileHomeShipment.widthInInches"
            mask={Number}
          />
          <MaskedTextField
            label="Height (Feet)"
            id="mobileHomeShipment.heightInFeetInput"
            name="mobileHomeShipment.heightInFeet"
            mask={Number}
            min={Number.MIN_SAFE_INTEGER}
            max={Number.MAX_SAFE_INTEGER}
          />
          <MaskedTextField
            label="Height (Inches)"
            id="heightInches"
            name="mobileHomeShipment.heightInInches"
            mask={Number}
            max={11}
          />
          <h2 className={styles.sectionHeader}>Remarks</h2>
          <Label htmlFor="counselorRemarksInput">Counselor Remarks</Label>
          <Field id="counselorRemarksInput" name="counselorRemarks" as={Textarea} className={`${formStyles.remarks}`} />
        </>
      )}
    </SectionWrapper>
  );
};

PrimeUIShipmentCreateForm.propTypes = {};

PrimeUIShipmentCreateForm.defaultProps = {};

export default PrimeUIShipmentCreateForm;<|MERGE_RESOLUTION|>--- conflicted
+++ resolved
@@ -15,13 +15,8 @@
 
 const sitLocationOptions = dropdownInputOptions(LOCATION_TYPES);
 
-<<<<<<< HEAD
 const PrimeUIShipmentCreateForm = ({ enableBoat, enableMobileHome }) => {
-  const { values } = useFormikContext();
-=======
-const PrimeUIShipmentCreateForm = () => {
   const { values, setFieldTouched, setFieldValue } = useFormikContext();
->>>>>>> a78142b6
   const { shipmentType } = values;
   const { sitExpected, hasProGear } = values.ppmShipment;
   const { hasTrailer } = values.boatShipment;
