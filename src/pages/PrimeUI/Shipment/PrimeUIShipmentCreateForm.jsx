--- conflicted
+++ resolved
@@ -198,12 +198,8 @@
           <h2 className={styles.sectionHeader}>Destination Info</h2>
           <AddressFields
             name="ppmShipment.destinationAddress"
-<<<<<<< HEAD
-            legend="Destination Address"
+            legend="Delivery Address"
             address1LabelHint="Optional"
-=======
-            legend="Delivery Address"
->>>>>>> 9f6210a3
             render={(fields) => (
               <>
                 {fields}
