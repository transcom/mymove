import React, { useState } from 'react';
import { Radio, FormGroup, Label, Textarea } from '@trussworks/react-uswds';
import { Field, useField, useFormikContext } from 'formik';

import { SHIPMENT_OPTIONS, SHIPMENT_TYPES } from 'shared/constants';
import { CheckboxField, DatePickerInput, DropdownInput } from 'components/form/fields';
import MaskedTextField from 'components/form/fields/MaskedTextField/MaskedTextField';
import styles from 'components/Office/CustomerContactInfoForm/CustomerContactInfoForm.module.scss';
import { AddressFields } from 'components/form/AddressFields/AddressFields';
import SectionWrapper from 'components/Customer/SectionWrapper';
import TextField from 'components/form/fields/TextField/TextField';
import formStyles from 'styles/form.module.scss';
import { dropdownInputOptions } from 'utils/formatters';
import { LOCATION_TYPES } from 'types/sitStatusShape';

const sitLocationOptions = dropdownInputOptions(LOCATION_TYPES);

<<<<<<< HEAD
const PrimeUIShipmentCreateForm = () => {
  const { values, setFieldTouched, setFieldValue } = useFormikContext();
=======
const PrimeUIShipmentCreateForm = ({ enableBoat, enableMobileHome }) => {
  const { values } = useFormikContext();
>>>>>>> 6b58ef9c
  const { shipmentType } = values;
  const { sitExpected, hasProGear } = values.ppmShipment;
  const { hasTrailer } = values.boatShipment;
  const [, , checkBoxHelperProps] = useField('diversion');
  const [, , divertedFromIdHelperProps] = useField('divertedFromShipmentId');
  const [isChecked, setIsChecked] = useState(false);

  const hasShipmentType = !!shipmentType;
  const isPPM = shipmentType === SHIPMENT_OPTIONS.PPM;
  const isBoat = shipmentType === SHIPMENT_TYPES.BOAT_HAUL_AWAY || shipmentType === SHIPMENT_TYPES.BOAT_TOW_AWAY;
  const isMobileHome = shipmentType === SHIPMENT_TYPES.MOBILE_HOME;

  let {
    hasSecondaryPickupAddress,
    hasSecondaryDestinationAddress,
    hasTertiaryPickupAddress,
    hasTertiaryDestinationAddress,
  } = '';

  if (isPPM) {
    ({
      hasSecondaryPickupAddress,
      hasSecondaryDestinationAddress,
      hasTertiaryPickupAddress,
      hasTertiaryDestinationAddress,
    } = values.ppmShipment);
  } else {
    ({
      hasSecondaryPickupAddress,
      hasSecondaryDestinationAddress,
      hasTertiaryPickupAddress,
      hasTertiaryDestinationAddress,
    } = values);
  }

  // if a shipment is a diversion, then the parent shipment id will be required for input
  const toggleParentShipmentIdTextBox = (checkboxValue) => {
    if (checkboxValue) {
      checkBoxHelperProps.setValue(true);
      setIsChecked(true);
    } else {
      // set values for checkbox & divertedFromShipmentId when box is unchecked
      checkBoxHelperProps.setValue('');
      divertedFromIdHelperProps.setValue('');
      setIsChecked(false);
    }
  };

  // validates the uuid - if it ain't no good, then an error message displays
  const validateUUID = (value) => {
    const uuidRegex = /^[0-9a-fA-F]{8}-[0-9a-fA-F]{4}-[0-9a-fA-F]{4}-[0-9a-fA-F]{4}-[0-9a-fA-F]{12}$/;

    if (!uuidRegex.test(value)) {
      return 'Invalid UUID format';
    }

    return undefined;
  };

  let shipmentTypeOptions = Object.values(SHIPMENT_TYPES).map((value) => ({ key: value, value }));
  if (!enableBoat) {
    // Disallow the Prime from choosing Boat shipments if the feature flag is not enabled
    shipmentTypeOptions = shipmentTypeOptions.filter(
      (e) => e.key !== SHIPMENT_TYPES.BOAT_HAUL_AWAY && e.key !== SHIPMENT_TYPES.BOAT_TOW_AWAY,
    );
  }
  if (!enableMobileHome) {
    // Disallow the Prime from choosing Mobile Home shipments if the feature flag is not enabled
    shipmentTypeOptions = shipmentTypeOptions.filter((e) => e.key !== SHIPMENT_TYPES.MOBILE_HOME);
  }

  return (
    <SectionWrapper className={`${formStyles.formSection} ${styles.formSectionHeader}`}>
      <h2 className={styles.sectionHeader}>Shipment Type</h2>
      <DropdownInput label="Shipment type" name="shipmentType" options={shipmentTypeOptions} id="shipmentType" />

      {isPPM && (
        <>
          <h2 className={styles.sectionHeader}>Dates</h2>
          <DatePickerInput
            label="Expected Departure Date"
            id="ppmShipment.expectedDepartureDateInput"
            name="ppmShipment.expectedDepartureDate"
          />
          <h2 className={styles.sectionHeader}>Origin Info</h2>
          <AddressFields
            name="ppmShipment.pickupAddress"
            legend="Pickup Address"
            locationLookup
            formikProps={{
              setFieldTouched,
              setFieldValue,
            }}
            render={(fields) => (
              <>
                <p>What address are the movers picking up from?</p>
                {fields}
                <h4>Second Pickup Address</h4>
                <FormGroup>
                  <p>
                    Will the movers pick up any belongings from a second address? (Must be near the pickup address.
                    Subject to approval.)
                  </p>
                  <div className={formStyles.radioGroup}>
                    <Field
                      as={Radio}
                      id="has-secondary-pickup"
                      data-testid="has-secondary-pickup"
                      label="Yes"
                      name="ppmShipment.hasSecondaryPickupAddress"
                      value="true"
                      title="Yes, there is a second pickup address"
                      checked={hasSecondaryPickupAddress === 'true'}
                    />
                    <Field
                      as={Radio}
                      id="no-secondary-pickup"
                      data-testid="no-secondary-pickup"
                      label="No"
                      name="ppmShipment.hasSecondaryPickupAddress"
                      value="false"
                      title="No, there is not a second pickup address"
                      checked={hasSecondaryPickupAddress !== 'true' && hasTertiaryPickupAddress !== 'true'}
                    />
                  </div>
                </FormGroup>
                {hasSecondaryPickupAddress === 'true' && (
                  <>
                    <h5 className={styles.sectionHeader}>Second Pickup Address</h5>
                    <AddressFields
                      name="ppmShipment.secondaryPickupAddress"
                      locationLookup
                      formikProps={{
                        setFieldTouched,
                        setFieldValue,
                      }}
                    />

                    <h4>Third Pickup Address</h4>
                    <FormGroup>
                      <p>
                        Will the movers pick up any belongings from a third address? (Must be near the pickup address.
                        Subject to approval.)
                      </p>
                      <div className={formStyles.radioGroup}>
                        <Field
                          as={Radio}
                          id="has-tertiary-pickup"
                          data-testid="has-tertiary-pickup"
                          label="Yes"
                          name="ppmShipment.hasTertiaryPickupAddress"
                          value="true"
                          title="Yes, there is a tertiary pickup address"
                          checked={hasTertiaryPickupAddress === 'true'}
                        />
                        <Field
                          as={Radio}
                          id="no-tertiary-pickup"
                          data-testid="no-tertiary-pickup"
                          label="No"
                          name="ppmShipment.hasTertiaryPickupAddress"
                          value="false"
                          title="No, there is not a tertiary pickup address"
                          checked={hasTertiaryPickupAddress !== 'true'}
                        />
                      </div>
                    </FormGroup>
                  </>
                )}
                {hasTertiaryPickupAddress === 'true' && hasSecondaryPickupAddress === 'true' && (
                  <>
                    <h5 className={styles.sectionHeader}>Third Pickup Address</h5>
                    <AddressFields
                      name="ppmShipment.tertiaryPickupAddress"
                      locationLookup
                      formikProps={{
                        setFieldTouched,
                        setFieldValue,
                      }}
                    />
                  </>
                )}
              </>
            )}
          />
          <h2 className={styles.sectionHeader}>Destination Info</h2>
          <AddressFields
            name="ppmShipment.destinationAddress"
            legend="Delivery Address"
            address1LabelHint="Optional"
            locationLookup
            formikProps={{
              setFieldTouched,
              setFieldValue,
            }}
            render={(fields) => (
              <>
                {fields}
                <h4>Second Delivery Address</h4>
                <FormGroup>
                  <p>
                    Will the movers deliver any belongings to a second address? (Must be near the delivery address.
                    Subject to approval.)
                  </p>
                  <div className={formStyles.radioGroup}>
                    <Field
                      as={Radio}
                      data-testid="has-secondary-destination"
                      id="has-secondary-destination"
                      label="Yes"
                      name="ppmShipment.hasSecondaryDestinationAddress"
                      value="true"
                      title="Yes, there is a second destination location"
                      checked={hasSecondaryDestinationAddress === 'true'}
                    />
                    <Field
                      as={Radio}
                      data-testid="no-secondary-destination"
                      id="no-secondary-destination"
                      label="No"
                      name="ppmShipment.hasSecondaryDestinationAddress"
                      value="false"
                      title="No, there is not a second destination location"
                      checked={hasSecondaryDestinationAddress !== 'true' && hasTertiaryDestinationAddress !== 'true'}
                    />
                  </div>
                </FormGroup>
                {hasSecondaryDestinationAddress === 'true' && (
                  <>
                    <h5 className={styles.sectionHeader}>Second Delivery Address</h5>
                    <AddressFields
                      name="ppmShipment.secondaryDestinationAddress"
                      locationLookup
                      formikProps={{
                        setFieldTouched,
                        setFieldValue,
                      }}
                    />

                    <h4>Third Delivery Address</h4>
                    <FormGroup>
                      <p>
                        Will the movers pick up any belongings from a third address? (Must be near the pickup address.
                        Subject to approval.)
                      </p>
                      <div className={formStyles.radioGroup}>
                        <Field
                          as={Radio}
                          id="has-tertiary-destination"
                          data-testid="has-tertiary-destination"
                          label="Yes"
                          name="ppmShipment.hasTertiaryDestinationAddress"
                          value="true"
                          title="Yes, there is a third delivery address"
                          checked={hasTertiaryDestinationAddress === 'true'}
                        />
                        <Field
                          as={Radio}
                          id="no-tertiary-destination"
                          data-testid="no-tertiary-destination"
                          label="No"
                          name="ppmShipment.hasTertiaryDestinationAddress"
                          value="false"
                          title="No, there is not a third delivery address"
                          checked={hasTertiaryDestinationAddress !== 'true'}
                        />
                      </div>
                    </FormGroup>
                  </>
                )}
                {hasTertiaryDestinationAddress === 'true' && hasSecondaryDestinationAddress === 'true' && (
                  <>
                    <h5 className={styles.sectionHeader}>Third Delivery Address</h5>
                    <AddressFields
                      name="ppmShipment.tertiaryDestinationAddress"
                      locationLookup
                      formikProps={{
                        setFieldTouched,
                        setFieldValue,
                      }}
                    />
                  </>
                )}
              </>
            )}
          />
          <h2 className={styles.sectionHeader}>Storage In Transit (SIT)</h2>
          <CheckboxField label="SIT Expected" id="ppmShipment.sitExpectedInput" name="ppmShipment.sitExpected" />
          {sitExpected && (
            <>
              <DropdownInput
                label="SIT Location"
                id="ppmShipment.sitLocationInput"
                name="ppmShipment.sitLocation"
                options={sitLocationOptions}
              />
              <MaskedTextField
                label="SIT Estimated Weight (lbs)"
                id="ppmShipment.sitEstimatedWeightInput"
                name="ppmShipment.sitEstimatedWeight"
                mask={Number}
                scale={0} // digits after point, 0 for integers
                signed={false} // disallow negative
                thousandsSeparator=","
                lazy={false} // immediate masking evaluation
              />
              <DatePickerInput
                label="SIT Estimated Entry Date"
                id="ppmShipment.sitEstimatedEntryDateInput"
                name="ppmShipment.sitEstimatedEntryDate"
              />
              <DatePickerInput
                label="SIT Estimated Departure Date"
                id="ppmShipment.sitEstimatedDepartureDateInput"
                name="ppmShipment.sitEstimatedDepartureDate"
              />
            </>
          )}
          <h2 className={styles.sectionHeader}>Weights</h2>
          <MaskedTextField
            label="Estimated Weight (lbs)"
            id="ppmShipment.estimatedWeightInput"
            name="ppmShipment.estimatedWeight"
            mask={Number}
            scale={0} // digits after point, 0 for integers
            signed={false} // disallow negative
            thousandsSeparator=","
            lazy={false} // immediate masking evaluation
          />
          <CheckboxField label="Has Pro Gear" id="ppmShipment.hasProGearInput" name="ppmShipment.hasProGear" />
          {hasProGear && (
            <>
              <MaskedTextField
                label="Pro Gear Weight (lbs)"
                id="ppmShipment.proGearWeightInput"
                name="ppmShipment.proGearWeight"
                mask={Number}
                scale={0} // digits after point, 0 for integers
                signed={false} // disallow negative
                thousandsSeparator=","
                lazy={false} // immediate masking evaluation
              />
              <MaskedTextField
                label="Spouse Pro Gear Weight (lbs)"
                id="ppmShipment.spouseProGearWeightInput"
                name="ppmShipment.spouseProGearWeight"
                mask={Number}
                scale={0} // digits after point, 0 for integers
                signed={false} // disallow negative
                thousandsSeparator=","
                lazy={false} // immediate masking evaluation
              />
            </>
          )}
          <h2 className={styles.sectionHeader}>Remarks</h2>
          <Label htmlFor="counselorRemarksInput">Counselor Remarks</Label>
          <Field id="counselorRemarksInput" name="counselorRemarks" as={Textarea} className={`${formStyles.remarks}`} />
        </>
      )}
      {hasShipmentType && !isPPM && (
        <>
          <h2 className={styles.sectionHeader}>Shipment Dates</h2>
          <DatePickerInput name="requestedPickupDate" label="Requested pickup" />

          <h2 className={styles.sectionHeader}>Diversion</h2>
          <CheckboxField
            id="diversion"
            name="diversion"
            label="Diversion"
            onChange={(e) => toggleParentShipmentIdTextBox(e.target.checked)}
          />
          {isChecked && (
            <TextField
              data-testid="divertedFromShipmentIdInput"
              label="Diverted from Shipment ID"
              id="divertedFromShipmentIdInput"
              name="divertedFromShipmentId"
              labelHint="Required if diversion box is checked"
              validate={(value) => validateUUID(value)}
            />
          )}

          <h2 className={styles.sectionHeader}>Shipment Weights</h2>

          <MaskedTextField
            data-testid="estimatedWeightInput"
            defaultValue="0"
            name="estimatedWeight"
            label="Estimated weight (lbs)"
            id="estimatedWeightInput"
            mask={Number}
            scale={0} // digits after point, 0 for integers
            signed={false} // disallow negative
            thousandsSeparator=","
            lazy={false} // immediate masking evaluation
          />

          <h2 className={styles.sectionHeader}>Shipment Addresses</h2>
          <h5 className={styles.sectionHeader}>Pickup Address</h5>
          <AddressFields
            name="pickupAddress"
            locationLookup
            formikProps={{
              setFieldTouched,
              setFieldValue,
            }}
            render={(fields) => (
              <>
                {fields}
                <h4>Second Pickup Address</h4>
                <FormGroup>
                  <p>
                    Will the movers pick up any belongings from a second address? (Must be near the pickup address.
                    Subject to approval.)
                  </p>
                  <div className={formStyles.radioGroup}>
                    <Field
                      as={Radio}
                      id="has-secondary-pickup"
                      data-testid="has-secondary-pickup"
                      label="Yes"
                      name="hasSecondaryPickupAddress"
                      value="true"
                      title="Yes, there is a second pickup address"
                      checked={hasSecondaryPickupAddress === 'true'}
                    />
                    <Field
                      as={Radio}
                      id="no-secondary-pickup"
                      data-testid="no-secondary-pickup"
                      label="No"
                      name="hasSecondaryPickupAddress"
                      value="false"
                      title="No, there is not a second pickup address"
                      checked={hasSecondaryPickupAddress !== 'true'}
                    />
                  </div>
                </FormGroup>
                {hasSecondaryPickupAddress === 'true' && (
                  <>
                    <h5 className={styles.sectionHeader}>Second Pickup Address</h5>
                    <AddressFields
                      name="secondaryPickupAddress"
                      locationLookup
                      formikProps={{
                        setFieldTouched,
                        setFieldValue,
                      }}
                    />

                    <h4>Third Pickup Address</h4>
                    <FormGroup>
                      <p>
                        Will the movers pick up any belongings from a third address? (Must be near the pickup address.
                        Subject to approval.)
                      </p>
                      <div className={formStyles.radioGroup}>
                        <Field
                          as={Radio}
                          id="has-tertiary-pickup"
                          data-testid="has-tertiary-pickup"
                          label="Yes"
                          name="hasTertiaryPickupAddress"
                          value="true"
                          title="Yes, there is a tertiary pickup address"
                          checked={hasTertiaryPickupAddress === 'true'}
                        />
                        <Field
                          as={Radio}
                          id="no-tertiary-pickup"
                          data-testid="no-tertiary-pickup"
                          label="No"
                          name="hasTertiaryPickupAddress"
                          value="false"
                          title="No, there is not a tertiary pickup address"
                          checked={hasTertiaryPickupAddress !== 'true'}
                        />
                      </div>
                    </FormGroup>
                  </>
                )}
                {hasTertiaryPickupAddress === 'true' && hasSecondaryPickupAddress === 'true' && (
                  <>
                    <h5 className={styles.sectionHeader}>Third Pickup Address</h5>
                    <AddressFields
                      name="tertiaryPickupAddress"
                      locationLookup
                      formikProps={{
                        setFieldTouched,
                        setFieldValue,
                      }}
                    />
                  </>
                )}
              </>
            )}
          />

          <h3 className={styles.sectionHeader}>Destination Info</h3>
          <AddressFields
            name="destinationAddress"
            legend="Delivery Address"
            locationLookup
            formikProps={{
              setFieldTouched,
              setFieldValue,
            }}
            render={(fields) => (
              <>
                {fields}

                <h4>Second Delivery Address</h4>
                <FormGroup>
                  <p>
                    Will the movers pick up any belongings from a second address? (Must be near the pickup address.
                    Subject to approval.)
                  </p>
                  <div className={formStyles.radioGroup}>
                    <Field
                      as={Radio}
                      id="has-secondary-destination"
                      data-testid="has-secondary-destination"
                      label="Yes"
                      name="hasSecondaryDestinationAddress"
                      value="true"
                      title="Yes, there is a second delivery address"
                      checked={hasSecondaryDestinationAddress === 'true'}
                    />
                    <Field
                      as={Radio}
                      id="no-secondary-destination"
                      data-testid="no-secondary-destination"
                      label="No"
                      name="hasSecondaryDestinationAddress"
                      value="false"
                      title="No, there is not a second delivery address"
                      checked={hasSecondaryDestinationAddress !== 'true'}
                    />
                  </div>
                </FormGroup>
                {hasSecondaryDestinationAddress === 'true' && (
                  <>
                    <h5 className={styles.sectionHeader}>Second Delivery Address</h5>
                    <AddressFields
                      name="secondaryDestinationAddress"
                      locationLookup
                      formikProps={{
                        setFieldTouched,
                        setFieldValue,
                      }}
                    />

                    <h4>Third Delivery Address</h4>
                    <FormGroup>
                      <p>
                        Will the movers pick up any belongings from a third address? (Must be near the pickup address.
                        Subject to approval.)
                      </p>
                      <div className={formStyles.radioGroup}>
                        <Field
                          as={Radio}
                          id="has-tertiary-destination"
                          data-testid="has-tertiary-destination"
                          label="Yes"
                          name="hasTertiaryDestinationAddress"
                          value="true"
                          title="Yes, there is a third delivery address"
                          checked={hasTertiaryDestinationAddress === 'true'}
                        />
                        <Field
                          as={Radio}
                          id="no-tertiary-destination"
                          data-testid="no-tertiary-destination"
                          label="No"
                          name="hasTertiaryDestinationAddress"
                          value="false"
                          title="No, there is not a third delivery address"
                          checked={hasTertiaryDestinationAddress !== 'true'}
                        />
                      </div>
                    </FormGroup>
                  </>
                )}
                {hasTertiaryDestinationAddress === 'true' && hasSecondaryDestinationAddress === 'true' && (
                  <>
                    <h5 className={styles.sectionHeader}>Third Delivery Address</h5>
                    <AddressFields
                      name="tertiaryDestinationAddress"
                      locationLookup
                      formikProps={{
                        setFieldTouched,
                        setFieldValue,
                      }}
                    />
                  </>
                )}
              </>
            )}
          />
        </>
      )}
      {isBoat && (
        <>
          <h2 className={styles.sectionHeader}>Boat Model Info</h2>
          <MaskedTextField
            label="Year"
            id="boatShipment.yearInput"
            name="boatShipment.year"
            mask={Number}
            maxLength={4}
          />
          <TextField label="Make" id="boatShipment.makeInput" name="boatShipment.make" />
          <TextField label="Model" id="boatShipment.modelInput" name="boatShipment.model" />
          <h2 className={styles.sectionHeader}>Boat Dimensions</h2>
          <figure>
            <figcaption>
              Dimensions must meet at least one of the following criteria to qualify as a separate boat shipment:
            </figcaption>
            <ul>
              <li>Over 14 feet in length</li>
              <li>Over 6 feet 10 inches in width</li>
              <li>Over 6 feet 5 inches in height</li>
            </ul>
          </figure>
          <MaskedTextField
            label="Length (Feet)"
            id="boatShipment.lengthInFeetInput"
            name="boatShipment.lengthInFeet"
            mask={Number}
            min={Number.MIN_SAFE_INTEGER}
            max={Number.MAX_SAFE_INTEGER}
          />
          <MaskedTextField
            label="Length (Inches)"
            id="boatShipment.lengthInInchesInput"
            name="boatShipment.lengthInInches"
            mask={Number}
          />
          <MaskedTextField
            label="Width (Feet)"
            id="boatShipment.widthInFeetInput"
            name="boatShipment.widthInFeet"
            mask={Number}
            min={Number.MIN_SAFE_INTEGER}
            max={Number.MAX_SAFE_INTEGER}
          />
          <MaskedTextField
            label="Width (Inches)"
            id="boatShipment.widthInInchesInput"
            name="boatShipment.widthInInches"
            mask={Number}
          />
          <MaskedTextField
            label="Height (Feet)"
            id="boatShipment.heightInFeetInput"
            name="boatShipment.heightInFeet"
            mask={Number}
            min={Number.MIN_SAFE_INTEGER}
            max={Number.MAX_SAFE_INTEGER}
          />
          <MaskedTextField
            label="Height (Inches)"
            id="boatShipment.heightInInchesInput"
            name="boatShipment.heightInInches"
            mask={Number}
          />
          <h2 className={styles.sectionHeader}>Trailer</h2>
          <CheckboxField label="Has Trailer" id="boatShipment.hasTrailerInput" name="boatShipment.hasTrailer" />
          {hasTrailer && (
            <CheckboxField
              label="Trailer is Roadworthy"
              id="boatShipment.isRoadworthyInput"
              name="boatShipment.isRoadworthy"
            />
          )}
          <h2 className={styles.sectionHeader}>Remarks</h2>
          <Label htmlFor="counselorRemarksInput">Counselor Remarks</Label>
          <Field id="counselorRemarksInput" name="counselorRemarks" as={Textarea} className={`${formStyles.remarks}`} />
        </>
      )}
      {isMobileHome && (
        <>
          <h2 className={styles.sectionHeader}>Mobile Home Model Info</h2>
          <MaskedTextField
            label="Year"
            id="mobileHomeShipment.yearInput"
            name="mobileHomeShipment.year"
            mask={Number}
            maxLength={4}
          />
          <TextField label="Make" id="mobileHomeShipment.makeInput" name="mobileHomeShipment.make" />
          <TextField label="Model" id="mobileHomeShipment.modelInput" name="mobileHomeShipment.model" />
          <h2 className={styles.sectionHeader}>Mobile Home Dimensions</h2>
          <MaskedTextField
            label="Length (Feet)"
            id="mobileHomeShipment.lengthInFeetInput"
            name="mobileHomeShipment.lengthInFeet"
            mask={Number}
            min={Number.MIN_SAFE_INTEGER}
            max={Number.MAX_SAFE_INTEGER}
          />
          <MaskedTextField
            label="Length (Inches)"
            id="mobileHomeShipment.lengthInInchesInput"
            name="mobileHomeShipment.lengthInInches"
            mask={Number}
          />
          <MaskedTextField
            label="Width (Feet)"
            id="mobileHomeShipment.widthInFeetInput"
            name="mobileHomeShipment.widthInFeet"
            mask={Number}
            min={Number.MIN_SAFE_INTEGER}
            max={Number.MAX_SAFE_INTEGER}
          />
          <MaskedTextField
            label="Width (Inches)"
            id="mobileHomeShipment.widthInInchesInput"
            name="mobileHomeShipment.widthInInches"
            mask={Number}
          />
          <MaskedTextField
            label="Height (Feet)"
            id="mobileHomeShipment.heightInFeetInput"
            name="mobileHomeShipment.heightInFeet"
            mask={Number}
            min={Number.MIN_SAFE_INTEGER}
            max={Number.MAX_SAFE_INTEGER}
          />
          <MaskedTextField
            label="Height (Inches)"
            id="heightInches"
            name="mobileHomeShipment.heightInInches"
            mask={Number}
            max={11}
          />
          <h2 className={styles.sectionHeader}>Remarks</h2>
          <Label htmlFor="counselorRemarksInput">Counselor Remarks</Label>
          <Field id="counselorRemarksInput" name="counselorRemarks" as={Textarea} className={`${formStyles.remarks}`} />
        </>
      )}
    </SectionWrapper>
  );
};

PrimeUIShipmentCreateForm.propTypes = {};

PrimeUIShipmentCreateForm.defaultProps = {};

export default PrimeUIShipmentCreateForm;<|MERGE_RESOLUTION|>--- conflicted
+++ resolved
@@ -15,13 +15,8 @@
 
 const sitLocationOptions = dropdownInputOptions(LOCATION_TYPES);
 
-<<<<<<< HEAD
-const PrimeUIShipmentCreateForm = () => {
+const PrimeUIShipmentCreateForm = ({ enableBoat, enableMobileHome }) => {
   const { values, setFieldTouched, setFieldValue } = useFormikContext();
-=======
-const PrimeUIShipmentCreateForm = ({ enableBoat, enableMobileHome }) => {
-  const { values } = useFormikContext();
->>>>>>> 6b58ef9c
   const { shipmentType } = values;
   const { sitExpected, hasProGear } = values.ppmShipment;
   const { hasTrailer } = values.boatShipment;
