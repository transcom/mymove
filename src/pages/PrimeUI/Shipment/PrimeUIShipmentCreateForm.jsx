--- conflicted
+++ resolved
@@ -258,8 +258,7 @@
                 </FormGroup>
                 {hasSecondaryDestinationAddress === 'true' && (
                   <>
-<<<<<<< HEAD
-                    <h5 className={styles.sectionHeader}>Second Destination Address</h5>
+                    <h5 className={styles.sectionHeader}>Second Delivery Address</h5>
                     <AddressFields
                       name="ppmShipment.secondaryDestinationAddress"
                       locationLookup
@@ -268,10 +267,6 @@
                         setFieldValue,
                       }}
                     />
-=======
-                    <h5 className={styles.sectionHeader}>Second Delivery Address</h5>
-                    <AddressFields name="ppmShipment.secondaryDestinationAddress" />
->>>>>>> 2c497323
 
                     <h4>Third Delivery Address</h4>
                     <FormGroup>
@@ -306,8 +301,7 @@
                 )}
                 {hasTertiaryDestinationAddress === 'true' && hasSecondaryDestinationAddress === 'true' && (
                   <>
-<<<<<<< HEAD
-                    <h5 className={styles.sectionHeader}>Third Destination Address</h5>
+                    <h5 className={styles.sectionHeader}>Third Delivery Address</h5>
                     <AddressFields
                       name="ppmShipment.tertiaryDestinationAddress"
                       locationLookup
@@ -316,10 +310,6 @@
                         setFieldValue,
                       }}
                     />
-=======
-                    <h5 className={styles.sectionHeader}>Third Delivery Address</h5>
-                    <AddressFields name="ppmShipment.tertiaryDestinationAddress" />
->>>>>>> 2c497323
                   </>
                 )}
               </>
@@ -540,16 +530,12 @@
           <h3 className={styles.sectionHeader}>Destination Info</h3>
           <AddressFields
             name="destinationAddress"
-<<<<<<< HEAD
-            legend="Destination Address"
+            legend="Delivery Address"
             locationLookup
             formikProps={{
               setFieldTouched,
               setFieldValue,
             }}
-=======
-            legend="Delivery Address"
->>>>>>> 2c497323
             render={(fields) => (
               <>
                 {fields}
@@ -585,8 +571,7 @@
                 </FormGroup>
                 {hasSecondaryDestinationAddress === 'true' && (
                   <>
-<<<<<<< HEAD
-                    <h5 className={styles.sectionHeader}>Second Destination Address</h5>
+                    <h5 className={styles.sectionHeader}>Second Delivery Address</h5>
                     <AddressFields
                       name="secondaryDestinationAddress"
                       locationLookup
@@ -595,10 +580,6 @@
                         setFieldValue,
                       }}
                     />
-=======
-                    <h5 className={styles.sectionHeader}>Second Delivery Address</h5>
-                    <AddressFields name="secondaryDestinationAddress" />
->>>>>>> 2c497323
 
                     <h4>Third Delivery Address</h4>
                     <FormGroup>
@@ -633,8 +614,7 @@
                 )}
                 {hasTertiaryDestinationAddress === 'true' && hasSecondaryDestinationAddress === 'true' && (
                   <>
-<<<<<<< HEAD
-                    <h5 className={styles.sectionHeader}>Third Destination Address</h5>
+                    <h5 className={styles.sectionHeader}>Third Delivery Address</h5>
                     <AddressFields
                       name="tertiaryDestinationAddress"
                       locationLookup
@@ -643,10 +623,6 @@
                         setFieldValue,
                       }}
                     />
-=======
-                    <h5 className={styles.sectionHeader}>Third Delivery Address</h5>
-                    <AddressFields name="tertiaryDestinationAddress" />
->>>>>>> 2c497323
                   </>
                 )}
               </>
