--- conflicted
+++ resolved
@@ -485,32 +485,6 @@
 
     render(ppmMockedComponent);
 
-<<<<<<< HEAD
-    // Start controlled test case to verify everything is working.
-    let input = await document.querySelector('input[name="ppmShipment.pickupAddress.streetAddress1"]');
-    expect(input).toBeInTheDocument();
-    // enter required street 1 for pickup
-    await userEvent.type(input, '123 Street');
-    // clear
-    await userEvent.clear(input);
-    await userEvent.tab();
-    // verify Required alert is displayed
-    // const requiredAlerts = await screen.getByRole('alert');
-    // await expect(requiredAlerts).toHaveTextContent('Required');
-    // make valid again to clear alert
-    await userEvent.type(input, '123 Street');
-
-    // Verify destination address street 1 is OPTIONAL.
-    input = await document.querySelector('input[name="ppmShipment.destinationAddress.streetAddress1"]');
-    expect(input).toBeInTheDocument();
-    // enter something
-    await userEvent.type(input, '123 Street');
-    // clear
-    await userEvent.clear(input);
-    await userEvent.tab();
-    // verify no validation is displayed after clearing destination address street 1 because it's OPTIONAL
-    expect(screen.queryByRole('alert')).not.toBeInTheDocument();
-=======
     waitFor(async () => {
       // Start controlled test case to verify everything is working.
       let input = await document.querySelector('input[name="ppmShipment.pickupAddress.streetAddress1"]');
@@ -555,6 +529,5 @@
       expect(screen.getByText('Prime API: Error')).toBeInTheDocument();
       expect(screen.getByText('The data entered no good.')).toBeInTheDocument();
     });
->>>>>>> 189bf4c4
   });
 });