import React from 'react';
import { render, screen, waitFor, within } from '@testing-library/react';
import userEvent from '@testing-library/user-event';
import { generatePath } from 'react-router-dom';

import PrimeUIShipmentUpdate from './PrimeUIShipmentUpdate';

import { primeSimulatorRoutes } from 'constants/routes';
import { MockProviders } from 'testUtils';
import { usePrimeSimulatorGetMove } from 'hooks/queries';
import { updatePrimeMTOShipmentV3 } from 'services/primeApi';

const shipmentId = 'ce01a5b8-9b44-4511-8a8d-edb60f2a4aee';
const ppmShipmentId = '1b695b60-c3ed-401b-b2e3-808d095eb8cc';
const moveId = '9c7b255c-2981-4bf8-839f-61c7458e2b4d';
const moveCode = 'LR4T8V';

const mockNavigate = jest.fn();
jest.mock('react-router-dom', () => ({
  ...jest.requireActual('react-router-dom'),
  useNavigate: () => mockNavigate,
}));
const routingParams = {
  moveCode,
  moveCodeOrID: moveId,
  shipmentId,
};

jest.mock('services/primeApi', () => ({
  ...jest.requireActual('services/primeApi'),
  updatePrimeMTOShipmentV2: jest.fn().mockImplementation(() => Promise.resolve()),
  updatePrimeMTOShipmentV3: jest.fn().mockImplementation(() => Promise.resolve()),
}));

jest.mock('hooks/queries', () => ({
  usePrimeSimulatorGetMove: jest.fn(),
}));
const approvedMoveTaskOrder = {
  moveTaskOrder: {
    availableToPrimeAt: '2021-10-18T18:24:41.235Z',
    createdAt: '2021-10-18T18:24:41.362Z',
    diversion: false,
    eTag: 'MjAyMS0xMC0xOFQxODoyNDo0MS4zNjIxNjRa',
    excessWeightAcknowledgedAt: null,
    excessWeightQualifiedAt: null,
    excessWeightUploadId: null,
    id: '9c7b255c-2981-4bf8-839f-61c7458e2b4d',
    moveCode: 'LR4T8V',
    mtoShipments: [
      {
        actualPickupDate: '2020-03-16',
        agents: [
          {
            agentType: 'RELEASING_AGENT',
            createdAt: '2021-10-18T18:24:41.521Z',
            eTag: 'MjAyMS0xMC0xOFQxODoyNDo0MS41MjE4NzNa',
            email: 'test@test.email.com',
            firstName: 'Test',
            id: 'f2619e1b-7729-4b97-845d-6ae1ebe299f2',
            lastName: 'Agent',
            mtoShipmentID: 'ce01a5b8-9b44-4511-8a8d-edb60f2a4aee',
            phone: '202-555-9301',
            updatedAt: '2021-10-18T18:24:41.521Z',
          },
        ],
        approvedDate: '2021-10-18',
        createdAt: '2021-10-18T18:24:41.377Z',
        customerRemarks: 'Please treat gently',
        destinationAddress: {
          city: 'Fairfield',
          country: 'US',
          eTag: 'MjAyMS0xMC0xOFQxODoyNDo0MS4zNzI3NDJa',
          id: 'bfe61147-5fd7-426e-b473-54ccf77bde35',
          postalCode: '94535',
          state: 'CA',
          streetAddress1: '987 Any Avenue',
          streetAddress2: 'P.O. Box 9876',
          streetAddress3: 'c/o Some Person',
        },
        eTag: 'MjAyMS0xMC0xOFQxODoyNDo0MS4zNzc5Nzha',
        firstAvailableDeliveryDate: null,
        id: 'ce01a5b8-9b44-4511-8a8d-edb60f2a4aee',
        moveTaskOrderID: '9c7b255c-2981-4bf8-839f-61c7458e2b4d',
        pickupAddress: {
          city: 'Beverly Hills',
          country: 'US',
          eTag: 'MjAyMS0xMC0xOFQxODoyNDo0MS4zNjc3Mjda',
          id: 'cf159eca-162c-4131-84a0-795e684416a6',
          postalCode: '90210',
          state: 'CA',
          streetAddress1: '123 Any Street',
          streetAddress2: 'P.O. Box 12345',
          streetAddress3: 'c/o Some Person',
        },
        primeActualWeight: 2000,
        primeEstimatedWeight: 1400,
        actualProGearWeight: 1500,
        actualSpouseProGearWeight: 250,
        primeEstimatedWeightRecordedDate: null,
        requestedPickupDate: '2020-03-15',
        requiredDeliveryDate: null,
        scheduledPickupDate: '2020-03-16',
        secondaryDeliveryAddress: {
          city: null,
          postalCode: null,
          state: null,
          streetAddress1: null,
        },
        secondaryPickupAddress: {
          city: null,
          postalCode: null,
          state: null,
          streetAddress1: null,
        },
        shipmentType: 'HHG',
        status: 'APPROVED',
        updatedAt: '2021-10-18T18:24:41.377Z',
        mtoServiceItems: null,
      },
      {
        actualPickupDate: null,
        approvedDate: null,
        counselorRemarks: 'These are counselor remarks for a PPM.',
        createdAt: '2022-07-01T13:41:33.261Z',
        destinationAddress: {
          city: null,
          postalCode: null,
          state: null,
          streetAddress1: null,
        },
        eTag: 'MjAyMi0wNy0wMVQxNDoyMzoxOS43MzgzODla',
        firstAvailableDeliveryDate: null,
        id: '1b695b60-c3ed-401b-b2e3-808d095eb8cc',
        moveTaskOrderID: '9c7b255c-2981-4bf8-839f-61c7458e2b4d',
        pickupAddress: {
          city: null,
          postalCode: null,
          state: null,
          streetAddress1: null,
        },
        ppmShipment: {
          actualDestinationPostalCode: '30814',
          actualMoveDate: '2022-07-13',
          actualPickupPostalCode: '90212',
          advanceAmountReceived: 598600,
          advanceAmountRequested: 598700,
          approvedAt: '2022-07-03T14:20:21.620Z',
          createdAt: '2022-06-30T13:41:33.265Z',
          eTag: 'MjAyMi0wNy0wMVQxNDoyMzoxOS43ODA1Mlo=',
          estimatedIncentive: 1000000,
          estimatedWeight: 4000,
          expectedDepartureDate: '2020-03-15',
          hasProGear: true,
          hasReceivedAdvance: true,
          hasRequestedAdvance: true,
          id: 'd733fe2f-b08d-434a-ad8d-551f4d597b03',
          proGearWeight: 1987,
          reviewedAt: '2022-07-02T14:20:14.636Z',
          shipmentId: '1b695b60-c3ed-401b-b2e3-808d095eb8cc',
          sitEstimatedCost: 123456,
          sitEstimatedDepartureDate: '2022-07-13',
          sitEstimatedEntryDate: '2022-07-05',
          sitEstimatedWeight: 1100,
          sitExpected: true,
          sitLocation: 'DESTINATION',
          spouseProGearWeight: 498,
          status: 'SUBMITTED',
          submittedAt: '2022-07-01T13:41:33.252Z',
          updatedAt: '2022-07-01T14:23:19.780Z',
        },
        primeEstimatedWeightRecordedDate: null,
        requestedPickupDate: null,
        requiredDeliveryDate: null,
        scheduledPickupDate: null,
        secondaryDeliveryAddress: {
          city: null,
          postalCode: null,
          state: null,
          streetAddress1: null,
        },
        secondaryPickupAddress: {
          city: null,
          postalCode: null,
          state: null,
          streetAddress1: null,
        },
        shipmentType: 'PPM',
        status: 'APPROVED',
        updatedAt: '2022-07-01T14:23:19.738Z',
        mtoServiceItems: [],
      },
    ],
    order: {
      customer: {
        branch: 'AIR_FORCE',
        dodID: '5917531070',
        eTag: 'MjAyMS0xMC0xOFQxODoyNDo0MS4xNDIxNTZa',
        email: 'leo_spaceman_sm@example.com',
        firstName: 'Leo',
        id: 'e2de409b-edb9-42af-b50f-564458e08ada',
        lastName: 'Spacemen',
        phone: '555-555-5555',
        userID: 'ae204f8a-6222-45a1-9b79-e2d52441b4f2',
      },
      customerID: 'e2de409b-edb9-42af-b50f-564458e08ada',
      destinationDutyLocation: {
        address: {
          city: 'Augusta',
          country: 'United States',
          eTag: 'MjAyMS0xMC0xOFQxODoyMzoxMi4zMTQzNDZa',
          id: '5ac95be8-0230-47ea-90b4-b0f6f60de364',
          postalCode: '30813',
          state: 'GA',
          streetAddress1: 'Fort Gordon',
        },
        addressID: '5ac95be8-0230-47ea-90b4-b0f6f60de364',
        id: '2d5ada83-e09a-47f8-8de6-83ec51694a86',
        name: 'Fort Gordon',
      },
      eTag: 'MjAyMS0xMC0xOFQxODoyNDo0MS4yMzAxMVo=',
      entitlement: {
        authorizedWeight: 8000,
        dependentsAuthorized: true,
        eTag: 'MjAyMS0xMC0xOFQxODoyNDo0MS4xNzc0MjZa',
        id: '46ee60c2-9b17-44c7-9202-15a84327fc2f',
        nonTemporaryStorage: true,
        organizationalClothingAndIndividualEquipment: true,
        privatelyOwnedVehicle: true,
        proGearWeight: 2000,
        proGearWeightSpouse: 500,
        requiredMedicalEquipmentWeight: 1000,
        storageInTransit: 2,
        totalDependents: 1,
        totalWeight: 5000,
      },
      id: '8cda4825-283c-4910-89f4-1741e2fd9cb7',
      linesOfAccounting: 'F8E1',
      orderNumber: 'ORDER3',
      originDutyLocation: {
        address: {
          city: 'Des Moines',
          country: 'US',
          eTag: 'MjAyMS0xMC0xOFQxODoyNDo0MS4yMDgyNjha',
          id: 'dbbee525-9c88-40c1-a549-6330b35972d2',
          postalCode: '50309',
          state: 'IA',
          streetAddress1: '987 Other Avenue',
          streetAddress2: 'P.O. Box 1234',
          streetAddress3: 'c/o Another Person',
        },
        addressID: 'dbbee525-9c88-40c1-a549-6330b35972d2',
        id: '0ecd8fb1-0551-44c8-a15e-83c5f4e3ae0f',
        name: 'XOXhgDSIRS',
      },
      reportByDate: '2018-08-01',
    },
    orderID: '8cda4825-283c-4910-89f4-1741e2fd9cb7',
    paymentRequests: [
      {
        eTag: 'MjAyMS0xMC0xOFQxODoyNDo0MS41Nzc2OTha',
        id: '532ec513-8297-44b3-91a8-5167650b2869',
        isFinal: false,
        moveTaskOrderID: '9c7b255c-2981-4bf8-839f-61c7458e2b4d',
        paymentRequestNumber: '3301-9920-1',
        paymentServiceItems: [
          {
            eTag: 'MjAyMS0xMC0xOFQxODoyNDo0MS42Mzc5MzJa',
            id: '8fdf0b3a-c102-4084-84fe-22903f20470b',
            mtoServiceItemID: '8829fb28-69c1-45d7-98bc-c724478d5106',
            paymentRequestID: '532ec513-8297-44b3-91a8-5167650b2869',
            referenceID: '3301-9920-8fdf0b3a',
            status: 'REQUESTED',
          },
        ],
        status: 'PENDING',
      },
    ],
    ppmType: 'PARTIAL',
    referenceId: '3301-9920',
    updatedAt: '2021-10-18T18:24:41.362Z',
    mtoServiceItems: [
      {
        reServiceCode: 'STEST',
        eTag: 'MjAyMS0xMC0xOFQxODoyNDo0MS41MzE0NjRa',
        id: '8829fb28-69c1-45d7-98bc-c724478d5106',
        modelType: 'MTOServiceItemBasic',
        moveTaskOrderID: '9c7b255c-2981-4bf8-839f-61c7458e2b4d',
        mtoShipmentID: 'ce01a5b8-9b44-4511-8a8d-edb60f2a4aee',
        reServiceName: 'Test Service',
        status: 'APPROVED',
      },
    ],
  },
};

const moveDetailsURL = generatePath(primeSimulatorRoutes.VIEW_MOVE_PATH, { moveCodeOrID: moveId });

const mockedComponent = (
  <MockProviders path={primeSimulatorRoutes.UPDATE_SHIPMENT_PATH} params={routingParams}>
    <PrimeUIShipmentUpdate setFlashMessage={jest.fn()} />
  </MockProviders>
);

const readyReturnValue = {
  ...approvedMoveTaskOrder,
  isLoading: false,
  isError: false,
  isSuccess: true,
};

const loadingReturnValue = {
  ...approvedMoveTaskOrder,
  isLoading: true,
  isError: false,
  isSuccess: false,
};

const errorReturnValue = {
  ...approvedMoveTaskOrder,
  isLoading: false,
  isError: true,
  isSuccess: false,
};

describe('Update Shipment Page', () => {
  it('renders the page without errors', async () => {
    usePrimeSimulatorGetMove.mockReturnValue(readyReturnValue);

    render(mockedComponent);

    expect(await screen.findByText('Shipment Dates')).toBeInTheDocument();
    expect(await screen.findByText('Shipment Weights')).toBeInTheDocument();
    expect(await screen.findByText('Pro Gear Weights')).toBeInTheDocument();
    expect(await screen.findByText('Shipment Addresses')).toBeInTheDocument();
  });

  it('renders the Loading Placeholder when the query is still loading', async () => {
    usePrimeSimulatorGetMove.mockReturnValue(loadingReturnValue);

    render(mockedComponent);

    const h2 = await screen.findByRole('heading', { name: 'Loading, please wait...', level: 2 });
    expect(h2).toBeInTheDocument();
  });

  it('renders the Something Went Wrong component when the query errors', async () => {
    usePrimeSimulatorGetMove.mockReturnValue(errorReturnValue);

    render(mockedComponent);

    const errorMessage = await screen.findByText(/Something went wrong./);
    expect(errorMessage).toBeInTheDocument();
  });

  it('navigates the user to the home page when the cancel button is clicked', async () => {
    usePrimeSimulatorGetMove.mockReturnValue(readyReturnValue);

    render(mockedComponent);

    const cancel = screen.getByRole('button', { name: 'Cancel' });
    await userEvent.click(cancel);

    await waitFor(() => {
      expect(mockNavigate).toHaveBeenCalledWith(moveDetailsURL);
    });
  });
});

describe('Displays the shipment information to update', () => {
  it('displays the shipment information', async () => {
    usePrimeSimulatorGetMove.mockReturnValue(readyReturnValue);

    render(mockedComponent);

    const shipmentDatesHeader = screen.getByRole('heading', { name: 'Shipment Dates', level: 2 });
    expect(shipmentDatesHeader).toBeInTheDocument();
    const updateShipmentContainer = shipmentDatesHeader.parentElement;

    expect(
      await within(updateShipmentContainer).findByRole('heading', {
        name: 'Shipment Weights',
        level: 2,
      }),
    ).toBeInTheDocument();
    expect(
      await within(updateShipmentContainer).findByRole('heading', {
        name: 'Pro Gear Weights',
        level: 2,
      }),
    ).toBeInTheDocument();
    expect(
      within(updateShipmentContainer).getByRole('heading', {
        name: 'Shipment Addresses',
        level: 2,
      }),
    ).toBeInTheDocument();
  });
  /*
it('displays the submit button disabled', async () => {

usePrimeSimulatorGetMove.mockReturnValue(missingPrimeUpdates);

render(<PrimeUIShipmentUpdate />);

expect(screen.getByRole('button', { name: 'Save' })).toBeDisabled();
expect(
  screen.getByText(
    'At least one basic service item or shipment service item is required to create a payment request',
  ),
).toBeInTheDocument();

  });
   */
  it('displays the submit button active', async () => {
    usePrimeSimulatorGetMove.mockReturnValue(readyReturnValue);

    render(mockedComponent);

    expect(await screen.findByRole('button', { name: 'Save' })).toBeEnabled();
    expect(screen.getByText(/123 Any Street/)).toBeInTheDocument();
  });
});

describe('successful submission of form', () => {
  it('calls history router back to move details', async () => {
    usePrimeSimulatorGetMove.mockReturnValue(readyReturnValue);
    updatePrimeMTOShipmentV3.mockReturnValue({});

    render(mockedComponent);

    const actualPickupDateInput = await screen.findByLabelText('Actual pickup');
    await userEvent.clear(actualPickupDateInput);
    await userEvent.type(actualPickupDateInput, '20 Oct 2021');

    const actualWeightInput = screen.getByLabelText(/Actual weight/);
    await userEvent.type(actualWeightInput, '10000');

    const actualProGearWeightInput = screen.getByLabelText(/Actual pro gear weight/);
    await userEvent.type(actualProGearWeightInput, '2000');

    const actualSpouseProGearWeightInput = screen.getByLabelText(/Actual spouse pro gear weight/);
    await userEvent.type(actualSpouseProGearWeightInput, '500');

    const saveButton = await screen.getByRole('button', { name: 'Save' });

    await waitFor(() => {
      expect(saveButton).toBeEnabled();
    });
    await userEvent.click(saveButton);

    await waitFor(() => {
      expect(mockNavigate).toHaveBeenCalledWith(moveDetailsURL);
    });
  });
});

const ppmMockedComponent = (
  <MockProviders
    path={primeSimulatorRoutes.UPDATE_SHIPMENT_PATH}
    params={{
      ...routingParams,
      shipmentId: ppmShipmentId,
    }}
  >
    <PrimeUIShipmentUpdate setFlashMessage={jest.fn()} />
  </MockProviders>
);

describe('Update Shipment Page for PPM', () => {
  it('renders the page without errors', async () => {
    usePrimeSimulatorGetMove.mockReturnValue(readyReturnValue);

    render(ppmMockedComponent);

    expect(await screen.findByText('Dates')).toBeInTheDocument();
    expect(await screen.findByText('Origin Info')).toBeInTheDocument();
    expect(await screen.findByText('Destination Info')).toBeInTheDocument();
    expect(await screen.findByText('Storage In Transit (SIT)')).toBeInTheDocument();
    expect(await screen.findByText('Weights')).toBeInTheDocument();
    expect(await screen.findByText('Remarks')).toBeInTheDocument();
  });

  it('test destination address street 1 is OPTIONAL', async () => {
    usePrimeSimulatorGetMove.mockReturnValue(readyReturnValue);

    render(ppmMockedComponent);

    // Start controlled test case to verify everything is working.
    let input = await document.querySelector('input[name="ppmShipment.pickupAddress.streetAddress1"]');
    expect(input).toBeInTheDocument();
    // enter required street 1 for pickup
    await userEvent.type(input, '123 Street');
    // clear
    await userEvent.clear(input);
    await userEvent.tab();
    // verify Required alert is displayed
    // const requiredAlerts = await screen.getByRole('alert');
    // await expect(requiredAlerts).toHaveTextContent('Required');
    // make valid again to clear alert
    await userEvent.type(input, '123 Street');

    // Verify destination address street 1 is OPTIONAL.
    input = await document.querySelector('input[name="ppmShipment.destinationAddress.streetAddress1"]');
    expect(input).toBeInTheDocument();
    // enter something
    await userEvent.type(input, '123 Street');
    // clear
    await userEvent.clear(input);
    await userEvent.tab();
    // verify no validation is displayed after clearing destination address street 1 because it's OPTIONAL
    expect(screen.queryByRole('alert')).not.toBeInTheDocument();
  });
<<<<<<< HEAD
=======
});

describe('Error Handling', () => {
  it('Correctly displays a specific error message when an error response is returned', async () => {
    updatePrimeMTOShipmentV3.mockRejectedValue({ body: { title: 'Error', detail: 'The data entered no good.' } });
    render(mockedComponent);

    waitFor(async () => {
      await userEvent.selectOptions(screen.getByLabelText('Shipment type'), 'HHG');

      const saveButton = await screen.getByRole('button', { name: 'Save' });

      expect(saveButton).not.toBeDisabled();
      await userEvent.click(saveButton);
      expect(screen.getByText('Prime API: Error')).toBeInTheDocument();
      expect(screen.getByText('The data entered no good.')).toBeInTheDocument();
    });
  });
>>>>>>> 551869e9
});<|MERGE_RESOLUTION|>--- conflicted
+++ resolved
@@ -510,8 +510,6 @@
     // verify no validation is displayed after clearing destination address street 1 because it's OPTIONAL
     expect(screen.queryByRole('alert')).not.toBeInTheDocument();
   });
-<<<<<<< HEAD
-=======
 });
 
 describe('Error Handling', () => {
@@ -530,5 +528,4 @@
       expect(screen.getByText('The data entered no good.')).toBeInTheDocument();
     });
   });
->>>>>>> 551869e9
 });