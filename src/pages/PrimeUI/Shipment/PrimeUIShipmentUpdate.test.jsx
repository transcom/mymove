--- conflicted
+++ resolved
@@ -298,11 +298,7 @@
   },
 };
 
-<<<<<<< HEAD
-const approvedPPMMoveTaskOrder = {
-=======
 const approvedMoveTaskOrderWithOneHHG = {
->>>>>>> 917a5e9c
   moveTaskOrder: {
     availableToPrimeAt: '2021-10-18T18:24:41.235Z',
     createdAt: '2021-10-18T18:24:41.362Z',
@@ -312,26 +308,6 @@
     excessWeightQualifiedAt: null,
     excessWeightUploadId: null,
     id: '9c7b255c-2981-4bf8-839f-61c7458e2b4d',
-<<<<<<< HEAD
-    moveCode: 'LR4T8V',
-    mtoShipments: [
-      {
-        actualPickupDate: null,
-        approvedDate: null,
-        counselorRemarks: 'These are counselor remarks for a PPM.',
-        createdAt: '2022-07-01T13:41:33.261Z',
-        destinationAddress: {
-          city: null,
-          postalCode: null,
-          state: null,
-          streetAddress1: null,
-        },
-        eTag: 'MjAyMi0wNy0wMVQxNDoyMzoxOS43MzgzODla',
-        firstAvailableDeliveryDate: null,
-        id: '1b695b60-c3ed-401b-b2e3-808d095eb8cc',
-        moveTaskOrderID: '9c7b255c-2981-4bf8-839f-61c7458e2b4d',
-        pickupAddress: {
-=======
     moveCode: 'AR5K8V',
     mtoShipments: [
       {
@@ -388,13 +364,159 @@
         requiredDeliveryDate: null,
         scheduledPickupDate: '2020-03-16',
         secondaryDeliveryAddress: {
->>>>>>> 917a5e9c
           city: null,
           postalCode: null,
           state: null,
           streetAddress1: null,
         },
-<<<<<<< HEAD
+        secondaryPickupAddress: {
+          city: null,
+          postalCode: null,
+          state: null,
+          streetAddress1: null,
+        },
+        shipmentType: 'HHG',
+        status: 'APPROVED',
+        updatedAt: '2021-10-18T18:24:41.377Z',
+        mtoServiceItems: null,
+      },
+    ],
+    order: {
+      customer: {
+        branch: 'AIR_FORCE',
+        dodID: '5917531070',
+        eTag: 'MjAyMS0xMC0xOFQxODoyNDo0MS4xNDIxNTZa',
+        email: 'leo_spaceman_sm@example.com',
+        firstName: 'Leo',
+        id: 'e2de409b-edb9-42af-b50f-564458e08ada',
+        lastName: 'Spacemen',
+        phone: '555-555-5555',
+        userID: 'ae204f8a-6222-45a1-9b79-e2d52441b4f2',
+      },
+      customerID: 'e2de409b-edb9-42af-b50f-564458e08ada',
+      destinationDutyLocation: {
+        address: {
+          city: 'Augusta',
+          country: 'United States',
+          eTag: 'MjAyMS0xMC0xOFQxODoyMzoxMi4zMTQzNDZa',
+          id: '5ac95be8-0230-47ea-90b4-b0f6f60de364',
+          postalCode: '30813',
+          state: 'GA',
+          streetAddress1: 'Fort Gordon',
+        },
+        addressID: '5ac95be8-0230-47ea-90b4-b0f6f60de364',
+        id: '2d5ada83-e09a-47f8-8de6-83ec51694a86',
+        name: 'Fort Gordon',
+      },
+      eTag: 'MjAyMS0xMC0xOFQxODoyNDo0MS4yMzAxMVo=',
+      entitlement: {
+        authorizedWeight: 8000,
+        dependentsAuthorized: true,
+        eTag: 'MjAyMS0xMC0xOFQxODoyNDo0MS4xNzc0MjZa',
+        id: '46ee60c2-9b17-44c7-9202-15a84327fc2f',
+        nonTemporaryStorage: true,
+        organizationalClothingAndIndividualEquipment: true,
+        privatelyOwnedVehicle: true,
+        proGearWeight: 2000,
+        proGearWeightSpouse: 500,
+        requiredMedicalEquipmentWeight: 1000,
+        storageInTransit: 2,
+        totalDependents: 1,
+        totalWeight: 5000,
+      },
+      id: '8cda4825-283c-4910-89f4-1741e2fd9cb7',
+      linesOfAccounting: 'F8E1',
+      orderNumber: 'ORDER3',
+      originDutyLocation: {
+        address: {
+          city: 'Des Moines',
+          country: 'US',
+          eTag: 'MjAyMS0xMC0xOFQxODoyNDo0MS4yMDgyNjha',
+          id: 'dbbee525-9c88-40c1-a549-6330b35972d2',
+          postalCode: '50309',
+          state: 'IA',
+          streetAddress1: '987 Other Avenue',
+          streetAddress2: 'P.O. Box 1234',
+          streetAddress3: 'c/o Another Person',
+        },
+        addressID: 'dbbee525-9c88-40c1-a549-6330b35972d2',
+        id: '0ecd8fb1-0551-44c8-a15e-83c5f4e3ae0f',
+        name: 'XOXhgDSIRS',
+      },
+      reportByDate: '2018-08-01',
+    },
+    orderID: '8cda4825-283c-4910-89f4-1741e2fd9cb7',
+    paymentRequests: [
+      {
+        eTag: 'MjAyMS0xMC0xOFQxODoyNDo0MS41Nzc2OTha',
+        id: '532ec513-8297-44b3-91a8-5167650b2869',
+        isFinal: false,
+        moveTaskOrderID: '9c7b255c-2981-4bf8-839f-61c7458e2b4d',
+        paymentRequestNumber: '3301-9920-1',
+        paymentServiceItems: [
+          {
+            eTag: 'MjAyMS0xMC0xOFQxODoyNDo0MS42Mzc5MzJa',
+            id: '8fdf0b3a-c102-4084-84fe-22903f20470b',
+            mtoServiceItemID: '8829fb28-69c1-45d7-98bc-c724478d5106',
+            paymentRequestID: '532ec513-8297-44b3-91a8-5167650b2869',
+            referenceID: '3301-9920-8fdf0b3a',
+            status: 'REQUESTED',
+          },
+        ],
+        status: 'PENDING',
+      },
+    ],
+    ppmType: 'PARTIAL',
+    referenceId: '3301-9920',
+    updatedAt: '2021-10-18T18:24:41.362Z',
+    mtoServiceItems: [
+      {
+        reServiceCode: 'STEST',
+        eTag: 'MjAyMS0xMC0xOFQxODoyNDo0MS41MzE0NjRa',
+        id: '8829fb28-69c1-45d7-98bc-c724478d5106',
+        modelType: 'MTOServiceItemBasic',
+        moveTaskOrderID: '9c7b255c-2981-4bf8-839f-61c7458e2b4d',
+        mtoShipmentID: 'ce01a5b7-9b44-4513-8a8d-edb60f2a4aee',
+        reServiceName: 'Test Service',
+        status: 'APPROVED',
+      },
+    ],
+  },
+};
+
+const approvedPPMMoveTaskOrder = {
+  moveTaskOrder: {
+    availableToPrimeAt: '2021-10-18T18:24:41.235Z',
+    createdAt: '2021-10-18T18:24:41.362Z',
+    diversion: false,
+    eTag: 'MjAyMS0xMC0xOFQxODoyNDo0MS4zNjIxNjRa',
+    excessWeightAcknowledgedAt: null,
+    excessWeightQualifiedAt: null,
+    excessWeightUploadId: null,
+    id: '9c7b255c-2981-4bf8-839f-61c7458e2b4d',
+    moveCode: 'LR4T8V',
+    mtoShipments: [
+      {
+        actualPickupDate: null,
+        approvedDate: null,
+        counselorRemarks: 'These are counselor remarks for a PPM.',
+        createdAt: '2022-07-01T13:41:33.261Z',
+        destinationAddress: {
+          city: null,
+          postalCode: null,
+          state: null,
+          streetAddress1: null,
+        },
+        eTag: 'MjAyMi0wNy0wMVQxNDoyMzoxOS43MzgzODla',
+        firstAvailableDeliveryDate: null,
+        id: '1b695b60-c3ed-401b-b2e3-808d095eb8cc',
+        moveTaskOrderID: '9c7b255c-2981-4bf8-839f-61c7458e2b4d',
+        pickupAddress: {
+          city: null,
+          postalCode: null,
+          state: null,
+          streetAddress1: null,
+        },
         ppmShipment: {
           actualDestinationPostalCode: '30814',
           actualMoveDate: '2022-07-13',
@@ -481,18 +603,6 @@
         status: 'APPROVED',
         updatedAt: '2022-07-01T14:23:19.738Z',
         mtoServiceItems: [],
-=======
-        secondaryPickupAddress: {
-          city: null,
-          postalCode: null,
-          state: null,
-          streetAddress1: null,
-        },
-        shipmentType: 'HHG',
-        status: 'APPROVED',
-        updatedAt: '2021-10-18T18:24:41.377Z',
-        mtoServiceItems: null,
->>>>>>> 917a5e9c
       },
     ],
     order: {
@@ -590,11 +700,7 @@
         id: '8829fb28-69c1-45d7-98bc-c724478d5106',
         modelType: 'MTOServiceItemBasic',
         moveTaskOrderID: '9c7b255c-2981-4bf8-839f-61c7458e2b4d',
-<<<<<<< HEAD
         mtoShipmentID: 'ce01a5b8-9b44-4511-8a8d-edb60f2a4aee',
-=======
-        mtoShipmentID: 'ce01a5b7-9b44-4513-8a8d-edb60f2a4aee',
->>>>>>> 917a5e9c
         reServiceName: 'Test Service',
         status: 'APPROVED',
       },
