import React from 'react';
import { render, screen, waitFor, within } from '@testing-library/react';
import userEvent from '@testing-library/user-event';
import { generatePath } from 'react-router';

<<<<<<< HEAD
import PrimeUIShipmentUpdate from './PrimeUIShipmentUpdate';

import { primeSimulatorRoutes } from 'constants/routes';
import { MockProviders } from 'testUtils';
import { usePrimeSimulatorGetMove } from 'hooks/queries';
import { updatePrimeMTOShipment } from 'services/primeApi';
// import MOVE_STATUSES from 'constants/moves';
// import { ORDERS_TYPE, ORDERS_TYPE_DETAILS } from '../../../constants/orders';

// import { shipmentStatuses } from 'constants/shipments';

// const mockRequestedMoveCode = 'LR4T8V';
=======
import { primeSimulatorRoutes } from '../../../constants/routes';
import { MockProviders } from '../../../testUtils';
import { usePrimeSimulatorGetMove } from '../../../hooks/queries';
import { updatePrimeMTOShipment } from '../../../services/primeApi';

import PrimeUIShipmentUpdate from './PrimeUIShipmentUpdate';

>>>>>>> b4b2df00
const shipmentId = 'ce01a5b8-9b44-4511-8a8d-edb60f2a4aee';
const moveId = '9c7b255c-2981-4bf8-839f-61c7458e2b4d';

const mockPush = jest.fn();

jest.mock('react-router-dom', () => ({
  ...jest.requireActual('react-router-dom'),
  useParams: jest.fn().mockReturnValue({
    moveCode: 'LR4T8V',
    moveCodeOrID: '9c7b255c-2981-4bf8-839f-61c7458e2b4d',
    shipmentId: 'ce01a5b8-9b44-4511-8a8d-edb60f2a4aee',
  }),
  useHistory: () => ({
    push: mockPush,
  }),
}));

jest.mock('services/primeApi', () => ({
  ...jest.requireActual('services/primeApi'),
  updatePrimeMTOShipment: jest.fn().mockImplementation(() => Promise.resolve()),
}));

jest.mock('hooks/queries', () => ({
  usePrimeSimulatorGetMove: jest.fn(),
}));
const approvedMoveTaskOrder = {
  moveTaskOrder: {
    availableToPrimeAt: '2021-10-18T18:24:41.235Z',
    createdAt: '2021-10-18T18:24:41.362Z',
    eTag: 'MjAyMS0xMC0xOFQxODoyNDo0MS4zNjIxNjRa',
    excessWeightAcknowledgedAt: null,
    excessWeightQualifiedAt: null,
    excessWeightUploadId: null,
    id: '9c7b255c-2981-4bf8-839f-61c7458e2b4d',
    moveCode: 'LR4T8V',
    mtoShipments: [
      {
        actualPickupDate: '2020-03-16',
        agents: [
          {
            agentType: 'RELEASING_AGENT',
            createdAt: '2021-10-18T18:24:41.521Z',
            eTag: 'MjAyMS0xMC0xOFQxODoyNDo0MS41MjE4NzNa',
            email: 'test@test.email.com',
            firstName: 'Test',
            id: 'f2619e1b-7729-4b97-845d-6ae1ebe299f2',
            lastName: 'Agent',
            mtoShipmentID: 'ce01a5b8-9b44-4511-8a8d-edb60f2a4aee',
            phone: '202-555-9301',
            updatedAt: '2021-10-18T18:24:41.521Z',
          },
        ],
        approvedDate: '2021-10-18',
        createdAt: '2021-10-18T18:24:41.377Z',
        customerRemarks: 'Please treat gently',
        destinationAddress: {
          city: 'Fairfield',
          country: 'US',
          eTag: 'MjAyMS0xMC0xOFQxODoyNDo0MS4zNzI3NDJa',
          id: 'bfe61147-5fd7-426e-b473-54ccf77bde35',
          postalCode: '94535',
          state: 'CA',
          streetAddress1: '987 Any Avenue',
          streetAddress2: 'P.O. Box 9876',
          streetAddress3: 'c/o Some Person',
        },
        eTag: 'MjAyMS0xMC0xOFQxODoyNDo0MS4zNzc5Nzha',
        firstAvailableDeliveryDate: null,
        id: 'ce01a5b8-9b44-4511-8a8d-edb60f2a4aee',
        moveTaskOrderID: '9c7b255c-2981-4bf8-839f-61c7458e2b4d',
        pickupAddress: {
          city: 'Beverly Hills',
          country: 'US',
          eTag: 'MjAyMS0xMC0xOFQxODoyNDo0MS4zNjc3Mjda',
          id: 'cf159eca-162c-4131-84a0-795e684416a6',
          postalCode: '90210',
          state: 'CA',
          streetAddress1: '123 Any Street',
          streetAddress2: 'P.O. Box 12345',
          streetAddress3: 'c/o Some Person',
        },
        primeActualWeight: 2000,
        primeEstimatedWeight: 1400,
        primeEstimatedWeightRecordedDate: null,
        requestedPickupDate: '2020-03-15',
        requiredDeliveryDate: null,
        scheduledPickupDate: '2020-03-16',
        secondaryDeliveryAddress: {
          city: null,
          postalCode: null,
          state: null,
          streetAddress1: null,
        },
        secondaryPickupAddress: {
          city: null,
          postalCode: null,
          state: null,
          streetAddress1: null,
        },
        shipmentType: 'HHG_LONGHAUL_DOMESTIC',
        status: 'APPROVED',
        updatedAt: '2021-10-18T18:24:41.377Z',
        mtoServiceItems: null,
      },
    ],
    order: {
      customer: {
        branch: 'AIR_FORCE',
        dodID: '5917531070',
        eTag: 'MjAyMS0xMC0xOFQxODoyNDo0MS4xNDIxNTZa',
        email: 'leo_spaceman_sm@example.com',
        firstName: 'Leo',
        id: 'e2de409b-edb9-42af-b50f-564458e08ada',
        lastName: 'Spacemen',
        phone: '555-555-5555',
        userID: 'ae204f8a-6222-45a1-9b79-e2d52441b4f2',
      },
      customerID: 'e2de409b-edb9-42af-b50f-564458e08ada',
      destinationDutyStation: {
        address: {
          city: 'Augusta',
          country: 'United States',
          eTag: 'MjAyMS0xMC0xOFQxODoyMzoxMi4zMTQzNDZa',
          id: '5ac95be8-0230-47ea-90b4-b0f6f60de364',
          postalCode: '30813',
          state: 'GA',
          streetAddress1: 'Fort Gordon',
        },
        addressID: '5ac95be8-0230-47ea-90b4-b0f6f60de364',
        id: '2d5ada83-e09a-47f8-8de6-83ec51694a86',
        name: 'Fort Gordon',
      },
      eTag: 'MjAyMS0xMC0xOFQxODoyNDo0MS4yMzAxMVo=',
      entitlement: {
        authorizedWeight: 8000,
        dependentsAuthorized: true,
        eTag: 'MjAyMS0xMC0xOFQxODoyNDo0MS4xNzc0MjZa',
        id: '46ee60c2-9b17-44c7-9202-15a84327fc2f',
        nonTemporaryStorage: true,
        organizationalClothingAndIndividualEquipment: true,
        privatelyOwnedVehicle: true,
        proGearWeight: 2000,
        proGearWeightSpouse: 500,
        requiredMedicalEquipmentWeight: 1000,
        storageInTransit: 2,
        totalDependents: 1,
        totalWeight: 5000,
      },
      id: '8cda4825-283c-4910-89f4-1741e2fd9cb7',
      linesOfAccounting: 'F8E1',
      orderNumber: 'ORDER3',
      originDutyStation: {
        address: {
          city: 'Des Moines',
          country: 'US',
          eTag: 'MjAyMS0xMC0xOFQxODoyNDo0MS4yMDgyNjha',
          id: 'dbbee525-9c88-40c1-a549-6330b35972d2',
          postalCode: '50309',
          state: 'IA',
          streetAddress1: '987 Other Avenue',
          streetAddress2: 'P.O. Box 1234',
          streetAddress3: 'c/o Another Person',
        },
        addressID: 'dbbee525-9c88-40c1-a549-6330b35972d2',
        id: '0ecd8fb1-0551-44c8-a15e-83c5f4e3ae0f',
        name: 'XOXhgDSIRS',
      },
      rank: 'E_1',
      reportByDate: '2018-08-01',
    },
    orderID: '8cda4825-283c-4910-89f4-1741e2fd9cb7',
    paymentRequests: [
      {
        eTag: 'MjAyMS0xMC0xOFQxODoyNDo0MS41Nzc2OTha',
        id: '532ec513-8297-44b3-91a8-5167650b2869',
        isFinal: false,
        moveTaskOrderID: '9c7b255c-2981-4bf8-839f-61c7458e2b4d',
        paymentRequestNumber: '3301-9920-1',
        paymentServiceItems: [
          {
            eTag: 'MjAyMS0xMC0xOFQxODoyNDo0MS42Mzc5MzJa',
            id: '8fdf0b3a-c102-4084-84fe-22903f20470b',
            mtoServiceItemID: '8829fb28-69c1-45d7-98bc-c724478d5106',
            paymentRequestID: '532ec513-8297-44b3-91a8-5167650b2869',
            referenceID: '3301-9920-8fdf0b3a',
            status: 'REQUESTED',
          },
        ],
        status: 'PENDING',
      },
    ],
    ppmType: 'PARTIAL',
    referenceId: '3301-9920',
    updatedAt: '2021-10-18T18:24:41.362Z',
    mtoServiceItems: [
      {
        reServiceCode: 'STEST',
        eTag: 'MjAyMS0xMC0xOFQxODoyNDo0MS41MzE0NjRa',
        id: '8829fb28-69c1-45d7-98bc-c724478d5106',
        modelType: 'MTOServiceItemBasic',
        moveTaskOrderID: '9c7b255c-2981-4bf8-839f-61c7458e2b4d',
        mtoShipmentID: 'ce01a5b8-9b44-4511-8a8d-edb60f2a4aee',
        reServiceName: 'Test Service',
        status: 'APPROVED',
      },
    ],
  },
};

<<<<<<< HEAD
/*
const missingPrimeUpdates = {
  ...approvedMoveTaskOrder,
  moveTaskOrder: {
    id: '9c7b255c-2981-4bf8-839f-61c7458e2b4d',
    ordersId: '1',
    status: MOVE_STATUSES.APPROVED,
    mtoShipments: [
      {
        id: 'ce01a5b8-9b44-4511-8a8d-edb60f2a4aee',
        moveTaskOrderID: '9c7b255c-2981-4bf8-839f-61c7458e2b4d',
        destinationAddress: null,
        primeEstimatedWeight: 0,
        primeActualWeight: 0,
        scheduledPickupDate: null,
        actualPickupDate: null,
      },
    ],
  },
};
*/
=======
>>>>>>> b4b2df00
/*
const tooApprovedMoveDetailsQuery = {
  ...newMoveDetailsQuery,
  moveTaskOrder: {
    id: '9c7b255c-2981-4bf8-839f-61c7458e2b4d',
    ordersId: '1',
    status: MOVE_STATUSES.APPROVED,
  },
};

 */

/*
   mtoShipments: ...mtoShipments,
    mtoShipments: [
      {
        id: 'ce01a5b8-9b44-4511-8a8d-edb60f2a4aee',
        moveTaskOrderID: '9c7b255c-2981-4bf8-839f-61c7458e2b4d',
        status: shipmentStatuses.APPROVED,
      }
 */

const updateShipmentURL = generatePath(primeSimulatorRoutes.UPDATE_SHIPMENT_PATH, {
  moveCodeOrID: moveId,
  shipmentId,
});
const moveDetailsURL = generatePath(primeSimulatorRoutes.VIEW_MOVE_PATH, { moveCodeOrID: moveId });

<<<<<<< HEAD
/*
const renderMockedComponent = () => {
  return render(
    <MockProviders initialEntries={[updateShipmentURL]}>
      <PrimeUIShipmentUpdate setFlashMessage={jest.fn()} />
    </MockProviders>,
  );
};
*/

=======
>>>>>>> b4b2df00
const mockedComponent = (
  <MockProviders initialEntries={[updateShipmentURL]}>
    <PrimeUIShipmentUpdate setFlashMessage={jest.fn()} />
  </MockProviders>
);

const readyReturnValue = {
  ...approvedMoveTaskOrder,
  isLoading: false,
  isError: false,
  isSuccess: true,
};

const loadingReturnValue = {
  ...approvedMoveTaskOrder,
  isLoading: true,
  isError: false,
  isSuccess: false,
};

const errorReturnValue = {
  ...approvedMoveTaskOrder,
  isLoading: false,
  isError: true,
  isSuccess: false,
};

<<<<<<< HEAD
/*
const returnPayload = {
  mtoShipments: {
    'c865e3c9-734e-4769-af70-72a52a5720ff': {
      actualPickupDate: '2020-03-16',
      agents: [
        {
          agentType: 'RELEASING_AGENT',
          createdAt: '2021-10-18T18:24:42.671Z',
          eTag: 'MjAyMS0xMC0yMFQxNDoyMzoxOC4xODIyNDla',
          email: 'test@test.email.com',
          firstName: 'Test',
          id: 'fb4f192f-3731-438d-a2f6-6e23f7e4a1ca',
          lastName: 'Agent',
          mtoShipmentID: 'c865e3c9-734e-4769-af70-72a52a5720ff',
          phone: '202-555-9301',
          updatedAt: '2021-10-20T14:23:18.182Z',
        },
      ],
      approvedDate: '2021-10-18',
      createdAt: '2021-10-18T18:24:42.530Z',
      customerRemarks: 'Please treat gently',
      destinationAddress: {
        city: 'Fairfield',
        country: 'US',
        eTag: 'MjAyMS0xMC0yMFQxNDoyMzoxOC4xODIyNDha',
        id: 'b7d93542-ae63-42b6-8000-f6b7c120f860',
        postalCode: '94535',
      },
      eTag: 'MjAyMS0xMC0yMFQxNDoyMzoxOC4xODIyNDla',
      firstAvailableDeliveryDate: null,
      id: 'c865e3c9-734e-4769-af70-72a52a5720ff',
      moveTaskOrderID: 'f0f5aa92-a146-41b3-9a07-bd164c7c484a',
      mtoServiceItems: [
        {
          0: {
            eTag: 'MjAyMS0xMC0xOFQxODoyNDo0Mi42Nzk4NDla',
            id: 'b00f5fd4-b8cb-43ff-aa27-8f39615ea086',
            modelType: 'MTOServiceItemBasic',
            moveTaskOrderID: 'f0f5aa92-a146-41b3-9a07-bd164c7c484a',
            mtoShipmentID: 'c865e3c9-734e-4769-af70-72a52a5720ff',
            reServiceCode: 'STEST',
            reServiceName: 'Test Service',
            status: 'APPROVED',
          },
        },
      ],
      pickupAddress: {
        city: 'Beverly Hills',
        country: 'US',
        eTag: 'MjAyMS0xMC0yMFQxNDoyMzoxOC4xODU3Njha',
        id: '5e98f9eb-89dd-40a2-bab5-bdd82b8ecb9d',
        postalCode: '90210',
      },
      primeActualWeight: 10000,
      primeEstimatedWeight: 1400,
      primeEstimatedWeightRecordedDate: null,
      requestedPickupDate: '2020-03-15',
      requiredDeliveryDate: '2020-03-28',
      scheduledPickupDate: '2020-03-16',
      secondaryDeliveryAddress: { city: null, postalCode: null, state: null, streetAddress1: null },
      secondaryPickupAddress: { city: null, postalCode: null, state: null, streetAddress1: null },
      shipmentType: 'HHG_LONGHAUL_DOMESTIC',
      status: 'SUBMITTED',
      updatedAt: '2021-10-20T14:23:18.182Z',
    },
  },
};
*/

=======
>>>>>>> b4b2df00
describe('Update Shipment Page', () => {
  it('renders the page without errors', async () => {
    usePrimeSimulatorGetMove.mockReturnValue(readyReturnValue);

    render(mockedComponent);

    await waitFor(() => expect(screen.getByText('Shipment Dates')).toBeInTheDocument());
    await waitFor(() => expect(screen.getByText('Shipment Weights')).toBeInTheDocument());
    await waitFor(() => expect(screen.getByText('Shipment Addresses')).toBeInTheDocument());
  });

  it('renders the Loading Placeholder when the query is still loading', async () => {
    usePrimeSimulatorGetMove.mockReturnValue(loadingReturnValue);

    render(mockedComponent);

    const h2 = await screen.getByRole('heading', { name: 'Loading, please wait...', level: 2 });
    expect(h2).toBeInTheDocument();
  });

  it('renders the Something Went Wrong component when the query errors', async () => {
    usePrimeSimulatorGetMove.mockReturnValue(errorReturnValue);

    render(mockedComponent);

    const errorMessage = await screen.getByText(/Something went wrong./);
    expect(errorMessage).toBeInTheDocument();
  });

  it('navigates the user to the home page when the cancel button is clicked', async () => {
    usePrimeSimulatorGetMove.mockReturnValue(readyReturnValue);

    render(
      <MockProviders>
        <PrimeUIShipmentUpdate setFlashMessage={jest.fn()} />
      </MockProviders>,
    );

    const cancel = screen.getByRole('button', { name: 'Cancel' });
    userEvent.click(cancel);

    await waitFor(() => {
      expect(mockPush).toHaveBeenCalledWith(moveDetailsURL);
    });
  });
});

describe('Displays the shipment information to update', () => {
  it('displays the shipment information', async () => {
    usePrimeSimulatorGetMove.mockReturnValue(readyReturnValue);

    render(
      <MockProviders>
        <PrimeUIShipmentUpdate setFlashMessage={jest.fn()} />
      </MockProviders>,
    );

    const shipmentDatesHeader = screen.getByRole('heading', { name: 'Shipment Dates', level: 2 });
    expect(shipmentDatesHeader).toBeInTheDocument();
    const updateShipmentContainer = shipmentDatesHeader.parentElement;

    await waitFor(() => {
      expect(
        within(updateShipmentContainer).getByRole('heading', {
          name: 'Shipment Weights',
          level: 2,
        }),
      ).toBeInTheDocument();
      expect(
        within(updateShipmentContainer).getByRole('heading', {
          name: 'Shipment Addresses',
          level: 2,
        }),
      ).toBeInTheDocument();
    });
  });
  /*
it('displays the submit button disabled', async () => {

usePrimeSimulatorGetMove.mockReturnValue(missingPrimeUpdates);

render(<PrimeUIShipmentUpdate />);

expect(screen.getByRole('button', { name: 'Save' })).toBeDisabled();
expect(
  screen.getByText(
    'At least one basic service item or shipment service item is required to create a payment request',
  ),
).toBeInTheDocument();

  });
   */
  it('displays the submit button active', async () => {
    usePrimeSimulatorGetMove.mockReturnValue(readyReturnValue);

    render(
      <MockProviders>
        <PrimeUIShipmentUpdate setFlashMessage={jest.fn()} />
      </MockProviders>,
    );

    await waitFor(() => {
      expect(screen.getByRole('button', { name: 'Save' })).toBeEnabled();
      expect(screen.getByText(/123 Any Street/)).toBeInTheDocument();
    });
  });
});

describe('successful submission of form', () => {
  it('calls history router back to move details', async () => {
    usePrimeSimulatorGetMove.mockReturnValue(readyReturnValue);
    updatePrimeMTOShipment.mockReturnValue({});

    render(
      <MockProviders>
        <PrimeUIShipmentUpdate setFlashMessage={jest.fn()} />
      </MockProviders>,
    );

    const actualPickupDateInput = await screen.findByLabelText('Actual pickup');
    userEvent.type(actualPickupDateInput, '2021-10-20');

    const actualWeightInput = screen.getByLabelText(/Actual weight/);
    userEvent.type(actualWeightInput, '10000');

    const saveButton = await screen.getByRole('button', { name: 'Save' });

    expect(saveButton).not.toBeDisabled();
    userEvent.click(saveButton);

    await waitFor(() => {
      expect(mockPush).toHaveBeenCalledWith(moveDetailsURL);
    });
  });

  /*
  it('update shipment', async () => {
    usePrimeSimulatorGetMove.mockReturnValue(missingPrimeUpdates);
    updatePrimeMTOShipment.mockReturnValue({});

    render(<PrimeUIShipmentUpdate />);

    const actualPickupDateInput = await screen.findByLabelText('Actual pickup');
    userEvent.type(actualPickupDateInput, '2021-10-20');

    const actualWeightInput = screen.getByLabelText(/Actual weight/);
    userEvent.type(actualWeightInput, "10000")

    //const saveButton = await expect(screen.getByRole('button', { name: 'Save' })).toBeEnabled();
    const saveButton = await screen.getByRole('button', { name: 'Save' });

    expect(saveButton).not.toBeDisabled();
    userEvent.click(saveButton);

    await waitFor(() => {
      expect(mockPush).toHaveBeenCalledWith(moveDetailsURL);
    });
  });
   */
});<|MERGE_RESOLUTION|>--- conflicted
+++ resolved
@@ -3,7 +3,6 @@
 import userEvent from '@testing-library/user-event';
 import { generatePath } from 'react-router';
 
-<<<<<<< HEAD
 import PrimeUIShipmentUpdate from './PrimeUIShipmentUpdate';
 
 import { primeSimulatorRoutes } from 'constants/routes';
@@ -16,15 +15,6 @@
 // import { shipmentStatuses } from 'constants/shipments';
 
 // const mockRequestedMoveCode = 'LR4T8V';
-=======
-import { primeSimulatorRoutes } from '../../../constants/routes';
-import { MockProviders } from '../../../testUtils';
-import { usePrimeSimulatorGetMove } from '../../../hooks/queries';
-import { updatePrimeMTOShipment } from '../../../services/primeApi';
-
-import PrimeUIShipmentUpdate from './PrimeUIShipmentUpdate';
-
->>>>>>> b4b2df00
 const shipmentId = 'ce01a5b8-9b44-4511-8a8d-edb60f2a4aee';
 const moveId = '9c7b255c-2981-4bf8-839f-61c7458e2b4d';
 
@@ -234,30 +224,6 @@
   },
 };
 
-<<<<<<< HEAD
-/*
-const missingPrimeUpdates = {
-  ...approvedMoveTaskOrder,
-  moveTaskOrder: {
-    id: '9c7b255c-2981-4bf8-839f-61c7458e2b4d',
-    ordersId: '1',
-    status: MOVE_STATUSES.APPROVED,
-    mtoShipments: [
-      {
-        id: 'ce01a5b8-9b44-4511-8a8d-edb60f2a4aee',
-        moveTaskOrderID: '9c7b255c-2981-4bf8-839f-61c7458e2b4d',
-        destinationAddress: null,
-        primeEstimatedWeight: 0,
-        primeActualWeight: 0,
-        scheduledPickupDate: null,
-        actualPickupDate: null,
-      },
-    ],
-  },
-};
-*/
-=======
->>>>>>> b4b2df00
 /*
 const tooApprovedMoveDetailsQuery = {
   ...newMoveDetailsQuery,
@@ -286,19 +252,6 @@
 });
 const moveDetailsURL = generatePath(primeSimulatorRoutes.VIEW_MOVE_PATH, { moveCodeOrID: moveId });
 
-<<<<<<< HEAD
-/*
-const renderMockedComponent = () => {
-  return render(
-    <MockProviders initialEntries={[updateShipmentURL]}>
-      <PrimeUIShipmentUpdate setFlashMessage={jest.fn()} />
-    </MockProviders>,
-  );
-};
-*/
-
-=======
->>>>>>> b4b2df00
 const mockedComponent = (
   <MockProviders initialEntries={[updateShipmentURL]}>
     <PrimeUIShipmentUpdate setFlashMessage={jest.fn()} />
@@ -326,79 +279,6 @@
   isSuccess: false,
 };
 
-<<<<<<< HEAD
-/*
-const returnPayload = {
-  mtoShipments: {
-    'c865e3c9-734e-4769-af70-72a52a5720ff': {
-      actualPickupDate: '2020-03-16',
-      agents: [
-        {
-          agentType: 'RELEASING_AGENT',
-          createdAt: '2021-10-18T18:24:42.671Z',
-          eTag: 'MjAyMS0xMC0yMFQxNDoyMzoxOC4xODIyNDla',
-          email: 'test@test.email.com',
-          firstName: 'Test',
-          id: 'fb4f192f-3731-438d-a2f6-6e23f7e4a1ca',
-          lastName: 'Agent',
-          mtoShipmentID: 'c865e3c9-734e-4769-af70-72a52a5720ff',
-          phone: '202-555-9301',
-          updatedAt: '2021-10-20T14:23:18.182Z',
-        },
-      ],
-      approvedDate: '2021-10-18',
-      createdAt: '2021-10-18T18:24:42.530Z',
-      customerRemarks: 'Please treat gently',
-      destinationAddress: {
-        city: 'Fairfield',
-        country: 'US',
-        eTag: 'MjAyMS0xMC0yMFQxNDoyMzoxOC4xODIyNDha',
-        id: 'b7d93542-ae63-42b6-8000-f6b7c120f860',
-        postalCode: '94535',
-      },
-      eTag: 'MjAyMS0xMC0yMFQxNDoyMzoxOC4xODIyNDla',
-      firstAvailableDeliveryDate: null,
-      id: 'c865e3c9-734e-4769-af70-72a52a5720ff',
-      moveTaskOrderID: 'f0f5aa92-a146-41b3-9a07-bd164c7c484a',
-      mtoServiceItems: [
-        {
-          0: {
-            eTag: 'MjAyMS0xMC0xOFQxODoyNDo0Mi42Nzk4NDla',
-            id: 'b00f5fd4-b8cb-43ff-aa27-8f39615ea086',
-            modelType: 'MTOServiceItemBasic',
-            moveTaskOrderID: 'f0f5aa92-a146-41b3-9a07-bd164c7c484a',
-            mtoShipmentID: 'c865e3c9-734e-4769-af70-72a52a5720ff',
-            reServiceCode: 'STEST',
-            reServiceName: 'Test Service',
-            status: 'APPROVED',
-          },
-        },
-      ],
-      pickupAddress: {
-        city: 'Beverly Hills',
-        country: 'US',
-        eTag: 'MjAyMS0xMC0yMFQxNDoyMzoxOC4xODU3Njha',
-        id: '5e98f9eb-89dd-40a2-bab5-bdd82b8ecb9d',
-        postalCode: '90210',
-      },
-      primeActualWeight: 10000,
-      primeEstimatedWeight: 1400,
-      primeEstimatedWeightRecordedDate: null,
-      requestedPickupDate: '2020-03-15',
-      requiredDeliveryDate: '2020-03-28',
-      scheduledPickupDate: '2020-03-16',
-      secondaryDeliveryAddress: { city: null, postalCode: null, state: null, streetAddress1: null },
-      secondaryPickupAddress: { city: null, postalCode: null, state: null, streetAddress1: null },
-      shipmentType: 'HHG_LONGHAUL_DOMESTIC',
-      status: 'SUBMITTED',
-      updatedAt: '2021-10-20T14:23:18.182Z',
-    },
-  },
-};
-*/
-
-=======
->>>>>>> b4b2df00
 describe('Update Shipment Page', () => {
   it('renders the page without errors', async () => {
     usePrimeSimulatorGetMove.mockReturnValue(readyReturnValue);
