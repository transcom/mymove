import React from 'react';
import { render, screen, waitFor, within } from '@testing-library/react';
import userEvent from '@testing-library/user-event';
import { generatePath } from 'react-router-dom';

import PrimeUIShipmentUpdate from './PrimeUIShipmentUpdate';

import { primeSimulatorRoutes } from 'constants/routes';
import { MockProviders } from 'testUtils';
import { usePrimeSimulatorGetMove } from 'hooks/queries';
import { updatePrimeMTOShipmentV3 } from 'services/primeApi';

const shipmentId = 'ce01a5b8-9b44-4511-8a8d-edb60f2a4aee';
const ppmShipmentId = '1b695b60-c3ed-401b-b2e3-808d095eb8cc';
const moveId = '9c7b255c-2981-4bf8-839f-61c7458e2b4d';
const moveCode = 'LR4T8V';

const mockNavigate = jest.fn();
jest.mock('react-router-dom', () => ({
  ...jest.requireActual('react-router-dom'),
  useNavigate: () => mockNavigate,
}));
const routingParams = {
  moveCode,
  moveCodeOrID: moveId,
  shipmentId,
};

jest.mock('services/primeApi', () => ({
  ...jest.requireActual('services/primeApi'),
  updatePrimeMTOShipmentV2: jest.fn().mockImplementation(() => Promise.resolve()),
  updatePrimeMTOShipmentV3: jest.fn().mockImplementation(() => Promise.resolve()),
}));

jest.mock('hooks/queries', () => ({
  usePrimeSimulatorGetMove: jest.fn(),
}));
const approvedMoveTaskOrder = {
  moveTaskOrder: {
    availableToPrimeAt: '2021-10-18T18:24:41.235Z',
    createdAt: '2021-10-18T18:24:41.362Z',
    diversion: false,
    eTag: 'MjAyMS0xMC0xOFQxODoyNDo0MS4zNjIxNjRa',
    excessWeightAcknowledgedAt: null,
    excessWeightQualifiedAt: null,
    excessWeightUploadId: null,
    id: '9c7b255c-2981-4bf8-839f-61c7458e2b4d',
    moveCode: 'LR4T8V',
    mtoShipments: [
      {
        actualPickupDate: '2020-03-16',
        agents: [
          {
            agentType: 'RELEASING_AGENT',
            createdAt: '2021-10-18T18:24:41.521Z',
            eTag: 'MjAyMS0xMC0xOFQxODoyNDo0MS41MjE4NzNa',
            email: 'test@test.email.com',
            firstName: 'Test',
            id: 'f2619e1b-7729-4b97-845d-6ae1ebe299f2',
            lastName: 'Agent',
            mtoShipmentID: 'ce01a5b8-9b44-4511-8a8d-edb60f2a4aee',
            phone: '202-555-9301',
            updatedAt: '2021-10-18T18:24:41.521Z',
          },
        ],
        approvedDate: '2021-10-18',
        createdAt: '2021-10-18T18:24:41.377Z',
        customerRemarks: 'Please treat gently',
        destinationAddress: {
          city: 'Fairfield',
          country: 'US',
          eTag: 'MjAyMS0xMC0xOFQxODoyNDo0MS4zNzI3NDJa',
          id: 'bfe61147-5fd7-426e-b473-54ccf77bde35',
          postalCode: '94535',
          state: 'CA',
          streetAddress1: '987 Any Avenue',
          streetAddress2: 'P.O. Box 9876',
          streetAddress3: 'c/o Some Person',
        },
        eTag: 'MjAyMS0xMC0xOFQxODoyNDo0MS4zNzc5Nzha',
        firstAvailableDeliveryDate: null,
        id: 'ce01a5b8-9b44-4511-8a8d-edb60f2a4aee',
        moveTaskOrderID: '9c7b255c-2981-4bf8-839f-61c7458e2b4d',
        pickupAddress: {
          city: 'Beverly Hills',
          country: 'US',
          eTag: 'MjAyMS0xMC0xOFQxODoyNDo0MS4zNjc3Mjda',
          id: 'cf159eca-162c-4131-84a0-795e684416a6',
          postalCode: '90210',
          state: 'CA',
          streetAddress1: '123 Any Street',
          streetAddress2: 'P.O. Box 12345',
          streetAddress3: 'c/o Some Person',
        },
        primeActualWeight: 2000,
        primeEstimatedWeight: 1400,
        actualProGearWeight: 1500,
        actualSpouseProGearWeight: 250,
        primeEstimatedWeightRecordedDate: null,
        requestedPickupDate: '2020-03-15',
        requiredDeliveryDate: null,
        scheduledPickupDate: '2020-03-16',
        secondaryDeliveryAddress: {
          city: null,
          postalCode: null,
          state: null,
          streetAddress1: null,
        },
        secondaryPickupAddress: {
          city: null,
          postalCode: null,
          state: null,
          streetAddress1: null,
        },
        shipmentType: 'HHG',
        status: 'APPROVED',
        updatedAt: '2021-10-18T18:24:41.377Z',
        mtoServiceItems: null,
      },
      {
        actualPickupDate: null,
        approvedDate: null,
        counselorRemarks: 'These are counselor remarks for a PPM.',
        createdAt: '2022-07-01T13:41:33.261Z',
        destinationAddress: {
          city: null,
          postalCode: null,
          state: null,
          streetAddress1: null,
        },
        eTag: 'MjAyMi0wNy0wMVQxNDoyMzoxOS43MzgzODla',
        firstAvailableDeliveryDate: null,
        id: '1b695b60-c3ed-401b-b2e3-808d095eb8cc',
        moveTaskOrderID: '9c7b255c-2981-4bf8-839f-61c7458e2b4d',
        pickupAddress: {
          city: null,
          postalCode: null,
          state: null,
          streetAddress1: null,
        },
        ppmShipment: {
          actualDestinationPostalCode: '30814',
          actualMoveDate: '2022-07-13',
          actualPickupPostalCode: '90212',
          advanceAmountReceived: 598600,
          advanceAmountRequested: 598700,
          approvedAt: '2022-07-03T14:20:21.620Z',
          createdAt: '2022-06-30T13:41:33.265Z',
          eTag: 'MjAyMi0wNy0wMVQxNDoyMzoxOS43ODA1Mlo=',
          estimatedIncentive: 1000000,
          estimatedWeight: 4000,
          expectedDepartureDate: '2020-03-15',
          hasProGear: true,
          hasReceivedAdvance: true,
          hasRequestedAdvance: true,
          id: 'd733fe2f-b08d-434a-ad8d-551f4d597b03',
          proGearWeight: 1987,
          reviewedAt: '2022-07-02T14:20:14.636Z',
          shipmentId: '1b695b60-c3ed-401b-b2e3-808d095eb8cc',
          sitEstimatedCost: 123456,
          sitEstimatedDepartureDate: '2022-07-13',
          sitEstimatedEntryDate: '2022-07-05',
          sitEstimatedWeight: 1100,
          sitExpected: true,
          sitLocation: 'DESTINATION',
          spouseProGearWeight: 498,
          status: 'SUBMITTED',
          submittedAt: '2022-07-01T13:41:33.252Z',
          updatedAt: '2022-07-01T14:23:19.780Z',
        },
        primeEstimatedWeightRecordedDate: null,
        requestedPickupDate: null,
        requiredDeliveryDate: null,
        scheduledPickupDate: null,
        secondaryDeliveryAddress: {
          city: null,
          postalCode: null,
          state: null,
          streetAddress1: null,
        },
        secondaryPickupAddress: {
          city: null,
          postalCode: null,
          state: null,
          streetAddress1: null,
        },
        shipmentType: 'PPM',
        status: 'APPROVED',
        updatedAt: '2022-07-01T14:23:19.738Z',
        mtoServiceItems: [],
      },
    ],
    order: {
      customer: {
        branch: 'AIR_FORCE',
        dodID: '5917531070',
        eTag: 'MjAyMS0xMC0xOFQxODoyNDo0MS4xNDIxNTZa',
        email: 'leo_spaceman_sm@example.com',
        firstName: 'Leo',
        id: 'e2de409b-edb9-42af-b50f-564458e08ada',
        lastName: 'Spacemen',
        phone: '555-555-5555',
        userID: 'ae204f8a-6222-45a1-9b79-e2d52441b4f2',
      },
      customerID: 'e2de409b-edb9-42af-b50f-564458e08ada',
      destinationDutyLocation: {
        address: {
          city: 'Augusta',
          country: 'United States',
          eTag: 'MjAyMS0xMC0xOFQxODoyMzoxMi4zMTQzNDZa',
          id: '5ac95be8-0230-47ea-90b4-b0f6f60de364',
          postalCode: '30813',
          state: 'GA',
          streetAddress1: 'Fort Gordon',
        },
        addressID: '5ac95be8-0230-47ea-90b4-b0f6f60de364',
        id: '2d5ada83-e09a-47f8-8de6-83ec51694a86',
        name: 'Fort Gordon',
      },
      eTag: 'MjAyMS0xMC0xOFQxODoyNDo0MS4yMzAxMVo=',
      entitlement: {
        authorizedWeight: 8000,
        dependentsAuthorized: true,
        eTag: 'MjAyMS0xMC0xOFQxODoyNDo0MS4xNzc0MjZa',
        id: '46ee60c2-9b17-44c7-9202-15a84327fc2f',
        nonTemporaryStorage: true,
        organizationalClothingAndIndividualEquipment: true,
        privatelyOwnedVehicle: true,
        proGearWeight: 2000,
        proGearWeightSpouse: 500,
        requiredMedicalEquipmentWeight: 1000,
        storageInTransit: 2,
        totalDependents: 1,
        totalWeight: 5000,
      },
      id: '8cda4825-283c-4910-89f4-1741e2fd9cb7',
      linesOfAccounting: 'F8E1',
      orderNumber: 'ORDER3',
      originDutyLocation: {
        address: {
          city: 'Des Moines',
          country: 'US',
          eTag: 'MjAyMS0xMC0xOFQxODoyNDo0MS4yMDgyNjha',
          id: 'dbbee525-9c88-40c1-a549-6330b35972d2',
          postalCode: '50309',
          state: 'IA',
          streetAddress1: '987 Other Avenue',
          streetAddress2: 'P.O. Box 1234',
          streetAddress3: 'c/o Another Person',
        },
        addressID: 'dbbee525-9c88-40c1-a549-6330b35972d2',
        id: '0ecd8fb1-0551-44c8-a15e-83c5f4e3ae0f',
        name: 'XOXhgDSIRS',
      },
      reportByDate: '2018-08-01',
    },
    orderID: '8cda4825-283c-4910-89f4-1741e2fd9cb7',
    paymentRequests: [
      {
        eTag: 'MjAyMS0xMC0xOFQxODoyNDo0MS41Nzc2OTha',
        id: '532ec513-8297-44b3-91a8-5167650b2869',
        isFinal: false,
        moveTaskOrderID: '9c7b255c-2981-4bf8-839f-61c7458e2b4d',
        paymentRequestNumber: '3301-9920-1',
        paymentServiceItems: [
          {
            eTag: 'MjAyMS0xMC0xOFQxODoyNDo0MS42Mzc5MzJa',
            id: '8fdf0b3a-c102-4084-84fe-22903f20470b',
            mtoServiceItemID: '8829fb28-69c1-45d7-98bc-c724478d5106',
            paymentRequestID: '532ec513-8297-44b3-91a8-5167650b2869',
            referenceID: '3301-9920-8fdf0b3a',
            status: 'REQUESTED',
          },
        ],
        status: 'PENDING',
      },
    ],
    ppmType: 'PARTIAL',
    referenceId: '3301-9920',
    updatedAt: '2021-10-18T18:24:41.362Z',
    mtoServiceItems: [
      {
        reServiceCode: 'STEST',
        eTag: 'MjAyMS0xMC0xOFQxODoyNDo0MS41MzE0NjRa',
        id: '8829fb28-69c1-45d7-98bc-c724478d5106',
        modelType: 'MTOServiceItemBasic',
        moveTaskOrderID: '9c7b255c-2981-4bf8-839f-61c7458e2b4d',
        mtoShipmentID: 'ce01a5b8-9b44-4511-8a8d-edb60f2a4aee',
        reServiceName: 'Test Service',
        status: 'APPROVED',
      },
    ],
  },
};

const moveDetailsURL = generatePath(primeSimulatorRoutes.VIEW_MOVE_PATH, { moveCodeOrID: moveId });

const mockedComponent = (
  <MockProviders path={primeSimulatorRoutes.UPDATE_SHIPMENT_PATH} params={routingParams}>
    <PrimeUIShipmentUpdate setFlashMessage={jest.fn()} />
  </MockProviders>
);

const readyReturnValue = {
  ...approvedMoveTaskOrder,
  isLoading: false,
  isError: false,
  isSuccess: true,
};

const loadingReturnValue = {
  ...approvedMoveTaskOrder,
  isLoading: true,
  isError: false,
  isSuccess: false,
};

const errorReturnValue = {
  ...approvedMoveTaskOrder,
  isLoading: false,
  isError: true,
  isSuccess: false,
};

describe('Update Shipment Page', () => {
  it('renders the page without errors', async () => {
    usePrimeSimulatorGetMove.mockReturnValue(readyReturnValue);

    render(mockedComponent);

    expect(await screen.findByText('Shipment Dates')).toBeInTheDocument();
    expect(await screen.findByText('Shipment Weights')).toBeInTheDocument();
    expect(await screen.findByText('Pro Gear Weights')).toBeInTheDocument();
    expect(await screen.findByText('Shipment Addresses')).toBeInTheDocument();
  });

  it('renders the Loading Placeholder when the query is still loading', async () => {
    usePrimeSimulatorGetMove.mockReturnValue(loadingReturnValue);

    render(mockedComponent);

    const h2 = await screen.findByRole('heading', { name: 'Loading, please wait...', level: 2 });
    expect(h2).toBeInTheDocument();
  });

  it('renders the Something Went Wrong component when the query errors', async () => {
    usePrimeSimulatorGetMove.mockReturnValue(errorReturnValue);

    render(mockedComponent);

    const errorMessage = await screen.findByText(/Something went wrong./);
    expect(errorMessage).toBeInTheDocument();
  });

  it('navigates the user to the home page when the cancel button is clicked', async () => {
    usePrimeSimulatorGetMove.mockReturnValue(readyReturnValue);

    render(mockedComponent);

    const cancel = screen.getByRole('button', { name: 'Cancel' });
    await userEvent.click(cancel);

    await waitFor(() => {
      expect(mockNavigate).toHaveBeenCalledWith(moveDetailsURL);
    });
  });
});

describe('Displays the shipment information to update', () => {
  it('displays the shipment information', async () => {
    usePrimeSimulatorGetMove.mockReturnValue(readyReturnValue);

    render(mockedComponent);

    const shipmentDatesHeader = screen.getByRole('heading', { name: 'Shipment Dates', level: 2 });
    expect(shipmentDatesHeader).toBeInTheDocument();
    const updateShipmentContainer = shipmentDatesHeader.parentElement;

    expect(
      await within(updateShipmentContainer).findByRole('heading', {
        name: 'Shipment Weights',
        level: 2,
      }),
    ).toBeInTheDocument();
    expect(
      await within(updateShipmentContainer).findByRole('heading', {
        name: 'Pro Gear Weights',
        level: 2,
      }),
    ).toBeInTheDocument();
    expect(
      within(updateShipmentContainer).getByRole('heading', {
        name: 'Shipment Addresses',
        level: 2,
      }),
    ).toBeInTheDocument();
  });
  /*
it('displays the submit button disabled', async () => {

usePrimeSimulatorGetMove.mockReturnValue(missingPrimeUpdates);

render(<PrimeUIShipmentUpdate />);

expect(screen.getByRole('button', { name: 'Save' })).toBeDisabled();
expect(
  screen.getByText(
    'At least one basic service item or shipment service item is required to create a payment request',
  ),
).toBeInTheDocument();

  });
   */
  it('displays the submit button active', async () => {
    usePrimeSimulatorGetMove.mockReturnValue(readyReturnValue);

    render(mockedComponent);

    expect(await screen.findByRole('button', { name: 'Save' })).toBeEnabled();
    expect(screen.getByText(/123 Any Street/)).toBeInTheDocument();
  });
});

describe('successful submission of form', () => {
  it('calls history router back to move details', async () => {
    usePrimeSimulatorGetMove.mockReturnValue(readyReturnValue);
    updatePrimeMTOShipmentV3.mockReturnValue({});

    render(mockedComponent);

    const actualPickupDateInput = await screen.findByLabelText('Actual pickup');
    await userEvent.clear(actualPickupDateInput);
    await userEvent.type(actualPickupDateInput, '20 Oct 2021');

    const actualWeightInput = screen.getByLabelText(/Actual weight/);
    await userEvent.type(actualWeightInput, '10000');

    const actualProGearWeightInput = screen.getByLabelText(/Actual pro gear weight/);
    await userEvent.type(actualProGearWeightInput, '2000');

    const actualSpouseProGearWeightInput = screen.getByLabelText(/Actual spouse pro gear weight/);
    await userEvent.type(actualSpouseProGearWeightInput, '500');

    const saveButton = await screen.getByRole('button', { name: 'Save' });

    await waitFor(() => {
      expect(saveButton).toBeEnabled();
    });
    await userEvent.click(saveButton);

    await waitFor(() => {
      expect(mockNavigate).toHaveBeenCalledWith(moveDetailsURL);
    });
  });
});

const ppmMockedComponent = (
  <MockProviders
    path={primeSimulatorRoutes.UPDATE_SHIPMENT_PATH}
    params={{
      ...routingParams,
      shipmentId: ppmShipmentId,
    }}
  >
    <PrimeUIShipmentUpdate setFlashMessage={jest.fn()} />
  </MockProviders>
);

describe('Update Shipment Page for PPM', () => {
  it('renders the page without errors', async () => {
    usePrimeSimulatorGetMove.mockReturnValue(readyReturnValue);

    render(ppmMockedComponent);

    expect(await screen.findByText('Dates')).toBeInTheDocument();
    expect(await screen.findByText('Origin Info')).toBeInTheDocument();
    expect(await screen.findByText('Destination Info')).toBeInTheDocument();
    expect(await screen.findByText('Storage In Transit (SIT)')).toBeInTheDocument();
    expect(await screen.findByText('Weights')).toBeInTheDocument();
    expect(await screen.findByText('Remarks')).toBeInTheDocument();
  });
<<<<<<< HEAD
});

describe('Error Handling', () => {
  it('Correctly displays a specific error message when an error response is returned', async () => {
    updatePrimeMTOShipmentV3.mockRejectedValue({ body: { title: 'Error', detail: 'The data entered no good.' } });
    render(mockedComponent);

    waitFor(async () => {
      await userEvent.selectOptions(screen.getByLabelText('Shipment type'), 'HHG');

      const saveButton = await screen.getByRole('button', { name: 'Save' });

      expect(saveButton).not.toBeDisabled();
      await userEvent.click(saveButton);
      expect(screen.getByText('Prime API: Error')).toBeInTheDocument();
      expect(screen.getByText('The data entered no good.')).toBeInTheDocument();
=======

  it('test destination address street 1 is OPTIONAL', async () => {
    usePrimeSimulatorGetMove.mockReturnValue(readyReturnValue);

    render(ppmMockedComponent);

    waitFor(async () => {
      // Start controlled test case to verify everything is working.
      let input = await document.querySelector('input[name="ppmShipment.pickupAddress.streetAddress1"]');
      expect(input).toBeInTheDocument();
      // enter required street 1 for pickup
      await userEvent.type(input, '123 Street');
      // clear
      await userEvent.clear(input);
      await userEvent.tab();
      // verify Required alert is displayed
      const requiredAlerts = screen.getByRole('alert');
      expect(requiredAlerts).toHaveTextContent('Required');
      // make valid again to clear alert
      await userEvent.type(input, '123 Street');

      // Verify destination address street 1 is OPTIONAL.
      input = await document.querySelector('input[name="ppmShipment.destinationAddress.streetAddress1"]');
      expect(input).toBeInTheDocument();
      // enter something
      await userEvent.type(input, '123 Street');
      // clear
      await userEvent.clear(input);
      await userEvent.tab();
      // verify no validation is displayed after clearing destination address street 1 because it's OPTIONAL
      expect(screen.queryByRole('alert')).not.toBeInTheDocument();
>>>>>>> a55f4721
    });
  });
});<|MERGE_RESOLUTION|>--- conflicted
+++ resolved
@@ -479,24 +479,6 @@
     expect(await screen.findByText('Weights')).toBeInTheDocument();
     expect(await screen.findByText('Remarks')).toBeInTheDocument();
   });
-<<<<<<< HEAD
-});
-
-describe('Error Handling', () => {
-  it('Correctly displays a specific error message when an error response is returned', async () => {
-    updatePrimeMTOShipmentV3.mockRejectedValue({ body: { title: 'Error', detail: 'The data entered no good.' } });
-    render(mockedComponent);
-
-    waitFor(async () => {
-      await userEvent.selectOptions(screen.getByLabelText('Shipment type'), 'HHG');
-
-      const saveButton = await screen.getByRole('button', { name: 'Save' });
-
-      expect(saveButton).not.toBeDisabled();
-      await userEvent.click(saveButton);
-      expect(screen.getByText('Prime API: Error')).toBeInTheDocument();
-      expect(screen.getByText('The data entered no good.')).toBeInTheDocument();
-=======
 
   it('test destination address street 1 is OPTIONAL', async () => {
     usePrimeSimulatorGetMove.mockReturnValue(readyReturnValue);
@@ -528,7 +510,24 @@
       await userEvent.tab();
       // verify no validation is displayed after clearing destination address street 1 because it's OPTIONAL
       expect(screen.queryByRole('alert')).not.toBeInTheDocument();
->>>>>>> a55f4721
     });
   });
+});
+
+describe('Error Handling', () => {
+  it('Correctly displays a specific error message when an error response is returned', async () => {
+    updatePrimeMTOShipmentV3.mockRejectedValue({ body: { title: 'Error', detail: 'The data entered no good.' } });
+    render(mockedComponent);
+
+    waitFor(async () => {
+      await userEvent.selectOptions(screen.getByLabelText('Shipment type'), 'HHG');
+
+      const saveButton = await screen.getByRole('button', { name: 'Save' });
+
+      expect(saveButton).not.toBeDisabled();
+      await userEvent.click(saveButton);
+      expect(screen.getByText('Prime API: Error')).toBeInTheDocument();
+      expect(screen.getByText('The data entered no good.')).toBeInTheDocument();
+    });
+  });
 });