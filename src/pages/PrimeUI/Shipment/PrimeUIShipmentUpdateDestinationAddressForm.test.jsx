--- conflicted
+++ resolved
@@ -107,26 +107,6 @@
     await userEvent.click(submitBtn);
   });
 
-<<<<<<< HEAD
-  it('disables the submit button when the zip is bad', async () => {
-    renderWithProviders(
-      <PrimeUIShipmentUpdateDestinationAddressForm
-        initialValues={initialValuesDestinationAddress}
-        updateDestinationAddressSchema={updateDestinationAddressSchema}
-        onSubmit={jest.fn()}
-        name="newAddress.address"
-      />,
-    );
-    await userEvent.clear(screen.getByLabelText('ZIP'));
-    await userEvent.type(screen.getByLabelText('ZIP'), '1');
-    (await screen.getByLabelText('ZIP')).blur();
-    await waitFor(() => {
-      expect(screen.getByRole('button', { name: 'Save' })).toBeDisabled();
-    });
-  });
-
-=======
->>>>>>> 14421718
   it('disables the submit button when the address 1 is missing', async () => {
     renderWithProviders(
       <PrimeUIShipmentUpdateDestinationAddressForm
