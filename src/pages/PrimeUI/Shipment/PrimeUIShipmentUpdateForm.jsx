--- conflicted
+++ resolved
@@ -151,18 +151,6 @@
       {editablePickupAddress && <AddressFields name="pickupAddress" />}
       {!editablePickupAddress && formatAddress(pickupAddress)}
       <h5 className={styles.sectionHeader}>Second Pickup Address</h5>
-<<<<<<< HEAD
-      {formatAddress(secondaryPickupAddress)}
-      <h5 className={styles.sectionHeader}>Third Pickup Address</h5>
-      {formatAddress(tertiaryPickupAddress)}
-      <h5 className={styles.sectionHeader}>Destination Address</h5>
-      {editableDestinationAddress && <AddressFields name="destinationAddress" />}
-      {!editableDestinationAddress && formatAddress(destinationAddress)}
-      <h5 className={styles.sectionHeader}>Second Destination Address</h5>
-      {formatAddress(secondaryDeliveryAddress)}
-      <h5 className={styles.sectionHeader}>Third Destination Address</h5>
-      {formatAddress(tertiaryDeliveryAddress)}
-=======
       {editableSecondaryPickupAddress && <AddressFields name="secondaryPickupAddress" />}
       {!editableSecondaryPickupAddress && formatAddress(secondaryPickupAddress)}
       <h5 className={styles.sectionHeader}>Third Pickup Address</h5>
@@ -177,7 +165,6 @@
       <h5 className={styles.sectionHeader}>Third Delivery Address</h5>
       {editableTertiaryDeliveryAddress && <AddressFields name="tertiaryDeliveryAddress" />}
       {!editableTertiaryDeliveryAddress && formatAddress(tertiaryDeliveryAddress)}
->>>>>>> 17202f76
       <DropdownInput
         label="Destination type"
         name="destinationType"
