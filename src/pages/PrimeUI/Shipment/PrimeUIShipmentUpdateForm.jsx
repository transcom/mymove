import React from 'react';
import PropTypes from 'prop-types';

import { ResidentialAddressShape } from 'types/address';
import { formatWeight, formatDate, dropdownInputOptions } from 'utils/formatters';
import { formatAddress } from 'utils/shipmentDisplay';
import { CheckboxField, DatePickerInput, DropdownInput } from 'components/form/fields';
import MaskedTextField from 'components/form/fields/MaskedTextField/MaskedTextField';
import styles from 'components/Office/CustomerContactInfoForm/CustomerContactInfoForm.module.scss';
import { AddressFields } from 'components/form/AddressFields/AddressFields';
import SectionWrapper from 'components/Customer/SectionWrapper';
import formStyles from 'styles/form.module.scss';
import { shipmentDestinationTypes } from 'constants/shipments';
import { SHIPMENT_OPTIONS } from 'shared/constants';

const emptyAddressShape = {
  streetAddress1: '',
  streetAddress2: '',
  city: '',
  state: '',
  postalCode: '',
};

const shipmentDestinationTypeOptions = dropdownInputOptions(shipmentDestinationTypes);

const PrimeUIShipmentUpdateForm = ({
  editableWeightEstimateField,
  editableWeightActualField,
  editableProGearWeightActualField,
  editableSpouseProGearWeightActualField,
  editablePickupAddress,
  editableSecondaryPickupAddress,
  editableTertiaryPickupAddress,
  editableDestinationAddress,
  editableSecondaryDeliveryAddress,
  editableTertiaryDeliveryAddress,
  requestedPickupDate,
  estimatedWeight,
  actualWeight,
  actualProGearWeight,
  actualSpouseProGearWeight,
  pickupAddress,
  secondaryPickupAddress,
  tertiaryPickupAddress,
  destinationAddress,
  secondaryDeliveryAddress,
  tertiaryDeliveryAddress,
<<<<<<< HEAD
=======
  shipmentType,
>>>>>>> ee98a665
}) => {
  const isNTS = shipmentType === SHIPMENT_OPTIONS.NTS;
  const isNTSR = shipmentType === SHIPMENT_OPTIONS.NTSR;
  return (
    <SectionWrapper className={`${formStyles.formSection} ${styles.formSectionHeader}`}>
      <h2 className={styles.sectionHeader}>Shipment Dates</h2>
      <h5 className={styles.sectionHeader}>Requested Pickup</h5>
      {formatDate(requestedPickupDate)}
      <DatePickerInput name="scheduledPickupDate" label="Scheduled pickup" />
      <DatePickerInput name="actualPickupDate" label="Actual pickup" />
      <DatePickerInput name="scheduledDeliveryDate" label="Scheduled delivery" />
      <DatePickerInput name="actualDeliveryDate" label="Actual delivery" />
      <h2 className={styles.sectionHeader}>Diversion</h2>
      <CheckboxField id="diversion" name="diversion" label="Diversion" />
      <h2 className={styles.sectionHeader}>Shipment Weights</h2>
      {editableWeightEstimateField && (
        <MaskedTextField
          data-testid="estimatedWeightInput"
          defaultValue="0"
          name="estimatedWeight"
          label="Estimated weight (lbs)"
          id="estimatedWeightInput"
          mask={Number}
          scale={0} // digits after point, 0 for integers
          signed={false} // disallow negative
          thousandsSeparator=","
          lazy={false} // immediate masking evaluation
        />
      )}
      {!editableWeightEstimateField && (
        <>
          <dt>
            <h5 className={styles.sectionHeader}>Estimated Weight</h5>
          </dt>
          <dd data-testid="authorizedWeight">{formatWeight(estimatedWeight)}</dd>
        </>
      )}
      {editableWeightActualField && (
        <MaskedTextField
          data-testid="actualWeightInput"
          defaultValue="0"
          name="actualWeight"
          label="Actual weight (lbs)"
          id="actualWeightInput"
          mask={Number}
          scale={0} // digits after point, 0 for integers
          signed={false} // disallow negative
          thousandsSeparator=","
          lazy={false} // immediate masking evaluation
        />
      )}
      {!editableWeightActualField && (
        <>
          <dt>
            <h5 className={styles.sectionHeader}>Actual Weight</h5>
          </dt>
          <dd data-testid="authorizedWeight">{formatWeight(actualWeight)}</dd>
        </>
      )}
      <h2 className={styles.sectionHeader}>Pro Gear Weights</h2>
      {editableProGearWeightActualField && (
        <MaskedTextField
          data-testid="actualProGearWeightInput"
          defaultValue="0"
          name="actualProGearWeight"
          label="Actual pro gear weight (lbs)"
          id="actualProGearWeightInput"
          mask={Number}
          scale={0} // digits after point, 0 for integers
          signed={false} // disallow negative
          thousandsSeparator=","
          lazy={false} // immediate masking evaluation
        />
      )}
      {!editableProGearWeightActualField && (
        <>
          <dt>
            <h5 className={styles.sectionHeader}>Actual Pro Gear Weight</h5>
          </dt>
          <dd data-testid="authorizedWeight">{formatWeight(actualProGearWeight)}</dd>
        </>
      )}
      {editableSpouseProGearWeightActualField && (
        <MaskedTextField
          data-testid="actualSpouseProGearWeightInput"
          defaultValue="0"
          name="actualSpouseProGearWeight"
          label="Actual spouse pro gear weight (lbs)"
          id="actualSpouseProGearWeightInput"
          mask={Number}
          scale={0} // digits after point, 0 for integers
          signed={false} // disallow negative
          thousandsSeparator=","
          lazy={false} // immediate masking evaluation
        />
      )}
      {!editableSpouseProGearWeightActualField && (
        <>
          <dt>
            <h5 className={styles.sectionHeader}>Actual Pro Gear Weight</h5>
          </dt>
          <dd data-testid="authorizedWeight">{formatWeight(actualSpouseProGearWeight)}</dd>
        </>
      )}
      <h2 className={styles.sectionHeader}>Shipment Addresses</h2>
      <h5 className={styles.sectionHeader}>Pickup Address</h5>
      {editablePickupAddress && <AddressFields name="pickupAddress" />}
      {!editablePickupAddress && formatAddress(pickupAddress)}
<<<<<<< HEAD
      <h5 className={styles.sectionHeader}>Second Pickup Address</h5>
      {formatAddress(secondaryPickupAddress)}
      <h5 className={styles.sectionHeader}>Third Pickup Address</h5>
      {formatAddress(tertiaryPickupAddress)}
      <h5 className={styles.sectionHeader}>Destination Address</h5>
      {editableDestinationAddress && <AddressFields name="destinationAddress" />}
      {!editableDestinationAddress && formatAddress(destinationAddress)}
      <h5 className={styles.sectionHeader}>Second Destination Address</h5>
      {formatAddress(secondaryDeliveryAddress)}
      <h5 className={styles.sectionHeader}>Third Destination Address</h5>
      {formatAddress(tertiaryDeliveryAddress)}
=======
      {!isNTSR && (
        <>
          <h5 className={styles.sectionHeader}>Second Pickup Address</h5>
          {editableSecondaryPickupAddress && <AddressFields name="secondaryPickupAddress" />}
          {!editableSecondaryPickupAddress && formatAddress(secondaryPickupAddress)}
          <h5 className={styles.sectionHeader}>Third Pickup Address</h5>
          {editableTertiaryPickupAddress && <AddressFields name="tertiaryPickupAddress" />}
          {!editableTertiaryPickupAddress && formatAddress(tertiaryPickupAddress)}
        </>
      )}
      <h5 className={styles.sectionHeader}>Destination Address</h5>
      {editableDestinationAddress && <AddressFields name="destinationAddress" />}
      {!editableDestinationAddress && formatAddress(destinationAddress)}
      {!isNTS && (
        <>
          <h5 className={styles.sectionHeader}>Second Delivery Address</h5>
          {editableSecondaryDeliveryAddress && <AddressFields name="secondaryDeliveryAddress" />}
          {!editableSecondaryDeliveryAddress && formatAddress(secondaryDeliveryAddress)}
          <h5 className={styles.sectionHeader}>Third Delivery Address</h5>
          {editableTertiaryDeliveryAddress && <AddressFields name="tertiaryDeliveryAddress" />}
          {!editableTertiaryDeliveryAddress && formatAddress(tertiaryDeliveryAddress)}
        </>
      )}
>>>>>>> ee98a665
      <DropdownInput
        label="Destination type"
        name="destinationType"
        options={shipmentDestinationTypeOptions}
        id="destinationType"
      />
    </SectionWrapper>
  );
};

PrimeUIShipmentUpdateForm.propTypes = {
  editableWeightEstimateField: PropTypes.bool,
  editableWeightActualField: PropTypes.bool,
  editableProGearWeightActualField: PropTypes.bool,
  editableSpouseProGearWeightActualField: PropTypes.bool,
  editablePickupAddress: PropTypes.bool,
  editableDestinationAddress: PropTypes.bool,
  requestedPickupDate: PropTypes.string,
  estimatedWeight: PropTypes.string,
  actualWeight: PropTypes.string,
  actualProGearWeight: PropTypes.string,
  actualSpouseProGearWeight: PropTypes.string,
  pickupAddress: ResidentialAddressShape,
  destinationAddress: ResidentialAddressShape,
};

PrimeUIShipmentUpdateForm.defaultProps = {
  editableWeightEstimateField: 0,
  editableWeightActualField: 0,
  editableProGearWeightActualField: true,
  editableSpouseProGearWeightActualField: true,
  editablePickupAddress: true,
  editableDestinationAddress: true,
  requestedPickupDate: '',
  estimatedWeight: '',
  actualWeight: '',
  actualProGearWeight: '',
  actualSpouseProGearWeight: '',
  pickupAddress: emptyAddressShape,
  destinationAddress: emptyAddressShape,
};

export default PrimeUIShipmentUpdateForm;<|MERGE_RESOLUTION|>--- conflicted
+++ resolved
@@ -45,10 +45,7 @@
   destinationAddress,
   secondaryDeliveryAddress,
   tertiaryDeliveryAddress,
-<<<<<<< HEAD
-=======
   shipmentType,
->>>>>>> ee98a665
 }) => {
   const isNTS = shipmentType === SHIPMENT_OPTIONS.NTS;
   const isNTSR = shipmentType === SHIPMENT_OPTIONS.NTSR;
@@ -157,19 +154,6 @@
       <h5 className={styles.sectionHeader}>Pickup Address</h5>
       {editablePickupAddress && <AddressFields name="pickupAddress" />}
       {!editablePickupAddress && formatAddress(pickupAddress)}
-<<<<<<< HEAD
-      <h5 className={styles.sectionHeader}>Second Pickup Address</h5>
-      {formatAddress(secondaryPickupAddress)}
-      <h5 className={styles.sectionHeader}>Third Pickup Address</h5>
-      {formatAddress(tertiaryPickupAddress)}
-      <h5 className={styles.sectionHeader}>Destination Address</h5>
-      {editableDestinationAddress && <AddressFields name="destinationAddress" />}
-      {!editableDestinationAddress && formatAddress(destinationAddress)}
-      <h5 className={styles.sectionHeader}>Second Destination Address</h5>
-      {formatAddress(secondaryDeliveryAddress)}
-      <h5 className={styles.sectionHeader}>Third Destination Address</h5>
-      {formatAddress(tertiaryDeliveryAddress)}
-=======
       {!isNTSR && (
         <>
           <h5 className={styles.sectionHeader}>Second Pickup Address</h5>
@@ -193,7 +177,6 @@
           {!editableTertiaryDeliveryAddress && formatAddress(tertiaryDeliveryAddress)}
         </>
       )}
->>>>>>> ee98a665
       <DropdownInput
         label="Destination type"
         name="destinationType"
