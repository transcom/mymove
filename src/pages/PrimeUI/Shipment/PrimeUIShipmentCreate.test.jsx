import React from 'react';
import { render, screen, waitFor } from '@testing-library/react';
import userEvent from '@testing-library/user-event';
import { generatePath } from 'react-router-dom';

import { primeSimulatorRoutes } from 'constants/routes';
import { MockProviders } from 'testUtils';
import { createPrimeMTOShipmentV3 } from 'services/primeApi';
import PrimeUIShipmentCreate from 'pages/PrimeUI/Shipment/PrimeUIShipmentCreate';

const moveCode = 'LR4T8V';
const moveId = '9c7b255c-2981-4bf8-839f-61c7458e2b4d';
const shipmentId = 'ce01a5b8-9b44-4511-8a8d-edb60f2a4aee';
const routingParams = {
  moveCode,
  moveCodeOrID: moveId,
  shipmentId,
};

const mockNavigate = jest.fn();
jest.mock('react-router-dom', () => ({
  ...jest.requireActual('react-router-dom'),
  useNavigate: () => mockNavigate,
}));

jest.mock('services/primeApi', () => ({
  ...jest.requireActual('services/primeApi'),
  createPrimeMTOShipmentV3: jest.fn().mockImplementation(() => Promise.resolve()),
}));

jest.mock('utils/featureFlags', () => ({
  ...jest.requireActual('utils/featureFlags'),
  isBooleanFlagEnabled: jest.fn().mockImplementation(() => Promise.resolve(false)),
}));

const moveDetailsURL = generatePath(primeSimulatorRoutes.VIEW_MOVE_PATH, { moveCodeOrID: moveId });

const mockedComponent = (
  <MockProviders path={primeSimulatorRoutes.CREATE_SHIPMENT_PATH} params={routingParams}>
    <PrimeUIShipmentCreate setFlashMessage={jest.fn()} />
  </MockProviders>
);

describe('Create Shipment Page', () => {
  it('renders the page without errors', async () => {
    render(mockedComponent);

    expect(await screen.findByText('Shipment Type')).toBeInTheDocument();
  });

  it('navigates the user to the home page when the cancel button is clicked', async () => {
    render(mockedComponent);

    expect(await screen.findByText('Shipment Type')).toBeInTheDocument();

    const cancel = screen.getByRole('button', { name: 'Cancel' });
    await userEvent.click(cancel);

    await waitFor(() => {
      expect(mockNavigate).toHaveBeenCalledWith(moveDetailsURL);
    });
  });
});

describe('successful submission of form', () => {
  it('calls history router back to move details', async () => {
    createPrimeMTOShipmentV3.mockReturnValue({});

    render(mockedComponent);

    await userEvent.selectOptions(screen.getByLabelText('Shipment type'), 'HHG');

    const saveButton = await screen.getByRole('button', { name: 'Save' });

    expect(saveButton).not.toBeDisabled();
    await userEvent.click(saveButton);

    await waitFor(() => {
      expect(mockNavigate).toHaveBeenCalledWith(moveDetailsURL);
    });
  });
});

describe('Error when submitting', () => {
  it('Correctly displays the unexpected server error window when an unusuable api error response is returned', async () => {
    createPrimeMTOShipmentV3.mockRejectedValue('malformed api error response');
    render(mockedComponent);

    waitFor(async () => {
      await userEvent.selectOptions(screen.getByLabelText('Shipment type'), 'HHG');

      const saveButton = await screen.getByRole('button', { name: 'Save' });

      expect(saveButton).not.toBeDisabled();
      await userEvent.click(saveButton);
      expect(screen.getByText('Unexpected error')).toBeInTheDocument();
      expect(
        screen.getByText('An unknown error has occurred, please check the address values used'),
      ).toBeInTheDocument();
    });
  });

  it('Correctly displays the invalid fields in the error window when an api error response is returned', async () => {
    createPrimeMTOShipmentV3.mockRejectedValue({ body: { title: 'Error', invalidFields: { someField: true } } });
    render(mockedComponent);

    waitFor(async () => {
      await userEvent.selectOptions(screen.getByLabelText('Shipment type'), 'HHG');

      const saveButton = await screen.getByRole('button', { name: 'Save' });

      expect(saveButton).not.toBeDisabled();
      await userEvent.click(saveButton);
      expect(screen.getByText('Prime API: Error')).toBeInTheDocument();
      expect(
        screen.getByText('An unknown error has occurred, please check the address values used'),
      ).toBeInTheDocument();
    });
  });

  it('Correctly displays a specific error message when an error response is returned', async () => {
    createPrimeMTOShipmentV3.mockRejectedValue({ body: { title: 'Error', detail: 'The data entered no good.' } });
    render(mockedComponent);

    waitFor(async () => {
      await userEvent.selectOptions(screen.getByLabelText('Shipment type'), 'HHG');

      const saveButton = await screen.getByRole('button', { name: 'Save' });

      expect(saveButton).not.toBeDisabled();
      await userEvent.click(saveButton);
      expect(screen.getByText('Prime API: Error')).toBeInTheDocument();
      expect(screen.getByText('The data entered no good.')).toBeInTheDocument();
    });
  });
});

describe('Error when submitting', () => {
  it('Correctly displays the unexpected server error window when an unusuable api error response is returned', async () => {
    createPrimeMTOShipmentV3.mockRejectedValue('malformed api error response');
    render(mockedComponent);

    waitFor(async () => {
      await userEvent.selectOptions(screen.getByLabelText('Shipment type'), 'HHG');

      const saveButton = await screen.getByRole('button', { name: 'Save' });

      expect(saveButton).not.toBeDisabled();
      await userEvent.click(saveButton);
      expect(screen.getByText('Unexpected error')).toBeInTheDocument();
      expect(
        screen.getByText('An unknown error has occurred, please check the address values used'),
      ).toBeInTheDocument();
    });
  });

  it('Correctly displays the invalid fields in the error window when an api error response is returned', async () => {
    createPrimeMTOShipmentV3.mockRejectedValue({ body: { title: 'Error', invalidFields: { someField: true } } });
    render(mockedComponent);

    waitFor(async () => {
      await userEvent.selectOptions(screen.getByLabelText('Shipment type'), 'HHG');

      const saveButton = await screen.getByRole('button', { name: 'Save' });

      expect(saveButton).not.toBeDisabled();
      await userEvent.click(saveButton);
      expect(screen.getByText('Prime API: Error')).toBeInTheDocument();
      expect(
        screen.getByText('An unknown error has occurred, please check the address values used'),
      ).toBeInTheDocument();
    });
  });
<<<<<<< HEAD
=======
});

describe('Create PPM', () => {
  it('test destination address street 1 is OPTIONAL', async () => {
    createPrimeMTOShipmentV3.mockReturnValue({});

    render(mockedComponent);

    waitFor(async () => {
      await userEvent.selectOptions(screen.getByLabelText('Shipment type'), 'PPM');

      // Start controlled test case to verify everything is working.
      let input = await document.querySelector('input[name="ppmShipment.pickupAddress.streetAddress1"]');
      expect(input).toBeInTheDocument();
      // enter required street 1 for pickup
      await userEvent.type(input, '123 Street');
      // clear
      await userEvent.clear(input);
      await userEvent.tab();
      // verify Required alert is displayed
      const requiredAlerts = screen.getByRole('alert');
      expect(requiredAlerts).toHaveTextContent('Required');
      // make valid again to clear alert
      await userEvent.type(input, '123 Street');

      // Verify destination address street 1 is OPTIONAL.
      input = await document.querySelector('input[name="ppmShipment.destinationAddress.streetAddress1"]');
      expect(input).toBeInTheDocument();
      // enter something
      await userEvent.type(input, '123 Street');
      // clear
      await userEvent.clear(input);
      await userEvent.tab();
      // verify no validation is displayed after clearing destination address street 1 because it's OPTIONAL
      expect(screen.queryByRole('alert')).not.toBeInTheDocument();
    });
  });
>>>>>>> 4255f725
});<|MERGE_RESOLUTION|>--- conflicted
+++ resolved
@@ -171,8 +171,6 @@
       ).toBeInTheDocument();
     });
   });
-<<<<<<< HEAD
-=======
 });
 
 describe('Create PPM', () => {
@@ -210,5 +208,4 @@
       expect(screen.queryByRole('alert')).not.toBeInTheDocument();
     });
   });
->>>>>>> 4255f725
 });