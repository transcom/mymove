--- conflicted
+++ resolved
@@ -117,7 +117,22 @@
       ).toBeInTheDocument();
     });
   });
-<<<<<<< HEAD
+
+  it('Correctly displays a specific error message when an error response is returned', async () => {
+    createPrimeMTOShipmentV3.mockRejectedValue({ body: { title: 'Error', detail: 'The data entered no good.' } });
+    render(mockedComponent);
+
+    waitFor(async () => {
+      await userEvent.selectOptions(screen.getByLabelText('Shipment type'), 'HHG');
+
+      const saveButton = await screen.getByRole('button', { name: 'Save' });
+
+      expect(saveButton).not.toBeDisabled();
+      await userEvent.click(saveButton);
+      expect(screen.getByText('Prime API: Error')).toBeInTheDocument();
+      expect(screen.getByText('The data entered no good.')).toBeInTheDocument();
+    });
+  });
 });
 
 describe('Error when submitting', () => {
@@ -141,11 +156,6 @@
 
   it('Correctly displays the invalid fields in the error window when an api error response is returned', async () => {
     createPrimeMTOShipmentV3.mockRejectedValue({ body: { title: 'Error', invalidFields: { someField: true } } });
-=======
-
-  it('Correctly displays a specific error message when an error response is returned', async () => {
-    createPrimeMTOShipmentV3.mockRejectedValue({ body: { title: 'Error', detail: 'The data entered no good.' } });
->>>>>>> 8d2b6b17
     render(mockedComponent);
 
     waitFor(async () => {
@@ -156,13 +166,9 @@
       expect(saveButton).not.toBeDisabled();
       await userEvent.click(saveButton);
       expect(screen.getByText('Prime API: Error')).toBeInTheDocument();
-<<<<<<< HEAD
       expect(
         screen.getByText('An unknown error has occurred, please check the address values used'),
       ).toBeInTheDocument();
-=======
-      expect(screen.getByText('The data entered no good.')).toBeInTheDocument();
->>>>>>> 8d2b6b17
     });
   });
 });