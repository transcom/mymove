--- conflicted
+++ resolved
@@ -117,7 +117,6 @@
       ).toBeInTheDocument();
     });
   });
-<<<<<<< HEAD
 
   it('Correctly displays a specific error message when an error response is returned', async () => {
     createPrimeMTOShipmentV3.mockRejectedValue({ body: { title: 'Error', detail: 'The data entered no good.' } });
@@ -132,7 +131,8 @@
       await userEvent.click(saveButton);
       expect(screen.getByText('Prime API: Error')).toBeInTheDocument();
       expect(screen.getByText('The data entered no good.')).toBeInTheDocument();
-=======
+    });
+  });
 });
 
 describe('Create PPM', () => {
@@ -168,7 +168,6 @@
       await userEvent.tab();
       // verify no validation is displayed after clearing destination address street 1 because it's OPTIONAL
       expect(screen.queryByRole('alert')).not.toBeInTheDocument();
->>>>>>> a55f4721
     });
   });
 });