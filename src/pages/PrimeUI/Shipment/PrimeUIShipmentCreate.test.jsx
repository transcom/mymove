--- conflicted
+++ resolved
@@ -117,8 +117,6 @@
       ).toBeInTheDocument();
     });
   });
-<<<<<<< HEAD
-=======
 
   it('Correctly displays a specific error message when an error response is returned', async () => {
     createPrimeMTOShipmentV3.mockRejectedValue({ body: { title: 'Error', detail: 'The data entered no good.' } });
@@ -135,7 +133,6 @@
       expect(screen.getByText('The data entered no good.')).toBeInTheDocument();
     });
   });
->>>>>>> b90333b7
 });
 
 describe('Error when submitting', () => {
