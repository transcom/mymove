import React from 'react';
import { render, screen, waitFor } from '@testing-library/react';
import userEvent from '@testing-library/user-event';
import { generatePath } from 'react-router-dom';

import { primeSimulatorRoutes } from 'constants/routes';
import { MockProviders } from 'testUtils';
import { createPrimeMTOShipmentV3 } from 'services/primeApi';
import PrimeUIShipmentCreate from 'pages/PrimeUI/Shipment/PrimeUIShipmentCreate';

const moveCode = 'LR4T8V';
const moveId = '9c7b255c-2981-4bf8-839f-61c7458e2b4d';
const shipmentId = 'ce01a5b8-9b44-4511-8a8d-edb60f2a4aee';
const routingParams = {
  moveCode,
  moveCodeOrID: moveId,
  shipmentId,
};

const mockNavigate = jest.fn();
jest.mock('react-router-dom', () => ({
  ...jest.requireActual('react-router-dom'),
  useNavigate: () => mockNavigate,
}));

jest.mock('services/primeApi', () => ({
  ...jest.requireActual('services/primeApi'),
  createPrimeMTOShipmentV3: jest.fn().mockImplementation(() => Promise.resolve()),
}));

jest.mock('utils/featureFlags', () => ({
  ...jest.requireActual('utils/featureFlags'),
  isBooleanFlagEnabled: jest.fn().mockImplementation(() => Promise.resolve(false)),
}));

const moveDetailsURL = generatePath(primeSimulatorRoutes.VIEW_MOVE_PATH, { moveCodeOrID: moveId });

const mockedComponent = (
  <MockProviders path={primeSimulatorRoutes.CREATE_SHIPMENT_PATH} params={routingParams}>
    <PrimeUIShipmentCreate setFlashMessage={jest.fn()} />
  </MockProviders>
);

describe('Create Shipment Page', () => {
  it('renders the page without errors', async () => {
    render(mockedComponent);

    expect(await screen.findByText('Shipment Type')).toBeInTheDocument();
  });

  it('navigates the user to the home page when the cancel button is clicked', async () => {
    render(mockedComponent);

    expect(await screen.findByText('Shipment Type')).toBeInTheDocument();

    const cancel = screen.getByRole('button', { name: 'Cancel' });
    await userEvent.click(cancel);

    await waitFor(() => {
      expect(mockNavigate).toHaveBeenCalledWith(moveDetailsURL);
    });
  });
});

describe('successful submission of form', () => {
  it('calls history router back to move details', async () => {
    createPrimeMTOShipmentV3.mockReturnValue({});

    render(mockedComponent);

    await userEvent.selectOptions(screen.getByLabelText('Shipment type'), 'HHG');

    const saveButton = await screen.getByRole('button', { name: 'Save' });

    expect(saveButton).not.toBeDisabled();
    await userEvent.click(saveButton);

    await waitFor(() => {
      expect(mockNavigate).toHaveBeenCalledWith(moveDetailsURL);
    });
  });
});

<<<<<<< HEAD
describe('Create PPM', () => {
  it('test destination address street 1 is OPTIONAL', async () => {
    createPrimeMTOShipmentV3.mockReturnValue({});

    render(mockedComponent);

    await userEvent.selectOptions(screen.getByLabelText('Shipment type'), 'PPM');

    // Start controlled test case to verify everything is working.
    let input = await document.querySelector('input[name="ppmShipment.pickupAddress.streetAddress1"]');
    expect(input).toBeInTheDocument();
    // enter required street 1 for pickup
    await userEvent.type(input, '123 Street');
    // clear
    await userEvent.clear(input);
    await userEvent.tab();
    // verify Required alert is displayed
    const requiredAlerts = screen.getByRole('alert');
    expect(requiredAlerts).toHaveTextContent('Required');
    // make valid again to clear alert
    await userEvent.type(input, '123 Street');

    // Verify destination address street 1 is OPTIONAL.
    input = await document.querySelector('input[name="ppmShipment.destinationAddress.streetAddress1"]');
    expect(input).toBeInTheDocument();
    // enter something
    await userEvent.type(input, '123 Street');
    // clear
    await userEvent.clear(input);
    await userEvent.tab();
    // verify no validation is displayed after clearing destination address street 1 because it's OPTIONAL
    expect(screen.queryByRole('alert')).not.toBeInTheDocument();
=======
describe('Error when submitting', () => {
  it('Correctly displays the unexpected server error window when an unusuable api error response is returned', async () => {
    createPrimeMTOShipmentV3.mockRejectedValue('malformed api error response');
    render(mockedComponent);

    waitFor(async () => {
      await userEvent.selectOptions(screen.getByLabelText('Shipment type'), 'HHG');

      const saveButton = await screen.getByRole('button', { name: 'Save' });

      expect(saveButton).not.toBeDisabled();
      await userEvent.click(saveButton);
      expect(screen.getByText('Unexpected error')).toBeInTheDocument();
      expect(
        screen.getByText('An unknown error has occurred, please check the address values used'),
      ).toBeInTheDocument();
    });
  });

  it('Correctly displays the invalid fields in the error window when an api error response is returned', async () => {
    createPrimeMTOShipmentV3.mockRejectedValue({ body: { title: 'Error', invalidFields: { someField: true } } });
    render(mockedComponent);

    waitFor(async () => {
      await userEvent.selectOptions(screen.getByLabelText('Shipment type'), 'HHG');

      const saveButton = await screen.getByRole('button', { name: 'Save' });

      expect(saveButton).not.toBeDisabled();
      await userEvent.click(saveButton);
      expect(screen.getByText('Prime API: Error')).toBeInTheDocument();
      expect(
        screen.getByText('An unknown error has occurred, please check the address values used'),
      ).toBeInTheDocument();
    });
>>>>>>> e53a8848
  });
});<|MERGE_RESOLUTION|>--- conflicted
+++ resolved
@@ -81,7 +81,6 @@
   });
 });
 
-<<<<<<< HEAD
 describe('Create PPM', () => {
   it('test destination address street 1 is OPTIONAL', async () => {
     createPrimeMTOShipmentV3.mockReturnValue({});
@@ -114,7 +113,9 @@
     await userEvent.tab();
     // verify no validation is displayed after clearing destination address street 1 because it's OPTIONAL
     expect(screen.queryByRole('alert')).not.toBeInTheDocument();
-=======
+  });
+});
+
 describe('Error when submitting', () => {
   it('Correctly displays the unexpected server error window when an unusuable api error response is returned', async () => {
     createPrimeMTOShipmentV3.mockRejectedValue('malformed api error response');
@@ -150,6 +151,5 @@
         screen.getByText('An unknown error has occurred, please check the address values used'),
       ).toBeInTheDocument();
     });
->>>>>>> e53a8848
   });
 });