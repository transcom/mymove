--- conflicted
+++ resolved
@@ -81,40 +81,6 @@
   });
 });
 
-<<<<<<< HEAD
-describe('Create PPM', () => {
-  it('test destination address street 1 is OPTIONAL', async () => {
-    createPrimeMTOShipmentV3.mockReturnValue({});
-
-    render(mockedComponent);
-
-    await userEvent.selectOptions(screen.getByLabelText('Shipment type'), 'PPM');
-
-    // Start controlled test case to verify everything is working.
-    let input = await document.querySelector('input[name="ppmShipment.pickupAddress.streetAddress1"]');
-    expect(input).toBeInTheDocument();
-    // enter required street 1 for pickup
-    await userEvent.type(input, '123 Street');
-    // clear
-    await userEvent.clear(input);
-    await userEvent.tab();
-    // verify Required alert is displayed
-    const requiredAlerts = screen.getByRole('alert');
-    expect(requiredAlerts).toHaveTextContent('Required');
-    // make valid again to clear alert
-    await userEvent.type(input, '123 Street');
-
-    // Verify destination address street 1 is OPTIONAL.
-    input = await document.querySelector('input[name="ppmShipment.destinationAddress.streetAddress1"]');
-    expect(input).toBeInTheDocument();
-    // enter something
-    await userEvent.type(input, '123 Street');
-    // clear
-    await userEvent.clear(input);
-    await userEvent.tab();
-    // verify no validation is displayed after clearing destination address street 1 because it's OPTIONAL
-    expect(screen.queryByRole('alert')).not.toBeInTheDocument();
-=======
 describe('Error when submitting', () => {
   it('Correctly displays the unexpected server error window when an unusuable api error response is returned', async () => {
     createPrimeMTOShipmentV3.mockRejectedValue('malformed api error response');
@@ -188,6 +154,5 @@
         screen.getByText('An unknown error has occurred, please check the address values used'),
       ).toBeInTheDocument();
     });
->>>>>>> 6038d35a
   });
 });