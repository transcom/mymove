--- conflicted
+++ resolved
@@ -27,21 +27,20 @@
 
   return (
     <Formik initialValues={initialValues} onSubmit={onSubmit} validationSchema={updateDestinationAddressSchema}>
-<<<<<<< HEAD
       {({ isValid, isSubmitting, handleSubmit, errors, ...formikProps }) => {
         return (
           <Form className={classnames(formStyles.form)}>
             <FormGroup error={errors != null && Object.keys(errors).length > 0 ? 1 : 0}>
               <SectionWrapper className={formStyles.formSection}>
-                <h2>Update Shipment Destination Address</h2>
+                <h2>Update Shipment Delivery Address</h2>
                 <SectionWrapper className={formStyles.formSection}>
                   <div data-testid="destination-form-details">
-                    This is used to <strong>update</strong> the destination address on an{' '}
-                    <strong>already approved</strong> shipment. <br />
-                    This also updates the final destination address for destination SIT service items in the shipment.
+                    This is used to <strong>update</strong> the delivery address on an <strong>already approved</strong>{' '}
+                    shipment. <br />
+                    This also updates the final delivery address for destination SIT service items in the shipment.
                     <br />
                     <br />
-                    This endpoint should be used for changing the destination address of HHG & NTSR shipments.
+                    This endpoint should be used for changing the delivery address of HHG & NTSR shipments.
                     <br />
                     <br />
                     The address update will be automatically approved unless it changes any of the following:
@@ -64,7 +63,7 @@
               <WizardNavigation
                 editMode
                 className={formStyles.formActions}
-                aria-label="Update Shipment Destination Address"
+                aria-label="Update Shipment Delivery Address"
                 type="submit"
                 disableNext={isSubmitting || !isValid}
                 onCancelClick={handleClose}
@@ -74,52 +73,6 @@
           </Form>
         );
       }}
-=======
-      {({ isValid, isSubmitting, handleSubmit, errors }) => (
-        <Form className={classnames(formStyles.form)}>
-          <FormGroup error={errors != null && Object.keys(errors).length > 0 ? 1 : 0}>
-            <SectionWrapper className={formStyles.formSection}>
-              <h2>Update Shipment Delivery Address</h2>
-              <SectionWrapper className={formStyles.formSection}>
-                <div data-testid="destination-form-details">
-                  This is used to <strong>update</strong> the delivery address on an <strong>already approved</strong>{' '}
-                  shipment. <br />
-                  This also updates the final delivery address for destination SIT service items in the shipment.
-                  <br />
-                  <br />
-                  This endpoint should be used for changing the delivery address of HHG & NTSR shipments.
-                  <br />
-                  <br />
-                  The address update will be automatically approved unless it changes any of the following:
-                  <br />
-                  <strong>
-                    - the service area <br />
-                    - mileage bracket for direct delivery <br />
-                    - domestic short haul to domestic line haul or vice versa <br />- SIT delivery out over 50 miles{' '}
-                    <em>or </em>
-                    back under 50 miles
-                  </strong>
-                  <br />
-                  <br />
-                  If any of those change, the address change will require TOO approval.
-                </div>
-              </SectionWrapper>
-              <AddressFields name={name} />
-              <TextField label="Contractor Remarks" id="contractorRemarks" name="contractorRemarks" />
-            </SectionWrapper>
-            <WizardNavigation
-              editMode
-              className={formStyles.formActions}
-              aria-label="Update Shipment Delivery Address"
-              type="submit"
-              disableNext={isSubmitting || !isValid}
-              onCancelClick={handleClose}
-              onNextClick={handleSubmit}
-            />
-          </FormGroup>
-        </Form>
-      )}
->>>>>>> fa3c5fd2
     </Formik>
   );
 };
