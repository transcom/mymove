import React from 'react';
import { Formik } from 'formik';
import { useNavigate, useParams, generatePath } from 'react-router-dom';
import { FormGroup } from '@material-ui/core';
import classnames from 'classnames';

import SectionWrapper from 'components/Customer/SectionWrapper';
import { AddressFields } from 'components/form/AddressFields/AddressFields';
import { primeSimulatorRoutes } from 'constants/routes';
import { Form } from 'components/form/Form';
import formStyles from 'styles/form.module.scss';
import WizardNavigation from 'components/Customer/WizardNavigation/WizardNavigation';
import TextField from 'components/form/fields/TextField/TextField';

const PrimeUIShipmentUpdateDestinationAddressForm = ({
  initialValues,
  onSubmit,
  updateDestinationAddressSchema,
  name,
}) => {
  const { moveCodeOrID } = useParams();
  const navigate = useNavigate();

  const handleClose = () => {
    navigate(generatePath(primeSimulatorRoutes.VIEW_MOVE_PATH, { moveCodeOrID }));
  };

  return (
    <Formik initialValues={initialValues} onSubmit={onSubmit} validationSchema={updateDestinationAddressSchema}>
<<<<<<< HEAD
      {({ isValid, isSubmitting, handleSubmit, errors, setValues }) => {
        const handleLocationChange = (newValue) => {
          setValues((prevValues) => {
            return {
              ...prevValues,
              newAddress: {
                address: {
                  ...prevValues.newAddress.address,
                  city: newValue.city,
                  state: newValue.state ? newValue.state : '',
                  county: newValue.county,
                  postalCode: newValue.postalCode,
                  usprcId: newValue.usPostRegionCitiesId ? newValue.usPostRegionCitiesId : '',
                },
              },
            };
          });
        };

=======
      {({ isValid, isSubmitting, handleSubmit, errors, ...formikProps }) => {
>>>>>>> 74d277af
        return (
          <Form className={classnames(formStyles.form)}>
            <FormGroup error={errors != null && Object.keys(errors).length > 0 ? 1 : 0}>
              <SectionWrapper className={formStyles.formSection}>
                <h2>Update Shipment Destination Address</h2>
                <SectionWrapper className={formStyles.formSection}>
                  <div data-testid="destination-form-details">
                    This is used to <strong>update</strong> the destination address on an{' '}
                    <strong>already approved</strong> shipment. <br />
                    This also updates the final destination address for destination SIT service items in the shipment.
                    <br />
                    <br />
                    This endpoint should be used for changing the destination address of HHG & NTSR shipments.
                    <br />
                    <br />
                    The address update will be automatically approved unless it changes any of the following:
                    <br />
                    <strong>
                      - the service area <br />
                      - mileage bracket for direct delivery <br />
                      - domestic short haul to domestic line haul or vice versa <br />- SIT delivery out over 50 miles{' '}
                      <em>or </em>
                      back under 50 miles
                    </strong>
                    <br />
                    <br />
                    If any of those change, the address change will require TOO approval.
                  </div>
                </SectionWrapper>
<<<<<<< HEAD
                <AddressFields name={name} zipCityEnabled handleLocationChange={handleLocationChange} />
=======
                <AddressFields name={name} locationLookup formikProps={formikProps} />
>>>>>>> 74d277af
                <TextField label="Contractor Remarks" id="contractorRemarks" name="contractorRemarks" />
              </SectionWrapper>
              <WizardNavigation
                editMode
                className={formStyles.formActions}
                aria-label="Update Shipment Destination Address"
                type="submit"
                disableNext={isSubmitting || !isValid}
                onCancelClick={handleClose}
                onNextClick={handleSubmit}
              />
            </FormGroup>
          </Form>
        );
      }}
    </Formik>
  );
};

export default PrimeUIShipmentUpdateDestinationAddressForm;<|MERGE_RESOLUTION|>--- conflicted
+++ resolved
@@ -27,29 +27,7 @@
 
   return (
     <Formik initialValues={initialValues} onSubmit={onSubmit} validationSchema={updateDestinationAddressSchema}>
-<<<<<<< HEAD
-      {({ isValid, isSubmitting, handleSubmit, errors, setValues }) => {
-        const handleLocationChange = (newValue) => {
-          setValues((prevValues) => {
-            return {
-              ...prevValues,
-              newAddress: {
-                address: {
-                  ...prevValues.newAddress.address,
-                  city: newValue.city,
-                  state: newValue.state ? newValue.state : '',
-                  county: newValue.county,
-                  postalCode: newValue.postalCode,
-                  usprcId: newValue.usPostRegionCitiesId ? newValue.usPostRegionCitiesId : '',
-                },
-              },
-            };
-          });
-        };
-
-=======
       {({ isValid, isSubmitting, handleSubmit, errors, ...formikProps }) => {
->>>>>>> 74d277af
         return (
           <Form className={classnames(formStyles.form)}>
             <FormGroup error={errors != null && Object.keys(errors).length > 0 ? 1 : 0}>
@@ -79,11 +57,7 @@
                     If any of those change, the address change will require TOO approval.
                   </div>
                 </SectionWrapper>
-<<<<<<< HEAD
-                <AddressFields name={name} zipCityEnabled handleLocationChange={handleLocationChange} />
-=======
                 <AddressFields name={name} locationLookup formikProps={formikProps} />
->>>>>>> 74d277af
                 <TextField label="Contractor Remarks" id="contractorRemarks" name="contractorRemarks" />
               </SectionWrapper>
               <WizardNavigation
