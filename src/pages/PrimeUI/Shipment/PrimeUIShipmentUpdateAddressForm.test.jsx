--- conflicted
+++ resolved
@@ -131,19 +131,10 @@
         name="pickupAddress.address"
       />,
     );
-<<<<<<< HEAD
-    await userEvent.clear(screen.getByLabelText('Address 1'));
-    const input = await screen.getByLabelText('Address 1');
-    await input.blur();
-    await waitFor(() => {
-      expect(screen.getByRole('button', { name: 'Save' })).toBeDisabled();
-      expect(input.parentElement.parentElement.classList.contains('usa-input-error'));
-=======
     await userEvent.clear(screen.getByLabelText(/Address 1/));
     (await screen.getByLabelText(/Address 1/)).blur();
     await waitFor(() => {
       expect(screen.getByRole('button', { name: 'Save' })).toBeDisabled();
->>>>>>> 758c4f03
     });
   });
 
