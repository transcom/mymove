import React, { useState } from 'react';
import { Alert, Button } from '@trussworks/react-uswds';
import { Link, useParams } from 'react-router-dom';
import classnames from 'classnames';
import { useQueryClient, useMutation } from '@tanstack/react-query';
import { func } from 'prop-types';
import { connect } from 'react-redux';

import styles from './MoveDetails.module.scss';

import { PRIME_SIMULATOR_MOVE } from 'constants/queryKeys';
import Shipment from 'components/PrimeUI/Shipment/Shipment';
import FlashGridContainer from 'containers/FlashGridContainer/FlashGridContainer';
import LoadingPlaceholder from 'shared/LoadingPlaceholder';
import SomethingWentWrong from 'shared/SomethingWentWrong';
import SectionWrapper from 'components/Customer/SectionWrapper';
import formStyles from 'styles/form.module.scss';
import descriptionListStyles from 'styles/descriptionList.module.scss';
import primeStyles from 'pages/PrimeUI/Prime.module.scss';
import { usePrimeSimulatorGetMove } from 'hooks/queries';
import { completeCounseling, deleteShipment, downloadMoveOrder } from 'services/primeApi';
import { setFlashMessage as setFlashMessageAction } from 'store/flash/actions';
import scrollToTop from 'shared/scrollToTop';
import { SIT_SERVICE_ITEMS_ALLOWED_UPDATE } from 'constants/serviceItems';
import { MoveOrderDocumentType } from 'shared/constants';

const MoveDetails = ({ setFlashMessage }) => {
  const { moveCodeOrID } = useParams();

  const [errorMessage, setErrorMessage] = useState();

  const [documentTypeKey, setDocumentTypeKey] = useState(MoveOrderDocumentType.ALL);

  const { moveTaskOrder, isLoading, isError } = usePrimeSimulatorGetMove(moveCodeOrID);

  const queryClient = useQueryClient();
  const { mutate: completeCounselingMutation } = useMutation(completeCounseling, {
    onSuccess: () => {
      setFlashMessage(
        `MSG_COMPLETE_COUNSELING${moveCodeOrID}`,
        'success',
        'Successfully completed counseling',
        '',
        true,
      );

      queryClient.setQueryData([PRIME_SIMULATOR_MOVE, moveCodeOrID], moveTaskOrder);
      queryClient.invalidateQueries([PRIME_SIMULATOR_MOVE, moveCodeOrID]).then(() => {});
    },
    onError: (error) => {
      const { response: { body } = {} } = error;

      if (body) {
        setErrorMessage({
          title: `Prime API: ${body.title} `,
          detail: `${body.detail}`,
        });
      } else {
        setErrorMessage({
          title: 'Unexpected error',
          detail:
            'An unknown error has occurred, please check the state of the shipment and service items data for this move',
        });
      }
      scrollToTop();
    },
  });

  const { mutate: downloadMoveOrderMutation } = useMutation(downloadMoveOrder, {
    onSuccess: (response) => {
      // dynamically update DOM to trigger browser to display SAVE AS download file modal
      const url = window.URL.createObjectURL(new Blob([response.data]));
      const link = document.createElement('a');
      link.href = url;
      const disposition = response.headers['content-disposition'];
      const filenameRegex = /filename[^;=\n]*=((['"]).*?\2|[^;\n]*)/;
      let filename = 'moverOrder.pdf';
      const matches = filenameRegex.exec(disposition);
      if (matches != null && matches[1]) {
        filename = matches[1].replace(/['"]/g, '');
      }
      link.setAttribute('download', filename);

      // Append to html link element page
      document.body.appendChild(link);

      // Start download
      link.click();

      // Clean up and remove the link
      link.parentNode.removeChild(link);

      // erase error messages from previous if exists
      setErrorMessage(null);
    },
    onError: (error) => {
      const { response: { body } = {} } = error;
<<<<<<< HEAD

=======
>>>>>>> 20897881
      if (body) {
        setErrorMessage({
          title: `Prime API: ${body.title} `,
          detail: `${body.detail}`,
        });
<<<<<<< HEAD
      } else if (error.response.status === 422) {
        setErrorMessage({
          title: 'Unprocessable Entity Error: ',
          detail: `There are no ${documentTypeKey} for this move to download.`,
        });
      } else {
        setErrorMessage({
          title: 'Unexpected error: ',
          detail: 'Please check the move order document user uploads for this move.',
        });
=======
      } else {
        // Error message is coming in as byte array(PDF).
        // Need to convert byte array into text/json.
        (async () => {
          let title = 'Unexpected Error: ';
          if (error.response.status === 422) {
            title = 'Unprocessable Entity Error: ';
          }
          const text = await error.response.data.text();
          setErrorMessage({
            title,
            detail: JSON.parse(text).detail,
          });
        })();
>>>>>>> 20897881
      }
    },
  });

  const handleCompleteCounseling = () => {
    completeCounselingMutation({ moveTaskOrderID: moveTaskOrder.id, ifMatchETag: moveTaskOrder.eTag });
  };

  const { mutate: deleteShipmentMutation } = useMutation(deleteShipment, {
    onSuccess: () => {
      setFlashMessage(`MSG_DELETE_SHIPMENT${moveCodeOrID}`, 'success', 'Successfully deleted shipment', '', true);

      queryClient.setQueryData([PRIME_SIMULATOR_MOVE, moveCodeOrID], moveTaskOrder);
      queryClient.invalidateQueries([PRIME_SIMULATOR_MOVE, moveCodeOrID]).then(() => {});
    },
    onError: (error) => {
      const { response: { body } = {} } = error;

      if (body) {
        setErrorMessage({
          title: `Prime API: ${body.title} `,
          detail: `${body.detail}`,
        });
      } else {
        setErrorMessage({
          title: 'Unexpected error',
          detail: 'An unknown error has occurred, please check the state of the shipment for this move',
        });
      }
      scrollToTop();
    },
  });

  const handleDeleteShipment = (mtoShipmentID) => {
    deleteShipmentMutation({ mtoShipmentID });
  };

  if (isLoading) return <LoadingPlaceholder />;
  if (isError) return <SomethingWentWrong />;

  const { mtoShipments, paymentRequests, mtoServiceItems } = moveTaskOrder;

  const handleDownloadOrders = () => {
    downloadMoveOrderMutation({ locator: moveTaskOrder.moveCode, type: documentTypeKey });
  };

  const handleDocumentTypeChange = (e) => {
    setDocumentTypeKey(e.target.value);
  };

  return (
    <div>
      <div className={classnames('grid-container-desktop-lg', 'usa-prose', styles.MoveDetails)}>
        <div className="grid-row">
          <div className="grid-col-12">
            <FlashGridContainer className={styles.flashContainer} data-testid="move-details-flash-grid-container">
              <SectionWrapper className={formStyles.formSection}>
                <dl className={descriptionListStyles.descriptionList}>
                  <div className={styles.moveHeader}>
                    <h2>Move</h2>
                    <Link to="../payment-requests/new" relative="path" className="usa-button usa-button-secondary">
                      Create Payment Request
                    </Link>
                    {!moveTaskOrder.primeCounselingCompletedAt && (
                      <Button onClick={handleCompleteCounseling}>Complete Counseling</Button>
                    )}
                  </div>
                  {errorMessage?.detail && (
                    <div className={primeStyles.errorContainer}>
                      <Alert slim type="error">
                        <span className={primeStyles.errorTitle}>{errorMessage.title}</span>
                        <span className={primeStyles.errorDetail}>{errorMessage.detail}</span>
                      </Alert>
                    </div>
                  )}
                  <div className={descriptionListStyles.row}>
                    <dt>Move Code:</dt>
                    <dd>{moveTaskOrder.moveCode}</dd>
                  </div>
                  <div className={descriptionListStyles.row}>
                    <dt>Move Id:</dt>
                    <dd>{moveTaskOrder.id}</dd>
                  </div>
                  <div className={descriptionListStyles.row}>
                    <Button onClick={handleDownloadOrders}>Download Move Orders</Button>
                    <select
                      onChange={handleDocumentTypeChange}
                      className="usa-select"
                      name="moveOrderDocumentType"
                      id="moveOrderDocumentType"
                    >
                      <option value={MoveOrderDocumentType.ALL}>ALL</option>
                      <option value={MoveOrderDocumentType.ORDERS}>ORDERS</option>
                      <option value={MoveOrderDocumentType.AMENDMENTS}>AMENDMENTS</option>
                    </select>
                  </div>
                  {moveTaskOrder.primeCounselingCompletedAt && (
                    <div className={descriptionListStyles.row}>
                      <dt>Prime Counseling Completed At:</dt>
                      <dd>{moveTaskOrder.primeCounselingCompletedAt}</dd>
                    </div>
                  )}
                </dl>
              </SectionWrapper>
              <SectionWrapper className={formStyles.formSection}>
                <dl className={descriptionListStyles.descriptionList}>
                  <div className={styles.mainShipmentHeader}>
                    <h2>Shipments</h2>
                    <Link to="../shipments/new" relative="path" className="usa-button usa-button-secondary">
                      Create Shipment
                    </Link>
                  </div>
                  {mtoShipments?.map((mtoShipment) => {
                    return (
                      <div key={mtoShipment.id}>
                        <Shipment
                          shipment={mtoShipment}
                          moveId={moveTaskOrder.id}
                          onDelete={handleDeleteShipment}
                          mtoServiceItems={mtoServiceItems}
                        />
                        <div className={styles.serviceItemHeader}>
                          {moveTaskOrder.mtoServiceItems?.length > 0 && <h2>Service Items</h2>}
                        </div>
                        {moveTaskOrder.mtoServiceItems?.map((serviceItem) => {
                          if (serviceItem.mtoShipmentID === mtoShipment.id) {
                            return (
                              <div className={styles.paymentRequestRows} key={serviceItem.id}>
                                <h3 className={styles.serviceItemHeading}>
                                  {serviceItem.reServiceCode} - {serviceItem.reServiceName}
                                </h3>
                                <div className={styles.uploadBtn}>
                                  {SIT_SERVICE_ITEMS_ALLOWED_UPDATE.includes(serviceItem.reServiceCode) ? (
                                    <Link
                                      className="usa-button usa-button--outline"
                                      to={`../mto-service-items/${serviceItem.id}/update`}
                                      relative="path"
                                    >
                                      Edit
                                    </Link>
                                  ) : null}
                                  <Link
                                    to={`../mto-service-items/${serviceItem.id}/upload`}
                                    relative="path"
                                    className="usa-button usa-button-secondary"
                                  >
                                    Upload Document for {serviceItem.reServiceName}
                                  </Link>
                                </div>
                              </div>
                            );
                          }
                          return <div />;
                        })}
                      </div>
                    );
                  })}
                </dl>
              </SectionWrapper>
              {paymentRequests?.length > 0 && (
                <SectionWrapper className={formStyles.formSection}>
                  <dl className={descriptionListStyles.descriptionList}>
                    <h2>Payment Requests</h2>
                    {paymentRequests?.map((paymentRequest) => {
                      return (
                        <div className={styles.paymentRequestRow} key={paymentRequest.id}>
                          <div data-testid="paymentRequestNumber">{paymentRequest.paymentRequestNumber}</div>
                          <Link
                            to={`../payment-requests/${paymentRequest.id}/upload`}
                            relative="path"
                            className="usa-button usa-button-secondary"
                          >
                            Upload Document
                          </Link>
                        </div>
                      );
                    })}
                  </dl>
                </SectionWrapper>
              )}
            </FlashGridContainer>
          </div>
        </div>
      </div>
    </div>
  );
};

MoveDetails.propTypes = {
  setFlashMessage: func.isRequired,
};

const mapDispatchToProps = {
  setFlashMessage: setFlashMessageAction,
};

export default connect(() => ({}), mapDispatchToProps)(MoveDetails);<|MERGE_RESOLUTION|>--- conflicted
+++ resolved
@@ -95,27 +95,11 @@
     },
     onError: (error) => {
       const { response: { body } = {} } = error;
-<<<<<<< HEAD
-
-=======
->>>>>>> 20897881
       if (body) {
         setErrorMessage({
           title: `Prime API: ${body.title} `,
           detail: `${body.detail}`,
         });
-<<<<<<< HEAD
-      } else if (error.response.status === 422) {
-        setErrorMessage({
-          title: 'Unprocessable Entity Error: ',
-          detail: `There are no ${documentTypeKey} for this move to download.`,
-        });
-      } else {
-        setErrorMessage({
-          title: 'Unexpected error: ',
-          detail: 'Please check the move order document user uploads for this move.',
-        });
-=======
       } else {
         // Error message is coming in as byte array(PDF).
         // Need to convert byte array into text/json.
@@ -130,7 +114,6 @@
             detail: JSON.parse(text).detail,
           });
         })();
->>>>>>> 20897881
       }
     },
   });
