import React from 'react';
import { Formik } from 'formik';
import { useNavigate, useParams, generatePath } from 'react-router-dom';
import { FormGroup } from '@trussworks/react-uswds';
import classnames from 'classnames';

import styles from './PrimeUIUpdateSITForms.module.scss';

import SectionWrapper from 'components/Customer/SectionWrapper';
import formStyles from 'styles/form.module.scss';
import { Form } from 'components/form/Form';
import TextField from 'components/form/fields/TextField/TextField';
import WizardNavigation from 'components/Customer/WizardNavigation/WizardNavigation';
import descriptionListStyles from 'styles/descriptionList.module.scss';
import { primeSimulatorRoutes } from 'constants/routes';
import { DatePickerInput } from 'components/form/fields';
import { SERVICE_ITEM_STATUSES } from 'constants/serviceItems';

const PrimeUIUpdateDestSITForm = ({ initialValues, onSubmit, serviceItem }) => {
  const { moveCodeOrID } = useParams();
  const navigate = useNavigate();

  const handleClose = () => {
    navigate(generatePath(primeSimulatorRoutes.VIEW_MOVE_PATH, { moveCodeOrID }));
  };

  return (
    <Formik initialValues={initialValues} onSubmit={onSubmit}>
      {({ handleSubmit }) => (
        <Form className={classnames(formStyles.form)}>
          <FormGroup>
            <div className={styles.Sit}>
              <h2 className={styles.sitHeader}>Update Destination SIT Service Item</h2>
              <SectionWrapper className={formStyles.formSection}>
                <div className={styles.sitHeader}>
                  Here you can update specific fields for a destination SIT service item. <br />
                  At this time, only the following values can be updated: <br />{' '}
                  <strong>
                    SIT Departure Date <br />
                    SIT Requested Delivery <br />
                    SIT Customer Contacted <br />
                    Update Reason
                  </strong>
                  <br />
                </div>
              </SectionWrapper>
              <SectionWrapper className={formStyles.formSection}>
                <h3 className={styles.sitHeader}>
                  {serviceItem.reServiceCode} - {serviceItem.reServiceName}
                </h3>
                <dl className={descriptionListStyles.descriptionList}>
                  <div className={descriptionListStyles.row}>
                    <dt>ID:</dt>
                    <dd>{serviceItem.id}</dd>
                  </div>
                  <div className={descriptionListStyles.row}>
                    <dt>MTO ID:</dt>
                    <dd>{serviceItem.moveTaskOrderID}</dd>
                  </div>
                  <div className={descriptionListStyles.row}>
                    <dt>Shipment ID:</dt>
                    <dd>{serviceItem.mtoShipmentID}</dd>
                  </div>
                  <div className={descriptionListStyles.row}>
                    <dt>Status:</dt>
                    <dd>{serviceItem.status}</dd>
                  </div>
                </dl>
                <div className={styles.sitDatePickerRow}>
                  <DatePickerInput name="sitDepartureDate" label="SIT Departure Date" />
                  <DatePickerInput name="sitRequestedDelivery" label="SIT Requested Delivery" />
                  <DatePickerInput name="sitCustomerContacted" label="SIT Customer Contacted" />
                </div>
<<<<<<< HEAD
                <TextField
                  display="textarea"
                  label="Update Reason"
                  data-testid="updateReason"
                  name="updateReason"
                  className={`${formStyles.remarks}`}
                  placeholder=""
                  id="updateReason"
                  maxLength={500}
                />
=======
                {serviceItem.status === SERVICE_ITEM_STATUSES.REJECTED && (
                  <TextField
                    display="textarea"
                    label="Update Reason"
                    data-testid="updateReason"
                    name="updateReason"
                    className={`${formStyles.remarks}`}
                    placeholder=""
                    id="updateReason"
                    maxLength={500}
                  />
                )}
>>>>>>> 189bf4c4
              </SectionWrapper>
              <WizardNavigation
                editMode
                className={formStyles.formActions}
                aria-label="Update SIT Service Item"
                type="submit"
                onCancelClick={handleClose}
                onNextClick={handleSubmit}
              />
            </div>
          </FormGroup>
        </Form>
      )}
    </Formik>
  );
};

export default PrimeUIUpdateDestSITForm;<|MERGE_RESOLUTION|>--- conflicted
+++ resolved
@@ -71,18 +71,6 @@
                   <DatePickerInput name="sitRequestedDelivery" label="SIT Requested Delivery" />
                   <DatePickerInput name="sitCustomerContacted" label="SIT Customer Contacted" />
                 </div>
-<<<<<<< HEAD
-                <TextField
-                  display="textarea"
-                  label="Update Reason"
-                  data-testid="updateReason"
-                  name="updateReason"
-                  className={`${formStyles.remarks}`}
-                  placeholder=""
-                  id="updateReason"
-                  maxLength={500}
-                />
-=======
                 {serviceItem.status === SERVICE_ITEM_STATUSES.REJECTED && (
                   <TextField
                     display="textarea"
@@ -95,7 +83,6 @@
                     maxLength={500}
                   />
                 )}
->>>>>>> 189bf4c4
               </SectionWrapper>
               <WizardNavigation
                 editMode
