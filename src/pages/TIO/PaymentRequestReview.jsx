--- conflicted
+++ resolved
@@ -93,7 +93,6 @@
     history.push(`/moves/${moveOrderId}/payment-requests/`);
   };
 
-<<<<<<< HEAD
   const testFiles = [
     {
       filename: 'Test File.pdf',
@@ -122,56 +121,11 @@
     <div data-testid="PaymentRequestReview" className={styles.PaymentRequestReview}>
       <div className={styles.embed}>
         <DocumentViewer files={testFiles} />
-=======
-  render() {
-    // eslint-disable-next-line react/prop-types
-    const { paymentRequest, moveOrderId, mtoServiceItems, mtoShipments, paymentServiceItems } = this.props;
-    const { completeReviewError } = this.state;
-
-    const testFiles = [
-      {
-        filename: 'Test File.pdf',
-        fileType: 'pdf',
-        filePath: samplePDF,
-      },
-    ];
-
-    const serviceItemCards = paymentServiceItems.map((item) => {
-      const mtoServiceItem = mtoServiceItems.find((s) => s.id === item.mtoServiceItemID);
-      const itemShipment = mtoServiceItem && mtoShipments.find((s) => s.id === mtoServiceItem.mtoShipmentID);
-
-      return {
-        id: item.id,
-        shipmentId: mtoServiceItem?.mtoShipmentID,
-        shipmentType: itemShipment?.shipmentType,
-        serviceItemName: mtoServiceItem?.reServiceName,
-        amount: item.priceCents ? item.priceCents / 100 : 0,
-        createdAt: item.createdAt,
-        status: item.status,
-        rejectionReason: item.rejectionReason,
-      };
-    });
-
-    return (
-      <div data-testid="PaymentRequestReview" className={styles.PaymentRequestReview}>
-        <div className={styles.embed}>
-          <DocumentViewer files={testFiles} />
-        </div>
-        <div className={styles.sidebar}>
-          <ReviewServiceItems
-            handleClose={() => this.handleClose(moveOrderId)}
-            paymentRequest={paymentRequest}
-            serviceItemCards={serviceItemCards}
-            patchPaymentServiceItem={this.handleUpdatePaymentServiceItemStatus}
-            onCompleteReview={this.handleCompleteReview}
-            completeReviewError={completeReviewError}
-          />
-        </div>
->>>>>>> b7f64942
       </div>
       <div className={styles.sidebar}>
         <ReviewServiceItems
           handleClose={handleClose}
+          paymentRequest={paymentRequest}
           serviceItemCards={serviceItemCards}
           patchPaymentServiceItem={handleUpdatePaymentServiceItemStatus}
           onCompleteReview={handleCompleteReview}
