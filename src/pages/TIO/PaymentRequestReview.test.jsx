--- conflicted
+++ resolved
@@ -70,14 +70,11 @@
             mtoServiceItemID: 'c',
             priceCents: 12312,
           },
-<<<<<<< HEAD
-=======
           {
             id: '4',
             mtoServiceItemID: 'd',
             priceCents: 99999,
           },
->>>>>>> 8bcac148
         ],
       },
       mtoServiceItems: [
@@ -102,15 +99,12 @@
           status: 'REJECTED',
           createdAt: '2020-01-01T00:09:00.999Z',
         },
-<<<<<<< HEAD
-=======
         {
           id: 'd',
           reServiceName: 'Test Service Item 4',
           status: 'SUBMITTED',
           createdAt: '2020-01-01T00:09:00.999Z',
         },
->>>>>>> 8bcac148
       ],
       mtoShipments: [
         {
@@ -157,8 +151,6 @@
           createdAt: '2020-01-01T00:09:00.999Z',
           status: 'REJECTED',
         },
-<<<<<<< HEAD
-=======
         {
           id: 'd',
           serviceItemName: 'Test Service Item 4',
@@ -166,7 +158,6 @@
           createdAt: '2020-01-01T00:09:00.999Z',
           status: 'SUBMITTED',
         },
->>>>>>> 8bcac148
       ];
 
       expect(reviewServiceItems.prop('serviceItemCards')).toEqual(expectedServiceItemCards);
