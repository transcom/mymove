--- conflicted
+++ resolved
@@ -5,21 +5,18 @@
 import 'pages/TOO/too.scss';
 
 import { get } from 'lodash';
-<<<<<<< HEAD
 import CustomerInfoTable from 'components/Office/CustomerInfoTable';
+import { getMTOShipments, selectMTOShipments } from 'shared/Entities/modules/mtoShipments';
+import RequestedShipments from 'components/Office/RequestedShipments';
+import ShipmentDisplay from 'components/Office/ShipmentDisplay';
 import {
   getMoveOrder,
   getCustomer,
+  getAllMoveTaskOrders,
   selectMoveOrder,
   selectCustomer,
 } from '../../shared/Entities/modules/moveTaskOrders';
-=======
-import { getMTOShipments, selectMTOShipments } from 'shared/Entities/modules/mtoShipments';
-import RequestedShipments from 'components/Office/RequestedShipments';
-import ShipmentDisplay from 'components/Office/ShipmentDisplay';
 
-import { getMoveOrder, getAllMoveTaskOrders, selectMoveOrder } from '../../shared/Entities/modules/moveTaskOrders';
->>>>>>> 39c81f28
 import { loadOrders } from '../../shared/Entities/modules/orders';
 import OrdersTable from '../../components/Office/OrdersTable';
 
@@ -28,23 +25,16 @@
     /* eslint-disable */
     const { moveOrderId } = this.props.match.params;
     this.props.getMoveOrder(moveOrderId).then(({ response: { body: moveOrder } }) => {
-<<<<<<< HEAD
       this.props.getCustomer(moveOrder.customerID);
-=======
       this.props.getAllMoveTaskOrders(moveOrder.id).then(({ response: { body: moveTaskOrder } }) => {
         moveTaskOrder.forEach((item) => this.props.getMTOShipments(item.id));
       });
->>>>>>> 39c81f28
     });
   }
 
   render() {
     // eslint-disable-next-line react/prop-types
-<<<<<<< HEAD
-    const { moveOrder, customer } = this.props;
-=======
-    const { moveOrder, mtoShipments } = this.props;
->>>>>>> 39c81f28
+    const { moveOrder, customer, mtoShipments } = this.props;
     return (
       <div className="grid-container-desktop-lg" data-cy="too-move-details">
         <h1>Move details</h1>
@@ -113,25 +103,18 @@
   const customerId = moveOrder.customerID;
 
   return {
-<<<<<<< HEAD
     moveOrder,
     customer: selectCustomer(state, customerId),
-=======
-    moveOrder: selectMoveOrder(state, moveOrderId),
     mtoShipments: selectMTOShipments(state, moveOrderId),
->>>>>>> 39c81f28
   };
 };
 
 const mapDispatchToProps = {
   getMoveOrder,
   loadOrders,
-<<<<<<< HEAD
   getCustomer,
-=======
   getAllMoveTaskOrders,
   getMTOShipments,
->>>>>>> 39c81f28
 };
 
 export default withRouter(connect(mapStateToProps, mapDispatchToProps)(MoveDetails));