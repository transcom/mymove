--- conflicted
+++ resolved
@@ -1,9 +1,5 @@
 import React from 'react';
-<<<<<<< HEAD
-import { Edit, SimpleForm, TextInput, SelectInput, required, Toolbar, SaveButton, useRecordContext } from 'react-admin';
-=======
 import { Edit, SimpleForm, TextInput, SelectInput, required, Toolbar, SaveButton } from 'react-admin';
->>>>>>> 26ed15d4
 import { connect } from 'react-redux';
 
 import { selectAdminUser } from 'store/entities/selectors';
@@ -14,16 +10,7 @@
   </Toolbar>
 );
 
-<<<<<<< HEAD
-const AdminUserSuperAttribute = ({ adminUser }) => {
-  const record = useRecordContext();
-  // Hide the input so the super admin can't un-super themselves
-  if (record.id === adminUser.id) {
-    return null;
-  }
-=======
 const AdminUserSuperAttribute = () => {
->>>>>>> 26ed15d4
   return (
     <SelectInput
       source="super"
@@ -32,10 +19,7 @@
         { id: false, name: 'No' },
       ]}
       sx={{ width: 256 }}
-<<<<<<< HEAD
-=======
       disabled
->>>>>>> 26ed15d4
     />
   );
 };
@@ -61,11 +45,7 @@
         ]}
         sx={{ width: 256 }}
       />
-<<<<<<< HEAD
-      {adminUser?.super && <AdminUserSuperAttribute adminUser={adminUser} />}
-=======
       {adminUser?.super && <AdminUserSuperAttribute />}
->>>>>>> 26ed15d4
       <TextInput source="createdAt" disabled />
       <TextInput source="updatedAt" disabled />
     </SimpleForm>
