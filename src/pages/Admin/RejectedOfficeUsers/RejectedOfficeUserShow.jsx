import { Alert } from '@trussworks/react-uswds';
import React from 'react';
import {
  ArrayField,
  Datagrid,
  DateField,
  ReferenceField,
  Show,
  SimpleShowLayout,
  TextField,
  useRecordContext,
  useRedirect,
  DeleteButton,
  Toolbar,
  Confirm,
} from 'react-admin';
import { useNavigate } from 'react-router';

import styles from './RejectedOfficeUserShow.module.scss';

import { deleteOfficeUser } from 'services/adminApi';
import { adminRoutes } from 'constants/routes';

const RejectedOfficeUserShowTitle = () => {
  const record = useRecordContext();

  return <span>{`${record?.firstName} ${record?.lastName}`}</span>;
};

const RejectedOfficeUserShowRoles = () => {
  const record = useRecordContext();
  if (!record?.roles) return <p>This user has not requested any roles.</p>;

  return (
    <ArrayField source="roles">
      <span>Roles Requested:</span>
      <Datagrid bulkActionButtons={false}>
        <TextField source="roleName" />
      </Datagrid>
    </ArrayField>
  );
};

const RejectedOfficeUserShow = () => {
  const redirect = useRedirect();
  const navigate = useNavigate();
  const [serverError, setServerError] = React.useState('');
  const [open, setOpen] = React.useState(false);
  const [userData, setUserData] = React.useState({});

  const handleClick = () => setOpen(true);
  const handleDialogClose = () => setOpen(false);

  // hard deletes a user and associated roles/privileges
  // cannot be undone, but the user is shown a confirmation modal to avoid oopsies
  const deleteUser = async () => {
    await deleteOfficeUser(userData.id)
      .then(() => {
        navigate(adminRoutes.REJECTED_OFFICE_USERS);
      })
      .catch((error) => {
        setServerError(error);
        redirect(false);
      });
  };

  const handleConfirm = () => {
    deleteUser();
    setOpen(false);
  };

  return (
    <Show title={<RejectedOfficeUserShowTitle />}>
      <Confirm
        isOpen={open}
<<<<<<< HEAD
        title={`Delete requested office user ${userData.firstName} ${userData.lastName}?`}
=======
        title={`Delete rejected office user ${userData.firstName} ${userData.lastName}?`}
>>>>>>> a496b0a9
        content="Are you sure you want to delete this user? It will delete all associated roles, privileges, and user data. This action cannot be undone."
        onConfirm={handleConfirm}
        onClose={handleDialogClose}
      />
      <SimpleShowLayout>
        <TextField source="id" />
        <TextField source="userId" label="User Id" />
        <TextField source="status" />
        <TextField source="email" />
        <TextField source="firstName" />
        <TextField source="middleInitials" />
        <TextField source="lastName" />
        <TextField source="telephone" />
        <TextField source="edipi" label="DODID#" />
        <TextField source="otherUniqueId" label="Other unique Id" />
        <RejectedOfficeUserShowRoles />
        <ReferenceField label="Transportation Office" source="transportationOfficeId" reference="offices" sortBy="name">
          <TextField component="pre" source="name" />
        </ReferenceField>
        <DateField label="Account rejected at" source="createdAt" showTime />
      </SimpleShowLayout>
      {serverError && (
        <Alert type="error" slim className={styles.error}>
          {serverError}
        </Alert>
      )}
      <Toolbar sx={{ display: 'flex', gap: '10px' }}>
        <DeleteButton
          mutationOptions={{
            onSuccess: async (data) => {
              // setting user data so we can use it in the delete function
              setUserData(data);
              handleClick();
            },
          }}
        />
      </Toolbar>
    </Show>
  );
};

export default RejectedOfficeUserShow;<|MERGE_RESOLUTION|>--- conflicted
+++ resolved
@@ -73,11 +73,7 @@
     <Show title={<RejectedOfficeUserShowTitle />}>
       <Confirm
         isOpen={open}
-<<<<<<< HEAD
-        title={`Delete requested office user ${userData.firstName} ${userData.lastName}?`}
-=======
         title={`Delete rejected office user ${userData.firstName} ${userData.lastName}?`}
->>>>>>> a496b0a9
         content="Are you sure you want to delete this user? It will delete all associated roles, privileges, and user data. This action cannot be undone."
         onConfirm={handleConfirm}
         onClose={handleDialogClose}
