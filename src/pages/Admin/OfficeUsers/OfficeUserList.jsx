--- conflicted
+++ resolved
@@ -10,26 +10,26 @@
   TextField,
   TextInput,
   TopToolbar,
+  useListController,
 } from 'react-admin';
-import PropTypes from 'prop-types';
 
 import ImportOfficeUserButton from 'components/Admin/ImportOfficeUserButton';
 import AdminPagination from 'scenes/SystemAdmin/shared/AdminPagination';
 
 // Overriding the default toolbar to add import button
-const ListActions = (props) => {
-  const { total, resource, sort, filterValues, exporter } = props;
+const ListActions = () => {
+  const { total, resource, sort, filterValues, exporter } = useListController();
   return (
     <TopToolbar>
       <CreateButton />
-      <ImportOfficeUserButton resource={resource} {...props} />
+      <ImportOfficeUserButton resource={resource} />
       <ExportButton disabled={total === 0} resource={resource} sort={sort} filter={filterValues} exporter={exporter} />
     </TopToolbar>
   );
 };
 
-const OfficeUserListFilter = (props) => (
-  <Filter {...props}>
+const OfficeUserListFilter = () => (
+  <Filter>
     <TextInput source="search" alwaysOn />
   </Filter>
 );
@@ -42,7 +42,7 @@
     perPage={25}
     sort={defaultSort}
     filters={<OfficeUserListFilter />}
-    actions={<ListActions {...props} />}
+    actions={<ListActions />}
   >
     <Datagrid bulkActionButtons={false} rowClick="show">
       <TextField source="id" />
@@ -58,35 +58,4 @@
   </List>
 );
 
-ListActions.propTypes = {
-  basePath: PropTypes.string,
-  total: PropTypes.number,
-  resource: PropTypes.string,
-  sort: PropTypes.exact({
-    field: PropTypes.string,
-    order: PropTypes.string,
-  }),
-  filterValues: PropTypes.shape({
-    // This will have to be updated if we have any filters besides search added to this page
-    search: PropTypes.string,
-  }),
-  exporter: PropTypes.func.isRequired,
-};
-
-ListActions.defaultProps = {
-<<<<<<< HEAD
-  resource: 'office_users',
-  sort: {
-=======
-  resource: 'office-users',
-  currentSort: {
->>>>>>> 495d82d8
-    field: 'last_name',
-    order: 'ASC',
-  },
-  basePath: undefined,
-  total: null,
-  filterValues: {},
-};
-
 export default OfficeUserList;