--- conflicted
+++ resolved
@@ -12,10 +12,7 @@
   SimpleFormIterator,
   BooleanInput,
   useDataProvider,
-<<<<<<< HEAD
-=======
   Button,
->>>>>>> 3963b3a8
 } from 'react-admin';
 import { FontAwesomeIcon } from '@fortawesome/react-fontawesome';
 import { connect } from 'react-redux';
@@ -95,20 +92,12 @@
     }
 
     if (values?.transportationOfficeAssignments.length !== gblocs.size) {
-<<<<<<< HEAD
-      errors.transportationOfficeAssignments = 'Transportation offices must be in different GBLOCs.';
-    }
-
-    if (values?.transportationOfficeAssignments?.filter((toa) => toa.transportationOfficeId == null)?.length > 0) {
-      errors.transportationOfficeAssignments = 'Please select a transportation office.';
-=======
       errors.transportationOfficeAssignments = 'Each assigned transportation office must be in a different GBLOC.';
     }
 
     if (values?.transportationOfficeAssignments?.filter((toa) => toa.transportationOfficeId == null)?.length > 0) {
       errors.transportationOfficeAssignments =
         'At least one of your transportation office assigmnets is blank. Please select a transportation office or remove that assignment.';
->>>>>>> 3963b3a8
     }
 
     return errors;
@@ -140,9 +129,6 @@
         />
         <RolesPrivilegesCheckboxInput source="roles" adminUser={adminUser} />
         <ArrayInput source="transportationOfficeAssignments" label="Transportation Office Assignments (Maximum: 2)">
-<<<<<<< HEAD
-          <SimpleFormIterator inline>
-=======
           <SimpleFormIterator
             inline
             disableClear
@@ -178,7 +164,6 @@
               </Button>
             }
           >
->>>>>>> 3963b3a8
             <ReferenceInput
               label="Transportation Office"
               reference="offices"
