import React from 'react';
import {
  Edit,
  SimpleForm,
  TextInput,
  SelectInput,
  Toolbar,
  SaveButton,
  AutocompleteInput,
  ReferenceInput,
  ArrayInput,
  SimpleFormIterator,
  BooleanInput,
<<<<<<< HEAD
=======
  useDataProvider,
>>>>>>> 64ee4437
} from 'react-admin';
import { connect } from 'react-redux';

import { RolesPrivilegesCheckboxInput } from 'scenes/SystemAdmin/shared/RolesPrivilegesCheckboxes';
import { roleTypes } from 'constants/userRoles';
import { selectAdminUser } from 'store/entities/selectors';

const OfficeUserEditToolbar = (props) => {
  return (
    <Toolbar {...props}>
      <SaveButton />
    </Toolbar>
  );
};
<<<<<<< HEAD
const validateForm = (values) => {
  const errors = {};
  if (!values.firstName) {
    errors.firstName = 'You must enter a first name.';
  }
  if (!values.lastName) {
    errors.lastName = 'You must enter a last name.';
  }
  if (!values.email) {
    errors.email = 'You must enter an email.';
  }

  if (!values.telephone) {
    errors.telephone = 'You must enter a telephone number.';
  } else if (!values.telephone.match(/^[2-9]\d{2}-\d{3}-\d{4}$/)) {
    errors.telephone = 'Invalid phone number, should be 000-000-0000.';
  }

  if (!values.roles?.length) {
    errors.roles = 'You must select at least one role.';
  } else if (
    values.roles.find((role) => role.roleType === roleTypes.TIO) &&
    values.roles.find((role) => role.roleType === roleTypes.TOO)
  ) {
    errors.roles =
      'You cannot select both Task Ordering Officer and Task Invoicing Officer. This is a policy managed by USTRANSCOM.';
  }

  if (!values.transportationOfficeAssignments?.length) {
    errors.transportationOfficeAssignments = 'You must select at least one transportation office.';
  } else if (values.transportationOfficeAssignments?.length > 2) {
    errors.transportationOfficeAssignments = 'You cannot select more than two transportation offices.';
  }

  if (values.transportationOfficeAssignments?.filter((toa) => toa.primaryOffice)?.length > 1) {
    errors.transportationOfficeAssignments = values.transportationOfficeAssignments.map((office) => {
      const officeErrors = {};
      if (office.primaryOffice) {
        officeErrors.primaryOffice = `You cannot designate more than one primary transportation office.`;
      }
      return officeErrors;
    });
  }

  if (values.transportationOfficeAssignments?.filter((toa) => toa.primaryOffice)?.length < 1) {
    errors.transportationOfficeAssignments = values.transportationOfficeAssignments.map((office) => {
      const officeErrors = {};
      if (!office.primaryOffice) {
        officeErrors.primaryOffice = `You must designate a primary transportation office.`;
      }
      return officeErrors;
    });
  }

  return errors;
};

const OfficeUserEdit = ({ adminUser }) => (
  <Edit>
    <SimpleForm
      toolbar={<OfficeUserEditToolbar />}
      sx={{ '& .MuiInputBase-input': { width: 232 } }}
      mode="onBlur"
      reValidateMode="onBlur"
      validate={validateForm}
    >
      <TextInput source="id" disabled />
      <TextInput source="userId" label="User Id" disabled />
      <TextInput source="email" disabled />
      <TextInput source="firstName" validate={required()} />
      <TextInput source="middleInitials" />
      <TextInput source="lastName" validate={required()} />
      <TextInput source="telephone" validate={phoneValidators} />
      <SelectInput
        source="active"
        choices={[
          { id: true, name: 'Yes' },
          { id: false, name: 'No' },
        ]}
        sx={{ width: 256 }}
      />
      <RolesPrivilegesCheckboxInput source="roles" validate={required()} adminUser={adminUser} />
      <ArrayInput source="transportationOfficeAssignments" label="Transportation Offices (Maximum: 2)">
        <SimpleFormIterator inline key={1} disableReordering>
          <ReferenceInput
            label="Transportation Office"
            reference="offices"
            source="transportationOfficeId"
            perPage={500}
            validate={required()}
          >
            <AutocompleteInput optionText="name" validate={required()} sx={{ width: 325 }} />
          </ReferenceInput>
          <BooleanInput source="primaryOffice" label="Primary Office" defaultValue={false} />
        </SimpleFormIterator>
      </ArrayInput>
      <TextInput source="createdAt" disabled />
      <TextInput source="updatedAt" disabled />
    </SimpleForm>
  </Edit>
);
=======

const OfficeUserEdit = ({ adminUser }) => {
  const dataProvider = useDataProvider();

  const validateForm = async (values) => {
    const errors = {};
    if (!values.firstName) {
      errors.firstName = 'You must enter a first name.';
    }
    if (!values.lastName) {
      errors.lastName = 'You must enter a last name.';
    }
    if (!values.email) {
      errors.email = 'You must enter an email.';
    }

    if (!values.telephone) {
      errors.telephone = 'You must enter a telephone number.';
    } else if (!values.telephone.match(/^[2-9]\d{2}-\d{3}-\d{4}$/)) {
      errors.telephone = 'Invalid phone number, should be 000-000-0000.';
    }

    if (!values.roles?.length) {
      errors.roles = 'You must select at least one role.';
    } else if (
      values.roles.find((role) => role.roleType === roleTypes.TIO) &&
      values.roles.find((role) => role.roleType === roleTypes.TOO)
    ) {
      errors.roles =
        'You cannot select both Task Ordering Officer and Task Invoicing Officer. This is a policy managed by USTRANSCOM.';
    }

    if (!values?.transportationOfficeAssignments?.length) {
      errors.transportationOfficeAssignments = 'You must add at least one transportation office assignment. ';
    }

    if (values?.transportationOfficeAssignments?.length > 2) {
      errors.transportationOfficeAssignments = 'You cannot add more than two transportation office assignments.';
    }

    if (values?.transportationOfficeAssignments?.filter((toa) => toa.primaryOffice)?.length > 1) {
      errors.transportationOfficeAssignments = 'You cannot designate more than one primary transportation office.';
    }

    if (values?.transportationOfficeAssignments?.filter((toa) => toa.primaryOffice)?.length < 1) {
      errors.transportationOfficeAssignments = 'You must designate a primary transportation office.';
    }

    const gblocs = new Set();
    if (values?.transportationOfficeAssignments[0]?.transportationOfficeId) {
      const { data } = await dataProvider.getOne('offices', {
        id: values.transportationOfficeAssignments[0].transportationOfficeId,
      });
      await gblocs.add(data.gbloc);
    }

    if (values?.transportationOfficeAssignments[1]?.transportationOfficeId) {
      const { data } = await dataProvider.getOne('offices', {
        id: values.transportationOfficeAssignments[1].transportationOfficeId,
      });
      await gblocs.add(data.gbloc);
    }

    if (values?.transportationOfficeAssignments.length !== gblocs.size) {
      errors.transportationOfficeAssignments = 'Transportation offices must be in different GBLOCs.';
    }

    if (values?.transportationOfficeAssignments?.filter((toa) => toa.transportationOfficeId == null)?.length > 0) {
      errors.transportationOfficeAssignments = 'Please select a transportation office.';
    }

    return errors;
  };

  return (
    <Edit mutationMode="pessimistic">
      <SimpleForm
        toolbar={<OfficeUserEditToolbar />}
        sx={{ '& .MuiInputBase-input': { width: 232 } }}
        mode="onSubmit"
        reValidateMode="onSubmit"
        validate={validateForm}
      >
        <TextInput source="id" disabled />
        <TextInput source="userId" label="User Id" disabled />
        <TextInput source="email" disabled />
        <TextInput source="firstName" />
        <TextInput source="middleInitials" />
        <TextInput source="lastName" />
        <TextInput source="telephone" />
        <SelectInput
          source="active"
          choices={[
            { id: true, name: 'Yes' },
            { id: false, name: 'No' },
          ]}
          sx={{ width: 256 }}
        />
        <RolesPrivilegesCheckboxInput source="roles" adminUser={adminUser} />
        <ArrayInput source="transportationOfficeAssignments" label="Transportation Office Assignments (Maximum: 2)">
          <SimpleFormIterator inline>
            <ReferenceInput
              label="Transportation Office"
              reference="offices"
              source="transportationOfficeId"
              perPage={500}
            >
              <TransportationOfficePicker />
            </ReferenceInput>
            <BooleanInput source="primaryOffice" label="Primary Office" defaultValue={false} />
          </SimpleFormIterator>
        </ArrayInput>
        <TextInput source="createdAt" disabled />
        <TextInput source="updatedAt" disabled />
      </SimpleForm>
    </Edit>
  );
};

const TransportationOfficePicker = (props) => {
  return (
    <>
      <AutocompleteInput optionText="name" sx={{ width: 256 }} {...props} />
      <SelectInput source="offices.gbloc" label="GBLOC" optionText="gbloc" {...props} disabled sx={{ width: 128 }} />
    </>
  );
};
>>>>>>> 64ee4437

function mapStateToProps(state) {
  return {
    adminUser: selectAdminUser(state),
  };
}

export default connect(mapStateToProps)(OfficeUserEdit);<|MERGE_RESOLUTION|>--- conflicted
+++ resolved
@@ -11,10 +11,7 @@
   ArrayInput,
   SimpleFormIterator,
   BooleanInput,
-<<<<<<< HEAD
-=======
   useDataProvider,
->>>>>>> 64ee4437
 } from 'react-admin';
 import { connect } from 'react-redux';
 
@@ -29,109 +26,6 @@
     </Toolbar>
   );
 };
-<<<<<<< HEAD
-const validateForm = (values) => {
-  const errors = {};
-  if (!values.firstName) {
-    errors.firstName = 'You must enter a first name.';
-  }
-  if (!values.lastName) {
-    errors.lastName = 'You must enter a last name.';
-  }
-  if (!values.email) {
-    errors.email = 'You must enter an email.';
-  }
-
-  if (!values.telephone) {
-    errors.telephone = 'You must enter a telephone number.';
-  } else if (!values.telephone.match(/^[2-9]\d{2}-\d{3}-\d{4}$/)) {
-    errors.telephone = 'Invalid phone number, should be 000-000-0000.';
-  }
-
-  if (!values.roles?.length) {
-    errors.roles = 'You must select at least one role.';
-  } else if (
-    values.roles.find((role) => role.roleType === roleTypes.TIO) &&
-    values.roles.find((role) => role.roleType === roleTypes.TOO)
-  ) {
-    errors.roles =
-      'You cannot select both Task Ordering Officer and Task Invoicing Officer. This is a policy managed by USTRANSCOM.';
-  }
-
-  if (!values.transportationOfficeAssignments?.length) {
-    errors.transportationOfficeAssignments = 'You must select at least one transportation office.';
-  } else if (values.transportationOfficeAssignments?.length > 2) {
-    errors.transportationOfficeAssignments = 'You cannot select more than two transportation offices.';
-  }
-
-  if (values.transportationOfficeAssignments?.filter((toa) => toa.primaryOffice)?.length > 1) {
-    errors.transportationOfficeAssignments = values.transportationOfficeAssignments.map((office) => {
-      const officeErrors = {};
-      if (office.primaryOffice) {
-        officeErrors.primaryOffice = `You cannot designate more than one primary transportation office.`;
-      }
-      return officeErrors;
-    });
-  }
-
-  if (values.transportationOfficeAssignments?.filter((toa) => toa.primaryOffice)?.length < 1) {
-    errors.transportationOfficeAssignments = values.transportationOfficeAssignments.map((office) => {
-      const officeErrors = {};
-      if (!office.primaryOffice) {
-        officeErrors.primaryOffice = `You must designate a primary transportation office.`;
-      }
-      return officeErrors;
-    });
-  }
-
-  return errors;
-};
-
-const OfficeUserEdit = ({ adminUser }) => (
-  <Edit>
-    <SimpleForm
-      toolbar={<OfficeUserEditToolbar />}
-      sx={{ '& .MuiInputBase-input': { width: 232 } }}
-      mode="onBlur"
-      reValidateMode="onBlur"
-      validate={validateForm}
-    >
-      <TextInput source="id" disabled />
-      <TextInput source="userId" label="User Id" disabled />
-      <TextInput source="email" disabled />
-      <TextInput source="firstName" validate={required()} />
-      <TextInput source="middleInitials" />
-      <TextInput source="lastName" validate={required()} />
-      <TextInput source="telephone" validate={phoneValidators} />
-      <SelectInput
-        source="active"
-        choices={[
-          { id: true, name: 'Yes' },
-          { id: false, name: 'No' },
-        ]}
-        sx={{ width: 256 }}
-      />
-      <RolesPrivilegesCheckboxInput source="roles" validate={required()} adminUser={adminUser} />
-      <ArrayInput source="transportationOfficeAssignments" label="Transportation Offices (Maximum: 2)">
-        <SimpleFormIterator inline key={1} disableReordering>
-          <ReferenceInput
-            label="Transportation Office"
-            reference="offices"
-            source="transportationOfficeId"
-            perPage={500}
-            validate={required()}
-          >
-            <AutocompleteInput optionText="name" validate={required()} sx={{ width: 325 }} />
-          </ReferenceInput>
-          <BooleanInput source="primaryOffice" label="Primary Office" defaultValue={false} />
-        </SimpleFormIterator>
-      </ArrayInput>
-      <TextInput source="createdAt" disabled />
-      <TextInput source="updatedAt" disabled />
-    </SimpleForm>
-  </Edit>
-);
-=======
 
 const OfficeUserEdit = ({ adminUser }) => {
   const dataProvider = useDataProvider();
@@ -259,7 +153,6 @@
     </>
   );
 };
->>>>>>> 64ee4437
 
 function mapStateToProps(state) {
   return {
