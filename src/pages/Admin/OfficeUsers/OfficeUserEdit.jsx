import { Alert } from '@trussworks/react-uswds';
import React, { useState } from 'react';
import {
  Edit,
  SimpleForm,
  TextInput,
  SelectInput,
  AutocompleteInput,
  ReferenceInput,
  ArrayInput,
  SimpleFormIterator,
  BooleanInput,
  useDataProvider,
  useRedirect,
  Button,
  DeleteButton,
  Confirm,
} from 'react-admin';
import { connect } from 'react-redux';
import { FontAwesomeIcon } from '@fortawesome/react-fontawesome';

import SaveToolbar from '../Shared/SaveToolbar';

import styles from './OfficeUserEdit.module.scss';

import { RolesPrivilegesCheckboxInput } from 'scenes/SystemAdmin/shared/RolesPrivilegesCheckboxes';
import { roleTypes } from 'constants/userRoles';
import { selectAdminUser } from 'store/entities/selectors';
<<<<<<< HEAD
import { deleteOfficeUser, updateOfficeUser } from 'services/adminApi';
=======
>>>>>>> 89e831e0

const OfficeUserEdit = ({ adminUser }) => {
  const dataProvider = useDataProvider();
  const redirect = useRedirect();
  const [serverError, setServerError] = useState('');
  const [deleteOpen, setDeleteOpen] = useState(false);
  const [inactivateOpen, setInactivateOpen] = useState(false);
  const [userData, setUserData] = useState({});
  const handleDeleteClick = () => setDeleteOpen(true);
  const handleDeleteClose = () => setDeleteOpen(false);
  const handleInactivateClose = () => setInactivateOpen(false);

  const validateForm = async (values) => {
    const errors = {};
    if (!values.firstName) {
      errors.firstName = 'You must enter a first name.';
    }
    if (!values.lastName) {
      errors.lastName = 'You must enter a last name.';
    }
    if (!values.email) {
      errors.email = 'You must enter an email.';
    }

    if (!values.telephone) {
      errors.telephone = 'You must enter a telephone number.';
    } else if (!values.telephone.match(/^[2-9]\d{2}-\d{3}-\d{4}$/)) {
      errors.telephone = 'Invalid phone number, should be 000-000-0000.';
    }

    if (!values.roles?.length) {
      errors.roles = 'You must select at least one role.';
    } else if (
      values.roles.find((role) => role.roleType === roleTypes.TIO) &&
      values.roles.find((role) => role.roleType === roleTypes.TOO)
    ) {
      errors.roles =
        'You cannot select both Task Ordering Officer and Task Invoicing Officer. This is a policy managed by USTRANSCOM.';
    }

    if (!values?.transportationOfficeAssignments?.length) {
      errors.transportationOfficeAssignments = 'You must add at least one transportation office assignment. ';
    }

    if (values?.transportationOfficeAssignments?.length > 2) {
      errors.transportationOfficeAssignments = 'You cannot add more than two transportation office assignments.';
    }

    if (values?.transportationOfficeAssignments?.filter((toa) => toa.primaryOffice)?.length > 1) {
      errors.transportationOfficeAssignments = 'You cannot designate more than one primary transportation office.';
    }

    if (values?.transportationOfficeAssignments?.filter((toa) => toa.primaryOffice)?.length < 1) {
      errors.transportationOfficeAssignments = 'You must designate a primary transportation office.';
    }

    const gblocs = new Set();
    if (values?.transportationOfficeAssignments[0]?.transportationOfficeId) {
      const { data } = await dataProvider.getOne('offices', {
        id: values.transportationOfficeAssignments[0].transportationOfficeId,
      });
      await gblocs.add(data.gbloc);
    }

    if (values?.transportationOfficeAssignments[1]?.transportationOfficeId) {
      const { data } = await dataProvider.getOne('offices', {
        id: values.transportationOfficeAssignments[1].transportationOfficeId,
      });
      await gblocs.add(data.gbloc);
    }

    if (values?.transportationOfficeAssignments.length !== gblocs.size) {
      errors.transportationOfficeAssignments = 'Each assigned transportation office must be in a different GBLOC.';
    }

    if (values?.transportationOfficeAssignments?.filter((toa) => toa.transportationOfficeId == null)?.length > 0) {
      errors.transportationOfficeAssignments =
        'At least one of your transportation office assignments is blank. Please select a transportation office or remove that assignment.';
    }

    return errors;
  };

  // hard deletes an office user and associated roles/privileges
  const deleteUser = async () => {
    try {
      await deleteOfficeUser(userData.id);
      redirect('./..');
    } catch (err) {
      if (err?.statusCode === 409) {
        setInactivateOpen(true);
      } else {
        setServerError(err?.message);
      }
      redirect(false);
    }
  };

  const inactivateUser = async () => {
    const userUpdates = {
      active: false,
    };
    try {
      await updateOfficeUser(userData.id, userUpdates);
      redirect('./show');
    } catch (err) {
      setServerError(err);
      redirect(false);
    }
  };

  const handleDeleteConfirm = () => {
    deleteUser();
    setDeleteOpen(false);
  };

  const handleInactivateConfirm = () => {
    inactivateUser();
    setInactivateOpen(false);
  };

  // rendering tool bar
  const renderToolBar = () => {
    return (
      <Toolbar sx={{ display: 'flex', gap: '10px' }}>
        <SaveButton />
        <DeleteButton
          mutationOptions={{
            onSuccess: async (data) => {
              // setting user data so we can use it in the delete function
              setUserData(data);
              handleDeleteClick();
            },
          }}
        />
      </Toolbar>
    );
  };

  return (
    <Edit>
      <Confirm
        isOpen={deleteOpen}
        title={`Delete office user ${userData.firstName} ${userData.lastName}?`}
        content="Are you sure you want to delete this user? It will delete all associated roles, privileges, and user data. This action cannot be undone."
        onConfirm={handleDeleteConfirm}
        onClose={handleDeleteClose}
      />
      <Confirm
        isOpen={inactivateOpen && userData.active}
        title={`Deletion failed for user ${userData.firstName} ${userData.lastName}.`}
        content="This deletion failed as this user is already tied to existing moves. Would you like to inactivate them instead?"
        onConfirm={handleInactivateConfirm}
        onClose={handleInactivateClose}
      />
      {inactivateOpen && !userData.active && (
        <Alert type="error" slim className={styles.error}>
          This deletion failed as this user is already tied to existing moves. The user is already inactive.
        </Alert>
      )}
      {serverError && (
        <Alert type="error" slim className={styles.error}>
          {serverError}
        </Alert>
      )}
      <SimpleForm
<<<<<<< HEAD
        toolbar={renderToolBar()}
=======
        toolbar={<SaveToolbar />}
>>>>>>> 89e831e0
        sx={{ '& .MuiInputBase-input': { width: 232 } }}
        mode="onSubmit"
        reValidateMode="onSubmit"
        validate={validateForm}
      >
        <TextInput source="id" disabled />
        <TextInput source="userId" label="User Id" disabled />
        <TextInput source="email" />
        <TextInput source="firstName" />
        <TextInput source="middleInitials" />
        <TextInput source="lastName" />
        <TextInput source="telephone" />
        <SelectInput
          source="active"
          choices={[
            { id: true, name: 'Yes' },
            { id: false, name: 'No' },
          ]}
          sx={{ width: 256 }}
        />
        <RolesPrivilegesCheckboxInput source="roles" adminUser={adminUser} />
        <ArrayInput source="transportationOfficeAssignments" label="Transportation Office Assignments (Maximum: 2)">
          <SimpleFormIterator
            inline
            disableClear
            disableReordering
            addButton={
              <Button
                type="button"
                size="extrasmall"
                data-testid="addTransportationOfficeButton"
                sx={{
                  backgroundColor: '#005ea2',
                  '&:hover': {
                    backgroundColor: '#1565c0',
                  },
                  color: 'white',
                }}
                label="Add transportation office assignment"
              />
            }
            removeButton={
              <Button
                type="button"
                size="extrasmall"
                data-testid="removeTransportationOfficeButton"
                sx={{
                  backgroundColor: '#e1400a',
                  '&:hover': {
                    backgroundColor: '#d23c0f',
                  },
                  width: '100px',
                  color: 'white',
                  visibility: 'visible',
                  opacity: 1,
                }}
                label="remove"
              >
                <FontAwesomeIcon icon="trash" />
              </Button>
            }
          >
            <ReferenceInput
              label="Transportation Office"
              reference="offices"
              source="transportationOfficeId"
              perPage={500}
            >
              <TransportationOfficePicker />
            </ReferenceInput>
            <BooleanInput source="primaryOffice" label="Primary Office" defaultValue={false} />
          </SimpleFormIterator>
        </ArrayInput>
        <TextInput source="createdAt" disabled />
        <TextInput source="updatedAt" disabled />
      </SimpleForm>
    </Edit>
  );
};

const TransportationOfficePicker = (props) => {
  return (
    <>
      <AutocompleteInput optionText="name" sx={{ width: 256 }} {...props} />
      <SelectInput source="offices.gbloc" label="GBLOC" optionText="gbloc" {...props} disabled sx={{ width: 128 }} />
    </>
  );
};

function mapStateToProps(state) {
  return {
    adminUser: selectAdminUser(state),
  };
}

export default connect(mapStateToProps)(OfficeUserEdit);<|MERGE_RESOLUTION|>--- conflicted
+++ resolved
@@ -15,21 +15,20 @@
   Button,
   DeleteButton,
   Confirm,
+  SaveButton,
+  Toolbar,
 } from 'react-admin';
 import { connect } from 'react-redux';
 import { FontAwesomeIcon } from '@fortawesome/react-fontawesome';
 
-import SaveToolbar from '../Shared/SaveToolbar';
+import adminStyles from '../adminStyles.module.scss';
 
 import styles from './OfficeUserEdit.module.scss';
 
 import { RolesPrivilegesCheckboxInput } from 'scenes/SystemAdmin/shared/RolesPrivilegesCheckboxes';
 import { roleTypes } from 'constants/userRoles';
 import { selectAdminUser } from 'store/entities/selectors';
-<<<<<<< HEAD
 import { deleteOfficeUser, updateOfficeUser } from 'services/adminApi';
-=======
->>>>>>> 89e831e0
 
 const OfficeUserEdit = ({ adminUser }) => {
   const dataProvider = useDataProvider();
@@ -154,8 +153,7 @@
   // rendering tool bar
   const renderToolBar = () => {
     return (
-      <Toolbar sx={{ display: 'flex', gap: '10px' }}>
-        <SaveButton />
+      <Toolbar className={adminStyles.flexRight} sx={{ gap: '10px' }}>
         <DeleteButton
           mutationOptions={{
             onSuccess: async (data) => {
@@ -164,7 +162,15 @@
               handleDeleteClick();
             },
           }}
+          sx={{
+            backgroundColor: '#e1400a !important',
+            width: 120,
+            '&:hover': {
+              opacity: '0.8',
+            },
+          }}
         />
+        <SaveButton />
       </Toolbar>
     );
   };
@@ -196,11 +202,7 @@
         </Alert>
       )}
       <SimpleForm
-<<<<<<< HEAD
         toolbar={renderToolBar()}
-=======
-        toolbar={<SaveToolbar />}
->>>>>>> 89e831e0
         sx={{ '& .MuiInputBase-input': { width: 232 } }}
         mode="onSubmit"
         reValidateMode="onSubmit"
