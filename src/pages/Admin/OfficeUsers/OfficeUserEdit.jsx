--- conflicted
+++ resolved
@@ -15,18 +15,13 @@
   Button,
   DeleteButton,
   Confirm,
-<<<<<<< HEAD
-=======
   SaveButton,
   Toolbar,
->>>>>>> ab439e3d
 } from 'react-admin';
 import { connect } from 'react-redux';
 import { FontAwesomeIcon } from '@fortawesome/react-fontawesome';
 
 import adminStyles from '../adminStyles.module.scss';
-
-import styles from './OfficeUserEdit.module.scss';
 
 import styles from './OfficeUserEdit.module.scss';
 
@@ -158,12 +153,7 @@
   // rendering tool bar
   const renderToolBar = () => {
     return (
-<<<<<<< HEAD
-      <Toolbar sx={{ display: 'flex', gap: '10px' }}>
-        <SaveButton />
-=======
       <Toolbar className={adminStyles.flexRight} sx={{ gap: '10px' }}>
->>>>>>> ab439e3d
         <DeleteButton
           mutationOptions={{
             onSuccess: async (data) => {
@@ -172,9 +162,6 @@
               handleDeleteClick();
             },
           }}
-<<<<<<< HEAD
-        />
-=======
           sx={{
             backgroundColor: '#e1400a !important',
             width: 120,
@@ -184,7 +171,6 @@
           }}
         />
         <SaveButton />
->>>>>>> ab439e3d
       </Toolbar>
     );
   };
