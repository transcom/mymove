--- conflicted
+++ resolved
@@ -30,11 +30,7 @@
       values.roles.find((role) => role.roleType === roleTypes.TOO)
     ) {
       errors.roles =
-<<<<<<< HEAD
-        'You cannot select both Transportation Ordering Officer and Transportation Invoicing Officer. This is a policy managed by USTRANSCOM.';
-=======
         'You cannot select both Transportation Ordering Officer and Task Invoicing Officer. This is a policy managed by USTRANSCOM.';
->>>>>>> cb2e2719
     }
 
     if (!values.transportationOfficeId) {
