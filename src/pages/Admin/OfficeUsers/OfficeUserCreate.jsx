import React from 'react';
import {
  Create,
  SimpleForm,
  TextInput,
  ReferenceInput,
  AutocompleteInput,
  ArrayInput,
  SimpleFormIterator,
  BooleanInput,
  SelectInput,
  useDataProvider,
<<<<<<< HEAD
} from 'react-admin';
=======
  Button,
} from 'react-admin';
import { FontAwesomeIcon } from '@fortawesome/react-fontawesome';
>>>>>>> eb4a21d3

import { RolesPrivilegesCheckboxInput } from 'scenes/SystemAdmin/shared/RolesPrivilegesCheckboxes';
import { roleTypes } from 'constants/userRoles';

const OfficeUserCreate = () => {
  const dataProvider = useDataProvider();

  const validateForm = async (values) => {
    const errors = {};

    if (!values.firstName) {
      errors.firstName = 'You must enter a first name.';
    }
    if (!values.lastName) {
      errors.lastName = 'You must enter a last name.';
    }
    if (!values.email) {
      errors.email = 'You must enter an email.';
    }

    if (!values.telephone) {
      errors.telephone = 'You must enter a telephone number.';
    } else if (!values.telephone.match(/^[2-9]\d{2}-\d{3}-\d{4}$/)) {
      errors.telephone = 'Invalid phone number, should be 000-000-0000.';
    }

    if (!values.roles?.length) {
      errors.roles = 'You must select at least one role.';
    } else if (
      values.roles.find((role) => role.roleType === roleTypes.TIO) &&
      values.roles.find((role) => role.roleType === roleTypes.TOO)
    ) {
      errors.roles =
        'You cannot select both Task Ordering Officer and Task Invoicing Officer. This is a policy managed by USTRANSCOM.';
    }

    if (!values?.transportationOfficeAssignments?.length) {
      errors.transportationOfficeAssignments = 'You must add at least one transportation office assignment. ';
    }

    if (values?.transportationOfficeAssignments?.length > 2) {
      errors.transportationOfficeAssignments = 'You cannot add more than two transportation office assignments.';
    }

    if (values?.transportationOfficeAssignments?.filter((toa) => toa.primaryOffice)?.length > 1) {
      errors.transportationOfficeAssignments = 'You cannot designate more than one primary transportation office.';
    }

    if (values?.transportationOfficeAssignments?.filter((toa) => toa.primaryOffice)?.length < 1) {
      errors.transportationOfficeAssignments = 'You must designate a primary transportation office.';
    }

    const gblocs = new Set();
    if (values?.transportationOfficeAssignments[0]?.transportationOfficeId) {
      const { data } = await dataProvider.getOne('offices', {
        id: values.transportationOfficeAssignments[0].transportationOfficeId,
      });
      await gblocs.add(data.gbloc);
    }

    if (values?.transportationOfficeAssignments[1]?.transportationOfficeId) {
      const { data } = await dataProvider.getOne('offices', {
        id: values.transportationOfficeAssignments[1].transportationOfficeId,
      });
      await gblocs.add(data.gbloc);
    }

    if (values?.transportationOfficeAssignments.length !== gblocs.size) {
<<<<<<< HEAD
      errors.transportationOfficeAssignments = 'Transportation offices must be in different GBLOCs.';
    }

    if (values?.transportationOfficeAssignments?.filter((toa) => toa.transportationOfficeId == null)?.length > 0) {
      errors.transportationOfficeAssignments = 'Please select a transportation office.';
=======
      errors.transportationOfficeAssignments = 'Each assigned transportation office must be in a different GBLOC.';
    }

    if (values?.transportationOfficeAssignments?.filter((toa) => toa.transportationOfficeId == null)?.length > 0) {
      errors.transportationOfficeAssignments =
        'At least one of your transportation office assigmnets is blank. Please select a transportation office or remove that assignment.';
>>>>>>> eb4a21d3
    }

    return errors;
  };

  return (
    <Create>
      <SimpleForm
        sx={{ '& .MuiInputBase-input': { width: 232 } }}
        mode="onSubmit" // Array input validation doesn't update properly until the form is submitted due to a bug in a dependancy of the version of react-admin in use
        reValidateMode="onSubmit"
        validate={validateForm}
      >
        <TextInput source="firstName" mode="onBlur" />
        <TextInput source="middleInitials" />
        <TextInput source="lastName" mode="onBlur" />
        <TextInput source="email" type="email" mode="onBlur" />
        <TextInput source="telephone" mask="999-999-9999" mode="onBlur" />
        <RolesPrivilegesCheckboxInput source="roles" mode="onBlur" />
<<<<<<< HEAD
        <ArrayInput source="transportationOfficeAssignments" label="Transportation Office Assignments (Maximum: 2)">
          <SimpleFormIterator inline>
=======
        <ArrayInput
          source="transportationOfficeAssignments"
          label="Transportation Office Assignments (Maximum: 2)"
          defaultValue={[{ primaryOffice: true }]}
        >
          <SimpleFormIterator
            inline
            disableClear
            disableReordering
            addButton={
              <Button
                type="button"
                size="extrasmall"
                data-testid="addTransportationOfficeButton"
                sx={{
                  backgroundColor: '#1976d2',
                  '&:hover': {
                    backgroundColor: '#1565c0',
                  },
                  color: 'white',
                }}
                label="Add transportation office assignment"
              />
            }
            removeButton={
              <Button
                type="button"
                size="extrasmall"
                data-testid="removeTransportationOfficeButton"
                sx={{
                  backgroundColor: '#e1400a',
                  '&:hover': {
                    backgroundColor: '#d23c0f',
                  },
                  color: 'white',
                }}
                label="remove"
              >
                <FontAwesomeIcon icon="trash" />
              </Button>
            }
          >
>>>>>>> eb4a21d3
            <ReferenceInput
              label="Transportation Office"
              reference="offices"
              source="transportationOfficeId"
              perPage={500}
            >
              <TransportationOfficePicker />
            </ReferenceInput>
            <BooleanInput source="primaryOffice" label="Primary Office" defaultValue={false} />
          </SimpleFormIterator>
        </ArrayInput>
      </SimpleForm>
    </Create>
  );
};

const TransportationOfficePicker = (props) => {
  return (
    <>
      <AutocompleteInput optionText="name" sx={{ width: 256 }} {...props} />
      <SelectInput source="offices.gbloc" label="GBLOC" optionText="gbloc" {...props} disabled sx={{ width: 128 }} />
    </>
  );
};

export default OfficeUserCreate;<|MERGE_RESOLUTION|>--- conflicted
+++ resolved
@@ -10,13 +10,9 @@
   BooleanInput,
   SelectInput,
   useDataProvider,
-<<<<<<< HEAD
-} from 'react-admin';
-=======
   Button,
 } from 'react-admin';
 import { FontAwesomeIcon } from '@fortawesome/react-fontawesome';
->>>>>>> eb4a21d3
 
 import { RolesPrivilegesCheckboxInput } from 'scenes/SystemAdmin/shared/RolesPrivilegesCheckboxes';
 import { roleTypes } from 'constants/userRoles';
@@ -85,20 +81,12 @@
     }
 
     if (values?.transportationOfficeAssignments.length !== gblocs.size) {
-<<<<<<< HEAD
-      errors.transportationOfficeAssignments = 'Transportation offices must be in different GBLOCs.';
-    }
-
-    if (values?.transportationOfficeAssignments?.filter((toa) => toa.transportationOfficeId == null)?.length > 0) {
-      errors.transportationOfficeAssignments = 'Please select a transportation office.';
-=======
       errors.transportationOfficeAssignments = 'Each assigned transportation office must be in a different GBLOC.';
     }
 
     if (values?.transportationOfficeAssignments?.filter((toa) => toa.transportationOfficeId == null)?.length > 0) {
       errors.transportationOfficeAssignments =
         'At least one of your transportation office assigmnets is blank. Please select a transportation office or remove that assignment.';
->>>>>>> eb4a21d3
     }
 
     return errors;
@@ -118,10 +106,6 @@
         <TextInput source="email" type="email" mode="onBlur" />
         <TextInput source="telephone" mask="999-999-9999" mode="onBlur" />
         <RolesPrivilegesCheckboxInput source="roles" mode="onBlur" />
-<<<<<<< HEAD
-        <ArrayInput source="transportationOfficeAssignments" label="Transportation Office Assignments (Maximum: 2)">
-          <SimpleFormIterator inline>
-=======
         <ArrayInput
           source="transportationOfficeAssignments"
           label="Transportation Office Assignments (Maximum: 2)"
@@ -164,7 +148,6 @@
               </Button>
             }
           >
->>>>>>> eb4a21d3
             <ReferenceInput
               label="Transportation Office"
               reference="offices"
