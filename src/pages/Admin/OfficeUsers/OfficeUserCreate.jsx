--- conflicted
+++ resolved
@@ -10,13 +10,9 @@
   BooleanInput,
   SelectInput,
   useDataProvider,
-<<<<<<< HEAD
-} from 'react-admin';
-=======
   Button,
 } from 'react-admin';
 import { FontAwesomeIcon } from '@fortawesome/react-fontawesome';
->>>>>>> 3963b3a8
 
 import { RolesPrivilegesCheckboxInput } from 'scenes/SystemAdmin/shared/RolesPrivilegesCheckboxes';
 import { roleTypes } from 'constants/userRoles';
@@ -85,20 +81,12 @@
     }
 
     if (values?.transportationOfficeAssignments.length !== gblocs.size) {
-<<<<<<< HEAD
-      errors.transportationOfficeAssignments = 'Transportation offices must be in different GBLOCs.';
-    }
-
-    if (values?.transportationOfficeAssignments?.filter((toa) => toa.transportationOfficeId == null)?.length > 0) {
-      errors.transportationOfficeAssignments = 'Please select a transportation office.';
-=======
       errors.transportationOfficeAssignments = 'Each assigned transportation office must be in a different GBLOC.';
     }
 
     if (values?.transportationOfficeAssignments?.filter((toa) => toa.transportationOfficeId == null)?.length > 0) {
       errors.transportationOfficeAssignments =
         'At least one of your transportation office assigmnets is blank. Please select a transportation office or remove that assignment.';
->>>>>>> 3963b3a8
     }
 
     return errors;
@@ -118,10 +106,6 @@
         <TextInput source="email" type="email" mode="onBlur" />
         <TextInput source="telephone" mask="999-999-9999" mode="onBlur" />
         <RolesPrivilegesCheckboxInput source="roles" mode="onBlur" />
-<<<<<<< HEAD
-        <ArrayInput source="transportationOfficeAssignments" label="Transportation Office Assignments (Maximum: 2)">
-          <SimpleFormIterator inline>
-=======
         <ArrayInput
           source="transportationOfficeAssignments"
           label="Transportation Office Assignments (Maximum: 2)"
@@ -162,7 +146,6 @@
               </Button>
             }
           >
->>>>>>> 3963b3a8
             <ReferenceInput
               label="Transportation Office"
               reference="offices"
