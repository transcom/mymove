--- conflicted
+++ resolved
@@ -14,11 +14,7 @@
       <TextField source="callbackUrl" />
       <NumberField source="severity" />
       <TextField source="status" />
-<<<<<<< HEAD
-      <DateField source="updatedAt" reference="webhookSubscriptions" showTime />
-=======
       <DateField source="updatedAt" showTime />
->>>>>>> 4384fdb2
     </Datagrid>
   </List>
 );
