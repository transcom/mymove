import { Alert } from '@trussworks/react-uswds';
import React, { useState } from 'react';
import {
  Confirm,
  DeleteButton,
  Edit,
  SaveButton,
  SelectInput,
  SimpleForm,
  TextInput,
  Toolbar,
  useRedirect,
} from 'react-admin';

import styles from './UserEdit.module.scss';

import { deleteUser, updateUser } from 'services/adminApi';

const UserEdit = () => {
  const redirect = useRedirect();
  const [serverError, setServerError] = useState('');
  const [deleteOpen, setDeleteOpen] = useState(false);
  const [inactivateOpen, setInactivateOpen] = useState(false);
  const [userData, setUserData] = useState({});
  const handleDeleteClick = () => setDeleteOpen(true);
  const handleDeleteClose = () => setDeleteOpen(false);
  const handleInactivateClose = () => setInactivateOpen(false);

  const renderUserEditToolbar = () => {
    return (
      <Toolbar>
        <SaveButton />
        <DeleteButton
          mutationOptions={{
            onSuccess: async (data) => {
              // setting user data so we can use it in the delete function
              setUserData(data);
              handleDeleteClick();
            },
          }}
        />
      </Toolbar>
    );
  };

  // hard deletes a user and associated roles/privileges
  // cannot be undone, but the user is shown a confirmation modal to avoid oopsies
  const deleteUserHandler = async () => {
    await deleteUser(userData.id)
      .then(() => {
        redirect('/');
      })
<<<<<<< HEAD
      .catch(() => {
        setInactivateOpen(true);
=======
      .catch((err) => {
        if (err?.statusCode === 409) {
          setInactivateOpen(true);
        } else if (err?.statusCode === 403) {
          setServerError('This is an Admin User and cannot be deleted.');
        } else {
          setServerError(err?.message);
        }
>>>>>>> 10281562
        redirect(false);
      });
  };

  const inactivateUserHandler = async () => {
    const userUpdates = {
      active: false,
    };
    await updateUser(userData.id, userUpdates)
      .then(() => {
        redirect('/');
      })
      .catch((error) => {
        setServerError(error);
        redirect(false);
      });
  };

  const handleDeleteConfirm = () => {
    deleteUserHandler();
    setDeleteOpen(false);
  };

  const handleInactivateConfirm = () => {
    inactivateUserHandler();
    setInactivateOpen(false);
  };

  return (
    <Edit>
      <Confirm
        isOpen={deleteOpen}
<<<<<<< HEAD
        title={`Delete user ${userData.oktaEmail} ?`}
=======
        title={`Delete user ${userData.oktaEmail}?`}
>>>>>>> 10281562
        content="Are you sure you want to delete this user? It will delete all associated roles, privileges, and user data. This action cannot be undone."
        onConfirm={handleDeleteConfirm}
        onClose={handleDeleteClose}
      />
      <Confirm
        isOpen={inactivateOpen && userData.active}
<<<<<<< HEAD
        title={`Deletion failed for user ${userData.oktaEmail}`}
=======
        title={`Deletion failed for user ${userData.oktaEmail}.`}
>>>>>>> 10281562
        content="This deletion failed as this user is already tied to existing moves. Would you like to inactivate them instead?"
        onConfirm={handleInactivateConfirm}
        onClose={handleInactivateClose}
      />
      {inactivateOpen && !userData.active && (
        <Alert type="error" slim className={styles.error}>
          This deletion failed as this user is already tied to existing moves. The user is already inactive.
        </Alert>
      )}
      {serverError && (
        <Alert type="error" slim className={styles.error}>
<<<<<<< HEAD
          There was a server error.
=======
          {serverError}
>>>>>>> 10281562
        </Alert>
      )}
      <SimpleForm
        toolbar={renderUserEditToolbar()}
        sx={{ '& .MuiInputBase-input': { width: 232 } }}
        mode="onBlur"
        reValidateMode="onBlur"
      >
        <TextInput source="id" disabled />
        <TextInput source="oktaEmail" />
        <SelectInput
          source="active"
          choices={[
            { id: true, name: 'Yes' },
            { id: false, name: 'No' },
          ]}
          sx={{ width: 256 }}
        />
        <SelectInput
          source="revokeAdminSession"
          choices={[
            { id: true, name: 'Yes' },
            { id: false, name: 'No' },
          ]}
          sx={{ width: 256 }}
        />
        <SelectInput
          source="revokeOfficeSession"
          choices={[
            { id: true, name: 'Yes' },
            { id: false, name: 'No' },
          ]}
          sx={{ width: 256 }}
        />
        <SelectInput
          source="revokeMilSession"
          choices={[
            { id: true, name: 'Yes' },
            { id: false, name: 'No' },
          ]}
          sx={{ width: 256 }}
        />
        <TextInput source="createdAt" disabled />
        <TextInput source="updatedAt" disabled />
      </SimpleForm>
    </Edit>
  );
};

export default UserEdit;<|MERGE_RESOLUTION|>--- conflicted
+++ resolved
@@ -50,10 +50,6 @@
       .then(() => {
         redirect('/');
       })
-<<<<<<< HEAD
-      .catch(() => {
-        setInactivateOpen(true);
-=======
       .catch((err) => {
         if (err?.statusCode === 409) {
           setInactivateOpen(true);
@@ -62,7 +58,6 @@
         } else {
           setServerError(err?.message);
         }
->>>>>>> 10281562
         redirect(false);
       });
   };
@@ -95,22 +90,14 @@
     <Edit>
       <Confirm
         isOpen={deleteOpen}
-<<<<<<< HEAD
-        title={`Delete user ${userData.oktaEmail} ?`}
-=======
         title={`Delete user ${userData.oktaEmail}?`}
->>>>>>> 10281562
         content="Are you sure you want to delete this user? It will delete all associated roles, privileges, and user data. This action cannot be undone."
         onConfirm={handleDeleteConfirm}
         onClose={handleDeleteClose}
       />
       <Confirm
         isOpen={inactivateOpen && userData.active}
-<<<<<<< HEAD
-        title={`Deletion failed for user ${userData.oktaEmail}`}
-=======
         title={`Deletion failed for user ${userData.oktaEmail}.`}
->>>>>>> 10281562
         content="This deletion failed as this user is already tied to existing moves. Would you like to inactivate them instead?"
         onConfirm={handleInactivateConfirm}
         onClose={handleInactivateClose}
@@ -122,11 +109,7 @@
       )}
       {serverError && (
         <Alert type="error" slim className={styles.error}>
-<<<<<<< HEAD
-          There was a server error.
-=======
           {serverError}
->>>>>>> 10281562
         </Alert>
       )}
       <SimpleForm
