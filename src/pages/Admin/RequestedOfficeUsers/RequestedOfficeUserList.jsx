--- conflicted
+++ resolved
@@ -1,9 +1,4 @@
-<<<<<<< HEAD
-import { React } from 'react';
-import { Toolbar } from '@material-ui/core';
-=======
 import React from 'react';
->>>>>>> 52137a28
 import {
   ArrayField,
   Datagrid,
@@ -12,13 +7,8 @@
   List,
   ReferenceField,
   TextField,
-<<<<<<< HEAD
-  ArrayField,
-  SearchInput,
-=======
   TextInput,
   TopToolbar,
->>>>>>> 52137a28
   useRecordContext,
   BulkExportButton,
   downloadCSV,
@@ -30,14 +20,6 @@
 import AdminPagination from 'scenes/SystemAdmin/shared/AdminPagination';
 
 // Overriding the default toolbar
-<<<<<<< HEAD
-
-const RequestedOfficeUserListFilter = () => (
-  <Filter>
-    <SearchInput source="search" alwaysOn />
-    <SearchInput source="transportationOfficeSearch" alwaysOn resettable placeholder="Transportation Office" />
-    <SearchInput source="rolesSearch" alwaysOn resettable placeholder="Roles" />
-=======
 const ListActions = () => {
   return <TopToolbar />;
 };
@@ -46,7 +28,6 @@
     <TextInput label="Search by Name/Email" source="search" alwaysOn resettable />
     <TextInput label="Transportation Office" source="offices" alwaysOn resettable />
     <TextInput label="Roles" source="rolesSearch" alwaysOn resettable />
->>>>>>> 52137a28
   </Filter>
 );
 
@@ -130,9 +111,6 @@
 
   return <BulkExportButton label="Export" onClick={() => handleExport(data, dataProvider, selectedIds)} />;
 };
-const ListActions = () => {
-  return <Toolbar />;
-};
 
 const RequestedOfficeUserList = () => {
   return (
