--- conflicted
+++ resolved
@@ -10,16 +10,6 @@
   TextInput,
   TopToolbar,
   useRecordContext,
-<<<<<<< HEAD
-} from 'react-admin';
-
-import AdminPagination from 'scenes/SystemAdmin/shared/AdminPagination';
-
-// Overriding the default toolbar
-const ListActions = () => {
-  return <TopToolbar />;
-};
-=======
   downloadCSV,
   useDataProvider,
   ExportButton,
@@ -29,7 +19,6 @@
 
 import AdminPagination from 'scenes/SystemAdmin/shared/AdminPagination';
 
->>>>>>> 28b8aa5e
 const RequestedOfficeUserListFilter = (props) => (
   <Filter {...props}>
     <TextInput label="Search by Name/Email" source="search" alwaysOn resettable />
@@ -40,11 +29,7 @@
 
 const defaultSort = { field: 'createdAt', order: 'DESC' };
 
-<<<<<<< HEAD
-const RolesTextField = (user) => {
-=======
 const UserRolesToString = (user) => {
->>>>>>> 28b8aa5e
   const { roles } = user;
 
   let roleStr = '';
@@ -61,35 +46,6 @@
 
 const RolesField = () => {
   const record = useRecordContext();
-<<<<<<< HEAD
-  return <div>{RolesTextField(record)}</div>;
-};
-
-const RequestedOfficeUserList = () => (
-  <List
-    pagination={<AdminPagination />}
-    perPage={25}
-    sort={defaultSort}
-    filters={<RequestedOfficeUserListFilter />}
-    actions={<ListActions />}
-  >
-    <Datagrid bulkActionButtons={false} rowClick="show" data-testid="requested-office-user-fields">
-      <TextField source="id" />
-      <TextField source="email" />
-      <TextField source="firstName" />
-      <TextField source="lastName" />
-      <ReferenceField label="Transportation Office" source="transportationOfficeId" reference="offices" link={false}>
-        <TextField source="name" />
-      </ReferenceField>
-      <TextField source="status" />
-      <DateField showTime source="createdAt" label="Requested on" />
-      <ArrayField source="roles" sortable={false} clickable={false} sort={{ field: 'roleName', order: 'DESC' }}>
-        <RolesField />
-      </ArrayField>
-    </Datagrid>
-  </List>
-);
-=======
   return <div>{UserRolesToString(record)}</div>;
 };
 
@@ -166,6 +122,5 @@
     </List>
   );
 };
->>>>>>> 28b8aa5e
 
 export default RequestedOfficeUserList;