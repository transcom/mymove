--- conflicted
+++ resolved
@@ -1,26 +1,14 @@
-<<<<<<< HEAD
 import { React } from 'react';
-import {
-=======
-import React from 'react';
 import { Toolbar } from '@material-ui/core';
 import {
-  ArrayField,
->>>>>>> 0e9fce63
   Datagrid,
   DateField,
   Filter,
   List,
   ReferenceField,
   TextField,
-<<<<<<< HEAD
-  TopToolbar,
   ArrayField,
   SearchInput,
-  useRecordContext,
-} from 'react-admin';
-=======
-  TextInput,
   useRecordContext,
   BulkExportButton,
   downloadCSV,
@@ -29,7 +17,6 @@
   useDataProvider,
 } from 'react-admin';
 import jsonExport from 'jsonexport/dist';
->>>>>>> 0e9fce63
 
 import AdminPagination from 'scenes/SystemAdmin/shared/AdminPagination';
 
@@ -52,11 +39,7 @@
 
 const defaultSort = { field: 'createdAt', order: 'DESC' };
 
-<<<<<<< HEAD
-const RolesTextField = (user) => {
-=======
 const UserRolesToString = (user) => {
->>>>>>> 0e9fce63
   const { roles } = user;
 
   let roleStr = '';
@@ -73,35 +56,6 @@
 
 const RolesField = () => {
   const record = useRecordContext();
-<<<<<<< HEAD
-  return <div>{RolesTextField(record)}</div>;
-};
-
-const RequestedOfficeUserList = () => (
-  <List
-    pagination={<AdminPagination />}
-    perPage={25}
-    sort={defaultSort}
-    filters={<RequestedOfficeUserListFilter />}
-    actions={<ListActions />}
-  >
-    <Datagrid bulkActionButtons={false} rowClick="show" data-testid="requested-office-user-fields">
-      <TextField source="id" />
-      <TextField source="email" />
-      <TextField source="firstName" />
-      <TextField source="lastName" />
-      <ReferenceField label="Transportation Office" source="transportationOfficeId" reference="offices" link={false}>
-        <TextField source="name" />
-      </ReferenceField>
-      <TextField source="status" />
-      <DateField showTime source="createdAt" label="Requested on" />
-      <ArrayField source="roles" sortable={false} clickable={false} sort={{ field: 'roleName', order: 'DESC' }}>
-        <RolesField />
-      </ArrayField>
-    </Datagrid>
-  </List>
-);
-=======
   return <div>{UserRolesToString(record)}</div>;
 };
 
@@ -189,6 +143,5 @@
     </List>
   );
 };
->>>>>>> 0e9fce63
 
 export default RequestedOfficeUserList;