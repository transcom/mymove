--- conflicted
+++ resolved
@@ -178,10 +178,6 @@
         />
       </div>
       <div className={styles.btnContainer}>
-<<<<<<< HEAD
-        <Button className={styles.approveBtn} onClick={handleOnClickApprove}>
-          Approve
-=======
         <Button
           className={styles.rejectBtn}
           onClick={async () => {
@@ -189,14 +185,8 @@
           }}
         >
           Reject
->>>>>>> 437beec4
         </Button>
-        <Button
-          className={styles.approveBtn}
-          onClick={async () => {
-            await approve(record);
-          }}
-        >
+        <Button className={styles.approveBtn} onClick={handleOnClickApprove}>
           Approve
         </Button>
       </div>
