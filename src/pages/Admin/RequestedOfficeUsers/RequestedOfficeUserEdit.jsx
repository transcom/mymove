--- conflicted
+++ resolved
@@ -218,30 +218,7 @@
             {validationCheck}
           </Alert>
         )}
-<<<<<<< HEAD
-        <Toolbar sx={{ display: 'flex', gap: '10px' }}>
-          <SaveButton
-            type="button"
-            alwaysEnable
-            label="Approve"
-            mutationOptions={{
-              onSuccess: handleOnClickApprove,
-            }}
-          />
-          <SaveButton
-            type="button"
-            color="error"
-            alwaysEnable
-            label="Reject"
-            mutationOptions={{
-              onSuccess: async (data) => {
-                await reject(data);
-              },
-            }}
-          />
-=======
         <Toolbar className={adminStyles.flexSplit} sx={{ gap: '20px' }}>
->>>>>>> 437beec4
           <DeleteButton
             mutationOptions={{
               onSuccess: async (data) => {
@@ -285,9 +262,7 @@
               alwaysEnable
               label="Approve"
               mutationOptions={{
-                onSuccess: async (data) => {
-                  await approve(data);
-                },
+                onSuccess: handleOnClickApprove,
               }}
             />
           </div>
