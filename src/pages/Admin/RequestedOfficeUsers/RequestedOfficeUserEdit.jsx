import { Alert } from '@trussworks/react-uswds';
import React, { useState } from 'react';
import {
  Edit,
  SimpleForm,
  TextInput,
  required,
  Toolbar,
  SaveButton,
  AutocompleteInput,
  ReferenceInput,
  useRecordContext,
  useRedirect,
} from 'react-admin';

import styles from './RequestedOfficeUserShow.module.scss';

import { RolesPrivilegesCheckboxInput } from 'scenes/SystemAdmin/shared/RolesPrivilegesCheckboxes';
import { edipiValidator, phoneValidators } from 'scenes/SystemAdmin/shared/form_validators';
import { updateRequestedOfficeUser } from 'services/adminApi';
import { roleTypes } from 'constants/userRoles';

const RequestedOfficeUserShowTitle = () => {
  const record = useRecordContext();

  return <span>{`${record?.firstName} ${record?.lastName}`}</span>;
};

const validateForm = (values) => {
  const errors = {};
  if (!values.firstName) {
    errors.firstName = 'You must enter a first name.';
  }
  if (!values.lastName) {
    errors.lastName = 'You must enter a last name.';
  }

  if (!values.telephone) {
    errors.telephone = 'You must enter a telephone number.';
  } else if (!values.telephone.match(/^[2-9]\d{2}-\d{3}-\d{4}$/)) {
    errors.telephone = 'Invalid phone number, should be 000-000-0000.';
  }

  if (!values.roles?.length) {
    errors.roles = 'You must select at least one role.';
  } else if (
    values.roles.find((role) => role.roleType === roleTypes.TIO) &&
    values.roles.find((role) => role.roleType === roleTypes.TOO)
  ) {
    errors.roles =
<<<<<<< HEAD
      'You cannot select both Transportation Ordering Officer and Transportation Invoicing Officer. This is a policy managed by USTRANSCOM.';
=======
      'You cannot select both Transportation Ordering Officer and Task Invoicing Officer. This is a policy managed by USTRANSCOM.';
>>>>>>> 1f73f50b
  }

  if (!values.transportationOfficeId) {
    errors.transportationOfficeId = 'You must select a transportation office.';
  }

  return errors;
};

const RequestedOfficeUserEdit = () => {
  const redirect = useRedirect();
  const [serverError, setServerError] = useState('');
  const [validationCheck, setValidationCheck] = useState('');

  // rejects the user with all relevant updates made by admin
  // performs validation to ensure the rejection reason was provided
  const reject = async (user) => {
    if (!user.rejectionReason) {
      setValidationCheck('You must provide a rejection reason when rejecting a user');
    } else {
      setValidationCheck('');
      const body = {
        email: user.email,
        edipi: user.edipi,
        firstName: user.firstName,
        middleInitials: user.middleInitials,
        lastName: user.lastName,
        otherUniqueId: user.otherUniqueId,
        rejectionReason: user.rejectionReason,
        roles: user.roles,
        status: 'REJECTED',
        telephone: user.telephone,
        transportationOfficeId: user.transportationOfficeId,
      };
      updateRequestedOfficeUser(user.id, body)
        .then(() => {
          redirect('/');
        })
        .catch((error) => {
          setServerError(error);
          redirect(false);
        });
    }
  };

  // approves the user with all relevant updates made by admin
  // performs validation to ensure either edipi or otherUniqueId was provided
  const approve = async (user) => {
    if (!user.edipi && !user.otherUniqueId) {
      setValidationCheck('You must provide an DODID# or unique ID for the user');
    } else {
      setValidationCheck('');
      const body = {
        email: user.email,
        edipi: user.edipi,
        firstName: user.firstName,
        middleInitials: user.middleInitials,
        lastName: user.lastName,
        otherUniqueId: user.otherUniqueId,
        rejectionReason: user.rejectionReason,
        roles: user.roles,
        status: 'APPROVED',
        telephone: user.telephone,
        transportationOfficeId: user.transportationOfficeId,
      };
      updateRequestedOfficeUser(user.id, body)
        .then(() => {
          redirect('/');
        })
        .catch((error) => {
          setServerError(error);
          redirect(false);
        });
    }
  };

  // rendering tool bar with added error/validation alerts
  const renderToolBar = () => {
    return (
      <>
        {serverError && (
          <Alert type="error" slim className={styles.error}>
            {serverError}
          </Alert>
        )}
        {validationCheck && (
          <Alert type="error" slim className={styles.rejErrorEdit}>
            {validationCheck}
          </Alert>
        )}
        <Toolbar sx={{ display: 'flex', gap: '10px' }}>
          <SaveButton
            type="button"
            alwaysEnable
            label="Approve"
            mutationOptions={{
              onSuccess: async (data) => {
                await approve(data);
              },
            }}
          />
          <SaveButton
            type="button"
            color="error"
            alwaysEnable
            label="Reject"
            mutationOptions={{
              onSuccess: async (data) => {
                await reject(data);
              },
            }}
          />
        </Toolbar>
      </>
    );
  };

  return (
    <Edit title={<RequestedOfficeUserShowTitle />}>
      <SimpleForm
        toolbar={renderToolBar()}
        sx={{ '& .MuiInputBase-input': { width: 232 } }}
        reValidateMode="onBlur"
        mode="onBlur"
        validate={validateForm}
      >
        <TextInput source="id" disabled />
        <TextInput source="userId" label="User Id" disabled />
        <TextInput source="email" disabled />
        <TextInput source="firstName" validate={required()} />
        <TextInput source="middleInitials" />
        <TextInput source="lastName" validate={required()} />
        <TextInput source="edipi" label="DODID#" validate={edipiValidator} />
        <TextInput source="otherUniqueId" label="Other unique Id" />
        <TextInput source="telephone" validate={phoneValidators} />
        <RolesPrivilegesCheckboxInput source="roles" />
        <ReferenceInput
          label="Transportation Office"
          reference="offices"
          source="transportationOfficeId"
          perPage={500}
          validate={required()}
        >
          <AutocompleteInput optionText="name" sx={{ width: 256 }} />
        </ReferenceInput>
        <TextInput source="createdAt" label="Requested at" disabled />
        <TextInput source="rejectionReason" className={styles.rejReasonInput} />
      </SimpleForm>
    </Edit>
  );
};

export default RequestedOfficeUserEdit;<|MERGE_RESOLUTION|>--- conflicted
+++ resolved
@@ -48,11 +48,7 @@
     values.roles.find((role) => role.roleType === roleTypes.TOO)
   ) {
     errors.roles =
-<<<<<<< HEAD
-      'You cannot select both Transportation Ordering Officer and Transportation Invoicing Officer. This is a policy managed by USTRANSCOM.';
-=======
       'You cannot select both Transportation Ordering Officer and Task Invoicing Officer. This is a policy managed by USTRANSCOM.';
->>>>>>> 1f73f50b
   }
 
   if (!values.transportationOfficeId) {
