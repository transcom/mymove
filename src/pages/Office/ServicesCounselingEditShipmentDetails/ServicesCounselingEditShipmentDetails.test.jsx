/* eslint-disable react/jsx-props-no-spreading */
import React from 'react';
import { screen, waitFor, within, act } from '@testing-library/react';
import userEvent from '@testing-library/user-event';

import ServicesCounselingEditShipmentDetails from './ServicesCounselingEditShipmentDetails';

import { updateMTOShipment, updateMoveCloseoutOffice, searchTransportationOffices } from 'services/ghcApi';
import { validatePostalCode } from 'utils/validation';
import { useEditShipmentQueries } from 'hooks/queries';
import { MOVE_STATUSES, SHIPMENT_OPTIONS } from 'shared/constants';
import { servicesCounselingRoutes } from 'constants/routes';
import { renderWithProviders } from 'testUtils';

const mockNavigate = jest.fn();
jest.mock('react-router-dom', () => ({
  ...jest.requireActual('react-router-dom'),
  useNavigate: () => mockNavigate,
}));
const mockRoutingParams = { moveCode: 'move123', shipmentId: 'shipment123' };
const mockRoutingConfig = { path: servicesCounselingRoutes.BASE_SHIPMENT_EDIT_PATH, params: mockRoutingParams };
const mockTransportationOffice = [
  {
    address: {
      city: '',
      id: '00000000-0000-0000-0000-000000000000',
      postalCode: '',
      state: '',
      streetAddress1: '',
    },
    address_id: '46c4640b-c35e-4293-a2f1-36c7b629f903',
    affiliation: 'AIR_FORCE',
    created_at: '2021-02-11T16:48:04.117Z',
    id: '93f0755f-6f35-478b-9a75-35a69211da1c',
    name: 'Altus AFB',
    updated_at: '2021-02-11T16:48:04.117Z',
  },
];

jest.mock('services/ghcApi', () => ({
  ...jest.requireActual('services/ghcApi'),
  updateMTOShipment: jest.fn(),
  updateMoveCloseoutOffice: jest.fn(),
  searchTransportationOffices: jest.fn().mockImplementation(() => Promise.resolve(mockTransportationOffice)),
}));

jest.mock('hooks/queries', () => ({
  ...jest.requireActual('@tanstack/react-query'),
  useEditShipmentQueries: jest.fn(),
}));

jest.mock('utils/validation', () => ({
  ...jest.requireActual('utils/validation'),
  validatePostalCode: jest.fn(),
}));

jest.mock('components/LocationSearchBox/api', () => ({
  ShowAddress: jest.fn().mockImplementation(() =>
    Promise.resolve({
      city: 'Glendale Luke AFB',
      country: 'United States',
      id: 'fa51dab0-4553-4732-b843-1f33407f77bc',
      postalCode: '85309',
      state: 'AZ',
      streetAddress1: 'n/a',
    }),
  ),
}));

const useEditShipmentQueriesReturnValue = {
  move: {
    id: '9c7b255c-2981-4bf8-839f-61c7458e2b4d',
    ordersId: '1',
    status: 'NEEDS SERVICE COUNSELING',
  },
  order: {
    id: '1',
    originDutyLocation: {
      address: {
        streetAddress1: '',
        city: 'Fort Knox',
        state: 'KY',
        postalCode: '40121',
      },
    },
    destinationDutyLocation: {
      address: {
        streetAddress1: '',
        city: 'Fort Irwin',
        state: 'CA',
        postalCode: '92310',
      },
    },
    customer: {
      agency: 'ARMY',
      backup_contact: {
        email: 'email@example.com',
        name: 'name',
        phone: '555-555-5555',
      },
      current_address: {
        city: 'Beverly Hills',
        country: 'US',
        eTag: 'MjAyMS0wMS0yMVQxNTo0MTozNS41Mzg0Njha',
        id: '3a5f7cf2-6193-4eb3-a244-14d21ca05d7b',
        postalCode: '90210',
        state: 'CA',
        streetAddress1: '123 Any Street',
        streetAddress2: 'P.O. Box 12345',
        streetAddress3: 'c/o Some Person',
      },
      dodID: '6833908165',
      eTag: 'MjAyMS0wMS0yMVQxNTo0MTozNS41NjAzNTJa',
      email: 'combo@ppm.hhg',
      first_name: 'Submitted',
      id: 'f6bd793f-7042-4523-aa30-34946e7339c9',
      last_name: 'Ppmhhg',
      phone: '555-555-5555',
    },
    entitlement: {
      authorizedWeight: 8000,
      dependentsAuthorized: true,
      eTag: 'MjAyMS0wMS0yMVQxNTo0MTozNS41NzgwMzda',
      id: 'e0fefe58-0710-40db-917b-5b96567bc2a8',
      nonTemporaryStorage: true,
      privatelyOwnedVehicle: true,
      proGearWeight: 2000,
      proGearWeightSpouse: 500,
      storageInTransit: 2,
      totalDependents: 1,
      totalWeight: 8000,
    },
    order_number: 'ORDER3',
    order_type: 'PERMANENT_CHANGE_OF_STATION',
    order_type_detail: 'HHG_PERMITTED',
    tac: '9999',
  },
  mtoShipments: [
    {
      customerRemarks: 'please treat gently',
      destinationAddress: {
        city: 'Fairfield',
        country: 'US',
        id: '672ff379-f6e3-48b4-a87d-796713f8f997',
        postalCode: '94535',
        state: 'CA',
        streetAddress1: '987 Any Avenue',
        streetAddress2: 'P.O. Box 9876',
        streetAddress3: 'c/o Some Person',
      },
      eTag: 'MjAyMC0wNi0xMFQxNTo1ODowMi40MDQwMzFa',
      id: 'shipment123',
      moveTaskOrderID: '9c7b255c-2981-4bf8-839f-61c7458e2b4d',
      pickupAddress: {
        city: 'Beverly Hills',
        country: 'US',
        eTag: 'MjAyMC0wNi0xMFQxNTo1ODowMi4zODQ3Njla',
        id: '1686751b-ab36-43cf-b3c9-c0f467d13c19',
        postalCode: '90210',
        state: 'CA',
        streetAddress1: '123 Any Street',
        streetAddress2: 'P.O. Box 12345',
        streetAddress3: 'c/o Some Person',
      },
      requestedPickupDate: '2018-03-15',
      scheduledPickupDate: '2018-03-16',
      requestedDeliveryDate: '2018-04-15',
      scheduledDeliveryDate: '2014-04-16',
      shipmentType: SHIPMENT_OPTIONS.HHG,
      status: 'SUBMITTED',
      updatedAt: '2020-06-10T15:58:02.404031Z',
    },
  ],
  isLoading: false,
  isError: false,
  isSuccess: true,
};

const ppmShipment = {
  id: 'shipment123',
  shipmentType: SHIPMENT_OPTIONS.PPM,
  status: MOVE_STATUSES.SUBMITTED,
  updatedAt: '2020-09-02T21:08:38.392Z',
  ppmShipment: {
    expectedDepartureDate: '2022-06-28',
    actualMoveDate: '2022-05-11',
    hasSecondaryPickupAddress: true,
    hasSecondaryDestinationAddress: true,
    pickupAddress: {
      streetAddress1: '111 Test Street',
      streetAddress2: '222 Test Street',
      streetAddress3: 'Test Man',
      city: 'Test City',
      state: 'KY',
      postalCode: '42701',
    },
    secondaryPickupAddress: {
      streetAddress1: '777 Test Street',
      streetAddress2: '888 Test Street',
      streetAddress3: 'Test Man',
      city: 'Test City',
      state: 'KY',
      postalCode: '42702',
    },
    destinationAddress: {
      streetAddress1: '222 Test Street',
      streetAddress2: '333 Test Street',
      streetAddress3: 'Test Man',
      city: 'Test City',
      state: 'KY',
      postalCode: '42703',
    },
    secondaryDestinationAddress: {
      streetAddress1: '444 Test Street',
      streetAddress2: '555 Test Street',
      streetAddress3: 'Test Man',
      city: 'Test City',
      state: 'KY',
      postalCode: '42701',
    },
    sitExpected: false,
    estimatedWeight: 1111,
    hasProGear: false,
  },
};

const ppmShipmentWithSIT = {
  ...ppmShipment,
  ppmShipment: {
    ...ppmShipment.ppmShipment,
    sitExpected: true,
    sitEstimatedWeight: 999,
    sitEstimatedDepartureDate: '2022-07-13',
    sitEstimatedEntryDate: '2022-07-05',
  },
};

const loadingReturnValue = {
  ...useEditShipmentQueriesReturnValue,
  isLoading: true,
  isError: false,
  isSuccess: false,
};

const errorReturnValue = {
  ...useEditShipmentQueriesReturnValue,
  isLoading: false,
  isError: true,
  isSuccess: false,
};

const props = {
  onUpdate: () => {},
};

afterEach(() => {
  jest.resetAllMocks();
});

describe('ServicesCounselingEditShipmentDetails component', () => {
  describe('check different component states', () => {
    it('renders the Loading Placeholder when the query is still loading', async () => {
      useEditShipmentQueries.mockReturnValue(loadingReturnValue);

      renderWithProviders(<ServicesCounselingEditShipmentDetails {...props} />, mockRoutingConfig);

      const h2 = await screen.getByRole('heading', { name: 'Loading, please wait...', level: 2 });
      expect(h2).toBeInTheDocument();
    });

    it('renders the Something Went Wrong component when the query errors', async () => {
      useEditShipmentQueries.mockReturnValue(errorReturnValue);

      renderWithProviders(<ServicesCounselingEditShipmentDetails {...props} />, mockRoutingConfig);

      const errorMessage = await screen.getByText(/Something went wrong./);
      expect(errorMessage).toBeInTheDocument();
    });
  });

  it('renders the Services Counseling Shipment Form', async () => {
    useEditShipmentQueries.mockReturnValue(useEditShipmentQueriesReturnValue);

    renderWithProviders(<ServicesCounselingEditShipmentDetails {...props} />, mockRoutingConfig);

    const h1 = await screen.getByRole('heading', { name: 'Edit shipment details', level: 1 });
    await waitFor(() => {
      expect(h1).toBeInTheDocument();
    });
  });

  it('calls props.onUpdate with success and routes to move details when the save button is clicked and the shipment update is successful', async () => {
    updateMTOShipment.mockImplementation(() => Promise.resolve({}));
    useEditShipmentQueries.mockReturnValue(useEditShipmentQueriesReturnValue);
    const onUpdateMock = jest.fn();

    renderWithProviders(
      <ServicesCounselingEditShipmentDetails {...props} onUpdate={onUpdateMock} />,
      mockRoutingConfig,
    );

    const saveButton = screen.getByRole('button', { name: 'Save' });

    expect(saveButton).not.toBeDisabled();

    await userEvent.click(saveButton);

    await waitFor(() => {
      expect(mockNavigate).toHaveBeenCalledWith('/counseling/moves/move123/details');
      expect(onUpdateMock).toHaveBeenCalledWith('success');
    });
  });

  it('stays on edit shipment form and displays error when the save button is clicked and the shipment update is unsuccessful', async () => {
    jest.spyOn(console, 'error').mockImplementation(() => {});
    updateMTOShipment.mockImplementation(() => Promise.reject(new Error('something went wrong')));
    useEditShipmentQueries.mockReturnValue(useEditShipmentQueriesReturnValue);

    renderWithProviders(<ServicesCounselingEditShipmentDetails {...props} />, mockRoutingConfig);

    const saveButton = screen.getByRole('button', { name: 'Save' });

    expect(saveButton).not.toBeDisabled();

    await userEvent.click(saveButton);

    await waitFor(() => {
      expect(
        screen.getByText('Something went wrong, and your changes were not saved. Please try again.'),
      ).toBeVisible();
    });
  });

  it('routes to the move details page when the cancel button is clicked', async () => {
    useEditShipmentQueries.mockReturnValue(useEditShipmentQueriesReturnValue);
    renderWithProviders(<ServicesCounselingEditShipmentDetails {...props} />, mockRoutingConfig);

    const cancelButton = screen.getByRole('button', { name: 'Cancel' });

    expect(cancelButton).not.toBeDisabled();

    await userEvent.click(cancelButton);

    await waitFor(() => {
      expect(mockNavigate).toHaveBeenCalledWith('/counseling/moves/move123/details');
    });
  });

  describe('editing PPMs', () => {
    const ppmUseEditShipmentQueriesReturnValue = {
      ...useEditShipmentQueriesReturnValue,
      mtoShipments: [{ ...ppmShipment }],
    };

    const ppmWithSITUseEditShipmentQueriesReturnValue = {
      ...useEditShipmentQueriesReturnValue,
      mtoShipments: [{ ...ppmShipmentWithSIT }],
    };

    it('renders the first page of the edit ppm Shipment Form with prefilled values', async () => {
      useEditShipmentQueries.mockReturnValue(ppmUseEditShipmentQueriesReturnValue);
      renderWithProviders(<ServicesCounselingEditShipmentDetails {...props} />, mockRoutingConfig);

      expect(await screen.findByTestId('tag')).toHaveTextContent('PPM');
      expect(await screen.getByRole('textbox', { name: 'Planned Departure Date' })).toHaveValue('28 Jun 2022');

      expect(await screen.getAllByLabelText('Address 1')[0]).toHaveValue(
        ppmShipment.ppmShipment.pickupAddress.streetAddress1,
      );
      expect(await screen.getAllByLabelText(/Address 2/)[0]).toHaveValue(
        ppmShipment.ppmShipment.pickupAddress.streetAddress2,
      );
      expect(await screen.getAllByLabelText('City')[0]).toHaveValue(ppmShipment.ppmShipment.pickupAddress.city);
      expect(await screen.getAllByLabelText('State')[0]).toHaveValue(ppmShipment.ppmShipment.pickupAddress.state);
      expect(await screen.getAllByLabelText('ZIP')[0]).toHaveValue(ppmShipment.ppmShipment.pickupAddress.postalCode);

      expect(await screen.getAllByLabelText('Address 1')[1]).toHaveValue(
        ppmShipment.ppmShipment.secondaryPickupAddress.streetAddress1,
      );
      expect(await screen.getAllByLabelText(/Address 2/)[1]).toHaveValue(
        ppmShipment.ppmShipment.secondaryPickupAddress.streetAddress2,
      );
      expect(await screen.getAllByLabelText('City')[1]).toHaveValue(
        ppmShipment.ppmShipment.secondaryPickupAddress.city,
      );
      expect(await screen.getAllByLabelText('State')[1]).toHaveValue(
        ppmShipment.ppmShipment.secondaryPickupAddress.state,
      );
      expect(await screen.getAllByLabelText('ZIP')[1]).toHaveValue(
        ppmShipment.ppmShipment.secondaryPickupAddress.postalCode,
      );

      expect(await screen.getAllByLabelText('Address 1')[2]).toHaveValue(
        ppmShipment.ppmShipment.destinationAddress.streetAddress1,
      );
      expect(await screen.getAllByLabelText(/Address 2/)[2]).toHaveValue(
        ppmShipment.ppmShipment.destinationAddress.streetAddress2,
      );
      expect(await screen.getAllByLabelText('City')[2]).toHaveValue(ppmShipment.ppmShipment.destinationAddress.city);
      expect(await screen.getAllByLabelText('State')[2]).toHaveValue(ppmShipment.ppmShipment.destinationAddress.state);
      expect(await screen.getAllByLabelText('ZIP')[2]).toHaveValue(
        ppmShipment.ppmShipment.destinationAddress.postalCode,
      );

      expect(await screen.getAllByLabelText('Address 1')[3]).toHaveValue(
        ppmShipment.ppmShipment.secondaryDestinationAddress.streetAddress1,
      );
      expect(await screen.getAllByLabelText(/Address 2/)[3]).toHaveValue(
        ppmShipment.ppmShipment.secondaryDestinationAddress.streetAddress2,
      );
      expect(await screen.getAllByLabelText('City')[3]).toHaveValue(
        ppmShipment.ppmShipment.secondaryDestinationAddress.city,
      );
      expect(await screen.getAllByLabelText('State')[3]).toHaveValue(
        ppmShipment.ppmShipment.secondaryDestinationAddress.state,
      );
      expect(await screen.getAllByLabelText('ZIP')[3]).toHaveValue(
        ppmShipment.ppmShipment.secondaryDestinationAddress.postalCode,
      );

      expect(await screen.queryByRole('textbox', { name: 'Estimated SIT weight' })).not.toBeInTheDocument();
      expect(await screen.queryByRole('textbox', { name: 'Estimated storage start' })).not.toBeInTheDocument();
      expect(await screen.queryByRole('textbox', { name: 'Estimated storage end' })).not.toBeInTheDocument();
      expect(await screen.findByRole('textbox', { name: 'Estimated PPM weight' })).toHaveValue('1,111');
      expect(await screen.queryByRole('textbox', { name: 'Estimated pro-gear weight' })).not.toBeInTheDocument();
      expect(await screen.queryByRole('textbox', { name: 'Estimated spouse pro-gear weight' })).not.toBeInTheDocument();
      expect(await screen.findByRole('button', { name: 'Save and Continue' })).toBeInTheDocument();
    });

    it('verify toggling from Yes to No to Yes restores PPM SIT prefilled values', async () => {
      useEditShipmentQueries.mockReturnValue(ppmWithSITUseEditShipmentQueriesReturnValue);
      searchTransportationOffices.mockImplementation(() => Promise.resolve(mockTransportationOffice));

      await act(async () => {
        renderWithProviders(<ServicesCounselingEditShipmentDetails {...props} />, mockRoutingConfig);
      });

      expect(await screen.findByTestId('tag')).toHaveTextContent('PPM');

      expect(await screen.queryByRole('textbox', { name: 'Estimated SIT weight' })).toBeInTheDocument();
      expect(await screen.queryByRole('textbox', { name: 'Estimated storage start' })).toBeInTheDocument();
      expect(await screen.queryByRole('textbox', { name: 'Estimated storage end' })).toBeInTheDocument();
      expect(await screen.findByRole('button', { name: 'Save and Continue' })).toBeInTheDocument();

      expect(await screen.findByRole('textbox', { name: 'Estimated SIT weight' })).toHaveValue('999');
      expect(await screen.findByRole('textbox', { name: 'Estimated storage start' })).toHaveValue('05 Jul 2022');
      expect(await screen.findByRole('textbox', { name: 'Estimated storage end' })).toHaveValue('13 Jul 2022');

      await act(async () => {
        await userEvent.tab();
        await userEvent.type(screen.getByLabelText('Closeout location'), 'Altus');
        await userEvent.click(await screen.findByText('Altus'));
      });

      await waitFor(
        () => {
          expect(screen.queryByRole('alert')).not.toBeInTheDocument();
          // default state , now we verify validation is good for save to be enabled
          expect(screen.getByRole('button', { name: 'Save and Continue' })).not.toBeDisabled();
        },
        { timeout: 10000 },
      );

      // Input invalid date format will cause form to be invalid. save must be disabled.
      await act(async () => {
        await userEvent.type(screen.getByLabelText('Estimated storage start'), 'FOOBAR');
      });

      await waitFor(
        () => {
          expect(screen.getByRole('button', { name: 'Save and Continue' })).toBeDisabled();
        },
        { timeout: 10000 },
      );

      // Schema validation is fail state thus Save button is disabled. click No to hide
      // SIT related widget. Hiding SIT widget must reset schema because previous SIT related
      // schema failure is nolonger applicable.
      const sitExpected = document.getElementById('sitExpectedNo').parentElement;
      const sitExpectedNo = within(sitExpected).getByRole('radio', { name: 'No' });

      await act(async () => {
        await userEvent.click(sitExpectedNo);
      });

      // Verify No is really hiding SIT related inputs
      expect(await screen.queryByRole('textbox', { name: 'Estimated SIT weight' })).not.toBeInTheDocument();
      expect(await screen.queryByRole('textbox', { name: 'Estimated storage start' })).not.toBeInTheDocument();
      expect(await screen.queryByRole('textbox', { name: 'Estimated storage end' })).not.toBeInTheDocument();

      // Verify clicking Yes again will restore persisted data for each SIT related control.
      const sitExpected2 = document.getElementById('sitExpectedYes').parentElement;
      const sitExpectedYes = within(sitExpected2).getByRole('radio', { name: 'Yes' });

      await act(async () => {
        await userEvent.click(sitExpectedYes);
      });

      // Verify persisted values are restored to expected values.
      expect(await screen.findByRole('textbox', { name: 'Estimated SIT weight' })).toHaveValue('999');
      expect(await screen.findByRole('textbox', { name: 'Estimated storage start' })).toHaveValue('05 Jul 2022');
      expect(await screen.findByRole('textbox', { name: 'Estimated storage end' })).toHaveValue('13 Jul 2022');
<<<<<<< HEAD
      await waitFor(
        () => {
          expect(screen.getByRole('button', { name: 'Save and Continue' })).not.toBeDisabled();
        },
        { timeout: 10000 },
      );
    });
=======
      await waitFor(() => {
        expect(screen.getByRole('button', { name: 'Save and Continue' })).not.toBeDisabled();
      });
    }, 10000);
>>>>>>> fdab21e3

    describe('Check SIT field validations', () => {
      it.each([
        [
          'sitEstimatedWeight',
          {
            sitEstimatedWeight: '-1',
            sitEstimatedEntryDate: '15 Jun 2022',
            sitEstimatedDepartureDate: '25 Jul 2022',
          },
          'Enter a weight greater than 0 lbs',
        ],
        [
          'sitEstimatedWeight',
          {
            sitEstimatedWeight: '0',
            sitEstimatedEntryDate: '15 Jun 2022',
            sitEstimatedDepartureDate: '25 Jul 2022',
          },
          'Enter a weight greater than 0 lbs',
        ],
        [
          'sitEstimatedWeight',
          {
            sitEstimatedWeight: '{Tab}',
            sitEstimatedEntryDate: '15 Jun 2022',
            sitEstimatedDepartureDate: '25 Jul 2022',
          },
          'Required',
        ],
        [
          'sitEstimatedEntryDate',
          { sitEstimatedWeight: '1234', sitEstimatedEntryDate: 'asdf', sitEstimatedDepartureDate: '25 Jul 2022' },
          'Enter a complete date in DD MMM YYYY format (day, month, year).',
        ],
        [
          'sitEstimatedDepartureDate',
          { sitEstimatedWeight: '1234', sitEstimatedEntryDate: '15 Jun 2022', sitEstimatedDepartureDate: 'asdf' },
          'Enter a complete date in DD MMM YYYY format (day, month, year).',
        ],
      ])('Verify invalid %s field shows validation error', async (field, data, expectedError) => {
        useEditShipmentQueries.mockReturnValue(ppmUseEditShipmentQueriesReturnValue);
        renderWithProviders(<ServicesCounselingEditShipmentDetails {...props} />, mockRoutingConfig);

        const sitExpected = document.getElementById('sitExpectedYes').parentElement;
        const sitExpectedYes = within(sitExpected).getByRole('radio', { name: 'Yes' });
        await userEvent.click(sitExpectedYes);

        // The test is dependent on the ordering of these three lines, and I'm not sure why.
        // If either of the estimated storage dates is entered last, the test that puts an invalid value
        // in that field will fail. But if the estimated SIT weight comes last, everything works fine.
        await userEvent.type(screen.getByLabelText('Estimated storage start'), data.sitEstimatedEntryDate);
        await userEvent.type(screen.getByLabelText('Estimated storage end'), data.sitEstimatedDepartureDate);
        await userEvent.type(screen.getByLabelText('Estimated SIT weight'), data.sitEstimatedWeight);
        await userEvent.tab();

        await waitFor(
          () => {
            const alerts = screen.getAllByRole('alert');
            expect(alerts).toHaveLength(1);
            expect(alerts[0]).toHaveTextContent(expectedError);
          },
          { timeout: 10000 },
        );

        expect(screen.getByRole('button', { name: 'Save and Continue' })).toBeDisabled();
        expect(screen.getByRole('alert').nextElementSibling.firstElementChild).toHaveAttribute('name', field);
      });
    });

    it('Enables Save and Continue button when sit required fields are filled in', async () => {
      useEditShipmentQueries.mockReturnValue(ppmUseEditShipmentQueriesReturnValue);
      searchTransportationOffices.mockImplementation(() => Promise.resolve(mockTransportationOffice));
      renderWithProviders(<ServicesCounselingEditShipmentDetails {...props} />, mockRoutingConfig);

      const sitExpected = document.getElementById('sitExpectedYes').parentElement;
      const sitExpectedYes = within(sitExpected).getByRole('radio', { name: 'Yes' });
      await userEvent.click(sitExpectedYes);
      await userEvent.type(screen.getByLabelText('Estimated SIT weight'), '1234');
      await userEvent.type(screen.getByLabelText('Estimated storage start'), '15 Jun 2022');
      await userEvent.type(screen.getByLabelText('Estimated storage end'), '25 Jun 2022');
      await userEvent.tab();
      await userEvent.type(screen.getByLabelText('Closeout location'), 'Altus');
      await userEvent.click(await screen.findByText('Altus'));

      await waitFor(() => {
        expect(screen.queryByRole('alert')).not.toBeInTheDocument();
        expect(screen.getByRole('button', { name: 'Save and Continue' })).not.toBeDisabled();
      });
    });

    it('Sit NO/YES toggle - Enables Save and Continue button when sit required fields are filled in', async () => {
      useEditShipmentQueries.mockReturnValue(ppmUseEditShipmentQueriesReturnValue);
      searchTransportationOffices.mockImplementation(() => Promise.resolve(mockTransportationOffice));
      renderWithProviders(<ServicesCounselingEditShipmentDetails {...props} />, mockRoutingConfig);

      const sitExpected = document.getElementById('sitExpectedYes').parentElement;
      const sitExpectedYes = within(sitExpected).getByRole('radio', { name: 'Yes' });
      await userEvent.click(sitExpectedYes);
      await userEvent.type(screen.getByLabelText('Estimated SIT weight'), '1234');
      await userEvent.type(screen.getByLabelText('Estimated storage start'), '15 Jun 2022');
      await userEvent.type(screen.getByLabelText('Estimated storage end'), '25 Jun 2022');
      await userEvent.tab();
      await userEvent.type(screen.getByLabelText('Closeout location'), 'Altus');
      await userEvent.click(await screen.findByText('Altus'));

      await waitFor(() => {
        expect(screen.queryByRole('alert')).not.toBeInTheDocument();
        expect(screen.getByRole('button', { name: 'Save and Continue' })).not.toBeDisabled();
      }, 10000);

      /* Verify toggling back to NO selection when validation is failing for YES resets
         schema validation back to NO. This tests component: ShipmentCustomerSIT.jsx */
      // enter invalid date format to trigger validation failure to disable SAVE button
      await userEvent.type(screen.getByLabelText('Estimated storage start'), 'FOOBAR');
      await waitFor(() => {
        expect(screen.queryByRole('alert')).toBeInTheDocument();
        expect(screen.getByRole('button', { name: 'Save and Continue' })).toBeDisabled();
      });

      // Save button is disabled for now because validation error for YES select. We
      // now want to select NO. The schema validator should reset itself and renable the
      // Save button again for NO selection.
      const sitExpected2 = document.getElementById('sitExpectedNo').parentElement;
      const sitExpectedNo = within(sitExpected2).getByRole('radio', { name: 'No' });
      await userEvent.click(sitExpectedNo);
      await waitFor(() => {
        expect(screen.getByRole('button', { name: 'Save and Continue' })).not.toBeDisabled();
      }, 10000);
    });

    it('calls props.onUpdate with success and routes to Advance page when the save button is clicked and the shipment update is successful', async () => {
      useEditShipmentQueries.mockReturnValue(ppmUseEditShipmentQueriesReturnValue);
      updateMTOShipment.mockImplementation(() => Promise.resolve({}));
      updateMoveCloseoutOffice.mockImplementation(() => Promise.resolve({}));
      searchTransportationOffices.mockImplementation(() => Promise.resolve(mockTransportationOffice));
      validatePostalCode.mockImplementation(() => Promise.resolve(false));
      const onUpdateMock = jest.fn();

      renderWithProviders(
        <ServicesCounselingEditShipmentDetails {...props} onUpdate={onUpdateMock} />,
        mockRoutingConfig,
      );

      await waitFor(() => {
        expect(screen.getByLabelText('Estimated PPM weight')).toHaveValue('1,111');
      });
      await userEvent.type(screen.getByLabelText('Closeout location'), 'Altus');
      await userEvent.click(await screen.findByText('Altus'));

      const saveButton = screen.getByRole('button', { name: 'Save and Continue' });
      expect(saveButton).not.toBeDisabled();

      await userEvent.click(saveButton);
      await waitFor(() => {
        expect(mockNavigate).toHaveBeenCalledWith('/counseling/moves/move123/shipments/shipment123/advance');
        expect(onUpdateMock).toHaveBeenCalledWith('success');
      });
    });

    it('displays error when the save button is clicked and the closeout office update is unsuccessful', async () => {
      // don't freak out when we get a console.error
      jest.spyOn(console, 'error').mockImplementation(() => {});

      useEditShipmentQueries.mockReturnValue(ppmUseEditShipmentQueriesReturnValue);
      updateMTOShipment.mockImplementation(() => Promise.resolve({}));
      searchTransportationOffices.mockImplementation(() => Promise.resolve(mockTransportationOffice));
      updateMoveCloseoutOffice.mockImplementation(() => Promise.reject(new Error('something went wrong')));
      validatePostalCode.mockImplementation(() => Promise.resolve(false));
      const onUpdateMock = jest.fn();
      renderWithProviders(
        <ServicesCounselingEditShipmentDetails {...props} onUpdate={onUpdateMock} />,
        mockRoutingConfig,
      );

      await waitFor(() => {
        expect(screen.getByLabelText('Estimated PPM weight')).toHaveValue('1,111');
      });
      await userEvent.type(screen.getByLabelText('Closeout location'), 'Altus');
      await userEvent.click(await screen.findByText('Altus'));

      const saveButton = screen.getByRole('button', { name: 'Save and Continue' });
      expect(saveButton).not.toBeDisabled();

      await userEvent.click(saveButton);
      await waitFor(() => {
        expect(
          screen.getByText('Something went wrong, and your changes were not saved. Please try again.'),
        ).toBeVisible();
      });
    });
  });
});<|MERGE_RESOLUTION|>--- conflicted
+++ resolved
@@ -500,20 +500,10 @@
       expect(await screen.findByRole('textbox', { name: 'Estimated SIT weight' })).toHaveValue('999');
       expect(await screen.findByRole('textbox', { name: 'Estimated storage start' })).toHaveValue('05 Jul 2022');
       expect(await screen.findByRole('textbox', { name: 'Estimated storage end' })).toHaveValue('13 Jul 2022');
-<<<<<<< HEAD
-      await waitFor(
-        () => {
-          expect(screen.getByRole('button', { name: 'Save and Continue' })).not.toBeDisabled();
-        },
-        { timeout: 10000 },
-      );
-    });
-=======
       await waitFor(() => {
         expect(screen.getByRole('button', { name: 'Save and Continue' })).not.toBeDisabled();
       });
     }, 10000);
->>>>>>> fdab21e3
 
     describe('Check SIT field validations', () => {
       it.each([
