/* eslint-disable react/jsx-props-no-spreading */
import React from 'react';
import { screen, waitFor, within, act } from '@testing-library/react';
import userEvent from '@testing-library/user-event';

import ServicesCounselingEditShipmentDetails from './ServicesCounselingEditShipmentDetails';

import { updateMTOShipment, updateMoveCloseoutOffice, searchTransportationOffices } from 'services/ghcApi';
import { validatePostalCode } from 'utils/validation';
import { useEditShipmentQueries } from 'hooks/queries';
import { MOVE_STATUSES, SHIPMENT_OPTIONS } from 'shared/constants';
import { servicesCounselingRoutes } from 'constants/routes';
import { renderWithProviders } from 'testUtils';

const mockNavigate = jest.fn();
jest.mock('react-router-dom', () => ({
  ...jest.requireActual('react-router-dom'),
  useNavigate: () => mockNavigate,
}));
const mockRoutingParams = { moveCode: 'move123', shipmentId: 'shipment123' };
const mockRoutingConfig = { path: servicesCounselingRoutes.BASE_SHIPMENT_EDIT_PATH, params: mockRoutingParams };
const mockTransportationOffice = [
  {
    address: {
      city: '',
      id: '00000000-0000-0000-0000-000000000000',
      postalCode: '',
      state: '',
      streetAddress1: '',
    },
    address_id: '46c4640b-c35e-4293-a2f1-36c7b629f903',
    affiliation: 'AIR_FORCE',
    created_at: '2021-02-11T16:48:04.117Z',
    id: '93f0755f-6f35-478b-9a75-35a69211da1c',
    name: 'Altus AFB',
    updated_at: '2021-02-11T16:48:04.117Z',
  },
];

jest.mock('services/ghcApi', () => ({
  ...jest.requireActual('services/ghcApi'),
  updateMTOShipment: jest.fn(),
  updateMoveCloseoutOffice: jest.fn(),
  searchTransportationOffices: jest.fn().mockImplementation(() => Promise.resolve(mockTransportationOffice)),
}));

jest.mock('hooks/queries', () => ({
  ...jest.requireActual('@tanstack/react-query'),
  useEditShipmentQueries: jest.fn(),
}));

jest.mock('utils/validation', () => ({
  ...jest.requireActual('utils/validation'),
  validatePostalCode: jest.fn(),
}));

jest.mock('components/LocationSearchBox/api', () => ({
  ShowAddress: jest.fn().mockImplementation(() =>
    Promise.resolve({
      city: 'Glendale Luke AFB',
      country: 'United States',
      id: 'fa51dab0-4553-4732-b843-1f33407f77bc',
      postalCode: '85309',
      state: 'AZ',
      streetAddress1: 'n/a',
    }),
  ),
}));

const useEditShipmentQueriesReturnValue = {
  move: {
    id: '9c7b255c-2981-4bf8-839f-61c7458e2b4d',
    ordersId: '1',
    status: 'NEEDS SERVICE COUNSELING',
  },
  order: {
    id: '1',
    originDutyLocation: {
      address: {
        streetAddress1: '',
        city: 'Fort Knox',
        state: 'KY',
        postalCode: '40121',
      },
    },
    destinationDutyLocation: {
      address: {
        streetAddress1: '',
        city: 'Fort Irwin',
        state: 'CA',
        postalCode: '92310',
      },
    },
    customer: {
      agency: 'ARMY',
      backup_contact: {
        email: 'email@example.com',
        name: 'name',
        phone: '555-555-5555',
      },
      current_address: {
        city: 'Beverly Hills',
        country: 'US',
        eTag: 'MjAyMS0wMS0yMVQxNTo0MTozNS41Mzg0Njha',
        id: '3a5f7cf2-6193-4eb3-a244-14d21ca05d7b',
        postalCode: '90210',
        state: 'CA',
        streetAddress1: '123 Any Street',
        streetAddress2: 'P.O. Box 12345',
        streetAddress3: 'c/o Some Person',
      },
      dodID: '6833908165',
      eTag: 'MjAyMS0wMS0yMVQxNTo0MTozNS41NjAzNTJa',
      email: 'combo@ppm.hhg',
      first_name: 'Submitted',
      id: 'f6bd793f-7042-4523-aa30-34946e7339c9',
      last_name: 'Ppmhhg',
      phone: '555-555-5555',
    },
    entitlement: {
      authorizedWeight: 8000,
      dependentsAuthorized: true,
      eTag: 'MjAyMS0wMS0yMVQxNTo0MTozNS41NzgwMzda',
      id: 'e0fefe58-0710-40db-917b-5b96567bc2a8',
      nonTemporaryStorage: true,
      privatelyOwnedVehicle: true,
      proGearWeight: 2000,
      proGearWeightSpouse: 500,
      storageInTransit: 2,
      totalDependents: 1,
      totalWeight: 8000,
    },
    order_number: 'ORDER3',
    order_type: 'PERMANENT_CHANGE_OF_STATION',
    order_type_detail: 'HHG_PERMITTED',
    tac: '9999',
  },
  mtoShipments: [
    {
      customerRemarks: 'please treat gently',
      destinationAddress: {
        city: 'Fairfield',
        country: 'US',
        id: '672ff379-f6e3-48b4-a87d-796713f8f997',
        postalCode: '94535',
        state: 'CA',
        streetAddress1: '987 Any Avenue',
        streetAddress2: 'P.O. Box 9876',
        streetAddress3: 'c/o Some Person',
      },
      eTag: 'MjAyMC0wNi0xMFQxNTo1ODowMi40MDQwMzFa',
      id: 'shipment123',
      moveTaskOrderID: '9c7b255c-2981-4bf8-839f-61c7458e2b4d',
      pickupAddress: {
        city: 'Beverly Hills',
        country: 'US',
        eTag: 'MjAyMC0wNi0xMFQxNTo1ODowMi4zODQ3Njla',
        id: '1686751b-ab36-43cf-b3c9-c0f467d13c19',
        postalCode: '90210',
        state: 'CA',
        streetAddress1: '123 Any Street',
        streetAddress2: 'P.O. Box 12345',
        streetAddress3: 'c/o Some Person',
      },
      requestedPickupDate: '2018-03-15',
      scheduledPickupDate: '2018-03-16',
      requestedDeliveryDate: '2018-04-15',
      scheduledDeliveryDate: '2014-04-16',
      shipmentType: SHIPMENT_OPTIONS.HHG,
      status: 'SUBMITTED',
      updatedAt: '2020-06-10T15:58:02.404031Z',
    },
  ],
  isLoading: false,
  isError: false,
  isSuccess: true,
};

const ppmShipment = {
  id: 'shipment123',
  shipmentType: SHIPMENT_OPTIONS.PPM,
  status: MOVE_STATUSES.SUBMITTED,
  updatedAt: '2020-09-02T21:08:38.392Z',
  ppmShipment: {
    expectedDepartureDate: '2022-06-28',
    actualMoveDate: '2022-05-11',
    hasSecondaryPickupAddress: true,
    hasSecondaryDestinationAddress: true,
    pickupAddress: {
      streetAddress1: '111 Test Street',
      streetAddress2: '222 Test Street',
      streetAddress3: 'Test Man',
      city: 'Test City',
      state: 'KY',
      postalCode: '42701',
    },
    secondaryPickupAddress: {
      streetAddress1: '777 Test Street',
      streetAddress2: '888 Test Street',
      streetAddress3: 'Test Man',
      city: 'Test City',
      state: 'KY',
      postalCode: '42702',
    },
    destinationAddress: {
      streetAddress1: '222 Test Street',
      streetAddress2: '333 Test Street',
      streetAddress3: 'Test Man',
      city: 'Test City',
      state: 'KY',
      postalCode: '42703',
    },
    secondaryDestinationAddress: {
      streetAddress1: '444 Test Street',
      streetAddress2: '555 Test Street',
      streetAddress3: 'Test Man',
      city: 'Test City',
      state: 'KY',
      postalCode: '42701',
    },
    sitExpected: false,
    estimatedWeight: 1111,
    hasProGear: false,
  },
};

const ppmShipmentWithSIT = {
  ...ppmShipment,
  ppmShipment: {
    ...ppmShipment.ppmShipment,
    sitExpected: true,
    sitEstimatedWeight: 999,
    sitEstimatedDepartureDate: '2022-07-13',
    sitEstimatedEntryDate: '2022-07-05',
  },
};

const loadingReturnValue = {
  ...useEditShipmentQueriesReturnValue,
  isLoading: true,
  isError: false,
  isSuccess: false,
};

const errorReturnValue = {
  ...useEditShipmentQueriesReturnValue,
  isLoading: false,
  isError: true,
  isSuccess: false,
};

const props = {
  onUpdate: () => {},
};

afterEach(() => {
  jest.resetAllMocks();
});

describe('ServicesCounselingEditShipmentDetails component', () => {
  describe('check different component states', () => {
    it('renders the Loading Placeholder when the query is still loading', async () => {
      useEditShipmentQueries.mockReturnValue(loadingReturnValue);

      renderWithProviders(<ServicesCounselingEditShipmentDetails {...props} />, mockRoutingConfig);

      const h2 = await screen.getByRole('heading', { name: 'Loading, please wait...', level: 2 });
      expect(h2).toBeInTheDocument();
    });

    it('renders the Something Went Wrong component when the query errors', async () => {
      useEditShipmentQueries.mockReturnValue(errorReturnValue);

      renderWithProviders(<ServicesCounselingEditShipmentDetails {...props} />, mockRoutingConfig);

      const errorMessage = await screen.getByText(/Something went wrong./);
      expect(errorMessage).toBeInTheDocument();
    });
  });

  it('renders the Services Counseling Shipment Form', async () => {
    useEditShipmentQueries.mockReturnValue(useEditShipmentQueriesReturnValue);

    renderWithProviders(<ServicesCounselingEditShipmentDetails {...props} />, mockRoutingConfig);

    const h1 = await screen.getByRole('heading', { name: 'Edit shipment details', level: 1 });
    await waitFor(() => {
      expect(h1).toBeInTheDocument();
    });
  });

  it('calls props.onUpdate with success and routes to move details when the save button is clicked and the shipment update is successful', async () => {
    updateMTOShipment.mockImplementation(() => Promise.resolve({}));
    useEditShipmentQueries.mockReturnValue(useEditShipmentQueriesReturnValue);
    const onUpdateMock = jest.fn();

    renderWithProviders(
      <ServicesCounselingEditShipmentDetails {...props} onUpdate={onUpdateMock} />,
      mockRoutingConfig,
    );

    const saveButton = screen.getByRole('button', { name: 'Save' });

    expect(saveButton).not.toBeDisabled();

    await userEvent.click(saveButton);

    await waitFor(() => {
      expect(mockNavigate).toHaveBeenCalledWith('/counseling/moves/move123/details');
      expect(onUpdateMock).toHaveBeenCalledWith('success');
    });
  });

  it('stays on edit shipment form and displays error when the save button is clicked and the shipment update is unsuccessful', async () => {
    jest.spyOn(console, 'error').mockImplementation(() => {});
    updateMTOShipment.mockImplementation(() => Promise.reject(new Error('something went wrong')));
    useEditShipmentQueries.mockReturnValue(useEditShipmentQueriesReturnValue);

    renderWithProviders(<ServicesCounselingEditShipmentDetails {...props} />, mockRoutingConfig);

    const saveButton = screen.getByRole('button', { name: 'Save' });

    expect(saveButton).not.toBeDisabled();

    await userEvent.click(saveButton);

    await waitFor(() => {
      expect(
        screen.getByText('Something went wrong, and your changes were not saved. Please try again.'),
      ).toBeVisible();
    });
  });

  it('routes to the move details page when the cancel button is clicked', async () => {
    useEditShipmentQueries.mockReturnValue(useEditShipmentQueriesReturnValue);
    renderWithProviders(<ServicesCounselingEditShipmentDetails {...props} />, mockRoutingConfig);

    const cancelButton = screen.getByRole('button', { name: 'Cancel' });

    expect(cancelButton).not.toBeDisabled();

    await userEvent.click(cancelButton);

    await waitFor(() => {
      expect(mockNavigate).toHaveBeenCalledWith('/counseling/moves/move123/details');
    });
  });

  describe('editing PPMs', () => {
    const ppmUseEditShipmentQueriesReturnValue = {
      ...useEditShipmentQueriesReturnValue,
      mtoShipments: [{ ...ppmShipment }],
    };

    const ppmWithSITUseEditShipmentQueriesReturnValue = {
      ...useEditShipmentQueriesReturnValue,
      mtoShipments: [{ ...ppmShipmentWithSIT }],
    };

    it('renders the first page of the edit ppm Shipment Form with prefilled values', async () => {
      useEditShipmentQueries.mockReturnValue(ppmUseEditShipmentQueriesReturnValue);
      renderWithProviders(<ServicesCounselingEditShipmentDetails {...props} />, mockRoutingConfig);

      expect(await screen.findByTestId('tag')).toHaveTextContent('PPM');
      expect(await screen.getByRole('textbox', { name: 'Planned Departure Date' })).toHaveValue('28 Jun 2022');

      expect(await screen.getAllByLabelText('Address 1')[0]).toHaveValue(
        ppmShipment.ppmShipment.pickupAddress.streetAddress1,
      );
      expect(await screen.getAllByLabelText(/Address 2/)[0]).toHaveValue(
        ppmShipment.ppmShipment.pickupAddress.streetAddress2,
      );
      expect(await screen.getAllByLabelText('City')[0]).toHaveValue(ppmShipment.ppmShipment.pickupAddress.city);
      expect(await screen.getAllByLabelText('State')[0]).toHaveValue(ppmShipment.ppmShipment.pickupAddress.state);
      expect(await screen.getAllByLabelText('ZIP')[0]).toHaveValue(ppmShipment.ppmShipment.pickupAddress.postalCode);

      expect(await screen.getAllByLabelText('Address 1')[1]).toHaveValue(
        ppmShipment.ppmShipment.secondaryPickupAddress.streetAddress1,
      );
      expect(await screen.getAllByLabelText(/Address 2/)[1]).toHaveValue(
        ppmShipment.ppmShipment.secondaryPickupAddress.streetAddress2,
      );
      expect(await screen.getAllByLabelText('City')[1]).toHaveValue(
        ppmShipment.ppmShipment.secondaryPickupAddress.city,
      );
      expect(await screen.getAllByLabelText('State')[1]).toHaveValue(
        ppmShipment.ppmShipment.secondaryPickupAddress.state,
      );
      expect(await screen.getAllByLabelText('ZIP')[1]).toHaveValue(
        ppmShipment.ppmShipment.secondaryPickupAddress.postalCode,
      );

      expect(await screen.getAllByLabelText('Address 1')[2]).toHaveValue(
        ppmShipment.ppmShipment.destinationAddress.streetAddress1,
      );
      expect(await screen.getAllByLabelText(/Address 2/)[2]).toHaveValue(
        ppmShipment.ppmShipment.destinationAddress.streetAddress2,
      );
      expect(await screen.getAllByLabelText('City')[2]).toHaveValue(ppmShipment.ppmShipment.destinationAddress.city);
      expect(await screen.getAllByLabelText('State')[2]).toHaveValue(ppmShipment.ppmShipment.destinationAddress.state);
      expect(await screen.getAllByLabelText('ZIP')[2]).toHaveValue(
        ppmShipment.ppmShipment.destinationAddress.postalCode,
      );

      expect(await screen.getAllByLabelText('Address 1')[3]).toHaveValue(
        ppmShipment.ppmShipment.secondaryDestinationAddress.streetAddress1,
      );
      expect(await screen.getAllByLabelText(/Address 2/)[3]).toHaveValue(
        ppmShipment.ppmShipment.secondaryDestinationAddress.streetAddress2,
      );
      expect(await screen.getAllByLabelText('City')[3]).toHaveValue(
        ppmShipment.ppmShipment.secondaryDestinationAddress.city,
      );
      expect(await screen.getAllByLabelText('State')[3]).toHaveValue(
        ppmShipment.ppmShipment.secondaryDestinationAddress.state,
      );
      expect(await screen.getAllByLabelText('ZIP')[3]).toHaveValue(
        ppmShipment.ppmShipment.secondaryDestinationAddress.postalCode,
      );

      expect(await screen.queryByRole('textbox', { name: 'Estimated SIT weight' })).not.toBeInTheDocument();
      expect(await screen.queryByRole('textbox', { name: 'Estimated storage start' })).not.toBeInTheDocument();
      expect(await screen.queryByRole('textbox', { name: 'Estimated storage end' })).not.toBeInTheDocument();
      expect(await screen.findByRole('textbox', { name: 'Estimated PPM weight' })).toHaveValue('1,111');
      expect(await screen.queryByRole('textbox', { name: 'Estimated pro-gear weight' })).not.toBeInTheDocument();
      expect(await screen.queryByRole('textbox', { name: 'Estimated spouse pro-gear weight' })).not.toBeInTheDocument();
      expect(await screen.findByRole('button', { name: 'Save and Continue' })).toBeInTheDocument();
    });

    it('verify toggling from Yes to No to Yes restores PPM SIT prefilled values', async () => {
      useEditShipmentQueries.mockReturnValue(ppmWithSITUseEditShipmentQueriesReturnValue);
      searchTransportationOffices.mockImplementation(() => Promise.resolve(mockTransportationOffice));
      renderWithProviders(<ServicesCounselingEditShipmentDetails {...props} />, mockRoutingConfig);

      expect(await screen.findByTestId('tag')).toHaveTextContent('PPM');

      expect(await screen.queryByRole('textbox', { name: 'Estimated SIT weight' })).toBeInTheDocument();
      expect(await screen.queryByRole('textbox', { name: 'Estimated storage start' })).toBeInTheDocument();
      expect(await screen.queryByRole('textbox', { name: 'Estimated storage end' })).toBeInTheDocument();
      expect(await screen.findByRole('button', { name: 'Save and Continue' })).toBeInTheDocument();

      expect(await screen.findByRole('textbox', { name: 'Estimated SIT weight' })).toHaveValue('999');
      expect(await screen.findByRole('textbox', { name: 'Estimated storage start' })).toHaveValue('05 Jul 2022');
      expect(await screen.findByRole('textbox', { name: 'Estimated storage end' })).toHaveValue('13 Jul 2022');

      act(() => {
        const closeoutField = screen
          .getAllByRole('combobox')
          .find((comboBox) => comboBox.getAttribute('id') === 'closeoutOffice-input');

        userEvent.click(closeoutField);
        userEvent.keyboard('Altus{enter}');
      });

      await waitFor(() => {
        expect(screen.queryByRole('alert')).not.toBeInTheDocument();
        expect(screen.getByRole('button', { name: 'Save and Continue' })).toBeDisabled();
      });

      // Input invalid date format will cause form to be invalid. save must be disabled.
      await userEvent.type(screen.getByLabelText('Estimated storage start'), 'FOOBAR');
      await waitFor(() => {
        expect(screen.getByRole('button', { name: 'Save and Continue' })).toBeDisabled();
      });

      // Schema validation is fail state thus Save button is disabled. click No to hide
      // SIT related widget. Hiding SIT widget must reset schema because previous SIT related
      // schema failure is nolonger applicable.
      const sitExpected = document.getElementById('sitExpectedNo').parentElement;
      const sitExpectedNo = within(sitExpected).getByRole('radio', { name: 'No' });
      await userEvent.click(sitExpectedNo);

      // Verify No is really hiding SIT related inputs
      expect(await screen.queryByRole('textbox', { name: 'Estimated SIT weight' })).not.toBeInTheDocument();
      expect(await screen.queryByRole('textbox', { name: 'Estimated storage start' })).not.toBeInTheDocument();
      expect(await screen.queryByRole('textbox', { name: 'Estimated storage end' })).not.toBeInTheDocument();

      // Verify clicking Yes again will restore persisted data for each SIT related control.
      const sitExpected2 = document.getElementById('sitExpectedYes').parentElement;
      const sitExpectedYes = within(sitExpected2).getByRole('radio', { name: 'Yes' });
      await userEvent.click(sitExpectedYes);

      // Verify persisted values are restored to expected values.
      expect(await screen.findByRole('textbox', { name: 'Estimated SIT weight' })).toHaveValue('999');
      expect(await screen.findByRole('textbox', { name: 'Estimated storage start' })).toHaveValue('05 Jul 2022');
      expect(await screen.findByRole('textbox', { name: 'Estimated storage end' })).toHaveValue('13 Jul 2022');
      await waitFor(() => {
        expect(screen.getByRole('button', { name: 'Save and Continue' })).toBeDisabled();
      });
    }, 10000);

    describe('Check SIT field validations', () => {
      it.each([
        [
          'sitEstimatedWeight',
          {
            sitEstimatedWeight: '-1',
            sitEstimatedEntryDate: '15 Jun 2022',
            sitEstimatedDepartureDate: '25 Jul 2022',
          },
          'Enter a weight greater than 0 lbs',
        ],
        [
          'sitEstimatedWeight',
          {
            sitEstimatedWeight: '0',
            sitEstimatedEntryDate: '15 Jun 2022',
            sitEstimatedDepartureDate: '25 Jul 2022',
          },
          'Enter a weight greater than 0 lbs',
        ],
        [
          'sitEstimatedWeight',
          {
            sitEstimatedWeight: '{Tab}',
            sitEstimatedEntryDate: '15 Jun 2022',
            sitEstimatedDepartureDate: '25 Jul 2022',
          },
          'Required',
        ],
        [
          'sitEstimatedEntryDate',
          { sitEstimatedWeight: '1234', sitEstimatedEntryDate: 'asdf', sitEstimatedDepartureDate: '25 Jul 2022' },
          'Enter a complete date in DD MMM YYYY format (day, month, year).',
        ],
        [
          'sitEstimatedDepartureDate',
          { sitEstimatedWeight: '1234', sitEstimatedEntryDate: '15 Jun 2022', sitEstimatedDepartureDate: 'asdf' },
          'Enter a complete date in DD MMM YYYY format (day, month, year).',
        ],
      ])('Verify invalid %s field shows validation error', async (field, data, expectedError) => {
        useEditShipmentQueries.mockReturnValue(ppmUseEditShipmentQueriesReturnValue);
        renderWithProviders(<ServicesCounselingEditShipmentDetails {...props} />, mockRoutingConfig);

        const sitExpected = document.getElementById('sitExpectedYes').parentElement;
        const sitExpectedYes = within(sitExpected).getByRole('radio', { name: 'Yes' });
        await userEvent.click(sitExpectedYes);

        // The test is dependent on the ordering of these three lines, and I'm not sure why.
        // If either of the estimated storage dates is entered last, the test that puts an invalid value
        // in that field will fail. But if the estimated SIT weight comes last, everything works fine.
        await userEvent.type(screen.getByLabelText('Estimated storage start'), data.sitEstimatedEntryDate);
        await userEvent.type(screen.getByLabelText('Estimated storage end'), data.sitEstimatedDepartureDate);
        await userEvent.type(screen.getByLabelText('Estimated SIT weight'), data.sitEstimatedWeight);
        await userEvent.tab();

        await waitFor(
          () => {
            const alerts = screen.getAllByRole('alert');
            expect(alerts).toHaveLength(1);
            expect(alerts[0]).toHaveTextContent(expectedError);
          },
          { timeout: 10000 },
        );

        expect(screen.getByRole('button', { name: 'Save and Continue' })).toBeDisabled();
        expect(screen.getByRole('alert').nextElementSibling.firstElementChild).toHaveAttribute('name', field);
      });
    });

    it('Enables Save and Continue button when sit required fields are filled in', async () => {
      useEditShipmentQueries.mockReturnValue(ppmUseEditShipmentQueriesReturnValue);
      searchTransportationOffices.mockImplementation(() => Promise.resolve(mockTransportationOffice));
      renderWithProviders(<ServicesCounselingEditShipmentDetails {...props} />, mockRoutingConfig);

      const sitExpected = document.getElementById('sitExpectedYes').parentElement;
      const sitExpectedYes = within(sitExpected).getByRole('radio', { name: 'Yes' });
      await userEvent.click(sitExpectedYes);
      await userEvent.type(screen.getByLabelText('Estimated SIT weight'), '1234');
      await userEvent.type(screen.getByLabelText('Estimated storage start'), '15 Jun 2022');
      await userEvent.type(screen.getByLabelText('Estimated storage end'), '25 Jun 2022');
      await userEvent.tab();
      await userEvent.type(screen.getByLabelText('Closeout location'), 'Altus');
      await userEvent.click(await screen.findByText('Altus'));

      await waitFor(() => {
        expect(screen.queryByRole('alert')).not.toBeInTheDocument();
        expect(screen.getByRole('button', { name: 'Save and Continue' })).not.toBeDisabled();
      });
    }, 10000);

    it('verify toggling from Yes to No to Yes restores PPM SIT prefilled values', async () => {
      useEditShipmentQueries.mockReturnValue(ppmWithSITUseEditShipmentQueriesReturnValue);
      searchTransportationOffices.mockImplementation(() => Promise.resolve(mockTransportationOffice));
      renderWithProviders(<ServicesCounselingEditShipmentDetails {...props} />, mockRoutingConfig);

      expect(await screen.findByTestId('tag')).toHaveTextContent('PPM');

      expect(await screen.queryByRole('textbox', { name: 'Estimated SIT weight' })).toBeInTheDocument();
      expect(await screen.queryByRole('textbox', { name: 'Estimated storage start' })).toBeInTheDocument();
      expect(await screen.queryByRole('textbox', { name: 'Estimated storage end' })).toBeInTheDocument();
      expect(await screen.findByRole('button', { name: 'Save and Continue' })).toBeInTheDocument();

      expect(await screen.findByRole('textbox', { name: 'Estimated SIT weight' })).toHaveValue('999');
      expect(await screen.findByRole('textbox', { name: 'Estimated storage start' })).toHaveValue('05 Jul 2022');
      expect(await screen.findByRole('textbox', { name: 'Estimated storage end' })).toHaveValue('13 Jul 2022');

      act(() => {
        const closeoutField = screen
          .getAllByRole('combobox')
          .find((comboBox) => comboBox.getAttribute('id') === 'closeoutOffice-input');

        userEvent.click(closeoutField);
        userEvent.keyboard('Altus{enter}');
      });

<<<<<<< HEAD
      await waitFor(() => {
        expect(screen.queryByRole('alert')).not.toBeInTheDocument();
        expect(screen.getByRole('button', { name: 'Save and Continue' })).toBeDisabled();
      });
=======
      await waitFor(
        () => {
          expect(screen.queryByRole('alert')).not.toBeInTheDocument();
          expect(screen.getByRole('button', { name: 'Save and Continue' })).not.toBeDisabled();
        },
        { timeout: 10000 },
      );
>>>>>>> a7580c66

      // Input invalid date format will cause form to be invalid. save must be disabled.
      await userEvent.type(screen.getByLabelText('Estimated storage start'), 'FOOBAR');
<<<<<<< HEAD
      await waitFor(() => {
        expect(screen.getByRole('button', { name: 'Save and Continue' })).toBeDisabled();
      });
=======
      await waitFor(
        () => {
          expect(screen.queryByRole('alert')).toBeInTheDocument();
          expect(screen.getByRole('button', { name: 'Save and Continue' })).toBeDisabled();
        },
        { timeout: 10000 },
      );
>>>>>>> a7580c66

      // Schema validation is fail state thus Save button is disabled. click No to hide
      // SIT related widget. Hiding SIT widget must reset schema because previous SIT related
      // schema failure is nolonger applicable.
      const sitExpected = document.getElementById('sitExpectedNo').parentElement;
      const sitExpectedNo = within(sitExpected).getByRole('radio', { name: 'No' });
      await userEvent.click(sitExpectedNo);

      // Verify No is really hiding SIT related inputs
      expect(await screen.queryByRole('textbox', { name: 'Estimated SIT weight' })).not.toBeInTheDocument();
      expect(await screen.queryByRole('textbox', { name: 'Estimated storage start' })).not.toBeInTheDocument();
      expect(await screen.queryByRole('textbox', { name: 'Estimated storage end' })).not.toBeInTheDocument();

      // Verify clicking Yes again will restore persisted data for each SIT related control.
      const sitExpected2 = document.getElementById('sitExpectedYes').parentElement;
      const sitExpectedYes = within(sitExpected2).getByRole('radio', { name: 'Yes' });
      await userEvent.click(sitExpectedYes);

      // Verify persisted values are restored to expected values.
      expect(await screen.findByRole('textbox', { name: 'Estimated SIT weight' })).toHaveValue('999');
      expect(await screen.findByRole('textbox', { name: 'Estimated storage start' })).toHaveValue('05 Jul 2022');
      expect(await screen.findByRole('textbox', { name: 'Estimated storage end' })).toHaveValue('13 Jul 2022');
      await waitFor(() => {
        expect(screen.getByRole('button', { name: 'Save and Continue' })).toBeDisabled();
      });
    }, 10000);

    it('calls props.onUpdate with success and routes to Advance page when the save button is clicked and the shipment update is successful', async () => {
      useEditShipmentQueries.mockReturnValue(ppmUseEditShipmentQueriesReturnValue);
      updateMTOShipment.mockImplementation(() => Promise.resolve({}));
      updateMoveCloseoutOffice.mockImplementation(() => Promise.resolve({}));
      searchTransportationOffices.mockImplementation(() => Promise.resolve(mockTransportationOffice));
      validatePostalCode.mockImplementation(() => Promise.resolve(false));
      const onUpdateMock = jest.fn();

      renderWithProviders(
        <ServicesCounselingEditShipmentDetails {...props} onUpdate={onUpdateMock} />,
        mockRoutingConfig,
      );

      await waitFor(() => {
        expect(screen.getByLabelText('Estimated PPM weight')).toHaveValue('1,111');
      });
      await userEvent.type(screen.getByLabelText('Closeout location'), 'Altus');
      await userEvent.click(await screen.findByText('Altus'));

      const saveButton = screen.getByRole('button', { name: 'Save and Continue' });
      expect(saveButton).not.toBeDisabled();

      await userEvent.click(saveButton);
      await waitFor(() => {
        expect(mockNavigate).toHaveBeenCalledWith('/counseling/moves/move123/shipments/shipment123/advance');
        expect(onUpdateMock).toHaveBeenCalledWith('success');
      });
    });

    it('displays error when the save button is clicked and the closeout office update is unsuccessful', async () => {
      // don't freak out when we get a console.error
      jest.spyOn(console, 'error').mockImplementation(() => {});

      useEditShipmentQueries.mockReturnValue(ppmUseEditShipmentQueriesReturnValue);
      updateMTOShipment.mockImplementation(() => Promise.resolve({}));
      searchTransportationOffices.mockImplementation(() => Promise.resolve(mockTransportationOffice));
      updateMoveCloseoutOffice.mockImplementation(() => Promise.reject(new Error('something went wrong')));
      validatePostalCode.mockImplementation(() => Promise.resolve(false));
      const onUpdateMock = jest.fn();
      renderWithProviders(
        <ServicesCounselingEditShipmentDetails {...props} onUpdate={onUpdateMock} />,
        mockRoutingConfig,
      );

      await waitFor(() => {
        expect(screen.getByLabelText('Estimated PPM weight')).toHaveValue('1,111');
      });
      await userEvent.type(screen.getByLabelText('Closeout location'), 'Altus');
      await userEvent.click(await screen.findByText('Altus'));

      const saveButton = screen.getByRole('button', { name: 'Save and Continue' });
      expect(saveButton).not.toBeDisabled();

      await userEvent.click(saveButton);
      await waitFor(() => {
        expect(
          screen.getByText('Something went wrong, and your changes were not saved. Please try again.'),
        ).toBeVisible();
      });
    });
  });
});<|MERGE_RESOLUTION|>--- conflicted
+++ resolved
@@ -604,12 +604,6 @@
         userEvent.keyboard('Altus{enter}');
       });
 
-<<<<<<< HEAD
-      await waitFor(() => {
-        expect(screen.queryByRole('alert')).not.toBeInTheDocument();
-        expect(screen.getByRole('button', { name: 'Save and Continue' })).toBeDisabled();
-      });
-=======
       await waitFor(
         () => {
           expect(screen.queryByRole('alert')).not.toBeInTheDocument();
@@ -617,15 +611,9 @@
         },
         { timeout: 10000 },
       );
->>>>>>> a7580c66
 
       // Input invalid date format will cause form to be invalid. save must be disabled.
       await userEvent.type(screen.getByLabelText('Estimated storage start'), 'FOOBAR');
-<<<<<<< HEAD
-      await waitFor(() => {
-        expect(screen.getByRole('button', { name: 'Save and Continue' })).toBeDisabled();
-      });
-=======
       await waitFor(
         () => {
           expect(screen.queryByRole('alert')).toBeInTheDocument();
@@ -633,7 +621,6 @@
         },
         { timeout: 10000 },
       );
->>>>>>> a7580c66
 
       // Schema validation is fail state thus Save button is disabled. click No to hide
       // SIT related widget. Hiding SIT widget must reset schema because previous SIT related
