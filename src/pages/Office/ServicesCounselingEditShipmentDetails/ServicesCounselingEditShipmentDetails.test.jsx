/* eslint-disable react/jsx-props-no-spreading */
import React from 'react';
import { screen, waitFor, within, act } from '@testing-library/react';
import userEvent from '@testing-library/user-event';

import ServicesCounselingEditShipmentDetails from './ServicesCounselingEditShipmentDetails';

import { updateMTOShipment, updateMoveCloseoutOffice, searchTransportationOffices } from 'services/ghcApi';
import { validatePostalCode } from 'utils/validation';
import { useEditShipmentQueries } from 'hooks/queries';
import { MOVE_STATUSES, SHIPMENT_OPTIONS } from 'shared/constants';
import { servicesCounselingRoutes } from 'constants/routes';
import { renderWithProviders } from 'testUtils';

const mockNavigate = jest.fn();
jest.mock('react-router-dom', () => ({
  ...jest.requireActual('react-router-dom'),
  useNavigate: () => mockNavigate,
}));
const mockRoutingParams = { moveCode: 'move123', shipmentId: 'shipment123' };
const mockRoutingConfig = { path: servicesCounselingRoutes.BASE_SHIPMENT_EDIT_PATH, params: mockRoutingParams };
const mockTransportationOffice = [
  {
    address: {
      city: '',
      id: '00000000-0000-0000-0000-000000000000',
      postalCode: '',
      state: '',
      streetAddress1: '',
    },
    address_id: '46c4640b-c35e-4293-a2f1-36c7b629f903',
    affiliation: 'AIR_FORCE',
    created_at: '2021-02-11T16:48:04.117Z',
    id: '93f0755f-6f35-478b-9a75-35a69211da1c',
    name: 'Altus AFB',
    updated_at: '2021-02-11T16:48:04.117Z',
  },
];

jest.mock('services/ghcApi', () => ({
  ...jest.requireActual('services/ghcApi'),
  updateMTOShipment: jest.fn(),
  updateMoveCloseoutOffice: jest.fn(),
  searchTransportationOffices: jest.fn().mockImplementation(() => Promise.resolve(mockTransportationOffice)),
}));

jest.mock('hooks/queries', () => ({
  ...jest.requireActual('@tanstack/react-query'),
  useEditShipmentQueries: jest.fn(),
}));

jest.mock('utils/validation', () => ({
  ...jest.requireActual('utils/validation'),
  validatePostalCode: jest.fn(),
}));

jest.mock('components/LocationSearchBox/api', () => ({
  ShowAddress: jest.fn().mockImplementation(() =>
    Promise.resolve({
      city: 'Glendale Luke AFB',
      country: 'United States',
      id: 'fa51dab0-4553-4732-b843-1f33407f77bc',
      postalCode: '85309',
      state: 'AZ',
      streetAddress1: 'n/a',
    }),
  ),
}));

const useEditShipmentQueriesReturnValue = {
  move: {
    id: '9c7b255c-2981-4bf8-839f-61c7458e2b4d',
    ordersId: '1',
    status: 'NEEDS SERVICE COUNSELING',
  },
  order: {
    id: '1',
    originDutyLocation: {
      address: {
        streetAddress1: '',
        city: 'Fort Knox',
        state: 'KY',
        postalCode: '40121',
      },
    },
    destinationDutyLocation: {
      address: {
        streetAddress1: '',
        city: 'Fort Irwin',
        state: 'CA',
        postalCode: '92310',
      },
    },
    customer: {
      agency: 'ARMY',
      backup_contact: {
        email: 'email@example.com',
        name: 'name',
        phone: '555-555-5555',
      },
      current_address: {
        city: 'Beverly Hills',
        country: 'US',
        eTag: 'MjAyMS0wMS0yMVQxNTo0MTozNS41Mzg0Njha',
        id: '3a5f7cf2-6193-4eb3-a244-14d21ca05d7b',
        postalCode: '90210',
        state: 'CA',
        streetAddress1: '123 Any Street',
        streetAddress2: 'P.O. Box 12345',
        streetAddress3: 'c/o Some Person',
      },
      dodID: '6833908165',
      eTag: 'MjAyMS0wMS0yMVQxNTo0MTozNS41NjAzNTJa',
      email: 'combo@ppm.hhg',
      first_name: 'Submitted',
      id: 'f6bd793f-7042-4523-aa30-34946e7339c9',
      last_name: 'Ppmhhg',
      phone: '555-555-5555',
    },
    entitlement: {
      authorizedWeight: 8000,
      dependentsAuthorized: true,
      eTag: 'MjAyMS0wMS0yMVQxNTo0MTozNS41NzgwMzda',
      id: 'e0fefe58-0710-40db-917b-5b96567bc2a8',
      nonTemporaryStorage: true,
      privatelyOwnedVehicle: true,
      proGearWeight: 2000,
      proGearWeightSpouse: 500,
      storageInTransit: 2,
      totalDependents: 1,
      totalWeight: 8000,
    },
    order_number: 'ORDER3',
    order_type: 'PERMANENT_CHANGE_OF_STATION',
    order_type_detail: 'HHG_PERMITTED',
    tac: '9999',
  },
  mtoShipments: [
    {
      customerRemarks: 'please treat gently',
      destinationAddress: {
        city: 'Fairfield',
        country: 'US',
        id: '672ff379-f6e3-48b4-a87d-796713f8f997',
        postalCode: '94535',
        state: 'CA',
        streetAddress1: '987 Any Avenue',
        streetAddress2: 'P.O. Box 9876',
        streetAddress3: 'c/o Some Person',
      },
      eTag: 'MjAyMC0wNi0xMFQxNTo1ODowMi40MDQwMzFa',
      id: 'shipment123',
      moveTaskOrderID: '9c7b255c-2981-4bf8-839f-61c7458e2b4d',
      pickupAddress: {
        city: 'Beverly Hills',
        country: 'US',
        eTag: 'MjAyMC0wNi0xMFQxNTo1ODowMi4zODQ3Njla',
        id: '1686751b-ab36-43cf-b3c9-c0f467d13c19',
        postalCode: '90210',
        state: 'CA',
        streetAddress1: '123 Any Street',
        streetAddress2: 'P.O. Box 12345',
        streetAddress3: 'c/o Some Person',
      },
      requestedPickupDate: '2018-03-15',
      scheduledPickupDate: '2018-03-16',
      requestedDeliveryDate: '2018-04-15',
      scheduledDeliveryDate: '2014-04-16',
      shipmentType: SHIPMENT_OPTIONS.HHG,
      status: 'SUBMITTED',
      updatedAt: '2020-06-10T15:58:02.404031Z',
    },
  ],
  isLoading: false,
  isError: false,
  isSuccess: true,
};

const ppmShipment = {
  id: 'shipment123',
  shipmentType: SHIPMENT_OPTIONS.PPM,
  status: MOVE_STATUSES.SUBMITTED,
  updatedAt: '2020-09-02T21:08:38.392Z',
  ppmShipment: {
    expectedDepartureDate: '2022-06-28',
    actualMoveDate: '2022-05-11',
    hasSecondaryPickupAddress: true,
    hasSecondaryDestinationAddress: true,
    pickupAddress: {
      streetAddress1: '111 Test Street',
      streetAddress2: '222 Test Street',
      streetAddress3: 'Test Man',
      city: 'Test City',
      state: 'KY',
      postalCode: '42701',
    },
    secondaryPickupAddress: {
      streetAddress1: '777 Test Street',
      streetAddress2: '888 Test Street',
      streetAddress3: 'Test Man',
      city: 'Test City',
      state: 'KY',
      postalCode: '42702',
    },
    destinationAddress: {
      streetAddress1: '222 Test Street',
      streetAddress2: '333 Test Street',
      streetAddress3: 'Test Man',
      city: 'Test City',
      state: 'KY',
      postalCode: '42703',
    },
    secondaryDestinationAddress: {
      streetAddress1: '444 Test Street',
      streetAddress2: '555 Test Street',
      streetAddress3: 'Test Man',
      city: 'Test City',
      state: 'KY',
      postalCode: '42701',
    },
    sitExpected: false,
    estimatedWeight: 1111,
    hasProGear: false,
  },
};

const ppmShipmentWithSIT = {
  ...ppmShipment,
  ppmShipment: {
    ...ppmShipment.ppmShipment,
    sitExpected: true,
    sitEstimatedWeight: 999,
    sitEstimatedDepartureDate: '2022-07-13',
    sitEstimatedEntryDate: '2022-07-05',
  },
};

const loadingReturnValue = {
  ...useEditShipmentQueriesReturnValue,
  isLoading: true,
  isError: false,
  isSuccess: false,
};

const errorReturnValue = {
  ...useEditShipmentQueriesReturnValue,
  isLoading: false,
  isError: true,
  isSuccess: false,
};

const props = {
  onUpdate: () => {},
};

afterEach(() => {
  jest.resetAllMocks();
});

describe('ServicesCounselingEditShipmentDetails component', () => {
  describe('check different component states', () => {
    it('renders the Loading Placeholder when the query is still loading', async () => {
      useEditShipmentQueries.mockReturnValue(loadingReturnValue);

      renderWithProviders(<ServicesCounselingEditShipmentDetails {...props} />, mockRoutingConfig);

      const h2 = await screen.getByRole('heading', { name: 'Loading, please wait...', level: 2 });
      expect(h2).toBeInTheDocument();
    });

    it('renders the Something Went Wrong component when the query errors', async () => {
      useEditShipmentQueries.mockReturnValue(errorReturnValue);

      renderWithProviders(<ServicesCounselingEditShipmentDetails {...props} />, mockRoutingConfig);

      const errorMessage = await screen.getByText(/Something went wrong./);
      expect(errorMessage).toBeInTheDocument();
    });
  });

  it('renders the Services Counseling Shipment Form', async () => {
    useEditShipmentQueries.mockReturnValue(useEditShipmentQueriesReturnValue);

    renderWithProviders(<ServicesCounselingEditShipmentDetails {...props} />, mockRoutingConfig);

    const h1 = await screen.getByRole('heading', { name: 'Edit shipment details', level: 1 });
    await waitFor(() => {
      expect(h1).toBeInTheDocument();
    });
  });

  it('calls props.onUpdate with success and routes to move details when the save button is clicked and the shipment update is successful', async () => {
    updateMTOShipment.mockImplementation(() => Promise.resolve({}));
    useEditShipmentQueries.mockReturnValue(useEditShipmentQueriesReturnValue);
    const onUpdateMock = jest.fn();

    renderWithProviders(
      <ServicesCounselingEditShipmentDetails {...props} onUpdate={onUpdateMock} />,
      mockRoutingConfig,
    );

    const saveButton = screen.getByRole('button', { name: 'Save' });

    expect(saveButton).not.toBeDisabled();

    await userEvent.click(saveButton);

    await waitFor(() => {
      expect(mockNavigate).toHaveBeenCalledWith('/counseling/moves/move123/details');
      expect(onUpdateMock).toHaveBeenCalledWith('success');
    });
  });

  it('stays on edit shipment form and displays error when the save button is clicked and the shipment update is unsuccessful', async () => {
    jest.spyOn(console, 'error').mockImplementation(() => {});
    updateMTOShipment.mockImplementation(() => Promise.reject(new Error('something went wrong')));
    useEditShipmentQueries.mockReturnValue(useEditShipmentQueriesReturnValue);

    renderWithProviders(<ServicesCounselingEditShipmentDetails {...props} />, mockRoutingConfig);

    const saveButton = screen.getByRole('button', { name: 'Save' });

    expect(saveButton).not.toBeDisabled();

    await userEvent.click(saveButton);

    await waitFor(() => {
      expect(
        screen.getByText('Something went wrong, and your changes were not saved. Please try again.'),
      ).toBeVisible();
    });
  });

  it('routes to the move details page when the cancel button is clicked', async () => {
    useEditShipmentQueries.mockReturnValue(useEditShipmentQueriesReturnValue);
    renderWithProviders(<ServicesCounselingEditShipmentDetails {...props} />, mockRoutingConfig);

    const cancelButton = screen.getByRole('button', { name: 'Cancel' });

    expect(cancelButton).not.toBeDisabled();

    await userEvent.click(cancelButton);

    await waitFor(() => {
      expect(mockNavigate).toHaveBeenCalledWith('/counseling/moves/move123/details');
    });
  });

  describe('editing PPMs', () => {
    const ppmUseEditShipmentQueriesReturnValue = {
      ...useEditShipmentQueriesReturnValue,
      mtoShipments: [{ ...ppmShipment }],
    };

    const ppmWithSITUseEditShipmentQueriesReturnValue = {
      ...useEditShipmentQueriesReturnValue,
      mtoShipments: [{ ...ppmShipmentWithSIT }],
    };

    it('renders the first page of the edit ppm Shipment Form with prefilled values', async () => {
      useEditShipmentQueries.mockReturnValue(ppmUseEditShipmentQueriesReturnValue);
      renderWithProviders(<ServicesCounselingEditShipmentDetails {...props} />, mockRoutingConfig);

      expect(await screen.findByTestId('tag')).toHaveTextContent('PPM');
      expect(await screen.getByRole('textbox', { name: 'Planned Departure Date' })).toHaveValue('28 Jun 2022');

      expect(await screen.getAllByLabelText('Address 1')[0]).toHaveValue(
        ppmShipment.ppmShipment.pickupAddress.streetAddress1,
      );
      expect(await screen.getAllByLabelText(/Address 2/)[0]).toHaveValue(
        ppmShipment.ppmShipment.pickupAddress.streetAddress2,
      );
      expect(await screen.getAllByLabelText('City')[0]).toHaveValue(ppmShipment.ppmShipment.pickupAddress.city);
      expect(await screen.getAllByLabelText('State')[0]).toHaveValue(ppmShipment.ppmShipment.pickupAddress.state);
      expect(await screen.getAllByLabelText('ZIP')[0]).toHaveValue(ppmShipment.ppmShipment.pickupAddress.postalCode);

      expect(await screen.getAllByLabelText('Address 1')[1]).toHaveValue(
        ppmShipment.ppmShipment.secondaryPickupAddress.streetAddress1,
      );
      expect(await screen.getAllByLabelText(/Address 2/)[1]).toHaveValue(
        ppmShipment.ppmShipment.secondaryPickupAddress.streetAddress2,
      );
      expect(await screen.getAllByLabelText('City')[1]).toHaveValue(
        ppmShipment.ppmShipment.secondaryPickupAddress.city,
      );
      expect(await screen.getAllByLabelText('State')[1]).toHaveValue(
        ppmShipment.ppmShipment.secondaryPickupAddress.state,
      );
      expect(await screen.getAllByLabelText('ZIP')[1]).toHaveValue(
        ppmShipment.ppmShipment.secondaryPickupAddress.postalCode,
      );

      expect(await screen.getAllByLabelText('Address 1')[2]).toHaveValue(
        ppmShipment.ppmShipment.destinationAddress.streetAddress1,
      );
      expect(await screen.getAllByLabelText(/Address 2/)[2]).toHaveValue(
        ppmShipment.ppmShipment.destinationAddress.streetAddress2,
      );
      expect(await screen.getAllByLabelText('City')[2]).toHaveValue(ppmShipment.ppmShipment.destinationAddress.city);
      expect(await screen.getAllByLabelText('State')[2]).toHaveValue(ppmShipment.ppmShipment.destinationAddress.state);
      expect(await screen.getAllByLabelText('ZIP')[2]).toHaveValue(
        ppmShipment.ppmShipment.destinationAddress.postalCode,
      );

      expect(await screen.getAllByLabelText('Address 1')[3]).toHaveValue(
        ppmShipment.ppmShipment.secondaryDestinationAddress.streetAddress1,
      );
      expect(await screen.getAllByLabelText(/Address 2/)[3]).toHaveValue(
        ppmShipment.ppmShipment.secondaryDestinationAddress.streetAddress2,
      );
      expect(await screen.getAllByLabelText('City')[3]).toHaveValue(
        ppmShipment.ppmShipment.secondaryDestinationAddress.city,
      );
      expect(await screen.getAllByLabelText('State')[3]).toHaveValue(
        ppmShipment.ppmShipment.secondaryDestinationAddress.state,
      );
      expect(await screen.getAllByLabelText('ZIP')[3]).toHaveValue(
        ppmShipment.ppmShipment.secondaryDestinationAddress.postalCode,
      );

      expect(await screen.queryByRole('textbox', { name: 'Estimated SIT weight' })).not.toBeInTheDocument();
      expect(await screen.queryByRole('textbox', { name: 'Estimated storage start' })).not.toBeInTheDocument();
      expect(await screen.queryByRole('textbox', { name: 'Estimated storage end' })).not.toBeInTheDocument();
      expect(await screen.findByRole('textbox', { name: 'Estimated PPM weight' })).toHaveValue('1,111');
      expect(await screen.queryByRole('textbox', { name: 'Estimated pro-gear weight' })).not.toBeInTheDocument();
      expect(await screen.queryByRole('textbox', { name: 'Estimated spouse pro-gear weight' })).not.toBeInTheDocument();
      expect(await screen.findByRole('button', { name: 'Save and Continue' })).toBeInTheDocument();
    });

    it('verify toggling from Yes to No to Yes restores PPM SIT prefilled values', async () => {
      useEditShipmentQueries.mockReturnValue(ppmWithSITUseEditShipmentQueriesReturnValue);
      searchTransportationOffices.mockImplementation(() => Promise.resolve(mockTransportationOffice));
      renderWithProviders(<ServicesCounselingEditShipmentDetails {...props} />, mockRoutingConfig);

      expect(await screen.findByTestId('tag')).toHaveTextContent('PPM');

      expect(await screen.queryByRole('textbox', { name: 'Estimated SIT weight' })).toBeInTheDocument();
      expect(await screen.queryByRole('textbox', { name: 'Estimated storage start' })).toBeInTheDocument();
      expect(await screen.queryByRole('textbox', { name: 'Estimated storage end' })).toBeInTheDocument();
      expect(await screen.findByRole('button', { name: 'Save and Continue' })).toBeInTheDocument();

      expect(await screen.findByRole('textbox', { name: 'Estimated SIT weight' })).toHaveValue('999');
      expect(await screen.findByRole('textbox', { name: 'Estimated storage start' })).toHaveValue('05 Jul 2022');
      expect(await screen.findByRole('textbox', { name: 'Estimated storage end' })).toHaveValue('13 Jul 2022');

      act(() => {
        const closeoutField = screen
          .getAllByRole('combobox')
          .find((comboBox) => comboBox.getAttribute('id') === 'closeoutOffice-input');

        userEvent.click(closeoutField);
        userEvent.keyboard('Altus{enter}');
      });

      await waitFor(() => {
        expect(screen.queryByRole('alert')).not.toBeInTheDocument();
        expect(screen.getByRole('button', { name: 'Save and Continue' })).toBeDisabled();
      });

      // Input invalid date format will cause form to be invalid. save must be disabled.
      await userEvent.type(screen.getByLabelText('Estimated storage start'), 'FOOBAR');
      await waitFor(() => {
        expect(screen.getByRole('button', { name: 'Save and Continue' })).toBeDisabled();
      });

      // Schema validation is fail state thus Save button is disabled. click No to hide
      // SIT related widget. Hiding SIT widget must reset schema because previous SIT related
      // schema failure is nolonger applicable.
      const sitExpected = document.getElementById('sitExpectedNo').parentElement;
      const sitExpectedNo = within(sitExpected).getByRole('radio', { name: 'No' });
      await userEvent.click(sitExpectedNo);

      // Verify No is really hiding SIT related inputs
      expect(await screen.queryByRole('textbox', { name: 'Estimated SIT weight' })).not.toBeInTheDocument();
      expect(await screen.queryByRole('textbox', { name: 'Estimated storage start' })).not.toBeInTheDocument();
      expect(await screen.queryByRole('textbox', { name: 'Estimated storage end' })).not.toBeInTheDocument();

      // Verify clicking Yes again will restore persisted data for each SIT related control.
      const sitExpected2 = document.getElementById('sitExpectedYes').parentElement;
      const sitExpectedYes = within(sitExpected2).getByRole('radio', { name: 'Yes' });
      await userEvent.click(sitExpectedYes);

      // Verify persisted values are restored to expected values.
      expect(await screen.findByRole('textbox', { name: 'Estimated SIT weight' })).toHaveValue('999');
      expect(await screen.findByRole('textbox', { name: 'Estimated storage start' })).toHaveValue('05 Jul 2022');
      expect(await screen.findByRole('textbox', { name: 'Estimated storage end' })).toHaveValue('13 Jul 2022');
      await waitFor(() => {
        expect(screen.getByRole('button', { name: 'Save and Continue' })).toBeDisabled();
      });
    }, 10000);

    describe('Check SIT field validations', () => {
      it.each([
        [
          'sitEstimatedWeight',
          {
            sitEstimatedWeight: '-1',
            sitEstimatedEntryDate: '15 Jun 2022',
            sitEstimatedDepartureDate: '25 Jul 2022',
          },
          'Enter a weight greater than 0 lbs',
        ],
        [
          'sitEstimatedWeight',
          {
            sitEstimatedWeight: '0',
            sitEstimatedEntryDate: '15 Jun 2022',
            sitEstimatedDepartureDate: '25 Jul 2022',
          },
          'Enter a weight greater than 0 lbs',
        ],
        [
          'sitEstimatedWeight',
          {
            sitEstimatedWeight: '{Tab}',
            sitEstimatedEntryDate: '15 Jun 2022',
            sitEstimatedDepartureDate: '25 Jul 2022',
          },
          'Required',
        ],
        [
          'sitEstimatedEntryDate',
          { sitEstimatedWeight: '1234', sitEstimatedEntryDate: 'asdf', sitEstimatedDepartureDate: '25 Jul 2022' },
          'Enter a complete date in DD MMM YYYY format (day, month, year).',
        ],
        [
          'sitEstimatedDepartureDate',
          { sitEstimatedWeight: '1234', sitEstimatedEntryDate: '15 Jun 2022', sitEstimatedDepartureDate: 'asdf' },
          'Enter a complete date in DD MMM YYYY format (day, month, year).',
        ],
      ])('Verify invalid %s field shows validation error', async (field, data, expectedError) => {
        useEditShipmentQueries.mockReturnValue(ppmUseEditShipmentQueriesReturnValue);
        renderWithProviders(<ServicesCounselingEditShipmentDetails {...props} />, mockRoutingConfig);

        const sitExpected = document.getElementById('sitExpectedYes').parentElement;
        const sitExpectedYes = within(sitExpected).getByRole('radio', { name: 'Yes' });
        await userEvent.click(sitExpectedYes);

        // The test is dependent on the ordering of these three lines, and I'm not sure why.
        // If either of the estimated storage dates is entered last, the test that puts an invalid value
        // in that field will fail. But if the estimated SIT weight comes last, everything works fine.
        await userEvent.type(screen.getByLabelText('Estimated storage start'), data.sitEstimatedEntryDate);
        await userEvent.type(screen.getByLabelText('Estimated storage end'), data.sitEstimatedDepartureDate);
        await userEvent.type(screen.getByLabelText('Estimated SIT weight'), data.sitEstimatedWeight);
        await userEvent.tab();

        await waitFor(
          () => {
            const alerts = screen.getAllByRole('alert');
            expect(alerts).toHaveLength(1);
            expect(alerts[0]).toHaveTextContent(expectedError);
          },
          { timeout: 10000 },
        );

        expect(screen.getByRole('button', { name: 'Save and Continue' })).toBeDisabled();
        expect(screen.getByRole('alert').nextElementSibling.firstElementChild).toHaveAttribute('name', field);
      });
    });

    it('Enables Save and Continue button when sit required fields are filled in', async () => {
      useEditShipmentQueries.mockReturnValue(ppmUseEditShipmentQueriesReturnValue);
      searchTransportationOffices.mockImplementation(() => Promise.resolve(mockTransportationOffice));
      renderWithProviders(<ServicesCounselingEditShipmentDetails {...props} />, mockRoutingConfig);

      const sitExpected = document.getElementById('sitExpectedYes').parentElement;
      const sitExpectedYes = within(sitExpected).getByRole('radio', { name: 'Yes' });
      await userEvent.click(sitExpectedYes);
      await userEvent.type(screen.getByLabelText('Estimated SIT weight'), '1234');
      await userEvent.type(screen.getByLabelText('Estimated storage start'), '15 Jun 2022');
      await userEvent.type(screen.getByLabelText('Estimated storage end'), '25 Jun 2022');
      await userEvent.tab();
      await userEvent.type(screen.getByLabelText('Closeout location'), 'Altus');
      await userEvent.click(await screen.findByText('Altus'));

      await waitFor(() => {
        expect(screen.queryByRole('alert')).not.toBeInTheDocument();
        expect(screen.getByRole('button', { name: 'Save and Continue' })).not.toBeDisabled();
      });
    }, 10000);

    it('verify toggling from Yes to No to Yes restores PPM SIT prefilled values', async () => {
      useEditShipmentQueries.mockReturnValue(ppmWithSITUseEditShipmentQueriesReturnValue);
      searchTransportationOffices.mockImplementation(() => Promise.resolve(mockTransportationOffice));
      renderWithProviders(<ServicesCounselingEditShipmentDetails {...props} />, mockRoutingConfig);

      expect(await screen.findByTestId('tag')).toHaveTextContent('PPM');
<<<<<<< HEAD

      expect(await screen.queryByRole('textbox', { name: 'Estimated SIT weight' })).toBeInTheDocument();
      expect(await screen.queryByRole('textbox', { name: 'Estimated storage start' })).toBeInTheDocument();
      expect(await screen.queryByRole('textbox', { name: 'Estimated storage end' })).toBeInTheDocument();
      expect(await screen.findByRole('button', { name: 'Save and Continue' })).toBeInTheDocument();

      expect(await screen.findByRole('textbox', { name: 'Estimated SIT weight' })).toHaveValue('999');
      expect(await screen.findByRole('textbox', { name: 'Estimated storage start' })).toHaveValue('05 Jul 2022');
      expect(await screen.findByRole('textbox', { name: 'Estimated storage end' })).toHaveValue('13 Jul 2022');

      act(() => {
        const closeoutField = screen
          .getAllByRole('combobox')
          .find((comboBox) => comboBox.getAttribute('id') === 'closeoutOffice-input');

        userEvent.click(closeoutField);
        userEvent.keyboard('Altus{enter}');
      });
=======
>>>>>>> 6057da8a

      expect(await screen.queryByRole('textbox', { name: 'Estimated SIT weight' })).toBeInTheDocument();
      expect(await screen.queryByRole('textbox', { name: 'Estimated storage start' })).toBeInTheDocument();
      expect(await screen.queryByRole('textbox', { name: 'Estimated storage end' })).toBeInTheDocument();
      expect(await screen.findByRole('button', { name: 'Save and Continue' })).toBeInTheDocument();

      expect(await screen.findByRole('textbox', { name: 'Estimated SIT weight' })).toHaveValue('999');
      expect(await screen.findByRole('textbox', { name: 'Estimated storage start' })).toHaveValue('05 Jul 2022');
      expect(await screen.findByRole('textbox', { name: 'Estimated storage end' })).toHaveValue('13 Jul 2022');

      act(() => {
        const closeoutField = screen
          .getAllByRole('combobox')
          .find((comboBox) => comboBox.getAttribute('id') === 'closeoutOffice-input');

        userEvent.click(closeoutField);
        userEvent.keyboard('Altus{enter}');
      });

      await waitFor(() => {
        expect(screen.queryByRole('alert')).not.toBeInTheDocument();
        expect(screen.getByRole('button', { name: 'Save and Continue' })).toBeDisabled();
      });

      // Input invalid date format will cause form to be invalid. save must be disabled.
      await userEvent.type(screen.getByLabelText('Estimated storage start'), 'FOOBAR');
      await waitFor(() => {
        expect(screen.getByRole('button', { name: 'Save and Continue' })).toBeDisabled();
      });

      // Schema validation is fail state thus Save button is disabled. click No to hide
      // SIT related widget. Hiding SIT widget must reset schema because previous SIT related
      // schema failure is nolonger applicable.
      const sitExpected = document.getElementById('sitExpectedNo').parentElement;
      const sitExpectedNo = within(sitExpected).getByRole('radio', { name: 'No' });
      await userEvent.click(sitExpectedNo);

      // Verify No is really hiding SIT related inputs
      expect(await screen.queryByRole('textbox', { name: 'Estimated SIT weight' })).not.toBeInTheDocument();
      expect(await screen.queryByRole('textbox', { name: 'Estimated storage start' })).not.toBeInTheDocument();
      expect(await screen.queryByRole('textbox', { name: 'Estimated storage end' })).not.toBeInTheDocument();

      // Verify clicking Yes again will restore persisted data for each SIT related control.
      const sitExpected2 = document.getElementById('sitExpectedYes').parentElement;
      const sitExpectedYes = within(sitExpected2).getByRole('radio', { name: 'Yes' });
      await userEvent.click(sitExpectedYes);

      // Verify persisted values are restored to expected values.
      expect(await screen.findByRole('textbox', { name: 'Estimated SIT weight' })).toHaveValue('999');
      expect(await screen.findByRole('textbox', { name: 'Estimated storage start' })).toHaveValue('05 Jul 2022');
      expect(await screen.findByRole('textbox', { name: 'Estimated storage end' })).toHaveValue('13 Jul 2022');
      await waitFor(() => {
        expect(screen.getByRole('button', { name: 'Save and Continue' })).toBeDisabled();
      });
    }, 10000);

    it('calls props.onUpdate with success and routes to Advance page when the save button is clicked and the shipment update is successful', async () => {
      useEditShipmentQueries.mockReturnValue(ppmUseEditShipmentQueriesReturnValue);
      updateMTOShipment.mockImplementation(() => Promise.resolve({}));
      updateMoveCloseoutOffice.mockImplementation(() => Promise.resolve({}));
      searchTransportationOffices.mockImplementation(() => Promise.resolve(mockTransportationOffice));
      validatePostalCode.mockImplementation(() => Promise.resolve(false));
      const onUpdateMock = jest.fn();

      renderWithProviders(
        <ServicesCounselingEditShipmentDetails {...props} onUpdate={onUpdateMock} />,
        mockRoutingConfig,
      );

      await waitFor(() => {
        expect(screen.getByLabelText('Estimated PPM weight')).toHaveValue('1,111');
      });
      await userEvent.type(screen.getByLabelText('Closeout location'), 'Altus');
      await userEvent.click(await screen.findByText('Altus'));

      const saveButton = screen.getByRole('button', { name: 'Save and Continue' });
      expect(saveButton).not.toBeDisabled();

      await userEvent.click(saveButton);
      await waitFor(() => {
        expect(mockNavigate).toHaveBeenCalledWith('/counseling/moves/move123/shipments/shipment123/advance');
        expect(onUpdateMock).toHaveBeenCalledWith('success');
      });
    });

    it('displays error when the save button is clicked and the closeout office update is unsuccessful', async () => {
      // don't freak out when we get a console.error
      jest.spyOn(console, 'error').mockImplementation(() => {});

      useEditShipmentQueries.mockReturnValue(ppmUseEditShipmentQueriesReturnValue);
      updateMTOShipment.mockImplementation(() => Promise.resolve({}));
      searchTransportationOffices.mockImplementation(() => Promise.resolve(mockTransportationOffice));
      updateMoveCloseoutOffice.mockImplementation(() => Promise.reject(new Error('something went wrong')));
      validatePostalCode.mockImplementation(() => Promise.resolve(false));
      const onUpdateMock = jest.fn();
      renderWithProviders(
        <ServicesCounselingEditShipmentDetails {...props} onUpdate={onUpdateMock} />,
        mockRoutingConfig,
      );

      await waitFor(() => {
        expect(screen.getByLabelText('Estimated PPM weight')).toHaveValue('1,111');
      });
      await userEvent.type(screen.getByLabelText('Closeout location'), 'Altus');
      await userEvent.click(await screen.findByText('Altus'));

      const saveButton = screen.getByRole('button', { name: 'Save and Continue' });
      expect(saveButton).not.toBeDisabled();

      await userEvent.click(saveButton);
      await waitFor(() => {
        expect(
          screen.getByText('Something went wrong, and your changes were not saved. Please try again.'),
        ).toBeVisible();
      });
    });
  });
});<|MERGE_RESOLUTION|>--- conflicted
+++ resolved
@@ -585,27 +585,6 @@
       renderWithProviders(<ServicesCounselingEditShipmentDetails {...props} />, mockRoutingConfig);
 
       expect(await screen.findByTestId('tag')).toHaveTextContent('PPM');
-<<<<<<< HEAD
-
-      expect(await screen.queryByRole('textbox', { name: 'Estimated SIT weight' })).toBeInTheDocument();
-      expect(await screen.queryByRole('textbox', { name: 'Estimated storage start' })).toBeInTheDocument();
-      expect(await screen.queryByRole('textbox', { name: 'Estimated storage end' })).toBeInTheDocument();
-      expect(await screen.findByRole('button', { name: 'Save and Continue' })).toBeInTheDocument();
-
-      expect(await screen.findByRole('textbox', { name: 'Estimated SIT weight' })).toHaveValue('999');
-      expect(await screen.findByRole('textbox', { name: 'Estimated storage start' })).toHaveValue('05 Jul 2022');
-      expect(await screen.findByRole('textbox', { name: 'Estimated storage end' })).toHaveValue('13 Jul 2022');
-
-      act(() => {
-        const closeoutField = screen
-          .getAllByRole('combobox')
-          .find((comboBox) => comboBox.getAttribute('id') === 'closeoutOffice-input');
-
-        userEvent.click(closeoutField);
-        userEvent.keyboard('Altus{enter}');
-      });
-=======
->>>>>>> 6057da8a
 
       expect(await screen.queryByRole('textbox', { name: 'Estimated SIT weight' })).toBeInTheDocument();
       expect(await screen.queryByRole('textbox', { name: 'Estimated storage start' })).toBeInTheDocument();
