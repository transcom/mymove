/* eslint-disable react/jsx-props-no-spreading */
import React from 'react';
import { screen, waitFor, within, act } from '@testing-library/react';
import userEvent from '@testing-library/user-event';

import ServicesCounselingEditShipmentDetails from './ServicesCounselingEditShipmentDetails';

import { updateMTOShipment, updateMoveCloseoutOffice, searchTransportationOffices } from 'services/ghcApi';
import { validatePostalCode } from 'utils/validation';
import { useEditShipmentQueries } from 'hooks/queries';
import { MOVE_STATUSES, SHIPMENT_OPTIONS } from 'shared/constants';
import { servicesCounselingRoutes } from 'constants/routes';
import { renderWithProviders } from 'testUtils';

const mockNavigate = jest.fn();
jest.mock('react-router-dom', () => ({
  ...jest.requireActual('react-router-dom'),
  useNavigate: () => mockNavigate,
}));
const mockRoutingParams = { moveCode: 'move123', shipmentId: 'shipment123' };
const mockRoutingConfig = { path: servicesCounselingRoutes.BASE_SHIPMENT_EDIT_PATH, params: mockRoutingParams };
const mockTransportationOffice = [
  {
    address: {
      city: '',
      id: '00000000-0000-0000-0000-000000000000',
      postalCode: '',
      state: '',
      streetAddress1: '',
    },
    address_id: '46c4640b-c35e-4293-a2f1-36c7b629f903',
    affiliation: 'AIR_FORCE',
    created_at: '2021-02-11T16:48:04.117Z',
    id: '93f0755f-6f35-478b-9a75-35a69211da1c',
    name: 'Altus AFB',
    updated_at: '2021-02-11T16:48:04.117Z',
  },
];

jest.mock('services/ghcApi', () => ({
  ...jest.requireActual('services/ghcApi'),
  updateMTOShipment: jest.fn(),
  updateMoveCloseoutOffice: jest.fn(),
  searchTransportationOffices: jest.fn().mockImplementation(() => Promise.resolve(mockTransportationOffice)),
}));

jest.mock('hooks/queries', () => ({
  ...jest.requireActual('@tanstack/react-query'),
  useEditShipmentQueries: jest.fn(),
}));

jest.mock('utils/validation', () => ({
  ...jest.requireActual('utils/validation'),
  validatePostalCode: jest.fn(),
}));

jest.mock('components/LocationSearchBox/api', () => ({
  ShowAddress: jest.fn().mockImplementation(() =>
    Promise.resolve({
      city: 'Glendale Luke AFB',
      country: 'United States',
      id: 'fa51dab0-4553-4732-b843-1f33407f77bc',
      postalCode: '85309',
      state: 'AZ',
      streetAddress1: 'n/a',
    }),
  ),
}));

const useEditShipmentQueriesReturnValue = {
  move: {
    id: '9c7b255c-2981-4bf8-839f-61c7458e2b4d',
    ordersId: '1',
    status: 'NEEDS SERVICE COUNSELING',
  },
  order: {
    id: '1',
    originDutyLocation: {
      address: {
        streetAddress1: '',
        city: 'Fort Knox',
        state: 'KY',
        postalCode: '40121',
      },
    },
    destinationDutyLocation: {
      address: {
        streetAddress1: '',
        city: 'Fort Irwin',
        state: 'CA',
        postalCode: '92310',
      },
    },
    customer: {
      agency: 'ARMY',
      backup_contact: {
        email: 'email@example.com',
        name: 'name',
        phone: '555-555-5555',
      },
      current_address: {
        city: 'Beverly Hills',
        country: 'US',
        eTag: 'MjAyMS0wMS0yMVQxNTo0MTozNS41Mzg0Njha',
        id: '3a5f7cf2-6193-4eb3-a244-14d21ca05d7b',
        postalCode: '90210',
        state: 'CA',
        streetAddress1: '123 Any Street',
        streetAddress2: 'P.O. Box 12345',
        streetAddress3: 'c/o Some Person',
      },
      dodID: '6833908165',
      eTag: 'MjAyMS0wMS0yMVQxNTo0MTozNS41NjAzNTJa',
      email: 'combo@ppm.hhg',
      first_name: 'Submitted',
      id: 'f6bd793f-7042-4523-aa30-34946e7339c9',
      last_name: 'Ppmhhg',
      phone: '555-555-5555',
    },
    entitlement: {
      authorizedWeight: 8000,
      dependentsAuthorized: true,
      eTag: 'MjAyMS0wMS0yMVQxNTo0MTozNS41NzgwMzda',
      id: 'e0fefe58-0710-40db-917b-5b96567bc2a8',
      nonTemporaryStorage: true,
      privatelyOwnedVehicle: true,
      proGearWeight: 2000,
      proGearWeightSpouse: 500,
      storageInTransit: 2,
      totalDependents: 1,
      totalWeight: 8000,
    },
    order_number: 'ORDER3',
    order_type: 'PERMANENT_CHANGE_OF_STATION',
    order_type_detail: 'HHG_PERMITTED',
    tac: '9999',
  },
  mtoShipments: [
    {
      customerRemarks: 'please treat gently',
      destinationAddress: {
        city: 'Fairfield',
        country: 'US',
        id: '672ff379-f6e3-48b4-a87d-796713f8f997',
        postalCode: '94535',
        state: 'CA',
        streetAddress1: '987 Any Avenue',
        streetAddress2: 'P.O. Box 9876',
        streetAddress3: 'c/o Some Person',
      },
      eTag: 'MjAyMC0wNi0xMFQxNTo1ODowMi40MDQwMzFa',
      id: 'shipment123',
      moveTaskOrderID: '9c7b255c-2981-4bf8-839f-61c7458e2b4d',
      pickupAddress: {
        city: 'Beverly Hills',
        country: 'US',
        eTag: 'MjAyMC0wNi0xMFQxNTo1ODowMi4zODQ3Njla',
        id: '1686751b-ab36-43cf-b3c9-c0f467d13c19',
        postalCode: '90210',
        state: 'CA',
        streetAddress1: '123 Any Street',
        streetAddress2: 'P.O. Box 12345',
        streetAddress3: 'c/o Some Person',
      },
      requestedPickupDate: '2018-03-15',
      scheduledPickupDate: '2018-03-16',
      requestedDeliveryDate: '2018-04-15',
      scheduledDeliveryDate: '2014-04-16',
      shipmentType: SHIPMENT_OPTIONS.HHG,
      status: 'SUBMITTED',
      updatedAt: '2020-06-10T15:58:02.404031Z',
    },
  ],
  isLoading: false,
  isError: false,
  isSuccess: true,
};

const ppmShipment = {
  id: 'shipment123',
  shipmentType: SHIPMENT_OPTIONS.PPM,
  status: MOVE_STATUSES.SUBMITTED,
  updatedAt: '2020-09-02T21:08:38.392Z',
  ppmShipment: {
    expectedDepartureDate: '2022-06-28',
    actualMoveDate: '2022-05-11',
    hasSecondaryPickupAddress: true,
    hasSecondaryDestinationAddress: true,
    pickupAddress: {
      streetAddress1: '111 Test Street',
      streetAddress2: '222 Test Street',
      streetAddress3: 'Test Man',
      city: 'Test City',
      state: 'KY',
      postalCode: '42701',
    },
    secondaryPickupAddress: {
      streetAddress1: '777 Test Street',
      streetAddress2: '888 Test Street',
      streetAddress3: 'Test Man',
      city: 'Test City',
      state: 'KY',
      postalCode: '42702',
    },
    destinationAddress: {
      streetAddress1: '222 Test Street',
      streetAddress2: '333 Test Street',
      streetAddress3: 'Test Man',
      city: 'Test City',
      state: 'KY',
      postalCode: '42703',
    },
    secondaryDestinationAddress: {
      streetAddress1: '444 Test Street',
      streetAddress2: '555 Test Street',
      streetAddress3: 'Test Man',
      city: 'Test City',
      state: 'KY',
      postalCode: '42701',
    },
    sitExpected: false,
    estimatedWeight: 1111,
    hasProGear: false,
  },
};

const ppmShipmentWithSIT = {
  ...ppmShipment,
  ppmShipment: {
    ...ppmShipment.ppmShipment,
    sitExpected: true,
    sitEstimatedWeight: 999,
    sitEstimatedDepartureDate: '2022-07-13',
    sitEstimatedEntryDate: '2022-07-05',
  },
};

const loadingReturnValue = {
  ...useEditShipmentQueriesReturnValue,
  isLoading: true,
  isError: false,
  isSuccess: false,
};

const errorReturnValue = {
  ...useEditShipmentQueriesReturnValue,
  isLoading: false,
  isError: true,
  isSuccess: false,
};

const props = {
  onUpdate: () => {},
};

afterEach(() => {
  jest.resetAllMocks();
});

describe('ServicesCounselingEditShipmentDetails component', () => {
  describe('check different component states', () => {
    it('renders the Loading Placeholder when the query is still loading', async () => {
      useEditShipmentQueries.mockReturnValue(loadingReturnValue);

      renderWithProviders(<ServicesCounselingEditShipmentDetails {...props} />, mockRoutingConfig);

      const h2 = await screen.getByRole('heading', { name: 'Loading, please wait...', level: 2 });
      expect(h2).toBeInTheDocument();
    });

    it('renders the Something Went Wrong component when the query errors', async () => {
      useEditShipmentQueries.mockReturnValue(errorReturnValue);

      renderWithProviders(<ServicesCounselingEditShipmentDetails {...props} />, mockRoutingConfig);

      const errorMessage = await screen.getByText(/Something went wrong./);
      expect(errorMessage).toBeInTheDocument();
    });
  });

  it('renders the Services Counseling Shipment Form', async () => {
    useEditShipmentQueries.mockReturnValue(useEditShipmentQueriesReturnValue);

    renderWithProviders(<ServicesCounselingEditShipmentDetails {...props} />, mockRoutingConfig);

    const h1 = await screen.getByRole('heading', { name: 'Edit shipment details', level: 1 });
    await waitFor(() => {
      expect(h1).toBeInTheDocument();
    });
  });

  it('calls props.onUpdate with success and routes to move details when the save button is clicked and the shipment update is successful', async () => {
    updateMTOShipment.mockImplementation(() => Promise.resolve({}));
    useEditShipmentQueries.mockReturnValue(useEditShipmentQueriesReturnValue);
    const onUpdateMock = jest.fn();

    renderWithProviders(
      <ServicesCounselingEditShipmentDetails {...props} onUpdate={onUpdateMock} />,
      mockRoutingConfig,
    );

    const saveButton = screen.getByRole('button', { name: 'Save' });

    expect(saveButton).not.toBeDisabled();

    await userEvent.click(saveButton);

    await waitFor(() => {
      expect(mockNavigate).toHaveBeenCalledWith('/counseling/moves/move123/details');
      expect(onUpdateMock).toHaveBeenCalledWith('success');
    });
  });

  it('stays on edit shipment form and displays error when the save button is clicked and the shipment update is unsuccessful', async () => {
    jest.spyOn(console, 'error').mockImplementation(() => {});
    updateMTOShipment.mockImplementation(() => Promise.reject(new Error('something went wrong')));
    useEditShipmentQueries.mockReturnValue(useEditShipmentQueriesReturnValue);

    renderWithProviders(<ServicesCounselingEditShipmentDetails {...props} />, mockRoutingConfig);

    const saveButton = screen.getByRole('button', { name: 'Save' });

    expect(saveButton).not.toBeDisabled();

    await userEvent.click(saveButton);

    await waitFor(() => {
      expect(
        screen.getByText('Something went wrong, and your changes were not saved. Please try again.'),
      ).toBeVisible();
    });
  });

  it('routes to the move details page when the cancel button is clicked', async () => {
    useEditShipmentQueries.mockReturnValue(useEditShipmentQueriesReturnValue);
    renderWithProviders(<ServicesCounselingEditShipmentDetails {...props} />, mockRoutingConfig);

    const cancelButton = screen.getByRole('button', { name: 'Cancel' });

    expect(cancelButton).not.toBeDisabled();

    await userEvent.click(cancelButton);

    await waitFor(() => {
      expect(mockNavigate).toHaveBeenCalledWith('/counseling/moves/move123/details');
    });
  });

  describe('editing PPMs', () => {
    const ppmUseEditShipmentQueriesReturnValue = {
      ...useEditShipmentQueriesReturnValue,
      mtoShipments: [{ ...ppmShipment }],
    };

    const ppmWithSITUseEditShipmentQueriesReturnValue = {
      ...useEditShipmentQueriesReturnValue,
      mtoShipments: [{ ...ppmShipmentWithSIT }],
    };

    it('renders the first page of the edit ppm Shipment Form with prefilled values', async () => {
      useEditShipmentQueries.mockReturnValue(ppmUseEditShipmentQueriesReturnValue);
      renderWithProviders(<ServicesCounselingEditShipmentDetails {...props} />, mockRoutingConfig);

      expect(await screen.findByTestId('tag')).toHaveTextContent('PPM');
      expect(await screen.getByRole('textbox', { name: 'Planned Departure Date' })).toHaveValue('28 Jun 2022');

      expect(await screen.getAllByLabelText('Address 1')[0]).toHaveValue(
        ppmShipment.ppmShipment.pickupAddress.streetAddress1,
      );
      expect(await screen.getAllByLabelText(/Address 2/)[0]).toHaveValue(
        ppmShipment.ppmShipment.pickupAddress.streetAddress2,
      );
      expect(await screen.getAllByLabelText('City')[0]).toHaveValue(ppmShipment.ppmShipment.pickupAddress.city);
      expect(await screen.getAllByLabelText('State')[0]).toHaveValue(ppmShipment.ppmShipment.pickupAddress.state);
      expect(await screen.getAllByLabelText('ZIP')[0]).toHaveValue(ppmShipment.ppmShipment.pickupAddress.postalCode);

      expect(await screen.getAllByLabelText('Address 1')[1]).toHaveValue(
        ppmShipment.ppmShipment.secondaryPickupAddress.streetAddress1,
      );
      expect(await screen.getAllByLabelText(/Address 2/)[1]).toHaveValue(
        ppmShipment.ppmShipment.secondaryPickupAddress.streetAddress2,
      );
      expect(await screen.getAllByLabelText('City')[1]).toHaveValue(
        ppmShipment.ppmShipment.secondaryPickupAddress.city,
      );
      expect(await screen.getAllByLabelText('State')[1]).toHaveValue(
        ppmShipment.ppmShipment.secondaryPickupAddress.state,
      );
      expect(await screen.getAllByLabelText('ZIP')[1]).toHaveValue(
        ppmShipment.ppmShipment.secondaryPickupAddress.postalCode,
      );

      expect(await screen.getAllByLabelText('Address 1')[2]).toHaveValue(
        ppmShipment.ppmShipment.destinationAddress.streetAddress1,
      );
      expect(await screen.getAllByLabelText(/Address 2/)[2]).toHaveValue(
        ppmShipment.ppmShipment.destinationAddress.streetAddress2,
      );
      expect(await screen.getAllByLabelText('City')[2]).toHaveValue(ppmShipment.ppmShipment.destinationAddress.city);
      expect(await screen.getAllByLabelText('State')[2]).toHaveValue(ppmShipment.ppmShipment.destinationAddress.state);
      expect(await screen.getAllByLabelText('ZIP')[2]).toHaveValue(
        ppmShipment.ppmShipment.destinationAddress.postalCode,
      );

      expect(await screen.getAllByLabelText('Address 1')[3]).toHaveValue(
        ppmShipment.ppmShipment.secondaryDestinationAddress.streetAddress1,
      );
      expect(await screen.getAllByLabelText(/Address 2/)[3]).toHaveValue(
        ppmShipment.ppmShipment.secondaryDestinationAddress.streetAddress2,
      );
      expect(await screen.getAllByLabelText('City')[3]).toHaveValue(
        ppmShipment.ppmShipment.secondaryDestinationAddress.city,
      );
      expect(await screen.getAllByLabelText('State')[3]).toHaveValue(
        ppmShipment.ppmShipment.secondaryDestinationAddress.state,
      );
      expect(await screen.getAllByLabelText('ZIP')[3]).toHaveValue(
        ppmShipment.ppmShipment.secondaryDestinationAddress.postalCode,
      );

      expect(await screen.queryByRole('textbox', { name: 'Estimated SIT weight' })).not.toBeInTheDocument();
      expect(await screen.queryByRole('textbox', { name: 'Estimated storage start' })).not.toBeInTheDocument();
      expect(await screen.queryByRole('textbox', { name: 'Estimated storage end' })).not.toBeInTheDocument();
      expect(await screen.findByRole('textbox', { name: 'Estimated PPM weight' })).toHaveValue('1,111');
      expect(await screen.queryByRole('textbox', { name: 'Estimated pro-gear weight' })).not.toBeInTheDocument();
      expect(await screen.queryByRole('textbox', { name: 'Estimated spouse pro-gear weight' })).not.toBeInTheDocument();
      expect(await screen.findByRole('button', { name: 'Save and Continue' })).toBeInTheDocument();
    });

    it('verify toggling from Yes to No to Yes restores PPM SIT prefilled values', async () => {
      useEditShipmentQueries.mockReturnValue(ppmWithSITUseEditShipmentQueriesReturnValue);
      searchTransportationOffices.mockImplementation(() => Promise.resolve(mockTransportationOffice));

      await act(async () => {
        renderWithProviders(<ServicesCounselingEditShipmentDetails {...props} />, mockRoutingConfig);
      });

      expect(await screen.findByTestId('tag')).toHaveTextContent('PPM');

      expect(await screen.queryByRole('textbox', { name: 'Estimated SIT weight' })).toBeInTheDocument();
      expect(await screen.queryByRole('textbox', { name: 'Estimated storage start' })).toBeInTheDocument();
      expect(await screen.queryByRole('textbox', { name: 'Estimated storage end' })).toBeInTheDocument();
      expect(await screen.findByRole('button', { name: 'Save and Continue' })).toBeInTheDocument();

      expect(await screen.findByRole('textbox', { name: 'Estimated SIT weight' })).toHaveValue('999');
      expect(await screen.findByRole('textbox', { name: 'Estimated storage start' })).toHaveValue('05 Jul 2022');
      expect(await screen.findByRole('textbox', { name: 'Estimated storage end' })).toHaveValue('13 Jul 2022');

<<<<<<< HEAD
      await act(async () => {
        await userEvent.tab();
        await userEvent.type(screen.getByLabelText('Closeout location'), 'Altus');
        await userEvent.click(await screen.findByText('Altus'));
=======
      act(() => {
        const closeoutField = screen
          .getAllByRole('combobox')
          .find((comboBox) => comboBox.getAttribute('id') === 'closeoutOffice-input');

        userEvent.click(closeoutField);
        userEvent.keyboard('Altus{enter}');
      });

      await waitFor(() => {
        expect(screen.queryByRole('alert')).not.toBeInTheDocument();
        expect(screen.getByRole('button', { name: 'Save and Continue' })).toBeDisabled();
>>>>>>> 92840093
      });

      await waitFor(
        () => {
          expect(screen.queryByRole('alert')).not.toBeInTheDocument();
          // default state , now we verify validation is good for save to be enabled
          expect(screen.getByRole('button', { name: 'Save and Continue' })).not.toBeDisabled();
        },
        { timeout: 10000 },
      );

      // Input invalid date format will cause form to be invalid. save must be disabled.
      await act(async () => {
        await userEvent.type(screen.getByLabelText('Estimated storage start'), 'FOOBAR');
      });

      await waitFor(
        () => {
          expect(screen.getByRole('button', { name: 'Save and Continue' })).toBeDisabled();
        },
        { timeout: 10000 },
      );

      // Schema validation is fail state thus Save button is disabled. click No to hide
      // SIT related widget. Hiding SIT widget must reset schema because previous SIT related
      // schema failure is nolonger applicable.
      const sitExpected = document.getElementById('sitExpectedNo').parentElement;
      const sitExpectedNo = within(sitExpected).getByRole('radio', { name: 'No' });

      await act(async () => {
        await userEvent.click(sitExpectedNo);
      });

      // Verify No is really hiding SIT related inputs
      expect(await screen.queryByRole('textbox', { name: 'Estimated SIT weight' })).not.toBeInTheDocument();
      expect(await screen.queryByRole('textbox', { name: 'Estimated storage start' })).not.toBeInTheDocument();
      expect(await screen.queryByRole('textbox', { name: 'Estimated storage end' })).not.toBeInTheDocument();

      // Verify clicking Yes again will restore persisted data for each SIT related control.
      const sitExpected2 = document.getElementById('sitExpectedYes').parentElement;
      const sitExpectedYes = within(sitExpected2).getByRole('radio', { name: 'Yes' });

      await act(async () => {
        await userEvent.click(sitExpectedYes);
      });

      // Verify persisted values are restored to expected values.
      expect(await screen.findByRole('textbox', { name: 'Estimated SIT weight' })).toHaveValue('999');
      expect(await screen.findByRole('textbox', { name: 'Estimated storage start' })).toHaveValue('05 Jul 2022');
      expect(await screen.findByRole('textbox', { name: 'Estimated storage end' })).toHaveValue('13 Jul 2022');
      await waitFor(() => {
        expect(screen.getByRole('button', { name: 'Save and Continue' })).toBeDisabled();
      });
    }, 10000);

    describe('Check SIT field validations', () => {
      it.each([
        [
          'sitEstimatedWeight',
          {
            sitEstimatedWeight: '-1',
            sitEstimatedEntryDate: '15 Jun 2022',
            sitEstimatedDepartureDate: '25 Jul 2022',
          },
          'Enter a weight greater than 0 lbs',
        ],
        [
          'sitEstimatedWeight',
          {
            sitEstimatedWeight: '0',
            sitEstimatedEntryDate: '15 Jun 2022',
            sitEstimatedDepartureDate: '25 Jul 2022',
          },
          'Enter a weight greater than 0 lbs',
        ],
        [
          'sitEstimatedWeight',
          {
            sitEstimatedWeight: '{Tab}',
            sitEstimatedEntryDate: '15 Jun 2022',
            sitEstimatedDepartureDate: '25 Jul 2022',
          },
          'Required',
        ],
        [
          'sitEstimatedEntryDate',
          { sitEstimatedWeight: '1234', sitEstimatedEntryDate: 'asdf', sitEstimatedDepartureDate: '25 Jul 2022' },
          'Enter a complete date in DD MMM YYYY format (day, month, year).',
        ],
        [
          'sitEstimatedDepartureDate',
          { sitEstimatedWeight: '1234', sitEstimatedEntryDate: '15 Jun 2022', sitEstimatedDepartureDate: 'asdf' },
          'Enter a complete date in DD MMM YYYY format (day, month, year).',
        ],
      ])('Verify invalid %s field shows validation error', async (field, data, expectedError) => {
        useEditShipmentQueries.mockReturnValue(ppmUseEditShipmentQueriesReturnValue);
        renderWithProviders(<ServicesCounselingEditShipmentDetails {...props} />, mockRoutingConfig);

        const sitExpected = document.getElementById('sitExpectedYes').parentElement;
        const sitExpectedYes = within(sitExpected).getByRole('radio', { name: 'Yes' });
        await userEvent.click(sitExpectedYes);

        // The test is dependent on the ordering of these three lines, and I'm not sure why.
        // If either of the estimated storage dates is entered last, the test that puts an invalid value
        // in that field will fail. But if the estimated SIT weight comes last, everything works fine.
        await userEvent.type(screen.getByLabelText('Estimated storage start'), data.sitEstimatedEntryDate);
        await userEvent.type(screen.getByLabelText('Estimated storage end'), data.sitEstimatedDepartureDate);
        await userEvent.type(screen.getByLabelText('Estimated SIT weight'), data.sitEstimatedWeight);
        await userEvent.tab();

        await waitFor(
          () => {
            const alerts = screen.getAllByRole('alert');
            expect(alerts).toHaveLength(1);
            expect(alerts[0]).toHaveTextContent(expectedError);
          },
          { timeout: 10000 },
        );

        expect(screen.getByRole('button', { name: 'Save and Continue' })).toBeDisabled();
        expect(screen.getByRole('alert').nextElementSibling.firstElementChild).toHaveAttribute('name', field);
      });
    });

    it('Enables Save and Continue button when sit required fields are filled in', async () => {
      useEditShipmentQueries.mockReturnValue(ppmUseEditShipmentQueriesReturnValue);
      searchTransportationOffices.mockImplementation(() => Promise.resolve(mockTransportationOffice));
      renderWithProviders(<ServicesCounselingEditShipmentDetails {...props} />, mockRoutingConfig);

      const sitExpected = document.getElementById('sitExpectedYes').parentElement;
      const sitExpectedYes = within(sitExpected).getByRole('radio', { name: 'Yes' });
      await userEvent.click(sitExpectedYes);
      await userEvent.type(screen.getByLabelText('Estimated SIT weight'), '1234');
      await userEvent.type(screen.getByLabelText('Estimated storage start'), '15 Jun 2022');
      await userEvent.type(screen.getByLabelText('Estimated storage end'), '25 Jun 2022');
      await userEvent.tab();
      await userEvent.type(screen.getByLabelText('Closeout location'), 'Altus');
      await userEvent.click(await screen.findByText('Altus'));

      await waitFor(() => {
        expect(screen.queryByRole('alert')).not.toBeInTheDocument();
        expect(screen.getByRole('button', { name: 'Save and Continue' })).not.toBeDisabled();
      });
    });

    it('Sit NO/YES toggle - Enables Save and Continue button when sit required fields are filled in', async () => {
      useEditShipmentQueries.mockReturnValue(ppmUseEditShipmentQueriesReturnValue);
      searchTransportationOffices.mockImplementation(() => Promise.resolve(mockTransportationOffice));
      renderWithProviders(<ServicesCounselingEditShipmentDetails {...props} />, mockRoutingConfig);

      const sitExpected = document.getElementById('sitExpectedYes').parentElement;
      const sitExpectedYes = within(sitExpected).getByRole('radio', { name: 'Yes' });
      await userEvent.click(sitExpectedYes);
      await userEvent.type(screen.getByLabelText('Estimated SIT weight'), '1234');
      await userEvent.type(screen.getByLabelText('Estimated storage start'), '15 Jun 2022');
      await userEvent.type(screen.getByLabelText('Estimated storage end'), '25 Jun 2022');
      await userEvent.tab();
      await userEvent.type(screen.getByLabelText('Closeout location'), 'Altus');
      await userEvent.click(await screen.findByText('Altus'));

<<<<<<< HEAD
      await waitFor(() => {
        expect(screen.queryByRole('alert')).not.toBeInTheDocument();
        expect(screen.getByRole('button', { name: 'Save and Continue' })).not.toBeDisabled();
      }, 10000);
=======
      await waitFor(
        () => {
          expect(screen.queryByRole('alert')).not.toBeInTheDocument();
          expect(screen.getByRole('button', { name: 'Save and Continue' })).not.toBeDisabled();
        },
        { timeout: 10000 },
      );
>>>>>>> 92840093

      /* Verify toggling back to NO selection when validation is failing for YES resets
         schema validation back to NO. This tests component: ShipmentCustomerSIT.jsx */
      // enter invalid date format to trigger validation failure to disable SAVE button
      await userEvent.type(screen.getByLabelText('Estimated storage start'), 'FOOBAR');
      await waitFor(
        () => {
          expect(screen.queryByRole('alert')).toBeInTheDocument();
          expect(screen.getByRole('button', { name: 'Save and Continue' })).toBeDisabled();
        },
        { timeout: 10000 },
      );

      // Save button is disabled for now because validation error for YES select. We
      // now want to select NO. The schema validator should reset itself and renable the
      // Save button again for NO selection.
      const sitExpected2 = document.getElementById('sitExpectedNo').parentElement;
      const sitExpectedNo = within(sitExpected2).getByRole('radio', { name: 'No' });
      await userEvent.click(sitExpectedNo);
      await waitFor(() => {
        expect(screen.getByRole('button', { name: 'Save and Continue' })).not.toBeDisabled();
      }, 10000);
    });

    it('calls props.onUpdate with success and routes to Advance page when the save button is clicked and the shipment update is successful', async () => {
      useEditShipmentQueries.mockReturnValue(ppmUseEditShipmentQueriesReturnValue);
      updateMTOShipment.mockImplementation(() => Promise.resolve({}));
      updateMoveCloseoutOffice.mockImplementation(() => Promise.resolve({}));
      searchTransportationOffices.mockImplementation(() => Promise.resolve(mockTransportationOffice));
      validatePostalCode.mockImplementation(() => Promise.resolve(false));
      const onUpdateMock = jest.fn();

      renderWithProviders(
        <ServicesCounselingEditShipmentDetails {...props} onUpdate={onUpdateMock} />,
        mockRoutingConfig,
      );

      await waitFor(() => {
        expect(screen.getByLabelText('Estimated PPM weight')).toHaveValue('1,111');
      });
      await userEvent.type(screen.getByLabelText('Closeout location'), 'Altus');
      await userEvent.click(await screen.findByText('Altus'));

      const saveButton = screen.getByRole('button', { name: 'Save and Continue' });
      expect(saveButton).not.toBeDisabled();

      await userEvent.click(saveButton);
      await waitFor(() => {
        expect(mockNavigate).toHaveBeenCalledWith('/counseling/moves/move123/shipments/shipment123/advance');
        expect(onUpdateMock).toHaveBeenCalledWith('success');
      });
    });

    it('displays error when the save button is clicked and the closeout office update is unsuccessful', async () => {
      // don't freak out when we get a console.error
      jest.spyOn(console, 'error').mockImplementation(() => {});

      useEditShipmentQueries.mockReturnValue(ppmUseEditShipmentQueriesReturnValue);
      updateMTOShipment.mockImplementation(() => Promise.resolve({}));
      searchTransportationOffices.mockImplementation(() => Promise.resolve(mockTransportationOffice));
      updateMoveCloseoutOffice.mockImplementation(() => Promise.reject(new Error('something went wrong')));
      validatePostalCode.mockImplementation(() => Promise.resolve(false));
      const onUpdateMock = jest.fn();
      renderWithProviders(
        <ServicesCounselingEditShipmentDetails {...props} onUpdate={onUpdateMock} />,
        mockRoutingConfig,
      );

      await waitFor(() => {
        expect(screen.getByLabelText('Estimated PPM weight')).toHaveValue('1,111');
      });
      await userEvent.type(screen.getByLabelText('Closeout location'), 'Altus');
      await userEvent.click(await screen.findByText('Altus'));

      const saveButton = screen.getByRole('button', { name: 'Save and Continue' });
      expect(saveButton).not.toBeDisabled();

      await userEvent.click(saveButton);
      await waitFor(() => {
        expect(
          screen.getByText('Something went wrong, and your changes were not saved. Please try again.'),
        ).toBeVisible();
      });
    });
  });
});<|MERGE_RESOLUTION|>--- conflicted
+++ resolved
@@ -446,12 +446,6 @@
       expect(await screen.findByRole('textbox', { name: 'Estimated storage start' })).toHaveValue('05 Jul 2022');
       expect(await screen.findByRole('textbox', { name: 'Estimated storage end' })).toHaveValue('13 Jul 2022');
 
-<<<<<<< HEAD
-      await act(async () => {
-        await userEvent.tab();
-        await userEvent.type(screen.getByLabelText('Closeout location'), 'Altus');
-        await userEvent.click(await screen.findByText('Altus'));
-=======
       act(() => {
         const closeoutField = screen
           .getAllByRole('combobox')
@@ -464,7 +458,6 @@
       await waitFor(() => {
         expect(screen.queryByRole('alert')).not.toBeInTheDocument();
         expect(screen.getByRole('button', { name: 'Save and Continue' })).toBeDisabled();
->>>>>>> 92840093
       });
 
       await waitFor(
@@ -625,20 +618,10 @@
       await userEvent.type(screen.getByLabelText('Closeout location'), 'Altus');
       await userEvent.click(await screen.findByText('Altus'));
 
-<<<<<<< HEAD
       await waitFor(() => {
         expect(screen.queryByRole('alert')).not.toBeInTheDocument();
         expect(screen.getByRole('button', { name: 'Save and Continue' })).not.toBeDisabled();
       }, 10000);
-=======
-      await waitFor(
-        () => {
-          expect(screen.queryByRole('alert')).not.toBeInTheDocument();
-          expect(screen.getByRole('button', { name: 'Save and Continue' })).not.toBeDisabled();
-        },
-        { timeout: 10000 },
-      );
->>>>>>> 92840093
 
       /* Verify toggling back to NO selection when validation is failing for YES resets
          schema validation back to NO. This tests component: ShipmentCustomerSIT.jsx */
