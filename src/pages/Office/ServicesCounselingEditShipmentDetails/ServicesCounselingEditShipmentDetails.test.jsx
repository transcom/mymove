--- conflicted
+++ resolved
@@ -443,7 +443,6 @@
       expect(await screen.findByRole('textbox', { name: 'Estimated storage start' })).toHaveValue('05 Jul 2022');
       expect(await screen.findByRole('textbox', { name: 'Estimated storage end' })).toHaveValue('13 Jul 2022');
 
-<<<<<<< HEAD
       act(() => {
         const closeoutField = screen
           .getAllByRole('combobox')
@@ -456,16 +455,6 @@
       await waitFor(() => {
         expect(screen.queryByRole('alert')).not.toBeInTheDocument();
         expect(screen.getByRole('button', { name: 'Save and Continue' })).toBeDisabled();
-=======
-      await userEvent.tab();
-      await userEvent.type(screen.getByLabelText('Closeout location'), 'Altus');
-      await userEvent.click(await screen.findByText('Altus'));
-
-      await waitFor(() => {
-        expect(screen.queryByRole('alert')).not.toBeInTheDocument();
-        // default state , now we verify validation is good for save to be enabled
-        expect(screen.getByRole('button', { name: 'Save and Continue' })).not.toBeDisabled();
->>>>>>> e8f0d8a7
       });
 
       // Input invalid date format will cause form to be invalid. save must be disabled.
@@ -496,15 +485,9 @@
       expect(await screen.findByRole('textbox', { name: 'Estimated storage start' })).toHaveValue('05 Jul 2022');
       expect(await screen.findByRole('textbox', { name: 'Estimated storage end' })).toHaveValue('13 Jul 2022');
       await waitFor(() => {
-<<<<<<< HEAD
         expect(screen.getByRole('button', { name: 'Save and Continue' })).toBeDisabled();
       });
     }, 10000);
-=======
-        expect(screen.getByRole('button', { name: 'Save and Continue' })).not.toBeDisabled();
-      });
-    });
->>>>>>> e8f0d8a7
 
     describe('Check SIT field validations', () => {
       it.each([
@@ -608,46 +591,6 @@
       await userEvent.type(screen.getByLabelText('Closeout location'), 'Altus');
       await userEvent.click(await screen.findByText('Altus'));
 
-      await waitFor(() => {
-        expect(screen.queryByRole('alert')).not.toBeInTheDocument();
-        expect(screen.getByRole('button', { name: 'Save and Continue' })).not.toBeDisabled();
-      });
-
-      /* Verify toggling back to NO selection when validation is failing for YES resets
-         schema validation back to NO. This tests component: ShipmentCustomerSIT.jsx */
-      // enter invalid date format to trigger validation failure to disable SAVE button
-      await userEvent.type(screen.getByLabelText('Estimated storage start'), 'FOOBAR');
-      await waitFor(() => {
-        expect(screen.queryByRole('alert')).toBeInTheDocument();
-        expect(screen.getByRole('button', { name: 'Save and Continue' })).toBeDisabled();
-      });
-
-      // Save button is disabled for now because validation error for YES select. We
-      // now want to select NO. The schema validator should reset itself and renable the
-      // Save button again for NO selection.
-      const sitExpected2 = document.getElementById('sitExpectedNo').parentElement;
-      const sitExpectedNo = within(sitExpected2).getByRole('radio', { name: 'No' });
-      await userEvent.click(sitExpectedNo);
-      await waitFor(() => {
-        expect(screen.getByRole('button', { name: 'Save and Continue' })).not.toBeDisabled();
-      });
-    });
-
-    it('Sit NO/YES toggle - Enables Save and Continue button when sit required fields are filled in', async () => {
-      useEditShipmentQueries.mockReturnValue(ppmUseEditShipmentQueriesReturnValue);
-      searchTransportationOffices.mockImplementation(() => Promise.resolve(mockTransportationOffice));
-      renderWithProviders(<ServicesCounselingEditShipmentDetails {...props} />, mockRoutingConfig);
-
-      const sitExpected = document.getElementById('sitExpectedYes').parentElement;
-      const sitExpectedYes = within(sitExpected).getByRole('radio', { name: 'Yes' });
-      await userEvent.click(sitExpectedYes);
-      await userEvent.type(screen.getByLabelText('Estimated SIT weight'), '1234');
-      await userEvent.type(screen.getByLabelText('Estimated storage start'), '15 Jun 2022');
-      await userEvent.type(screen.getByLabelText('Estimated storage end'), '25 Jun 2022');
-      await userEvent.tab();
-      await userEvent.type(screen.getByLabelText('Closeout location'), 'Altus');
-      await userEvent.click(await screen.findByText('Altus'));
-
       await waitFor(
         () => {
           expect(screen.queryByRole('alert')).not.toBeInTheDocument();
