--- conflicted
+++ resolved
@@ -446,25 +446,10 @@
       expect(await screen.findByRole('textbox', { name: 'Estimated storage start' })).toHaveValue('05 Jul 2022');
       expect(await screen.findByRole('textbox', { name: 'Estimated storage end' })).toHaveValue('13 Jul 2022');
 
-<<<<<<< HEAD
       await act(async () => {
         await userEvent.tab();
         await userEvent.type(screen.getByLabelText('Closeout location'), 'Altus');
         await userEvent.click(await screen.findByText('Altus'));
-=======
-      act(() => {
-        const closeoutField = screen
-          .getAllByRole('combobox')
-          .find((comboBox) => comboBox.getAttribute('id') === 'closeoutOffice-input');
-
-        userEvent.click(closeoutField);
-        userEvent.keyboard('Altus{enter}');
-      });
-
-      await waitFor(() => {
-        expect(screen.queryByRole('alert')).not.toBeInTheDocument();
-        expect(screen.getByRole('button', { name: 'Save and Continue' })).toBeDisabled();
->>>>>>> ba568f41
       });
 
       await waitFor(
@@ -515,18 +500,12 @@
       expect(await screen.findByRole('textbox', { name: 'Estimated SIT weight' })).toHaveValue('999');
       expect(await screen.findByRole('textbox', { name: 'Estimated storage start' })).toHaveValue('05 Jul 2022');
       expect(await screen.findByRole('textbox', { name: 'Estimated storage end' })).toHaveValue('13 Jul 2022');
-<<<<<<< HEAD
       await waitFor(
         () => {
           expect(screen.getByRole('button', { name: 'Save and Continue' })).not.toBeDisabled();
         },
         { timeout: 10000 },
       );
-=======
-      await waitFor(() => {
-        expect(screen.getByRole('button', { name: 'Save and Continue' })).toBeDisabled();
-      });
->>>>>>> ba568f41
     });
 
     describe('Check SIT field validations', () => {
@@ -634,20 +613,10 @@
       await userEvent.type(screen.getByLabelText('Closeout location'), 'Altus');
       await userEvent.click(await screen.findByText('Altus'));
 
-<<<<<<< HEAD
       await waitFor(() => {
         expect(screen.queryByRole('alert')).not.toBeInTheDocument();
         expect(screen.getByRole('button', { name: 'Save and Continue' })).not.toBeDisabled();
       }, 10000);
-=======
-      await waitFor(
-        () => {
-          expect(screen.queryByRole('alert')).not.toBeInTheDocument();
-          expect(screen.getByRole('button', { name: 'Save and Continue' })).not.toBeDisabled();
-        },
-        { timeout: 10000 },
-      );
->>>>>>> ba568f41
 
       /* Verify toggling back to NO selection when validation is failing for YES resets
          schema validation back to NO. This tests component: ShipmentCustomerSIT.jsx */
