/* eslint-disable react/jsx-props-no-spreading */
import React from 'react';
import { screen, waitFor, within, act } from '@testing-library/react';
import userEvent from '@testing-library/user-event';

import ServicesCounselingEditShipmentDetails from './ServicesCounselingEditShipmentDetails';

import { updateMTOShipment, updateMoveCloseoutOffice, searchTransportationOffices } from 'services/ghcApi';
import { validatePostalCode } from 'utils/validation';
import { useEditShipmentQueries } from 'hooks/queries';
import { MOVE_STATUSES, SHIPMENT_OPTIONS } from 'shared/constants';
import { servicesCounselingRoutes } from 'constants/routes';
import { renderWithProviders } from 'testUtils';

const mockNavigate = jest.fn();
jest.mock('react-router-dom', () => ({
  ...jest.requireActual('react-router-dom'),
  useNavigate: () => mockNavigate,
}));
const mockRoutingParams = { moveCode: 'move123', shipmentId: 'shipment123' };
const mockRoutingConfig = { path: servicesCounselingRoutes.BASE_SHIPMENT_EDIT_PATH, params: mockRoutingParams };
const mockTransportationOffice = [
  {
    address: {
      city: '',
      id: '00000000-0000-0000-0000-000000000000',
      postalCode: '',
      state: '',
      streetAddress1: '',
    },
    address_id: '46c4640b-c35e-4293-a2f1-36c7b629f903',
    affiliation: 'AIR_FORCE',
    created_at: '2021-02-11T16:48:04.117Z',
    id: '93f0755f-6f35-478b-9a75-35a69211da1c',
    name: 'Altus AFB',
    updated_at: '2021-02-11T16:48:04.117Z',
  },
];

jest.mock('services/ghcApi', () => ({
  ...jest.requireActual('services/ghcApi'),
  updateMTOShipment: jest.fn(),
  updateMoveCloseoutOffice: jest.fn(),
  searchTransportationOffices: jest.fn().mockImplementation(() => Promise.resolve(mockTransportationOffice)),
}));

jest.mock('hooks/queries', () => ({
  ...jest.requireActual('@tanstack/react-query'),
  useEditShipmentQueries: jest.fn(),
}));

jest.mock('utils/validation', () => ({
  ...jest.requireActual('utils/validation'),
  validatePostalCode: jest.fn(),
}));

jest.mock('components/LocationSearchBox/api', () => ({
  ShowAddress: jest.fn().mockImplementation(() =>
    Promise.resolve({
      city: 'Glendale Luke AFB',
      country: 'United States',
      id: 'fa51dab0-4553-4732-b843-1f33407f77bc',
      postalCode: '85309',
      state: 'AZ',
      streetAddress1: 'n/a',
    }),
  ),
}));

const useEditShipmentQueriesReturnValue = {
  move: {
    id: '9c7b255c-2981-4bf8-839f-61c7458e2b4d',
    ordersId: '1',
    status: 'NEEDS SERVICE COUNSELING',
  },
  order: {
    id: '1',
    originDutyLocation: {
      address: {
        streetAddress1: '',
        city: 'Fort Knox',
        state: 'KY',
        postalCode: '40121',
      },
    },
    destinationDutyLocation: {
      address: {
        streetAddress1: '',
        city: 'Fort Irwin',
        state: 'CA',
        postalCode: '92310',
      },
    },
    customer: {
      agency: 'ARMY',
      backup_contact: {
        email: 'email@example.com',
        name: 'name',
        phone: '555-555-5555',
      },
      current_address: {
        city: 'Beverly Hills',
        country: 'US',
        eTag: 'MjAyMS0wMS0yMVQxNTo0MTozNS41Mzg0Njha',
        id: '3a5f7cf2-6193-4eb3-a244-14d21ca05d7b',
        postalCode: '90210',
        state: 'CA',
        streetAddress1: '123 Any Street',
        streetAddress2: 'P.O. Box 12345',
        streetAddress3: 'c/o Some Person',
      },
      dodID: '6833908165',
      eTag: 'MjAyMS0wMS0yMVQxNTo0MTozNS41NjAzNTJa',
      email: 'combo@ppm.hhg',
      first_name: 'Submitted',
      id: 'f6bd793f-7042-4523-aa30-34946e7339c9',
      last_name: 'Ppmhhg',
      phone: '555-555-5555',
    },
    entitlement: {
      authorizedWeight: 8000,
      dependentsAuthorized: true,
      eTag: 'MjAyMS0wMS0yMVQxNTo0MTozNS41NzgwMzda',
      id: 'e0fefe58-0710-40db-917b-5b96567bc2a8',
      nonTemporaryStorage: true,
      privatelyOwnedVehicle: true,
      proGearWeight: 2000,
      proGearWeightSpouse: 500,
      storageInTransit: 2,
      totalDependents: 1,
      totalWeight: 8000,
    },
    order_number: 'ORDER3',
    order_type: 'PERMANENT_CHANGE_OF_STATION',
    order_type_detail: 'HHG_PERMITTED',
    tac: '9999',
  },
  mtoShipments: [
    {
      customerRemarks: 'please treat gently',
      destinationAddress: {
        city: 'Fairfield',
        country: 'US',
        id: '672ff379-f6e3-48b4-a87d-796713f8f997',
        postalCode: '94535',
        state: 'CA',
        streetAddress1: '987 Any Avenue',
        streetAddress2: 'P.O. Box 9876',
        streetAddress3: 'c/o Some Person',
      },
      eTag: 'MjAyMC0wNi0xMFQxNTo1ODowMi40MDQwMzFa',
      id: 'shipment123',
      moveTaskOrderID: '9c7b255c-2981-4bf8-839f-61c7458e2b4d',
      pickupAddress: {
        city: 'Beverly Hills',
        country: 'US',
        eTag: 'MjAyMC0wNi0xMFQxNTo1ODowMi4zODQ3Njla',
        id: '1686751b-ab36-43cf-b3c9-c0f467d13c19',
        postalCode: '90210',
        state: 'CA',
        streetAddress1: '123 Any Street',
        streetAddress2: 'P.O. Box 12345',
        streetAddress3: 'c/o Some Person',
      },
      requestedPickupDate: '2018-03-15',
      scheduledPickupDate: '2018-03-16',
      requestedDeliveryDate: '2018-04-15',
      scheduledDeliveryDate: '2014-04-16',
      shipmentType: SHIPMENT_OPTIONS.HHG,
      status: 'SUBMITTED',
      updatedAt: '2020-06-10T15:58:02.404031Z',
    },
  ],
  isLoading: false,
  isError: false,
  isSuccess: true,
};

const ppmShipment = {
  id: 'shipment123',
  shipmentType: SHIPMENT_OPTIONS.PPM,
  status: MOVE_STATUSES.SUBMITTED,
  updatedAt: '2020-09-02T21:08:38.392Z',
  ppmShipment: {
    expectedDepartureDate: '2022-06-28',
    actualMoveDate: '2022-05-11',
    hasSecondaryPickupAddress: true,
    hasSecondaryDestinationAddress: true,
    pickupAddress: {
      streetAddress1: '111 Test Street',
      streetAddress2: '222 Test Street',
      streetAddress3: 'Test Man',
      city: 'Test City',
      state: 'KY',
      postalCode: '42701',
    },
    secondaryPickupAddress: {
      streetAddress1: '777 Test Street',
      streetAddress2: '888 Test Street',
      streetAddress3: 'Test Man',
      city: 'Test City',
      state: 'KY',
      postalCode: '42702',
    },
    destinationAddress: {
      streetAddress1: '222 Test Street',
      streetAddress2: '333 Test Street',
      streetAddress3: 'Test Man',
      city: 'Test City',
      state: 'KY',
      postalCode: '42703',
    },
    secondaryDestinationAddress: {
      streetAddress1: '444 Test Street',
      streetAddress2: '555 Test Street',
      streetAddress3: 'Test Man',
      city: 'Test City',
      state: 'KY',
      postalCode: '42701',
    },
    sitExpected: false,
    estimatedWeight: 1111,
    hasProGear: false,
  },
};

const ppmShipmentWithSIT = {
  ...ppmShipment,
  ppmShipment: {
    ...ppmShipment.ppmShipment,
    sitExpected: true,
    sitEstimatedWeight: 999,
    sitEstimatedDepartureDate: '2022-07-13',
    sitEstimatedEntryDate: '2022-07-05',
  },
};

const loadingReturnValue = {
  ...useEditShipmentQueriesReturnValue,
  isLoading: true,
  isError: false,
  isSuccess: false,
};

const errorReturnValue = {
  ...useEditShipmentQueriesReturnValue,
  isLoading: false,
  isError: true,
  isSuccess: false,
};

const props = {
  onUpdate: () => {},
};

afterEach(() => {
  jest.resetAllMocks();
});

describe('ServicesCounselingEditShipmentDetails component', () => {
  describe('check different component states', () => {
    it('renders the Loading Placeholder when the query is still loading', async () => {
      useEditShipmentQueries.mockReturnValue(loadingReturnValue);

      renderWithProviders(<ServicesCounselingEditShipmentDetails {...props} />, mockRoutingConfig);

      const h2 = await screen.getByRole('heading', { name: 'Loading, please wait...', level: 2 });
      expect(h2).toBeInTheDocument();
    });

    it('renders the Something Went Wrong component when the query errors', async () => {
      useEditShipmentQueries.mockReturnValue(errorReturnValue);

      renderWithProviders(<ServicesCounselingEditShipmentDetails {...props} />, mockRoutingConfig);

      const errorMessage = await screen.getByText(/Something went wrong./);
      expect(errorMessage).toBeInTheDocument();
    });
  });

  it('renders the Services Counseling Shipment Form', async () => {
    useEditShipmentQueries.mockReturnValue(useEditShipmentQueriesReturnValue);

    renderWithProviders(<ServicesCounselingEditShipmentDetails {...props} />, mockRoutingConfig);

    const h1 = await screen.getByRole('heading', { name: 'Edit shipment details', level: 1 });
    await waitFor(() => {
      expect(h1).toBeInTheDocument();
    });
  });

  it('calls props.onUpdate with success and routes to move details when the save button is clicked and the shipment update is successful', async () => {
    updateMTOShipment.mockImplementation(() => Promise.resolve({}));
    useEditShipmentQueries.mockReturnValue(useEditShipmentQueriesReturnValue);
    const onUpdateMock = jest.fn();

    renderWithProviders(
      <ServicesCounselingEditShipmentDetails {...props} onUpdate={onUpdateMock} />,
      mockRoutingConfig,
    );

    const saveButton = screen.getByRole('button', { name: 'Save' });

    expect(saveButton).not.toBeDisabled();

    await userEvent.click(saveButton);

    await waitFor(() => {
      expect(mockNavigate).toHaveBeenCalledWith('/counseling/moves/move123/details');
      expect(onUpdateMock).toHaveBeenCalledWith('success');
    });
  });

  it('stays on edit shipment form and displays error when the save button is clicked and the shipment update is unsuccessful', async () => {
    jest.spyOn(console, 'error').mockImplementation(() => {});
    updateMTOShipment.mockImplementation(() => Promise.reject(new Error('something went wrong')));
    useEditShipmentQueries.mockReturnValue(useEditShipmentQueriesReturnValue);

    renderWithProviders(<ServicesCounselingEditShipmentDetails {...props} />, mockRoutingConfig);

    const saveButton = screen.getByRole('button', { name: 'Save' });

    expect(saveButton).not.toBeDisabled();

    await userEvent.click(saveButton);

    await waitFor(() => {
      expect(
        screen.getByText('Something went wrong, and your changes were not saved. Please try again.'),
      ).toBeVisible();
    });
  });

  it('routes to the move details page when the cancel button is clicked', async () => {
    useEditShipmentQueries.mockReturnValue(useEditShipmentQueriesReturnValue);
    renderWithProviders(<ServicesCounselingEditShipmentDetails {...props} />, mockRoutingConfig);

    const cancelButton = screen.getByRole('button', { name: 'Cancel' });

    expect(cancelButton).not.toBeDisabled();

    await userEvent.click(cancelButton);

    await waitFor(() => {
      expect(mockNavigate).toHaveBeenCalledWith('/counseling/moves/move123/details');
    });
  });

  describe('editing PPMs', () => {
    const ppmUseEditShipmentQueriesReturnValue = {
      ...useEditShipmentQueriesReturnValue,
      mtoShipments: [{ ...ppmShipment }],
    };

    const ppmWithSITUseEditShipmentQueriesReturnValue = {
      ...useEditShipmentQueriesReturnValue,
      mtoShipments: [{ ...ppmShipmentWithSIT }],
    };

    it('renders the first page of the edit ppm Shipment Form with prefilled values', async () => {
      useEditShipmentQueries.mockReturnValue(ppmUseEditShipmentQueriesReturnValue);
      renderWithProviders(<ServicesCounselingEditShipmentDetails {...props} />, mockRoutingConfig);

      expect(await screen.findByTestId('tag')).toHaveTextContent('PPM');
      expect(await screen.getByRole('textbox', { name: 'Planned Departure Date' })).toHaveValue('28 Jun 2022');

      expect(await screen.getAllByLabelText('Address 1')[0]).toHaveValue(
        ppmShipment.ppmShipment.pickupAddress.streetAddress1,
      );
      expect(await screen.getAllByLabelText(/Address 2/)[0]).toHaveValue(
        ppmShipment.ppmShipment.pickupAddress.streetAddress2,
      );
      expect(await screen.getAllByLabelText('City')[0]).toHaveValue(ppmShipment.ppmShipment.pickupAddress.city);
      expect(await screen.getAllByLabelText('State')[0]).toHaveValue(ppmShipment.ppmShipment.pickupAddress.state);
      expect(await screen.getAllByLabelText('ZIP')[0]).toHaveValue(ppmShipment.ppmShipment.pickupAddress.postalCode);

      expect(await screen.getAllByLabelText('Address 1')[1]).toHaveValue(
        ppmShipment.ppmShipment.secondaryPickupAddress.streetAddress1,
      );
      expect(await screen.getAllByLabelText(/Address 2/)[1]).toHaveValue(
        ppmShipment.ppmShipment.secondaryPickupAddress.streetAddress2,
      );
      expect(await screen.getAllByLabelText('City')[1]).toHaveValue(
        ppmShipment.ppmShipment.secondaryPickupAddress.city,
      );
      expect(await screen.getAllByLabelText('State')[1]).toHaveValue(
        ppmShipment.ppmShipment.secondaryPickupAddress.state,
      );
      expect(await screen.getAllByLabelText('ZIP')[1]).toHaveValue(
        ppmShipment.ppmShipment.secondaryPickupAddress.postalCode,
      );

      expect(await screen.getAllByLabelText('Address 1')[2]).toHaveValue(
        ppmShipment.ppmShipment.destinationAddress.streetAddress1,
      );
      expect(await screen.getAllByLabelText(/Address 2/)[2]).toHaveValue(
        ppmShipment.ppmShipment.destinationAddress.streetAddress2,
      );
      expect(await screen.getAllByLabelText('City')[2]).toHaveValue(ppmShipment.ppmShipment.destinationAddress.city);
      expect(await screen.getAllByLabelText('State')[2]).toHaveValue(ppmShipment.ppmShipment.destinationAddress.state);
      expect(await screen.getAllByLabelText('ZIP')[2]).toHaveValue(
        ppmShipment.ppmShipment.destinationAddress.postalCode,
      );

      expect(await screen.getAllByLabelText('Address 1')[3]).toHaveValue(
        ppmShipment.ppmShipment.secondaryDestinationAddress.streetAddress1,
      );
      expect(await screen.getAllByLabelText(/Address 2/)[3]).toHaveValue(
        ppmShipment.ppmShipment.secondaryDestinationAddress.streetAddress2,
      );
      expect(await screen.getAllByLabelText('City')[3]).toHaveValue(
        ppmShipment.ppmShipment.secondaryDestinationAddress.city,
      );
      expect(await screen.getAllByLabelText('State')[3]).toHaveValue(
        ppmShipment.ppmShipment.secondaryDestinationAddress.state,
      );
      expect(await screen.getAllByLabelText('ZIP')[3]).toHaveValue(
        ppmShipment.ppmShipment.secondaryDestinationAddress.postalCode,
      );

      expect(await screen.queryByRole('textbox', { name: 'Estimated SIT weight' })).not.toBeInTheDocument();
      expect(await screen.queryByRole('textbox', { name: 'Estimated storage start' })).not.toBeInTheDocument();
      expect(await screen.queryByRole('textbox', { name: 'Estimated storage end' })).not.toBeInTheDocument();
      expect(await screen.findByRole('textbox', { name: 'Estimated PPM weight' })).toHaveValue('1,111');
      expect(await screen.queryByRole('textbox', { name: 'Estimated pro-gear weight' })).not.toBeInTheDocument();
      expect(await screen.queryByRole('textbox', { name: 'Estimated spouse pro-gear weight' })).not.toBeInTheDocument();
      expect(await screen.findByRole('button', { name: 'Save and Continue' })).toBeInTheDocument();
    });

    it('verify toggling from Yes to No to Yes restores PPM SIT prefilled values', async () => {
      useEditShipmentQueries.mockReturnValue(ppmWithSITUseEditShipmentQueriesReturnValue);
      searchTransportationOffices.mockImplementation(() => Promise.resolve(mockTransportationOffice));
      renderWithProviders(<ServicesCounselingEditShipmentDetails {...props} />, mockRoutingConfig);

      expect(await screen.findByTestId('tag')).toHaveTextContent('PPM');

      expect(await screen.queryByRole('textbox', { name: 'Estimated SIT weight' })).toBeInTheDocument();
      expect(await screen.queryByRole('textbox', { name: 'Estimated storage start' })).toBeInTheDocument();
      expect(await screen.queryByRole('textbox', { name: 'Estimated storage end' })).toBeInTheDocument();
      expect(await screen.findByRole('button', { name: 'Save and Continue' })).toBeInTheDocument();

      expect(await screen.findByRole('textbox', { name: 'Estimated SIT weight' })).toHaveValue('999');
      expect(await screen.findByRole('textbox', { name: 'Estimated storage start' })).toHaveValue('05 Jul 2022');
      expect(await screen.findByRole('textbox', { name: 'Estimated storage end' })).toHaveValue('13 Jul 2022');

<<<<<<< HEAD
      await userEvent.tab();
      await userEvent.type(screen.getByLabelText('Closeout location'), 'Altus');
      await userEvent.click(await screen.findByText('Altus'));

      await waitFor(() => {
        expect(screen.queryByRole('alert')).not.toBeInTheDocument();
        // default state , now we verify validation is good for save to be enabled
        expect(screen.getByRole('button', { name: 'Save and Continue' })).not.toBeDisabled();
=======
      act(() => {
        const closeoutField = screen
          .getAllByRole('combobox')
          .find((comboBox) => comboBox.getAttribute('id') === 'closeoutOffice-input');

        userEvent.click(closeoutField);
        userEvent.keyboard('Altus{enter}');
      });

      await waitFor(() => {
        expect(screen.queryByRole('alert')).not.toBeInTheDocument();
        expect(screen.getByRole('button', { name: 'Save and Continue' })).toBeDisabled();
>>>>>>> d4097187
      });

      // Input invalid date format will cause form to be invalid. save must be disabled.
      await userEvent.type(screen.getByLabelText('Estimated storage start'), 'FOOBAR');
      await waitFor(() => {
        expect(screen.getByRole('button', { name: 'Save and Continue' })).toBeDisabled();
      });

      // Schema validation is fail state thus Save button is disabled. click No to hide
      // SIT related widget. Hiding SIT widget must reset schema because previous SIT related
      // schema failure is nolonger applicable.
      const sitExpected = document.getElementById('sitExpectedNo').parentElement;
      const sitExpectedNo = within(sitExpected).getByRole('radio', { name: 'No' });
      await userEvent.click(sitExpectedNo);

      // Verify No is really hiding SIT related inputs
      expect(await screen.queryByRole('textbox', { name: 'Estimated SIT weight' })).not.toBeInTheDocument();
      expect(await screen.queryByRole('textbox', { name: 'Estimated storage start' })).not.toBeInTheDocument();
      expect(await screen.queryByRole('textbox', { name: 'Estimated storage end' })).not.toBeInTheDocument();

      // Verify clicking Yes again will restore persisted data for each SIT related control.
      const sitExpected2 = document.getElementById('sitExpectedYes').parentElement;
      const sitExpectedYes = within(sitExpected2).getByRole('radio', { name: 'Yes' });
      await userEvent.click(sitExpectedYes);

      // Verify persisted values are restored to expected values.
      expect(await screen.findByRole('textbox', { name: 'Estimated SIT weight' })).toHaveValue('999');
      expect(await screen.findByRole('textbox', { name: 'Estimated storage start' })).toHaveValue('05 Jul 2022');
      expect(await screen.findByRole('textbox', { name: 'Estimated storage end' })).toHaveValue('13 Jul 2022');
      await waitFor(() => {
<<<<<<< HEAD
        expect(screen.getByRole('button', { name: 'Save and Continue' })).not.toBeDisabled();
=======
        expect(screen.getByRole('button', { name: 'Save and Continue' })).toBeDisabled();
>>>>>>> d4097187
      });
    }, 10000);

    describe('Check SIT field validations', () => {
      it.each([
        [
          'sitEstimatedWeight',
          {
            sitEstimatedWeight: '-1',
            sitEstimatedEntryDate: '15 Jun 2022',
            sitEstimatedDepartureDate: '25 Jul 2022',
          },
          'Enter a weight greater than 0 lbs',
        ],
        [
          'sitEstimatedWeight',
          {
            sitEstimatedWeight: '0',
            sitEstimatedEntryDate: '15 Jun 2022',
            sitEstimatedDepartureDate: '25 Jul 2022',
          },
          'Enter a weight greater than 0 lbs',
        ],
        [
          'sitEstimatedWeight',
          {
            sitEstimatedWeight: '{Tab}',
            sitEstimatedEntryDate: '15 Jun 2022',
            sitEstimatedDepartureDate: '25 Jul 2022',
          },
          'Required',
        ],
        [
          'sitEstimatedEntryDate',
          { sitEstimatedWeight: '1234', sitEstimatedEntryDate: 'asdf', sitEstimatedDepartureDate: '25 Jul 2022' },
          'Enter a complete date in DD MMM YYYY format (day, month, year).',
        ],
        [
          'sitEstimatedDepartureDate',
          { sitEstimatedWeight: '1234', sitEstimatedEntryDate: '15 Jun 2022', sitEstimatedDepartureDate: 'asdf' },
          'Enter a complete date in DD MMM YYYY format (day, month, year).',
        ],
      ])('Verify invalid %s field shows validation error', async (field, data, expectedError) => {
        useEditShipmentQueries.mockReturnValue(ppmUseEditShipmentQueriesReturnValue);
        renderWithProviders(<ServicesCounselingEditShipmentDetails {...props} />, mockRoutingConfig);

        const sitExpected = document.getElementById('sitExpectedYes').parentElement;
        const sitExpectedYes = within(sitExpected).getByRole('radio', { name: 'Yes' });
        await userEvent.click(sitExpectedYes);

        // The test is dependent on the ordering of these three lines, and I'm not sure why.
        // If either of the estimated storage dates is entered last, the test that puts an invalid value
        // in that field will fail. But if the estimated SIT weight comes last, everything works fine.
        await userEvent.type(screen.getByLabelText('Estimated storage start'), data.sitEstimatedEntryDate);
        await userEvent.type(screen.getByLabelText('Estimated storage end'), data.sitEstimatedDepartureDate);
        await userEvent.type(screen.getByLabelText('Estimated SIT weight'), data.sitEstimatedWeight);
        await userEvent.tab();

        await waitFor(() => {
          const alerts = screen.getAllByRole('alert');
          expect(alerts).toHaveLength(1);
          expect(alerts[0]).toHaveTextContent(expectedError);
        });

        expect(screen.getByRole('button', { name: 'Save and Continue' })).toBeDisabled();
        expect(screen.getByRole('alert').nextElementSibling.firstElementChild).toHaveAttribute('name', field);
      });
    });

    it('Enables Save and Continue button when sit required fields are filled in', async () => {
      useEditShipmentQueries.mockReturnValue(ppmUseEditShipmentQueriesReturnValue);
      searchTransportationOffices.mockImplementation(() => Promise.resolve(mockTransportationOffice));
      renderWithProviders(<ServicesCounselingEditShipmentDetails {...props} />, mockRoutingConfig);

      const sitExpected = document.getElementById('sitExpectedYes').parentElement;
      const sitExpectedYes = within(sitExpected).getByRole('radio', { name: 'Yes' });
      await userEvent.click(sitExpectedYes);
      await userEvent.type(screen.getByLabelText('Estimated SIT weight'), '1234');
      await userEvent.type(screen.getByLabelText('Estimated storage start'), '15 Jun 2022');
      await userEvent.type(screen.getByLabelText('Estimated storage end'), '25 Jun 2022');
      await userEvent.tab();
      await userEvent.type(screen.getByLabelText('Closeout location'), 'Altus');
      await userEvent.click(await screen.findByText('Altus'));

      await waitFor(() => {
        expect(screen.queryByRole('alert')).not.toBeInTheDocument();
        expect(screen.getByRole('button', { name: 'Save and Continue' })).not.toBeDisabled();
      });
    });

    it('Sit NO/YES toggle - Enables Save and Continue button when sit required fields are filled in', async () => {
      useEditShipmentQueries.mockReturnValue(ppmUseEditShipmentQueriesReturnValue);
      searchTransportationOffices.mockImplementation(() => Promise.resolve(mockTransportationOffice));
      renderWithProviders(<ServicesCounselingEditShipmentDetails {...props} />, mockRoutingConfig);

      const sitExpected = document.getElementById('sitExpectedYes').parentElement;
      const sitExpectedYes = within(sitExpected).getByRole('radio', { name: 'Yes' });
      await userEvent.click(sitExpectedYes);
      await userEvent.type(screen.getByLabelText('Estimated SIT weight'), '1234');
      await userEvent.type(screen.getByLabelText('Estimated storage start'), '15 Jun 2022');
      await userEvent.type(screen.getByLabelText('Estimated storage end'), '25 Jun 2022');
      await userEvent.tab();
      await userEvent.type(screen.getByLabelText('Closeout location'), 'Altus');
      await userEvent.click(await screen.findByText('Altus'));

<<<<<<< HEAD
      await waitFor(() => {
        expect(screen.queryByRole('alert')).not.toBeInTheDocument();
        expect(screen.getByRole('button', { name: 'Save and Continue' })).not.toBeDisabled();
      });
=======
      await waitFor(
        () => {
          expect(screen.queryByRole('alert')).not.toBeInTheDocument();
          expect(screen.getByRole('button', { name: 'Save and Continue' })).not.toBeDisabled();
        },
        { timeout: 10000 },
      );
>>>>>>> d4097187

      /* Verify toggling back to NO selection when validation is failing for YES resets
         schema validation back to NO. This tests component: ShipmentCustomerSIT.jsx */
      // enter invalid date format to trigger validation failure to disable SAVE button
      await userEvent.type(screen.getByLabelText('Estimated storage start'), 'FOOBAR');
<<<<<<< HEAD
      await waitFor(() => {
        expect(screen.queryByRole('alert')).toBeInTheDocument();
        expect(screen.getByRole('button', { name: 'Save and Continue' })).toBeDisabled();
      });
=======
      await waitFor(
        () => {
          expect(screen.queryByRole('alert')).toBeInTheDocument();
          expect(screen.getByRole('button', { name: 'Save and Continue' })).toBeDisabled();
        },
        { timeout: 10000 },
      );
>>>>>>> d4097187

      // Save button is disabled for now because validation error for YES select. We
      // now want to select NO. The schema validator should reset itself and renable the
      // Save button again for NO selection.
      const sitExpected2 = document.getElementById('sitExpectedNo').parentElement;
      const sitExpectedNo = within(sitExpected2).getByRole('radio', { name: 'No' });
      await userEvent.click(sitExpectedNo);
      await waitFor(() => {
        expect(screen.getByRole('button', { name: 'Save and Continue' })).not.toBeDisabled();
      });
    });

    it('calls props.onUpdate with success and routes to Advance page when the save button is clicked and the shipment update is successful', async () => {
      useEditShipmentQueries.mockReturnValue(ppmUseEditShipmentQueriesReturnValue);
      updateMTOShipment.mockImplementation(() => Promise.resolve({}));
      updateMoveCloseoutOffice.mockImplementation(() => Promise.resolve({}));
      searchTransportationOffices.mockImplementation(() => Promise.resolve(mockTransportationOffice));
      validatePostalCode.mockImplementation(() => Promise.resolve(false));
      const onUpdateMock = jest.fn();

      renderWithProviders(
        <ServicesCounselingEditShipmentDetails {...props} onUpdate={onUpdateMock} />,
        mockRoutingConfig,
      );

      await waitFor(() => {
        expect(screen.getByLabelText('Estimated PPM weight')).toHaveValue('1,111');
      });
      await userEvent.type(screen.getByLabelText('Closeout location'), 'Altus');
      await userEvent.click(await screen.findByText('Altus'));

      const saveButton = screen.getByRole('button', { name: 'Save and Continue' });
      expect(saveButton).not.toBeDisabled();

      await userEvent.click(saveButton);
      await waitFor(() => {
        expect(mockNavigate).toHaveBeenCalledWith('/counseling/moves/move123/shipments/shipment123/advance');
        expect(onUpdateMock).toHaveBeenCalledWith('success');
      });
    });

    it('displays error when the save button is clicked and the closeout office update is unsuccessful', async () => {
      // don't freak out when we get a console.error
      jest.spyOn(console, 'error').mockImplementation(() => {});

      useEditShipmentQueries.mockReturnValue(ppmUseEditShipmentQueriesReturnValue);
      updateMTOShipment.mockImplementation(() => Promise.resolve({}));
      searchTransportationOffices.mockImplementation(() => Promise.resolve(mockTransportationOffice));
      updateMoveCloseoutOffice.mockImplementation(() => Promise.reject(new Error('something went wrong')));
      validatePostalCode.mockImplementation(() => Promise.resolve(false));
      const onUpdateMock = jest.fn();
      renderWithProviders(
        <ServicesCounselingEditShipmentDetails {...props} onUpdate={onUpdateMock} />,
        mockRoutingConfig,
      );

      await waitFor(() => {
        expect(screen.getByLabelText('Estimated PPM weight')).toHaveValue('1,111');
      });
      await userEvent.type(screen.getByLabelText('Closeout location'), 'Altus');
      await userEvent.click(await screen.findByText('Altus'));

      const saveButton = screen.getByRole('button', { name: 'Save and Continue' });
      expect(saveButton).not.toBeDisabled();

      await userEvent.click(saveButton);
      await waitFor(() => {
        expect(
          screen.getByText('Something went wrong, and your changes were not saved. Please try again.'),
        ).toBeVisible();
      });
    });
  });
});<|MERGE_RESOLUTION|>--- conflicted
+++ resolved
@@ -443,16 +443,6 @@
       expect(await screen.findByRole('textbox', { name: 'Estimated storage start' })).toHaveValue('05 Jul 2022');
       expect(await screen.findByRole('textbox', { name: 'Estimated storage end' })).toHaveValue('13 Jul 2022');
 
-<<<<<<< HEAD
-      await userEvent.tab();
-      await userEvent.type(screen.getByLabelText('Closeout location'), 'Altus');
-      await userEvent.click(await screen.findByText('Altus'));
-
-      await waitFor(() => {
-        expect(screen.queryByRole('alert')).not.toBeInTheDocument();
-        // default state , now we verify validation is good for save to be enabled
-        expect(screen.getByRole('button', { name: 'Save and Continue' })).not.toBeDisabled();
-=======
       act(() => {
         const closeoutField = screen
           .getAllByRole('combobox')
@@ -465,7 +455,6 @@
       await waitFor(() => {
         expect(screen.queryByRole('alert')).not.toBeInTheDocument();
         expect(screen.getByRole('button', { name: 'Save and Continue' })).toBeDisabled();
->>>>>>> d4097187
       });
 
       // Input invalid date format will cause form to be invalid. save must be disabled.
@@ -496,11 +485,7 @@
       expect(await screen.findByRole('textbox', { name: 'Estimated storage start' })).toHaveValue('05 Jul 2022');
       expect(await screen.findByRole('textbox', { name: 'Estimated storage end' })).toHaveValue('13 Jul 2022');
       await waitFor(() => {
-<<<<<<< HEAD
-        expect(screen.getByRole('button', { name: 'Save and Continue' })).not.toBeDisabled();
-=======
         expect(screen.getByRole('button', { name: 'Save and Continue' })).toBeDisabled();
->>>>>>> d4097187
       });
     }, 10000);
 
@@ -606,12 +591,6 @@
       await userEvent.type(screen.getByLabelText('Closeout location'), 'Altus');
       await userEvent.click(await screen.findByText('Altus'));
 
-<<<<<<< HEAD
-      await waitFor(() => {
-        expect(screen.queryByRole('alert')).not.toBeInTheDocument();
-        expect(screen.getByRole('button', { name: 'Save and Continue' })).not.toBeDisabled();
-      });
-=======
       await waitFor(
         () => {
           expect(screen.queryByRole('alert')).not.toBeInTheDocument();
@@ -619,18 +598,11 @@
         },
         { timeout: 10000 },
       );
->>>>>>> d4097187
 
       /* Verify toggling back to NO selection when validation is failing for YES resets
          schema validation back to NO. This tests component: ShipmentCustomerSIT.jsx */
       // enter invalid date format to trigger validation failure to disable SAVE button
       await userEvent.type(screen.getByLabelText('Estimated storage start'), 'FOOBAR');
-<<<<<<< HEAD
-      await waitFor(() => {
-        expect(screen.queryByRole('alert')).toBeInTheDocument();
-        expect(screen.getByRole('button', { name: 'Save and Continue' })).toBeDisabled();
-      });
-=======
       await waitFor(
         () => {
           expect(screen.queryByRole('alert')).toBeInTheDocument();
@@ -638,7 +610,6 @@
         },
         { timeout: 10000 },
       );
->>>>>>> d4097187
 
       // Save button is disabled for now because validation error for YES select. We
       // now want to select NO. The schema validator should reset itself and renable the
