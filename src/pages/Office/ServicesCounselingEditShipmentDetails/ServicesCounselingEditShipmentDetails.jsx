import React from 'react';
import PropTypes from 'prop-types';
import { useHistory, useParams } from 'react-router-dom';
import { generatePath } from 'react-router';
import { GridContainer, Grid } from '@trussworks/react-uswds';
import { useQueryClient, useMutation } from '@tanstack/react-query';

import styles from '../ServicesCounselingMoveInfo/ServicesCounselingTab.module.scss';

import 'styles/office.scss';
import ShipmentForm from 'components/Office/ShipmentForm/ShipmentForm';
import { MTO_SHIPMENTS } from 'constants/queryKeys';
import { MatchShape } from 'types/officeShapes';
import { useEditShipmentQueries } from 'hooks/queries';
import LoadingPlaceholder from 'shared/LoadingPlaceholder';
import SomethingWentWrong from 'shared/SomethingWentWrong';
import { updateMTOShipment, updateMoveCloseoutOffice } from 'services/ghcApi';
import { servicesCounselingRoutes } from 'constants/routes';
import { roleTypes } from 'constants/userRoles';

// updateMTOShipmentWrapper allows us to pass in the closeout office and include it
// with the results from updating the shipment, which allows us to chain on the closeout office
// update.
function updateMTOShipmentWrapper({ shipment, closeoutOffice }) {
  return updateMTOShipment(shipment).then((newShipment) => {
    return { newShipment, closeoutOffice };
  });
}
const ServicesCounselingEditShipmentDetails = ({ match, onUpdate, isAdvancePage }) => {
  const { moveCode, shipmentId } = useParams();
  const history = useHistory();
  const queryClient = useQueryClient();
  const { move, order, mtoShipments, isLoading, isError } = useEditShipmentQueries(moveCode);
<<<<<<< HEAD
  const { mutate: mutateMTOShipment } = useMutation(updateMTOShipment, {
    onSuccess: (updatedMTOShipment) => {
      mtoShipments[mtoShipments.findIndex((shipment) => shipment.id === updatedMTOShipment.id)] = updatedMTOShipment;
      queryClient.setQueryData([MTO_SHIPMENTS, updatedMTOShipment.moveTaskOrderID, false], mtoShipments);
      queryClient.invalidateQueries([MTO_SHIPMENTS, updatedMTOShipment.moveTaskOrderID]);
      onUpdate('success');
=======
  const [mutateMTOShipment] = useMutation(updateMTOShipmentWrapper, {
    onSuccess: (result) => {
      // if we have a closeout office, we must be on the first page of creating a PPM shipment,
      // so we should update the closeout office and redirect to the advance page
      if (result.closeoutOffice) {
        updateMoveCloseoutOffice({
          locator: moveCode,
          ifMatchETag: move.eTag,
          body: { closeoutOfficeId: result.closeoutOffice.id },
        })
          .then(() => {
            mtoShipments[mtoShipments.findIndex((shipment) => shipment.id === result.newShipment.id)] =
              result.newShipment;
            queryCache.setQueryData([MTO_SHIPMENTS, result.newShipment.moveTaskOrderID, false], mtoShipments);
            queryCache.invalidateQueries([MTO_SHIPMENTS, result.newShipment.moveTaskOrderID]);
            onUpdate('success');
          })
          .catch(() => {
            onUpdate('error');
            history.push(generatePath(servicesCounselingRoutes.MOVE_VIEW_PATH, { moveCode }));
          });
      } else {
        // if we don't have a closeout office, we're either on the advance page for a PPM, or the first
        // page for another type of shipment. In either case, we're done now and can head back to the move view
        mtoShipments[mtoShipments.findIndex((shipment) => shipment.id === result.newShipment.id)] = result.newShipment;
        queryCache.setQueryData([MTO_SHIPMENTS, result.newShipment.moveTaskOrderID, false], mtoShipments);
        queryCache.invalidateQueries([MTO_SHIPMENTS, result.newShipment.moveTaskOrderID]);
        history.push(generatePath(servicesCounselingRoutes.MOVE_VIEW_PATH, { moveCode }));
        onUpdate('success');
      }
>>>>>>> 95f12bd0
    },
    onError: () => {
      history.push(generatePath(servicesCounselingRoutes.MOVE_VIEW_PATH, { moveCode }));
      onUpdate('error');
    },
  });

  if (isLoading) return <LoadingPlaceholder />;
  if (isError) return <SomethingWentWrong />;

  const { customer, entitlement: allowances } = order;

  const matchingShipment = mtoShipments?.filter((shipment) => shipment.id === shipmentId)[0];
  const weightAllotment = { ...allowances, totalWeightSelf: allowances.authorizedWeight };

  const TACs = {
    HHG: order.tac,
    NTS: order.ntsTac,
  };

  const SACs = {
    HHG: order.sac,
    NTS: order.ntsSac,
  };

  return (
    <div className={styles.tabContent}>
      <div className={styles.container}>
        <GridContainer className={styles.gridContainer}>
          <Grid row>
            <Grid col desktop={{ col: 8, offset: 2 }}>
              <ShipmentForm
                match={match}
                history={history}
                submitHandler={mutateMTOShipment}
                isCreatePage={false}
                isForServicesCounseling
                currentResidence={customer.current_address}
                originDutyLocationAddress={order.originDutyLocation?.address}
                newDutyLocationAddress={order.destinationDutyLocation?.address}
                shipmentType={matchingShipment.shipmentType}
                mtoShipment={matchingShipment}
                serviceMember={{ weightAllotment, agency: customer.agency }}
                moveTaskOrderID={move.id}
                mtoShipments={mtoShipments}
                TACs={TACs}
                SACs={SACs}
                userRole={roleTypes.SERVICES_COUNSELOR}
                displayDestinationType
                isAdvancePage={isAdvancePage}
                move={move}
              />
            </Grid>
          </Grid>
        </GridContainer>
      </div>
    </div>
  );
};

ServicesCounselingEditShipmentDetails.propTypes = {
  match: MatchShape.isRequired,
  onUpdate: PropTypes.func.isRequired,
  isAdvancePage: PropTypes.bool,
};

ServicesCounselingEditShipmentDetails.defaultProps = {
  isAdvancePage: false,
};

export default ServicesCounselingEditShipmentDetails;<|MERGE_RESOLUTION|>--- conflicted
+++ resolved
@@ -31,15 +31,7 @@
   const history = useHistory();
   const queryClient = useQueryClient();
   const { move, order, mtoShipments, isLoading, isError } = useEditShipmentQueries(moveCode);
-<<<<<<< HEAD
-  const { mutate: mutateMTOShipment } = useMutation(updateMTOShipment, {
-    onSuccess: (updatedMTOShipment) => {
-      mtoShipments[mtoShipments.findIndex((shipment) => shipment.id === updatedMTOShipment.id)] = updatedMTOShipment;
-      queryClient.setQueryData([MTO_SHIPMENTS, updatedMTOShipment.moveTaskOrderID, false], mtoShipments);
-      queryClient.invalidateQueries([MTO_SHIPMENTS, updatedMTOShipment.moveTaskOrderID]);
-      onUpdate('success');
-=======
-  const [mutateMTOShipment] = useMutation(updateMTOShipmentWrapper, {
+  const { mutate: mutateMTOShipment } = useMutation(updateMTOShipmentWrapper, {
     onSuccess: (result) => {
       // if we have a closeout office, we must be on the first page of creating a PPM shipment,
       // so we should update the closeout office and redirect to the advance page
@@ -52,8 +44,8 @@
           .then(() => {
             mtoShipments[mtoShipments.findIndex((shipment) => shipment.id === result.newShipment.id)] =
               result.newShipment;
-            queryCache.setQueryData([MTO_SHIPMENTS, result.newShipment.moveTaskOrderID, false], mtoShipments);
-            queryCache.invalidateQueries([MTO_SHIPMENTS, result.newShipment.moveTaskOrderID]);
+            queryClient.setQueryData([MTO_SHIPMENTS, result.newShipment.moveTaskOrderID, false], mtoShipments);
+            queryClient.invalidateQueries([MTO_SHIPMENTS, result.newShipment.moveTaskOrderID]);
             onUpdate('success');
           })
           .catch(() => {
@@ -64,12 +56,11 @@
         // if we don't have a closeout office, we're either on the advance page for a PPM, or the first
         // page for another type of shipment. In either case, we're done now and can head back to the move view
         mtoShipments[mtoShipments.findIndex((shipment) => shipment.id === result.newShipment.id)] = result.newShipment;
-        queryCache.setQueryData([MTO_SHIPMENTS, result.newShipment.moveTaskOrderID, false], mtoShipments);
-        queryCache.invalidateQueries([MTO_SHIPMENTS, result.newShipment.moveTaskOrderID]);
+        queryClient.setQueryData([MTO_SHIPMENTS, result.newShipment.moveTaskOrderID, false], mtoShipments);
+        queryClient.invalidateQueries([MTO_SHIPMENTS, result.newShipment.moveTaskOrderID]);
         history.push(generatePath(servicesCounselingRoutes.MOVE_VIEW_PATH, { moveCode }));
         onUpdate('success');
       }
->>>>>>> 95f12bd0
     },
     onError: () => {
       history.push(generatePath(servicesCounselingRoutes.MOVE_VIEW_PATH, { moveCode }));
