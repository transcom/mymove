import React from 'react';
import PropTypes from 'prop-types';
import { useHistory, useParams } from 'react-router-dom';
import { generatePath } from 'react-router';
import { GridContainer, Grid } from '@trussworks/react-uswds';
import { queryCache, useMutation } from 'react-query';

import styles from '../ServicesCounselingMoveInfo/ServicesCounselingTab.module.scss';

import 'styles/office.scss';
import ShipmentForm from 'components/Office/ShipmentForm/ShipmentForm';
import { MTO_SHIPMENTS } from 'constants/queryKeys';
import { MatchShape } from 'types/officeShapes';
import { useEditShipmentQueries } from 'hooks/queries';
import LoadingPlaceholder from 'shared/LoadingPlaceholder';
import SomethingWentWrong from 'shared/SomethingWentWrong';
import { updateMTOShipment } from 'services/ghcApi';
import { servicesCounselingRoutes } from 'constants/routes';
import { roleTypes } from 'constants/userRoles';

const ServicesCounselingEditShipmentDetails = ({ match, onUpdate, isAdvancePage }) => {
  const { moveCode, shipmentId } = useParams();
  const history = useHistory();
  const { move, order, mtoShipments, isLoading, isError } = useEditShipmentQueries(moveCode);
  const [mutateMTOShipment] = useMutation(updateMTOShipment, {
    onSuccess: (updatedMTOShipment) => {
      mtoShipments[mtoShipments.findIndex((shipment) => shipment.id === updatedMTOShipment.id)] = updatedMTOShipment;
      queryCache.setQueryData([MTO_SHIPMENTS, updatedMTOShipment.moveTaskOrderID, false], mtoShipments);
      queryCache.invalidateQueries([MTO_SHIPMENTS, updatedMTOShipment.moveTaskOrderID]);
      history.push(generatePath(servicesCounselingRoutes.MOVE_VIEW_PATH, { moveCode }));
      onUpdate('success');
    },
    onError: () => {
      history.push(generatePath(servicesCounselingRoutes.MOVE_VIEW_PATH, { moveCode }));
      onUpdate('error');
    },
  });

  if (isLoading) return <LoadingPlaceholder />;
  if (isError) return <SomethingWentWrong />;

  const { customer, entitlement: allowances } = order;

  const matchingShipment = mtoShipments?.filter((shipment) => shipment.id === shipmentId)[0];
  const weightAllotment = { ...allowances, totalWeightSelf: allowances.authorizedWeight };

  const TACs = {
    HHG: order.tac,
    NTS: order.ntsTac,
  };

  const SACs = {
    HHG: order.sac,
    NTS: order.ntsSac,
  };

  return (
    <div className={styles.tabContent}>
      <div className={styles.container}>
        <GridContainer className={styles.gridContainer}>
          <Grid row>
            <Grid col desktop={{ col: 8, offset: 2 }}>
              <ShipmentForm
                match={match}
                history={history}
                submitHandler={mutateMTOShipment}
                isCreatePage={false}
                isForServicesCounseling
                currentResidence={customer.current_address}
<<<<<<< HEAD
                oldDutyLocationAddress={order.originDutyLocation?.address}
=======
                originDutyLocationAddress={order.originDutyLocation?.address}
>>>>>>> 52dd0ce7
                newDutyLocationAddress={order.destinationDutyLocation?.address}
                selectedMoveType={matchingShipment.shipmentType}
                mtoShipment={matchingShipment}
                serviceMember={{ weightAllotment }}
                moveTaskOrderID={move.id}
                mtoShipments={mtoShipments}
                TACs={TACs}
                SACs={SACs}
                userRole={roleTypes.SERVICES_COUNSELOR}
                displayDestinationType
                isAdvancePage={isAdvancePage}
              />
            </Grid>
          </Grid>
        </GridContainer>
      </div>
    </div>
  );
};

ServicesCounselingEditShipmentDetails.propTypes = {
  match: MatchShape.isRequired,
  onUpdate: PropTypes.func.isRequired,
  isAdvancePage: PropTypes.bool,
};

ServicesCounselingEditShipmentDetails.defaultProps = {
  isAdvancePage: false,
};

export default ServicesCounselingEditShipmentDetails;<|MERGE_RESOLUTION|>--- conflicted
+++ resolved
@@ -67,11 +67,7 @@
                 isCreatePage={false}
                 isForServicesCounseling
                 currentResidence={customer.current_address}
-<<<<<<< HEAD
-                oldDutyLocationAddress={order.originDutyLocation?.address}
-=======
                 originDutyLocationAddress={order.originDutyLocation?.address}
->>>>>>> 52dd0ce7
                 newDutyLocationAddress={order.destinationDutyLocation?.address}
                 selectedMoveType={matchingShipment.shipmentType}
                 mtoShipment={matchingShipment}
