import React, { Component, lazy, Suspense } from 'react';
import PropTypes from 'prop-types';
import { Route, Routes, Link, matchPath, Navigate } from 'react-router-dom';
import { connect } from 'react-redux';
import classnames from 'classnames';

import styles from './Office.module.scss';

import 'styles/full_uswds.scss';
import 'scenes/Office/office.scss';

// Logger
import { milmoveLogger } from 'utils/milmoveLog';
import { retryPageLoading } from 'utils/retryPageLoading';
// API / Redux actions
import { selectGetCurrentUserIsLoading, selectIsLoggedIn } from 'store/auth/selectors';
import { loadUser as loadUserAction } from 'store/auth/actions';
import { selectLoggedInUser } from 'store/entities/selectors';
import {
  loadInternalSchema as loadInternalSchemaAction,
  loadPublicSchema as loadPublicSchemaAction,
} from 'shared/Swagger/ducks';
// Shared layout components
import ConnectedLogoutOnInactivity from 'layout/LogoutOnInactivity';
import PrivateRoute from 'containers/PrivateRoute';
import SomethingWentWrong from 'shared/SomethingWentWrong';
import CUIHeader from 'components/CUIHeader/CUIHeader';
import BypassBlock from 'components/BypassBlock';
import SystemError from 'components/SystemError';
import NotFound from 'components/NotFound/NotFound';
import OfficeLoggedInHeader from 'containers/Headers/OfficeLoggedInHeader';
import LoggedOutHeader from 'containers/Headers/LoggedOutHeader';
import { ConnectedSelectApplication } from 'pages/SelectApplication/SelectApplication';
import { roleTypes } from 'constants/userRoles';
import { pageNames } from 'constants/signInPageNames';
import LoadingPlaceholder from 'shared/LoadingPlaceholder';
import { withContext } from 'shared/AppContext';
import { RouterShape, UserRolesShape } from 'types/index';
import { servicesCounselingRoutes, primeSimulatorRoutes, tooRoutes, qaeCSRRoutes } from 'constants/routes';
import PrimeBanner from 'pages/PrimeUI/PrimeBanner/PrimeBanner';
import PermissionProvider from 'components/Restricted/PermissionProvider';
import withRouter from 'utils/routing';
import { OktaLoggedOutBanner, OktaNeedsLoggedOutBanner } from 'components/OktaLogoutBanner';

// Lazy load these dependencies (they correspond to unique routes & only need to be loaded when that URL is accessed)
const SignIn = lazy(() => import('pages/SignIn/SignIn'));
const RequestAccount = lazy(() => import('pages/Office/RequestAccount/RequestAccount'));
const InvalidPermissions = lazy(() => import('pages/InvalidPermissions/InvalidPermissions'));
// TXO
const TXOMoveInfo = lazy(() => import('pages/Office/TXOMoveInfo/TXOMoveInfo'));
// TOO pages
const MoveQueue = lazy(() => import('pages/Office/MoveQueue/MoveQueue'));
// TIO pages
const PaymentRequestQueue = lazy(() => import('pages/Office/PaymentRequestQueue/PaymentRequestQueue'));
// Services Counselor pages
const ServicesCounselingMoveInfo = lazy(() =>
  import('pages/Office/ServicesCounselingMoveInfo/ServicesCounselingMoveInfo'),
);
const ServicesCounselingQueue = lazy(() => import('pages/Office/ServicesCounselingQueue/ServicesCounselingQueue'));
const ServicesCounselingAddShipment = lazy(() =>
  import('pages/Office/ServicesCounselingAddShipment/ServicesCounselingAddShipment'),
);
const EditShipmentDetails = lazy(() => import('pages/Office/EditShipmentDetails/EditShipmentDetails'));
const PrimeSimulatorAvailableMoves = lazy(() => import('pages/PrimeUI/AvailableMoves/AvailableMovesQueue'));
const PrimeSimulatorMoveDetails = lazy(() => import('pages/PrimeUI/MoveTaskOrder/MoveDetails'));
const PrimeSimulatorCreatePaymentRequest = lazy(() =>
  import('pages/PrimeUI/CreatePaymentRequest/CreatePaymentRequest'),
);
const PrimeUIShipmentCreateForm = lazy(() => import('pages/PrimeUI/Shipment/PrimeUIShipmentCreate'));
const PrimeUIShipmentForm = lazy(() => import('pages/PrimeUI/Shipment/PrimeUIShipmentUpdate'));

const PrimeSimulatorUploadPaymentRequestDocuments = lazy(() =>
  import('pages/PrimeUI/UploadPaymentRequestDocuments/UploadPaymentRequestDocuments'),
);
const PrimeSimulatorUploadServiceRequestDocuments = lazy(() =>
  import('pages/PrimeUI/UploadServiceRequestDocuments/UploadServiceRequestDocuments'),
);
const PrimeSimulatorCreateServiceItem = lazy(() => import('pages/PrimeUI/CreateServiceItem/CreateServiceItem'));
const PrimeSimulatorUpdateSitServiceItem = lazy(() =>
  import('pages/PrimeUI/UpdateServiceItems/PrimeUIUpdateSitServiceItem'),
);
const PrimeUIShipmentUpdateAddress = lazy(() => import('pages/PrimeUI/Shipment/PrimeUIShipmentUpdateAddress'));
const PrimeUIShipmentUpdateReweigh = lazy(() => import('pages/PrimeUI/Shipment/PrimeUIShipmentUpdateReweigh'));
const PrimeSimulatorCreateSITExtensionRequest = lazy(() =>
  import('pages/PrimeUI/CreateSITExtensionRequest/CreateSITExtensionRequest'),
);
const PrimeUIShipmentUpdateDestinationAddress = lazy(() =>
  import('pages/PrimeUI/Shipment/PrimeUIShipmentUpdateDestinationAddress'),
);

const QAECSRMoveSearch = lazy(() => import('pages/Office/QAECSRMoveSearch/QAECSRMoveSearch'));
const CreateCustomerForm = lazy(() => import('pages/Office/CustomerOnboarding/CreateCustomerForm'));
const CreateMoveCustomerInfo = lazy(() => import('pages/Office/CreateMoveCustomerInfo/CreateMoveCustomerInfo'));
const ServicesCounselingAddOrders = lazy(() =>
  import('pages/Office/ServicesCounselingAddOrders/ServicesCounselingAddOrders'),
);
<<<<<<< HEAD

=======
>>>>>>> 2d9817f4
export class OfficeApp extends Component {
  constructor(props) {
    super(props);

    this.state = {
      hasError: false,
      error: undefined,
      info: undefined,
      oktaLoggedOut: undefined,
      oktaNeedsLoggedOut: undefined,
    };
  }

  componentDidMount() {
    const { loadUser, loadInternalSchema, loadPublicSchema } = this.props;

    loadInternalSchema();
    loadPublicSchema();
    loadUser();
    // We need to check if the user was redirected back from Okta after logging out
    // This can occur when they click "sign out" or if they try to access MM
    // while still logged into Okta which will force a redirect to logout
    const currentUrl = new URL(window.location.href);
    const oktaLoggedOutParam = currentUrl.searchParams.get('okta_logged_out');

    // If the params "okta_logged_out=true" are in the url, we will change some state
    // so a banner will display
    if (oktaLoggedOutParam === 'true') {
      this.setState({
        oktaLoggedOut: true,
      });
    } else if (oktaLoggedOutParam === 'false') {
      this.setState({
        oktaNeedsLoggedOut: true,
      });
    }
  }

  componentDidCatch(error, info) {
    const { message } = error;
    milmoveLogger.error({ message, info });
    this.setState({
      hasError: true,
      error,
      info,
    });
    retryPageLoading(error);
  }

  render() {
    const { hasError, error, info, oktaLoggedOut, oktaNeedsLoggedOut } = this.state;
    const {
      activeRole,
      officeUserId,
      loginIsLoading,
      userIsLoggedIn,
      userPermissions,
      userRoles,
      router: {
        location,
        location: { pathname },
      },
      hasRecentError,
      traceId,
    } = this.props;

    // TODO - test login page?

    const displayChangeRole =
      userIsLoggedIn &&
      userRoles?.length > 1 &&
      !matchPath(
        {
          path: '/select-application',
          end: true,
        },
        pathname,
      );

    const isFullscreenPage = matchPath(
      {
        path: '/moves/:moveCode/payment-requests/:id',
      },
      pathname,
    );

    const siteClasses = classnames('site', {
      [`site--fullscreen`]: isFullscreenPage,
    });
    const script = document.createElement('script');

    script.src = '//rum-static.pingdom.net/pa-6567b05deff3250012000426.js';
    script.async = true;
    document.body.appendChild(script);
    return (
      <PermissionProvider permissions={userPermissions} currentUserId={officeUserId}>
        <div id="app-root">
          <div className={siteClasses}>
            <BypassBlock />
            <CUIHeader />
            {userIsLoggedIn && activeRole === roleTypes.PRIME_SIMULATOR && <PrimeBanner />}
            {displayChangeRole && <Link to="/select-application">Change user role</Link>}
            {userIsLoggedIn ? <OfficeLoggedInHeader /> : <LoggedOutHeader app={pageNames.OFFICE} />}
            <main id="main" role="main" className="site__content site-office__content">
              <ConnectedLogoutOnInactivity />
              {hasRecentError && location.pathname === '/' && (
                <SystemError>
                  Something isn&apos;t working, but we&apos;re not sure what. Wait a minute and try again.
                  <br />
                  If that doesn&apos;t fix it, contact the{' '}
                  <a className={styles.link} href="mailto:usarmy.scott.sddc.mbx.G6-SRC-MilMove-HD@army.mil">
                    Technical Help Desk
                  </a>{' '}
                  (usarmy.scott.sddc.mbx.G6-SRC-MilMove-HD@army.mil) and give them this code: <strong>{traceId}</strong>
                </SystemError>
              )}
              {oktaLoggedOut && <OktaLoggedOutBanner />}
              {oktaNeedsLoggedOut && <OktaNeedsLoggedOutBanner />}
              {hasError && <SomethingWentWrong error={error} info={info} hasError={hasError} />}

              <Suspense fallback={<LoadingPlaceholder />}>
                {!userIsLoggedIn && (
                  // No Auth Routes
                  <Routes>
                    <Route path="/sign-in" element={<SignIn />} />
                    <Route path="/request-account" element={<RequestAccount />} />
                    <Route path="/invalid-permissions" element={<InvalidPermissions />} />

                    {/* 404 */}
                    <Route
                      path="*"
                      element={(loginIsLoading && <LoadingPlaceholder />) || <Navigate to="/sign-in" replace />}
                    />
                  </Routes>
                )}
                {!hasError && userIsLoggedIn && (
                  // Auth Routes
                  <Routes>
                    <Route path="/invalid-permissions" element={<InvalidPermissions />} />

                    {/* TXO */}
                    <Route
                      path="/moves/queue"
                      end
                      element={
                        <PrivateRoute requiredRoles={[roleTypes.TOO]}>
                          <MoveQueue />
                        </PrivateRoute>
                      }
                    />
                    <Route
                      path="/invoicing/queue"
                      element={
                        <PrivateRoute requiredRoles={[roleTypes.TIO]}>
                          <PaymentRequestQueue />
                        </PrivateRoute>
                      }
                    />

                    {/* SERVICES_COUNSELOR */}
                    <Route
                      key="servicesCounselingAddShipment"
                      end
                      path={servicesCounselingRoutes.SHIPMENT_ADD_PATH}
                      element={
                        <PrivateRoute requiredRoles={[roleTypes.SERVICES_COUNSELOR]}>
                          <ServicesCounselingAddShipment />
                        </PrivateRoute>
                      }
                    />

                    {activeRole === roleTypes.SERVICES_COUNSELOR && (
                      <Route
                        path="/:queueType/*"
                        end
                        element={
                          <PrivateRoute requiredRoles={[roleTypes.SERVICES_COUNSELOR]}>
                            <ServicesCounselingQueue />
                          </PrivateRoute>
                        }
                      />
                    )}
                    <Route
<<<<<<< HEAD
                      path={servicesCounselingRoutes.CREATE_CUSTOMER_PATH}
                      element={
                        <PrivateRoute requiredRoles={[roleTypes.SERVICES_COUNSELOR]}>
                          <CreateCustomerForm />
                        </PrivateRoute>
                      }
                    />
                    <Route
=======
>>>>>>> 2d9817f4
                      path={`${servicesCounselingRoutes.BASE_CUSTOMERS_CUSTOMER_INFO_PATH}/*`}
                      element={
                        <PrivateRoute requiredRoles={[roleTypes.SERVICES_COUNSELOR]}>
                          <CreateMoveCustomerInfo />
                        </PrivateRoute>
                      }
                    />
                    <Route
                      path={`${servicesCounselingRoutes.BASE_CUSTOMERS_ORDERS_ADD_PATH}/*`}
                      element={
                        <PrivateRoute requiredRoles={[roleTypes.SERVICES_COUNSELOR]}>
                          <ServicesCounselingAddOrders />
                        </PrivateRoute>
                      }
                    />
                    {activeRole === roleTypes.TIO && (
                      <Route
                        path="/:queueType/*"
                        end
                        element={
                          <PrivateRoute requiredRoles={[roleTypes.TIO]}>
                            <PaymentRequestQueue />
                          </PrivateRoute>
                        }
                      />
                    )}
                    {activeRole === roleTypes.TOO && (
                      <Route
                        path="/:queueType/*"
                        end
                        element={
                          <PrivateRoute requiredRoles={[roleTypes.TOO]}>
                            <MoveQueue />
                          </PrivateRoute>
                        }
                      />
                    )}
                    <Route
                      key="servicesCounselingMoveInfoRoute"
                      path={`${servicesCounselingRoutes.BASE_COUNSELING_MOVE_PATH}/*`}
                      element={
                        <PrivateRoute requiredRoles={[roleTypes.SERVICES_COUNSELOR]}>
                          <ServicesCounselingMoveInfo />
                        </PrivateRoute>
                      }
                    />

                    {/* TOO */}
                    <Route
                      key="tooEditShipmentDetailsRoute"
                      end
                      path={tooRoutes.BASE_SHIPMENT_EDIT_PATH}
                      element={
                        <PrivateRoute requiredRoles={[roleTypes.TOO]}>
                          <EditShipmentDetails />
                        </PrivateRoute>
                      }
                    />
                    <Route
                      key="tooCounselingMoveInfoRoute"
                      path={`${tooRoutes.BASE_SHIPMENT_ADVANCE_PATH_TOO}/*`}
                      element={
                        <PrivateRoute requiredRoles={[roleTypes.TOO]}>
                          <ServicesCounselingMoveInfo />
                        </PrivateRoute>
                      }
                    />
                    {/* PRIME SIMULATOR */}
                    <Route
                      key="primeSimulatorMovePath"
                      path={primeSimulatorRoutes.VIEW_MOVE_PATH}
                      element={
                        <PrivateRoute requiredRoles={[roleTypes.PRIME_SIMULATOR]}>
                          <PrimeSimulatorMoveDetails />
                        </PrivateRoute>
                      }
                    />
                    <Route
                      key="primeSimulatorCreateShipmentPath"
                      path={primeSimulatorRoutes.CREATE_SHIPMENT_PATH}
                      element={
                        <PrivateRoute requiredRoles={[roleTypes.PRIME_SIMULATOR]}>
                          <PrimeUIShipmentCreateForm />
                        </PrivateRoute>
                      }
                    />
                    <Route
                      key="primeSimulatorShipmentUpdateAddressPath"
                      path={primeSimulatorRoutes.SHIPMENT_UPDATE_ADDRESS_PATH}
                      element={
                        <PrivateRoute requiredRoles={[roleTypes.PRIME_SIMULATOR]}>
                          <PrimeUIShipmentUpdateAddress />
                        </PrivateRoute>
                      }
                      end
                    />
                    <Route
                      key="primeSimulatorUpdateShipmentPath"
                      path={primeSimulatorRoutes.UPDATE_SHIPMENT_PATH}
                      end
                      element={
                        <PrivateRoute requiredRoles={[roleTypes.PRIME_SIMULATOR]}>
                          <PrimeUIShipmentForm />
                        </PrivateRoute>
                      }
                    />
                    <Route
                      key="primeSimulatorCreatePaymentRequestsPath"
                      path={primeSimulatorRoutes.CREATE_PAYMENT_REQUEST_PATH}
                      element={
                        <PrivateRoute requiredRoles={[roleTypes.PRIME_SIMULATOR]}>
                          <PrimeSimulatorCreatePaymentRequest />
                        </PrivateRoute>
                      }
                    />
                    <Route
                      key="primeSimulatorUploadPaymentRequestDocumentsPath"
                      path={primeSimulatorRoutes.UPLOAD_DOCUMENTS_PATH}
                      element={
                        <PrivateRoute requiredRoles={[roleTypes.PRIME_SIMULATOR]}>
                          <PrimeSimulatorUploadPaymentRequestDocuments />
                        </PrivateRoute>
                      }
                    />
                    <Route
                      key="primeSimulatorUploadServiceRequestDocumentsPath"
                      path={primeSimulatorRoutes.UPLOAD_SERVICE_REQUEST_DOCUMENTS_PATH}
                      element={
                        <PrivateRoute requiredRoles={[roleTypes.PRIME_SIMULATOR]}>
                          <PrimeSimulatorUploadServiceRequestDocuments />
                        </PrivateRoute>
                      }
                    />
                    <Route
                      key="primeSimulatorCreateServiceItem"
                      path={primeSimulatorRoutes.CREATE_SERVICE_ITEM_PATH}
                      element={
                        <PrivateRoute requiredRoles={[roleTypes.PRIME_SIMULATOR]}>
                          <PrimeSimulatorCreateServiceItem />
                        </PrivateRoute>
                      }
                    />
                    <Route
                      key="primeSimulatorUpdateSitServiceItems"
                      path={primeSimulatorRoutes.UPDATE_SIT_SERVICE_ITEM_PATH}
                      element={
                        <PrivateRoute requiredRoles={[roleTypes.PRIME_SIMULATOR]}>
                          <PrimeSimulatorUpdateSitServiceItem />
                        </PrivateRoute>
                      }
                    />
                    <Route
                      key="primeSimulatorUpdateReweighPath"
                      path={primeSimulatorRoutes.SHIPMENT_UPDATE_REWEIGH_PATH}
                      element={
                        <PrivateRoute requiredRoles={[roleTypes.PRIME_SIMULATOR]}>
                          <PrimeUIShipmentUpdateReweigh />
                        </PrivateRoute>
                      }
                    />
                    <Route
                      key="primeSimulatorCreateSITExtensionRequestsPath"
                      path={primeSimulatorRoutes.CREATE_SIT_EXTENSION_REQUEST_PATH}
                      element={
                        <PrivateRoute requiredRoles={[roleTypes.PRIME_SIMULATOR]}>
                          <PrimeSimulatorCreateSITExtensionRequest />
                        </PrivateRoute>
                      }
                    />
                    <Route
                      key="primeSimulatorUpdateDestinationAddressPath"
                      path={primeSimulatorRoutes.SHIPMENT_UPDATE_DESTINATION_ADDRESS_PATH}
                      element={
                        <PrivateRoute requiredRoles={[roleTypes.PRIME_SIMULATOR]}>
                          <PrimeUIShipmentUpdateDestinationAddress />
                        </PrivateRoute>
                      }
                    />

                    {/* QAE/CSR */}
                    <Route
                      key="qaeCSRMoveSearchPath"
                      path={qaeCSRRoutes.MOVE_SEARCH_PATH}
                      element={
                        <PrivateRoute requiredRoles={[roleTypes.QAE_CSR]}>
                          <QAECSRMoveSearch />
                        </PrivateRoute>
                      }
                    />

                    <Route
                      key="txoMoveInfoRoute"
                      path="/moves/:moveCode/*"
                      element={
                        <PrivateRoute requiredRoles={[roleTypes.TOO, roleTypes.TIO, roleTypes.QAE_CSR]}>
                          <TXOMoveInfo />
                        </PrivateRoute>
                      }
                    />

                    <Route end path="/select-application" element={<ConnectedSelectApplication />} />

                    {/* ROOT */}
                    {activeRole === roleTypes.TIO && <Route end path="/*" element={<PaymentRequestQueue />} />}
                    {activeRole === roleTypes.TOO && <Route end path="/*" element={<MoveQueue />} />}
                    {activeRole === roleTypes.SERVICES_COUNSELOR && (
                      <Route end path="/*" element={<ServicesCounselingQueue />} />
                    )}
                    {activeRole === roleTypes.PRIME_SIMULATOR && (
                      <Route end path="/" element={<PrimeSimulatorAvailableMoves />} />
                    )}
                    {activeRole === roleTypes.QAE_CSR && <Route end path="/" element={<QAECSRMoveSearch />} />}

                    {/* 404 */}
                    <Route path="*" element={<NotFound />} />
                  </Routes>
                )}
              </Suspense>
            </main>
          </div>
        </div>
        <div id="modal-root" />
      </PermissionProvider>
    );
  }
}

OfficeApp.propTypes = {
  loadInternalSchema: PropTypes.func.isRequired,
  loadPublicSchema: PropTypes.func.isRequired,
  loadUser: PropTypes.func.isRequired,
  officeUserId: PropTypes.string,
  loginIsLoading: PropTypes.bool,
  userIsLoggedIn: PropTypes.bool,
  userPermissions: PropTypes.arrayOf(PropTypes.string),
  userRoles: UserRolesShape,
  activeRole: PropTypes.string,
  hasRecentError: PropTypes.bool.isRequired,
  traceId: PropTypes.string.isRequired,
  router: RouterShape.isRequired,
};

OfficeApp.defaultProps = {
  officeUserId: null,
  loginIsLoading: false,
  userIsLoggedIn: false,
  userPermissions: [],
  userRoles: [],
  activeRole: null,
};

const mapStateToProps = (state) => {
  const user = selectLoggedInUser(state);

  return {
    swaggerError: state.swaggerInternal.hasErrored,
    officeUserId: user?.office_user?.id,
    loginIsLoading: selectGetCurrentUserIsLoading(state),
    userIsLoggedIn: selectIsLoggedIn(state),
    userPermissions: user?.permissions || [],
    userRoles: user?.roles || [],
    activeRole: state.auth.activeRole,
    hasRecentError: state.interceptor.hasRecentError,
    traceId: state.interceptor.traceId,
  };
};

const mapDispatchToProps = {
  loadInternalSchema: loadInternalSchemaAction,
  loadPublicSchema: loadPublicSchemaAction,
  loadUser: loadUserAction,
};

export default withContext(withRouter(connect(mapStateToProps, mapDispatchToProps)(OfficeApp)));<|MERGE_RESOLUTION|>--- conflicted
+++ resolved
@@ -94,10 +94,6 @@
 const ServicesCounselingAddOrders = lazy(() =>
   import('pages/Office/ServicesCounselingAddOrders/ServicesCounselingAddOrders'),
 );
-<<<<<<< HEAD
-
-=======
->>>>>>> 2d9817f4
 export class OfficeApp extends Component {
   constructor(props) {
     super(props);
@@ -281,7 +277,6 @@
                       />
                     )}
                     <Route
-<<<<<<< HEAD
                       path={servicesCounselingRoutes.CREATE_CUSTOMER_PATH}
                       element={
                         <PrivateRoute requiredRoles={[roleTypes.SERVICES_COUNSELOR]}>
@@ -290,8 +285,6 @@
                       }
                     />
                     <Route
-=======
->>>>>>> 2d9817f4
                       path={`${servicesCounselingRoutes.BASE_CUSTOMERS_CUSTOMER_INFO_PATH}/*`}
                       element={
                         <PrivateRoute requiredRoles={[roleTypes.SERVICES_COUNSELOR]}>
