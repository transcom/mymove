--- conflicted
+++ resolved
@@ -41,7 +41,6 @@
 import PermissionProvider from 'components/Restricted/PermissionProvider';
 import withRouter from 'utils/routing';
 import { OktaLoggedOutBanner, OktaNeedsLoggedOutBanner } from 'components/OktaLogoutBanner';
-import CustomerName from 'pages/Office/CustomerOnboarding/CustomerName';
 
 // Lazy load these dependencies (they correspond to unique routes & only need to be loaded when that URL is accessed)
 const SignIn = lazy(() => import('pages/SignIn/SignIn'));
@@ -276,17 +275,10 @@
                       />
                     )}
                     <Route
-<<<<<<< HEAD
-                      path={servicesCounselingRoutes.CUSTOMER_NAME_PATH}
-                      element={
-                        <PrivateRoute requiredRoles={[roleTypes.SERVICES_COUNSELOR]}>
-                          <CustomerName />
-=======
                       path={servicesCounselingRoutes.CREATE_CUSTOMER_PATH}
                       element={
                         <PrivateRoute requiredRoles={[roleTypes.SERVICES_COUNSELOR]}>
                           <CreateCustomerForm />
->>>>>>> 7a08c12f
                         </PrivateRoute>
                       }
                     />
