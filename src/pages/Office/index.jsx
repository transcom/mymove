--- conflicted
+++ resolved
@@ -102,10 +102,7 @@
   import('pages/PrimeUI/Shipment/PrimeUIShipmentUpdateDestinationAddress'),
 );
 const PrimeUIAcknowledgeMove = lazy(() => import('pages/PrimeUI/MoveTaskOrder/AcknowledgeMove'));
-<<<<<<< HEAD
 const PrimeUIAcknowledgeShipment = lazy(() => import('pages/PrimeUI/Shipment/AcknowledgeShipment'));
-=======
->>>>>>> 94741b3c
 
 const MoveSearch = lazy(() => import('pages/Office/MoveSearch/MoveSearch'));
 const CreateCustomerForm = lazy(() => import('pages/Office/CustomerOnboarding/CreateCustomerForm'));
@@ -523,6 +520,15 @@
                         </PrivateRoute>
                       }
                     />
+                    <Route
+                      key="primeSimulatorAcknowledgeShipmentPath"
+                      path={primeSimulatorRoutes.ACKNOWLEDGE_SHIPMENT_PATH}
+                      element={
+                        <PrivateRoute requiredRoles={[roleTypes.PRIME_SIMULATOR]}>
+                          <PrimeUIAcknowledgeShipment />
+                        </PrivateRoute>
+                      }
+                    />
 
                     {/* QAE/CSR/GSR */}
                     <Route
@@ -576,178 +582,6 @@
                         path="/*"
                         element={<PaymentRequestQueue isQueueManagementFFEnabled={queueManagementFlag} />}
                       />
-<<<<<<< HEAD
-                      <Route
-                        key="primeSimulatorUpdateShipmentPath"
-                        path={primeSimulatorRoutes.UPDATE_SHIPMENT_PATH}
-                        end
-                        element={
-                          <PrivateRoute requiredRoles={[roleTypes.PRIME_SIMULATOR]}>
-                            <PrimeUIShipmentForm />
-                          </PrivateRoute>
-                        }
-                      />
-                      <Route
-                        key="primeSimulatorCreatePaymentRequestsPath"
-                        path={primeSimulatorRoutes.CREATE_PAYMENT_REQUEST_PATH}
-                        element={
-                          <PrivateRoute requiredRoles={[roleTypes.PRIME_SIMULATOR]}>
-                            <PrimeSimulatorCreatePaymentRequest />
-                          </PrivateRoute>
-                        }
-                      />
-                      <Route
-                        key="primeSimulatorUploadPaymentRequestDocumentsPath"
-                        path={primeSimulatorRoutes.UPLOAD_DOCUMENTS_PATH}
-                        element={
-                          <PrivateRoute requiredRoles={[roleTypes.PRIME_SIMULATOR]}>
-                            <PrimeSimulatorUploadPaymentRequestDocuments />
-                          </PrivateRoute>
-                        }
-                      />
-                      <Route
-                        key="primeSimulatorUploadServiceRequestDocumentsPath"
-                        path={primeSimulatorRoutes.UPLOAD_SERVICE_REQUEST_DOCUMENTS_PATH}
-                        element={
-                          <PrivateRoute requiredRoles={[roleTypes.PRIME_SIMULATOR]}>
-                            <PrimeSimulatorUploadServiceRequestDocuments />
-                          </PrivateRoute>
-                        }
-                      />
-                      <Route
-                        key="primeSimulatorCreateServiceItem"
-                        path={primeSimulatorRoutes.CREATE_SERVICE_ITEM_PATH}
-                        element={
-                          <PrivateRoute requiredRoles={[roleTypes.PRIME_SIMULATOR]}>
-                            <PrimeSimulatorCreateServiceItem />
-                          </PrivateRoute>
-                        }
-                      />
-                      <Route
-                        key="primeSimulatorUpdateServiceItems"
-                        path={primeSimulatorRoutes.UPDATE_SIT_SERVICE_ITEM_PATH}
-                        element={
-                          <PrivateRoute requiredRoles={[roleTypes.PRIME_SIMULATOR]}>
-                            <PrimeSimulatorUpdateServiceItem />
-                          </PrivateRoute>
-                        }
-                      />
-                      <Route
-                        key="primeSimulatorUpdateReweighPath"
-                        path={primeSimulatorRoutes.SHIPMENT_UPDATE_REWEIGH_PATH}
-                        element={
-                          <PrivateRoute requiredRoles={[roleTypes.PRIME_SIMULATOR]}>
-                            <PrimeUIShipmentUpdateReweigh />
-                          </PrivateRoute>
-                        }
-                      />
-                      <Route
-                        key="primeSimulatorCreateSITExtensionRequestsPath"
-                        path={primeSimulatorRoutes.CREATE_SIT_EXTENSION_REQUEST_PATH}
-                        element={
-                          <PrivateRoute requiredRoles={[roleTypes.PRIME_SIMULATOR]}>
-                            <PrimeSimulatorCreateSITExtensionRequest />
-                          </PrivateRoute>
-                        }
-                      />
-                      <Route
-                        key="primeSimulatorUpdateDestinationAddressPath"
-                        path={primeSimulatorRoutes.SHIPMENT_UPDATE_DESTINATION_ADDRESS_PATH}
-                        element={
-                          <PrivateRoute requiredRoles={[roleTypes.PRIME_SIMULATOR]}>
-                            <PrimeUIShipmentUpdateDestinationAddress />
-                          </PrivateRoute>
-                        }
-                      />
-                      <Route
-                        key="primeSimulatorAcknowledgeMovePath"
-                        path={primeSimulatorRoutes.ACKNOWLEDGE_MOVE_PATH}
-                        element={
-                          <PrivateRoute requiredRoles={[roleTypes.PRIME_SIMULATOR]}>
-                            <PrimeUIAcknowledgeMove />
-                          </PrivateRoute>
-                        }
-                      />
-                      <Route
-                        key="primeSimulatorAcknowledgeShipmentPath"
-                        path={primeSimulatorRoutes.ACKNOWLEDGE_SHIPMENT_PATH}
-                        element={
-                          <PrivateRoute requiredRoles={[roleTypes.PRIME_SIMULATOR]}>
-                            <PrimeUIAcknowledgeShipment />
-                          </PrivateRoute>
-                        }
-                      />
-
-                      {/* QAE/CSR/GSR */}
-                      <Route
-                        key="qaeCSRMoveSearchPath"
-                        path={qaeCSRRoutes.MOVE_SEARCH_PATH}
-                        element={
-                          <PrivateRoute
-                            requiredRoles={[roleTypes.QAE, roleTypes.CUSTOMER_SERVICE_REPRESENTATIVE, roleTypes.GSR]}
-                          >
-                            <QAECSRMoveSearch />
-                          </PrivateRoute>
-                        }
-                      />
-
-                      <Route
-                        key="txoMoveInfoRoute"
-                        path="/moves/:moveCode/*"
-                        element={
-                          <PrivateRoute
-                            requiredRoles={[
-                              roleTypes.TOO,
-                              roleTypes.TIO,
-                              roleTypes.QAE,
-                              roleTypes.CUSTOMER_SERVICE_REPRESENTATIVE,
-                              roleTypes.GSR,
-                              hqRoleFlag ? roleTypes.HQ : undefined,
-                            ]}
-                          >
-                            <TXOMoveInfo />
-                          </PrivateRoute>
-                        }
-                      />
-
-                      <Route end path="/select-application" element={<ConnectedSelectApplication />} />
-
-                      {/* ROOT */}
-                      {activeRole === roleTypes.TIO && (
-                        <Route
-                          end
-                          path="/*"
-                          element={<PaymentRequestQueue isQueueManagementFFEnabled={queueManagementFlag} />}
-                        />
-                      )}
-                      {activeRole === roleTypes.TOO && <Route end path="/*" element={<MoveQueue />} />}
-                      {activeRole === roleTypes.HQ && !hqRoleFlag && (
-                        <Route end path="/*" element={<InvalidPermissions />} />
-                      )}
-                      {activeRole === roleTypes.HQ && <Route end path="/*" element={<HeadquartersQueues />} />}
-                      {activeRole === roleTypes.SERVICES_COUNSELOR && (
-                        <Route end path="/*" element={<ServicesCounselingQueue />} />
-                      )}
-                      {activeRole === roleTypes.PRIME_SIMULATOR && (
-                        <Route end path="/" element={<PrimeSimulatorAvailableMoves />} />
-                      )}
-                      {(activeRole === roleTypes.QAE ||
-                        activeRole === roleTypes.CUSTOMER_SERVICE_REPRESENTATIVE ||
-                        (activeRole === roleTypes.GSR && gsrRoleFlag)) && (
-                        <Route end path="/" element={<QAECSRMoveSearch />} />
-                      )}
-                      {activeRole === roleTypes.GSR && !gsrRoleFlag && (
-                        <Route end path="/*" element={<InvalidPermissions />} />
-                      )}
-
-                      {/* 404 */}
-                      <Route path="*" element={<NotFound />} />
-                    </Routes>
-                  )}
-                </Suspense>
-              </main>
-            </div>
-=======
                     )}
                     {props.activeRole === roleTypes.TOO && <Route end path="/*" element={<MoveQueue />} />}
                     {props.activeRole === roleTypes.HQ && !hqRoleFlag && (
@@ -778,7 +612,6 @@
                 )}
               </Suspense>
             </main>
->>>>>>> 94741b3c
           </div>
         </div>
         <div id="modal-root" />
