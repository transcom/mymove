/* eslint-disable react/jsx-props-no-spreading */
import React, { Component, lazy, Suspense } from 'react';
import PropTypes from 'prop-types';
import { Route, Switch, withRouter, matchPath, Link } from 'react-router-dom';
import { connect } from 'react-redux';
import classnames from 'classnames';

import styles from './Office.module.scss';
import '../../../node_modules/uswds/dist/css/uswds.css';
import 'scenes/Office/office.scss';

// API / Redux actions
import { selectIsLoggedIn } from 'store/auth/selectors';
import { loadUser as loadUserAction } from 'store/auth/actions';
import { selectLoggedInUser } from 'store/entities/selectors';
import {
  loadInternalSchema as loadInternalSchemaAction,
  loadPublicSchema as loadPublicSchemaAction,
} from 'shared/Swagger/ducks';
// Shared layout components
import ConnectedLogoutOnInactivity from 'layout/LogoutOnInactivity';
import PrivateRoute from 'containers/PrivateRoute';
import SomethingWentWrong from 'shared/SomethingWentWrong';
import FOUOHeader from 'components/FOUOHeader';
import BypassBlock from 'components/BypassBlock';
import SystemError from 'components/SystemError';
import OfficeLoggedInHeader from 'containers/Headers/OfficeLoggedInHeader';
import LoggedOutHeader from 'containers/Headers/LoggedOutHeader';
import { ConnectedSelectApplication } from 'pages/SelectApplication/SelectApplication';
import { roleTypes } from 'constants/userRoles';
import LoadingPlaceholder from 'shared/LoadingPlaceholder';
import { withContext } from 'shared/AppContext';
import { LocationShape, UserRolesShape } from 'types/index';
import { servicesCounselingRoutes, primeSimulatorRoutes } from 'constants/routes';

// Lazy load these dependencies (they correspond to unique routes & only need to be loaded when that URL is accessed)
const SignIn = lazy(() => import('pages/SignIn/SignIn'));
// PPM pages (TODO move into src/pages)
const MoveInfo = lazy(() => import('scenes/Office/MoveInfo'));
const Queues = lazy(() => import('scenes/Office/Queues'));
const OrdersInfo = lazy(() => import('scenes/Office/OrdersInfo'));
const DocumentViewer = lazy(() => import('scenes/Office/DocumentViewer'));
// TXO
const TXOMoveInfo = lazy(() => import('pages/Office/TXOMoveInfo/TXOMoveInfo'));
// TOO pages
const MoveQueue = lazy(() => import('pages/Office/MoveQueue/MoveQueue'));
// TIO pages
const PaymentRequestQueue = lazy(() => import('pages/Office/PaymentRequestQueue/PaymentRequestQueue'));
// Services Counselor pages
const ServicesCounselingMoveInfo = lazy(() =>
  import('pages/Office/ServicesCounselingMoveInfo/ServicesCounselingMoveInfo'),
);
const ServicesCounselingQueue = lazy(() => import('pages/Office/ServicesCounselingQueue/ServicesCounselingQueue'));
const ServicesCounselingEditShipmentDetails = lazy(() =>
  import('pages/Office/ServicesCounselingEditShipmentDetails/ServicesCounselingEditShipmentDetails'),
);
const ServicesCounselingAddShipment = lazy(() =>
  import('pages/Office/ServicesCounselingAddShipment/ServicesCounselingAddShipment'),
);
const PrimeSimulatorAvailableMoves = lazy(() => import('pages/PrimeUI/AvailableMoves/AvailableMovesQueue'));
const PrimeSimulatorMoveDetails = lazy(() => import('pages/PrimeUI/MoveTaskOrder/MoveDetails'));
const PrimeSimulatorCreatePaymentRequest = lazy(() =>
  import('pages/PrimeUI/CreatePaymentRequest/CreatePaymentRequest'),
);
const PrimeUIShipmentForm = lazy(() => import('pages/PrimeUI/Shipment/PrimeUIShipmentUpdate'));

const PrimeSimulatorUploadPaymentRequestDocuments = lazy(() =>
  import('pages/PrimeUI/UploadPaymentRequestDocuments/UploadPaymentRequestDocuments'),
);
const PrimeSimulatorCreateServiceItem = lazy(() => import('pages/PrimeUI/CreateServiceItem/CreateServiceItem'));
export class OfficeApp extends Component {
  constructor(props) {
    super(props);

    this.state = {
      hasError: false,
      error: undefined,
      info: undefined,
    };
  }

  componentDidMount() {
    document.title = 'Transcom PPP: Office';

    const { loadUser, loadInternalSchema, loadPublicSchema } = this.props;

    loadInternalSchema();
    loadPublicSchema();
    loadUser();
  }

  componentDidCatch(error, info) {
    this.setState({
      hasError: true,
      error,
      info,
    });
  }

  render() {
    const { hasError, error, info } = this.state;
    const {
      activeRole,
      userIsLoggedIn,
      userRoles,
      location: { pathname },
      hasRecentError,
      traceId,
      history,
    } = this.props;
    const selectedRole = userIsLoggedIn && activeRole;

    // TODO - test login page?

    // TODO - I don't love this solution but it will work for now. Ideally we can abstract the page layout into a separate file where each route can use it or not
    // Don't show Header on OrdersInfo or DocumentViewer pages (PPM only)
    const hideHeaderPPM =
      selectedRole === roleTypes.PPM &&
      (matchPath(pathname, {
        path: '/moves/:moveId/documents/:moveDocumentId?',
        exact: true,
      }) ||
        matchPath(pathname, {
          path: '/moves/:moveId/orders',
          exact: true,
        }));

    const displayChangeRole =
      userIsLoggedIn &&
      userRoles?.length > 1 &&
      !matchPath(pathname, {
        path: '/select-application',
        exact: true,
      });

    const ppmRoutes = [
      <PrivateRoute
        key="ppmOrdersRoute"
        path="/moves/:moveId/orders"
        component={OrdersInfo}
        requiredRoles={[roleTypes.PPM]}
      />,
      <PrivateRoute
        key="ppmMoveDocumentRoute"
        path="/moves/:moveId/documents/:moveDocumentId?"
        component={DocumentViewer}
        requiredRoles={[roleTypes.PPM]}
      />,
    ];

    // TODO - Services counseling routes not finalized, revisit
    const txoRoutes = [
      <PrivateRoute
        key="txoMoveInfoRoute"
        path="/moves/:moveCode"
        component={TXOMoveInfo}
        requiredRoles={[roleTypes.TOO, roleTypes.TIO]}
      />,
    ];

    const isFullscreenPage = matchPath(pathname, {
      path: '/moves/:moveCode/payment-requests/:id',
    });

    const siteClasses = classnames('site', {
      [`site--fullscreen`]: isFullscreenPage,
    });

    return (
      <>
        <div id="app-root">
          <div className={siteClasses}>
            <BypassBlock />
            <FOUOHeader />
            {displayChangeRole && <Link to="/select-application">Change user role</Link>}
            {!hideHeaderPPM && <>{userIsLoggedIn ? <OfficeLoggedInHeader /> : <LoggedOutHeader />}</>}
            <main id="main" role="main" className="site__content site-office__content">
              <ConnectedLogoutOnInactivity />
              {hasRecentError && history.location.pathname === '/' && (
                <SystemError>
                  Something isn&apos;t working, but we&apos;re not sure what. Wait a minute and try again.
                  <br />
                  If that doesn&apos;t fix it, contact the{' '}
                  <a className={styles.link} href="https://move.mil/customer-service#technical-help-desk">
                    Technical Help Desk
                  </a>{' '}
                  and give them this code: <strong>{traceId}</strong>
                </SystemError>
              )}
              {hasError && <SomethingWentWrong error={error} info={info} />}

              <Suspense fallback={<LoadingPlaceholder />}>
                {!hasError && (
                  <Switch>
                    {/* no auth */}
                    <Route path="/sign-in" component={SignIn} />

                    {/* PPM */}
                    <PrivateRoute
                      path="/queues/:queueType/moves/:moveId"
                      component={MoveInfo}
                      requiredRoles={[roleTypes.PPM]}
                    />
                    <PrivateRoute path="/queues/:queueType" component={Queues} requiredRoles={[roleTypes.PPM]} />

                    {/* TXO */}
                    <PrivateRoute path="/moves/queue" exact component={MoveQueue} requiredRoles={[roleTypes.TOO]} />
                    <PrivateRoute
                      path="/invoicing/queue"
                      component={PaymentRequestQueue}
                      requiredRoles={[roleTypes.TIO]}
                    />

                    {/* SERVICES_COUNSELOR */}
                    <PrivateRoute
                      key="servicesCounselingAddShipment"
                      exact
                      path={servicesCounselingRoutes.SHIPMENT_ADD_PATH}
                      component={ServicesCounselingAddShipment}
                      requiredRoles={[roleTypes.SERVICES_COUNSELOR]}
                    />

                    <PrivateRoute
                      key="servicesCounselingEditShipmentDetailsRoute"
                      exact
                      path={servicesCounselingRoutes.SHIPMENT_EDIT_PATH}
                      component={ServicesCounselingEditShipmentDetails}
                      requiredRoles={[roleTypes.SERVICES_COUNSELOR]}
                    />
                    <PrivateRoute
                      path={servicesCounselingRoutes.QUEUE_VIEW_PATH}
                      exact
                      component={ServicesCounselingQueue}
                      requiredRoles={[roleTypes.SERVICES_COUNSELOR]}
                    />
                    <PrivateRoute
                      key="servicesCounselingMoveInfoRoute"
                      path={servicesCounselingRoutes.BASE_MOVE_PATH}
                      component={ServicesCounselingMoveInfo}
                      requiredRoles={[roleTypes.SERVICES_COUNSELOR]}
                    />

                    {/* PRIME SIMULATOR */}
                    <PrivateRoute
                      key="primeSimulatorMovePath"
                      path={primeSimulatorRoutes.VIEW_MOVE_PATH}
                      component={PrimeSimulatorMoveDetails}
                      requiredRoles={[roleTypes.PRIME_SIMULATOR]}
                    />

                    <PrivateRoute
                      key="primeSimulatorUpdateShipmentPath"
                      path={primeSimulatorRoutes.UPDATE_SHIPMENT_PATH}
<<<<<<< HEAD
                      exact
                      component={() => <div>Update shipment path for prime simulator</div>}
=======
                      component={PrimeUIShipmentForm}
>>>>>>> b1689772
                      requiredRoles={[roleTypes.PRIME_SIMULATOR]}
                    />

                    <PrivateRoute
                      key="primeSimulatorCreatePaymentRequestsPath"
                      path={primeSimulatorRoutes.CREATE_PAYMENT_REQUEST_PATH}
                      component={PrimeSimulatorCreatePaymentRequest}
                      requiredRoles={[roleTypes.PRIME_SIMULATOR]}
                    />

                    <PrivateRoute
                      key="primeSimulatorCreatePaymentRequestsPath"
                      path={primeSimulatorRoutes.UPLOAD_DOCUMENTS_PATH}
                      component={PrimeSimulatorUploadPaymentRequestDocuments}
                      requiredRoles={[roleTypes.PRIME_SIMULATOR]}
                    />

                    <PrivateRoute
                      key="primeSimulatorCreateServiceItem"
                      path={primeSimulatorRoutes.CREATE_SERVICE_ITEM_PATH}
                      component={PrimeSimulatorCreateServiceItem}
                      requiredRoles={[roleTypes.PRIME_SIMULATOR]}
                    />

                    {/* PPM & TXO conflicting routes - select based on user role */}
                    {selectedRole === roleTypes.PPM ? ppmRoutes : txoRoutes}

                    <PrivateRoute exact path="/select-application" component={ConnectedSelectApplication} />
                    {/* ROOT */}
                    <PrivateRoute
                      exact
                      path="/"
                      render={(routeProps) => {
                        switch (selectedRole) {
                          case roleTypes.PPM:
                            return <Queues queueType="new" {...routeProps} />;
                          case roleTypes.TIO:
                            return <PaymentRequestQueue {...routeProps} />;
                          case roleTypes.TOO:
                            return <MoveQueue {...routeProps} />;
                          case roleTypes.SERVICES_COUNSELOR:
                            return <ServicesCounselingQueue {...routeProps} />;
                          case roleTypes.PRIME_SIMULATOR:
                            return <PrimeSimulatorAvailableMoves {...routeProps} />;
                          default:
                            // User has unknown role or shouldn't have access
                            return <div />;
                        }
                      }}
                    />
                  </Switch>
                )}
              </Suspense>
            </main>
          </div>
        </div>
        <div id="modal-root" />
      </>
    );
  }
}

OfficeApp.propTypes = {
  loadInternalSchema: PropTypes.func.isRequired,
  loadPublicSchema: PropTypes.func.isRequired,
  loadUser: PropTypes.func.isRequired,
  location: LocationShape,
  userIsLoggedIn: PropTypes.bool,
  userRoles: UserRolesShape,
  activeRole: PropTypes.string,
  hasRecentError: PropTypes.bool.isRequired,
  traceId: PropTypes.string.isRequired,
  history: PropTypes.shape({
    location: PropTypes.shape({
      pathname: PropTypes.string,
    }),
  }),
};

OfficeApp.defaultProps = {
  location: { pathname: '' },
  userIsLoggedIn: false,
  userRoles: [],
  activeRole: null,
  history: {
    location: { pathname: '' },
  },
};

const mapStateToProps = (state) => {
  const user = selectLoggedInUser(state);

  return {
    swaggerError: state.swaggerInternal.hasErrored,
    userIsLoggedIn: selectIsLoggedIn(state),
    userRoles: user?.roles || [],
    activeRole: state.auth.activeRole,
    hasRecentError: state.interceptor.hasRecentError,
    traceId: state.interceptor.traceId,
  };
};

const mapDispatchToProps = {
  loadInternalSchema: loadInternalSchemaAction,
  loadPublicSchema: loadPublicSchemaAction,
  loadUser: loadUserAction,
};

export default withContext(withRouter(connect(mapStateToProps, mapDispatchToProps)(OfficeApp)));<|MERGE_RESOLUTION|>--- conflicted
+++ resolved
@@ -251,12 +251,8 @@
                     <PrivateRoute
                       key="primeSimulatorUpdateShipmentPath"
                       path={primeSimulatorRoutes.UPDATE_SHIPMENT_PATH}
-<<<<<<< HEAD
-                      exact
-                      component={() => <div>Update shipment path for prime simulator</div>}
-=======
+                      exact
                       component={PrimeUIShipmentForm}
->>>>>>> b1689772
                       requiredRoles={[roleTypes.PRIME_SIMULATOR]}
                     />
 
