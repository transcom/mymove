import React, { Component, lazy, Suspense } from 'react';
import PropTypes from 'prop-types';
import { Route, Routes, Link, matchPath, Navigate } from 'react-router-dom';
import { connect } from 'react-redux';
import classnames from 'classnames';

import styles from './Office.module.scss';

import 'styles/full_uswds.scss';
import 'scenes/Office/office.scss';
// Logger
import { milmoveLogger } from 'utils/milmoveLog';
import { retryPageLoading } from 'utils/retryPageLoading';
// API / Redux actions
import { selectGetCurrentUserIsLoading, selectIsLoggedIn } from 'store/auth/selectors';
import { loadUser as loadUserAction } from 'store/auth/actions';
import { selectLoggedInUser } from 'store/entities/selectors';
import {
  loadInternalSchema as loadInternalSchemaAction,
  loadPublicSchema as loadPublicSchemaAction,
} from 'shared/Swagger/ducks';
// Shared layout components
import ConnectedLogoutOnInactivity from 'layout/LogoutOnInactivity';
import PrivateRoute from 'containers/PrivateRoute';
import SomethingWentWrong from 'shared/SomethingWentWrong';
import CUIHeader from 'components/CUIHeader/CUIHeader';
import BypassBlock from 'components/BypassBlock';
import SystemError from 'components/SystemError';
import NotFound from 'components/NotFound/NotFound';
import OfficeLoggedInHeader from 'containers/Headers/OfficeLoggedInHeader';
import LoggedOutHeader from 'containers/Headers/LoggedOutHeader';
import { ConnectedSelectApplication } from 'pages/SelectApplication/SelectApplication';
import { roleTypes } from 'constants/userRoles';
import { pageNames } from 'constants/signInPageNames';
import LoadingPlaceholder from 'shared/LoadingPlaceholder';
import { withContext } from 'shared/AppContext';
import { RouterShape, UserRolesShape } from 'types/index';
import { servicesCounselingRoutes, primeSimulatorRoutes, tooRoutes, qaeCSRRoutes } from 'constants/routes';
import PrimeBanner from 'pages/PrimeUI/PrimeBanner/PrimeBanner';
import PermissionProvider from 'components/Restricted/PermissionProvider';
import withRouter from 'utils/routing';
import { OktaLoggedOutBanner, OktaNeedsLoggedOutBanner } from 'components/OktaLogoutBanner';

// Lazy load these dependencies (they correspond to unique routes & only need to be loaded when that URL is accessed)
const SignIn = lazy(() => import('pages/SignIn/SignIn'));
const RequestAccount = lazy(() => import('pages/Office/RequestAccount/RequestAccount'));
const InvalidPermissions = lazy(() => import('pages/InvalidPermissions/InvalidPermissions'));
// TXO
const TXOMoveInfo = lazy(() => import('pages/Office/TXOMoveInfo/TXOMoveInfo'));
// TOO pages
const MoveQueue = lazy(() => import('pages/Office/MoveQueue/MoveQueue'));
// TIO pages
const PaymentRequestQueue = lazy(() => import('pages/Office/PaymentRequestQueue/PaymentRequestQueue'));
// HQ pages
const HeadquartersQueues = lazy(() => import('pages/Office/HeadquartersQueues/HeadquartersQueues'));
// Services Counselor pages
const ServicesCounselingMoveInfo = lazy(() =>
  import('pages/Office/ServicesCounselingMoveInfo/ServicesCounselingMoveInfo'),
);
const ServicesCounselingQueue = lazy(() => import('pages/Office/ServicesCounselingQueue/ServicesCounselingQueue'));
const ServicesCounselingAddShipment = lazy(() =>
  import('pages/Office/ServicesCounselingAddShipment/ServicesCounselingAddShipment'),
);
const EditShipmentDetails = lazy(() => import('pages/Office/EditShipmentDetails/EditShipmentDetails'));
const PrimeSimulatorAvailableMoves = lazy(() => import('pages/PrimeUI/AvailableMoves/AvailableMovesQueue'));
const PrimeSimulatorMoveDetails = lazy(() => import('pages/PrimeUI/MoveTaskOrder/MoveDetails'));
const PrimeSimulatorCreatePaymentRequest = lazy(() =>
  import('pages/PrimeUI/CreatePaymentRequest/CreatePaymentRequest'),
);
const PrimeUIShipmentCreateForm = lazy(() => import('pages/PrimeUI/Shipment/PrimeUIShipmentCreate'));
const PrimeUIShipmentForm = lazy(() => import('pages/PrimeUI/Shipment/PrimeUIShipmentUpdate'));

const PrimeSimulatorUploadPaymentRequestDocuments = lazy(() =>
  import('pages/PrimeUI/UploadPaymentRequestDocuments/UploadPaymentRequestDocuments'),
);
const PrimeSimulatorUploadServiceRequestDocuments = lazy(() =>
  import('pages/PrimeUI/UploadServiceRequestDocuments/UploadServiceRequestDocuments'),
);
const PrimeSimulatorCreateServiceItem = lazy(() => import('pages/PrimeUI/CreateServiceItem/CreateServiceItem'));
const PrimeSimulatorUpdateSitServiceItem = lazy(() =>
  import('pages/PrimeUI/UpdateServiceItems/PrimeUIUpdateSitServiceItem'),
);
const PrimeUIShipmentUpdateAddress = lazy(() => import('pages/PrimeUI/Shipment/PrimeUIShipmentUpdateAddress'));
const PrimeUIShipmentUpdateReweigh = lazy(() => import('pages/PrimeUI/Shipment/PrimeUIShipmentUpdateReweigh'));
const PrimeSimulatorCreateSITExtensionRequest = lazy(() =>
  import('pages/PrimeUI/CreateSITExtensionRequest/CreateSITExtensionRequest'),
);
const PrimeUIShipmentUpdateDestinationAddress = lazy(() =>
  import('pages/PrimeUI/Shipment/PrimeUIShipmentUpdateDestinationAddress'),
);

const QAECSRMoveSearch = lazy(() => import('pages/Office/QAECSRMoveSearch/QAECSRMoveSearch'));
const CreateCustomerForm = lazy(() => import('pages/Office/CustomerOnboarding/CreateCustomerForm'));
const CreateMoveCustomerInfo = lazy(() => import('pages/Office/CreateMoveCustomerInfo/CreateMoveCustomerInfo'));
const CustomerInfo = lazy(() => import('pages/Office/CustomerInfo/CustomerInfo'));
const ServicesCounselingAddOrders = lazy(() =>
  import('pages/Office/ServicesCounselingAddOrders/ServicesCounselingAddOrders'),
);
export class OfficeApp extends Component {
  constructor(props) {
    super(props);

    this.state = {
      hasError: false,
      error: undefined,
      info: undefined,
      oktaLoggedOut: undefined,
      oktaNeedsLoggedOut: undefined,
    };
  }

  componentDidMount() {
    const { loadUser, loadInternalSchema, loadPublicSchema } = this.props;

    loadInternalSchema();
    loadPublicSchema();
    loadUser();
    // We need to check if the user was redirected back from Okta after logging out
    // This can occur when they click "sign out" or if they try to access MM
    // while still logged into Okta which will force a redirect to logout
    const currentUrl = new URL(window.location.href);
    const oktaLoggedOutParam = currentUrl.searchParams.get('okta_logged_out');

    // If the params "okta_logged_out=true" are in the url, we will change some state
    // so a banner will display
    if (oktaLoggedOutParam === 'true') {
      this.setState({
        oktaLoggedOut: true,
      });
    } else if (oktaLoggedOutParam === 'false') {
      this.setState({
        oktaNeedsLoggedOut: true,
      });
    }
  }

  componentDidCatch(error, info) {
    const { message } = error;
    milmoveLogger.error({ message, info });
    this.setState({
      hasError: true,
      error,
      info,
    });
    retryPageLoading(error);
  }

  render() {
    const { hasError, error, info, oktaLoggedOut, oktaNeedsLoggedOut } = this.state;
    const {
      activeRole,
      officeUserId,
      loginIsLoading,
      userIsLoggedIn,
      userPermissions,
      userRoles,
      router: {
        location,
        location: { pathname },
      },
      hasRecentError,
      traceId,
      userPrivileges,
    } = this.props;

    // TODO - test login page?

    const displayChangeRole =
      userIsLoggedIn &&
      userRoles?.length > 1 &&
      !matchPath(
        {
          path: '/select-application',
          end: true,
        },
        pathname,
      );

    const isFullscreenPage = matchPath(
      {
        path: '/moves/:moveCode/payment-requests/:id',
      },
      pathname,
    );

    const siteClasses = classnames('site', {
      [`site--fullscreen`]: isFullscreenPage,
    });
    const script = document.createElement('script');

    script.src = '//rum-static.pingdom.net/pa-6567b05deff3250012000426.js';
    script.async = true;
    document.body.appendChild(script);
    return (
      <PermissionProvider permissions={userPermissions} currentUserId={officeUserId}>
        <div id="app-root">
          <div className={siteClasses}>
            <BypassBlock />
            <CUIHeader />
            {userIsLoggedIn && activeRole === roleTypes.PRIME_SIMULATOR && <PrimeBanner />}
            {displayChangeRole && <Link to="/select-application">Change user role</Link>}
            {userIsLoggedIn ? <OfficeLoggedInHeader /> : <LoggedOutHeader app={pageNames.OFFICE} />}
            <main id="main" role="main" className="site__content site-office__content">
              <ConnectedLogoutOnInactivity />
              {hasRecentError && location.pathname === '/' && (
                <SystemError>
                  Something isn&apos;t working, but we&apos;re not sure what. Wait a minute and try again.
                  <br />
                  If that doesn&apos;t fix it, contact the{' '}
                  <a className={styles.link} href="mailto:usarmy.scott.sddc.mbx.G6-SRC-MilMove-HD@army.mil">
                    Technical Help Desk
                  </a>{' '}
                  (usarmy.scott.sddc.mbx.G6-SRC-MilMove-HD@army.mil) and give them this code: <strong>{traceId}</strong>
                </SystemError>
              )}
              {oktaLoggedOut && <OktaLoggedOutBanner />}
              {oktaNeedsLoggedOut && <OktaNeedsLoggedOutBanner />}
              {hasError && <SomethingWentWrong error={error} info={info} hasError={hasError} />}

              <Suspense fallback={<LoadingPlaceholder />}>
                {!userIsLoggedIn && (
                  // No Auth Routes
                  <Routes>
                    <Route path="/sign-in" element={<SignIn />} />
                    <Route path="/request-account" element={<RequestAccount />} />
                    <Route path="/invalid-permissions" element={<InvalidPermissions />} />

                    {/* 404 */}
                    <Route
                      path="*"
                      element={(loginIsLoading && <LoadingPlaceholder />) || <Navigate to="/sign-in" replace />}
                    />
                  </Routes>
                )}
                {!hasError && userIsLoggedIn && (
                  // Auth Routes
                  <Routes>
                    <Route path="/invalid-permissions" element={<InvalidPermissions />} />
                    {/* TOO */}
                    <Route
                      path="/moves/queue"
                      end
                      element={
                        <PrivateRoute requiredRoles={[roleTypes.TOO]}>
                          <MoveQueue />
                        </PrivateRoute>
                      }
                    />
                    {/* TIO */}
                    <Route
                      path="/invoicing/queue"
                      element={
                        <PrivateRoute requiredRoles={[roleTypes.TIO]}>
                          <PaymentRequestQueue />
                        </PrivateRoute>
                      }
                    />
                    {/* HQ */}
                    <Route
                      path="/hq/queues"
                      end
                      element={
                        <PrivateRoute requiredRoles={[roleTypes.HQ]}>
                          <HeadquartersQueues />
                        </PrivateRoute>
                      }
                    />
                    {/* SERVICES_COUNSELOR */}
                    <Route
                      key="servicesCounselingAddShipment"
                      end
                      path={servicesCounselingRoutes.SHIPMENT_ADD_PATH}
                      element={
                        <PrivateRoute requiredRoles={[roleTypes.SERVICES_COUNSELOR]}>
                          <ServicesCounselingAddShipment />
                        </PrivateRoute>
                      }
                    />
                    {activeRole === roleTypes.SERVICES_COUNSELOR && (
                      <Route
                        path="/:queueType/*"
                        end
                        element={
                          <PrivateRoute requiredRoles={[roleTypes.SERVICES_COUNSELOR]}>
                            <ServicesCounselingQueue />
                          </PrivateRoute>
                        }
                      />
                    )}
                    <Route
                      path={servicesCounselingRoutes.CREATE_CUSTOMER_PATH}
                      element={
                        <PrivateRoute requiredRoles={[roleTypes.SERVICES_COUNSELOR]}>
                          <CreateCustomerForm userPrivileges={userPrivileges} />
                        </PrivateRoute>
                      }
                    />
                    <Route
                      path={`${servicesCounselingRoutes.BASE_CUSTOMERS_CUSTOMER_INFO_PATH}/*`}
                      element={
                        <PrivateRoute requiredRoles={[roleTypes.SERVICES_COUNSELOR]}>
                          <CreateMoveCustomerInfo />
                        </PrivateRoute>
                      }
                    />
                    <Route
                      path={`${servicesCounselingRoutes.BASE_CUSTOMERS_ORDERS_ADD_PATH}/*`}
                      element={
                        <PrivateRoute requiredRoles={[roleTypes.SERVICES_COUNSELOR]}>
                          <ServicesCounselingAddOrders userPrivileges={userPrivileges} />
                        </PrivateRoute>
                      }
                    />
                    {activeRole === roleTypes.TIO && (
                      <Route
                        path="/:queueType/*"
                        end
                        element={
                          <PrivateRoute requiredRoles={[roleTypes.TIO]}>
                            <PaymentRequestQueue />
                          </PrivateRoute>
                        }
                      />
                    )}
                    {activeRole === roleTypes.TOO && (
                      <Route
                        path="/:queueType/*"
                        end
                        element={
                          <PrivateRoute requiredRoles={[roleTypes.TOO]}>
                            <MoveQueue />
                          </PrivateRoute>
                        }
                      />
                    )}

                    {activeRole === roleTypes.HQ && (
                      <Route
                        path="/:queueType/*"
                        end
                        element={
                          <PrivateRoute requiredRoles={[roleTypes.HQ]}>
                            <HeadquartersQueues />
                          </PrivateRoute>
                        }
                      />
                    )}
                    <Route
                      key="servicesCounselingMoveInfoRoute"
                      path={`${servicesCounselingRoutes.BASE_COUNSELING_MOVE_PATH}/*`}
                      element={
                        <PrivateRoute requiredRoles={[roleTypes.SERVICES_COUNSELOR]}>
                          <ServicesCounselingMoveInfo />
                        </PrivateRoute>
                      }
                    />

                    {/* TOO */}
                    <Route
                      path={`${tooRoutes.BASE_CUSTOMERS_CUSTOMER_INFO_PATH}`}
                      element={
                        <PrivateRoute requiredRoles={[roleTypes.TOO]}>
                          <CustomerInfo />
                        </PrivateRoute>
                      }
                    />
                    <Route
                      key="tooEditShipmentDetailsRoute"
                      end
                      path={tooRoutes.BASE_SHIPMENT_EDIT_PATH}
                      element={
                        <PrivateRoute requiredRoles={[roleTypes.TOO]}>
                          <EditShipmentDetails />
                        </PrivateRoute>
                      }
                    />
                    <Route
                      key="tooCounselingMoveInfoRoute"
                      path={`${tooRoutes.BASE_SHIPMENT_ADVANCE_PATH_TOO}/*`}
                      element={
                        <PrivateRoute requiredRoles={[roleTypes.TOO]}>
                          <ServicesCounselingMoveInfo />
                        </PrivateRoute>
                      }
                    />

                    {/* PRIME SIMULATOR */}
                    <Route
                      key="primeSimulatorMovePath"
                      path={primeSimulatorRoutes.VIEW_MOVE_PATH}
                      element={
                        <PrivateRoute requiredRoles={[roleTypes.PRIME_SIMULATOR]}>
                          <PrimeSimulatorMoveDetails />
                        </PrivateRoute>
                      }
                    />
                    <Route
                      key="primeSimulatorCreateShipmentPath"
                      path={primeSimulatorRoutes.CREATE_SHIPMENT_PATH}
                      element={
                        <PrivateRoute requiredRoles={[roleTypes.PRIME_SIMULATOR]}>
                          <PrimeUIShipmentCreateForm />
                        </PrivateRoute>
                      }
                    />
                    <Route
                      key="primeSimulatorShipmentUpdateAddressPath"
                      path={primeSimulatorRoutes.SHIPMENT_UPDATE_ADDRESS_PATH}
                      element={
                        <PrivateRoute requiredRoles={[roleTypes.PRIME_SIMULATOR]}>
                          <PrimeUIShipmentUpdateAddress />
                        </PrivateRoute>
                      }
                      end
                    />
                    <Route
                      key="primeSimulatorUpdateShipmentPath"
                      path={primeSimulatorRoutes.UPDATE_SHIPMENT_PATH}
                      end
                      element={
                        <PrivateRoute requiredRoles={[roleTypes.PRIME_SIMULATOR]}>
                          <PrimeUIShipmentForm />
                        </PrivateRoute>
                      }
                    />
                    <Route
                      key="primeSimulatorCreatePaymentRequestsPath"
                      path={primeSimulatorRoutes.CREATE_PAYMENT_REQUEST_PATH}
                      element={
                        <PrivateRoute requiredRoles={[roleTypes.PRIME_SIMULATOR]}>
                          <PrimeSimulatorCreatePaymentRequest />
                        </PrivateRoute>
                      }
                    />
                    <Route
                      key="primeSimulatorUploadPaymentRequestDocumentsPath"
                      path={primeSimulatorRoutes.UPLOAD_DOCUMENTS_PATH}
                      element={
                        <PrivateRoute requiredRoles={[roleTypes.PRIME_SIMULATOR]}>
                          <PrimeSimulatorUploadPaymentRequestDocuments />
                        </PrivateRoute>
                      }
                    />
                    <Route
                      key="primeSimulatorUploadServiceRequestDocumentsPath"
                      path={primeSimulatorRoutes.UPLOAD_SERVICE_REQUEST_DOCUMENTS_PATH}
                      element={
                        <PrivateRoute requiredRoles={[roleTypes.PRIME_SIMULATOR]}>
                          <PrimeSimulatorUploadServiceRequestDocuments />
                        </PrivateRoute>
                      }
                    />
                    <Route
                      key="primeSimulatorCreateServiceItem"
                      path={primeSimulatorRoutes.CREATE_SERVICE_ITEM_PATH}
                      element={
                        <PrivateRoute requiredRoles={[roleTypes.PRIME_SIMULATOR]}>
                          <PrimeSimulatorCreateServiceItem />
                        </PrivateRoute>
                      }
                    />
                    <Route
                      key="primeSimulatorUpdateSitServiceItems"
                      path={primeSimulatorRoutes.UPDATE_SIT_SERVICE_ITEM_PATH}
                      element={
                        <PrivateRoute requiredRoles={[roleTypes.PRIME_SIMULATOR]}>
                          <PrimeSimulatorUpdateSitServiceItem />
                        </PrivateRoute>
                      }
                    />
                    <Route
                      key="primeSimulatorUpdateReweighPath"
                      path={primeSimulatorRoutes.SHIPMENT_UPDATE_REWEIGH_PATH}
                      element={
                        <PrivateRoute requiredRoles={[roleTypes.PRIME_SIMULATOR]}>
                          <PrimeUIShipmentUpdateReweigh />
                        </PrivateRoute>
                      }
                    />
                    <Route
                      key="primeSimulatorCreateSITExtensionRequestsPath"
                      path={primeSimulatorRoutes.CREATE_SIT_EXTENSION_REQUEST_PATH}
                      element={
                        <PrivateRoute requiredRoles={[roleTypes.PRIME_SIMULATOR]}>
                          <PrimeSimulatorCreateSITExtensionRequest />
                        </PrivateRoute>
                      }
                    />
                    <Route
                      key="primeSimulatorUpdateDestinationAddressPath"
                      path={primeSimulatorRoutes.SHIPMENT_UPDATE_DESTINATION_ADDRESS_PATH}
                      element={
                        <PrivateRoute requiredRoles={[roleTypes.PRIME_SIMULATOR]}>
                          <PrimeUIShipmentUpdateDestinationAddress />
                        </PrivateRoute>
                      }
                    />

                    {/* QAE/CSR */}
                    <Route
                      key="qaeCSRMoveSearchPath"
                      path={qaeCSRRoutes.MOVE_SEARCH_PATH}
                      element={
                        <PrivateRoute requiredRoles={[roleTypes.QAE_CSR, roleTypes.CUSTOMER_SERVICE_REPRESENTATIVE]}>
                          <QAECSRMoveSearch />
                        </PrivateRoute>
                      }
                    />

                    <Route
                      key="txoMoveInfoRoute"
                      path="/moves/:moveCode/*"
                      element={
<<<<<<< HEAD
                        <PrivateRoute
                          requiredRoles={[
                            roleTypes.TOO,
                            roleTypes.TIO,
                            roleTypes.QAE_CSR,
                            roleTypes.CUSTOMER_SERVICE_REPRESENTATIVE,
                          ]}
                        >
=======
                        <PrivateRoute requiredRoles={[roleTypes.TOO, roleTypes.TIO, roleTypes.QAE_CSR, roleTypes.HQ]}>
>>>>>>> 269dd033
                          <TXOMoveInfo />
                        </PrivateRoute>
                      }
                    />

                    <Route end path="/select-application" element={<ConnectedSelectApplication />} />

                    {/* ROOT */}
                    {activeRole === roleTypes.TIO && <Route end path="/*" element={<PaymentRequestQueue />} />}
                    {activeRole === roleTypes.TOO && <Route end path="/*" element={<MoveQueue />} />}
                    {activeRole === roleTypes.HQ && <Route end path="/*" element={<HeadquartersQueues />} />}
                    {activeRole === roleTypes.SERVICES_COUNSELOR && (
                      <Route end path="/*" element={<ServicesCounselingQueue />} />
                    )}
                    {activeRole === roleTypes.PRIME_SIMULATOR && (
                      <Route end path="/" element={<PrimeSimulatorAvailableMoves />} />
                    )}
                    {(activeRole === roleTypes.QAE_CSR || activeRole === roleTypes.CUSTOMER_SERVICE_REPRESENTATIVE) && (
                      <Route end path="/" element={<QAECSRMoveSearch />} />
                    )}

                    {/* 404 */}
                    <Route path="*" element={<NotFound />} />
                  </Routes>
                )}
              </Suspense>
            </main>
          </div>
        </div>
        <div id="modal-root" />
      </PermissionProvider>
    );
  }
}

OfficeApp.propTypes = {
  loadInternalSchema: PropTypes.func.isRequired,
  loadPublicSchema: PropTypes.func.isRequired,
  loadUser: PropTypes.func.isRequired,
  officeUserId: PropTypes.string,
  loginIsLoading: PropTypes.bool,
  userIsLoggedIn: PropTypes.bool,
  userPermissions: PropTypes.arrayOf(PropTypes.string),
  userRoles: UserRolesShape,
  activeRole: PropTypes.string,
  hasRecentError: PropTypes.bool.isRequired,
  traceId: PropTypes.string.isRequired,
  router: RouterShape.isRequired,
  userPrivileges: PropTypes.arrayOf(PropTypes.string),
};

OfficeApp.defaultProps = {
  officeUserId: null,
  loginIsLoading: false,
  userIsLoggedIn: false,
  userPermissions: [],
  userRoles: [],
  activeRole: null,
  userPrivileges: [],
};

const mapStateToProps = (state) => {
  const user = selectLoggedInUser(state);

  return {
    swaggerError: state.swaggerInternal.hasErrored,
    officeUserId: user?.office_user?.id,
    loginIsLoading: selectGetCurrentUserIsLoading(state),
    userIsLoggedIn: selectIsLoggedIn(state),
    userPermissions: user?.permissions || [],
    userRoles: user?.roles || [],
    activeRole: state.auth.activeRole,
    hasRecentError: state.interceptor.hasRecentError,
    traceId: state.interceptor.traceId,
    userPrivileges: user?.privileges || null,
  };
};

const mapDispatchToProps = {
  loadInternalSchema: loadInternalSchemaAction,
  loadPublicSchema: loadPublicSchemaAction,
  loadUser: loadUserAction,
};

export default withContext(withRouter(connect(mapStateToProps, mapDispatchToProps)(OfficeApp)));<|MERGE_RESOLUTION|>--- conflicted
+++ resolved
@@ -511,18 +511,15 @@
                       key="txoMoveInfoRoute"
                       path="/moves/:moveCode/*"
                       element={
-<<<<<<< HEAD
                         <PrivateRoute
                           requiredRoles={[
                             roleTypes.TOO,
                             roleTypes.TIO,
                             roleTypes.QAE_CSR,
+                            roleTypes.HQ,
                             roleTypes.CUSTOMER_SERVICE_REPRESENTATIVE,
                           ]}
                         >
-=======
-                        <PrivateRoute requiredRoles={[roleTypes.TOO, roleTypes.TIO, roleTypes.QAE_CSR, roleTypes.HQ]}>
->>>>>>> 269dd033
                           <TXOMoveInfo />
                         </PrivateRoute>
                       }
