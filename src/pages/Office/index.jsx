--- conflicted
+++ resolved
@@ -319,14 +319,10 @@
                           end
                           element={
                             <PrivateRoute requiredRoles={[roleTypes.SERVICES_COUNSELOR]}>
-<<<<<<< HEAD
-                              <ServicesCounselingQueue isQueueManagementFFEnabled={queueManagementFlag} />
-=======
                               <ServicesCounselingQueue
                                 userPrivileges={userPrivileges}
                                 isQueueManagementFFEnabled={queueManagementFlag}
                               />
->>>>>>> 189bf4c4
                             </PrivateRoute>
                           }
                         />
