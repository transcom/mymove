--- conflicted
+++ resolved
@@ -275,7 +275,6 @@
                         }
                       />
                     )}
-<<<<<<< HEAD
                     <Route
                       path={servicesCounselingRoutes.CUSTOMER_NAME_PATH}
                       element={
@@ -284,7 +283,6 @@
                         </PrivateRoute>
                       }
                     />
-=======
                     {activeRole === roleTypes.TIO && (
                       <Route
                         path="/:queueType/*"
@@ -307,7 +305,6 @@
                         }
                       />
                     )}
->>>>>>> cb874f67
                     <Route
                       key="servicesCounselingMoveInfoRoute"
                       path={`${servicesCounselingRoutes.BASE_COUNSELING_MOVE_PATH}/*`}
