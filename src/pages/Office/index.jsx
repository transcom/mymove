--- conflicted
+++ resolved
@@ -243,7 +243,6 @@
                         </PrivateRoute>
                       }
                     />
-                    {/*
                     <Route
                       path="/invoicing/queue"
                       element={
@@ -251,7 +250,7 @@
                           <PaymentRequestQueue />
                         </PrivateRoute>
                       }
-                    /> */}
+                    />
 
                     {/* SERVICES_COUNSELOR */}
                     <Route
@@ -276,7 +275,6 @@
                         }
                       />
                     )}
-<<<<<<< HEAD
                     <Route
                       path={servicesCounselingRoutes.CREATE_CUSTOMER_PATH}
                       element={
@@ -285,8 +283,6 @@
                         </PrivateRoute>
                       }
                     />
-=======
->>>>>>> 90a6f6c7
                     {activeRole === roleTypes.TIO && (
                       <Route
                         path="/:queueType/*"
