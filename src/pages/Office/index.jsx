--- conflicted
+++ resolved
@@ -252,16 +252,12 @@
                   // Auth Routes
                   <Routes>
                     <Route path="/invalid-permissions" element={<InvalidPermissions />} />
-<<<<<<< HEAD
-                    {/* TXO, HQ */}
-=======
                     {/* TOO */}
->>>>>>> bd60beb9
                     <Route
                       path="/moves/queue"
                       end
                       element={
-                        <PrivateRoute requiredRoles={[roleTypes.TOO, roleTypes.HQ]}>
+                        <PrivateRoute requiredRoles={[roleTypes.TOO]}>
                           <MoveQueue />
                         </PrivateRoute>
                       }
@@ -353,22 +349,14 @@
                         }
                       />
                     )}
-<<<<<<< HEAD
-=======
-
->>>>>>> bd60beb9
+
                     {activeRole === roleTypes.HQ && (
                       <Route
                         path="/:queueType/*"
                         end
                         element={
-<<<<<<< HEAD
-                          <PrivateRoute requiredRoles={[roleTypes.HQ]}>
-                            <MoveQueue />
-=======
                           <PrivateRoute requiredRoles={hqRoleFlag ? [roleTypes.HQ] : [undefined]}>
                             <HeadquartersQueues />
->>>>>>> bd60beb9
                           </PrivateRoute>
                         }
                       />
@@ -558,14 +546,10 @@
                     {/* ROOT */}
                     {activeRole === roleTypes.TIO && <Route end path="/*" element={<PaymentRequestQueue />} />}
                     {activeRole === roleTypes.TOO && <Route end path="/*" element={<MoveQueue />} />}
-<<<<<<< HEAD
-                    {activeRole === roleTypes.HQ && <Route end path="/*" element={<MoveQueue />} />}
-=======
                     {activeRole === roleTypes.HQ && !hqRoleFlag && (
                       <Route end path="/*" element={<InvalidPermissions />} />
                     )}
                     {activeRole === roleTypes.HQ && <Route end path="/*" element={<HeadquartersQueues />} />}
->>>>>>> bd60beb9
                     {activeRole === roleTypes.SERVICES_COUNSELOR && (
                       <Route end path="/*" element={<ServicesCounselingQueue />} />
                     )}
