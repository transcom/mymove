--- conflicted
+++ resolved
@@ -168,113 +168,6 @@
     return <MaintenancePage />;
   }
 
-<<<<<<< HEAD
-  return (
-    <PermissionProvider permissions={props.userPermissions} currentUserId={props.officeUserId}>
-      <SelectedGblocProvider>
-        <div id="app-root">
-          <div className={siteClasses}>
-            <BypassBlock />
-            <CUIHeader />
-            {props.userIsLoggedIn && props.activeRole === roleTypes.PRIME_SIMULATOR && <PrimeBanner />}
-            {displayChangeRole && <Link to="/select-application">Change user role</Link>}
-            {props.userIsLoggedIn ? <OfficeLoggedInHeader /> : <LoggedOutHeader app={pageNames.OFFICE} />}
-            <main id="main" role="main" className="site__content site-office__content">
-              <ConnectedLogoutOnInactivity />
-              {props.hasRecentError && location.pathname === '/' && (
-                <SystemError>
-                  Something isn&apos;t working, but we&apos;re not sure what. Wait a minute and try again.
-                  <br />
-                  If that doesn&apos;t fix it, contact the{' '}
-                  <a className={styles.link} href="mailto:usarmy.scott.sddc.mbx.G6-SRC-MilMove-HD@army.mil">
-                    Technical Help Desk
-                  </a>{' '}
-                  (usarmy.scott.sddc.mbx.G6-SRC-MilMove-HD@army.mil)and give them this code:
-                  <strong>{props.traceId}</strong>
-                </SystemError>
-              )}
-              {oktaLoggedOut && <OktaLoggedOutBanner />}
-              {oktaNeedsLoggedOut && <OktaNeedsLoggedOutBanner />}
-
-              {props.showLoadingSpinner && <LoadingSpinner message={props.loadingSpinnerMessage} />}
-
-              <Suspense fallback={<LoadingPlaceholder />}>
-                {!props.userIsLoggedIn && (
-                  // No Auth Routes
-                  <Routes>
-                    <Route path="/sign-in" element={<SignIn />} />
-                    <Route path="/request-account" element={<RequestAccount />} />
-                    <Route path="/invalid-permissions" element={<InvalidPermissions />} />
-
-                    {/* 404 */}
-                    <Route
-                      path="*"
-                      element={(props.loginIsLoading && <LoadingPlaceholder />) || <Navigate to="/sign-in" replace />}
-                    />
-                  </Routes>
-=======
-  componentDidCatch(error, info) {
-    const { message } = error;
-    milmoveLogger.error({ message, info });
-    this.setState({
-      hasError: true,
-      error,
-      info,
-    });
-    retryPageLoading(error);
-  }
-
-  render() {
-    const {
-      hasError,
-      error,
-      info,
-      oktaLoggedOut,
-      oktaNeedsLoggedOut,
-      hqRoleFlag,
-      gsrRoleFlag,
-      queueManagementFlag,
-      bulkAssignmentFlag,
-    } = this.state;
-    const {
-      activeRole,
-      officeUserId,
-      loginIsLoading,
-      userIsLoggedIn,
-      userPermissions,
-      userRoles,
-      router: {
-        location,
-        location: { pathname },
-      },
-      hasRecentError,
-      traceId,
-      userPrivileges,
-      underMaintenance,
-    } = this.props;
-
-    const displayChangeRole =
-      userIsLoggedIn &&
-      userRoles?.length > 1 &&
-      !matchPath(
-        {
-          path: '/select-application',
-          end: true,
-        },
-        pathname,
-      );
-
-    const isFullscreenPage = matchPath(
-      {
-        path: '/moves/:moveCode/payment-requests/:id',
-      },
-      pathname,
-    );
-
-    if (underMaintenance) {
-      return <MaintenancePage />;
-    }
-
     const siteClasses = classnames('site', {
       [`site--fullscreen`]: isFullscreenPage,
     });
@@ -306,7 +199,25 @@
                     (usarmy.scott.sddc.mbx.G6-SRC-MilMove-HD@army.mil)and give them this code:
                     <strong>{traceId}</strong>
                   </SystemError>
->>>>>>> 2296da93
+                )}
+                {oktaLoggedOut && <OktaLoggedOutBanner />}
+                {oktaNeedsLoggedOut && <OktaNeedsLoggedOutBanner />}
+                {hasError && <SomethingWentWrong error={error} info={info} hasError={hasError} />}
+
+              <Suspense fallback={<LoadingPlaceholder />}>
+                {!props.userIsLoggedIn && (
+                  // No Auth Routes
+                  <Routes>
+                    <Route path="/sign-in" element={<SignIn />} />
+                    <Route path="/request-account" element={<RequestAccount />} />
+                    <Route path="/invalid-permissions" element={<InvalidPermissions />} />
+
+                    {/* 404 */}
+                    <Route
+                      path="*"
+                      element={(props.loginIsLoading && <LoadingPlaceholder />) || <Navigate to="/sign-in" replace />}
+                    />
+                  </Routes>
                 )}
                 {!props.hasError && props.userIsLoggedIn && (
                   // Auth Routes
