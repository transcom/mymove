--- conflicted
+++ resolved
@@ -322,7 +322,6 @@
                         }
                       />
                     )}
-<<<<<<< HEAD
                     {activeRole === roleTypes.HQ && (
                       <Route
                         path="/:queueType/*"
@@ -334,7 +333,6 @@
                         }
                       />
                     )}
-=======
                     <Route
                       path={servicesCounselingRoutes.CREATE_CUSTOMER_PATH}
                       element={
@@ -343,7 +341,6 @@
                         </PrivateRoute>
                       }
                     />
->>>>>>> 41e69262
                     <Route
                       key="servicesCounselingMoveInfoRoute"
                       path={`${servicesCounselingRoutes.BASE_COUNSELING_MOVE_PATH}/*`}
