import React, { lazy, Suspense, useEffect, useState } from 'react';
import PropTypes from 'prop-types';
import { Route, Routes, Link, matchPath, Navigate, useLocation } from 'react-router-dom';
import { connect } from 'react-redux';
import classnames from 'classnames';

import styles from './Office.module.scss';

import 'styles/full_uswds.scss';
import 'scenes/Office/office.scss';
// API / Redux actions
import {
  selectGetCurrentUserIsLoading,
  selectIsLoggedIn,
  selectUnderMaintenance,
  selectLoadingSpinnerMessage,
  selectShowLoadingSpinner,
} from 'store/auth/selectors';
import { loadUser as loadUserAction } from 'store/auth/actions';
import { selectLoggedInUser } from 'store/entities/selectors';
import {
  loadInternalSchema as loadInternalSchemaAction,
  loadPublicSchema as loadPublicSchemaAction,
} from 'shared/Swagger/ducks';
// Feature Flags
import { isBooleanFlagEnabled } from 'utils/featureFlags';
// Shared layout components
import ConnectedLogoutOnInactivity from 'layout/LogoutOnInactivity';
import PrivateRoute from 'containers/PrivateRoute';
import CUIHeader from 'components/CUIHeader/CUIHeader';
import BypassBlock from 'components/BypassBlock';
import SystemError from 'components/SystemError';
import NotFound from 'components/NotFound/NotFound';
import OfficeLoggedInHeader from 'containers/Headers/OfficeLoggedInHeader';
import LoggedOutHeader from 'containers/Headers/LoggedOutHeader';
import { ConnectedSelectApplication } from 'pages/SelectApplication/SelectApplication';
import { roleTypes } from 'constants/userRoles';
import { pageNames } from 'constants/signInPageNames';
import LoadingPlaceholder from 'shared/LoadingPlaceholder';
import { withContext } from 'shared/AppContext';
import { RouterShape, UserRolesShape } from 'types/index';
import {
  servicesCounselingRoutes,
  primeSimulatorRoutes,
  tooRoutes,
  qaeCSRRoutes,
  contractingOfficerRoutes,
<<<<<<< HEAD
  officeRoutes,
=======
>>>>>>> ae30b838
} from 'constants/routes';
import PrimeBanner from 'pages/PrimeUI/PrimeBanner/PrimeBanner';
import PermissionProvider from 'components/Restricted/PermissionProvider';
import withRouter from 'utils/routing';
import { OktaLoggedOutBanner, OktaNeedsLoggedOutBanner } from 'components/OktaLogoutBanner';
import SelectedGblocProvider from 'components/Office/GblocSwitcher/SelectedGblocProvider';
import MaintenancePage from 'pages/Maintenance/MaintenancePage';
import { FEATURE_FLAG_KEYS } from 'shared/constants';
import LoadingSpinner from 'components/LoadingSpinner/LoadingSpinner';

// Lazy load these dependencies (they correspond to unique routes & only need to be loaded when that URL is accessed)
const SignIn = lazy(() => import('pages/SignIn/SignIn'));
const RequestAccount = lazy(() => import('pages/Office/RequestAccount/RequestAccount'));
const InvalidPermissions = lazy(() => import('pages/InvalidPermissions/InvalidPermissions'));
// TXO
const TXOMoveInfo = lazy(() => import('pages/Office/TXOMoveInfo/TXOMoveInfo'));
// TOO pages
const MoveQueue = lazy(() => import('pages/Office/MoveQueue/MoveQueue'));
// TIO pages
const PaymentRequestQueue = lazy(() => import('pages/Office/PaymentRequestQueue/PaymentRequestQueue'));
// HQ pages
const HeadquartersQueues = lazy(() => import('pages/Office/HeadquartersQueues/HeadquartersQueues'));
// Services Counselor pages
const ServicesCounselingMoveInfo = lazy(() =>
  import('pages/Office/ServicesCounselingMoveInfo/ServicesCounselingMoveInfo'),
);
const ServicesCounselingQueue = lazy(() => import('pages/Office/ServicesCounselingQueue/ServicesCounselingQueue'));
const ServicesCounselingAddShipment = lazy(() =>
  import('pages/Office/ServicesCounselingAddShipment/ServicesCounselingAddShipment'),
);
const AddShipment = lazy(() => import('pages/Office/AddShipment/AddShipment'));
const EditShipmentDetails = lazy(() => import('pages/Office/EditShipmentDetails/EditShipmentDetails'));
const PrimeSimulatorAvailableMoves = lazy(() => import('pages/PrimeUI/AvailableMoves/AvailableMovesQueue'));
const PrimeSimulatorMoveDetails = lazy(() => import('pages/PrimeUI/MoveTaskOrder/MoveDetails'));
const PrimeSimulatorCreatePaymentRequest = lazy(() =>
  import('pages/PrimeUI/CreatePaymentRequest/CreatePaymentRequest'),
);
const PrimeUIShipmentCreateForm = lazy(() => import('pages/PrimeUI/Shipment/PrimeUIShipmentCreate'));
const PrimeUIShipmentForm = lazy(() => import('pages/PrimeUI/Shipment/PrimeUIShipmentUpdate'));

const PrimeSimulatorUploadPaymentRequestDocuments = lazy(() =>
  import('pages/PrimeUI/UploadPaymentRequestDocuments/UploadPaymentRequestDocuments'),
);
const PrimeSimulatorUploadServiceRequestDocuments = lazy(() =>
  import('pages/PrimeUI/UploadServiceRequestDocuments/UploadServiceRequestDocuments'),
);
const PrimeSimulatorCreateServiceItem = lazy(() => import('pages/PrimeUI/CreateServiceItem/CreateServiceItem'));
const PrimeSimulatorUpdateServiceItem = lazy(() => import('pages/PrimeUI/UpdateServiceItems/PrimeUIUpdateServiceItem'));
const PrimeUIShipmentUpdateAddress = lazy(() => import('pages/PrimeUI/Shipment/PrimeUIShipmentUpdateAddress'));
const PrimeUIShipmentUpdateReweigh = lazy(() => import('pages/PrimeUI/Shipment/PrimeUIShipmentUpdateReweigh'));
const PrimeSimulatorCreateSITExtensionRequest = lazy(() =>
  import('pages/PrimeUI/CreateSITExtensionRequest/CreateSITExtensionRequest'),
);
const PrimeUIShipmentUpdateDestinationAddress = lazy(() =>
  import('pages/PrimeUI/Shipment/PrimeUIShipmentUpdateDestinationAddress'),
);
const PrimeUIAcknowledgeMove = lazy(() => import('pages/PrimeUI/MoveTaskOrder/AcknowledgeMove'));
const PrimeUIAcknowledgeShipment = lazy(() => import('pages/PrimeUI/Shipment/AcknowledgeShipment'));

const MoveSearch = lazy(() => import('pages/Office/MoveSearch/MoveSearch'));
const CreateCustomerForm = lazy(() => import('pages/Office/CustomerOnboarding/CreateCustomerForm'));
const CreateMoveCustomerInfo = lazy(() => import('pages/Office/CreateMoveCustomerInfo/CreateMoveCustomerInfo'));
const CustomerInfo = lazy(() => import('pages/Office/CustomerInfo/CustomerInfo'));
const ServicesCounselingAddOrders = lazy(() =>
  import('pages/Office/ServicesCounselingAddOrders/ServicesCounselingAddOrders'),
);
const OfficeUserProfile = lazy(() => import('pages/Office/Profile/Profile'));
const OfficeUserEditContactInfo = lazy(() => import('pages/Office/Profile/ContactInfo'));

const OfficeApp = ({ loadUser, loadInternalSchema, loadPublicSchema, ...props }) => {
  // Local state for feature flags and Okta booleans
  const [oktaLoggedOut, setOktaLoggedOut] = useState(false);
  const [oktaNeedsLoggedOut, setOktaNeedsLoggedOut] = useState(false);
  const [hqRoleFlag, setHqRoleFlag] = useState(!!props.hqRoleFlag);
  const [gsrRoleFlag, setGsrRoleFlag] = useState(false);
  const [queueManagementFlag, setQueueManagementFlag] = useState(false);
  const [bulkAssignmentFlag, setBulkAssignmentFlag] = useState(false);

  const location = useLocation();
  const displayChangeRole =
    props.userIsLoggedIn &&
    props.userRoles?.length > 1 &&
    !matchPath(
      {
        path: '/select-application',
        end: true,
      },
      location.pathname,
    );
  const isFullscreenPage = matchPath(
    {
      path: '/moves/:moveCode/payment-requests/:id',
    },
    location.pathname,
  );
  const siteClasses = classnames('site', {
    [`site--fullscreen`]: isFullscreenPage,
  });

  useEffect(() => {
    loadInternalSchema();
    loadPublicSchema();
    loadUser();

    isBooleanFlagEnabled('headquarters_role').then(setHqRoleFlag);
    isBooleanFlagEnabled('gsr_role').then(setGsrRoleFlag);
    isBooleanFlagEnabled('queue_management').then(setQueueManagementFlag);
    isBooleanFlagEnabled(FEATURE_FLAG_KEYS.BULK_ASSIGNMENT).then(setBulkAssignmentFlag);

    // We need to check if the user was redirected back from Okta after logging out
    // This can occur when they click "sign out" or if they try to access MM
    // while still logged into Okta which will force a redirect to logout
    const urlParams = new URLSearchParams(window.location.search);
    // okta_error=true params are added when the user is still logged into Okta elsewhere and Okta denies access
    // due to authentication method limitations
    // If the params "okta_logged_out=true" or "okta_error=true" are in the url, a banner will display
    if (urlParams.get('okta_logged_out') === 'true') {
      setOktaLoggedOut(true);
    } else if (urlParams.get('okta_error') === 'true') {
      setOktaNeedsLoggedOut(true);
    }
  }, [loadInternalSchema, loadPublicSchema, loadUser]);

  if (props.underMaintenance) {
    return <MaintenancePage />;
  }

  return (
    <PermissionProvider permissions={props.userPermissions} currentUserId={props.officeUserId}>
      <SelectedGblocProvider>
        <div id="app-root">
          <div className={siteClasses}>
            <BypassBlock />
            <CUIHeader />
            {props.userIsLoggedIn && props.activeRole === roleTypes.PRIME_SIMULATOR && <PrimeBanner />}
            {displayChangeRole && <Link to="/select-application">Change user role</Link>}
            {props.userIsLoggedIn ? <OfficeLoggedInHeader /> : <LoggedOutHeader app={pageNames.OFFICE} />}
            <main id="main" role="main" className="site__content site-office__content">
              <ConnectedLogoutOnInactivity />
              {props.hasRecentError && location.pathname === '/' && (
                <SystemError>
                  Something isn&apos;t working, but we&apos;re not sure what. Wait a minute and try again.
                  <br />
                  If that doesn&apos;t fix it, contact the{' '}
                  <a className={styles.link} href="mailto:usarmy.scott.sddc.mbx.G6-SRC-MilMove-HD@army.mil">
                    Technical Help Desk
                  </a>{' '}
                  (usarmy.scott.sddc.mbx.G6-SRC-MilMove-HD@army.mil)and give them this code:
                  <strong>{props.traceId}</strong>
                </SystemError>
              )}
              {oktaLoggedOut && <OktaLoggedOutBanner />}
              {oktaNeedsLoggedOut && <OktaNeedsLoggedOutBanner />}

              {props.showLoadingSpinner && <LoadingSpinner message={props.loadingSpinnerMessage} />}

              <Suspense fallback={<LoadingPlaceholder />}>
                {!props.userIsLoggedIn && (
                  // No Auth Routes
                  <Routes>
                    <Route path="/sign-in" element={<SignIn />} />
                    <Route path="/request-account" element={<RequestAccount />} />
                    <Route path="/invalid-permissions" element={<InvalidPermissions />} />

                    {/* 404 */}
                    <Route
                      path="*"
                      element={(props.loginIsLoading && <LoadingPlaceholder />) || <Navigate to="/sign-in" replace />}
                    />
                  </Routes>
                )}
                {!props.hasError && props.userIsLoggedIn && (
                  // Auth Routes
                  <Routes>
                    <Route path="/invalid-permissions" element={<InvalidPermissions />} />
                    {/* TOO */}
                    <Route
                      path="/moves/queue"
                      end
                      element={
                        <PrivateRoute requiredRoles={[roleTypes.TOO]}>
                          <MoveQueue isQueueManagementFFEnabled={queueManagementFlag} activeRole={props.activeRole} />
                        </PrivateRoute>
                      }
                    />
                    {/* TIO */}
                    <Route
                      path="/invoicing/queue"
                      element={
                        <PrivateRoute requiredRoles={[roleTypes.TIO]}>
                          <PaymentRequestQueue
                            isQueueManagementFFEnabled={queueManagementFlag}
                            activeRole={props.activeRole}
                          />
                        </PrivateRoute>
                      }
                    />
                    {/* HQ */}
                    <Route
                      path="/hq/queues"
                      end
                      element={
                        <PrivateRoute requiredRoles={hqRoleFlag ? [roleTypes.HQ] : [undefined]}>
                          <HeadquartersQueues
                            isQueueManagementFFEnabled={queueManagementFlag}
                            activeRole={props.activeRole}
                          />
                        </PrivateRoute>
                      }
                    />
                    {/* SERVICES_COUNSELOR */}
                    <Route
                      key="servicesCounselingAddShipment"
                      end
                      path={servicesCounselingRoutes.SHIPMENT_ADD_PATH}
                      element={
                        <PrivateRoute requiredRoles={[roleTypes.SERVICES_COUNSELOR]}>
                          <ServicesCounselingAddShipment />
                        </PrivateRoute>
                      }
                    />
                    {props.activeRole === roleTypes.SERVICES_COUNSELOR && (
                      <Route
                        path="/:queueType/*"
                        end
                        element={
                          <PrivateRoute requiredRoles={[roleTypes.SERVICES_COUNSELOR]}>
                            <ServicesCounselingQueue
                              userPrivileges={props.userPrivileges}
                              isQueueManagementFFEnabled={queueManagementFlag}
                              isBulkAssignmentFFEnabled={bulkAssignmentFlag}
                              activeRole={props.activeRole}
                            />
                          </PrivateRoute>
                        }
                      />
                    )}
                    <Route
                      path={`${servicesCounselingRoutes.BASE_CUSTOMERS_CUSTOMER_INFO_PATH}/*`}
                      element={
                        <PrivateRoute requiredRoles={[roleTypes.SERVICES_COUNSELOR]}>
                          <CreateMoveCustomerInfo />
                        </PrivateRoute>
                      }
                    />
                    <Route
                      path={`${servicesCounselingRoutes.BASE_CUSTOMERS_ORDERS_ADD_PATH}/*`}
                      element={
                        <PrivateRoute requiredRoles={[roleTypes.SERVICES_COUNSELOR]}>
                          <ServicesCounselingAddOrders userPrivileges={props.userPrivileges} />
                        </PrivateRoute>
                      }
                    />
                    {props.activeRole === roleTypes.TIO && (
                      <Route
                        path="/:queueType/*"
                        end
                        element={
                          <PrivateRoute requiredRoles={[roleTypes.TIO]}>
                            <PaymentRequestQueue
                              isQueueManagementFFEnabled={queueManagementFlag}
                              userPrivileges={props.userPrivileges}
                              isBulkAssignmentFFEnabled={bulkAssignmentFlag}
                              activeRole={props.activeRole}
                            />
                          </PrivateRoute>
                        }
                      />
                    )}
                    {props.activeRole === roleTypes.TOO && (
                      <Route
                        path="/:queueType/*"
                        end
                        element={
                          <PrivateRoute requiredRoles={[roleTypes.TOO]}>
                            <MoveQueue
                              isQueueManagementFFEnabled={queueManagementFlag}
                              userPrivileges={props.userPrivileges}
                              isBulkAssignmentFFEnabled={bulkAssignmentFlag}
                              activeRole={props.activeRole}
                            />
                          </PrivateRoute>
                        }
                      />
                    )}

                    {props.activeRole === roleTypes.HQ && (
                      <Route
                        path="/:queueType/*"
                        end
                        element={
                          <PrivateRoute requiredRoles={hqRoleFlag ? [roleTypes.HQ] : [undefined]}>
                            <HeadquartersQueues
                              isQueueManagementFFEnabled={queueManagementFlag}
                              activeRole={props.activeRole}
                            />
                          </PrivateRoute>
                        }
                      />
                    )}
                    <Route
                      path={servicesCounselingRoutes.CREATE_CUSTOMER_PATH}
                      element={
                        <PrivateRoute requiredRoles={[roleTypes.SERVICES_COUNSELOR]}>
                          <CreateCustomerForm userPrivileges={props.userPrivileges} />
                        </PrivateRoute>
                      }
                    />
                    <Route
                      key="servicesCounselingMoveInfoRoute"
                      path={`${servicesCounselingRoutes.BASE_COUNSELING_MOVE_PATH}/*`}
                      element={
                        <PrivateRoute requiredRoles={[roleTypes.SERVICES_COUNSELOR]}>
                          <ServicesCounselingMoveInfo />
                        </PrivateRoute>
                      }
                    />

                    {/* TOO */}
                    <Route
                      path={`${tooRoutes.BASE_CUSTOMERS_CUSTOMER_INFO_PATH}`}
                      element={
                        <PrivateRoute requiredRoles={[roleTypes.TOO]}>
                          <CustomerInfo />
                        </PrivateRoute>
                      }
                    />
                    <Route
                      key="tooAddShipmentRoute"
                      end
                      path={tooRoutes.SHIPMENT_ADD_PATH}
                      element={
                        <PrivateRoute requiredRoles={[roleTypes.TOO]}>
                          <AddShipment />
                        </PrivateRoute>
                      }
                    />
                    <Route
                      key="tooEditShipmentDetailsRoute"
                      end
                      path={tooRoutes.BASE_SHIPMENT_EDIT_PATH}
                      element={
                        <PrivateRoute requiredRoles={[roleTypes.TOO]}>
                          <EditShipmentDetails />
                        </PrivateRoute>
                      }
                    />
                    <Route
                      key="tooCounselingMoveInfoRoute"
                      path={`${tooRoutes.BASE_SHIPMENT_ADVANCE_PATH_TOO}/*`}
                      element={
                        <PrivateRoute requiredRoles={[roleTypes.TOO]}>
                          <ServicesCounselingMoveInfo />
                        </PrivateRoute>
                      }
                    />

                    {/* PRIME SIMULATOR */}
                    <Route
                      key="primeSimulatorMovePath"
                      path={primeSimulatorRoutes.VIEW_MOVE_PATH}
                      element={
                        <PrivateRoute requiredRoles={[roleTypes.PRIME_SIMULATOR]}>
                          <PrimeSimulatorMoveDetails />
                        </PrivateRoute>
                      }
                    />
                    <Route
                      key="primeSimulatorCreateShipmentPath"
                      path={primeSimulatorRoutes.CREATE_SHIPMENT_PATH}
                      element={
                        <PrivateRoute requiredRoles={[roleTypes.PRIME_SIMULATOR]}>
                          <PrimeUIShipmentCreateForm />
                        </PrivateRoute>
                      }
                    />
                    <Route
                      key="primeSimulatorShipmentUpdateAddressPath"
                      path={primeSimulatorRoutes.SHIPMENT_UPDATE_ADDRESS_PATH}
                      element={
                        <PrivateRoute requiredRoles={[roleTypes.PRIME_SIMULATOR]}>
                          <PrimeUIShipmentUpdateAddress />
                        </PrivateRoute>
                      }
                      end
                    />
                    <Route
                      key="primeSimulatorUpdateShipmentPath"
                      path={primeSimulatorRoutes.UPDATE_SHIPMENT_PATH}
                      end
                      element={
                        <PrivateRoute requiredRoles={[roleTypes.PRIME_SIMULATOR]}>
                          <PrimeUIShipmentForm />
                        </PrivateRoute>
                      }
                    />
                    <Route
                      key="primeSimulatorCreatePaymentRequestsPath"
                      path={primeSimulatorRoutes.CREATE_PAYMENT_REQUEST_PATH}
                      element={
                        <PrivateRoute requiredRoles={[roleTypes.PRIME_SIMULATOR]}>
                          <PrimeSimulatorCreatePaymentRequest />
                        </PrivateRoute>
                      }
                    />
                    <Route
                      key="primeSimulatorUploadPaymentRequestDocumentsPath"
                      path={primeSimulatorRoutes.UPLOAD_DOCUMENTS_PATH}
                      element={
                        <PrivateRoute requiredRoles={[roleTypes.PRIME_SIMULATOR]}>
                          <PrimeSimulatorUploadPaymentRequestDocuments />
                        </PrivateRoute>
                      }
                    />
                    <Route
                      key="primeSimulatorUploadServiceRequestDocumentsPath"
                      path={primeSimulatorRoutes.UPLOAD_SERVICE_REQUEST_DOCUMENTS_PATH}
                      element={
                        <PrivateRoute requiredRoles={[roleTypes.PRIME_SIMULATOR]}>
                          <PrimeSimulatorUploadServiceRequestDocuments />
                        </PrivateRoute>
                      }
                    />
                    <Route
                      key="primeSimulatorCreateServiceItem"
                      path={primeSimulatorRoutes.CREATE_SERVICE_ITEM_PATH}
                      element={
                        <PrivateRoute requiredRoles={[roleTypes.PRIME_SIMULATOR]}>
                          <PrimeSimulatorCreateServiceItem />
                        </PrivateRoute>
                      }
                    />
                    <Route
                      key="primeSimulatorUpdateServiceItems"
                      path={primeSimulatorRoutes.UPDATE_SIT_SERVICE_ITEM_PATH}
                      element={
                        <PrivateRoute requiredRoles={[roleTypes.PRIME_SIMULATOR]}>
                          <PrimeSimulatorUpdateServiceItem />
                        </PrivateRoute>
                      }
                    />
                    <Route
                      key="primeSimulatorUpdateReweighPath"
                      path={primeSimulatorRoutes.SHIPMENT_UPDATE_REWEIGH_PATH}
                      element={
                        <PrivateRoute requiredRoles={[roleTypes.PRIME_SIMULATOR]}>
                          <PrimeUIShipmentUpdateReweigh />
                        </PrivateRoute>
                      }
                    />
                    <Route
                      key="primeSimulatorCreateSITExtensionRequestsPath"
                      path={primeSimulatorRoutes.CREATE_SIT_EXTENSION_REQUEST_PATH}
                      element={
                        <PrivateRoute requiredRoles={[roleTypes.PRIME_SIMULATOR]}>
                          <PrimeSimulatorCreateSITExtensionRequest />
                        </PrivateRoute>
                      }
                    />
                    <Route
                      key="primeSimulatorUpdateDestinationAddressPath"
                      path={primeSimulatorRoutes.SHIPMENT_UPDATE_DESTINATION_ADDRESS_PATH}
                      element={
                        <PrivateRoute requiredRoles={[roleTypes.PRIME_SIMULATOR]}>
                          <PrimeUIShipmentUpdateDestinationAddress />
                        </PrivateRoute>
                      }
                    />
                    <Route
                      key="primeSimulatorAcknowledgeMovePath"
                      path={primeSimulatorRoutes.ACKNOWLEDGE_MOVE_PATH}
                      element={
                        <PrivateRoute requiredRoles={[roleTypes.PRIME_SIMULATOR]}>
                          <PrimeUIAcknowledgeMove />
                        </PrivateRoute>
                      }
                    />
                    <Route
                      key="primeSimulatorAcknowledgeShipmentPath"
                      path={primeSimulatorRoutes.ACKNOWLEDGE_SHIPMENT_PATH}
                      element={
                        <PrivateRoute requiredRoles={[roleTypes.PRIME_SIMULATOR]}>
                          <PrimeUIAcknowledgeShipment />
                        </PrivateRoute>
                      }
                    />

                    {/* QAE/CSR/GSR */}
                    <Route
                      key="moveSearchPath"
                      path={qaeCSRRoutes.MOVE_SEARCH_PATH}
                      element={
                        <PrivateRoute
                          requiredRoles={[roleTypes.QAE, roleTypes.CUSTOMER_SERVICE_REPRESENTATIVE, roleTypes.GSR]}
                        >
                          <MoveSearch />
                        </PrivateRoute>
                      }
                    />
<<<<<<< HEAD

=======
>>>>>>> ae30b838
                    {/* COR */}
                    <Route
                      key="corMoveSearchPath"
                      path={contractingOfficerRoutes.MOVE_SEARCH_PATH}
                      element={
                        <PrivateRoute requiredRoles={[roleTypes.CONTRACTING_OFFICER]}>
                          <MoveSearch landingPath="mto" />
                        </PrivateRoute>
                      }
                    />

                    <Route
                      key="txoMoveInfoRoute"
                      path="/moves/:moveCode/*"
                      element={
                        <PrivateRoute
                          requiredRoles={[
                            roleTypes.TOO,
                            roleTypes.TIO,
                            roleTypes.QAE,
                            roleTypes.CONTRACTING_OFFICER,
                            roleTypes.CUSTOMER_SERVICE_REPRESENTATIVE,
                            roleTypes.GSR,
                            hqRoleFlag ? roleTypes.HQ : undefined,
                          ]}
                        >
                          <TXOMoveInfo />
                        </PrivateRoute>
                      }
                    />

                    <Route end path="/select-application" element={<ConnectedSelectApplication />} />

                    {/* ROOT */}
                    {props.activeRole === roleTypes.TIO && (
                      <Route
                        end
                        path="/*"
                        element={<PaymentRequestQueue isQueueManagementFFEnabled={queueManagementFlag} />}
                      />
                    )}
                    {props.activeRole === roleTypes.TOO && <Route end path="/*" element={<MoveQueue />} />}
                    {props.activeRole === roleTypes.HQ && !hqRoleFlag && (
                      <Route end path="/*" element={<InvalidPermissions />} />
                    )}
                    {props.activeRole === roleTypes.HQ && <Route end path="/*" element={<HeadquartersQueues />} />}
                    {props.activeRole === roleTypes.SERVICES_COUNSELOR && (
                      <Route end path="/*" element={<ServicesCounselingQueue />} />
                    )}
                    {props.activeRole === roleTypes.PRIME_SIMULATOR && (
                      <Route end path="/" element={<PrimeSimulatorAvailableMoves />} />
                    )}
                    {(props.activeRole === roleTypes.QAE ||
                      props.activeRole === roleTypes.CUSTOMER_SERVICE_REPRESENTATIVE ||
                      (props.activeRole === roleTypes.GSR && gsrRoleFlag)) && (
                      <Route end path="/" element={<MoveSearch />} />
                    )}
                    {props.activeRole === roleTypes.CONTRACTING_OFFICER && (
                      <Route end path="/" element={<MoveSearch landingPath="mto" />} />
                    )}
                    {props.activeRole === roleTypes.GSR && !gsrRoleFlag && (
                      <Route end path="/*" element={<InvalidPermissions />} />
                    )}

                    <Route end path={officeRoutes.PROFILE_PATH} element={<OfficeUserProfile />} />
                    <Route end path={officeRoutes.CONTACT_INFO_EDIT_PATH} element={<OfficeUserEditContactInfo />} />
                    {/* 404 */}
                    <Route path="*" element={<NotFound />} />
                  </Routes>
                )}
              </Suspense>
            </main>
          </div>
        </div>
        <div id="modal-root" />
      </SelectedGblocProvider>
    </PermissionProvider>
  );
};

OfficeApp.propTypes = {
  loadInternalSchema: PropTypes.func.isRequired,
  loadPublicSchema: PropTypes.func.isRequired,
  loadUser: PropTypes.func.isRequired,
  officeUserId: PropTypes.string,
  loginIsLoading: PropTypes.bool,
  userIsLoggedIn: PropTypes.bool,
  userPermissions: PropTypes.arrayOf(PropTypes.string),
  userRoles: UserRolesShape,
  activeRole: PropTypes.string,
  hasRecentError: PropTypes.bool.isRequired,
  traceId: PropTypes.string.isRequired,
  router: RouterShape.isRequired,
  userPrivileges: PropTypes.arrayOf(PropTypes.object),
  underMaintenance: PropTypes.bool,
  showLoadingSpinner: PropTypes.bool,
  loadingSpinnerMessage: PropTypes.string,
  hasError: PropTypes.bool,
};

OfficeApp.defaultProps = {
  officeUserId: null,
  loginIsLoading: false,
  userIsLoggedIn: false,
  userPermissions: [],
  userRoles: [],
  activeRole: null,
  userPrivileges: [],
  underMaintenance: false,
  showLoadingSpinner: false,
  loadingSpinnerMessage: null,
  hasError: false,
};

const mapStateToProps = (state) => {
  const user = selectLoggedInUser(state);
  return {
    swaggerError: state.swaggerInternal?.hasErrored,
    officeUserId: user?.office_user?.id,
    loginIsLoading: selectGetCurrentUserIsLoading(state),
    userIsLoggedIn: selectIsLoggedIn(state),
    userPermissions: user?.permissions || [],
    userRoles: user?.roles || [],
    activeRole: state.auth.activeRole,
    hasRecentError: state.interceptor.hasRecentError,
    traceId: state.interceptor.traceId,
    userPrivileges: user?.privileges || null,
    underMaintenance: selectUnderMaintenance(state),
    showLoadingSpinner: selectShowLoadingSpinner(state),
    loadingSpinnerMessage: selectLoadingSpinnerMessage(state),
    hasError: state.auth.hasError,
  };
};

const mapDispatchToProps = {
  loadInternalSchema: loadInternalSchemaAction,
  loadPublicSchema: loadPublicSchemaAction,
  loadUser: loadUserAction,
};

export default withContext(withRouter(connect(mapStateToProps, mapDispatchToProps)(OfficeApp)));<|MERGE_RESOLUTION|>--- conflicted
+++ resolved
@@ -45,10 +45,7 @@
   tooRoutes,
   qaeCSRRoutes,
   contractingOfficerRoutes,
-<<<<<<< HEAD
   officeRoutes,
-=======
->>>>>>> ae30b838
 } from 'constants/routes';
 import PrimeBanner from 'pages/PrimeUI/PrimeBanner/PrimeBanner';
 import PermissionProvider from 'components/Restricted/PermissionProvider';
@@ -548,10 +545,6 @@
                         </PrivateRoute>
                       }
                     />
-<<<<<<< HEAD
-
-=======
->>>>>>> ae30b838
                     {/* COR */}
                     <Route
                       key="corMoveSearchPath"
