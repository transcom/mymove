--- conflicted
+++ resolved
@@ -510,6 +510,15 @@
                         </PrivateRoute>
                       }
                     />
+                    <Route
+                      key="primeSimulatorAcknowledgeMovePath"
+                      path={primeSimulatorRoutes.ACKNOWLEDGE_MOVE_PATH}
+                      element={
+                        <PrivateRoute requiredRoles={[roleTypes.PRIME_SIMULATOR]}>
+                          <PrimeUIAcknowledgeMove />
+                        </PrivateRoute>
+                      }
+                    />
 
                     {/* QAE/CSR/GSR */}
                     <Route
@@ -561,141 +570,8 @@
                     {props.activeRole === roleTypes.TIO && (
                       <Route
                         end
-<<<<<<< HEAD
-                        element={
-                          <PrivateRoute requiredRoles={[roleTypes.PRIME_SIMULATOR]}>
-                            <PrimeUIShipmentForm />
-                          </PrivateRoute>
-                        }
-                      />
-                      <Route
-                        key="primeSimulatorCreatePaymentRequestsPath"
-                        path={primeSimulatorRoutes.CREATE_PAYMENT_REQUEST_PATH}
-                        element={
-                          <PrivateRoute requiredRoles={[roleTypes.PRIME_SIMULATOR]}>
-                            <PrimeSimulatorCreatePaymentRequest />
-                          </PrivateRoute>
-                        }
-                      />
-                      <Route
-                        key="primeSimulatorUploadPaymentRequestDocumentsPath"
-                        path={primeSimulatorRoutes.UPLOAD_DOCUMENTS_PATH}
-                        element={
-                          <PrivateRoute requiredRoles={[roleTypes.PRIME_SIMULATOR]}>
-                            <PrimeSimulatorUploadPaymentRequestDocuments />
-                          </PrivateRoute>
-                        }
-                      />
-                      <Route
-                        key="primeSimulatorUploadServiceRequestDocumentsPath"
-                        path={primeSimulatorRoutes.UPLOAD_SERVICE_REQUEST_DOCUMENTS_PATH}
-                        element={
-                          <PrivateRoute requiredRoles={[roleTypes.PRIME_SIMULATOR]}>
-                            <PrimeSimulatorUploadServiceRequestDocuments />
-                          </PrivateRoute>
-                        }
-                      />
-                      <Route
-                        key="primeSimulatorCreateServiceItem"
-                        path={primeSimulatorRoutes.CREATE_SERVICE_ITEM_PATH}
-                        element={
-                          <PrivateRoute requiredRoles={[roleTypes.PRIME_SIMULATOR]}>
-                            <PrimeSimulatorCreateServiceItem />
-                          </PrivateRoute>
-                        }
-                      />
-                      <Route
-                        key="primeSimulatorUpdateServiceItems"
-                        path={primeSimulatorRoutes.UPDATE_SIT_SERVICE_ITEM_PATH}
-                        element={
-                          <PrivateRoute requiredRoles={[roleTypes.PRIME_SIMULATOR]}>
-                            <PrimeSimulatorUpdateServiceItem />
-                          </PrivateRoute>
-                        }
-                      />
-                      <Route
-                        key="primeSimulatorUpdateReweighPath"
-                        path={primeSimulatorRoutes.SHIPMENT_UPDATE_REWEIGH_PATH}
-                        element={
-                          <PrivateRoute requiredRoles={[roleTypes.PRIME_SIMULATOR]}>
-                            <PrimeUIShipmentUpdateReweigh />
-                          </PrivateRoute>
-                        }
-                      />
-                      <Route
-                        key="primeSimulatorCreateSITExtensionRequestsPath"
-                        path={primeSimulatorRoutes.CREATE_SIT_EXTENSION_REQUEST_PATH}
-                        element={
-                          <PrivateRoute requiredRoles={[roleTypes.PRIME_SIMULATOR]}>
-                            <PrimeSimulatorCreateSITExtensionRequest />
-                          </PrivateRoute>
-                        }
-                      />
-                      <Route
-                        key="primeSimulatorUpdateDestinationAddressPath"
-                        path={primeSimulatorRoutes.SHIPMENT_UPDATE_DESTINATION_ADDRESS_PATH}
-                        element={
-                          <PrivateRoute requiredRoles={[roleTypes.PRIME_SIMULATOR]}>
-                            <PrimeUIShipmentUpdateDestinationAddress />
-                          </PrivateRoute>
-                        }
-                      />
-                      <Route
-                        key="primeSimulatorAcknowledgeMovePath"
-                        path={primeSimulatorRoutes.ACKNOWLEDGE_MOVE_PATH}
-                        element={
-                          <PrivateRoute requiredRoles={[roleTypes.PRIME_SIMULATOR]}>
-                            <PrimeUIAcknowledgeMove />
-                          </PrivateRoute>
-                        }
-                      />
-
-                      {/* QAE/CSR/GSR */}
-                      <Route
-                        key="moveSearchPath"
-                        path={qaeCSRRoutes.MOVE_SEARCH_PATH}
-                        element={
-                          <PrivateRoute
-                            requiredRoles={[roleTypes.QAE, roleTypes.CUSTOMER_SERVICE_REPRESENTATIVE, roleTypes.GSR]}
-                          >
-                            <MoveSearch />
-                          </PrivateRoute>
-                        }
-                      />
-
-                      {/* COR */}
-                      <Route
-                        key="corMoveSearchPath"
-                        path={contractingOfficerRoutes.MOVE_SEARCH_PATH}
-                        element={
-                          <PrivateRoute requiredRoles={[roleTypes.CONTRACTING_OFFICER]}>
-                            <MoveSearch landingPath="mto" />
-                          </PrivateRoute>
-                        }
-                      />
-
-                      <Route
-                        key="txoMoveInfoRoute"
-                        path="/moves/:moveCode/*"
-                        element={
-                          <PrivateRoute
-                            requiredRoles={[
-                              roleTypes.TOO,
-                              roleTypes.TIO,
-                              roleTypes.QAE,
-                              roleTypes.CONTRACTING_OFFICER,
-                              roleTypes.CUSTOMER_SERVICE_REPRESENTATIVE,
-                              roleTypes.GSR,
-                              hqRoleFlag ? roleTypes.HQ : undefined,
-                            ]}
-                          >
-                            <TXOMoveInfo />
-                          </PrivateRoute>
-                        }
-=======
                         path="/*"
                         element={<PaymentRequestQueue isQueueManagementFFEnabled={queueManagementFlag} />}
->>>>>>> b8dfb01f
                       />
                     )}
                     {props.activeRole === roleTypes.TOO && <Route end path="/*" element={<MoveQueue />} />}
