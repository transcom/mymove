--- conflicted
+++ resolved
@@ -107,7 +107,6 @@
     loadInternalSchema();
     loadPublicSchema();
     loadUser();
-<<<<<<< HEAD
     // We need to check if the user was redirected back from Okta after logging out
     // This can occur when they click "sign out" or if they try to access MM
     // while still logged into Okta which will force a redirect to logout
@@ -121,14 +120,13 @@
         oktaLoggedOut: true,
       });
     }
-=======
+
     const script = document.createElement('script');
 
     script.src = '//rum-static.pingdom.net/pa-6567b05deff3250012000426.js';
     script.async = true;
 
     document.body.appendChild(script);
->>>>>>> cb63ef17
   }
 
   componentDidCatch(error, info) {
