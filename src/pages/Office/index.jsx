--- conflicted
+++ resolved
@@ -125,20 +125,7 @@
   const [approvalRequestTypeFlag, setApprovalRequestTypeFlag] = useState(false);
 
   const location = useLocation();
-<<<<<<< HEAD
-
-=======
-  const displayChangeRole =
-    props.userIsLoggedIn &&
-    !!props.userInactiveRoles?.length &&
-    !matchPath(
-      {
-        path: '/select-application',
-        end: true,
-      },
-      location.pathname,
-    );
->>>>>>> 89e831e0
+
   const isFullscreenPage = matchPath(
     {
       path: '/moves/:moveCode/payment-requests/:id',
@@ -705,11 +692,7 @@
     loginIsLoading: selectGetCurrentUserIsLoading(state),
     userIsLoggedIn: selectIsLoggedIn(state),
     userPermissions: user?.permissions || [],
-<<<<<<< HEAD
-    userInactiveRoles: user?.inactiveRoles || [],
-=======
     userInactiveRoles: user?.inactiveRoles ?? null,
->>>>>>> 89e831e0
     activeRole: state.auth.activeRole,
     hasRecentError: state.interceptor.hasRecentError,
     traceId: state.interceptor.traceId,
