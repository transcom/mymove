import React, { lazy, Suspense, useEffect, useState } from 'react';
import PropTypes from 'prop-types';
import { Route, Routes, Link, matchPath, Navigate, useLocation } from 'react-router-dom';
import { connect } from 'react-redux';
import classnames from 'classnames';

import styles from './Office.module.scss';

import 'styles/full_uswds.scss';
import 'scenes/Office/office.scss';
// API / Redux actions
import {
  selectGetCurrentUserIsLoading,
  selectIsLoggedIn,
  selectUnderMaintenance,
  selectLoadingSpinnerMessage,
  selectShowLoadingSpinner,
} from 'store/auth/selectors';
import { loadUser as loadUserAction } from 'store/auth/actions';
import { selectLoggedInUser } from 'store/entities/selectors';
import {
  loadInternalSchema as loadInternalSchemaAction,
  loadPublicSchema as loadPublicSchemaAction,
} from 'shared/Swagger/ducks';
// Feature Flags
import { isBooleanFlagEnabled } from 'utils/featureFlags';
// Shared layout components
import ConnectedLogoutOnInactivity from 'layout/LogoutOnInactivity';
import PrivateRoute from 'containers/PrivateRoute';
import CUIHeader from 'components/CUIHeader/CUIHeader';
import BypassBlock from 'components/BypassBlock';
import SystemError from 'components/SystemError';
import NotFound from 'components/NotFound/NotFound';
import OfficeLoggedInHeader from 'containers/Headers/OfficeLoggedInHeader';
import LoggedOutHeader from 'containers/Headers/LoggedOutHeader';
import { ConnectedSelectApplication } from 'pages/SelectApplication/SelectApplication';
import { roleTypes } from 'constants/userRoles';
import { pageNames } from 'constants/signInPageNames';
import LoadingPlaceholder from 'shared/LoadingPlaceholder';
import { withContext } from 'shared/AppContext';
import { RouterShape, UserRolesShape } from 'types/index';
import {
  servicesCounselingRoutes,
  primeSimulatorRoutes,
  tooRoutes,
  qaeCSRRoutes,
  contractingOfficerRoutes,
  officeRoutes,
} from 'constants/routes';
import PrimeBanner from 'pages/PrimeUI/PrimeBanner/PrimeBanner';
import PermissionProvider from 'components/Restricted/PermissionProvider';
import withRouter from 'utils/routing';
import { OktaLoggedOutBanner, OktaNeedsLoggedOutBanner } from 'components/OktaLogoutBanner';
import SelectedGblocProvider from 'components/Office/GblocSwitcher/SelectedGblocProvider';
import MaintenancePage from 'pages/Maintenance/MaintenancePage';
import { FEATURE_FLAG_KEYS } from 'shared/constants';
import LoadingSpinner from 'components/LoadingSpinner/LoadingSpinner';

// Lazy load these dependencies (they correspond to unique routes & only need to be loaded when that URL is accessed)
const SignIn = lazy(() => import('pages/SignIn/SignIn'));
const RequestAccount = lazy(() => import('pages/Office/RequestAccount/RequestAccount'));
const InvalidPermissions = lazy(() => import('pages/InvalidPermissions/InvalidPermissions'));
// TXO
const TXOMoveInfo = lazy(() => import('pages/Office/TXOMoveInfo/TXOMoveInfo'));
// TOO pages
const MoveQueue = lazy(() => import('pages/Office/MoveQueue/MoveQueue'));
// TIO pages
const PaymentRequestQueue = lazy(() => import('pages/Office/PaymentRequestQueue/PaymentRequestQueue'));
// HQ pages
const HeadquartersQueues = lazy(() => import('pages/Office/HeadquartersQueues/HeadquartersQueues'));
// Services Counselor pages
const ServicesCounselingMoveInfo = lazy(() =>
  import('pages/Office/ServicesCounselingMoveInfo/ServicesCounselingMoveInfo'),
);
const ServicesCounselingQueue = lazy(() => import('pages/Office/ServicesCounselingQueue/ServicesCounselingQueue'));
const ServicesCounselingAddShipment = lazy(() =>
  import('pages/Office/ServicesCounselingAddShipment/ServicesCounselingAddShipment'),
);
const AddShipment = lazy(() => import('pages/Office/AddShipment/AddShipment'));
const EditShipmentDetails = lazy(() => import('pages/Office/EditShipmentDetails/EditShipmentDetails'));
const PrimeSimulatorAvailableMoves = lazy(() => import('pages/PrimeUI/AvailableMoves/AvailableMovesQueue'));
const PrimeSimulatorMoveDetails = lazy(() => import('pages/PrimeUI/MoveTaskOrder/MoveDetails'));
const PrimeSimulatorCreatePaymentRequest = lazy(() =>
  import('pages/PrimeUI/CreatePaymentRequest/CreatePaymentRequest'),
);
const PrimeUIShipmentCreateForm = lazy(() => import('pages/PrimeUI/Shipment/PrimeUIShipmentCreate'));
const PrimeUIShipmentForm = lazy(() => import('pages/PrimeUI/Shipment/PrimeUIShipmentUpdate'));

const PrimeSimulatorUploadPaymentRequestDocuments = lazy(() =>
  import('pages/PrimeUI/UploadPaymentRequestDocuments/UploadPaymentRequestDocuments'),
);
const PrimeSimulatorUploadServiceRequestDocuments = lazy(() =>
  import('pages/PrimeUI/UploadServiceRequestDocuments/UploadServiceRequestDocuments'),
);
const PrimeSimulatorCreateServiceItem = lazy(() => import('pages/PrimeUI/CreateServiceItem/CreateServiceItem'));
const PrimeSimulatorUpdateServiceItem = lazy(() => import('pages/PrimeUI/UpdateServiceItems/PrimeUIUpdateServiceItem'));
const PrimeUIShipmentUpdateAddress = lazy(() => import('pages/PrimeUI/Shipment/PrimeUIShipmentUpdateAddress'));
const PrimeUIShipmentUpdateReweigh = lazy(() => import('pages/PrimeUI/Shipment/PrimeUIShipmentUpdateReweigh'));
const PrimeSimulatorCreateSITExtensionRequest = lazy(() =>
  import('pages/PrimeUI/CreateSITExtensionRequest/CreateSITExtensionRequest'),
);
const PrimeUIShipmentUpdateDestinationAddress = lazy(() =>
  import('pages/PrimeUI/Shipment/PrimeUIShipmentUpdateDestinationAddress'),
);
const PrimeUIAcknowledgeMove = lazy(() => import('pages/PrimeUI/MoveTaskOrder/AcknowledgeMove'));
<<<<<<< HEAD
=======
const PrimeUIAcknowledgeShipment = lazy(() => import('pages/PrimeUI/Shipment/AcknowledgeShipment'));
>>>>>>> d4505e3f

const MoveSearch = lazy(() => import('pages/Office/MoveSearch/MoveSearch'));
const CreateCustomerForm = lazy(() => import('pages/Office/CustomerOnboarding/CreateCustomerForm'));
const CreateMoveCustomerInfo = lazy(() => import('pages/Office/CreateMoveCustomerInfo/CreateMoveCustomerInfo'));
const CustomerInfo = lazy(() => import('pages/Office/CustomerInfo/CustomerInfo'));
const ServicesCounselingAddOrders = lazy(() =>
  import('pages/Office/ServicesCounselingAddOrders/ServicesCounselingAddOrders'),
);
const OfficeUserProfile = lazy(() => import('pages/Office/Profile/Profile'));
const OfficeUserEditContactInfo = lazy(() => import('pages/Office/Profile/ContactInfo'));

const OfficeApp = ({ loadUser, loadInternalSchema, loadPublicSchema, ...props }) => {
  // Local state for feature flags and Okta booleans
  const [oktaLoggedOut, setOktaLoggedOut] = useState(false);
  const [oktaNeedsLoggedOut, setOktaNeedsLoggedOut] = useState(false);
  const [hqRoleFlag, setHqRoleFlag] = useState(!!props.hqRoleFlag);
  const [gsrRoleFlag, setGsrRoleFlag] = useState(false);
  const [queueManagementFlag, setQueueManagementFlag] = useState(false);
  const [bulkAssignmentFlag, setBulkAssignmentFlag] = useState(false);

  const location = useLocation();
  const displayChangeRole =
    props.userIsLoggedIn &&
    props.userRoles?.length > 1 &&
    !matchPath(
      {
        path: '/select-application',
        end: true,
      },
      location.pathname,
    );
  const isFullscreenPage = matchPath(
    {
      path: '/moves/:moveCode/payment-requests/:id',
    },
    location.pathname,
  );
  const siteClasses = classnames('site', {
    [`site--fullscreen`]: isFullscreenPage,
  });

  useEffect(() => {
    loadInternalSchema();
    loadPublicSchema();
    loadUser();

    isBooleanFlagEnabled('headquarters_role').then(setHqRoleFlag);
    isBooleanFlagEnabled('gsr_role').then(setGsrRoleFlag);
    isBooleanFlagEnabled('queue_management').then(setQueueManagementFlag);
    isBooleanFlagEnabled(FEATURE_FLAG_KEYS.BULK_ASSIGNMENT).then(setBulkAssignmentFlag);

    // We need to check if the user was redirected back from Okta after logging out
    // This can occur when they click "sign out" or if they try to access MM
    // while still logged into Okta which will force a redirect to logout
    const urlParams = new URLSearchParams(window.location.search);
    // okta_error=true params are added when the user is still logged into Okta elsewhere and Okta denies access
    // due to authentication method limitations
    // If the params "okta_logged_out=true" or "okta_error=true" are in the url, a banner will display
    if (urlParams.get('okta_logged_out') === 'true') {
      setOktaLoggedOut(true);
    } else if (urlParams.get('okta_error') === 'true') {
      setOktaNeedsLoggedOut(true);
    }
  }, [loadInternalSchema, loadPublicSchema, loadUser]);

  if (props.underMaintenance) {
    return <MaintenancePage />;
  }

  return (
    <PermissionProvider permissions={props.userPermissions} currentUserId={props.officeUserId}>
      <SelectedGblocProvider>
        <div id="app-root">
          <div className={siteClasses}>
            <BypassBlock />
            <CUIHeader />
            {props.userIsLoggedIn && props.activeRole === roleTypes.PRIME_SIMULATOR && <PrimeBanner />}
            {displayChangeRole && <Link to="/select-application">Change user role</Link>}
            {props.userIsLoggedIn ? <OfficeLoggedInHeader /> : <LoggedOutHeader app={pageNames.OFFICE} />}
            <main id="main" role="main" className="site__content site-office__content">
              <ConnectedLogoutOnInactivity />
              {props.hasRecentError && location.pathname === '/' && (
                <SystemError>
                  Something isn&apos;t working, but we&apos;re not sure what. Wait a minute and try again.
                  <br />
                  If that doesn&apos;t fix it, contact the{' '}
                  <a className={styles.link} href="mailto:usarmy.scott.sddc.mbx.G6-SRC-MilMove-HD@army.mil">
                    Technical Help Desk
                  </a>{' '}
                  (usarmy.scott.sddc.mbx.G6-SRC-MilMove-HD@army.mil)and give them this code:
                  <strong>{props.traceId}</strong>
                </SystemError>
              )}
              {oktaLoggedOut && <OktaLoggedOutBanner />}
              {oktaNeedsLoggedOut && <OktaNeedsLoggedOutBanner />}

              {props.showLoadingSpinner && <LoadingSpinner message={props.loadingSpinnerMessage} />}

              <Suspense fallback={<LoadingPlaceholder />}>
                {!props.userIsLoggedIn && (
                  // No Auth Routes
                  <Routes>
                    <Route path="/sign-in" element={<SignIn />} />
                    <Route path="/request-account" element={<RequestAccount />} />
                    <Route path="/invalid-permissions" element={<InvalidPermissions />} />

                    {/* 404 */}
                    <Route
                      path="*"
                      element={(props.loginIsLoading && <LoadingPlaceholder />) || <Navigate to="/sign-in" replace />}
                    />
                  </Routes>
                )}
                {!props.hasError && props.userIsLoggedIn && (
                  // Auth Routes
                  <Routes>
                    <Route path="/invalid-permissions" element={<InvalidPermissions />} />
                    {/* TOO */}
                    <Route
                      path="/moves/queue"
                      end
                      element={
                        <PrivateRoute requiredRoles={[roleTypes.TOO]}>
                          <MoveQueue isQueueManagementFFEnabled={queueManagementFlag} activeRole={props.activeRole} />
                        </PrivateRoute>
                      }
                    />
                    {/* TIO */}
                    <Route
                      path="/invoicing/queue"
                      element={
                        <PrivateRoute requiredRoles={[roleTypes.TIO]}>
                          <PaymentRequestQueue
                            isQueueManagementFFEnabled={queueManagementFlag}
                            activeRole={props.activeRole}
                          />
                        </PrivateRoute>
                      }
                    />
                    {/* HQ */}
                    <Route
                      path="/hq/queues"
                      end
                      element={
                        <PrivateRoute requiredRoles={hqRoleFlag ? [roleTypes.HQ] : [undefined]}>
                          <HeadquartersQueues
                            isQueueManagementFFEnabled={queueManagementFlag}
                            activeRole={props.activeRole}
                          />
                        </PrivateRoute>
                      }
                    />
                    {/* SERVICES_COUNSELOR */}
                    <Route
                      key="servicesCounselingAddShipment"
                      end
                      path={servicesCounselingRoutes.SHIPMENT_ADD_PATH}
                      element={
                        <PrivateRoute requiredRoles={[roleTypes.SERVICES_COUNSELOR]}>
                          <ServicesCounselingAddShipment />
                        </PrivateRoute>
                      }
                    />
                    {props.activeRole === roleTypes.SERVICES_COUNSELOR && (
                      <Route
                        path="/:queueType/*"
                        end
                        element={
                          <PrivateRoute requiredRoles={[roleTypes.SERVICES_COUNSELOR]}>
                            <ServicesCounselingQueue
                              userPrivileges={props.userPrivileges}
                              isQueueManagementFFEnabled={queueManagementFlag}
                              isBulkAssignmentFFEnabled={bulkAssignmentFlag}
                              activeRole={props.activeRole}
                            />
                          </PrivateRoute>
                        }
                      />
                    )}
                    <Route
                      path={`${servicesCounselingRoutes.BASE_CUSTOMERS_CUSTOMER_INFO_PATH}/*`}
                      element={
                        <PrivateRoute requiredRoles={[roleTypes.SERVICES_COUNSELOR]}>
                          <CreateMoveCustomerInfo />
                        </PrivateRoute>
                      }
                    />
                    <Route
                      path={`${servicesCounselingRoutes.BASE_CUSTOMERS_ORDERS_ADD_PATH}/*`}
                      element={
                        <PrivateRoute requiredRoles={[roleTypes.SERVICES_COUNSELOR]}>
                          <ServicesCounselingAddOrders userPrivileges={props.userPrivileges} />
                        </PrivateRoute>
                      }
                    />
                    {props.activeRole === roleTypes.TIO && (
                      <Route
                        path="/:queueType/*"
                        end
                        element={
                          <PrivateRoute requiredRoles={[roleTypes.TIO]}>
                            <PaymentRequestQueue
                              isQueueManagementFFEnabled={queueManagementFlag}
                              userPrivileges={props.userPrivileges}
                              isBulkAssignmentFFEnabled={bulkAssignmentFlag}
                              activeRole={props.activeRole}
                            />
                          </PrivateRoute>
                        }
                      />
                    )}
                    {props.activeRole === roleTypes.TOO && (
                      <Route
                        path="/:queueType/*"
                        end
                        element={
                          <PrivateRoute requiredRoles={[roleTypes.TOO]}>
                            <MoveQueue
                              isQueueManagementFFEnabled={queueManagementFlag}
                              userPrivileges={props.userPrivileges}
                              isBulkAssignmentFFEnabled={bulkAssignmentFlag}
                              activeRole={props.activeRole}
                            />
                          </PrivateRoute>
                        }
                      />
                    )}

                    {props.activeRole === roleTypes.HQ && (
                      <Route
                        path="/:queueType/*"
                        end
                        element={
                          <PrivateRoute requiredRoles={hqRoleFlag ? [roleTypes.HQ] : [undefined]}>
                            <HeadquartersQueues
                              isQueueManagementFFEnabled={queueManagementFlag}
                              activeRole={props.activeRole}
                            />
                          </PrivateRoute>
                        }
                      />
                    )}
                    <Route
                      path={servicesCounselingRoutes.CREATE_CUSTOMER_PATH}
                      element={
                        <PrivateRoute requiredRoles={[roleTypes.SERVICES_COUNSELOR]}>
                          <CreateCustomerForm userPrivileges={props.userPrivileges} />
                        </PrivateRoute>
                      }
                    />
                    <Route
                      key="servicesCounselingMoveInfoRoute"
                      path={`${servicesCounselingRoutes.BASE_COUNSELING_MOVE_PATH}/*`}
                      element={
                        <PrivateRoute requiredRoles={[roleTypes.SERVICES_COUNSELOR]}>
                          <ServicesCounselingMoveInfo />
                        </PrivateRoute>
                      }
                    />

                    {/* TOO */}
                    <Route
                      path={`${tooRoutes.BASE_CUSTOMERS_CUSTOMER_INFO_PATH}`}
                      element={
                        <PrivateRoute requiredRoles={[roleTypes.TOO]}>
                          <CustomerInfo />
                        </PrivateRoute>
                      }
                    />
                    <Route
                      key="tooAddShipmentRoute"
                      end
                      path={tooRoutes.SHIPMENT_ADD_PATH}
                      element={
                        <PrivateRoute requiredRoles={[roleTypes.TOO]}>
                          <AddShipment />
                        </PrivateRoute>
                      }
                    />
                    <Route
                      key="tooEditShipmentDetailsRoute"
                      end
                      path={tooRoutes.BASE_SHIPMENT_EDIT_PATH}
                      element={
                        <PrivateRoute requiredRoles={[roleTypes.TOO]}>
                          <EditShipmentDetails />
                        </PrivateRoute>
                      }
                    />
                    <Route
                      key="tooCounselingMoveInfoRoute"
                      path={`${tooRoutes.BASE_SHIPMENT_ADVANCE_PATH_TOO}/*`}
                      element={
                        <PrivateRoute requiredRoles={[roleTypes.TOO]}>
                          <ServicesCounselingMoveInfo />
                        </PrivateRoute>
                      }
                    />

                    {/* PRIME SIMULATOR */}
                    <Route
                      key="primeSimulatorMovePath"
                      path={primeSimulatorRoutes.VIEW_MOVE_PATH}
                      element={
                        <PrivateRoute requiredRoles={[roleTypes.PRIME_SIMULATOR]}>
                          <PrimeSimulatorMoveDetails />
                        </PrivateRoute>
                      }
                    />
                    <Route
                      key="primeSimulatorCreateShipmentPath"
                      path={primeSimulatorRoutes.CREATE_SHIPMENT_PATH}
                      element={
                        <PrivateRoute requiredRoles={[roleTypes.PRIME_SIMULATOR]}>
                          <PrimeUIShipmentCreateForm />
                        </PrivateRoute>
                      }
                    />
                    <Route
                      key="primeSimulatorShipmentUpdateAddressPath"
                      path={primeSimulatorRoutes.SHIPMENT_UPDATE_ADDRESS_PATH}
                      element={
                        <PrivateRoute requiredRoles={[roleTypes.PRIME_SIMULATOR]}>
                          <PrimeUIShipmentUpdateAddress />
                        </PrivateRoute>
                      }
                      end
                    />
                    <Route
                      key="primeSimulatorUpdateShipmentPath"
                      path={primeSimulatorRoutes.UPDATE_SHIPMENT_PATH}
                      end
                      element={
                        <PrivateRoute requiredRoles={[roleTypes.PRIME_SIMULATOR]}>
                          <PrimeUIShipmentForm />
                        </PrivateRoute>
                      }
                    />
                    <Route
                      key="primeSimulatorCreatePaymentRequestsPath"
                      path={primeSimulatorRoutes.CREATE_PAYMENT_REQUEST_PATH}
                      element={
                        <PrivateRoute requiredRoles={[roleTypes.PRIME_SIMULATOR]}>
                          <PrimeSimulatorCreatePaymentRequest />
                        </PrivateRoute>
                      }
                    />
                    <Route
                      key="primeSimulatorUploadPaymentRequestDocumentsPath"
                      path={primeSimulatorRoutes.UPLOAD_DOCUMENTS_PATH}
                      element={
                        <PrivateRoute requiredRoles={[roleTypes.PRIME_SIMULATOR]}>
                          <PrimeSimulatorUploadPaymentRequestDocuments />
                        </PrivateRoute>
                      }
                    />
                    <Route
                      key="primeSimulatorUploadServiceRequestDocumentsPath"
                      path={primeSimulatorRoutes.UPLOAD_SERVICE_REQUEST_DOCUMENTS_PATH}
                      element={
                        <PrivateRoute requiredRoles={[roleTypes.PRIME_SIMULATOR]}>
                          <PrimeSimulatorUploadServiceRequestDocuments />
                        </PrivateRoute>
                      }
                    />
                    <Route
                      key="primeSimulatorCreateServiceItem"
                      path={primeSimulatorRoutes.CREATE_SERVICE_ITEM_PATH}
                      element={
                        <PrivateRoute requiredRoles={[roleTypes.PRIME_SIMULATOR]}>
                          <PrimeSimulatorCreateServiceItem />
                        </PrivateRoute>
                      }
                    />
                    <Route
                      key="primeSimulatorUpdateServiceItems"
                      path={primeSimulatorRoutes.UPDATE_SIT_SERVICE_ITEM_PATH}
                      element={
                        <PrivateRoute requiredRoles={[roleTypes.PRIME_SIMULATOR]}>
                          <PrimeSimulatorUpdateServiceItem />
                        </PrivateRoute>
                      }
                    />
                    <Route
                      key="primeSimulatorUpdateReweighPath"
                      path={primeSimulatorRoutes.SHIPMENT_UPDATE_REWEIGH_PATH}
                      element={
                        <PrivateRoute requiredRoles={[roleTypes.PRIME_SIMULATOR]}>
                          <PrimeUIShipmentUpdateReweigh />
                        </PrivateRoute>
                      }
                    />
                    <Route
                      key="primeSimulatorCreateSITExtensionRequestsPath"
                      path={primeSimulatorRoutes.CREATE_SIT_EXTENSION_REQUEST_PATH}
                      element={
                        <PrivateRoute requiredRoles={[roleTypes.PRIME_SIMULATOR]}>
                          <PrimeSimulatorCreateSITExtensionRequest />
                        </PrivateRoute>
                      }
                    />
                    <Route
                      key="primeSimulatorUpdateDestinationAddressPath"
                      path={primeSimulatorRoutes.SHIPMENT_UPDATE_DESTINATION_ADDRESS_PATH}
                      element={
                        <PrivateRoute requiredRoles={[roleTypes.PRIME_SIMULATOR]}>
                          <PrimeUIShipmentUpdateDestinationAddress />
                        </PrivateRoute>
                      }
                    />
                    <Route
                      key="primeSimulatorAcknowledgeMovePath"
                      path={primeSimulatorRoutes.ACKNOWLEDGE_MOVE_PATH}
                      element={
                        <PrivateRoute requiredRoles={[roleTypes.PRIME_SIMULATOR]}>
                          <PrimeUIAcknowledgeMove />
                        </PrivateRoute>
                      }
                    />
<<<<<<< HEAD
=======
                    <Route
                      key="primeSimulatorAcknowledgeShipmentPath"
                      path={primeSimulatorRoutes.ACKNOWLEDGE_SHIPMENT_PATH}
                      element={
                        <PrivateRoute requiredRoles={[roleTypes.PRIME_SIMULATOR]}>
                          <PrimeUIAcknowledgeShipment />
                        </PrivateRoute>
                      }
                    />
>>>>>>> d4505e3f

                    {/* QAE/CSR/GSR */}
                    <Route
                      key="moveSearchPath"
                      path={qaeCSRRoutes.MOVE_SEARCH_PATH}
                      element={
                        <PrivateRoute
                          requiredRoles={[roleTypes.QAE, roleTypes.CUSTOMER_SERVICE_REPRESENTATIVE, roleTypes.GSR]}
                        >
                          <MoveSearch />
                        </PrivateRoute>
                      }
                    />

                    {/* COR */}
                    <Route
                      key="corMoveSearchPath"
                      path={contractingOfficerRoutes.MOVE_SEARCH_PATH}
                      element={
                        <PrivateRoute requiredRoles={[roleTypes.CONTRACTING_OFFICER]}>
                          <MoveSearch landingPath="mto" />
                        </PrivateRoute>
                      }
                    />

                    <Route
                      key="txoMoveInfoRoute"
                      path="/moves/:moveCode/*"
                      element={
                        <PrivateRoute
                          requiredRoles={[
                            roleTypes.TOO,
                            roleTypes.TIO,
                            roleTypes.QAE,
                            roleTypes.CONTRACTING_OFFICER,
                            roleTypes.CUSTOMER_SERVICE_REPRESENTATIVE,
                            roleTypes.GSR,
                            hqRoleFlag ? roleTypes.HQ : undefined,
                          ]}
                        >
                          <TXOMoveInfo />
                        </PrivateRoute>
                      }
                    />

                    <Route end path="/select-application" element={<ConnectedSelectApplication />} />

                    {/* ROOT */}
                    {props.activeRole === roleTypes.TIO && (
                      <Route
                        end
                        path="/*"
                        element={<PaymentRequestQueue isQueueManagementFFEnabled={queueManagementFlag} />}
                      />
                    )}
                    {props.activeRole === roleTypes.TOO && <Route end path="/*" element={<MoveQueue />} />}
                    {props.activeRole === roleTypes.HQ && !hqRoleFlag && (
                      <Route end path="/*" element={<InvalidPermissions />} />
                    )}
                    {props.activeRole === roleTypes.HQ && <Route end path="/*" element={<HeadquartersQueues />} />}
                    {props.activeRole === roleTypes.SERVICES_COUNSELOR && (
                      <Route end path="/*" element={<ServicesCounselingQueue />} />
                    )}
                    {props.activeRole === roleTypes.PRIME_SIMULATOR && (
                      <Route end path="/" element={<PrimeSimulatorAvailableMoves />} />
                    )}
                    {(props.activeRole === roleTypes.QAE ||
                      props.activeRole === roleTypes.CUSTOMER_SERVICE_REPRESENTATIVE ||
                      (props.activeRole === roleTypes.GSR && gsrRoleFlag)) && (
                      <Route end path="/" element={<MoveSearch />} />
                    )}
                    {props.activeRole === roleTypes.CONTRACTING_OFFICER && (
                      <Route end path="/" element={<MoveSearch landingPath="mto" />} />
                    )}
                    {props.activeRole === roleTypes.GSR && !gsrRoleFlag && (
                      <Route end path="/*" element={<InvalidPermissions />} />
                    )}

                    <Route end path={officeRoutes.PROFILE_PATH} element={<OfficeUserProfile />} />
                    <Route end path={officeRoutes.CONTACT_INFO_EDIT_PATH} element={<OfficeUserEditContactInfo />} />
                    {/* 404 */}
                    <Route path="*" element={<NotFound />} />
                  </Routes>
                )}
              </Suspense>
            </main>
          </div>
        </div>
        <div id="modal-root" />
      </SelectedGblocProvider>
    </PermissionProvider>
  );
};

OfficeApp.propTypes = {
  loadInternalSchema: PropTypes.func.isRequired,
  loadPublicSchema: PropTypes.func.isRequired,
  loadUser: PropTypes.func.isRequired,
  officeUserId: PropTypes.string,
  loginIsLoading: PropTypes.bool,
  userIsLoggedIn: PropTypes.bool,
  userPermissions: PropTypes.arrayOf(PropTypes.string),
  userRoles: UserRolesShape,
  activeRole: PropTypes.string,
  hasRecentError: PropTypes.bool.isRequired,
  traceId: PropTypes.string.isRequired,
  router: RouterShape.isRequired,
  userPrivileges: PropTypes.arrayOf(PropTypes.object),
  underMaintenance: PropTypes.bool,
  showLoadingSpinner: PropTypes.bool,
  loadingSpinnerMessage: PropTypes.string,
  hasError: PropTypes.bool,
};

OfficeApp.defaultProps = {
  officeUserId: null,
  loginIsLoading: false,
  userIsLoggedIn: false,
  userPermissions: [],
  userRoles: [],
  activeRole: null,
  userPrivileges: [],
  underMaintenance: false,
  showLoadingSpinner: false,
  loadingSpinnerMessage: null,
  hasError: false,
};

const mapStateToProps = (state) => {
  const user = selectLoggedInUser(state);
  return {
    swaggerError: state.swaggerInternal?.hasErrored,
    officeUserId: user?.office_user?.id,
    loginIsLoading: selectGetCurrentUserIsLoading(state),
    userIsLoggedIn: selectIsLoggedIn(state),
    userPermissions: user?.permissions || [],
    userRoles: user?.roles || [],
    activeRole: state.auth.activeRole,
    hasRecentError: state.interceptor.hasRecentError,
    traceId: state.interceptor.traceId,
    userPrivileges: user?.privileges || null,
    underMaintenance: selectUnderMaintenance(state),
    showLoadingSpinner: selectShowLoadingSpinner(state),
    loadingSpinnerMessage: selectLoadingSpinnerMessage(state),
    hasError: state.auth.hasError,
  };
};

const mapDispatchToProps = {
  loadInternalSchema: loadInternalSchemaAction,
  loadPublicSchema: loadPublicSchemaAction,
  loadUser: loadUserAction,
};

export default withContext(withRouter(connect(mapStateToProps, mapDispatchToProps)(OfficeApp)));<|MERGE_RESOLUTION|>--- conflicted
+++ resolved
@@ -103,10 +103,7 @@
   import('pages/PrimeUI/Shipment/PrimeUIShipmentUpdateDestinationAddress'),
 );
 const PrimeUIAcknowledgeMove = lazy(() => import('pages/PrimeUI/MoveTaskOrder/AcknowledgeMove'));
-<<<<<<< HEAD
-=======
 const PrimeUIAcknowledgeShipment = lazy(() => import('pages/PrimeUI/Shipment/AcknowledgeShipment'));
->>>>>>> d4505e3f
 
 const MoveSearch = lazy(() => import('pages/Office/MoveSearch/MoveSearch'));
 const CreateCustomerForm = lazy(() => import('pages/Office/CustomerOnboarding/CreateCustomerForm'));
@@ -526,8 +523,6 @@
                         </PrivateRoute>
                       }
                     />
-<<<<<<< HEAD
-=======
                     <Route
                       key="primeSimulatorAcknowledgeShipmentPath"
                       path={primeSimulatorRoutes.ACKNOWLEDGE_SHIPMENT_PATH}
@@ -537,7 +532,6 @@
                         </PrivateRoute>
                       }
                     />
->>>>>>> d4505e3f
 
                     {/* QAE/CSR/GSR */}
                     <Route
