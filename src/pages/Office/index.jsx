--- conflicted
+++ resolved
@@ -515,12 +515,8 @@
                           requiredRoles={[
                             roleTypes.TOO,
                             roleTypes.TIO,
-<<<<<<< HEAD
-                            roleTypes.QAE_CSR,
+                            roleTypes.QAE,
                             roleTypes.HQ,
-=======
-                            roleTypes.QAE,
->>>>>>> 4880f5cf
                             roleTypes.CUSTOMER_SERVICE_REPRESENTATIVE,
                           ]}
                         >
