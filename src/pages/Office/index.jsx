import React, { Component, lazy, Suspense } from 'react';
import PropTypes from 'prop-types';
import { Route, Routes, Link, matchPath, Navigate } from 'react-router-dom';
import { connect } from 'react-redux';
import classnames from 'classnames';

import styles from './Office.module.scss';

import 'styles/full_uswds.scss';
import 'scenes/Office/office.scss';
// Logger
import { milmoveLogger } from 'utils/milmoveLog';
import { retryPageLoading } from 'utils/retryPageLoading';
// API / Redux actions
import { selectGetCurrentUserIsLoading, selectIsLoggedIn } from 'store/auth/selectors';
import { loadUser as loadUserAction } from 'store/auth/actions';
import { selectLoggedInUser } from 'store/entities/selectors';
import {
  loadInternalSchema as loadInternalSchemaAction,
  loadPublicSchema as loadPublicSchemaAction,
} from 'shared/Swagger/ducks';
// Feature Flags
import { isBooleanFlagEnabled } from 'utils/featureFlags';
// Shared layout components
import ConnectedLogoutOnInactivity from 'layout/LogoutOnInactivity';
import PrivateRoute from 'containers/PrivateRoute';
import SomethingWentWrong from 'shared/SomethingWentWrong';
import CUIHeader from 'components/CUIHeader/CUIHeader';
import BypassBlock from 'components/BypassBlock';
import SystemError from 'components/SystemError';
import NotFound from 'components/NotFound/NotFound';
import OfficeLoggedInHeader from 'containers/Headers/OfficeLoggedInHeader';
import LoggedOutHeader from 'containers/Headers/LoggedOutHeader';
import { ConnectedSelectApplication } from 'pages/SelectApplication/SelectApplication';
import { roleTypes } from 'constants/userRoles';
import { pageNames } from 'constants/signInPageNames';
import LoadingPlaceholder from 'shared/LoadingPlaceholder';
import { withContext } from 'shared/AppContext';
import { RouterShape, UserRolesShape } from 'types/index';
import { servicesCounselingRoutes, primeSimulatorRoutes, tooRoutes, qaeCSRRoutes } from 'constants/routes';
import PrimeBanner from 'pages/PrimeUI/PrimeBanner/PrimeBanner';
import PermissionProvider from 'components/Restricted/PermissionProvider';
import withRouter from 'utils/routing';
import { OktaLoggedOutBanner, OktaNeedsLoggedOutBanner } from 'components/OktaLogoutBanner';
import SelectedGblocProvider from 'components/Office/GblocSwitcher/SelectedGblocProvider';

// Lazy load these dependencies (they correspond to unique routes & only need to be loaded when that URL is accessed)
const SignIn = lazy(() => import('pages/SignIn/SignIn'));
const RequestAccount = lazy(() => import('pages/Office/RequestAccount/RequestAccount'));
const InvalidPermissions = lazy(() => import('pages/InvalidPermissions/InvalidPermissions'));
// TXO
const TXOMoveInfo = lazy(() => import('pages/Office/TXOMoveInfo/TXOMoveInfo'));
// TOO pages
const MoveQueue = lazy(() => import('pages/Office/MoveQueue/MoveQueue'));
// TIO pages
const PaymentRequestQueue = lazy(() => import('pages/Office/PaymentRequestQueue/PaymentRequestQueue'));
// HQ pages
const HeadquartersQueues = lazy(() => import('pages/Office/HeadquartersQueues/HeadquartersQueues'));
// Services Counselor pages
const ServicesCounselingMoveInfo = lazy(() =>
  import('pages/Office/ServicesCounselingMoveInfo/ServicesCounselingMoveInfo'),
);
const ServicesCounselingQueue = lazy(() => import('pages/Office/ServicesCounselingQueue/ServicesCounselingQueue'));
const ServicesCounselingAddShipment = lazy(() =>
  import('pages/Office/ServicesCounselingAddShipment/ServicesCounselingAddShipment'),
);
const AddShipment = lazy(() => import('pages/Office/AddShipment/AddShipment'));
const EditShipmentDetails = lazy(() => import('pages/Office/EditShipmentDetails/EditShipmentDetails'));
const PrimeSimulatorAvailableMoves = lazy(() => import('pages/PrimeUI/AvailableMoves/AvailableMovesQueue'));
const PrimeSimulatorMoveDetails = lazy(() => import('pages/PrimeUI/MoveTaskOrder/MoveDetails'));
const PrimeSimulatorCreatePaymentRequest = lazy(() =>
  import('pages/PrimeUI/CreatePaymentRequest/CreatePaymentRequest'),
);
const PrimeUIShipmentCreateForm = lazy(() => import('pages/PrimeUI/Shipment/PrimeUIShipmentCreate'));
const PrimeUIShipmentForm = lazy(() => import('pages/PrimeUI/Shipment/PrimeUIShipmentUpdate'));

const PrimeSimulatorUploadPaymentRequestDocuments = lazy(() =>
  import('pages/PrimeUI/UploadPaymentRequestDocuments/UploadPaymentRequestDocuments'),
);
const PrimeSimulatorUploadServiceRequestDocuments = lazy(() =>
  import('pages/PrimeUI/UploadServiceRequestDocuments/UploadServiceRequestDocuments'),
);
const PrimeSimulatorCreateServiceItem = lazy(() => import('pages/PrimeUI/CreateServiceItem/CreateServiceItem'));
const PrimeSimulatorUpdateSitServiceItem = lazy(() =>
  import('pages/PrimeUI/UpdateServiceItems/PrimeUIUpdateSitServiceItem'),
);
const PrimeUIShipmentUpdateAddress = lazy(() => import('pages/PrimeUI/Shipment/PrimeUIShipmentUpdateAddress'));
const PrimeUIShipmentUpdateReweigh = lazy(() => import('pages/PrimeUI/Shipment/PrimeUIShipmentUpdateReweigh'));
const PrimeSimulatorCreateSITExtensionRequest = lazy(() =>
  import('pages/PrimeUI/CreateSITExtensionRequest/CreateSITExtensionRequest'),
);
const PrimeUIShipmentUpdateDestinationAddress = lazy(() =>
  import('pages/PrimeUI/Shipment/PrimeUIShipmentUpdateDestinationAddress'),
);

const QAECSRMoveSearch = lazy(() => import('pages/Office/QAECSRMoveSearch/QAECSRMoveSearch'));
const CreateCustomerForm = lazy(() => import('pages/Office/CustomerOnboarding/CreateCustomerForm'));
const CreateMoveCustomerInfo = lazy(() => import('pages/Office/CreateMoveCustomerInfo/CreateMoveCustomerInfo'));
const CustomerInfo = lazy(() => import('pages/Office/CustomerInfo/CustomerInfo'));
const ServicesCounselingAddOrders = lazy(() =>
  import('pages/Office/ServicesCounselingAddOrders/ServicesCounselingAddOrders'),
);
export class OfficeApp extends Component {
  constructor(props) {
    super(props);

    this.state = {
      hasError: false,
      error: undefined,
      info: undefined,
      oktaLoggedOut: undefined,
      oktaNeedsLoggedOut: undefined,
      hqRoleFlag: !!props.hqRoleFlag,
      gsrRoleFlag: undefined,
      queueManagementFlag: undefined,
    };
  }

  componentDidMount() {
    const { loadUser, loadInternalSchema, loadPublicSchema } = this.props;

    loadInternalSchema();
    loadPublicSchema();
    loadUser();
    // We need to check if the user was redirected back from Okta after logging out
    // This can occur when they click "sign out" or if they try to access MM
    // while still logged into Okta which will force a redirect to logout
    const currentUrl = new URL(window.location.href);
    const oktaLoggedOutParam = currentUrl.searchParams.get('okta_logged_out');
    // okta_error=true params are added when the user is still logged into Okta elsewhere and Okta denies access
    // due to authentication method limitations
    const oktaErrorParam = currentUrl.searchParams.get('okta_error');

    // If the params "okta_logged_out=true" or "okta_error=true" are in the url, a banner will display
    if (oktaLoggedOutParam === 'true') {
      this.setState({
        oktaLoggedOut: true,
      });
    } else if (oktaErrorParam === 'true') {
      this.setState({
        oktaNeedsLoggedOut: true,
      });
    }

    // Feature Flag
    const fetchFeatureFlags = async () => {
      try {
        const hqRoleFlagValue = await isBooleanFlagEnabled('headquarters_role');
        this.setState({
          hqRoleFlag: hqRoleFlagValue,
        });
        const gsrRoleFlagValue = await isBooleanFlagEnabled('gsr_role');
        this.setState({
          gsrRoleFlag: gsrRoleFlagValue,
        });
        const isQueueManagementFlagValue = await isBooleanFlagEnabled('queue_management');
        this.setState({
          queueManagementFlag: isQueueManagementFlagValue,
        });
      } catch (error) {
        retryPageLoading(error);
      }
    };
    fetchFeatureFlags();
  }

  componentDidCatch(error, info) {
    const { message } = error;
    milmoveLogger.error({ message, info });
    this.setState({
      hasError: true,
      error,
      info,
    });
    retryPageLoading(error);
  }

  render() {
    const { hasError, error, info, oktaLoggedOut, oktaNeedsLoggedOut, hqRoleFlag, gsrRoleFlag, queueManagementFlag } =
      this.state;
    const {
      activeRole,
      officeUserId,
      loginIsLoading,
      userIsLoggedIn,
      userPermissions,
      userRoles,
      router: {
        location,
        location: { pathname },
      },
      hasRecentError,
      traceId,
      userPrivileges,
    } = this.props;

    const displayChangeRole =
      userIsLoggedIn &&
      userRoles?.length > 1 &&
      !matchPath(
        {
          path: '/select-application',
          end: true,
        },
        pathname,
      );

    const isFullscreenPage = matchPath(
      {
        path: '/moves/:moveCode/payment-requests/:id',
      },
      pathname,
    );

    const siteClasses = classnames('site', {
      [`site--fullscreen`]: isFullscreenPage,
    });
    const script = document.createElement('script');

    script.src = '//rum-static.pingdom.net/pa-6567b05deff3250012000426.js';
    script.async = true;
    document.body.appendChild(script);
    return (
      <PermissionProvider permissions={userPermissions} currentUserId={officeUserId}>
        <SelectedGblocProvider>
          <div id="app-root">
            <div className={siteClasses}>
              <BypassBlock />
              <CUIHeader />
              {userIsLoggedIn && activeRole === roleTypes.PRIME_SIMULATOR && <PrimeBanner />}
              {displayChangeRole && <Link to="/select-application">Change user role</Link>}
              {userIsLoggedIn ? <OfficeLoggedInHeader /> : <LoggedOutHeader app={pageNames.OFFICE} />}
              <main id="main" role="main" className="site__content site-office__content">
                <ConnectedLogoutOnInactivity />
                {hasRecentError && location.pathname === '/' && (
                  <SystemError>
                    Something isn&apos;t working, but we&apos;re not sure what. Wait a minute and try again.
                    <br />
                    If that doesn&apos;t fix it, contact the{' '}
                    <a className={styles.link} href="mailto:usarmy.scott.sddc.mbx.G6-SRC-MilMove-HD@army.mil">
                      Technical Help Desk
                    </a>{' '}
                    (usarmy.scott.sddc.mbx.G6-SRC-MilMove-HD@army.mil)and give them this code:
                    <strong>{traceId}</strong>
                  </SystemError>
                )}
                {oktaLoggedOut && <OktaLoggedOutBanner />}
                {oktaNeedsLoggedOut && <OktaNeedsLoggedOutBanner />}
                {hasError && <SomethingWentWrong error={error} info={info} hasError={hasError} />}

                <Suspense fallback={<LoadingPlaceholder />}>
                  {!userIsLoggedIn && (
                    // No Auth Routes
                    <Routes>
                      <Route path="/sign-in" element={<SignIn />} />
                      <Route path="/request-account" element={<RequestAccount />} />
                      <Route path="/invalid-permissions" element={<InvalidPermissions />} />

                      {/* 404 */}
                      <Route
                        path="*"
                        element={(loginIsLoading && <LoadingPlaceholder />) || <Navigate to="/sign-in" replace />}
                      />
                    </Routes>
                  )}
                  {!hasError && userIsLoggedIn && (
                    // Auth Routes
                    <Routes>
                      <Route path="/invalid-permissions" element={<InvalidPermissions />} />
                      {/* TOO */}
                      <Route
                        path="/moves/queue"
                        end
                        element={
                          <PrivateRoute requiredRoles={[roleTypes.TOO]}>
                            <MoveQueue />
                          </PrivateRoute>
                        }
                      />
                      {/* TIO */}
                      <Route
                        path="/invoicing/queue"
                        element={
                          <PrivateRoute requiredRoles={[roleTypes.TIO]}>
                            <PaymentRequestQueue />
                          </PrivateRoute>
                        }
                      />
                      {/* HQ */}
                      <Route
                        path="/hq/queues"
                        end
                        element={
                          <PrivateRoute requiredRoles={hqRoleFlag ? [roleTypes.HQ] : [undefined]}>
                            <HeadquartersQueues />
                          </PrivateRoute>
                        }
                      />
                      {/* SERVICES_COUNSELOR */}
                      <Route
                        key="servicesCounselingAddShipment"
                        end
                        path={servicesCounselingRoutes.SHIPMENT_ADD_PATH}
                        element={
                          <PrivateRoute requiredRoles={[roleTypes.SERVICES_COUNSELOR]}>
                            <ServicesCounselingAddShipment />
                          </PrivateRoute>
                        }
                      />
                      {activeRole === roleTypes.SERVICES_COUNSELOR && (
                        <Route
                          path="/:queueType/*"
                          end
                          element={
                            <PrivateRoute requiredRoles={[roleTypes.SERVICES_COUNSELOR]}>
<<<<<<< HEAD
                              <ServicesCounselingQueue userPrivileges={userPrivileges} currentUserId={officeUserId} />
=======
                              <ServicesCounselingQueue
                                userPrivileges={userPrivileges}
                                currentUserId={officeUserId}
                                isQueueManagementFFEnabled={queueManagementFlag}
                              />
>>>>>>> 00088cb6
                            </PrivateRoute>
                          }
                        />
                      )}
                      <Route
                        path={servicesCounselingRoutes.CREATE_CUSTOMER_PATH}
                        element={
                          <PrivateRoute requiredRoles={[roleTypes.SERVICES_COUNSELOR]}>
                            <CreateCustomerForm userPrivileges={userPrivileges} />
                          </PrivateRoute>
                        }
                      />
                      <Route
                        path={`${servicesCounselingRoutes.BASE_CUSTOMERS_CUSTOMER_INFO_PATH}/*`}
                        element={
                          <PrivateRoute requiredRoles={[roleTypes.SERVICES_COUNSELOR]}>
                            <CreateMoveCustomerInfo />
                          </PrivateRoute>
                        }
                      />
                      <Route
                        path={`${servicesCounselingRoutes.BASE_CUSTOMERS_ORDERS_ADD_PATH}/*`}
                        element={
                          <PrivateRoute requiredRoles={[roleTypes.SERVICES_COUNSELOR]}>
                            <ServicesCounselingAddOrders userPrivileges={userPrivileges} />
                          </PrivateRoute>
                        }
                      />
                      {activeRole === roleTypes.TIO && (
                        <Route
                          path="/:queueType/*"
                          end
                          element={
                            <PrivateRoute requiredRoles={[roleTypes.TIO]}>
                              <PaymentRequestQueue />
                            </PrivateRoute>
                          }
                        />
                      )}
                      {activeRole === roleTypes.TOO && (
                        <Route
                          path="/:queueType/*"
                          end
                          element={
                            <PrivateRoute requiredRoles={[roleTypes.TOO]}>
                              <MoveQueue />
                            </PrivateRoute>
                          }
                        />
                      )}

                      {activeRole === roleTypes.HQ && (
                        <Route
                          path="/:queueType/*"
                          end
                          element={
                            <PrivateRoute requiredRoles={hqRoleFlag ? [roleTypes.HQ] : [undefined]}>
                              <HeadquartersQueues />
                            </PrivateRoute>
                          }
                        />
                      )}
                      <Route
                        key="servicesCounselingMoveInfoRoute"
                        path={`${servicesCounselingRoutes.BASE_COUNSELING_MOVE_PATH}/*`}
                        element={
                          <PrivateRoute requiredRoles={[roleTypes.SERVICES_COUNSELOR]}>
                            <ServicesCounselingMoveInfo />
                          </PrivateRoute>
                        }
                      />

                      {/* TOO */}
                      <Route
                        path={`${tooRoutes.BASE_CUSTOMERS_CUSTOMER_INFO_PATH}`}
                        element={
                          <PrivateRoute requiredRoles={[roleTypes.TOO]}>
                            <CustomerInfo />
                          </PrivateRoute>
                        }
                      />
                      <Route
                        key="tooAddShipmentRoute"
                        end
                        path={tooRoutes.SHIPMENT_ADD_PATH}
                        element={
                          <PrivateRoute requiredRoles={[roleTypes.TOO]}>
                            <AddShipment />
                          </PrivateRoute>
                        }
                      />
                      <Route
                        key="tooEditShipmentDetailsRoute"
                        end
                        path={tooRoutes.BASE_SHIPMENT_EDIT_PATH}
                        element={
                          <PrivateRoute requiredRoles={[roleTypes.TOO]}>
                            <EditShipmentDetails />
                          </PrivateRoute>
                        }
                      />
                      <Route
                        key="tooCounselingMoveInfoRoute"
                        path={`${tooRoutes.BASE_SHIPMENT_ADVANCE_PATH_TOO}/*`}
                        element={
                          <PrivateRoute requiredRoles={[roleTypes.TOO]}>
                            <ServicesCounselingMoveInfo />
                          </PrivateRoute>
                        }
                      />

                      {/* PRIME SIMULATOR */}
                      <Route
                        key="primeSimulatorMovePath"
                        path={primeSimulatorRoutes.VIEW_MOVE_PATH}
                        element={
                          <PrivateRoute requiredRoles={[roleTypes.PRIME_SIMULATOR]}>
                            <PrimeSimulatorMoveDetails />
                          </PrivateRoute>
                        }
                      />
                      <Route
                        key="primeSimulatorCreateShipmentPath"
                        path={primeSimulatorRoutes.CREATE_SHIPMENT_PATH}
                        element={
                          <PrivateRoute requiredRoles={[roleTypes.PRIME_SIMULATOR]}>
                            <PrimeUIShipmentCreateForm />
                          </PrivateRoute>
                        }
                      />
                      <Route
                        key="primeSimulatorShipmentUpdateAddressPath"
                        path={primeSimulatorRoutes.SHIPMENT_UPDATE_ADDRESS_PATH}
                        element={
                          <PrivateRoute requiredRoles={[roleTypes.PRIME_SIMULATOR]}>
                            <PrimeUIShipmentUpdateAddress />
                          </PrivateRoute>
                        }
                        end
                      />
                      <Route
                        key="primeSimulatorUpdateShipmentPath"
                        path={primeSimulatorRoutes.UPDATE_SHIPMENT_PATH}
                        end
                        element={
                          <PrivateRoute requiredRoles={[roleTypes.PRIME_SIMULATOR]}>
                            <PrimeUIShipmentForm />
                          </PrivateRoute>
                        }
                      />
                      <Route
                        key="primeSimulatorCreatePaymentRequestsPath"
                        path={primeSimulatorRoutes.CREATE_PAYMENT_REQUEST_PATH}
                        element={
                          <PrivateRoute requiredRoles={[roleTypes.PRIME_SIMULATOR]}>
                            <PrimeSimulatorCreatePaymentRequest />
                          </PrivateRoute>
                        }
                      />
                      <Route
                        key="primeSimulatorUploadPaymentRequestDocumentsPath"
                        path={primeSimulatorRoutes.UPLOAD_DOCUMENTS_PATH}
                        element={
                          <PrivateRoute requiredRoles={[roleTypes.PRIME_SIMULATOR]}>
                            <PrimeSimulatorUploadPaymentRequestDocuments />
                          </PrivateRoute>
                        }
                      />
                      <Route
                        key="primeSimulatorUploadServiceRequestDocumentsPath"
                        path={primeSimulatorRoutes.UPLOAD_SERVICE_REQUEST_DOCUMENTS_PATH}
                        element={
                          <PrivateRoute requiredRoles={[roleTypes.PRIME_SIMULATOR]}>
                            <PrimeSimulatorUploadServiceRequestDocuments />
                          </PrivateRoute>
                        }
                      />
                      <Route
                        key="primeSimulatorCreateServiceItem"
                        path={primeSimulatorRoutes.CREATE_SERVICE_ITEM_PATH}
                        element={
                          <PrivateRoute requiredRoles={[roleTypes.PRIME_SIMULATOR]}>
                            <PrimeSimulatorCreateServiceItem />
                          </PrivateRoute>
                        }
                      />
                      <Route
                        key="primeSimulatorUpdateSitServiceItems"
                        path={primeSimulatorRoutes.UPDATE_SIT_SERVICE_ITEM_PATH}
                        element={
                          <PrivateRoute requiredRoles={[roleTypes.PRIME_SIMULATOR]}>
                            <PrimeSimulatorUpdateSitServiceItem />
                          </PrivateRoute>
                        }
                      />
                      <Route
                        key="primeSimulatorUpdateReweighPath"
                        path={primeSimulatorRoutes.SHIPMENT_UPDATE_REWEIGH_PATH}
                        element={
                          <PrivateRoute requiredRoles={[roleTypes.PRIME_SIMULATOR]}>
                            <PrimeUIShipmentUpdateReweigh />
                          </PrivateRoute>
                        }
                      />
                      <Route
                        key="primeSimulatorCreateSITExtensionRequestsPath"
                        path={primeSimulatorRoutes.CREATE_SIT_EXTENSION_REQUEST_PATH}
                        element={
                          <PrivateRoute requiredRoles={[roleTypes.PRIME_SIMULATOR]}>
                            <PrimeSimulatorCreateSITExtensionRequest />
                          </PrivateRoute>
                        }
                      />
                      <Route
                        key="primeSimulatorUpdateDestinationAddressPath"
                        path={primeSimulatorRoutes.SHIPMENT_UPDATE_DESTINATION_ADDRESS_PATH}
                        element={
                          <PrivateRoute requiredRoles={[roleTypes.PRIME_SIMULATOR]}>
                            <PrimeUIShipmentUpdateDestinationAddress />
                          </PrivateRoute>
                        }
                      />

                      {/* QAE/CSR/GSR */}
                      <Route
                        key="qaeCSRMoveSearchPath"
                        path={qaeCSRRoutes.MOVE_SEARCH_PATH}
                        element={
                          <PrivateRoute
                            requiredRoles={[roleTypes.QAE, roleTypes.CUSTOMER_SERVICE_REPRESENTATIVE, roleTypes.GSR]}
                          >
                            <QAECSRMoveSearch />
                          </PrivateRoute>
                        }
                      />

                      <Route
                        key="txoMoveInfoRoute"
                        path="/moves/:moveCode/*"
                        element={
                          <PrivateRoute
                            requiredRoles={[
                              roleTypes.TOO,
                              roleTypes.TIO,
                              roleTypes.QAE,
                              roleTypes.CUSTOMER_SERVICE_REPRESENTATIVE,
                              roleTypes.GSR,
                              hqRoleFlag ? roleTypes.HQ : undefined,
                            ]}
                          >
                            <TXOMoveInfo />
                          </PrivateRoute>
                        }
                      />

                      <Route end path="/select-application" element={<ConnectedSelectApplication />} />

                      {/* ROOT */}
                      {activeRole === roleTypes.TIO && <Route end path="/*" element={<PaymentRequestQueue />} />}
                      {activeRole === roleTypes.TOO && <Route end path="/*" element={<MoveQueue />} />}
                      {activeRole === roleTypes.HQ && !hqRoleFlag && (
                        <Route end path="/*" element={<InvalidPermissions />} />
                      )}
                      {activeRole === roleTypes.HQ && <Route end path="/*" element={<HeadquartersQueues />} />}
                      {activeRole === roleTypes.SERVICES_COUNSELOR && (
                        <Route end path="/*" element={<ServicesCounselingQueue />} />
                      )}
                      {activeRole === roleTypes.PRIME_SIMULATOR && (
                        <Route end path="/" element={<PrimeSimulatorAvailableMoves />} />
                      )}
                      {(activeRole === roleTypes.QAE ||
                        activeRole === roleTypes.CUSTOMER_SERVICE_REPRESENTATIVE ||
                        (activeRole === roleTypes.GSR && gsrRoleFlag)) && (
                        <Route end path="/" element={<QAECSRMoveSearch />} />
                      )}
                      {activeRole === roleTypes.GSR && !gsrRoleFlag && (
                        <Route end path="/*" element={<InvalidPermissions />} />
                      )}

                      {/* 404 */}
                      <Route path="*" element={<NotFound />} />
                    </Routes>
                  )}
                </Suspense>
              </main>
            </div>
          </div>
          <div id="modal-root" />
        </SelectedGblocProvider>
      </PermissionProvider>
    );
  }
}

OfficeApp.propTypes = {
  loadInternalSchema: PropTypes.func.isRequired,
  loadPublicSchema: PropTypes.func.isRequired,
  loadUser: PropTypes.func.isRequired,
  officeUserId: PropTypes.string,
  loginIsLoading: PropTypes.bool,
  userIsLoggedIn: PropTypes.bool,
  userPermissions: PropTypes.arrayOf(PropTypes.string),
  userRoles: UserRolesShape,
  activeRole: PropTypes.string,
  hasRecentError: PropTypes.bool.isRequired,
  traceId: PropTypes.string.isRequired,
  router: RouterShape.isRequired,
  userPrivileges: PropTypes.arrayOf(PropTypes.string),
};

OfficeApp.defaultProps = {
  officeUserId: null,
  loginIsLoading: false,
  userIsLoggedIn: false,
  userPermissions: [],
  userRoles: [],
  activeRole: null,
  userPrivileges: [],
};

const mapStateToProps = (state) => {
  const user = selectLoggedInUser(state);

  return {
    swaggerError: state.swaggerInternal.hasErrored,
    officeUserId: user?.office_user?.id,
    loginIsLoading: selectGetCurrentUserIsLoading(state),
    userIsLoggedIn: selectIsLoggedIn(state),
    userPermissions: user?.permissions || [],
    userRoles: user?.roles || [],
    activeRole: state.auth.activeRole,
    hasRecentError: state.interceptor.hasRecentError,
    traceId: state.interceptor.traceId,
    userPrivileges: user?.privileges || null,
  };
};

const mapDispatchToProps = {
  loadInternalSchema: loadInternalSchemaAction,
  loadPublicSchema: loadPublicSchemaAction,
  loadUser: loadUserAction,
};

export default withContext(withRouter(connect(mapStateToProps, mapDispatchToProps)(OfficeApp)));<|MERGE_RESOLUTION|>--- conflicted
+++ resolved
@@ -313,15 +313,11 @@
                           end
                           element={
                             <PrivateRoute requiredRoles={[roleTypes.SERVICES_COUNSELOR]}>
-<<<<<<< HEAD
-                              <ServicesCounselingQueue userPrivileges={userPrivileges} currentUserId={officeUserId} />
-=======
                               <ServicesCounselingQueue
                                 userPrivileges={userPrivileges}
                                 currentUserId={officeUserId}
                                 isQueueManagementFFEnabled={queueManagementFlag}
                               />
->>>>>>> 00088cb6
                             </PrivateRoute>
                           }
                         />
