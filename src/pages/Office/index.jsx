/* eslint-disable react/jsx-props-no-spreading */
import React, { Component, lazy, Suspense } from 'react';
import PropTypes from 'prop-types';
import { Route, Switch, withRouter, matchPath, Link } from 'react-router-dom';
import { connect } from 'react-redux';
import classnames from 'classnames';

import styles from './Office.module.scss';
import '../../../node_modules/uswds/dist/css/uswds.css';
import 'scenes/Office/office.scss';

// API / Redux actions
import { selectIsLoggedIn } from 'store/auth/selectors';
import { loadUser as loadUserAction } from 'store/auth/actions';
import { selectLoggedInUser } from 'store/entities/selectors';
import {
  loadInternalSchema as loadInternalSchemaAction,
  loadPublicSchema as loadPublicSchemaAction,
} from 'shared/Swagger/ducks';
// Shared layout components
import ConnectedLogoutOnInactivity from 'layout/LogoutOnInactivity';
import PrivateRoute from 'containers/PrivateRoute';
import SomethingWentWrong from 'shared/SomethingWentWrong';
import FOUOHeader from 'components/FOUOHeader';
import BypassBlock from 'components/BypassBlock';
import SystemError from 'components/SystemError';
import OfficeLoggedInHeader from 'containers/Headers/OfficeLoggedInHeader';
import LoggedOutHeader from 'containers/Headers/LoggedOutHeader';
import { ConnectedSelectApplication } from 'pages/SelectApplication/SelectApplication';
import { roleTypes } from 'constants/userRoles';
import LoadingPlaceholder from 'shared/LoadingPlaceholder';
import { withContext } from 'shared/AppContext';
import { LocationShape, UserRolesShape } from 'types/index';
import { servicesCounselingRoutes, primeSimulatorRoutes } from 'constants/routes';

// Lazy load these dependencies (they correspond to unique routes & only need to be loaded when that URL is accessed)
const SignIn = lazy(() => import('pages/SignIn/SignIn'));
// PPM pages (TODO move into src/pages)
const MoveInfo = lazy(() => import('scenes/Office/MoveInfo'));
const Queues = lazy(() => import('scenes/Office/Queues'));
const OrdersInfo = lazy(() => import('scenes/Office/OrdersInfo'));
const DocumentViewer = lazy(() => import('scenes/Office/DocumentViewer'));
// TXO
const TXOMoveInfo = lazy(() => import('pages/Office/TXOMoveInfo/TXOMoveInfo'));
// TOO pages
const MoveQueue = lazy(() => import('pages/Office/MoveQueue/MoveQueue'));
// TIO pages
const PaymentRequestQueue = lazy(() => import('pages/Office/PaymentRequestQueue/PaymentRequestQueue'));
// Services Counselor pages
const ServicesCounselingMoveInfo = lazy(() =>
  import('pages/Office/ServicesCounselingMoveInfo/ServicesCounselingMoveInfo'),
);
const ServicesCounselingQueue = lazy(() => import('pages/Office/ServicesCounselingQueue/ServicesCounselingQueue'));
const ServicesCounselingEditShipmentDetails = lazy(() =>
  import('pages/Office/ServicesCounselingEditShipmentDetails/ServicesCounselingEditShipmentDetails'),
);
const ServicesCounselingAddShipment = lazy(() =>
  import('pages/Office/ServicesCounselingAddShipment/ServicesCounselingAddShipment'),
);
const PrimeSimulatorAvailableMoves = lazy(() => import('pages/PrimeUI/AvailableMoves/AvailableMovesQueue'));
const PrimeSimulatorMoveDetails = lazy(() => import('pages/PrimeUI/MoveTaskOrder/MoveDetails'));
const PrimeSimulatorCreatePaymentRequest = lazy(() =>
  import('pages/PrimeUI/CreatePaymentRequest/CreatePaymentRequest'),
);
const PrimeUIShipmentForm = lazy(() => import('pages/PrimeUI/Shipment/PrimeUIShipmentUpdate'));

const PrimeSimulatorUploadPaymentRequestDocuments = lazy(() =>
  import('pages/PrimeUI/UploadPaymentRequestDocuments/UploadPaymentRequestDocuments'),
);
<<<<<<< HEAD
const PrimeUIShipmentUpdateAddress = lazy(() => import('pages/PrimeUI/Shipment/PrimeUIShipmentUpdateAddress'));
=======
const PrimeSimulatorCreateServiceItem = lazy(() => import('pages/PrimeUI/CreateServiceItem/CreateServiceItem'));
>>>>>>> 69a63bd1
export class OfficeApp extends Component {
  constructor(props) {
    super(props);

    this.state = {
      hasError: false,
      error: undefined,
      info: undefined,
    };
  }

  componentDidMount() {
    document.title = 'Transcom PPP: Office';

    const { loadUser, loadInternalSchema, loadPublicSchema } = this.props;

    loadInternalSchema();
    loadPublicSchema();
    loadUser();
  }

  componentDidCatch(error, info) {
    this.setState({
      hasError: true,
      error,
      info,
    });
  }

  render() {
    const { hasError, error, info } = this.state;
    const {
      activeRole,
      userIsLoggedIn,
      userRoles,
      location: { pathname },
      hasRecentError,
      traceId,
      history,
    } = this.props;
    const selectedRole = userIsLoggedIn && activeRole;

    // TODO - test login page?

    // TODO - I don't love this solution but it will work for now. Ideally we can abstract the page layout into a separate file where each route can use it or not
    // Don't show Header on OrdersInfo or DocumentViewer pages (PPM only)
    const hideHeaderPPM =
      selectedRole === roleTypes.PPM &&
      (matchPath(pathname, {
        path: '/moves/:moveId/documents/:moveDocumentId?',
        exact: true,
      }) ||
        matchPath(pathname, {
          path: '/moves/:moveId/orders',
          exact: true,
        }));

    const displayChangeRole =
      userIsLoggedIn &&
      userRoles?.length > 1 &&
      !matchPath(pathname, {
        path: '/select-application',
        exact: true,
      });

    const ppmRoutes = [
      <PrivateRoute
        key="ppmOrdersRoute"
        path="/moves/:moveId/orders"
        component={OrdersInfo}
        requiredRoles={[roleTypes.PPM]}
      />,
      <PrivateRoute
        key="ppmMoveDocumentRoute"
        path="/moves/:moveId/documents/:moveDocumentId?"
        component={DocumentViewer}
        requiredRoles={[roleTypes.PPM]}
      />,
    ];

    // TODO - Services counseling routes not finalized, revisit
    const txoRoutes = [
      <PrivateRoute
        key="txoMoveInfoRoute"
        path="/moves/:moveCode"
        component={TXOMoveInfo}
        requiredRoles={[roleTypes.TOO, roleTypes.TIO]}
      />,
    ];

    const isFullscreenPage = matchPath(pathname, {
      path: '/moves/:moveCode/payment-requests/:id',
    });

    const siteClasses = classnames('site', {
      [`site--fullscreen`]: isFullscreenPage,
    });

    return (
      <>
        <div id="app-root">
          <div className={siteClasses}>
            <BypassBlock />
            <FOUOHeader />
            {displayChangeRole && <Link to="/select-application">Change user role</Link>}
            {!hideHeaderPPM && <>{userIsLoggedIn ? <OfficeLoggedInHeader /> : <LoggedOutHeader />}</>}
            <main id="main" role="main" className="site__content site-office__content">
              <ConnectedLogoutOnInactivity />
              {hasRecentError && history.location.pathname === '/' && (
                <SystemError>
                  Something isn&apos;t working, but we&apos;re not sure what. Wait a minute and try again.
                  <br />
                  If that doesn&apos;t fix it, contact the{' '}
                  <a className={styles.link} href="https://move.mil/customer-service#technical-help-desk">
                    Technical Help Desk
                  </a>{' '}
                  and give them this code: <strong>{traceId}</strong>
                </SystemError>
              )}
              {hasError && <SomethingWentWrong error={error} info={info} />}

              <Suspense fallback={<LoadingPlaceholder />}>
                {!hasError && (
                  <Switch>
                    {/* no auth */}
                    <Route path="/sign-in" component={SignIn} />

                    {/* PPM */}
                    <PrivateRoute
                      path="/queues/:queueType/moves/:moveId"
                      component={MoveInfo}
                      requiredRoles={[roleTypes.PPM]}
                    />
                    <PrivateRoute path="/queues/:queueType" component={Queues} requiredRoles={[roleTypes.PPM]} />

                    {/* TXO */}
                    <PrivateRoute path="/moves/queue" exact component={MoveQueue} requiredRoles={[roleTypes.TOO]} />
                    <PrivateRoute
                      path="/invoicing/queue"
                      component={PaymentRequestQueue}
                      requiredRoles={[roleTypes.TIO]}
                    />

                    {/* SERVICES_COUNSELOR */}
                    <PrivateRoute
                      key="servicesCounselingAddShipment"
                      exact
                      path={servicesCounselingRoutes.SHIPMENT_ADD_PATH}
                      component={ServicesCounselingAddShipment}
                      requiredRoles={[roleTypes.SERVICES_COUNSELOR]}
                    />

                    <PrivateRoute
                      key="servicesCounselingEditShipmentDetailsRoute"
                      exact
                      path={servicesCounselingRoutes.SHIPMENT_EDIT_PATH}
                      component={ServicesCounselingEditShipmentDetails}
                      requiredRoles={[roleTypes.SERVICES_COUNSELOR]}
                    />
                    <PrivateRoute
                      path={servicesCounselingRoutes.QUEUE_VIEW_PATH}
                      exact
                      component={ServicesCounselingQueue}
                      requiredRoles={[roleTypes.SERVICES_COUNSELOR]}
                    />
                    <PrivateRoute
                      key="servicesCounselingMoveInfoRoute"
                      path={servicesCounselingRoutes.BASE_MOVE_PATH}
                      component={ServicesCounselingMoveInfo}
                      requiredRoles={[roleTypes.SERVICES_COUNSELOR]}
                    />

                    {/* PRIME SIMULATOR */}
                    <PrivateRoute
                      key="primeSimulatorMovePath"
                      path={primeSimulatorRoutes.VIEW_MOVE_PATH}
                      component={PrimeSimulatorMoveDetails}
                      requiredRoles={[roleTypes.PRIME_SIMULATOR]}
                    />

                    <PrivateRoute
                      key="primeSimulatorShipmentUpdateAddressPath"
                      path={primeSimulatorRoutes.SHIPMENT_UPDATE_ADDRESS_PATH}
                      component={PrimeUIShipmentUpdateAddress}
                      requiredRoles={[roleTypes.PRIME_SIMULATOR]}
                      exact
                    />

                    <PrivateRoute
                      key="primeSimulatorUpdateShipmentPath"
                      path={primeSimulatorRoutes.UPDATE_SHIPMENT_PATH}
                      exact
                      component={PrimeUIShipmentForm}
                      requiredRoles={[roleTypes.PRIME_SIMULATOR]}
                      exact
                    />

                    <PrivateRoute
                      key="primeSimulatorCreatePaymentRequestsPath"
                      path={primeSimulatorRoutes.CREATE_PAYMENT_REQUEST_PATH}
                      component={PrimeSimulatorCreatePaymentRequest}
                      requiredRoles={[roleTypes.PRIME_SIMULATOR]}
                    />

                    <PrivateRoute
                      key="primeSimulatorUploadPaymentRequestDocumentsPath"
                      path={primeSimulatorRoutes.UPLOAD_DOCUMENTS_PATH}
                      component={PrimeSimulatorUploadPaymentRequestDocuments}
                      requiredRoles={[roleTypes.PRIME_SIMULATOR]}
                    />

                    <PrivateRoute
                      key="primeSimulatorCreateServiceItem"
                      path={primeSimulatorRoutes.CREATE_SERVICE_ITEM_PATH}
                      component={PrimeSimulatorCreateServiceItem}
                      requiredRoles={[roleTypes.PRIME_SIMULATOR]}
                    />

                    {/* PPM & TXO conflicting routes - select based on user role */}
                    {selectedRole === roleTypes.PPM ? ppmRoutes : txoRoutes}

                    <PrivateRoute exact path="/select-application" component={ConnectedSelectApplication} />
                    {/* ROOT */}
                    <PrivateRoute
                      exact
                      path="/"
                      render={(routeProps) => {
                        switch (selectedRole) {
                          case roleTypes.PPM:
                            return <Queues queueType="new" {...routeProps} />;
                          case roleTypes.TIO:
                            return <PaymentRequestQueue {...routeProps} />;
                          case roleTypes.TOO:
                            return <MoveQueue {...routeProps} />;
                          case roleTypes.SERVICES_COUNSELOR:
                            return <ServicesCounselingQueue {...routeProps} />;
                          case roleTypes.PRIME_SIMULATOR:
                            return <PrimeSimulatorAvailableMoves {...routeProps} />;
                          default:
                            // User has unknown role or shouldn't have access
                            return <div />;
                        }
                      }}
                    />
                  </Switch>
                )}
              </Suspense>
            </main>
          </div>
        </div>
        <div id="modal-root" />
      </>
    );
  }
}

OfficeApp.propTypes = {
  loadInternalSchema: PropTypes.func.isRequired,
  loadPublicSchema: PropTypes.func.isRequired,
  loadUser: PropTypes.func.isRequired,
  location: LocationShape,
  userIsLoggedIn: PropTypes.bool,
  userRoles: UserRolesShape,
  activeRole: PropTypes.string,
  hasRecentError: PropTypes.bool.isRequired,
  traceId: PropTypes.string.isRequired,
  history: PropTypes.shape({
    location: PropTypes.shape({
      pathname: PropTypes.string,
    }),
  }),
};

OfficeApp.defaultProps = {
  location: { pathname: '' },
  userIsLoggedIn: false,
  userRoles: [],
  activeRole: null,
  history: {
    location: { pathname: '' },
  },
};

const mapStateToProps = (state) => {
  const user = selectLoggedInUser(state);

  return {
    swaggerError: state.swaggerInternal.hasErrored,
    userIsLoggedIn: selectIsLoggedIn(state),
    userRoles: user?.roles || [],
    activeRole: state.auth.activeRole,
    hasRecentError: state.interceptor.hasRecentError,
    traceId: state.interceptor.traceId,
  };
};

const mapDispatchToProps = {
  loadInternalSchema: loadInternalSchemaAction,
  loadPublicSchema: loadPublicSchemaAction,
  loadUser: loadUserAction,
};

export default withContext(withRouter(connect(mapStateToProps, mapDispatchToProps)(OfficeApp)));<|MERGE_RESOLUTION|>--- conflicted
+++ resolved
@@ -67,11 +67,8 @@
 const PrimeSimulatorUploadPaymentRequestDocuments = lazy(() =>
   import('pages/PrimeUI/UploadPaymentRequestDocuments/UploadPaymentRequestDocuments'),
 );
-<<<<<<< HEAD
+const PrimeSimulatorCreateServiceItem = lazy(() => import('pages/PrimeUI/CreateServiceItem/CreateServiceItem'));
 const PrimeUIShipmentUpdateAddress = lazy(() => import('pages/PrimeUI/Shipment/PrimeUIShipmentUpdateAddress'));
-=======
-const PrimeSimulatorCreateServiceItem = lazy(() => import('pages/PrimeUI/CreateServiceItem/CreateServiceItem'));
->>>>>>> 69a63bd1
 export class OfficeApp extends Component {
   constructor(props) {
     super(props);
@@ -266,7 +263,6 @@
                       exact
                       component={PrimeUIShipmentForm}
                       requiredRoles={[roleTypes.PRIME_SIMULATOR]}
-                      exact
                     />
 
                     <PrivateRoute
