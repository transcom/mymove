import React, { Component, lazy, Suspense } from 'react';
import PropTypes from 'prop-types';
import { Route, Routes, Link, matchPath, Navigate } from 'react-router-dom';
import { connect } from 'react-redux';
import classnames from 'classnames';

import styles from './Office.module.scss';

import 'styles/full_uswds.scss';
import 'scenes/Office/office.scss';
// Logger
import { milmoveLogger } from 'utils/milmoveLog';
import { retryPageLoading } from 'utils/retryPageLoading';
// API / Redux actions
import { selectGetCurrentUserIsLoading, selectIsLoggedIn } from 'store/auth/selectors';
import { loadUser as loadUserAction } from 'store/auth/actions';
import { selectLoggedInUser } from 'store/entities/selectors';
import {
  loadInternalSchema as loadInternalSchemaAction,
  loadPublicSchema as loadPublicSchemaAction,
} from 'shared/Swagger/ducks';
// Shared layout components
import ConnectedLogoutOnInactivity from 'layout/LogoutOnInactivity';
import PrivateRoute from 'containers/PrivateRoute';
import SomethingWentWrong from 'shared/SomethingWentWrong';
import CUIHeader from 'components/CUIHeader/CUIHeader';
import BypassBlock from 'components/BypassBlock';
import SystemError from 'components/SystemError';
import NotFound from 'components/NotFound/NotFound';
import OfficeLoggedInHeader from 'containers/Headers/OfficeLoggedInHeader';
import LoggedOutHeader from 'containers/Headers/LoggedOutHeader';
import { ConnectedSelectApplication } from 'pages/SelectApplication/SelectApplication';
import { roleTypes } from 'constants/userRoles';
import { pageNames } from 'constants/signInPageNames';
import LoadingPlaceholder from 'shared/LoadingPlaceholder';
import { withContext } from 'shared/AppContext';
import { RouterShape, UserRolesShape } from 'types/index';
import { servicesCounselingRoutes, primeSimulatorRoutes, tooRoutes, qaeCSRRoutes } from 'constants/routes';
import PrimeBanner from 'pages/PrimeUI/PrimeBanner/PrimeBanner';
import PermissionProvider from 'components/Restricted/PermissionProvider';
import withRouter from 'utils/routing';
import { OktaLoggedOutBanner, OktaNeedsLoggedOutBanner } from 'components/OktaLogoutBanner';

// Lazy load these dependencies (they correspond to unique routes & only need to be loaded when that URL is accessed)
const SignIn = lazy(() => import('pages/SignIn/SignIn'));
const RequestAccount = lazy(() => import('pages/Office/RequestAccount/RequestAccount'));
const InvalidPermissions = lazy(() => import('pages/InvalidPermissions/InvalidPermissions'));
// TXO
const TXOMoveInfo = lazy(() => import('pages/Office/TXOMoveInfo/TXOMoveInfo'));
// TOO pages
const MoveQueue = lazy(() => import('pages/Office/MoveQueue/MoveQueue'));
// TIO pages
const PaymentRequestQueue = lazy(() => import('pages/Office/PaymentRequestQueue/PaymentRequestQueue'));
// Services Counselor pages
const ServicesCounselingMoveInfo = lazy(() =>
  import('pages/Office/ServicesCounselingMoveInfo/ServicesCounselingMoveInfo'),
);
const ServicesCounselingQueue = lazy(() => import('pages/Office/ServicesCounselingQueue/ServicesCounselingQueue'));
const ServicesCounselingAddShipment = lazy(() =>
  import('pages/Office/ServicesCounselingAddShipment/ServicesCounselingAddShipment'),
);
const EditShipmentDetails = lazy(() => import('pages/Office/EditShipmentDetails/EditShipmentDetails'));
const PrimeSimulatorAvailableMoves = lazy(() => import('pages/PrimeUI/AvailableMoves/AvailableMovesQueue'));
const PrimeSimulatorMoveDetails = lazy(() => import('pages/PrimeUI/MoveTaskOrder/MoveDetails'));
const PrimeSimulatorCreatePaymentRequest = lazy(() =>
  import('pages/PrimeUI/CreatePaymentRequest/CreatePaymentRequest'),
);
const PrimeUIShipmentCreateForm = lazy(() => import('pages/PrimeUI/Shipment/PrimeUIShipmentCreate'));
const PrimeUIShipmentForm = lazy(() => import('pages/PrimeUI/Shipment/PrimeUIShipmentUpdate'));

const PrimeSimulatorUploadPaymentRequestDocuments = lazy(() =>
  import('pages/PrimeUI/UploadPaymentRequestDocuments/UploadPaymentRequestDocuments'),
);
const PrimeSimulatorUploadServiceRequestDocuments = lazy(() =>
  import('pages/PrimeUI/UploadServiceRequestDocuments/UploadServiceRequestDocuments'),
);
const PrimeSimulatorCreateServiceItem = lazy(() => import('pages/PrimeUI/CreateServiceItem/CreateServiceItem'));
const PrimeSimulatorUpdateSitServiceItem = lazy(() =>
  import('pages/PrimeUI/UpdateServiceItems/PrimeUIUpdateSitServiceItem'),
);
const PrimeUIShipmentUpdateAddress = lazy(() => import('pages/PrimeUI/Shipment/PrimeUIShipmentUpdateAddress'));
const PrimeUIShipmentUpdateReweigh = lazy(() => import('pages/PrimeUI/Shipment/PrimeUIShipmentUpdateReweigh'));
const PrimeSimulatorCreateSITExtensionRequest = lazy(() =>
  import('pages/PrimeUI/CreateSITExtensionRequest/CreateSITExtensionRequest'),
);
const PrimeUIShipmentUpdateDestinationAddress = lazy(() =>
  import('pages/PrimeUI/Shipment/PrimeUIShipmentUpdateDestinationAddress'),
);

const QAECSRMoveSearch = lazy(() => import('pages/Office/QAECSRMoveSearch/QAECSRMoveSearch'));
const CreateCustomerForm = lazy(() => import('pages/Office/CustomerOnboarding/CreateCustomerForm'));
const CreateMoveCustomerInfo = lazy(() => import('pages/Office/CreateMoveCustomerInfo/CreateMoveCustomerInfo'));
<<<<<<< HEAD
=======
const CustomerInfo = lazy(() => import('pages/Office/CustomerInfo/CustomerInfo'));
>>>>>>> 1dd87325
const ServicesCounselingAddOrders = lazy(() =>
  import('pages/Office/ServicesCounselingAddOrders/ServicesCounselingAddOrders'),
);
export class OfficeApp extends Component {
  constructor(props) {
    super(props);

    this.state = {
      hasError: false,
      error: undefined,
      info: undefined,
      oktaLoggedOut: undefined,
      oktaNeedsLoggedOut: undefined,
    };
  }

  componentDidMount() {
    const { loadUser, loadInternalSchema, loadPublicSchema } = this.props;

    loadInternalSchema();
    loadPublicSchema();
    loadUser();
    // We need to check if the user was redirected back from Okta after logging out
    // This can occur when they click "sign out" or if they try to access MM
    // while still logged into Okta which will force a redirect to logout
    const currentUrl = new URL(window.location.href);
    const oktaLoggedOutParam = currentUrl.searchParams.get('okta_logged_out');

    // If the params "okta_logged_out=true" are in the url, we will change some state
    // so a banner will display
    if (oktaLoggedOutParam === 'true') {
      this.setState({
        oktaLoggedOut: true,
      });
    } else if (oktaLoggedOutParam === 'false') {
      this.setState({
        oktaNeedsLoggedOut: true,
      });
    }
  }

  componentDidCatch(error, info) {
    const { message } = error;
    milmoveLogger.error({ message, info });
    this.setState({
      hasError: true,
      error,
      info,
    });
    retryPageLoading(error);
  }

  render() {
    const { hasError, error, info, oktaLoggedOut, oktaNeedsLoggedOut } = this.state;
    const {
      activeRole,
      officeUserId,
      loginIsLoading,
      userIsLoggedIn,
      userPermissions,
      userRoles,
      router: {
        location,
        location: { pathname },
      },
      hasRecentError,
      traceId,
      userPrivileges,
    } = this.props;

    // TODO - test login page?

    const displayChangeRole =
      userIsLoggedIn &&
      userRoles?.length > 1 &&
      !matchPath(
        {
          path: '/select-application',
          end: true,
        },
        pathname,
      );

    const isFullscreenPage = matchPath(
      {
        path: '/moves/:moveCode/payment-requests/:id',
      },
      pathname,
    );

    const siteClasses = classnames('site', {
      [`site--fullscreen`]: isFullscreenPage,
    });
    const script = document.createElement('script');

    script.src = '//rum-static.pingdom.net/pa-6567b05deff3250012000426.js';
    script.async = true;
    document.body.appendChild(script);
    return (
      <PermissionProvider permissions={userPermissions} currentUserId={officeUserId}>
        <div id="app-root">
          <div className={siteClasses}>
            <BypassBlock />
            <CUIHeader />
            {userIsLoggedIn && activeRole === roleTypes.PRIME_SIMULATOR && <PrimeBanner />}
            {displayChangeRole && <Link to="/select-application">Change user role</Link>}
            {userIsLoggedIn ? <OfficeLoggedInHeader /> : <LoggedOutHeader app={pageNames.OFFICE} />}
            <main id="main" role="main" className="site__content site-office__content">
              <ConnectedLogoutOnInactivity />
              {hasRecentError && location.pathname === '/' && (
                <SystemError>
                  Something isn&apos;t working, but we&apos;re not sure what. Wait a minute and try again.
                  <br />
                  If that doesn&apos;t fix it, contact the{' '}
                  <a className={styles.link} href="mailto:usarmy.scott.sddc.mbx.G6-SRC-MilMove-HD@army.mil">
                    Technical Help Desk
                  </a>{' '}
                  (usarmy.scott.sddc.mbx.G6-SRC-MilMove-HD@army.mil) and give them this code: <strong>{traceId}</strong>
                </SystemError>
              )}
              {oktaLoggedOut && <OktaLoggedOutBanner />}
              {oktaNeedsLoggedOut && <OktaNeedsLoggedOutBanner />}
              {hasError && <SomethingWentWrong error={error} info={info} hasError={hasError} />}

              <Suspense fallback={<LoadingPlaceholder />}>
                {!userIsLoggedIn && (
                  // No Auth Routes
                  <Routes>
                    <Route path="/sign-in" element={<SignIn />} />
                    <Route path="/request-account" element={<RequestAccount />} />
                    <Route path="/invalid-permissions" element={<InvalidPermissions />} />

                    {/* 404 */}
                    <Route
                      path="*"
                      element={(loginIsLoading && <LoadingPlaceholder />) || <Navigate to="/sign-in" replace />}
                    />
                  </Routes>
                )}
                {!hasError && userIsLoggedIn && (
                  // Auth Routes
                  <Routes>
                    <Route path="/invalid-permissions" element={<InvalidPermissions />} />
                    {/* TXO, HQ */}
                    <Route
                      path="/moves/queue"
                      end
                      element={
                        <PrivateRoute requiredRoles={[roleTypes.TOO, roleTypes.HQ]}>
                          <MoveQueue />
                        </PrivateRoute>
                      }
                    />
                    <Route
                      path="/invoicing/queue"
                      element={
                        <PrivateRoute requiredRoles={[roleTypes.TIO]}>
                          <PaymentRequestQueue />
                        </PrivateRoute>
                      }
                    />

                    {/* SERVICES_COUNSELOR */}
                    <Route
                      key="servicesCounselingAddShipment"
                      end
                      path={servicesCounselingRoutes.SHIPMENT_ADD_PATH}
                      element={
                        <PrivateRoute requiredRoles={[roleTypes.SERVICES_COUNSELOR]}>
                          <ServicesCounselingAddShipment />
                        </PrivateRoute>
                      }
                    />

                    {activeRole === roleTypes.SERVICES_COUNSELOR && (
                      <Route
                        path="/:queueType/*"
                        end
                        element={
                          <PrivateRoute requiredRoles={[roleTypes.SERVICES_COUNSELOR]}>
                            <ServicesCounselingQueue />
                          </PrivateRoute>
                        }
                      />
                    )}
                    <Route
<<<<<<< HEAD
=======
                      path={servicesCounselingRoutes.CREATE_CUSTOMER_PATH}
                      element={
                        <PrivateRoute requiredRoles={[roleTypes.SERVICES_COUNSELOR]}>
                          <CreateCustomerForm userPrivileges={userPrivileges} />
                        </PrivateRoute>
                      }
                    />
                    <Route
>>>>>>> 1dd87325
                      path={`${servicesCounselingRoutes.BASE_CUSTOMERS_CUSTOMER_INFO_PATH}/*`}
                      element={
                        <PrivateRoute requiredRoles={[roleTypes.SERVICES_COUNSELOR]}>
                          <CreateMoveCustomerInfo />
                        </PrivateRoute>
                      }
                    />
                    <Route
                      path={`${servicesCounselingRoutes.BASE_CUSTOMERS_ORDERS_ADD_PATH}/*`}
                      element={
                        <PrivateRoute requiredRoles={[roleTypes.SERVICES_COUNSELOR]}>
<<<<<<< HEAD
                          <ServicesCounselingAddOrders />
=======
                          <ServicesCounselingAddOrders userPrivileges={userPrivileges} />
>>>>>>> 1dd87325
                        </PrivateRoute>
                      }
                    />
                    {activeRole === roleTypes.TIO && (
                      <Route
                        path="/:queueType/*"
                        end
                        element={
                          <PrivateRoute requiredRoles={[roleTypes.TIO]}>
                            <PaymentRequestQueue />
                          </PrivateRoute>
                        }
                      />
                    )}
                    {activeRole === roleTypes.TOO && (
                      <Route
                        path="/:queueType/*"
                        end
                        element={
                          <PrivateRoute requiredRoles={[roleTypes.TOO]}>
                            <MoveQueue />
                          </PrivateRoute>
                        }
                      />
                    )}
                    {activeRole === roleTypes.HQ && (
                      <Route
                        path="/:queueType/*"
                        end
                        element={
                          <PrivateRoute requiredRoles={[roleTypes.HQ]}>
                            <MoveQueue />
                          </PrivateRoute>
                        }
                      />
                    )}
                    <Route
                      key="servicesCounselingMoveInfoRoute"
                      path={`${servicesCounselingRoutes.BASE_COUNSELING_MOVE_PATH}/*`}
                      element={
                        <PrivateRoute requiredRoles={[roleTypes.SERVICES_COUNSELOR]}>
                          <ServicesCounselingMoveInfo />
                        </PrivateRoute>
                      }
                    />

                    {/* TOO */}
                    <Route
                      path={`${tooRoutes.BASE_CUSTOMERS_CUSTOMER_INFO_PATH}`}
                      element={
                        <PrivateRoute requiredRoles={[roleTypes.TOO]}>
                          <CustomerInfo />
                        </PrivateRoute>
                      }
                    />
                    <Route
                      key="tooEditShipmentDetailsRoute"
                      end
                      path={tooRoutes.BASE_SHIPMENT_EDIT_PATH}
                      element={
                        <PrivateRoute requiredRoles={[roleTypes.TOO]}>
                          <EditShipmentDetails />
                        </PrivateRoute>
                      }
                    />
                    <Route
                      key="tooCounselingMoveInfoRoute"
                      path={`${tooRoutes.BASE_SHIPMENT_ADVANCE_PATH_TOO}/*`}
                      element={
                        <PrivateRoute requiredRoles={[roleTypes.TOO]}>
                          <ServicesCounselingMoveInfo />
                        </PrivateRoute>
                      }
                    />
                    {/* PRIME SIMULATOR */}
                    <Route
                      key="primeSimulatorMovePath"
                      path={primeSimulatorRoutes.VIEW_MOVE_PATH}
                      element={
                        <PrivateRoute requiredRoles={[roleTypes.PRIME_SIMULATOR]}>
                          <PrimeSimulatorMoveDetails />
                        </PrivateRoute>
                      }
                    />
                    <Route
                      key="primeSimulatorCreateShipmentPath"
                      path={primeSimulatorRoutes.CREATE_SHIPMENT_PATH}
                      element={
                        <PrivateRoute requiredRoles={[roleTypes.PRIME_SIMULATOR]}>
                          <PrimeUIShipmentCreateForm />
                        </PrivateRoute>
                      }
                    />
                    <Route
                      key="primeSimulatorShipmentUpdateAddressPath"
                      path={primeSimulatorRoutes.SHIPMENT_UPDATE_ADDRESS_PATH}
                      element={
                        <PrivateRoute requiredRoles={[roleTypes.PRIME_SIMULATOR]}>
                          <PrimeUIShipmentUpdateAddress />
                        </PrivateRoute>
                      }
                      end
                    />
                    <Route
                      key="primeSimulatorUpdateShipmentPath"
                      path={primeSimulatorRoutes.UPDATE_SHIPMENT_PATH}
                      end
                      element={
                        <PrivateRoute requiredRoles={[roleTypes.PRIME_SIMULATOR]}>
                          <PrimeUIShipmentForm />
                        </PrivateRoute>
                      }
                    />
                    <Route
                      key="primeSimulatorCreatePaymentRequestsPath"
                      path={primeSimulatorRoutes.CREATE_PAYMENT_REQUEST_PATH}
                      element={
                        <PrivateRoute requiredRoles={[roleTypes.PRIME_SIMULATOR]}>
                          <PrimeSimulatorCreatePaymentRequest />
                        </PrivateRoute>
                      }
                    />
                    <Route
                      key="primeSimulatorUploadPaymentRequestDocumentsPath"
                      path={primeSimulatorRoutes.UPLOAD_DOCUMENTS_PATH}
                      element={
                        <PrivateRoute requiredRoles={[roleTypes.PRIME_SIMULATOR]}>
                          <PrimeSimulatorUploadPaymentRequestDocuments />
                        </PrivateRoute>
                      }
                    />
                    <Route
                      key="primeSimulatorUploadServiceRequestDocumentsPath"
                      path={primeSimulatorRoutes.UPLOAD_SERVICE_REQUEST_DOCUMENTS_PATH}
                      element={
                        <PrivateRoute requiredRoles={[roleTypes.PRIME_SIMULATOR]}>
                          <PrimeSimulatorUploadServiceRequestDocuments />
                        </PrivateRoute>
                      }
                    />
                    <Route
                      key="primeSimulatorCreateServiceItem"
                      path={primeSimulatorRoutes.CREATE_SERVICE_ITEM_PATH}
                      element={
                        <PrivateRoute requiredRoles={[roleTypes.PRIME_SIMULATOR]}>
                          <PrimeSimulatorCreateServiceItem />
                        </PrivateRoute>
                      }
                    />
                    <Route
                      key="primeSimulatorUpdateSitServiceItems"
                      path={primeSimulatorRoutes.UPDATE_SIT_SERVICE_ITEM_PATH}
                      element={
                        <PrivateRoute requiredRoles={[roleTypes.PRIME_SIMULATOR]}>
                          <PrimeSimulatorUpdateSitServiceItem />
                        </PrivateRoute>
                      }
                    />
                    <Route
                      key="primeSimulatorUpdateReweighPath"
                      path={primeSimulatorRoutes.SHIPMENT_UPDATE_REWEIGH_PATH}
                      element={
                        <PrivateRoute requiredRoles={[roleTypes.PRIME_SIMULATOR]}>
                          <PrimeUIShipmentUpdateReweigh />
                        </PrivateRoute>
                      }
                    />
                    <Route
                      key="primeSimulatorCreateSITExtensionRequestsPath"
                      path={primeSimulatorRoutes.CREATE_SIT_EXTENSION_REQUEST_PATH}
                      element={
                        <PrivateRoute requiredRoles={[roleTypes.PRIME_SIMULATOR]}>
                          <PrimeSimulatorCreateSITExtensionRequest />
                        </PrivateRoute>
                      }
                    />
                    <Route
                      key="primeSimulatorUpdateDestinationAddressPath"
                      path={primeSimulatorRoutes.SHIPMENT_UPDATE_DESTINATION_ADDRESS_PATH}
                      element={
                        <PrivateRoute requiredRoles={[roleTypes.PRIME_SIMULATOR]}>
                          <PrimeUIShipmentUpdateDestinationAddress />
                        </PrivateRoute>
                      }
                    />

                    {/* QAE/CSR */}
                    <Route
                      key="qaeCSRMoveSearchPath"
                      path={qaeCSRRoutes.MOVE_SEARCH_PATH}
                      element={
                        <PrivateRoute requiredRoles={[roleTypes.QAE_CSR]}>
                          <QAECSRMoveSearch />
                        </PrivateRoute>
                      }
                    />

                    <Route
                      key="txoMoveInfoRoute"
                      path="/moves/:moveCode/*"
                      element={
                        <PrivateRoute requiredRoles={[roleTypes.TOO, roleTypes.TIO, roleTypes.QAE_CSR]}>
                          <TXOMoveInfo />
                        </PrivateRoute>
                      }
                    />

                    <Route end path="/select-application" element={<ConnectedSelectApplication />} />

                    {/* ROOT */}
                    {activeRole === roleTypes.TIO && <Route end path="/*" element={<PaymentRequestQueue />} />}
                    {activeRole === roleTypes.TOO && <Route end path="/*" element={<MoveQueue />} />}
                    {activeRole === roleTypes.HQ && <Route end path="/*" element={<MoveQueue />} />}
                    {activeRole === roleTypes.SERVICES_COUNSELOR && (
                      <Route end path="/*" element={<ServicesCounselingQueue />} />
                    )}
                    {activeRole === roleTypes.PRIME_SIMULATOR && (
                      <Route end path="/" element={<PrimeSimulatorAvailableMoves />} />
                    )}
                    {activeRole === roleTypes.QAE_CSR && <Route end path="/" element={<QAECSRMoveSearch />} />}

                    {/* 404 */}
                    <Route path="*" element={<NotFound />} />
                  </Routes>
                )}
              </Suspense>
            </main>
          </div>
        </div>
        <div id="modal-root" />
      </PermissionProvider>
    );
  }
}

OfficeApp.propTypes = {
  loadInternalSchema: PropTypes.func.isRequired,
  loadPublicSchema: PropTypes.func.isRequired,
  loadUser: PropTypes.func.isRequired,
  officeUserId: PropTypes.string,
  loginIsLoading: PropTypes.bool,
  userIsLoggedIn: PropTypes.bool,
  userPermissions: PropTypes.arrayOf(PropTypes.string),
  userRoles: UserRolesShape,
  activeRole: PropTypes.string,
  hasRecentError: PropTypes.bool.isRequired,
  traceId: PropTypes.string.isRequired,
  router: RouterShape.isRequired,
  userPrivileges: PropTypes.arrayOf(PropTypes.string),
};

OfficeApp.defaultProps = {
  officeUserId: null,
  loginIsLoading: false,
  userIsLoggedIn: false,
  userPermissions: [],
  userRoles: [],
  activeRole: null,
  userPrivileges: [],
};

const mapStateToProps = (state) => {
  const user = selectLoggedInUser(state);

  return {
    swaggerError: state.swaggerInternal.hasErrored,
    officeUserId: user?.office_user?.id,
    loginIsLoading: selectGetCurrentUserIsLoading(state),
    userIsLoggedIn: selectIsLoggedIn(state),
    userPermissions: user?.permissions || [],
    userRoles: user?.roles || [],
    activeRole: state.auth.activeRole,
    hasRecentError: state.interceptor.hasRecentError,
    traceId: state.interceptor.traceId,
    userPrivileges: user?.privileges || null,
  };
};

const mapDispatchToProps = {
  loadInternalSchema: loadInternalSchemaAction,
  loadPublicSchema: loadPublicSchemaAction,
  loadUser: loadUserAction,
};

export default withContext(withRouter(connect(mapStateToProps, mapDispatchToProps)(OfficeApp)));<|MERGE_RESOLUTION|>--- conflicted
+++ resolved
@@ -90,10 +90,7 @@
 const QAECSRMoveSearch = lazy(() => import('pages/Office/QAECSRMoveSearch/QAECSRMoveSearch'));
 const CreateCustomerForm = lazy(() => import('pages/Office/CustomerOnboarding/CreateCustomerForm'));
 const CreateMoveCustomerInfo = lazy(() => import('pages/Office/CreateMoveCustomerInfo/CreateMoveCustomerInfo'));
-<<<<<<< HEAD
-=======
 const CustomerInfo = lazy(() => import('pages/Office/CustomerInfo/CustomerInfo'));
->>>>>>> 1dd87325
 const ServicesCounselingAddOrders = lazy(() =>
   import('pages/Office/ServicesCounselingAddOrders/ServicesCounselingAddOrders'),
 );
@@ -280,8 +277,6 @@
                       />
                     )}
                     <Route
-<<<<<<< HEAD
-=======
                       path={servicesCounselingRoutes.CREATE_CUSTOMER_PATH}
                       element={
                         <PrivateRoute requiredRoles={[roleTypes.SERVICES_COUNSELOR]}>
@@ -290,7 +285,6 @@
                       }
                     />
                     <Route
->>>>>>> 1dd87325
                       path={`${servicesCounselingRoutes.BASE_CUSTOMERS_CUSTOMER_INFO_PATH}/*`}
                       element={
                         <PrivateRoute requiredRoles={[roleTypes.SERVICES_COUNSELOR]}>
@@ -302,11 +296,7 @@
                       path={`${servicesCounselingRoutes.BASE_CUSTOMERS_ORDERS_ADD_PATH}/*`}
                       element={
                         <PrivateRoute requiredRoles={[roleTypes.SERVICES_COUNSELOR]}>
-<<<<<<< HEAD
-                          <ServicesCounselingAddOrders />
-=======
                           <ServicesCounselingAddOrders userPrivileges={userPrivileges} />
->>>>>>> 1dd87325
                         </PrivateRoute>
                       }
                     />
