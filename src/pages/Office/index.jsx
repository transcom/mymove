--- conflicted
+++ resolved
@@ -273,17 +273,10 @@
                       />
                     )}
                     <Route
-<<<<<<< HEAD
                       path={servicesCounselingRoutes.CREATE_CUSTOMER_PATH}
                       element={
                         <PrivateRoute requiredRoles={[roleTypes.SERVICES_COUNSELOR]}>
                           <CreateCustomerForm />
-=======
-                      path={servicesCounselingRoutes.CUSTOMER_NAME_PATH}
-                      element={
-                        <PrivateRoute requiredRoles={[roleTypes.SERVICES_COUNSELOR]}>
-                          <CustomerName />
->>>>>>> dbc403fa
                         </PrivateRoute>
                       }
                     />
