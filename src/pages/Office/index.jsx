--- conflicted
+++ resolved
@@ -313,14 +313,10 @@
                           end
                           element={
                             <PrivateRoute requiredRoles={[roleTypes.SERVICES_COUNSELOR]}>
-<<<<<<< HEAD
-                              <ServicesCounselingQueue isQueueManagementFFEnabled={queueManagementFlag} />
-=======
                               <ServicesCounselingQueue
                                 userPrivileges={userPrivileges}
                                 isQueueManagementFFEnabled={queueManagementFlag}
                               />
->>>>>>> 6b5e6f58
                             </PrivateRoute>
                           }
                         />
