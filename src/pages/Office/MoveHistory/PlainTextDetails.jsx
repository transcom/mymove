--- conflicted
+++ resolved
@@ -3,11 +3,8 @@
 
 import { HistoryLogValuesShape, eventNamePlainTextToDisplay } from 'constants/historyLogUIDisplayName';
 
-<<<<<<< HEAD
-const PlainTextDetails = ({ eventName, changedValues, oldValues }) => {
-=======
+
 const PlainTextDetails = ({ eventName, oldValues, changedValues }) => {
->>>>>>> 6b5cfffa
   let textToDisplay = '';
   if (eventNamePlainTextToDisplay[eventName]) {
     textToDisplay = eventNamePlainTextToDisplay[eventName](changedValues, oldValues);
