/* eslint-disable camelcase */
import React from 'react';

import styles from './LabeledDetails.module.scss';

import booleanFields from 'constants/MoveHistory/Database/BooleanFields';
import dateFields from 'constants/MoveHistory/Database/DateFields';
import fieldMappings from 'constants/MoveHistory/Database/FieldMappings';
import distanceFields from 'constants/MoveHistory/Database/DistanceFields';
import timeUnitFields from 'constants/MoveHistory/Database/TimeUnitFields';
import weightFields from 'constants/MoveHistory/Database/WeightFields';
import monetaryFields from 'constants/MoveHistory/Database/MonetaryFields';
import { shipmentTypes } from 'constants/shipments';
import { HistoryLogRecordShape } from 'constants/MoveHistory/UIDisplay/HistoryLogShape';
import optionFields from 'constants/MoveHistory/Database/OptionFields';
<<<<<<< HEAD
import { expenseTypeLabels } from 'constants/ppmExpenseTypes.js';
=======
import statusFields from 'constants/MoveHistory/Database/StatusFields';
>>>>>>> f3cea355
import {
  formatCents,
  formatCustomerDate,
  formatDistanceUnitMiles,
  formatTimeUnitDays,
  formatWeight,
  formatYesNoMoveHistoryValue,
  toDollarString,
} from 'utils/formatters';

export const withMappings = () => {
  const self = {
    displayMappings: [],
  };

  const getResult = ([mapping, fn] = []) => ({
    mapping,
    fn,
  });

  const defaultField = [
    {},
    ({ value }) =>
      (value in optionFields && optionFields[value]) ||
      (value in statusFields && statusFields[value]) ||
      (`${value}` && value) ||
      '—',
  ];

  self.addNameMappings = (mappings) => {
    self.displayMappings = self.displayMappings.concat(mappings);
    return self;
  };
  self.getMappedDisplayName = (field) =>
    getResult(self.displayMappings.find(([mapping]) => field in mapping) || defaultField);
  return self;
};

export const { displayMappings, getMappedDisplayName } = withMappings().addNameMappings([
  [weightFields, ({ value }) => formatWeight(Number(value))],
  [dateFields, ({ value }) => formatCustomerDate(value)],
  [booleanFields, ({ value }) => formatYesNoMoveHistoryValue(value)],
  [monetaryFields, ({ value }) => toDollarString(formatCents(value))],
  [timeUnitFields, ({ value }) => formatTimeUnitDays(value)],
  [distanceFields, ({ value }) => formatDistanceUnitMiles(value)],
  [statusFields, ({ value }) => statusFields[value]],
  [optionFields, ({ value }) => optionFields[value]],
]);

export const retrieveTextToDisplay = (fieldName, value) => {
  const displayName = fieldMappings[fieldName];
<<<<<<< HEAD
  let displayValue = value;

  if (displayName === fieldMappings.storage_in_transit) {
    displayValue = `${displayValue} days`;
  } else if (weightFields[fieldName]) {
    // turn string value into number so it can be formatted correctly
    displayValue = formatWeight(Number(displayValue));
  } else if (optionFields[displayValue]) {
    displayValue = optionFields[displayValue];
  } else if (statusFields[displayValue]) {
    displayValue = statusFields[displayValue];
  } else if (expenseTypeLabels[displayValue]) {
    displayValue = expenseTypeLabels[displayValue];
  } else if (dateFields[fieldName]) {
    displayValue = formatCustomerDate(displayValue);
  } else if (booleanFields[fieldName]) {
    displayValue = formatYesNoMoveHistoryValue(displayValue);
  } else if (monetaryFields[fieldName]) {
    displayValue = toDollarString(formatCents(displayValue));
  }

  if (!displayValue) {
    displayValue = emptyValue;
  }
=======

  const { fn: valueFormatFn } = getMappedDisplayName(fieldName);
  const displayValue = valueFormatFn({ value });
>>>>>>> f3cea355

  return {
    displayName,
    displayValue: (!`${value}` && '—') || (value && displayValue) || '—',
  };
};

// testable for code coverage //
export const createLineItemLabel = (shipmentType, shipmentIdDisplay, serviceItemName, movingExpenseType) =>
  [shipmentType && `${shipmentTypes[shipmentType]} shipment #${shipmentIdDisplay}`, serviceItemName, movingExpenseType]
    .filter((e) => e)
    .join(', ');

// testable for code coverage //

// Filter out empty values unless they used to be non-empty
// These values may be non-nullish in oldValues and nullish in changedValues
// Use the existing keys in changed or old values to check against keys listed in fieldMappings
export const filterInLineItemValues = (changedValues, oldValues) =>
  Object.entries({ ...oldValues, ...changedValues }).filter(([theField]) => {
    if (!(fieldMappings[theField]?.length >= 0)) return false;

    const changed = changedValues || {};
    const old = oldValues || {};

    const isInChangedValues = theField in changedValues;

    if (isInChangedValues)
      switch (changed[theField]) {
        case undefined:
        case null:
          break;
        default:
          if (changed[theField] === '' && !(theField in old)) return false;
          return true;
      }

    if (isInChangedValues)
      switch (old[theField]) {
        case undefined:
        case null:
        case '':
          break;
        default:
          return true;
      }

    return false;
  });

const LabeledDetails = ({ historyRecord }) => {
<<<<<<< HEAD
  const changedValuesToUse = historyRecord.changedValues;
  const oldValuesToUse = historyRecord.oldValues;
  let shipmentDisplay = '';

  // Check for shipment_type to use it as a header for the row
  if ('shipment_type' in changedValuesToUse) {
    shipmentDisplay = shipmentTypes[changedValuesToUse.shipment_type];
    shipmentDisplay += ` shipment #${changedValuesToUse.shipment_id_display}`;
    delete changedValuesToUse.shipment_type;
  }

  if ('service_item_name' in changedValuesToUse) {
    shipmentDisplay += `, ${changedValuesToUse.service_item_name}`;
    delete changedValuesToUse.service_item_name;
  }

  if (oldValuesToUse && 'belongs_to_self' in oldValuesToUse) {
    shipmentDisplay += `, ${oldValuesToUse.belongs_to_self ? 'Service Member' : 'Spouse'}`;
  }

  if ('moving_expense_type' in changedValuesToUse && oldValuesToUse && oldValuesToUse.moving_expense_type) {
    // display old moving expense label first if changed
    shipmentDisplay += `, ${expenseTypeLabels[oldValuesToUse.moving_expense_type]}`;
  } else if (changedValuesToUse && changedValuesToUse.moving_expense_type) {
    // display new moving expense label is there is no old moving expense label
    shipmentDisplay += `, ${expenseTypeLabels[changedValuesToUse.moving_expense_type]}`;
  } else if ('moving_expense_type' in historyRecord.context[0]) {
    // display existing moving expense label if not changed
    shipmentDisplay += `, ${expenseTypeLabels[historyRecord.context[0].moving_expense_type]}`;
  }

  /* Filter out empty values unless they used to be non-empty
     These values may be non-nullish in oldValues and nullish in changedValues */
  const dbFieldsToDisplay = Object.keys(fieldMappings).filter((dbField) => {
    return (
      (dbField in changedValuesToUse && changedValuesToUse[dbField] !== null && changedValuesToUse[dbField] !== '') ||
      (dbField in changedValuesToUse && historyRecord.oldValues && historyRecord.oldValues[dbField])
=======
  const { changedValues, oldValues = {} } = historyRecord;

  const { shipment_type, shipment_id_display, service_item_name, moving_expense_type, ...changedValuesToUse } =
    changedValues;

  // Check for shipment_type to use it as a header for the row
  const shipmentDisplay = createLineItemLabel(
    shipment_type,
    shipment_id_display,
    service_item_name,
    moving_expense_type,
  );

  const lineItems = filterInLineItemValues(changedValuesToUse, oldValues).map(([label, value]) => {
    const { displayName, displayValue } = retrieveTextToDisplay(label, value);
    return (
      <div key={label}>
        <b>{displayName}</b>: {displayValue}
      </div>
>>>>>>> f3cea355
    );
  });

  return (
    <>
      <span className={styles.shipmentType}>{shipmentDisplay}</span>
      {lineItems}
    </>
  );
};

LabeledDetails.propTypes = {
  historyRecord: HistoryLogRecordShape,
};

LabeledDetails.defaultProps = {
  historyRecord: {},
};

export default LabeledDetails;<|MERGE_RESOLUTION|>--- conflicted
+++ resolved
@@ -13,11 +13,8 @@
 import { shipmentTypes } from 'constants/shipments';
 import { HistoryLogRecordShape } from 'constants/MoveHistory/UIDisplay/HistoryLogShape';
 import optionFields from 'constants/MoveHistory/Database/OptionFields';
-<<<<<<< HEAD
+import statusFields from 'constants/MoveHistory/Database/StatusFields';
 import { expenseTypeLabels } from 'constants/ppmExpenseTypes.js';
-=======
-import statusFields from 'constants/MoveHistory/Database/StatusFields';
->>>>>>> f3cea355
 import {
   formatCents,
   formatCustomerDate,
@@ -43,6 +40,7 @@
     ({ value }) =>
       (value in optionFields && optionFields[value]) ||
       (value in statusFields && statusFields[value]) ||
+      (value in expenseTypeLabels && expenseTypeLabels[value]) ||
       (`${value}` && value) ||
       '—',
   ];
@@ -69,46 +67,30 @@
 
 export const retrieveTextToDisplay = (fieldName, value) => {
   const displayName = fieldMappings[fieldName];
-<<<<<<< HEAD
-  let displayValue = value;
-
-  if (displayName === fieldMappings.storage_in_transit) {
-    displayValue = `${displayValue} days`;
-  } else if (weightFields[fieldName]) {
-    // turn string value into number so it can be formatted correctly
-    displayValue = formatWeight(Number(displayValue));
-  } else if (optionFields[displayValue]) {
-    displayValue = optionFields[displayValue];
-  } else if (statusFields[displayValue]) {
-    displayValue = statusFields[displayValue];
-  } else if (expenseTypeLabels[displayValue]) {
-    displayValue = expenseTypeLabels[displayValue];
-  } else if (dateFields[fieldName]) {
-    displayValue = formatCustomerDate(displayValue);
-  } else if (booleanFields[fieldName]) {
-    displayValue = formatYesNoMoveHistoryValue(displayValue);
-  } else if (monetaryFields[fieldName]) {
-    displayValue = toDollarString(formatCents(displayValue));
-  }
-
-  if (!displayValue) {
-    displayValue = emptyValue;
-  }
-=======
 
   const { fn: valueFormatFn } = getMappedDisplayName(fieldName);
   const displayValue = valueFormatFn({ value });
->>>>>>> f3cea355
 
   return {
     displayName,
-    displayValue: (!`${value}` && '—') || (value && displayValue) || '—',
+    displayValue: (!`${value}` && '—') || (value !== null && value !== '' && displayValue) || '—',
   };
 };
 
 // testable for code coverage //
-export const createLineItemLabel = (shipmentType, shipmentIdDisplay, serviceItemName, movingExpenseType) =>
-  [shipmentType && `${shipmentTypes[shipmentType]} shipment #${shipmentIdDisplay}`, serviceItemName, movingExpenseType]
+export const createLineItemLabel = (
+  shipmentType,
+  shipmentIdDisplay,
+  serviceItemName,
+  movingExpenseType,
+  belongs_to_self,
+) =>
+  [
+    shipmentType && `${shipmentTypes[shipmentType]} shipment #${shipmentIdDisplay}`,
+    serviceItemName,
+    movingExpenseType && `${expenseTypeLabels[movingExpenseType]}`,
+    belongs_to_self,
+  ]
     .filter((e) => e)
     .join(', ');
 
@@ -150,49 +132,20 @@
   });
 
 const LabeledDetails = ({ historyRecord }) => {
-<<<<<<< HEAD
-  const changedValuesToUse = historyRecord.changedValues;
-  const oldValuesToUse = historyRecord.oldValues;
-  let shipmentDisplay = '';
-
-  // Check for shipment_type to use it as a header for the row
-  if ('shipment_type' in changedValuesToUse) {
-    shipmentDisplay = shipmentTypes[changedValuesToUse.shipment_type];
-    shipmentDisplay += ` shipment #${changedValuesToUse.shipment_id_display}`;
-    delete changedValuesToUse.shipment_type;
-  }
-
-  if ('service_item_name' in changedValuesToUse) {
-    shipmentDisplay += `, ${changedValuesToUse.service_item_name}`;
-    delete changedValuesToUse.service_item_name;
-  }
-
-  if (oldValuesToUse && 'belongs_to_self' in oldValuesToUse) {
-    shipmentDisplay += `, ${oldValuesToUse.belongs_to_self ? 'Service Member' : 'Spouse'}`;
-  }
-
-  if ('moving_expense_type' in changedValuesToUse && oldValuesToUse && oldValuesToUse.moving_expense_type) {
-    // display old moving expense label first if changed
-    shipmentDisplay += `, ${expenseTypeLabels[oldValuesToUse.moving_expense_type]}`;
-  } else if (changedValuesToUse && changedValuesToUse.moving_expense_type) {
-    // display new moving expense label is there is no old moving expense label
-    shipmentDisplay += `, ${expenseTypeLabels[changedValuesToUse.moving_expense_type]}`;
-  } else if ('moving_expense_type' in historyRecord.context[0]) {
-    // display existing moving expense label if not changed
-    shipmentDisplay += `, ${expenseTypeLabels[historyRecord.context[0].moving_expense_type]}`;
-  }
-
-  /* Filter out empty values unless they used to be non-empty
-     These values may be non-nullish in oldValues and nullish in changedValues */
-  const dbFieldsToDisplay = Object.keys(fieldMappings).filter((dbField) => {
-    return (
-      (dbField in changedValuesToUse && changedValuesToUse[dbField] !== null && changedValuesToUse[dbField] !== '') ||
-      (dbField in changedValuesToUse && historyRecord.oldValues && historyRecord.oldValues[dbField])
-=======
   const { changedValues, oldValues = {} } = historyRecord;
 
-  const { shipment_type, shipment_id_display, service_item_name, moving_expense_type, ...changedValuesToUse } =
-    changedValues;
+  const { shipment_type, shipment_id_display, service_item_name, ...changedValuesToUse } = changedValues;
+
+  let belongs_to_self =
+    oldValues?.belongs_to_self !== null && oldValues?.belongs_to_self !== ''
+      ? oldValues?.belongs_to_self
+      : changedValues.belongs_to_self;
+  const moving_expense_type = oldValues?.moving_expense_type
+    ? oldValues?.moving_expense_type
+    : changedValues.moving_expense_type;
+
+  if (belongs_to_self === true) belongs_to_self = 'Service member pro-gear';
+  else if (belongs_to_self === false) belongs_to_self = 'Spouse pro-gear';
 
   // Check for shipment_type to use it as a header for the row
   const shipmentDisplay = createLineItemLabel(
@@ -200,6 +153,7 @@
     shipment_id_display,
     service_item_name,
     moving_expense_type,
+    belongs_to_self,
   );
 
   const lineItems = filterInLineItemValues(changedValuesToUse, oldValues).map(([label, value]) => {
@@ -208,7 +162,6 @@
       <div key={label}>
         <b>{displayName}</b>: {displayValue}
       </div>
->>>>>>> f3cea355
     );
   });
 
