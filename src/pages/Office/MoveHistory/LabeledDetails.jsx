--- conflicted
+++ resolved
@@ -5,17 +5,13 @@
   HistoryLogValuesShape,
   dbFieldToDisplayName,
   dbWeightFields,
-<<<<<<< HEAD
   HistoryLogContextShape,
-=======
   optionFields,
->>>>>>> e839ca51
 } from 'constants/historyLogUIDisplayName';
 import descriptionListStyles from 'styles/descriptionList.module.scss';
 import { formatMoveHistoryFullAddress, formatMoveHistoryAgent } from 'utils/formatters';
 
-<<<<<<< HEAD
-const LabeledDetails = ({ changedValues, oldValues, context }) => {
+const LabeledDetails = ({ changedValues, oldValues, context, getDetailsLabeledDetails }) => {
   const backfilledChangedValues = {
     street_address_1: oldValues.street_address_1,
     street_address_2: oldValues.street_address_2,
@@ -28,40 +24,20 @@
     phone: oldValues.phone,
     ...changedValues,
   };
-=======
-const retrieveTextToDisplay = (fieldName, value) => {
-  const displayName = dbFieldToDisplayName[fieldName];
-  let displayValue = value;
 
-  if (displayName === dbFieldToDisplayName.storage_in_transit) {
-    displayValue = `${displayValue} days`;
-  } else if (dbWeightFields.includes(fieldName)) {
-    displayValue = `${displayValue} lbs`;
-  } else if (optionFields[displayValue]) {
-    displayValue = optionFields[displayValue];
-  }
->>>>>>> e839ca51
-
-  const changedValuesWithFormattedItems = {
+  let changedValuesWithFormattedItems = {
     ...changedValues,
     address: formatMoveHistoryFullAddress(backfilledChangedValues),
     agent: formatMoveHistoryAgent(backfilledChangedValues),
   };
 
-<<<<<<< HEAD
-  const dbFieldsToDisplay = Object.keys(dbFieldToDisplayName).filter((dbField) => {
-    return changedValuesWithFormattedItems[dbField];
-=======
-const LabeledDetails = ({ changedValues, context, getDetailsLabeledDetails }) => {
-  let changeValuesToUse = changedValues;
   // run custom function to mutate changedValues to display if not null
   if (getDetailsLabeledDetails) {
-    changeValuesToUse = getDetailsLabeledDetails({ changedValues, context });
+    changedValuesWithFormattedItems = getDetailsLabeledDetails({ changedValuesWithFormattedItems, context });
   }
 
   const dbFieldsToDisplay = Object.keys(dbFieldToDisplayName).filter((dbField) => {
-    return changeValuesToUse[dbField];
->>>>>>> e839ca51
+    return changedValuesWithFormattedItems[dbField];
   });
 
   const retrieveTextToDisplay = (fieldName, value) => {
@@ -72,6 +48,8 @@
       displayValue = `${displayValue} days`;
     } else if (dbWeightFields.includes(fieldName)) {
       displayValue = `${displayValue} lbs`;
+    } else if (optionFields[displayValue]) {
+      displayValue = optionFields[displayValue];
     } else if (displayName === dbFieldToDisplayName.address) {
       const { addressType } = context.filter((contextObject) => contextObject.addressType)[0];
 
@@ -99,14 +77,10 @@
   return (
     <div>
       {dbFieldsToDisplay.map((modelField) => {
-<<<<<<< HEAD
         const { displayName, displayValue } = retrieveTextToDisplay(
           modelField,
           changedValuesWithFormattedItems[modelField],
         );
-=======
-        const { displayName, displayValue } = retrieveTextToDisplay(modelField, changeValuesToUse[modelField]);
->>>>>>> e839ca51
 
         return (
           <div key={modelField} className={descriptionListStyles.row}>
@@ -120,24 +94,16 @@
 
 LabeledDetails.propTypes = {
   changedValues: HistoryLogValuesShape,
-<<<<<<< HEAD
   oldValues: HistoryLogValuesShape,
   context: HistoryLogContextShape,
-=======
-  context: PropTypes.arrayOf(PropTypes.object),
   getDetailsLabeledDetails: PropTypes.func,
->>>>>>> e839ca51
 };
 
 LabeledDetails.defaultProps = {
   changedValues: {},
-<<<<<<< HEAD
   oldValues: {},
   context: [],
-=======
-  context: null,
   getDetailsLabeledDetails: null,
->>>>>>> e839ca51
 };
 
 export default LabeledDetails;