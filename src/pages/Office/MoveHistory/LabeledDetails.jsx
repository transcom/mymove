--- conflicted
+++ resolved
@@ -9,7 +9,6 @@
   dbFieldToDisplayName,
   dbWeightFields,
   dbDateFields,
-  HistoryLogContextShape,
   optionFields,
 } from 'constants/historyLogUIDisplayName';
 import descriptionListStyles from 'styles/descriptionList.module.scss';
@@ -35,7 +34,6 @@
   };
 };
 
-<<<<<<< HEAD
 const LabeledDetails = ({ historyRecord, getDetailsLabeledDetails }) => {
   let changeValuesToUse = historyRecord.changedValues;
   let shipmentDisplay = '';
@@ -49,34 +47,17 @@
     shipmentDisplay = shipmentTypes[changeValuesToUse.shipment_type];
     shipmentDisplay += ' shipment';
     delete changeValuesToUse.shipment_type;
-=======
-const LabeledDetails = ({ changedValues, oldValues, context, getDetailsLabeledDetails }) => {
-  let changedValuesWithFormattedItems = {
-    ...changedValues,
-  };
-
-  // run custom function to mutate changedValues to display if not null
-  if (getDetailsLabeledDetails) {
-    changedValuesWithFormattedItems = getDetailsLabeledDetails({
-      changedValues: changedValuesWithFormattedItems,
-      oldValues,
-      context,
-    });
->>>>>>> f30c2478
   }
 
   const dbFieldsToDisplay = Object.keys(dbFieldToDisplayName).filter((dbField) => {
-    return changedValuesWithFormattedItems[dbField];
+    return changeValuesToUse[dbField];
   });
 
   return (
     <div>
       <span className={styles.shipmentType}>{shipmentDisplay}</span>
       {dbFieldsToDisplay.map((modelField) => {
-        const { displayName, displayValue } = retrieveTextToDisplay(
-          modelField,
-          changedValuesWithFormattedItems[modelField],
-        );
+        const { displayName, displayValue } = retrieveTextToDisplay(modelField, changeValuesToUse[modelField]);
 
         return (
           <div key={modelField} className={descriptionListStyles.row}>
@@ -89,24 +70,12 @@
 };
 
 LabeledDetails.propTypes = {
-<<<<<<< HEAD
   historyRecord: HistoryLogRecordShape,
-=======
-  changedValues: HistoryLogValuesShape,
-  oldValues: HistoryLogValuesShape,
-  context: HistoryLogContextShape,
->>>>>>> f30c2478
   getDetailsLabeledDetails: PropTypes.func,
 };
 
 LabeledDetails.defaultProps = {
-<<<<<<< HEAD
   historyRecord: {},
-=======
-  changedValues: {},
-  oldValues: {},
-  context: [],
->>>>>>> f30c2478
   getDetailsLabeledDetails: null,
 };
 
