--- conflicted
+++ resolved
@@ -13,6 +13,7 @@
 import { shipmentTypes } from 'constants/shipments';
 import { HistoryLogRecordShape } from 'constants/MoveHistory/UIDisplay/HistoryLogShape';
 import optionFields from 'constants/MoveHistory/Database/OptionFields';
+import statusFields from 'constants/MoveHistory/Database/StatusFields';
 import {
   formatCents,
   formatCustomerDate,
@@ -22,7 +23,6 @@
   formatYesNoMoveHistoryValue,
   toDollarString,
 } from 'utils/formatters';
-import statusFields from 'constants/MoveHistory/Database/StatusFields';
 
 export const withMappings = () => {
   const self = {
@@ -53,38 +53,14 @@
   [timeUnitFields, ({ value }) => formatTimeUnitDays(value)],
   [distanceFields, ({ value }) => formatDistanceUnitMiles(value)],
   [optionFields, ({ value }) => optionFields[value]],
+  [statusFields, ({ value }) => statusFields[value]],
 ]);
 
 export const retrieveTextToDisplay = (fieldName, value) => {
   const displayName = fieldMappings[fieldName];
-<<<<<<< HEAD
 
   const { fn: valueFormatFn } = getMappedDisplayName(fieldName);
   const displayValue = valueFormatFn({ value });
-=======
-  let displayValue = value;
-
-  if (displayName === fieldMappings.storage_in_transit) {
-    displayValue = `${displayValue} days`;
-  } else if (weightFields[fieldName]) {
-    // turn string value into number so it can be formatted correctly
-    displayValue = formatWeight(Number(displayValue));
-  } else if (optionFields[displayValue]) {
-    displayValue = optionFields[displayValue];
-  } else if (statusFields[displayValue]) {
-    displayValue = statusFields[displayValue];
-  } else if (dateFields[fieldName]) {
-    displayValue = formatCustomerDate(displayValue);
-  } else if (booleanFields[fieldName]) {
-    displayValue = formatYesNoMoveHistoryValue(displayValue);
-  } else if (monetaryFields[fieldName]) {
-    displayValue = toDollarString(formatCents(displayValue));
-  }
-
-  if (!displayValue) {
-    displayValue = emptyValue;
-  }
->>>>>>> f40dcf75
 
   return {
     displayName,
