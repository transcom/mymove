--- conflicted
+++ resolved
@@ -2,28 +2,9 @@
 
 import LabeledDetails from './LabeledDetails';
 
-<<<<<<< HEAD
-import {
-  eventNamesWithLabeledDetails,
-  eventNamesWithServiceItemDetails,
-  eventNamesWithPlainTextDetails,
-  HistoryLogRecordShape,
-  eventNamesWithPaymentRequests,
-} from 'constants/historyLogUIDisplayName';
 
-const formatChangedValues = (values) => {
-  return values
-    ? Object.keys(values).map((key) => (
-        <div key={`${key}-${values[key]}`}>
-          {key}: {values[key]}
-        </div>
-      ))
-    : '';
-};
-=======
 import { HistoryLogRecordShape } from 'constants/historyLogUIDisplayName';
 import getMoveHistoryEventTemplate, { detailsTypes } from 'constants/moveHistoryEventTemplate';
->>>>>>> d19f3a83
 
 const MoveHistoryDetailsSelector = ({ historyRecord }) => {
   const eventTemplate = getMoveHistoryEventTemplate(historyRecord);
@@ -34,31 +15,6 @@
     default:
       return <div>{eventTemplate.getDetailsPlainText(historyRecord)}</div>;
   }
-<<<<<<< HEAD
-
-  if (eventNamesWithPlainTextDetails[historyRecord.eventName]) {
-    return <PlainTextDetails historyRecord={historyRecord} />;
-  }
-
-  if (eventNamesWithPaymentRequests[historyRecord.eventName]) {
-    return (
-      <div>
-        {JSON.parse(historyRecord.context).map((paymentService) => {
-          return <div>{paymentService.name}</div>;
-        })}
-      </div>
-    );
-  }
-
-  return (
-    <div>
-      - {historyRecord.eventName}
-      <div>old Values {formatChangedValues(historyRecord.oldValues)}</div>
-      <div>changed values {formatChangedValues(historyRecord.changedValues)}</div>
-    </div>
-  );
-=======
->>>>>>> d19f3a83
 };
 
 MoveHistoryDetailsSelector.propTypes = {
