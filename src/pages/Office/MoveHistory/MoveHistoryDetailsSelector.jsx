--- conflicted
+++ resolved
@@ -42,11 +42,7 @@
   }
 
   if (eventNamesWithPlainTextDetails[eventName]) {
-<<<<<<< HEAD
-    return <PlainTextDetails eventName={eventName} changedValues={changedValues} oldValues={oldValues} />;
-=======
     return <PlainTextDetails eventName={eventName} oldValues={oldValues} changedValues={changedValues} />;
->>>>>>> 6b5cfffa
   }
 
   return (
