--- conflicted
+++ resolved
@@ -36,11 +36,8 @@
         grade: 'E_1',
         actual_pickup_date: '2022-01-01',
         prime_actual_weight: '100 lbs',
-<<<<<<< HEAD
+        destination_address_type: 'HOME_OF_SELECTION',
         affiliation: 'COAST_GUARD',
-=======
-        destination_address_type: 'HOME_OF_SELECTION',
->>>>>>> ab4be64a
       },
     };
     it.each([
@@ -70,11 +67,8 @@
       ['Dept. indicator', ': Air Force'],
       ['Departure date', ': 01 Jan 2022'],
       ['Shipment weight', ': 100 lbs'],
-<<<<<<< HEAD
+      ['Destination type', ': Home of selection (HOS)'],
       ['Branch', ': Coast Guard'],
-=======
-      ['Destination type', ': Home of selection (HOS)'],
->>>>>>> ab4be64a
     ])('it renders %s%s', (displayName, value) => {
       render(<LabeledDetails historyRecord={historyRecord} />);
 
