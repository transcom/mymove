--- conflicted
+++ resolved
@@ -132,12 +132,6 @@
 
   return (
     <>
-<<<<<<< HEAD
-      <div className="custHeader">
-        <CustomerHeader move={move} order={order} customer={customerData} moveCode={moveCode} />
-        {renderLockedBanner()}
-      </div>
-=======
       {isMultiRole ? (
         <div className="custHeader" style={{ marginTop: '25px' }}>
           <CustomerHeader move={move} order={order} customer={customerData} moveCode={moveCode} />
@@ -149,7 +143,6 @@
           {renderLockedBanner()}
         </div>
       )}
->>>>>>> f9b1c0e6
       {hasRecentError && (
         <SystemError>
           Something isn&apos;t working, but we&apos;re not sure what. Wait a minute and try again.
