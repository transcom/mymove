--- conflicted
+++ resolved
@@ -39,10 +39,7 @@
   const [excessWeightRiskCount, setExcessWeightRiskCount] = React.useState(0);
   const [pendingPaymentRequestCount, setPendingPaymentRequestCount] = React.useState(0);
   const [unapprovedSITExtensionCount, setUnApprovedSITExtensionCount] = React.useState(0);
-<<<<<<< HEAD
-=======
   const [shipmentErrorConcernCount, setShipmentErrorConcernCount] = useState(0);
->>>>>>> d92c3d0a
   const [missingOrdersInfoCount, setMissingOrdersInfoCount] = useState(0);
   const [moveLockFlag, setMoveLockFlag] = useState(false);
   const [isMoveLocked, setIsMoveLocked] = useState(false);
@@ -155,10 +152,7 @@
           excessWeightRiskCount={excessWeightRiskCount}
           pendingPaymentRequestCount={pendingPaymentRequestCount}
           unapprovedSITExtensionCount={unapprovedSITExtensionCount}
-<<<<<<< HEAD
-=======
           shipmentErrorConcernCount={shipmentErrorConcernCount}
->>>>>>> d92c3d0a
           missingOrdersInfoCount={missingOrdersInfoCount}
           moveCode={moveCode}
           reportId={reportId}
@@ -187,11 +181,8 @@
                 }
                 setExcessWeightRiskCount={setExcessWeightRiskCount}
                 setUnapprovedSITExtensionCount={setUnApprovedSITExtensionCount}
-<<<<<<< HEAD
-=======
                 setShipmentErrorConcernCount={setShipmentErrorConcernCount}
                 shipmentErrorConcernCount={shipmentErrorConcernCount}
->>>>>>> d92c3d0a
                 missingOrdersInfoCount={missingOrdersInfoCount}
                 setMissingOrdersInfoCount={setMissingOrdersInfoCount}
                 isMoveLocked={isMoveLocked}
