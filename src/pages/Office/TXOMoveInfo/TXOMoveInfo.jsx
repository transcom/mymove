--- conflicted
+++ resolved
@@ -203,11 +203,7 @@
             <Route
               path="supporting-documents"
               end
-<<<<<<< HEAD
-              element={<SupportingDocuments uploads={move?.additionalDocuments?.uploads} />}
-=======
               element={<SupportingDocuments move={move} uploads={move?.additionalDocuments?.uploads} />}
->>>>>>> c31662c6
             />
           )}
           <Route path="payment-requests/:paymentRequestId" end element={<PaymentRequestReview order={order} />} />
