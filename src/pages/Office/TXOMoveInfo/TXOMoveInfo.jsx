import React, { Suspense, lazy } from 'react';
import { NavLink, Switch, useParams, Redirect, Route, useLocation, matchPath } from 'react-router-dom';
import { Tag } from '@trussworks/react-uswds';

import 'styles/office.scss';
import TabNav from 'components/TabNav';
import LoadingPlaceholder from 'shared/LoadingPlaceholder';

const MoveDetails = lazy(() => import('pages/Office/MoveDetails/MoveDetails'));
const MoveTaskOrder = lazy(() => import('pages/Office/MoveTaskOrder/MoveTaskOrder'));
const MoveOrders = lazy(() => import('pages/Office/MoveOrders/MoveOrders'));
const PaymentRequestIndex = lazy(() => import('pages/Office/PaymentRequestIndex/PaymentRequestIndex'));
const PaymentRequestReview = lazy(() => import('pages/Office/PaymentRequestReview/PaymentRequestReview'));
const MoveHistory = lazy(() => import('pages/Office/MoveHistory/MoveHistory'));

const TXOMoveInfo = () => {
  const { moveOrderId } = useParams();
  const { pathname } = useLocation();

  const hideNav =
    matchPath(pathname, {
      path: '/moves/:moveOrderId/payment-requests/:id',
      exact: true,
    }) ||
    matchPath(pathname, {
      path: '/moves/:moveOrderId/orders',
      exact: true,
    });

  return (
    <>
      {!hideNav && (
        <header className="nav-header">
          <div className="grid-container-desktop-lg">
            <TabNav
              items={[
                <NavLink exact activeClassName="usa-current" to={`/moves/${moveOrderId}/details`} role="tab">
                  <span className="tab-title">Move details</span>
                  <Tag>2</Tag>
                </NavLink>,
                <NavLink
                  data-testid="MoveTaskOrder-Tab"
                  exact
                  activeClassName="usa-current"
                  to={`/moves/${moveOrderId}/mto`}
                  role="tab"
                >
                  <span className="tab-title">Move task order</span>
                </NavLink>,
                <NavLink exact activeClassName="usa-current" to={`/moves/${moveOrderId}/payment-requests`} role="tab">
                  <span className="tab-title">Payment requests</span>
                </NavLink>,
                <NavLink exact activeClassName="usa-current" to={`/moves/${moveOrderId}/history`} role="tab">
                  <span className="tab-title">History</span>
                </NavLink>,
              ]}
            />
          </div>
        </header>
      )}
      <Suspense fallback={<LoadingPlaceholder />}>
        <Switch>
          <Route path="/moves/:moveOrderId/details" exact>
            <MoveDetails />
          </Route>
          <Route path="/moves/:moveOrderId/orders" exact>
            <MoveOrders />
          </Route>

<<<<<<< HEAD
          {/* TODO - the nav to this url is passing moveOrderId instead of moveTaskOrderId */}
          <Route path="/moves/:moveOrderId/mto" exact>
            <TOOMoveTaskOrder />
=======
          <Route path="/moves/:moveOrderId/mto" exact>
            <MoveTaskOrder />
>>>>>>> 9c56fff2
          </Route>

          <Route path="/moves/:moveOrderId/payment-requests/:paymentRequestId" exact>
            <PaymentRequestReview />
          </Route>

          <Route path="/moves/:moveOrderId/payment-requests" exact>
            <PaymentRequestIndex />
          </Route>

          <Route path="/moves/:moveOrderId/history" exact>
            <MoveHistory />
          </Route>

          {/* TODO - clarify role/tab access */}
          <Redirect from="/moves/:moveOrderId" to="/moves/:moveOrderId/details" />
        </Switch>
      </Suspense>
    </>
  );
};

export default TXOMoveInfo;<|MERGE_RESOLUTION|>--- conflicted
+++ resolved
@@ -67,14 +67,8 @@
             <MoveOrders />
           </Route>
 
-<<<<<<< HEAD
-          {/* TODO - the nav to this url is passing moveOrderId instead of moveTaskOrderId */}
-          <Route path="/moves/:moveOrderId/mto" exact>
-            <TOOMoveTaskOrder />
-=======
           <Route path="/moves/:moveOrderId/mto" exact>
             <MoveTaskOrder />
->>>>>>> 9c56fff2
           </Route>
 
           <Route path="/moves/:moveOrderId/payment-requests/:paymentRequestId" exact>
