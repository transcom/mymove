--- conflicted
+++ resolved
@@ -134,13 +134,9 @@
           </Route>
 
           <Route path={qaeCSRRoutes.EVALUATION_REPORT_PATH} exact>
-<<<<<<< HEAD
-            <EvaluationReport customerInfo={customerData} grade={order.grade} />
-=======
             <Restricted to={permissionTypes.updateEvaluationReport} fallback={<Forbidden />}>
-              <EvaluationReport customerInfo={customerData} orders={order} />
+              <EvaluationReport customerInfo={customerData} grade={order.grade} />
             </Restricted>
->>>>>>> 2269e266
           </Route>
 
           <Route path={qaeCSRRoutes.EVALUATION_VIOLATIONS_PATH} exact>
