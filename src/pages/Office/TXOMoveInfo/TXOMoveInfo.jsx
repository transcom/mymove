import React, { lazy, Suspense } from 'react';
import { matchPath, Redirect, Route, Switch, useLocation, useParams } from 'react-router-dom';
import { useSelector } from 'react-redux';

import 'styles/office.scss';

import { permissionTypes } from 'constants/permissions';
import { qaeCSRRoutes, tioRoutes } from 'constants/routes';
import TXOTabNav from 'components/Office/TXOTabNav/TXOTabNav';
import Restricted from 'components/Restricted/Restricted';
import LoadingPlaceholder from 'shared/LoadingPlaceholder';
import CustomerHeader from 'components/CustomerHeader';
import SystemError from 'components/SystemError';
import { useTXOMoveInfoQueries } from 'hooks/queries';
import SomethingWentWrong from 'shared/SomethingWentWrong';

const MoveDetails = lazy(() => import('pages/Office/MoveDetails/MoveDetails'));
const MoveDocumentWrapper = lazy(() => import('pages/Office/MoveDocumentWrapper/MoveDocumentWrapper'));
const MoveTaskOrder = lazy(() => import('pages/Office/MoveTaskOrder/MoveTaskOrder'));
const PaymentRequestReview = lazy(() => import('pages/Office/PaymentRequestReview/PaymentRequestReview'));
const ReviewBillableWeight = lazy(() => import('pages/Office/ReviewBillableWeight/ReviewBillableWeight'));
const CustomerSupportRemarks = lazy(() => import('pages/Office/CustomerSupportRemarks/CustomerSupportRemarks'));
const EvaluationReports = lazy(() => import('pages/Office/EvaluationReports/EvaluationReports'));
const EvaluationReport = lazy(() => import('pages/Office/EvaluationReport/EvaluationReport'));
const EvaluationViolations = lazy(() => import('pages/Office/EvaluationViolations/EvaluationViolations'));
const MoveHistory = lazy(() => import('pages/Office/MoveHistory/MoveHistory'));
const MovePaymentRequests = lazy(() => import('pages/Office/MovePaymentRequests/MovePaymentRequests'));
const Forbidden = lazy(() => import('pages/Office/Forbidden/Forbidden'));

const TXOMoveInfo = () => {
  const [unapprovedShipmentCount, setUnapprovedShipmentCount] = React.useState(0);
  const [unapprovedServiceItemCount, setUnapprovedServiceItemCount] = React.useState(0);
  const [excessWeightRiskCount, setExcessWeightRiskCount] = React.useState(0);
  const [pendingPaymentRequestCount, setPendingPaymentRequestCount] = React.useState(0);
  const [unapprovedSITExtensionCount, setUnApprovedSITExtensionCount] = React.useState(0);

  const { hasRecentError, traceId } = useSelector((state) => state.interceptor);
  const { moveCode, reportId } = useParams();
  const { pathname } = useLocation();
  const { order, customerData, isLoading, isError } = useTXOMoveInfoQueries(moveCode);

  const hideNav =
    matchPath(pathname, {
      path: '/moves/:moveCode/payment-requests/:id',
      exact: true,
    }) ||
    matchPath(pathname, {
      path: '/moves/:moveCode/orders',
      exact: true,
    }) ||
    matchPath(pathname, {
      path: '/moves/:moveCode/allowances',
      exact: true,
    }) ||
    matchPath(pathname, {
      path: tioRoutes.BILLABLE_WEIGHT_PATH,
      exact: true,
    });

  if (isLoading) return <LoadingPlaceholder />;
  if (isError) return <SomethingWentWrong />;

  return (
    <>
      <CustomerHeader order={order} customer={customerData} moveCode={moveCode} />
      {hasRecentError && (
        <SystemError>
          Something isn&apos;t working, but we&apos;re not sure what. Wait a minute and try again.
          <br />
          If that doesn&apos;t fix it, contact the{' '}
          <a href="https://move.mil/customer-service#technical-help-desk">Technical Help Desk</a> and give them this
          code: <strong>{traceId}</strong>
        </SystemError>
      )}
      {!hideNav && (
        <TXOTabNav
          unapprovedShipmentCount={unapprovedShipmentCount}
          unapprovedServiceItemCount={unapprovedServiceItemCount}
          excessWeightRiskCount={excessWeightRiskCount}
          pendingPaymentRequestCount={pendingPaymentRequestCount}
          unapprovedSITExtensionCount={unapprovedSITExtensionCount}
          moveCode={moveCode}
          reportId={reportId}
          order={order}
        />
      )}

      <Suspense fallback={<LoadingPlaceholder />}>
        <Switch>
          <Route path="/moves/:moveCode/details" exact>
            <MoveDetails
              setUnapprovedShipmentCount={setUnapprovedShipmentCount}
              setUnapprovedServiceItemCount={setUnapprovedServiceItemCount}
              setExcessWeightRiskCount={setExcessWeightRiskCount}
              setUnapprovedSITExtensionCount={setUnApprovedSITExtensionCount}
            />
          </Route>

          <Route path={['/moves/:moveCode/allowances', '/moves/:moveCode/orders']} exact>
            <MoveDocumentWrapper />
          </Route>

          <Route path="/moves/:moveCode/mto" exact>
            <MoveTaskOrder
              setUnapprovedShipmentCount={setUnapprovedShipmentCount}
              setUnapprovedServiceItemCount={setUnapprovedServiceItemCount}
              setExcessWeightRiskCount={setExcessWeightRiskCount}
              setUnapprovedSITExtensionCount={setUnApprovedSITExtensionCount}
            />
          </Route>

          <Route path="/moves/:moveCode/payment-requests/:paymentRequestId" exact>
            <PaymentRequestReview order={order} />
          </Route>

          <Route path="/moves/:moveCode/payment-requests" exact>
            <MovePaymentRequests
              setUnapprovedShipmentCount={setUnapprovedShipmentCount}
              setUnapprovedServiceItemCount={setUnapprovedServiceItemCount}
              setPendingPaymentRequestCount={setPendingPaymentRequestCount}
            />
          </Route>

          <Route path="/moves/:moveCode/billable-weight" exact>
            <ReviewBillableWeight />
          </Route>

          <Route path="/moves/:moveCode/customer-support-remarks" exact>
            <CustomerSupportRemarks />
          </Route>

          <Route path={qaeCSRRoutes.EVALUATION_REPORTS_PATH} exact>
            <EvaluationReports
              customerInfo={customerData}
              grade={order.grade}
              destinationDutyLocationPostalCode={order?.destinationDutyLocation?.address?.postalCode}
            />
          </Route>

          <Route path={qaeCSRRoutes.EVALUATION_REPORT_PATH} exact>
            <Restricted to={permissionTypes.updateEvaluationReport} fallback={<Forbidden />}>
              <EvaluationReport
                customerInfo={customerData}
                grade={order.grade}
                destinationDutyLocationPostalCode={order?.destinationDutyLocation?.address?.postalCode}
              />
            </Restricted>
          </Route>

          <Route path={qaeCSRRoutes.EVALUATION_VIOLATIONS_PATH} exact>
<<<<<<< HEAD
            <EvaluationViolations customerInfo={customerData} grade={order.grade} />
=======
            <EvaluationViolations
              customerInfo={customerData}
              destinationDutyLocationPostalCode={order?.destinationDutyLocation?.address?.postalCode}
            />
>>>>>>> 4813723f
          </Route>

          <Route path="/moves/:moveCode/history" exact>
            <MoveHistory moveCode={moveCode} />
          </Route>

          {/* TODO - clarify role/tab access */}
          <Redirect from="/moves/:moveCode" to="/moves/:moveCode/details" />
        </Switch>
      </Suspense>
    </>
  );
};

export default TXOMoveInfo;<|MERGE_RESOLUTION|>--- conflicted
+++ resolved
@@ -148,14 +148,11 @@
           </Route>
 
           <Route path={qaeCSRRoutes.EVALUATION_VIOLATIONS_PATH} exact>
-<<<<<<< HEAD
-            <EvaluationViolations customerInfo={customerData} grade={order.grade} />
-=======
             <EvaluationViolations
               customerInfo={customerData}
+              grade={order.grade}
               destinationDutyLocationPostalCode={order?.destinationDutyLocation?.address?.postalCode}
             />
->>>>>>> 4813723f
           </Route>
 
           <Route path="/moves/:moveCode/history" exact>
