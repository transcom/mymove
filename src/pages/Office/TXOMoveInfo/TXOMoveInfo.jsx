import React, { lazy, Suspense, useEffect, useState } from 'react';
import { matchPath, Navigate, Route, Routes, useLocation, useParams } from 'react-router-dom';
import { useSelector } from 'react-redux';

import 'styles/office.scss';
import { permissionTypes } from 'constants/permissions';
import { qaeCSRRoutes, tioRoutes, tooRoutes } from 'constants/routes';
import TXOTabNav from 'components/Office/TXOTabNav/TXOTabNav';
import Restricted from 'components/Restricted/Restricted';
import LoadingPlaceholder from 'shared/LoadingPlaceholder';
import CustomerHeader from 'components/CustomerHeader';
import SystemError from 'components/SystemError';
import { useTXOMoveInfoQueries, useUserQueries } from 'hooks/queries';
import SomethingWentWrong from 'shared/SomethingWentWrong';
import LockedMoveBanner from 'components/LockedMoveBanner/LockedMoveBanner';
import { isBooleanFlagEnabled } from 'utils/featureFlags';
import EvaluationReportView from 'components/Office/EvaluationReportView/EvaluationReportView';

const MoveDetails = lazy(() => import('pages/Office/MoveDetails/MoveDetails'));
const MoveDocumentWrapper = lazy(() => import('pages/Office/MoveDocumentWrapper/MoveDocumentWrapper'));
const MoveTaskOrder = lazy(() => import('pages/Office/MoveTaskOrder/MoveTaskOrder'));
const PaymentRequestReview = lazy(() => import('pages/Office/PaymentRequestReview/PaymentRequestReview'));
const ReviewBillableWeight = lazy(() => import('pages/Office/ReviewBillableWeight/ReviewBillableWeight'));
const CustomerSupportRemarks = lazy(() => import('pages/Office/CustomerSupportRemarks/CustomerSupportRemarks'));
const EvaluationReports = lazy(() => import('pages/Office/EvaluationReports/EvaluationReports'));
const EvaluationReport = lazy(() => import('pages/Office/EvaluationReport/EvaluationReport'));
const EvaluationViolations = lazy(() => import('pages/Office/EvaluationViolations/EvaluationViolations'));
const MoveHistory = lazy(() => import('pages/Office/MoveHistory/MoveHistory'));
const CustomerInfo = lazy(() => import('pages/Office/CustomerInfo/CustomerInfo'));
const MovePaymentRequests = lazy(() => import('pages/Office/MovePaymentRequests/MovePaymentRequests'));
const Forbidden = lazy(() => import('pages/Office/Forbidden/Forbidden'));
const SupportingDocuments = lazy(() => import('../SupportingDocuments/SupportingDocuments'));

const TXOMoveInfo = () => {
  const [unapprovedShipmentCount, setUnapprovedShipmentCount] = React.useState(0);
  const [unapprovedServiceItemCount, setUnapprovedServiceItemCount] = React.useState(0);
  const [shipmentsWithDeliveryAddressUpdateRequestedCount, setShipmentsWithDeliveryAddressUpdateRequestedCount] =
    React.useState(0);
  const [excessWeightRiskCount, setExcessWeightRiskCount] = React.useState(0);
  const [pendingPaymentRequestCount, setPendingPaymentRequestCount] = React.useState(0);
  const [unapprovedSITExtensionCount, setUnApprovedSITExtensionCount] = React.useState(0);
<<<<<<< HEAD
  const [missingOrdersInfoCount, setMissingOrdersInfoCount] = useState(0);
=======
  const [shipmentErrorConcernCount, setShipmentErrorConcernCount] = useState(0);
>>>>>>> d35458fc
  const [moveLockFlag, setMoveLockFlag] = useState(false);
  const [isMoveLocked, setIsMoveLocked] = useState(false);

  const { hasRecentError, traceId } = useSelector((state) => state.interceptor);
  const { moveCode, reportId } = useParams();
  const { pathname } = useLocation();
  const { move, order, customerData, isLoading, isError } = useTXOMoveInfoQueries(moveCode);
  const { data } = useUserQueries();
  const officeUserID = data?.office_user?.id;

  // checking for the move_lock flag, if it's turned on we need to assess if the move should be locked to the user
  useEffect(() => {
    const fetchData = async () => {
      const lockedMoveFlag = await isBooleanFlagEnabled('move_lock');
      setMoveLockFlag(lockedMoveFlag);
      const now = new Date();
      if (officeUserID !== move?.lockedByOfficeUserID && now < new Date(move?.lockExpiresAt) && moveLockFlag) {
        setIsMoveLocked(true);
      }
    };
    fetchData();
  }, [move, officeUserID, moveLockFlag]);

  const [supportingDocsFF, setSupportingDocsFF] = useState(false);

  useEffect(() => {
    const fetchData = async () => {
      setSupportingDocsFF(await isBooleanFlagEnabled('manage_supporting_docs'));
    };
    fetchData();
  }, []);

  const hideNav =
    matchPath(
      {
        path: '/moves/:moveCode/payment-requests/:id',
        end: true,
      },
      pathname,
    ) ||
    matchPath(
      {
        path: '/moves/:moveCode/orders',
        end: true,
      },
      pathname,
    ) ||
    matchPath(
      {
        path: '/moves/:moveCode/allowances',
        end: true,
      },
      pathname,
    ) ||
    matchPath(
      {
        path: tioRoutes.BILLABLE_WEIGHT_PATH,
        end: true,
      },
      pathname,
    ) ||
    matchPath(
      {
        path: tooRoutes.BASE_CUSTOMER_INFO_EDIT_PATH,
        end: true,
      },
      pathname,
    );

  if (isLoading) return <LoadingPlaceholder />;
  if (isError) return <SomethingWentWrong />;

  // this locked move banner will display if the current user is not the one who has it locked
  // if the current user is the one who has it locked, it will not display
  const renderLockedBanner = () => {
    const now = new Date();
    if (move?.lockedByOfficeUserID && move?.lockExpiresAt && moveLockFlag) {
      if (move?.lockedByOfficeUserID !== officeUserID && now < new Date(move?.lockExpiresAt)) {
        return (
          <LockedMoveBanner data-testid="locked-move-banner">
            This move is locked by {move.lockedByOfficeUser?.firstName} {move.lockedByOfficeUser?.lastName} at{' '}
            {move.lockedByOfficeUser?.transportationOffice?.name}
          </LockedMoveBanner>
        );
      }
      return null;
    }
    return null;
  };

  return (
    <>
      <CustomerHeader move={move} order={order} customer={customerData} moveCode={moveCode} />
      {renderLockedBanner()}
      {hasRecentError && (
        <SystemError>
          Something isn&apos;t working, but we&apos;re not sure what. Wait a minute and try again.
          <br />
          If that doesn&apos;t fix it, contact the{' '}
          <a href="mailto:usarmy.scott.sddc.mbx.G6-SRC-MilMove-HD@army.mil">Technical Help Desk</a>{' '}
          (usarmy.scott.sddc.mbx.G6-SRC-MilMove-HD@army.mil) and give them this code: <strong>{traceId}</strong>
        </SystemError>
      )}
      {!hideNav && (
        <TXOTabNav
          unapprovedShipmentCount={unapprovedShipmentCount}
          unapprovedServiceItemCount={unapprovedServiceItemCount}
          shipmentsWithDeliveryAddressUpdateRequestedCount={shipmentsWithDeliveryAddressUpdateRequestedCount}
          excessWeightRiskCount={excessWeightRiskCount}
          pendingPaymentRequestCount={pendingPaymentRequestCount}
          unapprovedSITExtensionCount={unapprovedSITExtensionCount}
<<<<<<< HEAD
          missingOrdersInfoCount={missingOrdersInfoCount}
=======
          shipmentErrorConcernCount={shipmentErrorConcernCount}
>>>>>>> d35458fc
          moveCode={moveCode}
          reportId={reportId}
          order={order}
        />
      )}

      <Suspense fallback={<LoadingPlaceholder />}>
        <Routes>
          <Route
            path="customer"
            end
            element={
              <CustomerInfo ordersId={order.id} customer={customerData} isLoading={isLoading} isError={isError} />
            }
          />
          <Route
            path="details"
            end
            element={
              <MoveDetails
                setUnapprovedShipmentCount={setUnapprovedShipmentCount}
                setUnapprovedServiceItemCount={setUnapprovedServiceItemCount}
                setShipmentsWithDeliveryAddressUpdateRequestedCount={
                  setShipmentsWithDeliveryAddressUpdateRequestedCount
                }
                setExcessWeightRiskCount={setExcessWeightRiskCount}
                setUnapprovedSITExtensionCount={setUnApprovedSITExtensionCount}
<<<<<<< HEAD
                missingOrdersInfoCount={missingOrdersInfoCount}
                setMissingOrdersInfoCount={setMissingOrdersInfoCount}
=======
                setShipmentErrorConcernCount={setShipmentErrorConcernCount}
                shipmentErrorConcernCount={shipmentErrorConcernCount}
>>>>>>> d35458fc
                isMoveLocked={isMoveLocked}
              />
            }
          />
          <Route path="allowances" end element={<MoveDocumentWrapper />} />
          <Route path="orders" end element={<MoveDocumentWrapper />} />
          <Route
            path="mto"
            end
            element={
              <MoveTaskOrder
                setUnapprovedShipmentCount={setUnapprovedShipmentCount}
                setUnapprovedServiceItemCount={setUnapprovedServiceItemCount}
                setExcessWeightRiskCount={setExcessWeightRiskCount}
                setUnapprovedSITExtensionCount={setUnApprovedSITExtensionCount}
                isMoveLocked={isMoveLocked}
              />
            }
          />
          {supportingDocsFF && (
            <Route
              path="supporting-documents"
              end
              element={<SupportingDocuments move={move} uploads={move?.additionalDocuments?.uploads} />}
            />
          )}
          <Route path="payment-requests/:paymentRequestId" end element={<PaymentRequestReview order={order} />} />
          <Route
            path="payment-requests"
            end
            element={
              <MovePaymentRequests
                setUnapprovedShipmentCount={setUnapprovedShipmentCount}
                setUnapprovedServiceItemCount={setUnapprovedServiceItemCount}
                setPendingPaymentRequestCount={setPendingPaymentRequestCount}
                isMoveLocked={isMoveLocked}
              />
            }
          />
          <Route path="billable-weight" end element={<ReviewBillableWeight />} />
          <Route
            path={qaeCSRRoutes.CUSTOMER_SUPPORT_REMARKS_PATH}
            end
            element={<CustomerSupportRemarks isMoveLocked={isMoveLocked} />}
          />

          {/* WARN: MB-15562 captured this as a potential bug. An error was reported */}
          {/* that `order` was returned from `useTXOMoveInfoQueries` as a null value and */}
          {/* therefore broke the `EvaluationReport`, `EvaluationReports` and */}
          {/* `EvaluationViolations` components which expect to receive a `grade` */}
          {/* property from the `order.grade` lookup. */}
          {order.grade && (
            <Route
              path={qaeCSRRoutes.EVALUATION_REPORTS_PATH}
              end
              element={
                <EvaluationReports
                  customerInfo={customerData}
                  grade={order.grade}
                  destinationDutyLocationPostalCode={order?.destinationDutyLocation?.address?.postalCode}
                  isMoveLocked={isMoveLocked}
                />
              }
            />
          )}
          {order.grade && (
            <Route
              path={qaeCSRRoutes.EVALUATION_REPORT_PATH}
              exact
              element={
                <Restricted to={permissionTypes.updateEvaluationReport} fallback={<Forbidden />}>
                  <EvaluationReport
                    customerInfo={customerData}
                    grade={order.grade}
                    destinationDutyLocationPostalCode={order?.destinationDutyLocation?.address?.postalCode}
                  />
                </Restricted>
              }
            />
          )}
          {order.grade && (
            <Route
              path={qaeCSRRoutes.EVALUATION_REPORT_VIEW_PATH}
              exact
              element={
                <Restricted to={permissionTypes.updateEvaluationReport} fallback={<Forbidden />}>
                  <EvaluationReportView
                    customerInfo={customerData}
                    grade={order.grade}
                    destinationDutyLocationPostalCode={order?.destinationDutyLocation?.address?.postalCode}
                  />
                </Restricted>
              }
            />
          )}
          {order.grade && (
            <Route
              path={qaeCSRRoutes.EVALUATION_VIOLATIONS_PATH}
              end
              element={
                <Restricted to={permissionTypes.updateEvaluationReport} fallback={<Forbidden />}>
                  <EvaluationViolations
                    customerInfo={customerData}
                    grade={order.grade}
                    destinationDutyLocationPostalCode={order?.destinationDutyLocation?.address?.postalCode}
                  />
                </Restricted>
              }
            />
          )}
          <Route path="history" end element={<MoveHistory moveCode={moveCode} />} />
          {/* TODO - clarify role/tab access */}
          <Route path="/" element={<Navigate to={`/moves/${moveCode}/details`} replace />} />
        </Routes>
      </Suspense>
    </>
  );
};

export default TXOMoveInfo;<|MERGE_RESOLUTION|>--- conflicted
+++ resolved
@@ -39,11 +39,8 @@
   const [excessWeightRiskCount, setExcessWeightRiskCount] = React.useState(0);
   const [pendingPaymentRequestCount, setPendingPaymentRequestCount] = React.useState(0);
   const [unapprovedSITExtensionCount, setUnApprovedSITExtensionCount] = React.useState(0);
-<<<<<<< HEAD
+  const [shipmentErrorConcernCount, setShipmentErrorConcernCount] = useState(0);
   const [missingOrdersInfoCount, setMissingOrdersInfoCount] = useState(0);
-=======
-  const [shipmentErrorConcernCount, setShipmentErrorConcernCount] = useState(0);
->>>>>>> d35458fc
   const [moveLockFlag, setMoveLockFlag] = useState(false);
   const [isMoveLocked, setIsMoveLocked] = useState(false);
 
@@ -155,11 +152,8 @@
           excessWeightRiskCount={excessWeightRiskCount}
           pendingPaymentRequestCount={pendingPaymentRequestCount}
           unapprovedSITExtensionCount={unapprovedSITExtensionCount}
-<<<<<<< HEAD
+          shipmentErrorConcernCount={shipmentErrorConcernCount}
           missingOrdersInfoCount={missingOrdersInfoCount}
-=======
-          shipmentErrorConcernCount={shipmentErrorConcernCount}
->>>>>>> d35458fc
           moveCode={moveCode}
           reportId={reportId}
           order={order}
@@ -187,13 +181,10 @@
                 }
                 setExcessWeightRiskCount={setExcessWeightRiskCount}
                 setUnapprovedSITExtensionCount={setUnApprovedSITExtensionCount}
-<<<<<<< HEAD
+                setShipmentErrorConcernCount={setShipmentErrorConcernCount}
+                shipmentErrorConcernCount={shipmentErrorConcernCount}
                 missingOrdersInfoCount={missingOrdersInfoCount}
                 setMissingOrdersInfoCount={setMissingOrdersInfoCount}
-=======
-                setShipmentErrorConcernCount={setShipmentErrorConcernCount}
-                shipmentErrorConcernCount={shipmentErrorConcernCount}
->>>>>>> d35458fc
                 isMoveLocked={isMoveLocked}
               />
             }
