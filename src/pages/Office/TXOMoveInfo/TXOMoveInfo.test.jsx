--- conflicted
+++ resolved
@@ -101,11 +101,8 @@
       expect(wrapper.find('span.tab-title').at(1).text()).toContain('Move task order');
       expect(wrapper.find('span.tab-title').at(2).text()).toContain('Payment requests');
       expect(wrapper.find('span.tab-title').at(3).text()).toContain('Customer support remarks');
-<<<<<<< HEAD
-      expect(wrapper.find('span.tab-title').at(4).text()).toContain('Evaluation reports');
-=======
+
       expect(wrapper.find('span.tab-title').at(4).text()).toContain('Quality assurance');
->>>>>>> 5285ea6e
       expect(wrapper.find('span.tab-title').at(5).text()).toContain('Move history');
 
       expect(wrapper.find('li.tabItem a').at(0).prop('href')).toEqual(`/moves/${testMoveCode}/details`);
@@ -114,10 +111,8 @@
       expect(wrapper.find('li.tabItem a').at(3).prop('href')).toEqual(
         `/moves/${testMoveCode}/customer-support-remarks`,
       );
-<<<<<<< HEAD
-=======
+
       expect(wrapper.find('li.tabItem a').at(4).prop('href')).toEqual(`/moves/${testMoveCode}/evaluation-reports`);
->>>>>>> 5285ea6e
       expect(wrapper.find('li.tabItem a').at(5).prop('href')).toEqual(`/moves/${testMoveCode}/history`);
     });
     it('should render the system error when there is an error', () => {
