--- conflicted
+++ resolved
@@ -182,10 +182,6 @@
 ];
 
 const disabledMoveStatuses = [
-<<<<<<< HEAD
-  MOVE_STATUSES.DRAFT,
-=======
->>>>>>> f46267dc
   MOVE_STATUSES.SUBMITTED,
   MOVE_STATUSES.APPROVED,
   MOVE_STATUSES.CANCELED,
