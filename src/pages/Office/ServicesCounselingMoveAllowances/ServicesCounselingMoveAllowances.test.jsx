--- conflicted
+++ resolved
@@ -7,11 +7,8 @@
 import { useOrdersDocumentQueries } from 'hooks/queries';
 import { ORDERS_PAY_GRADE_TYPE, ORDERS_TYPE } from 'constants/orders';
 import { permissionTypes } from 'constants/permissions';
-<<<<<<< HEAD
 import { isBooleanFlagEnabled } from 'utils/featureFlags';
-=======
 import { MOVE_STATUSES } from 'shared/constants';
->>>>>>> 6fe68363
 
 const mockOriginDutyLocation = {
   address: {
@@ -135,7 +132,6 @@
   },
 };
 
-<<<<<<< HEAD
 const useCivilianTDYOrdersDocumentQueriesReturnValue = {
   orders: {
     1: {
@@ -176,7 +172,6 @@
     },
   },
 };
-=======
 const editMoveStatuses = [
   MOVE_STATUSES.NEEDS_SERVICE_COUNSELING,
   MOVE_STATUSES.SERVICE_COUNSELING_COMPLETED,
@@ -190,7 +185,6 @@
   MOVE_STATUSES.CANCELED,
   MOVE_STATUSES.APPROVALS_REQUESTED,
 ];
->>>>>>> 6fe68363
 
 const loadingReturnValue = {
   isLoading: true,
