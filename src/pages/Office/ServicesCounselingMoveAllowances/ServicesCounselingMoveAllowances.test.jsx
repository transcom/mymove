import React from 'react';
import { fireEvent, render, screen, waitFor } from '@testing-library/react';
import userEvent from '@testing-library/user-event';

import ServicesCounselingMoveAllowances from 'pages/Office/ServicesCounselingMoveAllowances/ServicesCounselingMoveAllowances';
import { MockProviders } from 'testUtils';
import { useOrdersDocumentQueries } from 'hooks/queries';
import { ORDERS_PAY_GRADE_TYPE, ORDERS_TYPE } from 'constants/orders';
import { permissionTypes } from 'constants/permissions';
<<<<<<< HEAD
import { MOVE_STATUSES } from 'shared/constants';
=======
import { isBooleanFlagEnabled } from 'utils/featureFlags';
>>>>>>> 08717236

const mockOriginDutyLocation = {
  address: {
    city: 'Des Moines',
    country: 'US',
    eTag: 'MjAyMC0wOS0xNFQxNzo0MTozOC42OTg1OTha',
    id: '2e26b066-aaca-4563-b284-d7f3f978fb3c',
    postalCode: '50309',
    state: 'IA',
    streetAddress1: '987 Other Avenue',
    streetAddress2: 'P.O. Box 1234',
    streetAddress3: 'c/o Another Person',
  },
  address_id: '2e26b066-aaca-4563-b284-d7f3f978fb3c',
  eTag: 'MjAyMC0wOS0xNFQxNzo0MTozOC43MDcxOTVa',
  id: 'a3ec2bdd-aa0a-434a-ba58-34c85f047704',
  name: 'XBc1KNi3pA',
};

const mockOconusOriginDutyLocation = {
  address: {
    city: 'Des Moines',
    country: 'US',
    eTag: 'MjAyMC0wOS0xNFQxNzo0MTozOC42OTg1OTha',
    id: '2e26b066-aaca-4563-b284-d7f3f978fb3c',
    postalCode: '99702',
    state: 'AK',
    streetAddress1: '987 Other Avenue',
    streetAddress2: 'P.O. Box 1234',
    streetAddress3: 'c/o Another Person',
    isOconus: true,
  },
  address_id: '2e26b066-aaca-4563-b284-d7f3f978fb3c',
  eTag: 'MjAyMC0wOS0xNFQxNzo0MTozOC43MDcxOTVa',
  id: 'a3ec2bdd-aa0a-434a-ba58-34c85f047704',
  name: 'XBc1KNi3pA',
};

const mockDestinationDutyLocation = {
  address: {
    city: 'Augusta',
    country: 'United States',
    eTag: 'MjAyMC0wOS0xNFQxNzo0MDo0OC44OTM3MDVa',
    id: '5ac95be8-0230-47ea-90b4-b0f6f60de364',
    postalCode: '30813',
    state: 'GA',
    streetAddress1: 'Fort Gordon',
  },
  address_id: '5ac95be8-0230-47ea-90b4-b0f6f60de364',
  eTag: 'MjAyMC0wOS0xNFQxNzo0MDo0OC44OTM3MDVa',
  id: '2d5ada83-e09a-47f8-8de6-83ec51694a86',
  name: 'Fort Gordon',
};

const mockOconusDestinationDutyLocation = {
  address: {
    city: 'Augusta',
    country: 'United States',
    eTag: 'MjAyMC0wOS0xNFQxNzo0MDo0OC44OTM3MDVa',
    id: '5ac95be8-0230-47ea-90b4-b0f6f60de364',
    postalCode: '99702',
    state: 'AK',
    streetAddress1: 'Fort Gordon',
    isOconus: true,
  },
  address_id: '5ac95be8-0230-47ea-90b4-b0f6f60de364',
  eTag: 'MjAyMC0wOS0xNFQxNzo0MDo0OC44OTM3MDVa',
  id: '2d5ada83-e09a-47f8-8de6-83ec51694a86',
  name: 'Fort Gordon',
};

jest.mock('hooks/queries', () => ({
  useOrdersDocumentQueries: jest.fn(),
}));

jest.mock('utils/featureFlags', () => ({
  ...jest.requireActual('utils/featureFlags'),
  isBooleanFlagEnabled: jest.fn().mockImplementation(() => Promise.resolve(false)),
}));

const useOrdersDocumentQueriesReturnValue = {
  orders: {
    1: {
      agency: 'ARMY',
      customerID: '6ac40a00-e762-4f5f-b08d-3ea72a8e4b63',
      date_issued: '2018-03-15',
      department_indicator: 'AIR_AND_SPACE_FORCE',
      destinationDutyLocation: mockDestinationDutyLocation,
      eTag: 'MjAyMC0wOS0xNFQxNzo0MTozOC43MTE0Nlo=',
      entitlement: {
        authorizedWeight: 5000,
        eTag: 'MjAyMC0wOS0xNFQxNzo0MTozOC42ODAwOVo=',
        id: '0dbc9029-dfc5-4368-bc6b-dfc95f5fe317',
        nonTemporaryStorage: true,
        privatelyOwnedVehicle: true,
        proGearWeight: 2000,
        proGearWeightSpouse: 500,
        requiredMedicalEquipmentWeight: 1000,
        organizationalClothingAndIndividualEquipment: true,
        storageInTransit: 2,
        totalDependents: 1,
        totalWeight: 5000,
        weightRestriction: 500,
        ubWeightRestriction: 400,
      },
      first_name: 'Leo',
      grade: 'E_1',
      id: '1',
      last_name: 'Spacemen',
      order_number: 'ORDER3',
      order_type: 'PERMANENT_CHANGE_OF_STATION',
      order_type_detail: 'HHG_PERMITTED',
      originDutyLocation: mockOriginDutyLocation,
      report_by_date: '2018-08-01',
      tac: 'F8E1',
      sac: 'E2P3',
    },
  },
  move: {
    status: MOVE_STATUSES.NEEDS_SERVICE_COUNSELING,
  },
};

<<<<<<< HEAD
const editMoveStatuses = [
  MOVE_STATUSES.NEEDS_SERVICE_COUNSELING,
  MOVE_STATUSES.SERVICE_COUNSELING_COMPLETED,
  MOVE_STATUSES.APPROVALS_REQUESTED,
];

const disabledMoveStatuses = [
  MOVE_STATUSES.DRAFT,
  MOVE_STATUSES.SUBMITTED,
  MOVE_STATUSES.APPROVED,
  MOVE_STATUSES.CANCELED,
  MOVE_STATUSES.APPROVALS_REQUESTED,
];
=======
const useCivilianTDYOrdersDocumentQueriesReturnValue = {
  orders: {
    1: {
      agency: 'ARMY',
      customerID: '6ac40a00-e762-4f5f-b08d-3ea72a8e4b63',
      date_issued: '2018-03-15',
      department_indicator: 'AIR_AND_SPACE_FORCE',
      destinationDutyLocation: mockOconusDestinationDutyLocation,
      eTag: 'MjAyMC0wOS0xNFQxNzo0MTozOC43MTE0Nlo=',
      entitlement: {
        authorizedWeight: 5000,
        eTag: 'MjAyMC0wOS0xNFQxNzo0MTozOC42ODAwOVo=',
        id: '0dbc9029-dfc5-4368-bc6b-dfc95f5fe317',
        nonTemporaryStorage: true,
        privatelyOwnedVehicle: true,
        proGearWeight: 2000,
        proGearWeightSpouse: 500,
        requiredMedicalEquipmentWeight: 1000,
        organizationalClothingAndIndividualEquipment: true,
        storageInTransit: 2,
        totalDependents: 1,
        totalWeight: 5000,
        weightRestriction: 500,
        unaccompaniedBaggageAllowance: 351,
        ubAllowance: 351,
      },
      first_name: 'Leo',
      grade: ORDERS_PAY_GRADE_TYPE.CIVILIAN_EMPLOYEE,
      id: '1',
      last_name: 'Spacemen',
      order_number: 'ORDER3',
      order_type: ORDERS_TYPE.TEMPORARY_DUTY,
      order_type_detail: 'HHG_PERMITTED',
      originDutyLocation: mockOconusOriginDutyLocation,
      report_by_date: '2018-08-01',
      tac: 'F8E1',
      sac: 'E2P3',
    },
  },
};
>>>>>>> 08717236

const loadingReturnValue = {
  isLoading: true,
  isError: false,
  isSuccess: false,
};

const errorReturnValue = {
  isLoading: false,
  isError: true,
  isSuccess: false,
};

describe('MoveAllowances page', () => {
  describe('check loading and error component states', () => {
    it('renders the Loading Placeholder when the query is still loading', async () => {
      useOrdersDocumentQueries.mockReturnValue(loadingReturnValue);

      render(
        <MockProviders>
          <ServicesCounselingMoveAllowances />
        </MockProviders>,
      );

      const h2 = await screen.getByRole('heading', { name: 'Loading, please wait...', level: 2 });
      expect(h2).toBeInTheDocument();
    });

    it('renders the Something Went Wrong component when the query errors', async () => {
      useOrdersDocumentQueries.mockReturnValue(errorReturnValue);

      render(
        <MockProviders>
          <ServicesCounselingMoveAllowances />
        </MockProviders>,
      );

      const errorMessage = await screen.getByText(/Something went wrong./);
      expect(errorMessage).toBeInTheDocument();
    });
  });

  describe('Basic rendering', () => {
    beforeEach(() => {
      useOrdersDocumentQueries.mockReturnValue(useOrdersDocumentQueriesReturnValue);
    });

    it('renders the sidebar elements', async () => {
      render(
        <MockProviders>
          <ServicesCounselingMoveAllowances />
        </MockProviders>,
      );

      expect(await screen.findByTestId('allowances-header')).toHaveTextContent('View allowances');
      expect(screen.getByTestId('view-orders')).toHaveTextContent('View orders');
      expect(screen.getByTestId('header')).toHaveTextContent('Counseling');
    });

    it('renders displays the allowances in the sidebar form', async () => {
      render(
        <MockProviders>
          <ServicesCounselingMoveAllowances />
        </MockProviders>,
      );

      expect(await screen.findByTestId('proGearWeightInput')).toHaveDisplayValue('2,000');
      expect(screen.getByTestId('proGearWeightSpouseInput')).toHaveDisplayValue('500');
      expect(screen.getByTestId('rmeInput')).toHaveDisplayValue('1,000');
      expect(screen.getByTestId('branchInput')).toHaveDisplayValue('Army');
      expect(screen.getByTestId('sitInput')).toHaveDisplayValue('2');

      expect(screen.getByLabelText('OCIE authorized (Army only)')).toBeChecked();

      expect(screen.getByTestId('weightAllowance')).toHaveTextContent('5,000 lbs');
    });

    it('renders displays the allowances in the sidebar form and allows editing with correct permissions', async () => {
      render(
        <MockProviders permissions={[permissionTypes.updateAllowances]}>
          <ServicesCounselingMoveAllowances />
        </MockProviders>,
      );

      expect(await screen.findByTestId('proGearWeightInput')).toHaveDisplayValue('2,000');
      expect(screen.getByTestId('proGearWeightSpouseInput')).toHaveDisplayValue('500');
      expect(screen.getByTestId('rmeInput')).toHaveDisplayValue('1,000');
      expect(screen.getByTestId('branchInput')).toHaveDisplayValue('Army');
      expect(screen.getByTestId('sitInput')).toHaveDisplayValue('2');

      expect(screen.getByLabelText('OCIE authorized (Army only)')).toBeChecked();

      expect(screen.getByTestId('weightAllowance')).toHaveTextContent('5,000 lbs');
      // admin restricted weight location
      const adminWeightCheckbox = await screen.findByTestId('adminWeightLocation');
      expect(adminWeightCheckbox).toBeChecked();
      const weightRestrictionInput = screen.getByTestId('weightRestrictionInput');
      expect(weightRestrictionInput).toHaveValue('500');

      await userEvent.click(weightRestrictionInput);
      await userEvent.clear(weightRestrictionInput);
      await userEvent.type(weightRestrictionInput, '0');
      fireEvent.blur(weightRestrictionInput);

      await waitFor(() => {
        expect(screen.getByText(/Weight restriction must be greater than 0/i)).toBeInTheDocument();
      });

      await userEvent.clear(weightRestrictionInput);

      await waitFor(() => {
        expect(
          screen.getByText(/Weight restriction is required when Admin Restricted Weight Location is enabled/i),
        ).toBeInTheDocument();
      });
      // admin restricted UB weight location
      const adminUBWeightCheckbox = await screen.findByTestId('adminUBWeightLocation');
      expect(adminUBWeightCheckbox).toBeChecked();
      const ubWeightRestrictionInput = screen.getByTestId('ubWeightRestrictionInput');
      expect(ubWeightRestrictionInput).toHaveValue('400');

      await userEvent.click(ubWeightRestrictionInput);
      await userEvent.clear(ubWeightRestrictionInput);
      await userEvent.type(ubWeightRestrictionInput, '0');
      fireEvent.blur(ubWeightRestrictionInput);

      await waitFor(() => {
        expect(screen.getByText(/UB Weight restriction must be greater than 0/i)).toBeInTheDocument();
      });

      await userEvent.clear(ubWeightRestrictionInput);

      await waitFor(() => {
        expect(
          screen.getByText(/UB weight restriction is required when Admin Restricted UB Weight Location is enabled/i),
        ).toBeInTheDocument();
      });
    });

    it('does not render the civilian TDY UB allowance editable field in the sidebar form if not a civilian TDY move', async () => {
      isBooleanFlagEnabled.mockResolvedValue(false);
      useOrdersDocumentQueries.mockReturnValue(useOrdersDocumentQueriesReturnValue);

      render(
        <MockProviders permissions={[permissionTypes.updateAllowances]}>
          <ServicesCounselingMoveAllowances />
        </MockProviders>,
      );

      await waitFor(() => {
        expect(
          screen.queryByLabelText(/If the customer's orders specify a specific UB weight allowance, enter it here./i),
        ).not.toBeInTheDocument();
      });
    });

    it('renders the civilian TDY UB allowance editable field in the sidebar form if civilian TDY move', async () => {
      isBooleanFlagEnabled.mockResolvedValue(true);
      useOrdersDocumentQueries.mockReturnValue(useCivilianTDYOrdersDocumentQueriesReturnValue);

      render(
        <MockProviders permissions={[permissionTypes.updateAllowances]}>
          <ServicesCounselingMoveAllowances />
        </MockProviders>,
      );

      await waitFor(() => {
        expect(
          screen.queryByLabelText(/If the customer's orders specify a specific UB weight allowance, enter it here./i),
        ).toBeInTheDocument();
      });
    });
  });

  describe('Conditional disabling', () => {
    beforeEach(() => {
      jest.clearAllMocks();
    });

    it('renders and disables editing with correct statuses', async () => {
      for (let i = 0; i < disabledMoveStatuses.length; i += 1) {
        const orderQueryReturnValues = JSON.parse(JSON.stringify(useOrdersDocumentQueriesReturnValue));
        orderQueryReturnValues.move = {
          id: 123,
          moveCode: 'GLOBAL123',
          ordersId: 1,
          status: disabledMoveStatuses[i],
        };
        useOrdersDocumentQueries.mockReturnValue(orderQueryReturnValues);

        render(
          <MockProviders permissions={[permissionTypes.updateAllowances]}>
            <ServicesCounselingMoveAllowances />
          </MockProviders>,
        );

        const proGearWeightInput = screen.getAllByTestId('proGearWeightInput');
        expect(proGearWeightInput[0]).toBeInTheDocument();
        expect(proGearWeightInput[0]).toBeDisabled();
        const proGearWeightSpouseInput = screen.getAllByTestId('proGearWeightSpouseInput');
        expect(proGearWeightSpouseInput[0]).toBeInTheDocument();
        expect(proGearWeightSpouseInput[0]).toBeDisabled();
        const rmeInput = screen.getAllByTestId('rmeInput');
        expect(rmeInput[0]).toBeInTheDocument();
        expect(rmeInput[0]).toBeDisabled();
        const sitInput = screen.getAllByTestId('sitInput');
        expect(sitInput[0]).toBeInTheDocument();
        expect(sitInput[0]).toBeDisabled();
      }
    });

    it('renders and allows editing with correct statuses', async () => {
      for (let i = 0; i < editMoveStatuses.length; i += 1) {
        const orderQueryReturnValues = JSON.parse(JSON.stringify(useOrdersDocumentQueriesReturnValue));
        orderQueryReturnValues.move = {
          id: 123,
          moveCode: 'GLOBAL123',
          ordersId: 1,
          status: editMoveStatuses[i],
        };
        useOrdersDocumentQueries.mockReturnValue(orderQueryReturnValues);

        render(
          <MockProviders permissions={[permissionTypes.updateAllowances]}>
            <ServicesCounselingMoveAllowances />
          </MockProviders>,
        );

        const proGearWeightInput = screen.getAllByTestId('proGearWeightInput');
        expect(proGearWeightInput[0]).toBeInTheDocument();
        expect(proGearWeightInput[0]).not.toBeDisabled();
        const proGearWeightSpouseInput = screen.getAllByTestId('proGearWeightSpouseInput');
        expect(proGearWeightSpouseInput[0]).toBeInTheDocument();
        expect(proGearWeightSpouseInput[0]).not.toBeDisabled();
        const rmeInput = screen.getAllByTestId('rmeInput');
        expect(rmeInput[0]).toBeInTheDocument();
        expect(rmeInput[0]).not.toBeDisabled();
        const sitInput = screen.getAllByTestId('sitInput');
        expect(sitInput[0]).toBeInTheDocument();
        expect(sitInput[0]).not.toBeDisabled();
      }
    });
  });
});<|MERGE_RESOLUTION|>--- conflicted
+++ resolved
@@ -7,11 +7,8 @@
 import { useOrdersDocumentQueries } from 'hooks/queries';
 import { ORDERS_PAY_GRADE_TYPE, ORDERS_TYPE } from 'constants/orders';
 import { permissionTypes } from 'constants/permissions';
-<<<<<<< HEAD
+import { isBooleanFlagEnabled } from 'utils/featureFlags';
 import { MOVE_STATUSES } from 'shared/constants';
-=======
-import { isBooleanFlagEnabled } from 'utils/featureFlags';
->>>>>>> 08717236
 
 const mockOriginDutyLocation = {
   address: {
@@ -135,21 +132,6 @@
   },
 };
 
-<<<<<<< HEAD
-const editMoveStatuses = [
-  MOVE_STATUSES.NEEDS_SERVICE_COUNSELING,
-  MOVE_STATUSES.SERVICE_COUNSELING_COMPLETED,
-  MOVE_STATUSES.APPROVALS_REQUESTED,
-];
-
-const disabledMoveStatuses = [
-  MOVE_STATUSES.DRAFT,
-  MOVE_STATUSES.SUBMITTED,
-  MOVE_STATUSES.APPROVED,
-  MOVE_STATUSES.CANCELED,
-  MOVE_STATUSES.APPROVALS_REQUESTED,
-];
-=======
 const useCivilianTDYOrdersDocumentQueriesReturnValue = {
   orders: {
     1: {
@@ -190,7 +172,19 @@
     },
   },
 };
->>>>>>> 08717236
+const editMoveStatuses = [
+  MOVE_STATUSES.NEEDS_SERVICE_COUNSELING,
+  MOVE_STATUSES.SERVICE_COUNSELING_COMPLETED,
+  MOVE_STATUSES.APPROVALS_REQUESTED,
+];
+
+const disabledMoveStatuses = [
+  MOVE_STATUSES.DRAFT,
+  MOVE_STATUSES.SUBMITTED,
+  MOVE_STATUSES.APPROVED,
+  MOVE_STATUSES.CANCELED,
+  MOVE_STATUSES.APPROVALS_REQUESTED,
+];
 
 const loadingReturnValue = {
   isLoading: true,
