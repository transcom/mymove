/* eslint-disable camelcase */
import React from 'react';
import { Link, useNavigate, useParams } from 'react-router-dom';
import { Button } from '@trussworks/react-uswds';
import { Formik } from 'formik';
import { useQueryClient, useMutation } from '@tanstack/react-query';
import { FontAwesomeIcon } from '@fortawesome/react-fontawesome';
import * as Yup from 'yup';

import AllowancesDetailForm from '../../../components/Office/AllowancesDetailForm/AllowancesDetailForm';

import styles from 'styles/documentViewerWithSidebar.module.scss';
import { milmoveLogger } from 'utils/milmoveLog';
import { ORDERS_BRANCH_OPTIONS } from 'constants/orders';
import { ORDERS } from 'constants/queryKeys';
import { servicesCounselingRoutes } from 'constants/routes';
import { useOrdersDocumentQueries } from 'hooks/queries';
import { counselingUpdateAllowance } from 'services/ghcApi';
import { dropdownInputOptions } from 'utils/formatters';
import LoadingPlaceholder from 'shared/LoadingPlaceholder';
import SomethingWentWrong from 'shared/SomethingWentWrong';

const branchDropdownOption = dropdownInputOptions(ORDERS_BRANCH_OPTIONS);

const validationSchema = Yup.object({
  proGearWeight: Yup.number()
    .min(0, 'Pro-gear weight must be greater than or equal to 0')
    .max(2000, "Enter a weight that does not go over the customer's maximum allowance")
    .transform((value) => (Number.isNaN(value) ? 0 : value))
    .notRequired(),
  proGearWeightSpouse: Yup.number()
    .min(0, 'Spouse pro-gear weight must be greater than or equal to 0')
    .max(500, "Enter a weight that does not go over the customer's maximum allowance")
    .transform((value) => (Number.isNaN(value) ? 0 : value))
    .notRequired(),
  requiredMedicalEquipmentWeight: Yup.number()
    .min(0, 'Required medical equipment weight must be greater than or equal to 0')
    .transform((value) => (Number.isNaN(value) ? 0 : value))
    .notRequired(),
  storageInTransit: Yup.number()
    .min(0, 'Storage in transit (days) must be greater than or equal to 0')
    .transform((value) => (Number.isNaN(value) ? 0 : value))
    .notRequired(),
});

const ServicesCounselingMoveAllowances = () => {
  const { moveCode } = useParams();
  const navigate = useNavigate();

  const { move, orders, isLoading, isError } = useOrdersDocumentQueries(moveCode);
  const orderId = move?.ordersId;

  const handleClose = () => {
    navigate(`../${servicesCounselingRoutes.MOVE_VIEW_PATH}`);
  };
  const queryClient = useQueryClient();
  const { mutate: mutateOrders } = useMutation(counselingUpdateAllowance, {
    onSuccess: (data, variables) => {
      const updatedOrder = data.orders[variables.orderID];
      queryClient.setQueryData([ORDERS, variables.orderID], {
        orders: {
          [`${variables.orderID}`]: updatedOrder,
        },
      });
      queryClient.invalidateQueries(ORDERS);
      handleClose();
    },
    onError: (error) => {
      const errorMsg = error?.response?.body;
      milmoveLogger.error(errorMsg);
    },
  });

  if (isLoading) return <LoadingPlaceholder />;
  if (isError) return <SomethingWentWrong />;

  const order = Object.values(orders)?.[0];
  const onSubmit = (values) => {
    const {
      grade,
      agency,
      dependentsAuthorized,
      proGearWeight,
      proGearWeightSpouse,
      requiredMedicalEquipmentWeight,
      organizationalClothingAndIndividualEquipment,
      storageInTransit,
      gunSafe,
    } = values;
    const body = {
      issueDate: order.date_issued,
      newDutyLocationId: order.destinationDutyLocation.id,
      ordersNumber: order.order_number,
      ordersType: order.order_type,
      originDutyLocationId: order.originDutyLocation.id,
      reportByDate: order.report_by_date,
      grade,
      agency,
      dependentsAuthorized,
      proGearWeight: Number(proGearWeight),
      proGearWeightSpouse: Number(proGearWeightSpouse),
      requiredMedicalEquipmentWeight: Number(requiredMedicalEquipmentWeight),
      storageInTransit: Number(storageInTransit),
      organizationalClothingAndIndividualEquipment,
      gunSafe,
    };
    return mutateOrders({ orderID: orderId, ifMatchETag: order.eTag, body });
  };

  const { entitlement, grade, agency } = order;
  const {
    dependentsAuthorized,
    proGearWeight,
    proGearWeightSpouse,
    requiredMedicalEquipmentWeight,
    organizationalClothingAndIndividualEquipment,
    gunSafe,
    storageInTransit,
  } = entitlement;
<<<<<<< HEAD
  const gunSafe = entitlement.gunSafe || false;
=======
>>>>>>> 461a9c7e
  const initialValues = {
    grade,
    agency,
    dependentsAuthorized,
    proGearWeight: `${proGearWeight}`,
    proGearWeightSpouse: `${proGearWeightSpouse}`,
    requiredMedicalEquipmentWeight: `${requiredMedicalEquipmentWeight}`,
    storageInTransit: `${storageInTransit}`,
    gunSafe,
    organizationalClothingAndIndividualEquipment,
    gunSafe,
  };

  return (
    <div className={styles.sidebar}>
      <Formik initialValues={initialValues} validationSchema={validationSchema} onSubmit={onSubmit}>
        {(formik) => (
          <form onSubmit={formik.handleSubmit}>
            <div className={styles.content}>
              <div className={styles.top}>
                <Button
                  className={styles.closeButton}
                  data-testid="closeSidebar"
                  type="button"
                  onClick={handleClose}
                  unstyled
                >
                  <FontAwesomeIcon icon="times" title="Close sidebar" aria-label="Close sidebar" />
                </Button>
                <h2 className={styles.header} data-testid="allowances-header">
                  View allowances
                </h2>
                <div>
                  <Link className={styles.viewAllowances} data-testid="view-orders" to="../orders">
                    View orders
                  </Link>
                </div>
              </div>
              <div className={styles.body}>
                <AllowancesDetailForm
                  entitlements={order.entitlement}
                  branchOptions={branchDropdownOption}
                  header="Counseling"
                />
              </div>
              <div className={styles.bottom}>
                <div className={styles.buttonGroup}>
                  <Button disabled={formik.isSubmitting} data-testid="scAllowancesSave" type="submit">
                    Save
                  </Button>
                  <Button type="button" secondary onClick={handleClose}>
                    Cancel
                  </Button>
                </div>
              </div>
            </div>
          </form>
        )}
      </Formik>
    </div>
  );
};

export default ServicesCounselingMoveAllowances;<|MERGE_RESOLUTION|>--- conflicted
+++ resolved
@@ -117,10 +117,6 @@
     gunSafe,
     storageInTransit,
   } = entitlement;
-<<<<<<< HEAD
-  const gunSafe = entitlement.gunSafe || false;
-=======
->>>>>>> 461a9c7e
   const initialValues = {
     grade,
     agency,
@@ -131,7 +127,6 @@
     storageInTransit: `${storageInTransit}`,
     gunSafe,
     organizationalClothingAndIndividualEquipment,
-    gunSafe,
   };
 
   return (
