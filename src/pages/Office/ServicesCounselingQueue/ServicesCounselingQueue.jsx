--- conflicted
+++ resolved
@@ -422,11 +422,7 @@
   return cols;
 };
 
-<<<<<<< HEAD
-const ServicesCounselingQueue = ({ userPrivileges, isQueueManagementFFEnabled, isBulkAssignmentFFEnabled }) => {
-=======
-const ServicesCounselingQueue = ({ userPrivileges, isQueueManagementFFEnabled, officeUser }) => {
->>>>>>> d352c1cd
+const ServicesCounselingQueue = ({ userPrivileges, isQueueManagementFFEnabled, officeUser isBulkAssignmentFFEnabled }) => {
   const { queueType } = useParams();
   const { data, isLoading, isError } = useUserQueries();
 
