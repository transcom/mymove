import React, { useCallback, useEffect, useState } from 'react';
import { generatePath, useNavigate, Navigate, useParams, NavLink } from 'react-router-dom';
import { Button } from '@trussworks/react-uswds';
import { FontAwesomeIcon } from '@fortawesome/react-fontawesome';

import styles from './ServicesCounselingQueue.module.scss';

import { createHeader } from 'components/Table/utils';
import { isBooleanFlagEnabled, isCounselorMoveCreateEnabled } from 'utils/featureFlags';
import SelectFilter from 'components/Table/Filters/SelectFilter';
import DateSelectFilter from 'components/Table/Filters/DateSelectFilter';
import TableQueue from 'components/Table/TableQueue';
import {
  BRANCH_OPTIONS_WITH_MARINE_CORPS,
  SERVICE_COUNSELING_MOVE_STATUS_LABELS,
  SERVICE_COUNSELING_PPM_TYPE_OPTIONS,
  SERVICE_COUNSELING_PPM_TYPE_LABELS,
  SERVICE_COUNSELING_PPM_STATUS_OPTIONS,
  SERVICE_COUNSELING_PPM_STATUS_LABELS,
} from 'constants/queues';
import { generalRoutes, servicesCounselingRoutes } from 'constants/routes';
import { elevatedPrivilegeTypes } from 'constants/userPrivileges';
import {
  useServicesCounselingQueueQueries,
  useServicesCounselingQueuePPMQueries,
  useUserQueries,
  useMoveSearchQueries,
  useCustomerSearchQueries,
} from 'hooks/queries';
import {
  getServicesCounselingQueue,
  getServicesCounselingPPMQueue,
  getServicesCounselingOriginLocations,
} from 'services/ghcApi';
import { DATE_FORMAT_STRING, MOVE_STATUSES } from 'shared/constants';
import { formatDateFromIso, serviceMemberAgencyLabel } from 'utils/formatters';
import LoadingPlaceholder from 'shared/LoadingPlaceholder';
import SomethingWentWrong from 'shared/SomethingWentWrong';
import NotFound from 'components/NotFound/NotFound';
import MoveSearchForm from 'components/MoveSearchForm/MoveSearchForm';
import { roleTypes } from 'constants/userRoles';
import SearchResultsTable from 'components/Table/SearchResultsTable';
import TabNav from 'components/TabNav';
import { isNullUndefinedOrWhitespace } from 'shared/utils';
import ConnectedFlashMessage from 'containers/FlashMessage/FlashMessage';
import { CHECK_SPECIAL_ORDERS_TYPES, SPECIAL_ORDERS_TYPES } from 'constants/orders';
import retryPageLoading from 'utils/retryPageLoading';
import { milmoveLogger } from 'utils/milmoveLog';
import CustomerSearchForm from 'components/CustomerSearchForm/CustomerSearchForm';
import MultiSelectTypeAheadCheckBoxFilter from 'components/Table/Filters/MutliSelectTypeAheadCheckboxFilter';

export const counselingColumns = (moveLockFlag, originLocationList, supervisor) => [
  createHeader(
    ' ',
    (row) => {
      const now = new Date();
      // this will render a lock icon if the move is locked & if the lockExpiresAt value is after right now
      if (row.lockedByOfficeUserID && row.lockExpiresAt && now < new Date(row.lockExpiresAt) && moveLockFlag) {
        return (
          <div data-testid="lock-icon">
            <FontAwesomeIcon icon="lock" />
          </div>
        );
      }
      return null;
    },
    { id: 'lock' },
  ),
  createHeader('ID', 'id', { id: 'id' }),
  createHeader(
    'Customer name',
    (row) => {
      return (
        <div>
          {CHECK_SPECIAL_ORDERS_TYPES(row.orderType) ? (
            <span className={styles.specialMoves}>{SPECIAL_ORDERS_TYPES[`${row.orderType}`]}</span>
          ) : null}
          {`${row.customer.last_name}, ${row.customer.first_name}`}
        </div>
      );
    },
    {
      id: 'lastName',
      isFilterable: true,
      exportValue: (row) => {
        return `${row.customer.last_name}, ${row.customer.first_name}`;
      },
    },
  ),
  createHeader('DoD ID', 'customer.dodID', {
    id: 'dodID',
    isFilterable: true,
    exportValue: (row) => {
      return row.customer.dodID;
    },
  }),
  createHeader('EMPLID', 'customer.emplid', {
    id: 'emplid',
    isFilterable: true,
  }),
  createHeader('Move code', 'locator', {
    id: 'locator',
    isFilterable: true,
  }),
  createHeader(
    'Status',
    (row) => {
      return row.status !== MOVE_STATUSES.SERVICE_COUNSELING_COMPLETED
        ? SERVICE_COUNSELING_MOVE_STATUS_LABELS[`${row.status}`]
        : null;
    },
    {
      id: 'status',
      disableSortBy: true,
    },
  ),
  createHeader(
    'Requested move date',
    (row) => {
      return formatDateFromIso(row.requestedMoveDate, DATE_FORMAT_STRING);
    },
    {
      id: 'requestedMoveDate',
      isFilterable: true,
      // eslint-disable-next-line react/jsx-props-no-spreading
      Filter: (props) => <DateSelectFilter {...props} />,
    },
  ),
  createHeader(
    'Date submitted',
    (row) => {
      return formatDateFromIso(row.submittedAt, DATE_FORMAT_STRING);
    },
    {
      id: 'submittedAt',
      isFilterable: true,
      // eslint-disable-next-line react/jsx-props-no-spreading
      Filter: (props) => <DateSelectFilter dateTime {...props} />,
    },
  ),
  createHeader(
    'Branch',
    (row) => {
      return serviceMemberAgencyLabel(row.customer.agency);
    },
    {
      id: 'branch',
      isFilterable: true,
      Filter: (props) => (
        // eslint-disable-next-line react/jsx-props-no-spreading
        <SelectFilter options={BRANCH_OPTIONS_WITH_MARINE_CORPS} {...props} />
      ),
    },
  ),
  createHeader('Origin GBLOC', 'originGBLOC', {
    disableSortBy: true,
  }), // If the user is in the USMC GBLOC they will have many different GBLOCs and will want to sort and filter
  supervisor
    ? createHeader(
        'Origin duty location',
        (row) => {
          return `${row.originDutyLocation.name}`;
        },
        {
          id: 'originDutyLocation',
          isFilterable: true,
          exportValue: (row) => {
            return row.originDutyLocation?.name;
          },
          Filter: (props) => (
            <MultiSelectTypeAheadCheckBoxFilter
              options={originLocationList}
              placeholder="Start typing a duty location..."
              // eslint-disable-next-line react/jsx-props-no-spreading
              {...props}
            />
          ),
        },
      )
    : createHeader('Origin duty location', 'originDutyLocation.name', {
        id: 'originDutyLocation',
        isFilterable: true,
        exportValue: (row) => {
          return row.originDutyLocation?.name;
        },
      }),
];
export const closeoutColumns = (moveLockFlag, ppmCloseoutGBLOC, ppmCloseoutOriginLocationList, supervisor) => [
  createHeader(
    ' ',
    (row) => {
      const now = new Date();
      // this will render a lock icon if the move is locked & if the lockExpiresAt value is after right now
      if (row.lockedByOfficeUserID && row.lockExpiresAt && now < new Date(row.lockExpiresAt) && moveLockFlag) {
        return (
          <div id={row.id}>
            <FontAwesomeIcon icon="lock" />
          </div>
        );
      }
      return null;
    },
    { id: 'lock' },
  ),
  createHeader('ID', 'id', { id: 'id' }),
  createHeader(
    'Customer name',
    (row) => {
      return (
        <div>
          {CHECK_SPECIAL_ORDERS_TYPES(row.orderType) ? (
            <span className={styles.specialMoves}>{SPECIAL_ORDERS_TYPES[`${row.orderType}`]}</span>
          ) : null}
          {`${row.customer.last_name}, ${row.customer.first_name}`}
        </div>
      );
    },
    {
      id: 'lastName',
      isFilterable: true,
      exportValue: (row) => {
        return `${row.customer.last_name}, ${row.customer.first_name}`;
      },
    },
  ),
  createHeader('DoD ID', 'customer.dodID', {
    id: 'dodID',
    isFilterable: true,
    exportValue: (row) => {
      return row.customer.dodID;
    },
  }),
  createHeader('EMPLID', 'customer.emplid', {
    id: 'emplid',
    isFilterable: true,
  }),
  createHeader('Move code', 'locator', {
    id: 'locator',
    isFilterable: true,
  }),
  createHeader(
    'Branch',
    (row) => {
      return serviceMemberAgencyLabel(row.customer.agency);
    },
    {
      id: 'branch',
      isFilterable: true,
      Filter: (props) => (
        // eslint-disable-next-line react/jsx-props-no-spreading
        <SelectFilter options={BRANCH_OPTIONS_WITH_MARINE_CORPS} {...props} />
      ),
    },
  ),
  createHeader(
    'Status',
    (row) => {
      return SERVICE_COUNSELING_PPM_STATUS_LABELS[`${row.ppmStatus}`];
    },
    {
      id: 'ppmStatus',
      isFilterable: true,
      Filter: (props) => (
        // eslint-disable-next-line react/jsx-props-no-spreading
        <SelectFilter options={SERVICE_COUNSELING_PPM_STATUS_OPTIONS} {...props} />
      ),
    },
  ),
  createHeader(
    'Closeout initiated',
    (row) => {
      return formatDateFromIso(row.closeoutInitiated, DATE_FORMAT_STRING);
    },
    {
      id: 'closeoutInitiated',
      isFilterable: true,
      // eslint-disable-next-line react/jsx-props-no-spreading
      Filter: (props) => <DateSelectFilter dateTime {...props} />,
    },
  ),
  createHeader(
    'Full or partial PPM',
    (row) => {
      return SERVICE_COUNSELING_PPM_TYPE_LABELS[`${row.ppmType}`];
    },
    {
      id: 'ppmType',
      isFilterable: true,
      Filter: (props) => (
        // eslint-disable-next-line react/jsx-props-no-spreading
        <SelectFilter options={SERVICE_COUNSELING_PPM_TYPE_OPTIONS} {...props} />
      ),
    },
  ),
  supervisor
    ? createHeader(
        'Origin duty location',
        (row) => {
          return `${row.originDutyLocation.name}`;
        },
        {
          id: 'originDutyLocation',
          isFilterable: true,
          exportValue: (row) => {
            return row.originDutyLocation?.name;
          },
          Filter: (props) => (
            <MultiSelectTypeAheadCheckBoxFilter
              options={ppmCloseoutOriginLocationList}
              placeholder="Start typing a duty location..."
              // eslint-disable-next-line react/jsx-props-no-spreading
              {...props}
            />
          ),
        },
      )
    : createHeader('Origin duty location', 'originDutyLocation.name', {
        id: 'originDutyLocation',
        isFilterable: true,
        exportValue: (row) => {
          return row.originDutyLocation?.name;
        },
      }),
  createHeader('Destination duty location', 'destinationDutyLocation.name', {
    id: 'destinationDutyLocation',
    isFilterable: true,
    exportValue: (row) => {
      return row.destinationDutyLocation?.name;
    },
  }),
  createHeader('PPM closeout location', 'closeoutLocation', {
    id: 'closeoutLocation',
    // This filter only makes sense if we're not in a closeout GBLOC. Users in a closeout GBLOC will
    // see the same value in this column for every move.
    isFilterable: !ppmCloseoutGBLOC,
  }),
];

const ServicesCounselingQueue = ({ userPrivileges }) => {
  const { queueType } = useParams();
  const { data, isLoading, isError } = useUserQueries();

  const navigate = useNavigate();

  const [isCounselorMoveCreateFFEnabled, setisCounselorMoveCreateFFEnabled] = useState(false);
  const [moveLockFlag, setMoveLockFlag] = useState(false);
  const [setErrorState] = useState({ hasError: false, error: undefined, info: undefined });
  const [originLocationList, setOriginLocationList] = useState([]);
  const [ppmCloseoutOriginLocationList, setPpmCloseoutOriginLocationList] = useState([]);
  const supervisor = userPrivileges
    ? userPrivileges.some((p) => p.privilegeType === elevatedPrivilegeTypes.SUPERVISOR)
    : false;

  // Feature Flag
  useEffect(() => {
    const getOriginLocationList = (needsPPMCloseout) => {
      if (supervisor) {
        getServicesCounselingOriginLocations(needsPPMCloseout).then((response) => {
          if (needsPPMCloseout) {
            setPpmCloseoutOriginLocationList(response);
          } else {
            setOriginLocationList(response);
          }
        });
      }
    };

    getOriginLocationList(true);
    getOriginLocationList(false);

    const fetchData = async () => {
      try {
        const isEnabled = await isCounselorMoveCreateEnabled();
        setisCounselorMoveCreateFFEnabled(isEnabled);
        const lockedMoveFlag = await isBooleanFlagEnabled('move_lock');
        setMoveLockFlag(lockedMoveFlag);
      } catch (error) {
        const { message } = error;
        milmoveLogger.error({ message, info: null });
        setErrorState({
          hasError: true,
          error,
          info: null,
        });
        retryPageLoading(error);
      }
    };
    fetchData();
  }, [setErrorState, supervisor]);

  const handleEditProfileClick = (locator) => {
    navigate(generatePath(servicesCounselingRoutes.BASE_CUSTOMER_INFO_EDIT_PATH, { moveCode: locator }));
  };

  const handleClick = (values, e) => {
    // if the user clicked the profile icon to edit, we want to route them elsewhere
    // since we don't have innerText, we are using the data-label property
    const editProfileDiv = e.target.closest('div[data-label="editProfile"]');
    if (editProfileDiv) {
      navigate(generatePath(servicesCounselingRoutes.BASE_CUSTOMER_INFO_EDIT_PATH, { moveCode: values.locator }));
    } else {
      navigate(generatePath(servicesCounselingRoutes.BASE_MOVE_VIEW_PATH, { moveCode: values.locator }));
    }
  };

  const handleCustomerSearchClick = (values) => {
    navigate(
      generatePath(servicesCounselingRoutes.BASE_CUSTOMERS_CUSTOMER_INFO_PATH, { customerId: values.customerID }),
    );
  };

  const handleAddCustomerClick = () => {
    navigate(generatePath(servicesCounselingRoutes.CREATE_CUSTOMER_PATH));
  };

  const [search, setSearch] = useState({ moveCode: null, dodID: null, customerName: null });
  const [searchHappened, setSearchHappened] = useState(false);
  const counselorMoveCreateFeatureFlag = isBooleanFlagEnabled('counselor_move_create');

  const onSubmit = useCallback((values) => {
    const payload = {
      moveCode: null,
      dodID: null,
      customerName: null,
    };
    if (!isNullUndefinedOrWhitespace(values.searchText)) {
      if (values.searchType === 'moveCode') {
        payload.moveCode = values.searchText;
      } else if (values.searchType === 'dodID') {
        payload.dodID = values.searchText;
      } else if (values.searchType === 'customerName') {
        payload.customerName = values.searchText;
      }
    }

    setSearch(payload);
    setSearchHappened(true);
  }, []);

  const tabs = [
    <NavLink
      end
      className={({ isActive }) => (isActive ? 'usa-current' : '')}
      to={servicesCounselingRoutes.BASE_QUEUE_COUNSELING_PATH}
    >
      <span data-testid="counseling-tab-link" className="tab-title">
        Counseling Queue
      </span>
    </NavLink>,
    <NavLink
      end
      className={({ isActive }) => (isActive ? 'usa-current' : '')}
      to={servicesCounselingRoutes.BASE_QUEUE_CLOSEOUT_PATH}
    >
      <span data-testid="closeout-tab-link" className="tab-title">
        PPM Closeout Queue
      </span>
    </NavLink>,
    <NavLink
      end
      className={({ isActive }) => (isActive ? 'usa-current' : '')}
      to={generalRoutes.BASE_QUEUE_SEARCH_PATH}
      onClick={() => setSearchHappened(false)}
    >
      <span data-testid="search-tab-link" className="tab-title">
        Move Search
      </span>
    </NavLink>,
  ];

  // when FEATURE_FLAG_COUNSELOR_MOVE_CREATE is removed,
  // this can simply be the tabs for this component
  const ffTabs = [
    ...tabs,
    <NavLink
      end
      className={({ isActive }) => (isActive ? 'usa-current' : '')}
      to={servicesCounselingRoutes.BASE_CUSTOMER_SEARCH_PATH}
      onClick={() => setSearchHappened(false)}
    >
      <span data-testid="search-tab-link" className="tab-title">
        Customer Search
      </span>
    </NavLink>,
  ];

  // If the office user is in a closeout GBLOC and on the closeout tab, then we will want to disable
  // the column filter for the closeout location column because it will have no effect.
  const officeUserGBLOC = data?.office_user?.transportation_office?.gbloc;
  const inPPMCloseoutGBLOC = officeUserGBLOC === 'TVCB' || officeUserGBLOC === 'NAVY' || officeUserGBLOC === 'USCG';
  if (isLoading) return <LoadingPlaceholder />;
  if (isError) return <SomethingWentWrong />;
  if (!queueType) {
    return inPPMCloseoutGBLOC ? (
      <Navigate to={servicesCounselingRoutes.BASE_QUEUE_CLOSEOUT_PATH} />
    ) : (
      <Navigate to={servicesCounselingRoutes.BASE_QUEUE_COUNSELING_PATH} />
    );
  }

  const navTabs = () => (isCounselorMoveCreateFFEnabled ? ffTabs : tabs);

  const renderNavBar = () => {
    return <TabNav className={styles.tableTabs} items={navTabs()} />;
  };

  if (queueType === 'Search') {
    return (
      <div data-testid="move-search" className={styles.ServicesCounselingQueue}>
        {renderNavBar()}
        <ConnectedFlashMessage />
        <div className={styles.searchFormContainer}>
          <h1>Search for a move</h1>
        </div>
        <MoveSearchForm onSubmit={onSubmit} role={roleTypes.SERVICES_COUNSELOR} />
        {searchHappened && (
          <SearchResultsTable
            showFilters
            showPagination
            defaultCanSort
            disableMultiSort
            disableSortBy={false}
            title="Results"
            handleClick={handleClick}
            handleEditProfileClick={handleEditProfileClick}
            useQueries={useMoveSearchQueries}
            moveCode={search.moveCode}
            dodID={search.dodID}
            customerName={search.customerName}
            roleType={roleTypes.SERVICES_COUNSELOR}
            searchType="move"
          />
        )}
      </div>
    );
  }

  if (queueType === 'PPM-closeout') {
    return (
      <div className={styles.ServicesCounselingQueue}>
        {renderNavBar()}
        <TableQueue
          showFilters
          showPagination
          manualSortBy
          defaultCanSort
          defaultSortedColumns={[{ id: 'closeoutInitiated', desc: false }]}
          disableMultiSort
          disableSortBy={false}
          columns={closeoutColumns(moveLockFlag, inPPMCloseoutGBLOC, ppmCloseoutOriginLocationList, supervisor)}
          title="Moves"
          handleClick={handleClick}
          useQueries={useServicesCounselingQueuePPMQueries}
          showCSVExport
          csvExportFileNamePrefix="PPM-Closeout-Queue"
          csvExportQueueFetcher={getServicesCounselingPPMQueue}
          csvExportQueueFetcherKey="queueMoves"
<<<<<<< HEAD
=======
          sessionStorageKey={queueType}
          key={queueType}
>>>>>>> 21c8b4a0
        />
      </div>
    );
  }
  if (queueType === 'counseling') {
    return (
      <div className={styles.ServicesCounselingQueue}>
        {renderNavBar()}
        <TableQueue
          className={styles.ServicesCounseling}
          showFilters
          showPagination
          manualSortBy
          defaultCanSort
          defaultSortedColumns={[{ id: 'submittedAt', desc: false }]}
          disableMultiSort
          disableSortBy={false}
          columns={counselingColumns(moveLockFlag, originLocationList, supervisor)}
          title="Moves"
          handleClick={handleClick}
          useQueries={useServicesCounselingQueueQueries}
          showCSVExport
          csvExportFileNamePrefix="Services-Counseling-Queue"
          csvExportQueueFetcher={getServicesCounselingQueue}
          csvExportQueueFetcherKey="queueMoves"
<<<<<<< HEAD
=======
          sessionStorageKey={queueType}
          key={queueType}
>>>>>>> 21c8b4a0
        />
      </div>
    );
  }
  if (queueType === 'customer-search') {
    return (
      <div data-testid="customer-search" className={styles.ServicesCounselingQueue}>
        {renderNavBar()}
        <ConnectedFlashMessage />
        <div className={styles.searchFormContainer}>
          <h1>Search for a customer</h1>
          {searchHappened && counselorMoveCreateFeatureFlag && (
            <Button type="submit" onClick={handleAddCustomerClick} className={styles.addCustomerBtn}>
              Add Customer
            </Button>
          )}
        </div>
        <CustomerSearchForm onSubmit={onSubmit} role={roleTypes.SERVICES_COUNSELOR} />
        {searchHappened && (
          <SearchResultsTable
            showFilters
            showPagination
            defaultCanSort
            disableMultiSort
            disableSortBy={false}
            title="Results"
            defaultHiddenColumns={['customerID']}
            handleClick={handleCustomerSearchClick}
            useQueries={useCustomerSearchQueries}
            dodID={search.dodID}
            customerName={search.customerName}
            roleType={roleTypes.SERVICES_COUNSELOR}
            searchType="customer"
          />
        )}
      </div>
    );
  }

  return <NotFound />;
};

export default ServicesCounselingQueue;<|MERGE_RESOLUTION|>--- conflicted
+++ resolved
@@ -555,11 +555,8 @@
           csvExportFileNamePrefix="PPM-Closeout-Queue"
           csvExportQueueFetcher={getServicesCounselingPPMQueue}
           csvExportQueueFetcherKey="queueMoves"
-<<<<<<< HEAD
-=======
           sessionStorageKey={queueType}
           key={queueType}
->>>>>>> 21c8b4a0
         />
       </div>
     );
@@ -585,11 +582,8 @@
           csvExportFileNamePrefix="Services-Counseling-Queue"
           csvExportQueueFetcher={getServicesCounselingQueue}
           csvExportQueueFetcherKey="queueMoves"
-<<<<<<< HEAD
-=======
           sessionStorageKey={queueType}
           key={queueType}
->>>>>>> 21c8b4a0
         />
       </div>
     );
