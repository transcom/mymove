import React, { useCallback, useEffect, useState } from 'react';
import { generatePath, useNavigate, Navigate, useParams, NavLink } from 'react-router-dom';
import { Button } from '@trussworks/react-uswds';

import styles from './ServicesCounselingQueue.module.scss';

import { createHeader } from 'components/Table/utils';
<<<<<<< HEAD
=======
import { isBooleanFlagEnabled, isCounselorMoveCreateEnabled } from 'utils/featureFlags';
>>>>>>> 9f73e174
import MultiSelectCheckBoxFilter from 'components/Table/Filters/MultiSelectCheckBoxFilter';
import SelectFilter from 'components/Table/Filters/SelectFilter';
import DateSelectFilter from 'components/Table/Filters/DateSelectFilter';
import TableQueue from 'components/Table/TableQueue';
import {
  SERVICE_COUNSELING_BRANCH_OPTIONS,
  SERVICE_COUNSELING_QUEUE_MOVE_STATUS_FILTER_OPTIONS,
  SERVICE_COUNSELING_MOVE_STATUS_LABELS,
  SERVICE_COUNSELING_PPM_TYPE_OPTIONS,
  SERVICE_COUNSELING_PPM_TYPE_LABELS,
} from 'constants/queues';
import { generalRoutes, servicesCounselingRoutes } from 'constants/routes';
import {
  useServicesCounselingQueueQueries,
  useServicesCounselingQueuePPMQueries,
  useUserQueries,
  useMoveSearchQueries,
} from 'hooks/queries';
import { DATE_FORMAT_STRING } from 'shared/constants';
import { formatDateFromIso, serviceMemberAgencyLabel } from 'utils/formatters';
import LoadingPlaceholder from 'shared/LoadingPlaceholder';
import SomethingWentWrong from 'shared/SomethingWentWrong';
import NotFound from 'components/NotFound/NotFound';
import MoveSearchForm from 'components/MoveSearchForm/MoveSearchForm';
import { roleTypes } from 'constants/userRoles';
import SearchResultsTable from 'components/Table/SearchResultsTable';
import TabNav from 'components/TabNav';
<<<<<<< HEAD
import { isBooleanFlagEnabled, isCounselorMoveCreateEnabled } from 'utils/featureFlags';
import retryPageLoading from 'utils/retryPageLoading';
import { milmoveLogger } from 'utils/milmoveLog';
import { CHECK_SPECIAL_ORDERS_TYPES, SPECIAL_ORDERS_TYPES } from 'constants/orders';
=======
import { isNullUndefinedOrWhitespace } from 'shared/utils';
>>>>>>> 9f73e174
import ConnectedFlashMessage from 'containers/FlashMessage/FlashMessage';
import { CHECK_SPECIAL_ORDERS_TYPES, SPECIAL_ORDERS_TYPES } from 'constants/orders';
import retryPageLoading from 'utils/retryPageLoading';
import { milmoveLogger } from 'utils/milmoveLog';

const counselingColumns = () => [
  createHeader('ID', 'id'),
  createHeader(
    'Customer name',
    (row) => {
      return (
        <div>
          {CHECK_SPECIAL_ORDERS_TYPES(row.orderType) ? (
            <span className={styles.specialMoves}>{SPECIAL_ORDERS_TYPES[`${row.orderType}`]}</span>
          ) : null}
          {`${row.customer.last_name}, ${row.customer.first_name}`}
        </div>
      );
    },
    {
      id: 'lastName',
      isFilterable: true,
    },
  ),
  createHeader('DoD ID', 'customer.dodID', {
    id: 'dodID',
    isFilterable: true,
  }),
  createHeader('Move code', 'locator', {
    id: 'locator',
    isFilterable: true,
  }),
  createHeader(
    'Status',
    (row) => {
      return SERVICE_COUNSELING_MOVE_STATUS_LABELS[`${row.status}`];
    },
    {
      id: 'status',
      isFilterable: true,
      Filter: (props) => (
        // eslint-disable-next-line react/jsx-props-no-spreading
        <MultiSelectCheckBoxFilter options={SERVICE_COUNSELING_QUEUE_MOVE_STATUS_FILTER_OPTIONS} {...props} />
      ),
    },
  ),
  createHeader(
    'Requested move date',
    (row) => {
      return formatDateFromIso(row.requestedMoveDate, DATE_FORMAT_STRING);
    },
    {
      id: 'requestedMoveDate',
      isFilterable: true,
      // eslint-disable-next-line react/jsx-props-no-spreading
      Filter: (props) => <DateSelectFilter {...props} />,
    },
  ),
  createHeader(
    'Date submitted',
    (row) => {
      return formatDateFromIso(row.submittedAt, DATE_FORMAT_STRING);
    },
    {
      id: 'submittedAt',
      isFilterable: true,
      // eslint-disable-next-line react/jsx-props-no-spreading
      Filter: (props) => <DateSelectFilter dateTime {...props} />,
    },
  ),
  createHeader(
    'Branch',
    (row) => {
      return serviceMemberAgencyLabel(row.customer.agency);
    },
    {
      id: 'branch',
      isFilterable: true,
      Filter: (props) => (
        // eslint-disable-next-line react/jsx-props-no-spreading
        <SelectFilter options={SERVICE_COUNSELING_BRANCH_OPTIONS} {...props} />
      ),
    },
  ),
  createHeader('Origin GBLOC', 'originGBLOC', {
    disableSortBy: true,
  }), // If the user is in the USMC GBLOC they will have many different GBLOCs and will want to sort and filter
  createHeader('Origin duty location', 'originDutyLocation.name', {
    id: 'originDutyLocation',
    isFilterable: true,
  }),
];
const closeoutColumns = (ppmCloseoutGBLOC) => [
  createHeader('ID', 'id'),
  createHeader(
    'Customer name',
    (row) => {
      return (
        <div>
          {CHECK_SPECIAL_ORDERS_TYPES(row.orderType) ? (
            <span className={styles.specialMoves}>{SPECIAL_ORDERS_TYPES[`${row.orderType}`]}</span>
          ) : null}
          {`${row.customer.last_name}, ${row.customer.first_name}`}
        </div>
      );
    },
    {
      id: 'lastName',
      isFilterable: true,
    },
  ),
  createHeader('DoD ID', 'customer.dodID', {
    id: 'dodID',
    isFilterable: true,
  }),
  createHeader('Move code', 'locator', {
    id: 'locator',
    isFilterable: true,
  }),
  createHeader(
    'Branch',
    (row) => {
      return serviceMemberAgencyLabel(row.customer.agency);
    },
    {
      id: 'branch',
      isFilterable: true,
      Filter: (props) => (
        // eslint-disable-next-line react/jsx-props-no-spreading
        <SelectFilter options={SERVICE_COUNSELING_BRANCH_OPTIONS} {...props} />
      ),
    },
  ),
  createHeader(
    'Closeout initiated',
    (row) => {
      return formatDateFromIso(row.closeoutInitiated, DATE_FORMAT_STRING);
    },
    {
      id: 'closeoutInitiated',
      isFilterable: true,
      // eslint-disable-next-line react/jsx-props-no-spreading
      Filter: (props) => <DateSelectFilter dateTime {...props} />,
    },
  ),
  createHeader(
    'Full or partial PPM',
    (row) => {
      return SERVICE_COUNSELING_PPM_TYPE_LABELS[`${row.ppmType}`];
    },
    {
      id: 'ppmType',
      isFilterable: true,
      Filter: (props) => (
        // eslint-disable-next-line react/jsx-props-no-spreading
        <SelectFilter options={SERVICE_COUNSELING_PPM_TYPE_OPTIONS} {...props} />
      ),
    },
  ),
  createHeader('Origin duty location', 'originDutyLocation.name', {
    id: 'originDutyLocation',
    isFilterable: true,
  }),
  createHeader('Destination duty location', 'destinationDutyLocation.name', {
    id: 'destinationDutyLocation',
    isFilterable: true,
  }),
  createHeader('PPM closeout location', 'closeoutLocation', {
    id: 'closeoutLocation',
    // This filter only makes sense if we're not in a closeout GBLOC. Users in a closeout GBLOC will
    // see the same value in this column for every move.
    isFilterable: !ppmCloseoutGBLOC,
  }),
];

const ServicesCounselingQueue = () => {
  const { queueType } = useParams();
  const { data, isLoading, isError } = useUserQueries();

  const navigate = useNavigate();

  const [isCounselorMoveCreateFFEnabled, setisCounselorMoveCreateFFEnabled] = useState(false);
  const [setErrorState] = useState({ hasError: false, error: undefined, info: undefined });

  // Feature Flag
  useEffect(() => {
    const fetchData = async () => {
      try {
        const isEnabled = await isCounselorMoveCreateEnabled();
        setisCounselorMoveCreateFFEnabled(isEnabled);
      } catch (error) {
        const { message } = error;
        milmoveLogger.error({ message, info: null });
        setErrorState({
          hasError: true,
          error,
          info: null,
        });
        retryPageLoading(error);
      }
    };
    fetchData();
  }, [setErrorState]);

  const handleClick = (values, e) => {
    if (e?.target?.innerHTML === 'Create New Move') {
<<<<<<< HEAD
      navigate(generatePath(servicesCounselingRoutes.BASE_CUSTOMER_INFO_EDIT_PATH, { moveCode: values.locator }));
=======
      navigate(
        generatePath(servicesCounselingRoutes.BASE_CREATE_MOVE_EDIT_CUSTOMER_PATH, { moveCode: values.locator }),
      );
>>>>>>> 9f73e174
    } else {
      navigate(generatePath(servicesCounselingRoutes.BASE_MOVE_VIEW_PATH, { moveCode: values.locator }));
    }
  };

  const handleAddCustomerClick = () => {
    navigate(generatePath(servicesCounselingRoutes.CREATE_CUSTOMER_PATH));
  };

  const [search, setSearch] = useState({ moveCode: null, dodID: null, customerName: null });
  const [searchHappened, setSearchHappened] = useState(false);
  const counselorMoveCreateFeatureFlag = isBooleanFlagEnabled('counselor_move_create');

  const onSubmit = useCallback((values) => {
    const payload = {
      moveCode: null,
      dodID: null,
      customerName: null,
    };
    if (!isNullUndefinedOrWhitespace(values.searchText)) {
      if (values.searchType === 'moveCode') {
        payload.moveCode = values.searchText;
      } else if (values.searchType === 'dodID') {
        payload.dodID = values.searchText;
      } else if (values.searchType === 'customerName') {
        payload.customerName = values.searchText;
      }
    }

    setSearch(payload);
    setSearchHappened(true);
  }, []);

  // If the office user is in a closeout GBLOC and on the closeout tab, then we will want to disable
  // the column filter for the closeout location column because it will have no effect.
  const officeUserGBLOC = data?.office_user?.transportation_office?.gbloc;
  const inPPMCloseoutGBLOC = officeUserGBLOC === 'TVCB' || officeUserGBLOC === 'NAVY' || officeUserGBLOC === 'USCG';
  if (isLoading) return <LoadingPlaceholder />;
  if (isError) return <SomethingWentWrong />;
  if (!queueType) {
    return inPPMCloseoutGBLOC ? (
      <Navigate to={servicesCounselingRoutes.BASE_QUEUE_CLOSEOUT_PATH} />
    ) : (
      <Navigate to={servicesCounselingRoutes.BASE_QUEUE_COUNSELING_PATH} />
    );
  }

  const renderNavBar = () => {
    return (
      <TabNav
        className={styles.tableTabs}
        items={[
          <NavLink
            end
            className={({ isActive }) => (isActive ? 'usa-current' : '')}
            to={servicesCounselingRoutes.BASE_QUEUE_COUNSELING_PATH}
          >
            <span data-testid="counseling-tab-link" className="tab-title">
              Counseling Queue
            </span>
          </NavLink>,
          <NavLink
            end
            className={({ isActive }) => (isActive ? 'usa-current' : '')}
            to={servicesCounselingRoutes.BASE_QUEUE_CLOSEOUT_PATH}
          >
            <span data-testid="closeout-tab-link" className="tab-title">
              PPM Closeout Queue
            </span>
          </NavLink>,
          <NavLink
            end
            className={({ isActive }) => (isActive ? 'usa-current' : '')}
            to={generalRoutes.BASE_QUEUE_SEARCH_PATH}
          >
            <span data-testid="search-tab-link" className="tab-title">
              Search
            </span>
          </NavLink>,
        ]}
      />
    );
  };

  if (queueType === 'Search') {
    return (
      <div data-testid="move-search" className={styles.ServicesCounselingQueue}>
        {renderNavBar()}
        <ConnectedFlashMessage />
        <div className={styles.searchFormContainer}>
          <h1>Search for a move</h1>
          {searchHappened && counselorMoveCreateFeatureFlag && (
            <Button type="submit" onClick={handleAddCustomerClick} className={styles.addCustomerBtn}>
              Add Customer
            </Button>
          )}
        </div>
        <MoveSearchForm onSubmit={onSubmit} role={roleTypes.SERVICES_COUNSELOR} />
        {searchHappened && (
          <SearchResultsTable
            showFilters
            showPagination
            defaultCanSort
            disableMultiSort
            disableSortBy={false}
            title="Results"
            handleClick={handleClick}
            useQueries={useMoveSearchQueries}
            moveCode={search.moveCode}
            dodID={search.dodID}
            customerName={search.customerName}
            roleType={roleTypes.SERVICES_COUNSELOR}
            isCounselorMoveCreateFFEnabled={isCounselorMoveCreateFFEnabled}
          />
        )}
      </div>
    );
  }

  if (queueType === 'PPM-closeout') {
    return (
      <div className={styles.ServicesCounselingQueue}>
        {renderNavBar()}
        <TableQueue
          showFilters
          showPagination
          manualSortBy
          defaultCanSort
          defaultSortedColumns={[{ id: 'closeoutInitiated', desc: false }]}
          disableMultiSort
          disableSortBy={false}
          columns={closeoutColumns(inPPMCloseoutGBLOC)}
          title="Moves"
          handleClick={handleClick}
          useQueries={useServicesCounselingQueuePPMQueries}
        />
      </div>
    );
  }
  if (queueType === 'counseling') {
    return (
      <div className={styles.ServicesCounselingQueue}>
        {renderNavBar()}
        <TableQueue
          className={styles.ServicesCounseling}
          showFilters
          showPagination
          manualSortBy
          defaultCanSort
          defaultSortedColumns={[{ id: 'submittedAt', desc: false }]}
          disableMultiSort
          disableSortBy={false}
          columns={counselingColumns()}
          title="Moves"
          handleClick={handleClick}
          useQueries={useServicesCounselingQueueQueries}
        />
      </div>
    );
  }

  return <NotFound />;
};

export default ServicesCounselingQueue;<|MERGE_RESOLUTION|>--- conflicted
+++ resolved
@@ -5,10 +5,7 @@
 import styles from './ServicesCounselingQueue.module.scss';
 
 import { createHeader } from 'components/Table/utils';
-<<<<<<< HEAD
-=======
 import { isBooleanFlagEnabled, isCounselorMoveCreateEnabled } from 'utils/featureFlags';
->>>>>>> 9f73e174
 import MultiSelectCheckBoxFilter from 'components/Table/Filters/MultiSelectCheckBoxFilter';
 import SelectFilter from 'components/Table/Filters/SelectFilter';
 import DateSelectFilter from 'components/Table/Filters/DateSelectFilter';
@@ -36,14 +33,7 @@
 import { roleTypes } from 'constants/userRoles';
 import SearchResultsTable from 'components/Table/SearchResultsTable';
 import TabNav from 'components/TabNav';
-<<<<<<< HEAD
-import { isBooleanFlagEnabled, isCounselorMoveCreateEnabled } from 'utils/featureFlags';
-import retryPageLoading from 'utils/retryPageLoading';
-import { milmoveLogger } from 'utils/milmoveLog';
-import { CHECK_SPECIAL_ORDERS_TYPES, SPECIAL_ORDERS_TYPES } from 'constants/orders';
-=======
 import { isNullUndefinedOrWhitespace } from 'shared/utils';
->>>>>>> 9f73e174
 import ConnectedFlashMessage from 'containers/FlashMessage/FlashMessage';
 import { CHECK_SPECIAL_ORDERS_TYPES, SPECIAL_ORDERS_TYPES } from 'constants/orders';
 import retryPageLoading from 'utils/retryPageLoading';
@@ -250,13 +240,9 @@
 
   const handleClick = (values, e) => {
     if (e?.target?.innerHTML === 'Create New Move') {
-<<<<<<< HEAD
-      navigate(generatePath(servicesCounselingRoutes.BASE_CUSTOMER_INFO_EDIT_PATH, { moveCode: values.locator }));
-=======
       navigate(
         generatePath(servicesCounselingRoutes.BASE_CREATE_MOVE_EDIT_CUSTOMER_PATH, { moveCode: values.locator }),
       );
->>>>>>> 9f73e174
     } else {
       navigate(generatePath(servicesCounselingRoutes.BASE_MOVE_VIEW_PATH, { moveCode: values.locator }));
     }
