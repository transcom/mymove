import React, { useCallback, useEffect, useState } from 'react';
import { generatePath, useNavigate, Navigate, useParams, NavLink } from 'react-router-dom';
import { Button, Dropdown } from '@trussworks/react-uswds';
import { FontAwesomeIcon } from '@fortawesome/react-fontawesome';

import styles from './ServicesCounselingQueue.module.scss';

import { createHeader } from 'components/Table/utils';
import SelectFilter from 'components/Table/Filters/SelectFilter';
import DateSelectFilter from 'components/Table/Filters/DateSelectFilter';
import TableQueue from 'components/Table/TableQueue';
import {
  BRANCH_OPTIONS,
  SERVICE_COUNSELING_MOVE_STATUS_LABELS,
  SERVICE_COUNSELING_PPM_TYPE_OPTIONS,
  SERVICE_COUNSELING_PPM_TYPE_LABELS,
  SERVICE_COUNSELING_PPM_STATUS_OPTIONS,
  SERVICE_COUNSELING_PPM_STATUS_LABELS,
} from 'constants/queues';
import { generalRoutes, servicesCounselingRoutes } from 'constants/routes';
import { elevatedPrivilegeTypes } from 'constants/userPrivileges';
import {
  useServicesCounselingQueueQueries,
  useServicesCounselingQueuePPMQueries,
  useUserQueries,
  useMoveSearchQueries,
  useCustomerSearchQueries,
} from 'hooks/queries';
import {
  getServicesCounselingOriginLocations,
  getServicesCounselingQueue,
  getServicesCounselingPPMQueue,
} from 'services/ghcApi';
import { DATE_FORMAT_STRING, DEFAULT_EMPTY_VALUE, MOVE_STATUSES } from 'shared/constants';
import { formatDateFromIso, serviceMemberAgencyLabel } from 'utils/formatters';
import LoadingPlaceholder from 'shared/LoadingPlaceholder';
import SomethingWentWrong from 'shared/SomethingWentWrong';
import NotFound from 'components/NotFound/NotFound';
import MoveSearchForm from 'components/MoveSearchForm/MoveSearchForm';
import { roleTypes } from 'constants/userRoles';
import SearchResultsTable from 'components/Table/SearchResultsTable';
import TabNav from 'components/TabNav';
import { isBooleanFlagEnabled, isCounselorMoveCreateEnabled } from 'utils/featureFlags';
import retryPageLoading from 'utils/retryPageLoading';
import { milmoveLogger } from 'utils/milmoveLog';
import { CHECK_SPECIAL_ORDERS_TYPES, SPECIAL_ORDERS_TYPES } from 'constants/orders';
import ConnectedFlashMessage from 'containers/FlashMessage/FlashMessage';
import { isNullUndefinedOrWhitespace } from 'shared/utils';
import CustomerSearchForm from 'components/CustomerSearchForm/CustomerSearchForm';
import MultiSelectTypeAheadCheckBoxFilter from 'components/Table/Filters/MutliSelectTypeAheadCheckboxFilter';
import handleQueueAssignment from 'utils/queues';

export const counselingColumns = (moveLockFlag, originLocationList, supervisor, isQueueManagementEnabled) => {
  const cols = [
    createHeader(
      ' ',
      (row) => {
        const now = new Date();
        // this will render a lock icon if the move is locked & if the lockExpiresAt value is after right now
        if (row.lockedByOfficeUserID && row.lockExpiresAt && now < new Date(row.lockExpiresAt) && moveLockFlag) {
          return (
            <div data-testid="lock-icon">
              <FontAwesomeIcon icon="lock" />
            </div>
          );
        }
        return null;
      },
      { id: 'lock' },
    ),
    createHeader('ID', 'id', { id: 'id' }),
    createHeader(
      'Customer name',
      (row) => {
        return (
          <div>
            {CHECK_SPECIAL_ORDERS_TYPES(row.orderType) ? (
              <span className={styles.specialMoves}>{SPECIAL_ORDERS_TYPES[`${row.orderType}`]}</span>
            ) : null}
            {`${row.customer.last_name}, ${row.customer.first_name}`}
          </div>
        );
      },
      {
        id: 'customerName',
        isFilterable: true,
        exportValue: (row) => {
          return `${row.customer.last_name}, ${row.customer.first_name}`;
        },
      },
    ),
    createHeader('DoD ID', 'customer.edipi', {
      id: 'edipi',
      isFilterable: true,
      exportValue: (row) => {
        return row.customer.edipi;
      },
    }),
    createHeader('EMPLID', 'customer.emplid', {
      id: 'emplid',
      isFilterable: true,
    }),
    createHeader('Move code', 'locator', {
      id: 'locator',
      isFilterable: true,
    }),
    createHeader(
      'Status',
      (row) => {
        return row.status !== MOVE_STATUSES.SERVICE_COUNSELING_COMPLETED
          ? SERVICE_COUNSELING_MOVE_STATUS_LABELS[`${row.status}`]
          : null;
      },
      {
        id: 'status',
        disableSortBy: true,
      },
    ),
    createHeader(
      'Requested move date',
      (row) => {
        return formatDateFromIso(row.requestedMoveDate, DATE_FORMAT_STRING);
      },
      {
        id: 'requestedMoveDate',
        isFilterable: true,
        // eslint-disable-next-line react/jsx-props-no-spreading
        Filter: (props) => <DateSelectFilter {...props} />,
      },
    ),
    createHeader(
      'Date submitted',
      (row) => {
        return formatDateFromIso(row.submittedAt, DATE_FORMAT_STRING);
      },
      {
        id: 'submittedAt',
        isFilterable: true,
        // eslint-disable-next-line react/jsx-props-no-spreading
        Filter: (props) => <DateSelectFilter dateTime {...props} />,
      },
    ),
    createHeader(
      'Branch',
      (row) => {
        return serviceMemberAgencyLabel(row.customer.agency);
      },
      {
        id: 'branch',
        isFilterable: true,
        Filter: (props) => (
          // eslint-disable-next-line react/jsx-props-no-spreading
          <SelectFilter options={BRANCH_OPTIONS} {...props} />
        ),
      },
    ),
    createHeader('Origin GBLOC', 'originGBLOC', {
      disableSortBy: true,
    }), // If the user is in the USMC GBLOC they will have many different GBLOCs and will want to sort and filter
    supervisor
      ? createHeader(
          'Origin duty location',
          (row) => {
            return `${row.originDutyLocation.name}`;
          },
          {
            id: 'originDutyLocation',
            isFilterable: true,
            exportValue: (row) => {
              return row.originDutyLocation?.name;
            },
            Filter: (props) => (
              <MultiSelectTypeAheadCheckBoxFilter
                options={originLocationList}
                placeholder="Start typing a duty location..."
                // eslint-disable-next-line react/jsx-props-no-spreading
                {...props}
              />
            ),
          },
        )
      : createHeader('Origin duty location', 'originDutyLocation.name', {
          id: 'originDutyLocation',
          isFilterable: true,
          exportValue: (row) => {
            return row.originDutyLocation?.name;
          },
        }),
    createHeader('Counseling office', 'counselingOffice', {
      id: 'counselingOffice',
      isFilterable: true,
    }),
  ];
  if (isQueueManagementEnabled)
    cols.push(
      createHeader(
        'Assigned',
        (row) => {
          return !row?.assignable ? (
            <div>{row.assignedTo ? `${row.assignedTo?.lastName}, ${row.assignedTo?.firstName}` : ''}</div>
          ) : (
            <div data-label="assignedSelect" className={styles.assignedToCol}>
              <Dropdown
                defaultValue={row.assignedTo?.officeUserId}
                onChange={(e) => handleQueueAssignment(row.id, e.target.value, roleTypes.SERVICES_COUNSELOR)}
                title="Assigned dropdown"
              >
                <option value={null}>{DEFAULT_EMPTY_VALUE}</option>
                {row.availableOfficeUsers.map(({ lastName, firstName, officeUserId }) => (
                  <option value={officeUserId} key={`filterOption_${officeUserId}`}>
                    {`${lastName}, ${firstName}`}
                  </option>
                ))}
              </Dropdown>
            </div>
          );
        },
        {
          id: 'assignedTo',
          isFilterable: true,
        },
      ),
    );

  return cols;
};
export const closeoutColumns = (
  moveLockFlag,
  ppmCloseoutGBLOC,
  ppmCloseoutOriginLocationList,
  supervisor,
  isQueueManagementEnabled,
) => {
  const cols = [
    createHeader(
      ' ',
      (row) => {
        const now = new Date();
        // this will render a lock icon if the move is locked & if the lockExpiresAt value is after right now
        if (row.lockedByOfficeUserID && row.lockExpiresAt && now < new Date(row.lockExpiresAt) && moveLockFlag) {
          return (
            <div id={row.id}>
              <FontAwesomeIcon icon="lock" />
            </div>
          );
        }
        return null;
      },
      { id: 'lock' },
    ),
    createHeader('ID', 'id', { id: 'id' }),
    createHeader(
      'Customer name',
      (row) => {
        return (
          <div>
            {CHECK_SPECIAL_ORDERS_TYPES(row.orderType) ? (
              <span className={styles.specialMoves}>{SPECIAL_ORDERS_TYPES[`${row.orderType}`]}</span>
            ) : null}
            {`${row.customer.last_name}, ${row.customer.first_name}`}
          </div>
        );
      },
      {
        id: 'lastName',
        isFilterable: true,
        exportValue: (row) => {
          return `${row.customer.last_name}, ${row.customer.first_name}`;
        },
      },
    ),
    createHeader('DoD ID', 'customer.dodID', {
      id: 'dodID',
      isFilterable: true,
      exportValue: (row) => {
        return row.customer.dodID;
      },
<<<<<<< HEAD
    },
  ),
  createHeader('DoD ID', 'customer.edipi', {
    id: 'edipi',
    isFilterable: true,
    exportValue: (row) => {
      return row.customer.edipi;
    },
  }),
  createHeader('EMPLID', 'customer.emplid', {
    id: 'emplid',
    isFilterable: true,
  }),
  createHeader('Move code', 'locator', {
    id: 'locator',
    isFilterable: true,
  }),
  createHeader(
    'Branch',
    (row) => {
      return serviceMemberAgencyLabel(row.customer.agency);
    },
    {
      id: 'branch',
      isFilterable: true,
      Filter: (props) => (
        // eslint-disable-next-line react/jsx-props-no-spreading
        <SelectFilter options={BRANCH_OPTIONS} {...props} />
      ),
    },
  ),
  createHeader(
    'Status',
    (row) => {
      return SERVICE_COUNSELING_PPM_STATUS_LABELS[`${row.ppmStatus}`];
    },
    {
      id: 'ppmStatus',
      isFilterable: true,
      Filter: (props) => (
        // eslint-disable-next-line react/jsx-props-no-spreading
        <SelectFilter options={SERVICE_COUNSELING_PPM_STATUS_OPTIONS} {...props} />
      ),
    },
  ),
  createHeader(
    'Closeout initiated',
    (row) => {
      return formatDateFromIso(row.closeoutInitiated, DATE_FORMAT_STRING);
    },
    {
      id: 'closeoutInitiated',
=======
    }),
    createHeader('EMPLID', 'customer.emplid', {
      id: 'emplid',
>>>>>>> 0f300e05
      isFilterable: true,
    }),
    createHeader('Move code', 'locator', {
      id: 'locator',
      isFilterable: true,
    }),
    createHeader(
      'Branch',
      (row) => {
        return serviceMemberAgencyLabel(row.customer.agency);
      },
      {
        id: 'branch',
        isFilterable: true,
        Filter: (props) => (
          // eslint-disable-next-line react/jsx-props-no-spreading
          <SelectFilter options={BRANCH_OPTIONS} {...props} />
        ),
      },
    ),
    createHeader(
      'Status',
      (row) => {
        return SERVICE_COUNSELING_PPM_STATUS_LABELS[`${row.ppmStatus}`];
      },
      {
        id: 'ppmStatus',
        isFilterable: true,
        Filter: (props) => (
          // eslint-disable-next-line react/jsx-props-no-spreading
          <SelectFilter options={SERVICE_COUNSELING_PPM_STATUS_OPTIONS} {...props} />
        ),
      },
    ),
    createHeader(
      'Closeout initiated',
      (row) => {
        return formatDateFromIso(row.closeoutInitiated, DATE_FORMAT_STRING);
      },
      {
        id: 'closeoutInitiated',
        isFilterable: true,
        // eslint-disable-next-line react/jsx-props-no-spreading
        Filter: (props) => <DateSelectFilter dateTime {...props} />,
      },
    ),
    createHeader(
      'Full or partial PPM',
      (row) => {
        return SERVICE_COUNSELING_PPM_TYPE_LABELS[`${row.ppmType}`];
      },
      {
        id: 'ppmType',
        isFilterable: true,
        Filter: (props) => (
          // eslint-disable-next-line react/jsx-props-no-spreading
          <SelectFilter options={SERVICE_COUNSELING_PPM_TYPE_OPTIONS} {...props} />
        ),
      },
    ),
    supervisor
      ? createHeader(
          'Origin duty location',
          (row) => {
            return `${row.originDutyLocation.name}`;
          },
          {
            id: 'originDutyLocation',
            isFilterable: true,
            exportValue: (row) => {
              return row.originDutyLocation?.name;
            },
            Filter: (props) => (
              <MultiSelectTypeAheadCheckBoxFilter
                options={ppmCloseoutOriginLocationList}
                placeholder="Start typing a duty location..."
                // eslint-disable-next-line react/jsx-props-no-spreading
                {...props}
              />
            ),
          },
        )
      : createHeader('Origin duty location', 'originDutyLocation.name', {
          id: 'originDutyLocation',
          isFilterable: true,
          exportValue: (row) => {
            return row.originDutyLocation?.name;
          },
        }),
    createHeader('Destination duty location', 'destinationDutyLocation.name', {
      id: 'destinationDutyLocation',
      isFilterable: true,
      exportValue: (row) => {
        return row.destinationDutyLocation?.name;
      },
    }),
    createHeader('PPM closeout location', 'closeoutLocation', {
      id: 'closeoutLocation',
      // This filter only makes sense if we're not in a closeout GBLOC. Users in a closeout GBLOC will
      // see the same value in this column for every move.
      isFilterable: !ppmCloseoutGBLOC,
    }),
  ];
  if (isQueueManagementEnabled)
    cols.push(
      createHeader(
        'Assigned',
        (row) => {
          return !row?.assignable ? (
            <div>{row.assignedTo ? `${row.assignedTo?.lastName}, ${row.assignedTo?.firstName}` : ''}</div>
          ) : (
            <div data-label="assignedSelect" className={styles.assignedToCol}>
              <Dropdown
                defaultValue={row.assignedTo?.officeUserId}
                onChange={(e) => handleQueueAssignment(row.id, e.target.value, roleTypes.SERVICES_COUNSELOR)}
                title="Assigned dropdown"
              >
                <option value={null}>{DEFAULT_EMPTY_VALUE}</option>
                {row.availableOfficeUsers.map(({ lastName, firstName, officeUserId }) => (
                  <option value={officeUserId} key={`filterOption_${officeUserId}`}>
                    {`${lastName}, ${firstName}`}
                  </option>
                ))}
              </Dropdown>
            </div>
          );
        },
        {
          id: 'assignedTo',
          isFilterable: true,
        },
      ),
    );

  return cols;
};

const ServicesCounselingQueue = ({ userPrivileges, isQueueManagementFFEnabled }) => {
  const { queueType } = useParams();
  const { data, isLoading, isError } = useUserQueries();

  const navigate = useNavigate();

  const [isCounselorMoveCreateFFEnabled, setisCounselorMoveCreateFFEnabled] = useState(false);
  const [moveLockFlag, setMoveLockFlag] = useState(false);
  const [setErrorState] = useState({ hasError: false, error: undefined, info: undefined });
  const [originLocationList, setOriginLocationList] = useState([]);
  const [ppmCloseoutOriginLocationList, setPpmCloseoutOriginLocationList] = useState([]);
  const supervisor = userPrivileges
    ? userPrivileges.some((p) => p.privilegeType === elevatedPrivilegeTypes.SUPERVISOR)
    : false;

  // Feature Flag
  useEffect(() => {
    const getOriginLocationList = (needsPPMCloseout) => {
      if (supervisor) {
        getServicesCounselingOriginLocations(needsPPMCloseout).then((response) => {
          if (needsPPMCloseout) {
            setPpmCloseoutOriginLocationList(response);
          } else {
            setOriginLocationList(response);
          }
        });
      }
    };

    getOriginLocationList(true);
    getOriginLocationList(false);

    const fetchData = async () => {
      try {
        const isEnabled = await isCounselorMoveCreateEnabled();
        setisCounselorMoveCreateFFEnabled(isEnabled);
        const lockedMoveFlag = await isBooleanFlagEnabled('move_lock');
        setMoveLockFlag(lockedMoveFlag);
      } catch (error) {
        const { message } = error;
        milmoveLogger.error({ message, info: null });
        setErrorState({
          hasError: true,
          error,
          info: null,
        });
        retryPageLoading(error);
      }
    };
    fetchData();
  }, [setErrorState, supervisor]);

  const handleEditProfileClick = (locator) => {
    navigate(generatePath(servicesCounselingRoutes.BASE_CUSTOMER_INFO_EDIT_PATH, { moveCode: locator }));
  };

  const handleClick = (values, e) => {
    // if the user clicked the profile icon to edit, we want to route them elsewhere
    // since we don't have innerText, we are using the data-label property
    const editProfileDiv = e.target.closest('div[data-label="editProfile"]');
    const assignedSelect = e.target.closest('div[data-label="assignedSelect"]');
    if (editProfileDiv) {
      navigate(generatePath(servicesCounselingRoutes.BASE_CUSTOMER_INFO_EDIT_PATH, { moveCode: values.locator }));
    } else if (assignedSelect) {
      // do nothing
    } else {
      navigate(generatePath(servicesCounselingRoutes.BASE_MOVE_VIEW_PATH, { moveCode: values.locator }));
    }
  };

  const handleCustomerSearchClick = (values) => {
    navigate(
      generatePath(servicesCounselingRoutes.BASE_CUSTOMERS_CUSTOMER_INFO_PATH, { customerId: values.customerID }),
    );
  };

  const handleAddCustomerClick = () => {
    navigate(generatePath(servicesCounselingRoutes.CREATE_CUSTOMER_PATH));
  };

  const [search, setSearch] = useState({ moveCode: null, dodID: null, customerName: null });
  const [searchHappened, setSearchHappened] = useState(false);
  const counselorMoveCreateFeatureFlag = isBooleanFlagEnabled('counselor_move_create');

  const onSubmit = useCallback((values) => {
    const payload = {
      moveCode: null,
      dodID: null,
      customerName: null,
    };
    if (!isNullUndefinedOrWhitespace(values.searchText)) {
      if (values.searchType === 'moveCode') {
        payload.moveCode = values.searchText;
      } else if (values.searchType === 'dodID') {
        payload.dodID = values.searchText;
      } else if (values.searchType === 'customerName') {
        payload.customerName = values.searchText;
      }
    }

    setSearch(payload);
    setSearchHappened(true);
  }, []);

  const tabs = [
    <NavLink
      end
      className={({ isActive }) => (isActive ? 'usa-current' : '')}
      to={servicesCounselingRoutes.BASE_QUEUE_COUNSELING_PATH}
    >
      <span data-testid="counseling-tab-link" className="tab-title">
        Counseling Queue
      </span>
    </NavLink>,
    <NavLink
      end
      className={({ isActive }) => (isActive ? 'usa-current' : '')}
      to={servicesCounselingRoutes.BASE_QUEUE_CLOSEOUT_PATH}
    >
      <span data-testid="closeout-tab-link" className="tab-title">
        PPM Closeout Queue
      </span>
    </NavLink>,
    <NavLink
      end
      className={({ isActive }) => (isActive ? 'usa-current' : '')}
      to={generalRoutes.BASE_QUEUE_SEARCH_PATH}
      onClick={() => setSearchHappened(false)}
    >
      <span data-testid="search-tab-link" className="tab-title">
        Move Search
      </span>
    </NavLink>,
  ];

  // when FEATURE_FLAG_COUNSELOR_MOVE_CREATE is removed,
  // this can simply be the tabs for this component
  const ffTabs = [
    ...tabs,
    <NavLink
      end
      className={({ isActive }) => (isActive ? 'usa-current' : '')}
      to={servicesCounselingRoutes.BASE_CUSTOMER_SEARCH_PATH}
      onClick={() => setSearchHappened(false)}
    >
      <span data-testid="search-tab-link" className="tab-title">
        Customer Search
      </span>
    </NavLink>,
  ];

  // If the office user is in a closeout GBLOC and on the closeout tab, then we will want to disable
  // the column filter for the closeout location column because it will have no effect.
  const officeUserGBLOC = data?.office_user?.transportation_office?.gbloc;
  const inPPMCloseoutGBLOC = officeUserGBLOC === 'TVCB' || officeUserGBLOC === 'NAVY' || officeUserGBLOC === 'USCG';
  if (isLoading) return <LoadingPlaceholder />;
  if (isError) return <SomethingWentWrong />;
  if (!queueType) {
    return inPPMCloseoutGBLOC ? (
      <Navigate to={servicesCounselingRoutes.BASE_QUEUE_CLOSEOUT_PATH} />
    ) : (
      <Navigate to={servicesCounselingRoutes.BASE_QUEUE_COUNSELING_PATH} />
    );
  }
  const navTabs = () => (isCounselorMoveCreateFFEnabled ? ffTabs : tabs);

  const renderNavBar = () => {
    return <TabNav className={styles.tableTabs} items={navTabs()} />;
  };

  if (queueType === 'Search') {
    return (
      <div data-testid="move-search" className={styles.ServicesCounselingQueue}>
        {renderNavBar()}
        <ConnectedFlashMessage />
        <div className={styles.searchFormContainer}>
          <h1>Search for a move</h1>
        </div>
        <MoveSearchForm onSubmit={onSubmit} role={roleTypes.SERVICES_COUNSELOR} />
        {searchHappened && (
          <SearchResultsTable
            showFilters
            showPagination
            defaultCanSort
            disableMultiSort
            disableSortBy={false}
            title="Results"
            handleClick={handleClick}
            handleEditProfileClick={handleEditProfileClick}
            useQueries={useMoveSearchQueries}
            moveCode={search.moveCode}
            dodID={search.dodID}
            customerName={search.customerName}
            roleType={roleTypes.SERVICES_COUNSELOR}
            searchType="move"
          />
        )}
      </div>
    );
  }

  if (queueType === 'PPM-closeout') {
    return (
      <div className={styles.ServicesCounselingQueue}>
        {renderNavBar()}
        <TableQueue
          showFilters
          showPagination
          manualSortBy
          defaultCanSort
          defaultSortedColumns={[{ id: 'closeoutInitiated', desc: false }]}
          disableMultiSort
          disableSortBy={false}
          columns={closeoutColumns(
            moveLockFlag,
            inPPMCloseoutGBLOC,
            ppmCloseoutOriginLocationList,
            supervisor,
            isQueueManagementFFEnabled,
          )}
          title="Moves"
          handleClick={handleClick}
          useQueries={useServicesCounselingQueuePPMQueries}
          showCSVExport
          csvExportFileNamePrefix="PPM-Closeout-Queue"
          csvExportQueueFetcher={getServicesCounselingPPMQueue}
          csvExportQueueFetcherKey="queueMoves"
          sessionStorageKey={queueType}
          key={queueType}
        />
      </div>
    );
  }
  if (queueType === 'counseling') {
    return (
      <div className={styles.ServicesCounselingQueue}>
        {renderNavBar()}
        <TableQueue
          className={styles.ServicesCounseling}
          showFilters
          showPagination
          manualSortBy
          defaultCanSort
          defaultSortedColumns={[{ id: 'submittedAt', desc: false }]}
          disableMultiSort
          disableSortBy={false}
          columns={counselingColumns(moveLockFlag, originLocationList, supervisor, isQueueManagementFFEnabled)}
          title="Moves"
          handleClick={handleClick}
          useQueries={useServicesCounselingQueueQueries}
          showCSVExport
          csvExportFileNamePrefix="Services-Counseling-Queue"
          csvExportQueueFetcher={getServicesCounselingQueue}
          csvExportQueueFetcherKey="queueMoves"
          sessionStorageKey={queueType}
          key={queueType}
        />
      </div>
    );
  }
  if (queueType === 'customer-search') {
    return (
      <div data-testid="customer-search" className={styles.ServicesCounselingQueue}>
        {renderNavBar()}
        <ConnectedFlashMessage />
        <div className={styles.searchFormContainer}>
          <h1>Search for a customer</h1>
          {searchHappened && counselorMoveCreateFeatureFlag && (
            <Button type="submit" onClick={handleAddCustomerClick} className={styles.addCustomerBtn}>
              Add Customer
            </Button>
          )}
        </div>
        <CustomerSearchForm onSubmit={onSubmit} role={roleTypes.SERVICES_COUNSELOR} />
        {searchHappened && (
          <SearchResultsTable
            showFilters
            showPagination
            defaultCanSort
            disableMultiSort
            disableSortBy={false}
            title="Results"
            defaultHiddenColumns={['customerID']}
            handleClick={handleCustomerSearchClick}
            useQueries={useCustomerSearchQueries}
            dodID={search.dodID}
            customerName={search.customerName}
            roleType={roleTypes.SERVICES_COUNSELOR}
            searchType="customer"
          />
        )}
      </div>
    );
  }

  return <NotFound />;
};

export default ServicesCounselingQueue;<|MERGE_RESOLUTION|>--- conflicted
+++ resolved
@@ -269,70 +269,15 @@
         },
       },
     ),
-    createHeader('DoD ID', 'customer.dodID', {
-      id: 'dodID',
+    createHeader('DoD ID', 'customer.edipi', {
+      id: 'edipi',
       isFilterable: true,
       exportValue: (row) => {
-        return row.customer.dodID;
-      },
-<<<<<<< HEAD
-    },
-  ),
-  createHeader('DoD ID', 'customer.edipi', {
-    id: 'edipi',
-    isFilterable: true,
-    exportValue: (row) => {
-      return row.customer.edipi;
-    },
-  }),
-  createHeader('EMPLID', 'customer.emplid', {
-    id: 'emplid',
-    isFilterable: true,
-  }),
-  createHeader('Move code', 'locator', {
-    id: 'locator',
-    isFilterable: true,
-  }),
-  createHeader(
-    'Branch',
-    (row) => {
-      return serviceMemberAgencyLabel(row.customer.agency);
-    },
-    {
-      id: 'branch',
-      isFilterable: true,
-      Filter: (props) => (
-        // eslint-disable-next-line react/jsx-props-no-spreading
-        <SelectFilter options={BRANCH_OPTIONS} {...props} />
-      ),
-    },
-  ),
-  createHeader(
-    'Status',
-    (row) => {
-      return SERVICE_COUNSELING_PPM_STATUS_LABELS[`${row.ppmStatus}`];
-    },
-    {
-      id: 'ppmStatus',
-      isFilterable: true,
-      Filter: (props) => (
-        // eslint-disable-next-line react/jsx-props-no-spreading
-        <SelectFilter options={SERVICE_COUNSELING_PPM_STATUS_OPTIONS} {...props} />
-      ),
-    },
-  ),
-  createHeader(
-    'Closeout initiated',
-    (row) => {
-      return formatDateFromIso(row.closeoutInitiated, DATE_FORMAT_STRING);
-    },
-    {
-      id: 'closeoutInitiated',
-=======
+        return row.customer.edipi;
+      },
     }),
     createHeader('EMPLID', 'customer.emplid', {
       id: 'emplid',
->>>>>>> 0f300e05
       isFilterable: true,
     }),
     createHeader('Move code', 'locator', {
