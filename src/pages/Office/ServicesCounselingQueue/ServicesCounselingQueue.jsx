import React, { useCallback, useEffect, useState } from 'react';
import { generatePath, useNavigate, Navigate, useParams, NavLink } from 'react-router-dom';
import { Button } from '@trussworks/react-uswds';
import { FontAwesomeIcon } from '@fortawesome/react-fontawesome';

import styles from './ServicesCounselingQueue.module.scss';

import { createHeader } from 'components/Table/utils';
import { isBooleanFlagEnabled, isCounselorMoveCreateEnabled } from 'utils/featureFlags';
import SelectFilter from 'components/Table/Filters/SelectFilter';
import DateSelectFilter from 'components/Table/Filters/DateSelectFilter';
import TableQueue from 'components/Table/TableQueue';
import {
  BRANCH_OPTIONS_WITH_MARINE_CORPS,
  SERVICE_COUNSELING_MOVE_STATUS_LABELS,
  SERVICE_COUNSELING_PPM_TYPE_OPTIONS,
  SERVICE_COUNSELING_PPM_TYPE_LABELS,
  SERVICE_COUNSELING_PPM_STATUS_OPTIONS,
  SERVICE_COUNSELING_PPM_STATUS_LABELS,
} from 'constants/queues';
import { generalRoutes, servicesCounselingRoutes } from 'constants/routes';
import { elevatedPrivilegeTypes } from 'constants/userPrivileges';
import {
  useServicesCounselingQueueQueries,
  useServicesCounselingQueuePPMQueries,
  useUserQueries,
  useMoveSearchQueries,
  useCustomerSearchQueries,
} from 'hooks/queries';
import {
  getServicesCounselingQueue,
  getServicesCounselingPPMQueue,
  getServicesCounselingOriginLocations,
} from 'services/ghcApi';
import { DATE_FORMAT_STRING, MOVE_STATUSES } from 'shared/constants';
import { formatDateFromIso, serviceMemberAgencyLabel } from 'utils/formatters';
import LoadingPlaceholder from 'shared/LoadingPlaceholder';
import SomethingWentWrong from 'shared/SomethingWentWrong';
import NotFound from 'components/NotFound/NotFound';
import MoveSearchForm from 'components/MoveSearchForm/MoveSearchForm';
import { roleTypes } from 'constants/userRoles';
import SearchResultsTable from 'components/Table/SearchResultsTable';
import TabNav from 'components/TabNav';
import { isNullUndefinedOrWhitespace } from 'shared/utils';
import ConnectedFlashMessage from 'containers/FlashMessage/FlashMessage';
import { CHECK_SPECIAL_ORDERS_TYPES, SPECIAL_ORDERS_TYPES } from 'constants/orders';
import retryPageLoading from 'utils/retryPageLoading';
import { milmoveLogger } from 'utils/milmoveLog';
import CustomerSearchForm from 'components/CustomerSearchForm/CustomerSearchForm';
import MultiSelectTypeAheadCheckBoxFilter from 'components/Table/Filters/MutliSelectTypeAheadCheckboxFilter';

export const counselingColumns = (moveLockFlag, originLocationList, supervisor) => [
  createHeader(
    ' ',
    (row) => {
      const now = new Date();
      // this will render a lock icon if the move is locked & if the lockExpiresAt value is after right now
      if (row.lockedByOfficeUserID && row.lockExpiresAt && now < new Date(row.lockExpiresAt) && moveLockFlag) {
        return (
          <div data-testid="lock-icon">
            <FontAwesomeIcon icon="lock" />
          </div>
        );
      }
      return null;
    },
    { id: 'lock' },
  ),
  createHeader('ID', 'id', { id: 'id' }),
  createHeader(
    'Customer name',
    (row) => {
      return (
        <div>
          {CHECK_SPECIAL_ORDERS_TYPES(row.orderType) ? (
            <span className={styles.specialMoves}>{SPECIAL_ORDERS_TYPES[`${row.orderType}`]}</span>
          ) : null}
          {`${row.customer.last_name}, ${row.customer.first_name}`}
        </div>
      );
    },
    {
      id: 'lastName',
      isFilterable: true,
      exportValue: (row) => {
        return `${row.customer.last_name}, ${row.customer.first_name}`;
      },
    },
  ),
  createHeader('DoD ID', 'customer.dodID', {
    id: 'dodID',
    isFilterable: true,
    exportValue: (row) => {
      return row.customer.dodID;
    },
  }),
  createHeader('EMPLID', 'customer.emplid', {
    id: 'emplid',
    isFilterable: true,
  }),
  createHeader('Move code', 'locator', {
    id: 'locator',
    isFilterable: true,
  }),
  createHeader(
    'Status',
    (row) => {
      return row.status !== MOVE_STATUSES.SERVICE_COUNSELING_COMPLETED
        ? SERVICE_COUNSELING_MOVE_STATUS_LABELS[`${row.status}`]
        : null;
    },
    {
      id: 'status',
      disableSortBy: true,
    },
  ),
  createHeader(
    'Requested move date',
    (row) => {
      return formatDateFromIso(row.requestedMoveDate, DATE_FORMAT_STRING);
    },
    {
      id: 'requestedMoveDate',
      isFilterable: true,
      // eslint-disable-next-line react/jsx-props-no-spreading
      Filter: (props) => <DateSelectFilter {...props} />,
    },
  ),
  createHeader(
    'Date submitted',
    (row) => {
      return formatDateFromIso(row.submittedAt, DATE_FORMAT_STRING);
    },
    {
      id: 'submittedAt',
      isFilterable: true,
      // eslint-disable-next-line react/jsx-props-no-spreading
      Filter: (props) => <DateSelectFilter dateTime {...props} />,
    },
  ),
  createHeader(
    'Branch',
    (row) => {
      return serviceMemberAgencyLabel(row.customer.agency);
    },
    {
      id: 'branch',
      isFilterable: true,
      Filter: (props) => (
        // eslint-disable-next-line react/jsx-props-no-spreading
        <SelectFilter options={BRANCH_OPTIONS_WITH_MARINE_CORPS} {...props} />
      ),
    },
  ),
  createHeader('Origin GBLOC', 'originGBLOC', {
    disableSortBy: true,
  }), // If the user is in the USMC GBLOC they will have many different GBLOCs and will want to sort and filter
  supervisor
    ? createHeader(
        'Origin duty location',
        (row) => {
          return `${row.originDutyLocation.name}`;
        },
        {
          id: 'originDutyLocation',
          isFilterable: true,
<<<<<<< HEAD
=======
          exportValue: (row) => {
            return row.originDutyLocation?.name;
          },
>>>>>>> f1ac9767
          Filter: (props) => (
            <MultiSelectTypeAheadCheckBoxFilter
              options={originLocationList}
              placeholder="Start typing a duty location..."
              // eslint-disable-next-line react/jsx-props-no-spreading
              {...props}
            />
          ),
        },
      )
    : createHeader('Origin duty location', 'originDutyLocation.name', {
        id: 'originDutyLocation',
        isFilterable: true,
<<<<<<< HEAD
=======
        exportValue: (row) => {
          return row.originDutyLocation?.name;
        },
>>>>>>> f1ac9767
      }),
];
export const closeoutColumns = (moveLockFlag, ppmCloseoutGBLOC, ppmCloseoutOriginLocationList, supervisor) => [
  createHeader(
    ' ',
    (row) => {
      const now = new Date();
      // this will render a lock icon if the move is locked & if the lockExpiresAt value is after right now
      if (row.lockedByOfficeUserID && row.lockExpiresAt && now < new Date(row.lockExpiresAt) && moveLockFlag) {
        return (
          <div id={row.id}>
            <FontAwesomeIcon icon="lock" />
          </div>
        );
      }
      return null;
    },
    { id: 'lock' },
  ),
  createHeader('ID', 'id', { id: 'id' }),
  createHeader(
    'Customer name',
    (row) => {
      return (
        <div>
          {CHECK_SPECIAL_ORDERS_TYPES(row.orderType) ? (
            <span className={styles.specialMoves}>{SPECIAL_ORDERS_TYPES[`${row.orderType}`]}</span>
          ) : null}
          {`${row.customer.last_name}, ${row.customer.first_name}`}
        </div>
      );
    },
    {
      id: 'lastName',
      isFilterable: true,
      exportValue: (row) => {
        return `${row.customer.last_name}, ${row.customer.first_name}`;
      },
    },
  ),
  createHeader('DoD ID', 'customer.dodID', {
    id: 'dodID',
    isFilterable: true,
    exportValue: (row) => {
      return row.customer.dodID;
    },
  }),
  createHeader('EMPLID', 'customer.emplid', {
    id: 'emplid',
    isFilterable: true,
  }),
  createHeader('Move code', 'locator', {
    id: 'locator',
    isFilterable: true,
  }),
  createHeader(
    'Branch',
    (row) => {
      return serviceMemberAgencyLabel(row.customer.agency);
    },
    {
      id: 'branch',
      isFilterable: true,
      Filter: (props) => (
        // eslint-disable-next-line react/jsx-props-no-spreading
        <SelectFilter options={BRANCH_OPTIONS_WITH_MARINE_CORPS} {...props} />
      ),
    },
  ),
  createHeader(
    'Status',
    (row) => {
      return SERVICE_COUNSELING_PPM_STATUS_LABELS[`${row.ppmStatus}`];
    },
    {
      id: 'ppmStatus',
      isFilterable: true,
      Filter: (props) => (
        // eslint-disable-next-line react/jsx-props-no-spreading
        <SelectFilter options={SERVICE_COUNSELING_PPM_STATUS_OPTIONS} {...props} />
      ),
    },
  ),
  createHeader(
    'Closeout initiated',
    (row) => {
      return formatDateFromIso(row.closeoutInitiated, DATE_FORMAT_STRING);
    },
    {
      id: 'closeoutInitiated',
      isFilterable: true,
      // eslint-disable-next-line react/jsx-props-no-spreading
      Filter: (props) => <DateSelectFilter dateTime {...props} />,
    },
  ),
  createHeader(
    'Full or partial PPM',
    (row) => {
      return SERVICE_COUNSELING_PPM_TYPE_LABELS[`${row.ppmType}`];
    },
    {
      id: 'ppmType',
      isFilterable: true,
      Filter: (props) => (
        // eslint-disable-next-line react/jsx-props-no-spreading
        <SelectFilter options={SERVICE_COUNSELING_PPM_TYPE_OPTIONS} {...props} />
      ),
    },
  ),
  supervisor
    ? createHeader(
        'Origin duty location',
        (row) => {
          return `${row.originDutyLocation.name}`;
        },
        {
          id: 'originDutyLocation',
          isFilterable: true,
<<<<<<< HEAD
=======
          exportValue: (row) => {
            return row.originDutyLocation?.name;
          },
>>>>>>> f1ac9767
          Filter: (props) => (
            <MultiSelectTypeAheadCheckBoxFilter
              options={ppmCloseoutOriginLocationList}
              placeholder="Start typing a duty location..."
              // eslint-disable-next-line react/jsx-props-no-spreading
              {...props}
            />
          ),
        },
      )
    : createHeader('Origin duty location', 'originDutyLocation.name', {
        id: 'originDutyLocation',
        isFilterable: true,
<<<<<<< HEAD
=======
        exportValue: (row) => {
          return row.originDutyLocation?.name;
        },
>>>>>>> f1ac9767
      }),
  createHeader('Destination duty location', 'destinationDutyLocation.name', {
    id: 'destinationDutyLocation',
    isFilterable: true,
    exportValue: (row) => {
      return row.destinationDutyLocation?.name;
    },
  }),
  createHeader('PPM closeout location', 'closeoutLocation', {
    id: 'closeoutLocation',
    // This filter only makes sense if we're not in a closeout GBLOC. Users in a closeout GBLOC will
    // see the same value in this column for every move.
    isFilterable: !ppmCloseoutGBLOC,
  }),
];

const ServicesCounselingQueue = ({ userPrivileges }) => {
  const { queueType } = useParams();
  const { data, isLoading, isError } = useUserQueries();

  const navigate = useNavigate();

  const [isCounselorMoveCreateFFEnabled, setisCounselorMoveCreateFFEnabled] = useState(false);
  const [moveLockFlag, setMoveLockFlag] = useState(false);
  const [setErrorState] = useState({ hasError: false, error: undefined, info: undefined });
  const [originLocationList, setOriginLocationList] = useState([]);
  const [ppmCloseoutOriginLocationList, setPpmCloseoutOriginLocationList] = useState([]);
  const supervisor = userPrivileges
    ? userPrivileges.some((p) => p.privilegeType === elevatedPrivilegeTypes.SUPERVISOR)
    : false;

  // Feature Flag
  useEffect(() => {
    const getOriginLocationList = (needsPPMCloseout) => {
      if (supervisor) {
        getServicesCounselingOriginLocations(needsPPMCloseout).then((response) => {
          if (needsPPMCloseout) {
            setPpmCloseoutOriginLocationList(response);
          } else {
            setOriginLocationList(response);
          }
        });
      }
    };

    getOriginLocationList(true);
    getOriginLocationList(false);

    const fetchData = async () => {
      try {
        const isEnabled = await isCounselorMoveCreateEnabled();
        setisCounselorMoveCreateFFEnabled(isEnabled);
        const lockedMoveFlag = await isBooleanFlagEnabled('move_lock');
        setMoveLockFlag(lockedMoveFlag);
      } catch (error) {
        const { message } = error;
        milmoveLogger.error({ message, info: null });
        setErrorState({
          hasError: true,
          error,
          info: null,
        });
        retryPageLoading(error);
      }
    };
    fetchData();
  }, [setErrorState, supervisor]);

  const handleEditProfileClick = (locator) => {
    navigate(generatePath(servicesCounselingRoutes.BASE_CUSTOMER_INFO_EDIT_PATH, { moveCode: locator }));
  };

  const handleClick = (values, e) => {
    // if the user clicked the profile icon to edit, we want to route them elsewhere
    // since we don't have innerText, we are using the data-label property
    const editProfileDiv = e.target.closest('div[data-label="editProfile"]');
    if (editProfileDiv) {
      navigate(generatePath(servicesCounselingRoutes.BASE_CUSTOMER_INFO_EDIT_PATH, { moveCode: values.locator }));
    } else {
      navigate(generatePath(servicesCounselingRoutes.BASE_MOVE_VIEW_PATH, { moveCode: values.locator }));
    }
  };

  const handleCustomerSearchClick = (values) => {
    navigate(
      generatePath(servicesCounselingRoutes.BASE_CUSTOMERS_CUSTOMER_INFO_PATH, { customerId: values.customerID }),
    );
  };

  const handleAddCustomerClick = () => {
    navigate(generatePath(servicesCounselingRoutes.CREATE_CUSTOMER_PATH));
  };

  const [search, setSearch] = useState({ moveCode: null, dodID: null, customerName: null });
  const [searchHappened, setSearchHappened] = useState(false);
  const counselorMoveCreateFeatureFlag = isBooleanFlagEnabled('counselor_move_create');

  const onSubmit = useCallback((values) => {
    const payload = {
      moveCode: null,
      dodID: null,
      customerName: null,
    };
    if (!isNullUndefinedOrWhitespace(values.searchText)) {
      if (values.searchType === 'moveCode') {
        payload.moveCode = values.searchText;
      } else if (values.searchType === 'dodID') {
        payload.dodID = values.searchText;
      } else if (values.searchType === 'customerName') {
        payload.customerName = values.searchText;
      }
    }

    setSearch(payload);
    setSearchHappened(true);
  }, []);

  const tabs = [
    <NavLink
      end
      className={({ isActive }) => (isActive ? 'usa-current' : '')}
      to={servicesCounselingRoutes.BASE_QUEUE_COUNSELING_PATH}
    >
      <span data-testid="counseling-tab-link" className="tab-title">
        Counseling Queue
      </span>
    </NavLink>,
    <NavLink
      end
      className={({ isActive }) => (isActive ? 'usa-current' : '')}
      to={servicesCounselingRoutes.BASE_QUEUE_CLOSEOUT_PATH}
    >
      <span data-testid="closeout-tab-link" className="tab-title">
        PPM Closeout Queue
      </span>
    </NavLink>,
    <NavLink
      end
      className={({ isActive }) => (isActive ? 'usa-current' : '')}
      to={generalRoutes.BASE_QUEUE_SEARCH_PATH}
      onClick={() => setSearchHappened(false)}
    >
      <span data-testid="search-tab-link" className="tab-title">
        Move Search
      </span>
    </NavLink>,
  ];

  // when FEATURE_FLAG_COUNSELOR_MOVE_CREATE is removed,
  // this can simply be the tabs for this component
  const ffTabs = [
    ...tabs,
    <NavLink
      end
      className={({ isActive }) => (isActive ? 'usa-current' : '')}
      to={servicesCounselingRoutes.BASE_CUSTOMER_SEARCH_PATH}
      onClick={() => setSearchHappened(false)}
    >
      <span data-testid="search-tab-link" className="tab-title">
        Customer Search
      </span>
    </NavLink>,
  ];

  // If the office user is in a closeout GBLOC and on the closeout tab, then we will want to disable
  // the column filter for the closeout location column because it will have no effect.
  const officeUserGBLOC = data?.office_user?.transportation_office?.gbloc;
  const inPPMCloseoutGBLOC = officeUserGBLOC === 'TVCB' || officeUserGBLOC === 'NAVY' || officeUserGBLOC === 'USCG';
  if (isLoading) return <LoadingPlaceholder />;
  if (isError) return <SomethingWentWrong />;
  if (!queueType) {
    return inPPMCloseoutGBLOC ? (
      <Navigate to={servicesCounselingRoutes.BASE_QUEUE_CLOSEOUT_PATH} />
    ) : (
      <Navigate to={servicesCounselingRoutes.BASE_QUEUE_COUNSELING_PATH} />
    );
  }

  const navTabs = () => (isCounselorMoveCreateFFEnabled ? ffTabs : tabs);

  const renderNavBar = () => {
    return <TabNav className={styles.tableTabs} items={navTabs()} />;
  };

  if (queueType === 'Search') {
    return (
      <div data-testid="move-search" className={styles.ServicesCounselingQueue}>
        {renderNavBar()}
        <ConnectedFlashMessage />
        <div className={styles.searchFormContainer}>
          <h1>Search for a move</h1>
        </div>
        <MoveSearchForm onSubmit={onSubmit} role={roleTypes.SERVICES_COUNSELOR} />
        {searchHappened && (
          <SearchResultsTable
            showFilters
            showPagination
            defaultCanSort
            disableMultiSort
            disableSortBy={false}
            title="Results"
            handleClick={handleClick}
            handleEditProfileClick={handleEditProfileClick}
            useQueries={useMoveSearchQueries}
            moveCode={search.moveCode}
            dodID={search.dodID}
            customerName={search.customerName}
            roleType={roleTypes.SERVICES_COUNSELOR}
            searchType="move"
          />
        )}
      </div>
    );
  }

  if (queueType === 'PPM-closeout') {
    return (
      <div className={styles.ServicesCounselingQueue}>
        {renderNavBar()}
        <TableQueue
          showFilters
          showPagination
          manualSortBy
          defaultCanSort
          defaultSortedColumns={[{ id: 'closeoutInitiated', desc: false }]}
          disableMultiSort
          disableSortBy={false}
          columns={closeoutColumns(moveLockFlag, inPPMCloseoutGBLOC, ppmCloseoutOriginLocationList, supervisor)}
          title="Moves"
          handleClick={handleClick}
          useQueries={useServicesCounselingQueuePPMQueries}
          showCSVExport
          csvExportFileNamePrefix="PPM-Closeout-Queue"
          csvExportQueueFetcher={getServicesCounselingPPMQueue}
          csvExportQueueFetcherKey="queueMoves"
<<<<<<< HEAD
          sessionStorageKey={queueType}
          key={queueType}
=======
>>>>>>> f1ac9767
        />
      </div>
    );
  }
  if (queueType === 'counseling') {
    return (
      <div className={styles.ServicesCounselingQueue}>
        {renderNavBar()}
        <TableQueue
          className={styles.ServicesCounseling}
          showFilters
          showPagination
          manualSortBy
          defaultCanSort
          defaultSortedColumns={[{ id: 'submittedAt', desc: false }]}
          disableMultiSort
          disableSortBy={false}
          columns={counselingColumns(moveLockFlag, originLocationList, supervisor)}
          title="Moves"
          handleClick={handleClick}
          useQueries={useServicesCounselingQueueQueries}
          showCSVExport
          csvExportFileNamePrefix="Services-Counseling-Queue"
          csvExportQueueFetcher={getServicesCounselingQueue}
          csvExportQueueFetcherKey="queueMoves"
<<<<<<< HEAD
          sessionStorageKey={queueType}
          key={queueType}
=======
>>>>>>> f1ac9767
        />
      </div>
    );
  }
  if (queueType === 'customer-search') {
    return (
      <div data-testid="customer-search" className={styles.ServicesCounselingQueue}>
        {renderNavBar()}
        <ConnectedFlashMessage />
        <div className={styles.searchFormContainer}>
          <h1>Search for a customer</h1>
          {searchHappened && counselorMoveCreateFeatureFlag && (
            <Button type="submit" onClick={handleAddCustomerClick} className={styles.addCustomerBtn}>
              Add Customer
            </Button>
          )}
        </div>
        <CustomerSearchForm onSubmit={onSubmit} role={roleTypes.SERVICES_COUNSELOR} />
        {searchHappened && (
          <SearchResultsTable
            showFilters
            showPagination
            defaultCanSort
            disableMultiSort
            disableSortBy={false}
            title="Results"
            defaultHiddenColumns={['customerID']}
            handleClick={handleCustomerSearchClick}
            useQueries={useCustomerSearchQueries}
            dodID={search.dodID}
            customerName={search.customerName}
            roleType={roleTypes.SERVICES_COUNSELOR}
            searchType="customer"
          />
        )}
      </div>
    );
  }

  return <NotFound />;
};

export default ServicesCounselingQueue;<|MERGE_RESOLUTION|>--- conflicted
+++ resolved
@@ -164,12 +164,9 @@
         {
           id: 'originDutyLocation',
           isFilterable: true,
-<<<<<<< HEAD
-=======
           exportValue: (row) => {
             return row.originDutyLocation?.name;
           },
->>>>>>> f1ac9767
           Filter: (props) => (
             <MultiSelectTypeAheadCheckBoxFilter
               options={originLocationList}
@@ -183,12 +180,9 @@
     : createHeader('Origin duty location', 'originDutyLocation.name', {
         id: 'originDutyLocation',
         isFilterable: true,
-<<<<<<< HEAD
-=======
         exportValue: (row) => {
           return row.originDutyLocation?.name;
         },
->>>>>>> f1ac9767
       }),
 ];
 export const closeoutColumns = (moveLockFlag, ppmCloseoutGBLOC, ppmCloseoutOriginLocationList, supervisor) => [
@@ -307,12 +301,9 @@
         {
           id: 'originDutyLocation',
           isFilterable: true,
-<<<<<<< HEAD
-=======
           exportValue: (row) => {
             return row.originDutyLocation?.name;
           },
->>>>>>> f1ac9767
           Filter: (props) => (
             <MultiSelectTypeAheadCheckBoxFilter
               options={ppmCloseoutOriginLocationList}
@@ -326,12 +317,9 @@
     : createHeader('Origin duty location', 'originDutyLocation.name', {
         id: 'originDutyLocation',
         isFilterable: true,
-<<<<<<< HEAD
-=======
         exportValue: (row) => {
           return row.originDutyLocation?.name;
         },
->>>>>>> f1ac9767
       }),
   createHeader('Destination duty location', 'destinationDutyLocation.name', {
     id: 'destinationDutyLocation',
@@ -567,11 +555,8 @@
           csvExportFileNamePrefix="PPM-Closeout-Queue"
           csvExportQueueFetcher={getServicesCounselingPPMQueue}
           csvExportQueueFetcherKey="queueMoves"
-<<<<<<< HEAD
           sessionStorageKey={queueType}
           key={queueType}
-=======
->>>>>>> f1ac9767
         />
       </div>
     );
@@ -597,11 +582,8 @@
           csvExportFileNamePrefix="Services-Counseling-Queue"
           csvExportQueueFetcher={getServicesCounselingQueue}
           csvExportQueueFetcherKey="queueMoves"
-<<<<<<< HEAD
           sessionStorageKey={queueType}
           key={queueType}
-=======
->>>>>>> f1ac9767
         />
       </div>
     );
