--- conflicted
+++ resolved
@@ -48,11 +48,7 @@
 import { isNullUndefinedOrWhitespace } from 'shared/utils';
 import CustomerSearchForm from 'components/CustomerSearchForm/CustomerSearchForm';
 import MultiSelectTypeAheadCheckBoxFilter from 'components/Table/Filters/MutliSelectTypeAheadCheckboxFilter';
-<<<<<<< HEAD
 import handleQueueAssignment from 'utils/queues';
-=======
-import { formatAvailableOfficeUsersForRow } from 'utils/queues';
->>>>>>> 4108a1ca
 
 export const counselingColumns = (moveLockFlag, originLocationList, supervisor, isQueueManagementEnabled) => {
   const cols = [
@@ -102,21 +98,12 @@
     }),
     createHeader('EMPLID', 'customer.emplid', {
       id: 'emplid',
-<<<<<<< HEAD
       isFilterable: true,
     }),
     createHeader('Move code', 'locator', {
       id: 'locator',
       isFilterable: true,
     }),
-=======
-      isFilterable: true,
-    }),
-    createHeader('Move code', 'locator', {
-      id: 'locator',
-      isFilterable: true,
-    }),
->>>>>>> 4108a1ca
     createHeader(
       'Status',
       (row) => {
@@ -209,7 +196,6 @@
       createHeader(
         'Assigned',
         (row) => {
-<<<<<<< HEAD
           return !row?.assignable ? (
             <div>{`${row.assignedTo?.lastName}, ${row.assignedTo?.firstName}`}</div>
           ) : (
@@ -225,23 +211,13 @@
                     {`${lastName}, ${firstName}`}
                   </option>
                 ))}
-=======
-          const { formattedAvailableOfficeUsers, assignedToUser } = formatAvailableOfficeUsersForRow(row);
-          return (
-            <div data-label="assignedSelect" className={styles.assignedToCol}>
-              <Dropdown defaultValue={assignedToUser?.value} title="Assigned dropdown">
-                {formattedAvailableOfficeUsers}
->>>>>>> 4108a1ca
               </Dropdown>
             </div>
           );
         },
         {
           id: 'assignedTo',
-<<<<<<< HEAD
           isFilterable: true,
-=======
->>>>>>> 4108a1ca
         },
       ),
     );
@@ -399,11 +375,7 @@
   }),
 ];
 
-<<<<<<< HEAD
 const ServicesCounselingQueue = ({ userPrivileges, isQueueManagementFFEnabled }) => {
-=======
-const ServicesCounselingQueue = ({ userPrivileges, currentUserId }) => {
->>>>>>> 4108a1ca
   const { queueType } = useParams();
   const { data, isLoading, isError } = useUserQueries();
 
@@ -646,11 +618,7 @@
           defaultSortedColumns={[{ id: 'submittedAt', desc: false }]}
           disableMultiSort
           disableSortBy={false}
-<<<<<<< HEAD
           columns={counselingColumns(moveLockFlag, originLocationList, supervisor, isQueueManagementFFEnabled)}
-=======
-          columns={counselingColumns(moveLockFlag, originLocationList, supervisor, isQueueManagementEnabled)}
->>>>>>> 4108a1ca
           title="Moves"
           handleClick={handleClick}
           useQueries={useServicesCounselingQueueQueries}
