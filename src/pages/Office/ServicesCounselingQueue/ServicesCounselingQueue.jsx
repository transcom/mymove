--- conflicted
+++ resolved
@@ -125,7 +125,6 @@
         id: 'requestedMoveDate',
         isFilterable: true,
         // eslint-disable-next-line react/jsx-props-no-spreading
-<<<<<<< HEAD
         Filter: (props) => <DateSelectFilter {...props} />,
       },
     ),
@@ -151,7 +150,7 @@
         isFilterable: true,
         Filter: (props) => (
           // eslint-disable-next-line react/jsx-props-no-spreading
-          <SelectFilter options={BRANCH_OPTIONS_WITH_MARINE_CORPS} {...props} />
+          <SelectFilter options={BRANCH_OPTIONS} {...props} />
         ),
       },
     ),
@@ -181,28 +180,16 @@
           },
         )
       : createHeader('Origin duty location', 'originDutyLocation.name', {
-=======
-        <SelectFilter options={BRANCH_OPTIONS} {...props} />
-      ),
-    },
-  ),
-  createHeader('Origin GBLOC', 'originGBLOC', {
-    disableSortBy: true,
-  }), // If the user is in the USMC GBLOC they will have many different GBLOCs and will want to sort and filter
-  supervisor
-    ? createHeader(
-        'Origin duty location',
-        (row) => {
-          return `${row.originDutyLocation.name}`;
-        },
-        {
->>>>>>> a4faf0c2
           id: 'originDutyLocation',
           isFilterable: true,
           exportValue: (row) => {
             return row.originDutyLocation?.name;
           },
         }),
+    createHeader('Counseling office', 'counselingOffice', {
+      id: 'counselingOffice',
+      isFilterable: true,
+    }),
   ];
   if (isQueueManagementEnabled)
     cols.push(
@@ -221,20 +208,11 @@
         {
           id: 'assignedTo',
         },
-<<<<<<< HEAD
       ),
     );
 
   return cols;
 };
-=======
-      }),
-  createHeader('Counseling office', 'counselingOffice', {
-    id: 'counselingOffice',
-    isFilterable: true,
-  }),
-];
->>>>>>> a4faf0c2
 export const closeoutColumns = (moveLockFlag, ppmCloseoutGBLOC, ppmCloseoutOriginLocationList, supervisor) => [
   createHeader(
     ' ',
