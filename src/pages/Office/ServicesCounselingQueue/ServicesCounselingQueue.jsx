--- conflicted
+++ resolved
@@ -28,15 +28,9 @@
   useCustomerSearchQueries,
 } from 'hooks/queries';
 import {
-<<<<<<< HEAD
   getServicesCounselingQueue,
   getServicesCounselingPPMQueue,
   getServicesCounselingOriginLocations,
-=======
-  getServicesCounselingOriginLocations,
-  getServicesCounselingQueue,
-  getServicesCounselingPPMQueue,
->>>>>>> eca47803
 } from 'services/ghcApi';
 import { DATE_FORMAT_STRING, MOVE_STATUSES } from 'shared/constants';
 import { formatDateFromIso, serviceMemberAgencyLabel } from 'utils/formatters';
@@ -99,13 +93,10 @@
     exportValue: (row) => {
       return row.customer.dodID;
     },
-<<<<<<< HEAD
   }),
   createHeader('EMPLID', 'customer.emplid', {
     id: 'emplid',
     isFilterable: true,
-=======
->>>>>>> eca47803
   }),
   createHeader('Move code', 'locator', {
     id: 'locator',
@@ -173,12 +164,9 @@
         {
           id: 'originDutyLocation',
           isFilterable: true,
-<<<<<<< HEAD
-=======
           exportValue: (row) => {
             return row.originDutyLocation?.name;
           },
->>>>>>> eca47803
           Filter: (props) => (
             <MultiSelectTypeAheadCheckBoxFilter
               options={originLocationList}
@@ -192,12 +180,9 @@
     : createHeader('Origin duty location', 'originDutyLocation.name', {
         id: 'originDutyLocation',
         isFilterable: true,
-<<<<<<< HEAD
-=======
         exportValue: (row) => {
           return row.originDutyLocation?.name;
         },
->>>>>>> eca47803
       }),
 ];
 const closeoutColumns = (moveLockFlag, ppmCloseoutGBLOC, ppmCloseoutOriginLocationList, supervisor) => [
@@ -244,13 +229,10 @@
     exportValue: (row) => {
       return row.customer.dodID;
     },
-<<<<<<< HEAD
   }),
   createHeader('EMPLID', 'customer.emplid', {
     id: 'emplid',
     isFilterable: true,
-=======
->>>>>>> eca47803
   }),
   createHeader('Move code', 'locator', {
     id: 'locator',
@@ -319,12 +301,9 @@
         {
           id: 'originDutyLocation',
           isFilterable: true,
-<<<<<<< HEAD
-=======
           exportValue: (row) => {
             return row.originDutyLocation?.name;
           },
->>>>>>> eca47803
           Filter: (props) => (
             <MultiSelectTypeAheadCheckBoxFilter
               options={ppmCloseoutOriginLocationList}
@@ -338,12 +317,9 @@
     : createHeader('Origin duty location', 'originDutyLocation.name', {
         id: 'originDutyLocation',
         isFilterable: true,
-<<<<<<< HEAD
-=======
         exportValue: (row) => {
           return row.originDutyLocation?.name;
         },
->>>>>>> eca47803
       }),
   createHeader('Destination duty location', 'destinationDutyLocation.name', {
     id: 'destinationDutyLocation',
