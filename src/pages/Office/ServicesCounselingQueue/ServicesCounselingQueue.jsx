import React, { useCallback, useEffect, useState } from 'react';
import { generatePath, useNavigate, Navigate, useParams, NavLink } from 'react-router-dom';
import { Button, Dropdown } from '@trussworks/react-uswds';
import { FontAwesomeIcon } from '@fortawesome/react-fontawesome';

import styles from './ServicesCounselingQueue.module.scss';

import { createHeader } from 'components/Table/utils';
import SelectFilter from 'components/Table/Filters/SelectFilter';
import DateSelectFilter from 'components/Table/Filters/DateSelectFilter';
import TableQueue from 'components/Table/TableQueue';
import {
  BRANCH_OPTIONS,
  SERVICE_COUNSELING_MOVE_STATUS_LABELS,
  SERVICE_COUNSELING_PPM_TYPE_OPTIONS,
  SERVICE_COUNSELING_PPM_TYPE_LABELS,
  SERVICE_COUNSELING_PPM_STATUS_OPTIONS,
  SERVICE_COUNSELING_PPM_STATUS_LABELS,
} from 'constants/queues';
import { generalRoutes, servicesCounselingRoutes } from 'constants/routes';
import { elevatedPrivilegeTypes } from 'constants/userPrivileges';
import {
  useServicesCounselingQueueQueries,
  useServicesCounselingQueuePPMQueries,
  useUserQueries,
  useMoveSearchQueries,
  useCustomerSearchQueries,
} from 'hooks/queries';
import {
  getServicesCounselingOriginLocations,
  getServicesCounselingQueue,
  getServicesCounselingPPMQueue,
} from 'services/ghcApi';
import { DATE_FORMAT_STRING, DEFAULT_EMPTY_VALUE, MOVE_STATUSES } from 'shared/constants';
import { formatDateFromIso, serviceMemberAgencyLabel } from 'utils/formatters';
import LoadingPlaceholder from 'shared/LoadingPlaceholder';
import SomethingWentWrong from 'shared/SomethingWentWrong';
import NotFound from 'components/NotFound/NotFound';
import MoveSearchForm from 'components/MoveSearchForm/MoveSearchForm';
import { roleTypes } from 'constants/userRoles';
import SearchResultsTable from 'components/Table/SearchResultsTable';
import TabNav from 'components/TabNav';
import { isBooleanFlagEnabled, isCounselorMoveCreateEnabled } from 'utils/featureFlags';
import retryPageLoading from 'utils/retryPageLoading';
import { milmoveLogger } from 'utils/milmoveLog';
import { CHECK_SPECIAL_ORDERS_TYPES, SPECIAL_ORDERS_TYPES } from 'constants/orders';
import ConnectedFlashMessage from 'containers/FlashMessage/FlashMessage';
import { isNullUndefinedOrWhitespace } from 'shared/utils';
import CustomerSearchForm from 'components/CustomerSearchForm/CustomerSearchForm';
import MultiSelectTypeAheadCheckBoxFilter from 'components/Table/Filters/MutliSelectTypeAheadCheckboxFilter';
import handleQueueAssignment from 'utils/queues';

export const counselingColumns = (moveLockFlag, originLocationList, supervisor, isQueueManagementEnabled) => {
  const cols = [
    createHeader(
      ' ',
      (row) => {
        const now = new Date();
        // this will render a lock icon if the move is locked & if the lockExpiresAt value is after right now
        if (row.lockedByOfficeUserID && row.lockExpiresAt && now < new Date(row.lockExpiresAt) && moveLockFlag) {
          return (
            <div data-testid="lock-icon">
              <FontAwesomeIcon icon="lock" />
            </div>
          );
        }
        return null;
      },
      { id: 'lock' },
    ),
    createHeader('ID', 'id', { id: 'id' }),
    createHeader(
      'Customer name',
      (row) => {
        return (
          <div>
            {CHECK_SPECIAL_ORDERS_TYPES(row.orderType) ? (
              <span className={styles.specialMoves}>{SPECIAL_ORDERS_TYPES[`${row.orderType}`]}</span>
            ) : null}
            {`${row.customer.last_name}, ${row.customer.first_name}`}
          </div>
        );
      },
      {
        id: 'customerName',
        isFilterable: true,
        exportValue: (row) => {
          return `${row.customer.last_name}, ${row.customer.first_name}`;
        },
      },
    ),
    createHeader('DoD ID', 'customer.edipi', {
      id: 'edipi',
      isFilterable: true,
      exportValue: (row) => {
        return row.customer.edipi;
      },
    }),
    createHeader('EMPLID', 'customer.emplid', {
      id: 'emplid',
      isFilterable: true,
    }),
    createHeader('Move code', 'locator', {
      id: 'locator',
      isFilterable: true,
    }),
    createHeader(
      'Status',
      (row) => {
        return row.status !== MOVE_STATUSES.SERVICE_COUNSELING_COMPLETED
          ? SERVICE_COUNSELING_MOVE_STATUS_LABELS[`${row.status}`]
          : null;
      },
      {
        id: 'status',
        disableSortBy: true,
      },
    ),
    createHeader(
      'Requested move date',
      (row) => {
        return formatDateFromIso(row.requestedMoveDate, DATE_FORMAT_STRING);
      },
      {
        id: 'requestedMoveDate',
        isFilterable: true,
        // eslint-disable-next-line react/jsx-props-no-spreading
        Filter: (props) => <DateSelectFilter {...props} />,
      },
    ),
    createHeader(
      'Date submitted',
      (row) => {
        return formatDateFromIso(row.submittedAt, DATE_FORMAT_STRING);
      },
      {
        id: 'submittedAt',
        isFilterable: true,
        // eslint-disable-next-line react/jsx-props-no-spreading
        Filter: (props) => <DateSelectFilter dateTime {...props} />,
      },
    ),
    createHeader(
      'Branch',
      (row) => {
        return serviceMemberAgencyLabel(row.customer.agency);
      },
      {
        id: 'branch',
        isFilterable: true,
        Filter: (props) => (
          // eslint-disable-next-line react/jsx-props-no-spreading
          <SelectFilter options={BRANCH_OPTIONS} {...props} />
        ),
      },
    ),
    createHeader('Origin GBLOC', 'originGBLOC', {
      disableSortBy: true,
    }), // If the user is in the USMC GBLOC they will have many different GBLOCs and will want to sort and filter
    supervisor
      ? createHeader(
          'Origin duty location',
          (row) => {
            return `${row.originDutyLocation.name}`;
          },
          {
            id: 'originDutyLocation',
            isFilterable: true,
            exportValue: (row) => {
              return row.originDutyLocation?.name;
            },
            Filter: (props) => (
              <MultiSelectTypeAheadCheckBoxFilter
                options={originLocationList}
                placeholder="Start typing a duty location..."
                // eslint-disable-next-line react/jsx-props-no-spreading
                {...props}
              />
            ),
          },
        )
      : createHeader('Origin duty location', 'originDutyLocation.name', {
          id: 'originDutyLocation',
          isFilterable: true,
          exportValue: (row) => {
            return row.originDutyLocation?.name;
          },
        }),
    createHeader('Counseling office', 'counselingOffice', {
      id: 'counselingOffice',
      isFilterable: true,
    }),
  ];
  if (isQueueManagementEnabled)
    cols.push(
      createHeader(
        'Assigned',
        (row) => {
          return !row?.assignable ? (
            <div>{row.assignedTo ? `${row.assignedTo?.lastName}, ${row.assignedTo?.firstName}` : ''}</div>
          ) : (
            <div data-label="assignedSelect" className={styles.assignedToCol}>
              <Dropdown
                defaultValue={row.assignedTo?.officeUserId}
                onChange={(e) => handleQueueAssignment(row.id, e.target.value, roleTypes.SERVICES_COUNSELOR)}
                title="Assigned dropdown"
              >
                <option value={null}>{DEFAULT_EMPTY_VALUE}</option>
                {row.availableOfficeUsers.map(({ lastName, firstName, officeUserId }) => (
                  <option value={officeUserId} key={`filterOption_${officeUserId}`}>
                    {`${lastName}, ${firstName}`}
                  </option>
                ))}
              </Dropdown>
            </div>
          );
        },
        {
          id: 'assignedTo',
          isFilterable: true,
        },
      ),
    );

  return cols;
};
export const closeoutColumns = (
  moveLockFlag,
  ppmCloseoutGBLOC,
  ppmCloseoutOriginLocationList,
  supervisor,
  isQueueManagementEnabled,
) => {
  const cols = [
    createHeader(
      ' ',
      (row) => {
        const now = new Date();
        // this will render a lock icon if the move is locked & if the lockExpiresAt value is after right now
        if (row.lockedByOfficeUserID && row.lockExpiresAt && now < new Date(row.lockExpiresAt) && moveLockFlag) {
          return (
            <div id={row.id}>
              <FontAwesomeIcon icon="lock" />
            </div>
          );
        }
        return null;
      },
      { id: 'lock' },
    ),
    createHeader('ID', 'id', { id: 'id' }),
    createHeader(
      'Customer name',
      (row) => {
        return (
          <div>
            {CHECK_SPECIAL_ORDERS_TYPES(row.orderType) ? (
              <span className={styles.specialMoves}>{SPECIAL_ORDERS_TYPES[`${row.orderType}`]}</span>
            ) : null}
            {`${row.customer.last_name}, ${row.customer.first_name}`}
          </div>
        );
<<<<<<< HEAD
      }
      return null;
    },
    { id: 'lock' },
  ),
  createHeader('ID', 'id', { id: 'id' }),
  createHeader(
    'Customer name',
    (row) => {
      return (
        <div>
          {CHECK_SPECIAL_ORDERS_TYPES(row.orderType) ? (
            <span className={styles.specialMoves}>{SPECIAL_ORDERS_TYPES[`${row.orderType}`]}</span>
          ) : null}
          {`${row.customer.last_name}, ${row.customer.first_name}`}
        </div>
      );
    },
    {
      id: 'customerName',
=======
      },
      {
        id: 'lastName',
        isFilterable: true,
        exportValue: (row) => {
          return `${row.customer.last_name}, ${row.customer.first_name}`;
        },
      },
    ),
    createHeader('DoD ID', 'customer.dodID', {
      id: 'dodID',
>>>>>>> a0e2438a
      isFilterable: true,
      exportValue: (row) => {
        return row.customer.dodID;
      },
    }),
    createHeader('EMPLID', 'customer.emplid', {
      id: 'emplid',
      isFilterable: true,
    }),
    createHeader('Move code', 'locator', {
      id: 'locator',
      isFilterable: true,
    }),
    createHeader(
      'Branch',
      (row) => {
        return serviceMemberAgencyLabel(row.customer.agency);
      },
      {
        id: 'branch',
        isFilterable: true,
        Filter: (props) => (
          // eslint-disable-next-line react/jsx-props-no-spreading
          <SelectFilter options={BRANCH_OPTIONS} {...props} />
        ),
      },
    ),
    createHeader(
      'Status',
      (row) => {
        return SERVICE_COUNSELING_PPM_STATUS_LABELS[`${row.ppmStatus}`];
      },
      {
        id: 'ppmStatus',
        isFilterable: true,
        Filter: (props) => (
          // eslint-disable-next-line react/jsx-props-no-spreading
          <SelectFilter options={SERVICE_COUNSELING_PPM_STATUS_OPTIONS} {...props} />
        ),
      },
    ),
    createHeader(
      'Closeout initiated',
      (row) => {
        return formatDateFromIso(row.closeoutInitiated, DATE_FORMAT_STRING);
      },
      {
        id: 'closeoutInitiated',
        isFilterable: true,
        // eslint-disable-next-line react/jsx-props-no-spreading
        Filter: (props) => <DateSelectFilter dateTime {...props} />,
      },
    ),
    createHeader(
      'Full or partial PPM',
      (row) => {
        return SERVICE_COUNSELING_PPM_TYPE_LABELS[`${row.ppmType}`];
      },
      {
        id: 'ppmType',
        isFilterable: true,
        Filter: (props) => (
          // eslint-disable-next-line react/jsx-props-no-spreading
          <SelectFilter options={SERVICE_COUNSELING_PPM_TYPE_OPTIONS} {...props} />
        ),
      },
    ),
    supervisor
      ? createHeader(
          'Origin duty location',
          (row) => {
            return `${row.originDutyLocation.name}`;
          },
          {
            id: 'originDutyLocation',
            isFilterable: true,
            exportValue: (row) => {
              return row.originDutyLocation?.name;
            },
            Filter: (props) => (
              <MultiSelectTypeAheadCheckBoxFilter
                options={ppmCloseoutOriginLocationList}
                placeholder="Start typing a duty location..."
                // eslint-disable-next-line react/jsx-props-no-spreading
                {...props}
              />
            ),
          },
        )
      : createHeader('Origin duty location', 'originDutyLocation.name', {
          id: 'originDutyLocation',
          isFilterable: true,
          exportValue: (row) => {
            return row.originDutyLocation?.name;
          },
        }),
    createHeader('Counseling office', 'counselingOffice', {
      id: 'counselingOffice',
      isFilterable: true,
    }),
    createHeader('Destination duty location', 'destinationDutyLocation.name', {
      id: 'destinationDutyLocation',
      isFilterable: true,
      exportValue: (row) => {
        return row.destinationDutyLocation?.name;
      },
    }),
    createHeader('PPM closeout location', 'closeoutLocation', {
      id: 'closeoutLocation',
      // This filter only makes sense if we're not in a closeout GBLOC. Users in a closeout GBLOC will
      // see the same value in this column for every move.
      isFilterable: !ppmCloseoutGBLOC,
    }),
  ];
  if (isQueueManagementEnabled)
    cols.push(
      createHeader(
        'Assigned',
        (row) => {
          return !row?.assignable ? (
            <div>{row.assignedTo ? `${row.assignedTo?.lastName}, ${row.assignedTo?.firstName}` : ''}</div>
          ) : (
            <div data-label="assignedSelect" className={styles.assignedToCol}>
              <Dropdown
                defaultValue={row.assignedTo?.officeUserId}
                onChange={(e) => handleQueueAssignment(row.id, e.target.value, roleTypes.SERVICES_COUNSELOR)}
                title="Assigned dropdown"
              >
                <option value={null}>{DEFAULT_EMPTY_VALUE}</option>
                {row.availableOfficeUsers.map(({ lastName, firstName, officeUserId }) => (
                  <option value={officeUserId} key={`filterOption_${officeUserId}`}>
                    {`${lastName}, ${firstName}`}
                  </option>
                ))}
              </Dropdown>
            </div>
          );
        },
        {
          id: 'assignedTo',
          isFilterable: true,
        },
      ),
    );

  return cols;
};

const ServicesCounselingQueue = ({ userPrivileges, isQueueManagementFFEnabled }) => {
  const { queueType } = useParams();
  const { data, isLoading, isError } = useUserQueries();

  const navigate = useNavigate();

  const [isCounselorMoveCreateFFEnabled, setisCounselorMoveCreateFFEnabled] = useState(false);
  const [moveLockFlag, setMoveLockFlag] = useState(false);
  const [setErrorState] = useState({ hasError: false, error: undefined, info: undefined });
  const [originLocationList, setOriginLocationList] = useState([]);
  const [ppmCloseoutOriginLocationList, setPpmCloseoutOriginLocationList] = useState([]);
  const supervisor = userPrivileges
    ? userPrivileges.some((p) => p.privilegeType === elevatedPrivilegeTypes.SUPERVISOR)
    : false;

  // Feature Flag
  useEffect(() => {
    const getOriginLocationList = (needsPPMCloseout) => {
      if (supervisor) {
        getServicesCounselingOriginLocations(needsPPMCloseout).then((response) => {
          if (needsPPMCloseout) {
            setPpmCloseoutOriginLocationList(response);
          } else {
            setOriginLocationList(response);
          }
        });
      }
    };

    getOriginLocationList(true);
    getOriginLocationList(false);

    const fetchData = async () => {
      try {
        const isEnabled = await isCounselorMoveCreateEnabled();
        setisCounselorMoveCreateFFEnabled(isEnabled);
        const lockedMoveFlag = await isBooleanFlagEnabled('move_lock');
        setMoveLockFlag(lockedMoveFlag);
      } catch (error) {
        const { message } = error;
        milmoveLogger.error({ message, info: null });
        setErrorState({
          hasError: true,
          error,
          info: null,
        });
        retryPageLoading(error);
      }
    };
    fetchData();
  }, [setErrorState, supervisor]);

  const handleEditProfileClick = (locator) => {
    navigate(generatePath(servicesCounselingRoutes.BASE_CUSTOMER_INFO_EDIT_PATH, { moveCode: locator }));
  };

  const handleClick = (values, e) => {
    // if the user clicked the profile icon to edit, we want to route them elsewhere
    // since we don't have innerText, we are using the data-label property
    const editProfileDiv = e.target.closest('div[data-label="editProfile"]');
    const assignedSelect = e.target.closest('div[data-label="assignedSelect"]');
    if (editProfileDiv) {
      navigate(generatePath(servicesCounselingRoutes.BASE_CUSTOMER_INFO_EDIT_PATH, { moveCode: values.locator }));
    } else if (assignedSelect) {
      // do nothing
    } else {
      navigate(generatePath(servicesCounselingRoutes.BASE_MOVE_VIEW_PATH, { moveCode: values.locator }));
    }
  };

  const handleCustomerSearchClick = (values) => {
    navigate(
      generatePath(servicesCounselingRoutes.BASE_CUSTOMERS_CUSTOMER_INFO_PATH, { customerId: values.customerID }),
    );
  };

  const handleAddCustomerClick = () => {
    navigate(generatePath(servicesCounselingRoutes.CREATE_CUSTOMER_PATH));
  };

  const [search, setSearch] = useState({ moveCode: null, dodID: null, customerName: null });
  const [searchHappened, setSearchHappened] = useState(false);
  const counselorMoveCreateFeatureFlag = isBooleanFlagEnabled('counselor_move_create');

  const onSubmit = useCallback((values) => {
    const payload = {
      moveCode: null,
      dodID: null,
      customerName: null,
    };
    if (!isNullUndefinedOrWhitespace(values.searchText)) {
      if (values.searchType === 'moveCode') {
        payload.moveCode = values.searchText;
      } else if (values.searchType === 'dodID') {
        payload.dodID = values.searchText;
      } else if (values.searchType === 'customerName') {
        payload.customerName = values.searchText;
      }
    }

    setSearch(payload);
    setSearchHappened(true);
  }, []);

  const tabs = [
    <NavLink
      end
      className={({ isActive }) => (isActive ? 'usa-current' : '')}
      to={servicesCounselingRoutes.BASE_QUEUE_COUNSELING_PATH}
    >
      <span data-testid="counseling-tab-link" className="tab-title">
        Counseling Queue
      </span>
    </NavLink>,
    <NavLink
      end
      className={({ isActive }) => (isActive ? 'usa-current' : '')}
      to={servicesCounselingRoutes.BASE_QUEUE_CLOSEOUT_PATH}
    >
      <span data-testid="closeout-tab-link" className="tab-title">
        PPM Closeout Queue
      </span>
    </NavLink>,
    <NavLink
      end
      className={({ isActive }) => (isActive ? 'usa-current' : '')}
      to={generalRoutes.BASE_QUEUE_SEARCH_PATH}
      onClick={() => setSearchHappened(false)}
    >
      <span data-testid="search-tab-link" className="tab-title">
        Move Search
      </span>
    </NavLink>,
  ];

  // when FEATURE_FLAG_COUNSELOR_MOVE_CREATE is removed,
  // this can simply be the tabs for this component
  const ffTabs = [
    ...tabs,
    <NavLink
      end
      className={({ isActive }) => (isActive ? 'usa-current' : '')}
      to={servicesCounselingRoutes.BASE_CUSTOMER_SEARCH_PATH}
      onClick={() => setSearchHappened(false)}
    >
      <span data-testid="search-tab-link" className="tab-title">
        Customer Search
      </span>
    </NavLink>,
  ];

  // If the office user is in a closeout GBLOC and on the closeout tab, then we will want to disable
  // the column filter for the closeout location column because it will have no effect.
  const officeUserGBLOC = data?.office_user?.transportation_office?.gbloc;
  const inPPMCloseoutGBLOC = officeUserGBLOC === 'TVCB' || officeUserGBLOC === 'NAVY' || officeUserGBLOC === 'USCG';
  if (isLoading) return <LoadingPlaceholder />;
  if (isError) return <SomethingWentWrong />;
  if (!queueType) {
    return inPPMCloseoutGBLOC ? (
      <Navigate to={servicesCounselingRoutes.BASE_QUEUE_CLOSEOUT_PATH} />
    ) : (
      <Navigate to={servicesCounselingRoutes.BASE_QUEUE_COUNSELING_PATH} />
    );
  }
  const navTabs = () => (isCounselorMoveCreateFFEnabled ? ffTabs : tabs);

  const renderNavBar = () => {
    return <TabNav className={styles.tableTabs} items={navTabs()} />;
  };

  if (queueType === 'Search') {
    return (
      <div data-testid="move-search" className={styles.ServicesCounselingQueue}>
        {renderNavBar()}
        <ConnectedFlashMessage />
        <div className={styles.searchFormContainer}>
          <h1>Search for a move</h1>
        </div>
        <MoveSearchForm onSubmit={onSubmit} role={roleTypes.SERVICES_COUNSELOR} />
        {searchHappened && (
          <SearchResultsTable
            showFilters
            showPagination
            defaultCanSort
            disableMultiSort
            disableSortBy={false}
            title="Results"
            handleClick={handleClick}
            handleEditProfileClick={handleEditProfileClick}
            useQueries={useMoveSearchQueries}
            moveCode={search.moveCode}
            dodID={search.dodID}
            customerName={search.customerName}
            roleType={roleTypes.SERVICES_COUNSELOR}
            searchType="move"
          />
        )}
      </div>
    );
  }

  if (queueType === 'PPM-closeout') {
    return (
      <div className={styles.ServicesCounselingQueue}>
        {renderNavBar()}
        <TableQueue
          showFilters
          showPagination
          manualSortBy
          defaultCanSort
          defaultSortedColumns={[{ id: 'closeoutInitiated', desc: false }]}
          disableMultiSort
          disableSortBy={false}
          columns={closeoutColumns(
            moveLockFlag,
            inPPMCloseoutGBLOC,
            ppmCloseoutOriginLocationList,
            supervisor,
            isQueueManagementFFEnabled,
          )}
          title="Moves"
          handleClick={handleClick}
          useQueries={useServicesCounselingQueuePPMQueries}
          showCSVExport
          csvExportFileNamePrefix="PPM-Closeout-Queue"
          csvExportQueueFetcher={getServicesCounselingPPMQueue}
          csvExportQueueFetcherKey="queueMoves"
          sessionStorageKey={queueType}
          key={queueType}
        />
      </div>
    );
  }
  if (queueType === 'counseling') {
    return (
      <div className={styles.ServicesCounselingQueue}>
        {renderNavBar()}
        <TableQueue
          className={styles.ServicesCounseling}
          showFilters
          showPagination
          manualSortBy
          defaultCanSort
          defaultSortedColumns={[{ id: 'submittedAt', desc: false }]}
          disableMultiSort
          disableSortBy={false}
          columns={counselingColumns(moveLockFlag, originLocationList, supervisor, isQueueManagementFFEnabled)}
          title="Moves"
          handleClick={handleClick}
          useQueries={useServicesCounselingQueueQueries}
          showCSVExport
          csvExportFileNamePrefix="Services-Counseling-Queue"
          csvExportQueueFetcher={getServicesCounselingQueue}
          csvExportQueueFetcherKey="queueMoves"
          sessionStorageKey={queueType}
          key={queueType}
        />
      </div>
    );
  }
  if (queueType === 'customer-search') {
    return (
      <div data-testid="customer-search" className={styles.ServicesCounselingQueue}>
        {renderNavBar()}
        <ConnectedFlashMessage />
        <div className={styles.searchFormContainer}>
          <h1>Search for a customer</h1>
          {searchHappened && counselorMoveCreateFeatureFlag && (
            <Button type="submit" onClick={handleAddCustomerClick} className={styles.addCustomerBtn}>
              Add Customer
            </Button>
          )}
        </div>
        <CustomerSearchForm onSubmit={onSubmit} role={roleTypes.SERVICES_COUNSELOR} />
        {searchHappened && (
          <SearchResultsTable
            showFilters
            showPagination
            defaultCanSort
            disableMultiSort
            disableSortBy={false}
            title="Results"
            defaultHiddenColumns={['customerID']}
            handleClick={handleCustomerSearchClick}
            useQueries={useCustomerSearchQueries}
            dodID={search.dodID}
            customerName={search.customerName}
            roleType={roleTypes.SERVICES_COUNSELOR}
            searchType="customer"
          />
        )}
      </div>
    );
  }

  return <NotFound />;
};

export default ServicesCounselingQueue;<|MERGE_RESOLUTION|>--- conflicted
+++ resolved
@@ -260,7 +260,6 @@
             {`${row.customer.last_name}, ${row.customer.first_name}`}
           </div>
         );
-<<<<<<< HEAD
       }
       return null;
     },
@@ -281,22 +280,17 @@
     },
     {
       id: 'customerName',
-=======
-      },
-      {
-        id: 'lastName',
-        isFilterable: true,
-        exportValue: (row) => {
-          return `${row.customer.last_name}, ${row.customer.first_name}`;
+      isFilterable: true,
+      exportValue: (row) => {
+        return `${row.customer.last_name}, ${row.customer.first_name}`;
         },
       },
     ),
-    createHeader('DoD ID', 'customer.dodID', {
-      id: 'dodID',
->>>>>>> a0e2438a
+    createHeader('DoD ID', 'customer.edipi', {
+      id: 'edipi',
       isFilterable: true,
       exportValue: (row) => {
-        return row.customer.dodID;
+        return row.customer.edipi;
       },
     }),
     createHeader('EMPLID', 'customer.emplid', {
