import React, { useCallback, useEffect, useState, useContext } from 'react';
import { generatePath, useNavigate, Navigate, useParams, NavLink } from 'react-router-dom';
import { connect } from 'react-redux';
import { Button, Dropdown } from '@trussworks/react-uswds';
import { FontAwesomeIcon } from '@fortawesome/react-fontawesome';

import styles from './ServicesCounselingQueue.module.scss';

import { createHeader } from 'components/Table/utils';
import SelectFilter from 'components/Table/Filters/SelectFilter';
import DateSelectFilter from 'components/Table/Filters/DateSelectFilter';
import TableQueue from 'components/Table/TableQueue';
import {
  BRANCH_OPTIONS,
  SERVICE_COUNSELING_MOVE_STATUS_LABELS,
  SERVICE_COUNSELING_PPM_TYPE_OPTIONS,
  SERVICE_COUNSELING_PPM_TYPE_LABELS,
  SERVICE_COUNSELING_PPM_STATUS_OPTIONS,
  SERVICE_COUNSELING_PPM_STATUS_LABELS,
  QUEUE_TYPES,
} from 'constants/queues';
import { generalRoutes, servicesCounselingRoutes } from 'constants/routes';
import { elevatedPrivilegeTypes } from 'constants/userPrivileges';
import {
  useServicesCounselingQueueQueries,
  useServicesCounselingQueuePPMQueries,
  useUserQueries,
  useMoveSearchQueries,
  useCustomerSearchQueries,
} from 'hooks/queries';
import {
  getServicesCounselingOriginLocations,
  getServicesCounselingPPMQueue,
  getServicesCounselingQueue,
} from 'services/ghcApi';
import { DATE_FORMAT_STRING, DEFAULT_EMPTY_VALUE, MOVE_STATUSES } from 'shared/constants';
import { formatDateFromIso, serviceMemberAgencyLabel } from 'utils/formatters';
import LoadingPlaceholder from 'shared/LoadingPlaceholder';
import SomethingWentWrong from 'shared/SomethingWentWrong';
import NotFound from 'components/NotFound/NotFound';
import MoveSearchForm from 'components/MoveSearchForm/MoveSearchForm';
import { roleTypes } from 'constants/userRoles';
import SearchResultsTable from 'components/Table/SearchResultsTable';
import TabNav from 'components/TabNav';
import { isBooleanFlagEnabled, isCounselorMoveCreateEnabled } from 'utils/featureFlags';
import retryPageLoading from 'utils/retryPageLoading';
import { milmoveLogger } from 'utils/milmoveLog';
import { CHECK_SPECIAL_ORDERS_TYPES, SPECIAL_ORDERS_TYPES } from 'constants/orders';
import ConnectedFlashMessage from 'containers/FlashMessage/FlashMessage';
import { isNullUndefinedOrWhitespace } from 'shared/utils';
import CustomerSearchForm from 'components/CustomerSearchForm/CustomerSearchForm';
import MultiSelectTypeAheadCheckBoxFilter from 'components/Table/Filters/MutliSelectTypeAheadCheckboxFilter';
import handleQueueAssignment from 'utils/queues';
import { selectLoggedInUser } from 'store/entities/selectors';
import SelectedGblocContext from 'components/Office/GblocSwitcher/SelectedGblocContext';

export const counselingColumns = (moveLockFlag, originLocationList, supervisor, isQueueManagementEnabled) => {
  const cols = [
    createHeader(
      ' ',
      (row) => {
        const now = new Date();
        // this will render a lock icon if the move is locked & if the lockExpiresAt value is after right now
        if (row.lockedByOfficeUserID && row.lockExpiresAt && now < new Date(row.lockExpiresAt) && moveLockFlag) {
          return (
            <div data-testid="lock-icon">
              <FontAwesomeIcon icon="lock" />
            </div>
          );
        }
        return null;
      },
      { id: 'lock' },
    ),
    createHeader('ID', 'id', { id: 'id' }),
    createHeader(
      'Customer name',
      (row) => {
        return (
          <div>
            {CHECK_SPECIAL_ORDERS_TYPES(row.orderType) ? (
              <span className={styles.specialMoves}>{SPECIAL_ORDERS_TYPES[`${row.orderType}`]}</span>
            ) : null}
            {`${row.customer.last_name}, ${row.customer.first_name}`}
          </div>
        );
      },
      {
        id: 'customerName',
        isFilterable: true,
        exportValue: (row) => {
          return `${row.customer.last_name}, ${row.customer.first_name}`;
        },
      },
    ),
    createHeader('DoD ID', 'customer.edipi', {
      id: 'edipi',
      isFilterable: true,
      exportValue: (row) => {
        return row.customer.edipi;
      },
    }),
    createHeader('EMPLID', 'customer.emplid', {
      id: 'emplid',
      isFilterable: true,
    }),
    createHeader('Move code', 'locator', {
      id: 'locator',
      isFilterable: true,
    }),
    createHeader(
      'Status',
      (row) => {
        return row.status !== MOVE_STATUSES.SERVICE_COUNSELING_COMPLETED
          ? SERVICE_COUNSELING_MOVE_STATUS_LABELS[`${row.status}`]
          : null;
      },
      {
        id: 'status',
        disableSortBy: true,
      },
    ),
    createHeader(
      'Requested move date',
      (row) => {
        return formatDateFromIso(row.requestedMoveDate, DATE_FORMAT_STRING);
      },
      {
        id: 'requestedMoveDate',
        isFilterable: true,
        // eslint-disable-next-line react/jsx-props-no-spreading
        Filter: (props) => <DateSelectFilter {...props} />,
      },
    ),
    createHeader(
      'Date submitted',
      (row) => {
        return formatDateFromIso(row.submittedAt, DATE_FORMAT_STRING);
      },
      {
        id: 'submittedAt',
        isFilterable: true,
        // eslint-disable-next-line react/jsx-props-no-spreading
        Filter: (props) => <DateSelectFilter dateTime {...props} />,
      },
    ),
    createHeader(
      'Branch',
      (row) => {
        return serviceMemberAgencyLabel(row.customer.agency);
      },
      {
        id: 'branch',
        isFilterable: true,
        Filter: (props) => (
          // eslint-disable-next-line react/jsx-props-no-spreading
          <SelectFilter options={BRANCH_OPTIONS} {...props} />
        ),
      },
    ),
    createHeader('Origin GBLOC', 'originGBLOC', {
      disableSortBy: true,
    }), // If the user is in the USMC GBLOC they will have many different GBLOCs and will want to sort and filter
    supervisor
      ? createHeader(
          'Origin duty location',
          (row) => {
            return `${row.originDutyLocation.name}`;
          },
          {
            id: 'originDutyLocation',
            isFilterable: true,
            exportValue: (row) => {
              return row.originDutyLocation?.name;
            },
            Filter: (props) => (
              <MultiSelectTypeAheadCheckBoxFilter
                options={originLocationList}
                placeholder="Start typing a duty location..."
                // eslint-disable-next-line react/jsx-props-no-spreading
                {...props}
              />
            ),
          },
        )
      : createHeader('Origin duty location', 'originDutyLocation.name', {
          id: 'originDutyLocation',
          isFilterable: true,
          exportValue: (row) => {
            return row.originDutyLocation?.name;
          },
        }),
    createHeader('Counseling office', 'counselingOffice', {
      id: 'counselingOffice',
      isFilterable: true,
    }),
  ];
  if (isQueueManagementEnabled)
    cols.push(
      createHeader(
        'Assigned',
        (row) => {
          return !row?.assignable ? (
            <div>{row.assignedTo ? `${row.assignedTo?.lastName}, ${row.assignedTo?.firstName}` : ''}</div>
          ) : (
            <div data-label="assignedSelect" className={styles.assignedToCol} key={row.id}>
              <Dropdown
                defaultValue={row.assignedTo?.officeUserId}
                onChange={(e) => handleQueueAssignment(row.id, e.target.value, roleTypes.SERVICES_COUNSELOR)}
                title="Assigned dropdown"
              >
                <option value={null}>{DEFAULT_EMPTY_VALUE}</option>
                {row.availableOfficeUsers.map(({ lastName, firstName, officeUserId }) => (
                  <option
                    value={officeUserId}
                    key={officeUserId}
                    selected={row.assignedTo?.officeUserId === officeUserId}
                  >
                    {`${lastName}, ${firstName}`}
                  </option>
                ))}
              </Dropdown>
            </div>
          );
        },
        {
          id: 'assignedTo',
          isFilterable: true,
          exportValue: (row) => {
            return row.assignedTo ? `${row.assignedTo?.lastName}, ${row.assignedTo?.firstName}` : '';
          },
        },
      ),
    );

  return cols;
};
export const closeoutColumns = (
  moveLockFlag,
  ppmCloseoutGBLOC,
  ppmCloseoutOriginLocationList,
  supervisor,
  isQueueManagementEnabled,
) => {
  const cols = [
    createHeader(
      ' ',
      (row) => {
        const now = new Date();
        // this will render a lock icon if the move is locked & if the lockExpiresAt value is after right now
        if (row.lockedByOfficeUserID && row.lockExpiresAt && now < new Date(row.lockExpiresAt) && moveLockFlag) {
          return (
            <div id={row.id}>
              <FontAwesomeIcon icon="lock" />
            </div>
          );
        }
        return null;
      },
      { id: 'lock' },
    ),
    createHeader('ID', 'id', { id: 'id' }),
    createHeader(
      'Customer name',
      (row) => {
        return (
          <div>
            {CHECK_SPECIAL_ORDERS_TYPES(row.orderType) ? (
              <span className={styles.specialMoves}>{SPECIAL_ORDERS_TYPES[`${row.orderType}`]}</span>
            ) : null}
            {`${row.customer.last_name}, ${row.customer.first_name}`}
          </div>
        );
      },
      {
        id: 'customerName',
        isFilterable: true,
        exportValue: (row) => {
          return `${row.customer.last_name}, ${row.customer.first_name}`;
        },
      },
    ),
    createHeader('DoD ID', 'customer.edipi', {
      id: 'edipi',
      isFilterable: true,
      exportValue: (row) => {
        return row.customer.edipi;
      },
    }),
    createHeader('EMPLID', 'customer.emplid', {
      id: 'emplid',
      isFilterable: true,
    }),
    createHeader('Move code', 'locator', {
      id: 'locator',
      isFilterable: true,
    }),
    createHeader(
      'Branch',
      (row) => {
        return serviceMemberAgencyLabel(row.customer.agency);
      },
      {
        id: 'branch',
        isFilterable: true,
        Filter: (props) => (
          // eslint-disable-next-line react/jsx-props-no-spreading
          <SelectFilter options={BRANCH_OPTIONS} {...props} />
        ),
      },
    ),
    createHeader(
      'Status',
      (row) => {
        return SERVICE_COUNSELING_PPM_STATUS_LABELS[`${row.ppmStatus}`];
      },
      {
        id: 'ppmStatus',
        isFilterable: true,
        Filter: (props) => (
          // eslint-disable-next-line react/jsx-props-no-spreading
          <SelectFilter options={SERVICE_COUNSELING_PPM_STATUS_OPTIONS} {...props} />
        ),
      },
    ),
    createHeader(
      'Closeout initiated',
      (row) => {
        return formatDateFromIso(row.closeoutInitiated, DATE_FORMAT_STRING);
      },
      {
        id: 'closeoutInitiated',
        isFilterable: true,
        // eslint-disable-next-line react/jsx-props-no-spreading
        Filter: (props) => <DateSelectFilter dateTime {...props} />,
      },
    ),
    createHeader(
      'Full or partial PPM',
      (row) => {
        return SERVICE_COUNSELING_PPM_TYPE_LABELS[`${row.ppmType}`];
      },
      {
        id: 'ppmType',
        isFilterable: true,
        Filter: (props) => (
          // eslint-disable-next-line react/jsx-props-no-spreading
          <SelectFilter options={SERVICE_COUNSELING_PPM_TYPE_OPTIONS} {...props} />
        ),
      },
    ),
    supervisor
      ? createHeader(
          'Origin duty location',
          (row) => {
            return `${row.originDutyLocation.name}`;
          },
          {
            id: 'originDutyLocation',
            isFilterable: true,
            exportValue: (row) => {
              return row.originDutyLocation?.name;
            },
            Filter: (props) => (
              <MultiSelectTypeAheadCheckBoxFilter
                options={ppmCloseoutOriginLocationList}
                placeholder="Start typing a duty location..."
                // eslint-disable-next-line react/jsx-props-no-spreading
                {...props}
              />
            ),
          },
        )
      : createHeader('Origin duty location', 'originDutyLocation.name', {
          id: 'originDutyLocation',
          isFilterable: true,
          exportValue: (row) => {
            return row.originDutyLocation?.name;
          },
        }),
    createHeader('Counseling office', 'counselingOffice', {
      id: 'counselingOffice',
      isFilterable: true,
    }),
    createHeader('Destination duty location', 'destinationDutyLocation.name', {
      id: 'destinationDutyLocation',
      isFilterable: true,
      exportValue: (row) => {
        return row.destinationDutyLocation?.name;
      },
    }),
    createHeader('PPM closeout location', 'closeoutLocation', {
      id: 'closeoutLocation',
      // This filter only makes sense if we're not in a closeout GBLOC. Users in a closeout GBLOC will
      // see the same value in this column for every move.
      isFilterable: !ppmCloseoutGBLOC,
    }),
  ];
  if (isQueueManagementEnabled)
    cols.push(
      createHeader(
        'Assigned',
        (row) => {
          return !row?.assignable ? (
            <div>{row.assignedTo ? `${row.assignedTo?.lastName}, ${row.assignedTo?.firstName}` : ''}</div>
          ) : (
            <div data-label="assignedSelect" className={styles.assignedToCol} key={row.id}>
              <Dropdown
                defaultValue={row.assignedTo?.officeUserId}
                onChange={(e) => handleQueueAssignment(row.id, e.target.value, roleTypes.SERVICES_COUNSELOR)}
                title="Assigned dropdown"
              >
                <option value={null}>{DEFAULT_EMPTY_VALUE}</option>
                {row.availableOfficeUsers.map(({ lastName, firstName, officeUserId }) => (
                  <option
                    value={officeUserId}
                    key={officeUserId}
                    selected={row.assignedTo?.officeUserId === officeUserId}
                  >
                    {`${lastName}, ${firstName}`}
                  </option>
                ))}
              </Dropdown>
            </div>
          );
        },
        {
          id: 'assignedTo',
          isFilterable: true,
          exportValue: (row) => {
            return row.assignedTo ? `${row.assignedTo?.lastName}, ${row.assignedTo?.firstName}` : '';
          },
        },
      ),
    );

  return cols;
};

const ServicesCounselingQueue = ({
  userPrivileges,
  isQueueManagementFFEnabled,
  officeUser,
  isBulkAssignmentFFEnabled,
  activeRole,
}) => {
  const { queueType } = useParams();
  const { data, isLoading, isError } = useUserQueries();

  const navigate = useNavigate();

  const [isCounselorMoveCreateFFEnabled, setisCounselorMoveCreateFFEnabled] = useState(false);
  const [moveLockFlag, setMoveLockFlag] = useState(false);
  const [setErrorState] = useState({ hasError: false, error: undefined, info: undefined });
  const [originLocationList, setOriginLocationList] = useState([]);
  const [ppmCloseoutOriginLocationList, setPpmCloseoutOriginLocationList] = useState([]);
  const supervisor = userPrivileges
    ? userPrivileges.some((p) => p.privilegeType === elevatedPrivilegeTypes.SUPERVISOR)
    : false;

  const gblocContext = useContext(SelectedGblocContext);
  const { selectedGbloc } =
    officeUser?.transportation_office_assignments?.length > 1 && gblocContext
      ? gblocContext
      : { selectedGbloc: undefined };

  // Feature Flag
  useEffect(() => {
    const getOriginLocationList = (needsPPMCloseout, gbloc) => {
      if (supervisor) {
        getServicesCounselingOriginLocations(needsPPMCloseout, gbloc).then((response) => {
          if (needsPPMCloseout) {
            setPpmCloseoutOriginLocationList(response);
          } else {
            setOriginLocationList(response);
          }
        });
      }
    };

    getOriginLocationList(true, selectedGbloc);
    getOriginLocationList(false, selectedGbloc);

    const fetchData = async () => {
      try {
        const isEnabled = await isCounselorMoveCreateEnabled();
        setisCounselorMoveCreateFFEnabled(isEnabled);
        const lockedMoveFlag = await isBooleanFlagEnabled('move_lock');
        setMoveLockFlag(lockedMoveFlag);
      } catch (error) {
        const { message } = error;
        milmoveLogger.error({ message, info: null });
        setErrorState({
          hasError: true,
          error,
          info: null,
        });
        retryPageLoading(error);
      }
    };
    fetchData();
  }, [setErrorState, supervisor, selectedGbloc]);

  const handleEditProfileClick = (locator) => {
    navigate(generatePath(servicesCounselingRoutes.BASE_CUSTOMER_INFO_EDIT_PATH, { moveCode: locator }));
  };

  const handleClick = (values, e) => {
    // if the user clicked the profile icon to edit, we want to route them elsewhere
    // since we don't have innerText, we are using the data-label property
    const editProfileDiv = e.target.closest('div[data-label="editProfile"]');
    const assignedSelect = e.target.closest('div[data-label="assignedSelect"]');
    if (editProfileDiv) {
      navigate(generatePath(servicesCounselingRoutes.BASE_CUSTOMER_INFO_EDIT_PATH, { moveCode: values.locator }));
    } else if (assignedSelect) {
      // do nothing
    } else {
      navigate(generatePath(servicesCounselingRoutes.BASE_MOVE_VIEW_PATH, { moveCode: values.locator }));
    }
  };

  const handleCustomerSearchClick = (values) => {
    navigate(
      generatePath(servicesCounselingRoutes.BASE_CUSTOMERS_CUSTOMER_INFO_PATH, { customerId: values.customerID }),
    );
  };

  const handleAddCustomerClick = () => {
    navigate(generatePath(servicesCounselingRoutes.CREATE_CUSTOMER_PATH));
  };

  const [search, setSearch] = useState({ moveCode: null, dodID: null, customerName: null });
  const [searchHappened, setSearchHappened] = useState(false);
  const counselorMoveCreateFeatureFlag = isBooleanFlagEnabled('counselor_move_create');

  const onSubmit = useCallback((values) => {
    const payload = {
      moveCode: null,
      dodID: null,
      customerName: null,
    };
    if (!isNullUndefinedOrWhitespace(values.searchText)) {
      if (values.searchType === 'moveCode') {
        payload.moveCode = values.searchText;
      } else if (values.searchType === 'dodID') {
        payload.dodID = values.searchText;
      } else if (values.searchType === 'customerName') {
        payload.customerName = values.searchText;
      }
    }

    setSearch(payload);
    setSearchHappened(true);
  }, []);

  const tabs = [
    <NavLink
      end
      className={({ isActive }) => (isActive ? 'usa-current' : '')}
      to={servicesCounselingRoutes.BASE_QUEUE_COUNSELING_PATH}
    >
      <span data-testid="counseling-tab-link" className="tab-title">
        Counseling Queue
      </span>
    </NavLink>,
    <NavLink
      end
      className={({ isActive }) => (isActive ? 'usa-current' : '')}
      to={servicesCounselingRoutes.BASE_QUEUE_CLOSEOUT_PATH}
    >
      <span data-testid="closeout-tab-link" className="tab-title">
        PPM Closeout Queue
      </span>
    </NavLink>,
    <NavLink
      end
      className={({ isActive }) => (isActive ? 'usa-current' : '')}
      to={generalRoutes.BASE_QUEUE_SEARCH_PATH}
      onClick={() => setSearchHappened(false)}
    >
      <span data-testid="search-tab-link" className="tab-title">
        Move Search
      </span>
    </NavLink>,
  ];

  // when FEATURE_FLAG_COUNSELOR_MOVE_CREATE is removed,
  // this can simply be the tabs for this component
  const ffTabs = [
    ...tabs,
    <NavLink
      end
      className={({ isActive }) => (isActive ? 'usa-current' : '')}
      to={servicesCounselingRoutes.BASE_CUSTOMER_SEARCH_PATH}
      onClick={() => setSearchHappened(false)}
    >
      <span data-testid="search-tab-link" className="tab-title">
        Customer Search
      </span>
    </NavLink>,
  ];

  // If the office user is in a closeout GBLOC and on the closeout tab, then we will want to disable
  // the column filter for the closeout location column because it will have no effect.
  const officeUserGBLOC = data?.office_user?.transportation_office?.gbloc;
  const inPPMCloseoutGBLOC = officeUserGBLOC === 'TVCB' || officeUserGBLOC === 'NAVY' || officeUserGBLOC === 'USCG';
  if (isLoading) return <LoadingPlaceholder />;
  if (isError) return <SomethingWentWrong />;
  if (!queueType) {
    return inPPMCloseoutGBLOC ? (
      <Navigate to={servicesCounselingRoutes.BASE_QUEUE_CLOSEOUT_PATH} />
    ) : (
      <Navigate to={servicesCounselingRoutes.BASE_QUEUE_COUNSELING_PATH} />
    );
  }
  const navTabs = () => (isCounselorMoveCreateFFEnabled ? ffTabs : tabs);

  const renderNavBar = () => {
    return <TabNav className={styles.tableTabs} items={navTabs()} />;
  };

  if (queueType === 'Search') {
    return (
      <div data-testid="move-search" className={styles.ServicesCounselingQueue}>
        {renderNavBar()}
        <ConnectedFlashMessage />
        <div className={styles.searchFormContainer}>
          <h1>Search for a move</h1>
        </div>
        <MoveSearchForm onSubmit={onSubmit} role={roleTypes.SERVICES_COUNSELOR} />
        {searchHappened && (
          <SearchResultsTable
            showFilters
            showPagination
            defaultCanSort
            disableMultiSort
            disableSortBy={false}
            title="Results"
            handleClick={handleClick}
            handleEditProfileClick={handleEditProfileClick}
            useQueries={useMoveSearchQueries}
            moveCode={search.moveCode}
            dodID={search.dodID}
            customerName={search.customerName}
            roleType={roleTypes.SERVICES_COUNSELOR}
            searchType="move"
          />
        )}
      </div>
    );
  }

  if (queueType === 'PPM-closeout') {
    return (
      <div className={styles.ServicesCounselingQueue}>
        {renderNavBar()}
        <TableQueue
          showFilters
          showPagination
          manualSortBy
          defaultCanSort
          defaultSortedColumns={[{ id: 'closeoutInitiated', desc: false }]}
          disableMultiSort
          disableSortBy={false}
          columns={closeoutColumns(
            moveLockFlag,
            inPPMCloseoutGBLOC,
            ppmCloseoutOriginLocationList,
            supervisor,
            isQueueManagementFFEnabled,
          )}
          title="Moves"
          handleClick={handleClick}
          useQueries={useServicesCounselingQueuePPMQueries}
          showCSVExport
          csvExportFileNamePrefix="PPM-Closeout-Queue"
          csvExportQueueFetcher={getServicesCounselingPPMQueue}
          csvExportQueueFetcherKey="queueMoves"
          sessionStorageKey={queueType}
          key={queueType}
          isSupervisor={supervisor}
          isBulkAssignmentFFEnabled={isBulkAssignmentFFEnabled}
<<<<<<< HEAD
          queueType={QUEUE_TYPES.CLOSEOUT}
=======
          activeRole={activeRole}
>>>>>>> 63ff1152
        />
      </div>
    );
  }
  if (queueType === 'counseling') {
    return (
      <div className={styles.ServicesCounselingQueue}>
        {renderNavBar()}
        <TableQueue
          className={styles.ServicesCounseling}
          showFilters
          showPagination
          manualSortBy
          defaultCanSort
          defaultSortedColumns={[{ id: 'submittedAt', desc: false }]}
          disableMultiSort
          disableSortBy={false}
          columns={counselingColumns(moveLockFlag, originLocationList, supervisor, isQueueManagementFFEnabled)}
          title="Moves"
          handleClick={handleClick}
          useQueries={useServicesCounselingQueueQueries}
          showCSVExport
          csvExportFileNamePrefix="Services-Counseling-Queue"
          csvExportQueueFetcher={getServicesCounselingQueue}
          csvExportQueueFetcherKey="queueMoves"
          sessionStorageKey={queueType}
          key={queueType}
          isSupervisor={supervisor}
          isBulkAssignmentFFEnabled={isBulkAssignmentFFEnabled}
<<<<<<< HEAD
          queueType={QUEUE_TYPES.COUNSELING}
=======
          activeRole={activeRole}
>>>>>>> 63ff1152
        />
      </div>
    );
  }
  if (queueType === 'customer-search') {
    return (
      <div data-testid="customer-search" className={styles.ServicesCounselingQueue}>
        {renderNavBar()}
        <ConnectedFlashMessage />
        <div className={styles.searchFormContainer}>
          <h1>Search for a customer</h1>
          {searchHappened && counselorMoveCreateFeatureFlag && (
            <Button type="submit" onClick={handleAddCustomerClick} className={styles.addCustomerBtn}>
              Add Customer
            </Button>
          )}
        </div>
        <CustomerSearchForm onSubmit={onSubmit} role={roleTypes.SERVICES_COUNSELOR} />
        {searchHappened && (
          <SearchResultsTable
            showFilters
            showPagination
            defaultCanSort
            disableMultiSort
            disableSortBy={false}
            title="Results"
            defaultHiddenColumns={['customerID']}
            handleClick={handleCustomerSearchClick}
            useQueries={useCustomerSearchQueries}
            dodID={search.dodID}
            customerName={search.customerName}
            roleType={roleTypes.SERVICES_COUNSELOR}
            searchType="customer"
          />
        )}
      </div>
    );
  }

  return <NotFound />;
};
const mapStateToProps = (state) => {
  const user = selectLoggedInUser(state);

  return {
    officeUser: user?.office_user || {},
  };
};

export default connect(mapStateToProps)(ServicesCounselingQueue);<|MERGE_RESOLUTION|>--- conflicted
+++ resolved
@@ -680,11 +680,8 @@
           key={queueType}
           isSupervisor={supervisor}
           isBulkAssignmentFFEnabled={isBulkAssignmentFFEnabled}
-<<<<<<< HEAD
           queueType={QUEUE_TYPES.CLOSEOUT}
-=======
           activeRole={activeRole}
->>>>>>> 63ff1152
         />
       </div>
     );
@@ -714,11 +711,8 @@
           key={queueType}
           isSupervisor={supervisor}
           isBulkAssignmentFFEnabled={isBulkAssignmentFFEnabled}
-<<<<<<< HEAD
           queueType={QUEUE_TYPES.COUNSELING}
-=======
           activeRole={activeRole}
->>>>>>> 63ff1152
         />
       </div>
     );
