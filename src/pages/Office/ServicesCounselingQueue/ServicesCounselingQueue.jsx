import React, { useCallback, useEffect, useState } from 'react';
import { generatePath, useNavigate, Navigate, useParams, NavLink } from 'react-router-dom';
import { Button } from '@trussworks/react-uswds';
import { FontAwesomeIcon } from '@fortawesome/react-fontawesome';

import styles from './ServicesCounselingQueue.module.scss';

import { createHeader } from 'components/Table/utils';
import { isBooleanFlagEnabled, isCounselorMoveCreateEnabled } from 'utils/featureFlags';
import SelectFilter from 'components/Table/Filters/SelectFilter';
import DateSelectFilter from 'components/Table/Filters/DateSelectFilter';
import TableQueue from 'components/Table/TableQueue';
import {
  SERVICE_COUNSELING_BRANCH_OPTIONS,
  SERVICE_COUNSELING_MOVE_STATUS_LABELS,
  SERVICE_COUNSELING_PPM_TYPE_OPTIONS,
  SERVICE_COUNSELING_PPM_TYPE_LABELS,
} from 'constants/queues';
import { generalRoutes, servicesCounselingRoutes } from 'constants/routes';
import {
  useServicesCounselingQueueQueries,
  useServicesCounselingQueuePPMQueries,
  useUserQueries,
  useMoveSearchQueries,
  useCustomerSearchQueries,
} from 'hooks/queries';
import { DATE_FORMAT_STRING, MOVE_STATUSES } from 'shared/constants';
import { formatDateFromIso, serviceMemberAgencyLabel } from 'utils/formatters';
import LoadingPlaceholder from 'shared/LoadingPlaceholder';
import SomethingWentWrong from 'shared/SomethingWentWrong';
import NotFound from 'components/NotFound/NotFound';
import MoveSearchForm from 'components/MoveSearchForm/MoveSearchForm';
import { roleTypes } from 'constants/userRoles';
import SearchResultsTable from 'components/Table/SearchResultsTable';
import TabNav from 'components/TabNav';
import { isNullUndefinedOrWhitespace } from 'shared/utils';
import ConnectedFlashMessage from 'containers/FlashMessage/FlashMessage';
import { CHECK_SPECIAL_ORDERS_TYPES, SPECIAL_ORDERS_TYPES } from 'constants/orders';
import retryPageLoading from 'utils/retryPageLoading';
import { milmoveLogger } from 'utils/milmoveLog';
<<<<<<< HEAD
import { CHECK_SPECIAL_ORDERS_TYPES, SPECIAL_ORDERS_TYPES } from 'constants/orders';
import ConnectedFlashMessage from 'containers/FlashMessage/FlashMessage';
import { isNullUndefinedOrWhitespace } from 'shared/utils';
=======
>>>>>>> 1dd87325
import CustomerSearchForm from 'components/CustomerSearchForm/CustomerSearchForm';

const counselingColumns = (moveLockFlag) => [
  createHeader(' ', (row) => {
    const now = new Date();
    // this will render a lock icon if the move is locked & if the lockExpiresAt value is after right now
    if (row.lockedByOfficeUserID && row.lockExpiresAt && now < new Date(row.lockExpiresAt) && moveLockFlag) {
      return (
        <div data-testid="lock-icon">
          <FontAwesomeIcon icon="lock" />
        </div>
      );
    }
    return null;
  }),
  createHeader('ID', 'id'),
  createHeader(
    'Customer name',
    (row) => {
      return (
        <div>
          {CHECK_SPECIAL_ORDERS_TYPES(row.orderType) ? (
            <span className={styles.specialMoves}>{SPECIAL_ORDERS_TYPES[`${row.orderType}`]}</span>
          ) : null}
          {`${row.customer.last_name}, ${row.customer.first_name}`}
        </div>
      );
    },
    {
      id: 'lastName',
      isFilterable: true,
    },
  ),
  createHeader('DoD ID', 'customer.dodID', {
    id: 'dodID',
    isFilterable: true,
  }),
  createHeader('Move code', 'locator', {
    id: 'locator',
    isFilterable: true,
  }),
  createHeader(
    'Status',
    (row) => {
      return row.status !== MOVE_STATUSES.SERVICE_COUNSELING_COMPLETED
        ? SERVICE_COUNSELING_MOVE_STATUS_LABELS[`${row.status}`]
        : null;
    },
    {
      id: 'status',
      disableSortBy: true,
    },
  ),
  createHeader(
    'Requested move date',
    (row) => {
      return formatDateFromIso(row.requestedMoveDate, DATE_FORMAT_STRING);
    },
    {
      id: 'requestedMoveDate',
      isFilterable: true,
      // eslint-disable-next-line react/jsx-props-no-spreading
      Filter: (props) => <DateSelectFilter {...props} />,
    },
  ),
  createHeader(
    'Date submitted',
    (row) => {
      return formatDateFromIso(row.submittedAt, DATE_FORMAT_STRING);
    },
    {
      id: 'submittedAt',
      isFilterable: true,
      // eslint-disable-next-line react/jsx-props-no-spreading
      Filter: (props) => <DateSelectFilter dateTime {...props} />,
    },
  ),
  createHeader(
    'Branch',
    (row) => {
      return serviceMemberAgencyLabel(row.customer.agency);
    },
    {
      id: 'branch',
      isFilterable: true,
      Filter: (props) => (
        // eslint-disable-next-line react/jsx-props-no-spreading
        <SelectFilter options={SERVICE_COUNSELING_BRANCH_OPTIONS} {...props} />
      ),
    },
  ),
  createHeader('Origin GBLOC', 'originGBLOC', {
    disableSortBy: true,
  }), // If the user is in the USMC GBLOC they will have many different GBLOCs and will want to sort and filter
  createHeader('Origin duty location', 'originDutyLocation.name', {
    id: 'originDutyLocation',
    isFilterable: true,
  }),
];
const closeoutColumns = (moveLockFlag, ppmCloseoutGBLOC) => [
  createHeader(' ', (row) => {
    const now = new Date();
    // this will render a lock icon if the move is locked & if the lockExpiresAt value is after right now
    if (row.lockedByOfficeUserID && row.lockExpiresAt && now < new Date(row.lockExpiresAt) && moveLockFlag) {
      return (
        <div id={row.id}>
          <FontAwesomeIcon icon="lock" />
        </div>
      );
    }
    return null;
  }),
  createHeader('ID', 'id'),
  createHeader(
    'Customer name',
    (row) => {
      return (
        <div>
          {CHECK_SPECIAL_ORDERS_TYPES(row.orderType) ? (
            <span className={styles.specialMoves}>{SPECIAL_ORDERS_TYPES[`${row.orderType}`]}</span>
          ) : null}
          {`${row.customer.last_name}, ${row.customer.first_name}`}
        </div>
      );
    },
    {
      id: 'lastName',
      isFilterable: true,
    },
  ),
  createHeader('DoD ID', 'customer.dodID', {
    id: 'dodID',
    isFilterable: true,
  }),
  createHeader('Move code', 'locator', {
    id: 'locator',
    isFilterable: true,
  }),
  createHeader(
    'Branch',
    (row) => {
      return serviceMemberAgencyLabel(row.customer.agency);
    },
    {
      id: 'branch',
      isFilterable: true,
      Filter: (props) => (
        // eslint-disable-next-line react/jsx-props-no-spreading
        <SelectFilter options={SERVICE_COUNSELING_BRANCH_OPTIONS} {...props} />
      ),
    },
  ),
  createHeader(
    'Closeout initiated',
    (row) => {
      return formatDateFromIso(row.closeoutInitiated, DATE_FORMAT_STRING);
    },
    {
      id: 'closeoutInitiated',
      isFilterable: true,
      // eslint-disable-next-line react/jsx-props-no-spreading
      Filter: (props) => <DateSelectFilter dateTime {...props} />,
    },
  ),
  createHeader(
    'Full or partial PPM',
    (row) => {
      return SERVICE_COUNSELING_PPM_TYPE_LABELS[`${row.ppmType}`];
    },
    {
      id: 'ppmType',
      isFilterable: true,
      Filter: (props) => (
        // eslint-disable-next-line react/jsx-props-no-spreading
        <SelectFilter options={SERVICE_COUNSELING_PPM_TYPE_OPTIONS} {...props} />
      ),
    },
  ),
  createHeader('Origin duty location', 'originDutyLocation.name', {
    id: 'originDutyLocation',
    isFilterable: true,
  }),
  createHeader('Destination duty location', 'destinationDutyLocation.name', {
    id: 'destinationDutyLocation',
    isFilterable: true,
  }),
  createHeader('PPM closeout location', 'closeoutLocation', {
    id: 'closeoutLocation',
    // This filter only makes sense if we're not in a closeout GBLOC. Users in a closeout GBLOC will
    // see the same value in this column for every move.
    isFilterable: !ppmCloseoutGBLOC,
  }),
];

const ServicesCounselingQueue = () => {
  const { queueType } = useParams();
  const { data, isLoading, isError } = useUserQueries();

  const navigate = useNavigate();

  const [isCounselorMoveCreateFFEnabled, setisCounselorMoveCreateFFEnabled] = useState(false);
  const [moveLockFlag, setMoveLockFlag] = useState(false);
  const [setErrorState] = useState({ hasError: false, error: undefined, info: undefined });

  // Feature Flag
  useEffect(() => {
    const fetchData = async () => {
      try {
        const isEnabled = await isCounselorMoveCreateEnabled();
        setisCounselorMoveCreateFFEnabled(isEnabled);
        const lockedMoveFlag = await isBooleanFlagEnabled('move_lock');
        setMoveLockFlag(lockedMoveFlag);
      } catch (error) {
        const { message } = error;
        milmoveLogger.error({ message, info: null });
        setErrorState({
          hasError: true,
          error,
          info: null,
        });
        retryPageLoading(error);
      }
    };
    fetchData();
  }, [setErrorState]);

<<<<<<< HEAD
  const handleClick = (values) => {
    navigate(generatePath(servicesCounselingRoutes.BASE_MOVE_VIEW_PATH, { moveCode: values.locator }));
  };

  const handleCustomerSearchClick = (values) => {
    navigate(
      generatePath(servicesCounselingRoutes.BASE_CUSTOMERS_CUSTOMER_INFO_PATH, { customerId: values.customerID }),
    );
=======
  const handleEditProfileClick = (locator) => {
    navigate(generatePath(servicesCounselingRoutes.BASE_CUSTOMER_INFO_EDIT_PATH, { moveCode: locator }));
  };

  const handleClick = (values, e) => {
    // if the user clicked the profile icon to edit, we want to route them elsewhere
    // since we don't have innerText, we are using the data-label property
    const editProfileDiv = e.target.closest('div[data-label="editProfile"]');
    if (editProfileDiv) {
      navigate(generatePath(servicesCounselingRoutes.BASE_CUSTOMER_INFO_EDIT_PATH, { moveCode: values.locator }));
    } else {
      navigate(generatePath(servicesCounselingRoutes.BASE_MOVE_VIEW_PATH, { moveCode: values.locator }));
    }
>>>>>>> 1dd87325
  };

  const handleCustomerSearchClick = (values) => {
    navigate(
      generatePath(servicesCounselingRoutes.BASE_CUSTOMERS_CUSTOMER_INFO_PATH, { customerId: values.customerID }),
    );
  };

  const handleAddCustomerClick = () => {
    navigate(generatePath(servicesCounselingRoutes.CREATE_CUSTOMER_PATH));
  };

  const [search, setSearch] = useState({ moveCode: null, dodID: null, customerName: null });
  const [searchHappened, setSearchHappened] = useState(false);
  const counselorMoveCreateFeatureFlag = isBooleanFlagEnabled('counselor_move_create');

  const onSubmit = useCallback((values) => {
    const payload = {
      moveCode: null,
      dodID: null,
      customerName: null,
    };
    if (!isNullUndefinedOrWhitespace(values.searchText)) {
      if (values.searchType === 'moveCode') {
        payload.moveCode = values.searchText;
      } else if (values.searchType === 'dodID') {
        payload.dodID = values.searchText;
      } else if (values.searchType === 'customerName') {
        payload.customerName = values.searchText;
      }
    }

    setSearch(payload);
    setSearchHappened(true);
  }, []);

  const tabs = [
    <NavLink
      end
      className={({ isActive }) => (isActive ? 'usa-current' : '')}
      to={servicesCounselingRoutes.BASE_QUEUE_COUNSELING_PATH}
    >
      <span data-testid="counseling-tab-link" className="tab-title">
        Counseling Queue
      </span>
    </NavLink>,
    <NavLink
      end
      className={({ isActive }) => (isActive ? 'usa-current' : '')}
      to={servicesCounselingRoutes.BASE_QUEUE_CLOSEOUT_PATH}
    >
      <span data-testid="closeout-tab-link" className="tab-title">
        PPM Closeout Queue
      </span>
    </NavLink>,
    <NavLink
      end
      className={({ isActive }) => (isActive ? 'usa-current' : '')}
      to={generalRoutes.BASE_QUEUE_SEARCH_PATH}
      onClick={() => setSearchHappened(false)}
    >
      <span data-testid="search-tab-link" className="tab-title">
        Move Search
      </span>
    </NavLink>,
  ];

  // when FEATURE_FLAG_COUNSELOR_MOVE_CREATE is removed,
  // this can simply be the tabs for this component
  const ffTabs = [
    ...tabs,
    <NavLink
      end
      className={({ isActive }) => (isActive ? 'usa-current' : '')}
      to={servicesCounselingRoutes.BASE_CUSTOMER_SEARCH_PATH}
      onClick={() => setSearchHappened(false)}
    >
      <span data-testid="search-tab-link" className="tab-title">
        Customer Search
      </span>
    </NavLink>,
  ];

  // If the office user is in a closeout GBLOC and on the closeout tab, then we will want to disable
  // the column filter for the closeout location column because it will have no effect.
  const officeUserGBLOC = data?.office_user?.transportation_office?.gbloc;
  const inPPMCloseoutGBLOC = officeUserGBLOC === 'TVCB' || officeUserGBLOC === 'NAVY' || officeUserGBLOC === 'USCG';
  if (isLoading) return <LoadingPlaceholder />;
  if (isError) return <SomethingWentWrong />;
  if (!queueType) {
    return inPPMCloseoutGBLOC ? (
      <Navigate to={servicesCounselingRoutes.BASE_QUEUE_CLOSEOUT_PATH} />
    ) : (
      <Navigate to={servicesCounselingRoutes.BASE_QUEUE_COUNSELING_PATH} />
    );
  }
  const navTabs = () => (isCounselorMoveCreateFFEnabled ? ffTabs : tabs);

  const navTabs = () => (isCounselorMoveCreateFFEnabled ? ffTabs : tabs);

  const renderNavBar = () => {
    return <TabNav className={styles.tableTabs} items={navTabs()} />;
  };

  if (queueType === 'Search') {
    return (
      <div data-testid="move-search" className={styles.ServicesCounselingQueue}>
        {renderNavBar()}
        <ConnectedFlashMessage />
        <div className={styles.searchFormContainer}>
          <h1>Search for a move</h1>
        </div>
        <MoveSearchForm onSubmit={onSubmit} role={roleTypes.SERVICES_COUNSELOR} />
        {searchHappened && (
          <SearchResultsTable
            showFilters
            showPagination
            defaultCanSort
            disableMultiSort
            disableSortBy={false}
            title="Results"
            handleClick={handleClick}
            handleEditProfileClick={handleEditProfileClick}
            useQueries={useMoveSearchQueries}
            moveCode={search.moveCode}
            dodID={search.dodID}
            customerName={search.customerName}
            roleType={roleTypes.SERVICES_COUNSELOR}
            searchType="move"
          />
        )}
      </div>
    );
  }

  if (queueType === 'PPM-closeout') {
    return (
      <div className={styles.ServicesCounselingQueue}>
        {renderNavBar()}
        <TableQueue
          showFilters
          showPagination
          manualSortBy
          defaultCanSort
          defaultSortedColumns={[{ id: 'closeoutInitiated', desc: false }]}
          disableMultiSort
          disableSortBy={false}
          columns={closeoutColumns(moveLockFlag, inPPMCloseoutGBLOC)}
          title="Moves"
          handleClick={handleClick}
          useQueries={useServicesCounselingQueuePPMQueries}
        />
      </div>
    );
  }
  if (queueType === 'counseling') {
    return (
      <div className={styles.ServicesCounselingQueue}>
        {renderNavBar()}
        <TableQueue
          className={styles.ServicesCounseling}
          showFilters
          showPagination
          manualSortBy
          defaultCanSort
          defaultSortedColumns={[{ id: 'submittedAt', desc: false }]}
          disableMultiSort
          disableSortBy={false}
          columns={counselingColumns(moveLockFlag)}
          title="Moves"
          handleClick={handleClick}
          useQueries={useServicesCounselingQueueQueries}
        />
      </div>
    );
  }
  if (queueType === 'customer-search') {
    return (
      <div data-testid="customer-search" className={styles.ServicesCounselingQueue}>
        {renderNavBar()}
        <ConnectedFlashMessage />
        <div className={styles.searchFormContainer}>
          <h1>Search for a customer</h1>
          {searchHappened && counselorMoveCreateFeatureFlag && (
            <Button type="submit" onClick={handleAddCustomerClick} className={styles.addCustomerBtn}>
              Add Customer
            </Button>
          )}
        </div>
        <CustomerSearchForm onSubmit={onSubmit} role={roleTypes.SERVICES_COUNSELOR} />
        {searchHappened && (
          <SearchResultsTable
            showFilters
            showPagination
            defaultCanSort
            disableMultiSort
            disableSortBy={false}
            title="Results"
            defaultHiddenColumns={['customerID']}
            handleClick={handleCustomerSearchClick}
            useQueries={useCustomerSearchQueries}
            dodID={search.dodID}
            customerName={search.customerName}
            roleType={roleTypes.SERVICES_COUNSELOR}
            searchType="customer"
          />
        )}
      </div>
    );
  }

  return <NotFound />;
};

export default ServicesCounselingQueue;<|MERGE_RESOLUTION|>--- conflicted
+++ resolved
@@ -38,12 +38,6 @@
 import { CHECK_SPECIAL_ORDERS_TYPES, SPECIAL_ORDERS_TYPES } from 'constants/orders';
 import retryPageLoading from 'utils/retryPageLoading';
 import { milmoveLogger } from 'utils/milmoveLog';
-<<<<<<< HEAD
-import { CHECK_SPECIAL_ORDERS_TYPES, SPECIAL_ORDERS_TYPES } from 'constants/orders';
-import ConnectedFlashMessage from 'containers/FlashMessage/FlashMessage';
-import { isNullUndefinedOrWhitespace } from 'shared/utils';
-=======
->>>>>>> 1dd87325
 import CustomerSearchForm from 'components/CustomerSearchForm/CustomerSearchForm';
 
 const counselingColumns = (moveLockFlag) => [
@@ -270,16 +264,6 @@
     fetchData();
   }, [setErrorState]);
 
-<<<<<<< HEAD
-  const handleClick = (values) => {
-    navigate(generatePath(servicesCounselingRoutes.BASE_MOVE_VIEW_PATH, { moveCode: values.locator }));
-  };
-
-  const handleCustomerSearchClick = (values) => {
-    navigate(
-      generatePath(servicesCounselingRoutes.BASE_CUSTOMERS_CUSTOMER_INFO_PATH, { customerId: values.customerID }),
-    );
-=======
   const handleEditProfileClick = (locator) => {
     navigate(generatePath(servicesCounselingRoutes.BASE_CUSTOMER_INFO_EDIT_PATH, { moveCode: locator }));
   };
@@ -293,7 +277,6 @@
     } else {
       navigate(generatePath(servicesCounselingRoutes.BASE_MOVE_VIEW_PATH, { moveCode: values.locator }));
     }
->>>>>>> 1dd87325
   };
 
   const handleCustomerSearchClick = (values) => {
@@ -390,7 +373,6 @@
       <Navigate to={servicesCounselingRoutes.BASE_QUEUE_COUNSELING_PATH} />
     );
   }
-  const navTabs = () => (isCounselorMoveCreateFFEnabled ? ffTabs : tabs);
 
   const navTabs = () => (isCounselorMoveCreateFFEnabled ? ffTabs : tabs);
 
