--- conflicted
+++ resolved
@@ -676,11 +676,8 @@
           key={queueType}
           isSupervisor={supervisor}
           isBulkAssignmentFFEnabled={isBulkAssignmentFFEnabled}
-<<<<<<< HEAD
           queueType={QUEUE_TYPES.CLOSEOUT}
-=======
           activeRole={activeRole}
->>>>>>> f6799900
         />
       </div>
     );
@@ -710,11 +707,8 @@
           key={queueType}
           isSupervisor={supervisor}
           isBulkAssignmentFFEnabled={isBulkAssignmentFFEnabled}
-<<<<<<< HEAD
           queueType={QUEUE_TYPES.COUNSELING}
-=======
           activeRole={activeRole}
->>>>>>> f6799900
         />
       </div>
     );
