import React, { useCallback, useEffect, useState } from 'react';
import { generatePath, useNavigate, Navigate, useParams, NavLink } from 'react-router-dom';
import { Button } from '@trussworks/react-uswds';
import { FontAwesomeIcon } from '@fortawesome/react-fontawesome';

import styles from './ServicesCounselingQueue.module.scss';

import { createHeader } from 'components/Table/utils';
import { isBooleanFlagEnabled, isCounselorMoveCreateEnabled } from 'utils/featureFlags';
import SelectFilter from 'components/Table/Filters/SelectFilter';
import DateSelectFilter from 'components/Table/Filters/DateSelectFilter';
import TableQueue from 'components/Table/TableQueue';
import {
  BRANCH_OPTIONS_WITH_MARINE_CORPS,
  SERVICE_COUNSELING_MOVE_STATUS_LABELS,
  SERVICE_COUNSELING_PPM_TYPE_OPTIONS,
  SERVICE_COUNSELING_PPM_TYPE_LABELS,
  SERVICE_COUNSELING_PPM_STATUS_OPTIONS,
  SERVICE_COUNSELING_PPM_STATUS_LABELS,
} from 'constants/queues';
import { generalRoutes, servicesCounselingRoutes } from 'constants/routes';
import { elevatedPrivilegeTypes } from 'constants/userPrivileges';
import {
  useServicesCounselingQueueQueries,
  useServicesCounselingQueuePPMQueries,
  useUserQueries,
  useMoveSearchQueries,
  useCustomerSearchQueries,
} from 'hooks/queries';
import {
  getServicesCounselingQueue,
  getServicesCounselingPPMQueue,
  getServicesCounselingOriginLocations,
} from 'services/ghcApi';
import { DATE_FORMAT_STRING, MOVE_STATUSES } from 'shared/constants';
import { formatDateFromIso, serviceMemberAgencyLabel } from 'utils/formatters';
import LoadingPlaceholder from 'shared/LoadingPlaceholder';
import SomethingWentWrong from 'shared/SomethingWentWrong';
import NotFound from 'components/NotFound/NotFound';
import MoveSearchForm from 'components/MoveSearchForm/MoveSearchForm';
import { roleTypes } from 'constants/userRoles';
import SearchResultsTable from 'components/Table/SearchResultsTable';
import TabNav from 'components/TabNav';
import { isNullUndefinedOrWhitespace } from 'shared/utils';
import ConnectedFlashMessage from 'containers/FlashMessage/FlashMessage';
import { CHECK_SPECIAL_ORDERS_TYPES, SPECIAL_ORDERS_TYPES } from 'constants/orders';
import retryPageLoading from 'utils/retryPageLoading';
import { milmoveLogger } from 'utils/milmoveLog';
import CustomerSearchForm from 'components/CustomerSearchForm/CustomerSearchForm';
import MultiSelectTypeAheadCheckBoxFilter from 'components/Table/Filters/MutliSelectTypeAheadCheckboxFilter';

<<<<<<< HEAD
const counselingColumns = (moveLockFlag, originLocationList, supervisor) => [
  createHeader(
    ' ',
    (row) => {
      const now = new Date();
      // this will render a lock icon if the move is locked & if the lockExpiresAt value is after right now
      if (row.lockedByOfficeUserID && row.lockExpiresAt && now < new Date(row.lockExpiresAt) && moveLockFlag) {
        return (
          <div data-testid="lock-icon">
            <FontAwesomeIcon icon="lock" />
          </div>
        );
      }
      return null;
    },
    { id: 'lock' },
  ),
  createHeader('ID', 'id', { id: 'id' }),
=======
export const counselingColumns = (moveLockFlag) => [
  createHeader(' ', (row) => {
    const now = new Date();
    // this will render a lock icon if the move is locked & if the lockExpiresAt value is after right now
    if (row.lockedByOfficeUserID && row.lockExpiresAt && now < new Date(row.lockExpiresAt) && moveLockFlag) {
      return (
        <div data-testid="lock-icon">
          <FontAwesomeIcon icon="lock" />
        </div>
      );
    }
    return null;
  }),
  createHeader('ID', 'id'),
>>>>>>> 721e64d2
  createHeader(
    'Customer name',
    (row) => {
      return (
        <div>
          {CHECK_SPECIAL_ORDERS_TYPES(row.orderType) ? (
            <span className={styles.specialMoves}>{SPECIAL_ORDERS_TYPES[`${row.orderType}`]}</span>
          ) : null}
          {`${row.customer.last_name}, ${row.customer.first_name}`}
        </div>
      );
    },
    {
      id: 'lastName',
      isFilterable: true,
      exportValue: (row) => {
        return `${row.customer.last_name}, ${row.customer.first_name}`;
      },
    },
  ),
  createHeader('DoD ID', 'customer.dodID', {
    id: 'dodID',
    isFilterable: true,
    exportValue: (row) => {
      return row.customer.dodID;
    },
  }),
  createHeader('Move code', 'locator', {
    id: 'locator',
    isFilterable: true,
  }),
  createHeader(
    'Status',
    (row) => {
      return row.status !== MOVE_STATUSES.SERVICE_COUNSELING_COMPLETED
        ? SERVICE_COUNSELING_MOVE_STATUS_LABELS[`${row.status}`]
        : null;
    },
    {
      id: 'status',
      disableSortBy: true,
    },
  ),
  createHeader(
    'Requested move date',
    (row) => {
      return formatDateFromIso(row.requestedMoveDate, DATE_FORMAT_STRING);
    },
    {
      id: 'requestedMoveDate',
      isFilterable: true,
      // eslint-disable-next-line react/jsx-props-no-spreading
      Filter: (props) => <DateSelectFilter {...props} />,
    },
  ),
  createHeader(
    'Date submitted',
    (row) => {
      return formatDateFromIso(row.submittedAt, DATE_FORMAT_STRING);
    },
    {
      id: 'submittedAt',
      isFilterable: true,
      // eslint-disable-next-line react/jsx-props-no-spreading
      Filter: (props) => <DateSelectFilter dateTime {...props} />,
    },
  ),
  createHeader(
    'Branch',
    (row) => {
      return serviceMemberAgencyLabel(row.customer.agency);
    },
    {
      id: 'branch',
      isFilterable: true,
      Filter: (props) => (
        // eslint-disable-next-line react/jsx-props-no-spreading
        <SelectFilter options={BRANCH_OPTIONS_WITH_MARINE_CORPS} {...props} />
      ),
    },
  ),
  createHeader('Origin GBLOC', 'originGBLOC', {
    disableSortBy: true,
  }), // If the user is in the USMC GBLOC they will have many different GBLOCs and will want to sort and filter
  supervisor
    ? createHeader(
        'Origin duty location',
        (row) => {
          return `${row.originDutyLocation.name}`;
        },
        {
          id: 'originDutyLocation',
          isFilterable: true,
          Filter: (props) => (
            <MultiSelectTypeAheadCheckBoxFilter
              options={originLocationList}
              placeholder="Start typing a duty location..."
              // eslint-disable-next-line react/jsx-props-no-spreading
              {...props}
            />
          ),
        },
      )
    : createHeader('Origin duty location', 'originDutyLocation.name', {
        id: 'originDutyLocation',
        isFilterable: true,
      }),
];
<<<<<<< HEAD
const closeoutColumns = (moveLockFlag, ppmCloseoutGBLOC, ppmCloseoutOriginLocationList, supervisor) => [
  createHeader(
    ' ',
    (row) => {
      const now = new Date();
      // this will render a lock icon if the move is locked & if the lockExpiresAt value is after right now
      if (row.lockedByOfficeUserID && row.lockExpiresAt && now < new Date(row.lockExpiresAt) && moveLockFlag) {
        return (
          <div id={row.id}>
            <FontAwesomeIcon icon="lock" />
          </div>
        );
      }
      return null;
    },
    { id: 'lock' },
  ),
  createHeader('ID', 'id', { id: 'id' }),
=======
export const closeoutColumns = (moveLockFlag, ppmCloseoutGBLOC) => [
  createHeader(' ', (row) => {
    const now = new Date();
    // this will render a lock icon if the move is locked & if the lockExpiresAt value is after right now
    if (row.lockedByOfficeUserID && row.lockExpiresAt && now < new Date(row.lockExpiresAt) && moveLockFlag) {
      return (
        <div id={row.id}>
          <FontAwesomeIcon icon="lock" />
        </div>
      );
    }
    return null;
  }),
  createHeader('ID', 'id'),
>>>>>>> 721e64d2
  createHeader(
    'Customer name',
    (row) => {
      return (
        <div>
          {CHECK_SPECIAL_ORDERS_TYPES(row.orderType) ? (
            <span className={styles.specialMoves}>{SPECIAL_ORDERS_TYPES[`${row.orderType}`]}</span>
          ) : null}
          {`${row.customer.last_name}, ${row.customer.first_name}`}
        </div>
      );
    },
    {
      id: 'lastName',
      isFilterable: true,
      exportValue: (row) => {
        return `${row.customer.last_name}, ${row.customer.first_name}`;
      },
    },
  ),
  createHeader('DoD ID', 'customer.dodID', {
    id: 'dodID',
    isFilterable: true,
    exportValue: (row) => {
      return row.customer.dodID;
    },
  }),
  createHeader('Move code', 'locator', {
    id: 'locator',
    isFilterable: true,
  }),
  createHeader(
    'Branch',
    (row) => {
      return serviceMemberAgencyLabel(row.customer.agency);
    },
    {
      id: 'branch',
      isFilterable: true,
      Filter: (props) => (
        // eslint-disable-next-line react/jsx-props-no-spreading
        <SelectFilter options={BRANCH_OPTIONS_WITH_MARINE_CORPS} {...props} />
      ),
    },
  ),
  createHeader(
    'Status',
    (row) => {
      return SERVICE_COUNSELING_PPM_STATUS_LABELS[`${row.ppmStatus}`];
    },
    {
      id: 'ppmStatus',
      isFilterable: true,
      Filter: (props) => (
        // eslint-disable-next-line react/jsx-props-no-spreading
        <SelectFilter options={SERVICE_COUNSELING_PPM_STATUS_OPTIONS} {...props} />
      ),
    },
  ),
  createHeader(
    'Closeout initiated',
    (row) => {
      return formatDateFromIso(row.closeoutInitiated, DATE_FORMAT_STRING);
    },
    {
      id: 'closeoutInitiated',
      isFilterable: true,
      // eslint-disable-next-line react/jsx-props-no-spreading
      Filter: (props) => <DateSelectFilter dateTime {...props} />,
    },
  ),
  createHeader(
    'Full or partial PPM',
    (row) => {
      return SERVICE_COUNSELING_PPM_TYPE_LABELS[`${row.ppmType}`];
    },
    {
      id: 'ppmType',
      isFilterable: true,
      Filter: (props) => (
        // eslint-disable-next-line react/jsx-props-no-spreading
        <SelectFilter options={SERVICE_COUNSELING_PPM_TYPE_OPTIONS} {...props} />
      ),
    },
  ),
  supervisor
    ? createHeader(
        'Origin duty location',
        (row) => {
          return `${row.originDutyLocation.name}`;
        },
        {
          id: 'originDutyLocation',
          isFilterable: true,
          Filter: (props) => (
            <MultiSelectTypeAheadCheckBoxFilter
              options={ppmCloseoutOriginLocationList}
              placeholder="Start typing a duty location..."
              // eslint-disable-next-line react/jsx-props-no-spreading
              {...props}
            />
          ),
        },
      )
    : createHeader('Origin duty location', 'originDutyLocation.name', {
        id: 'originDutyLocation',
        isFilterable: true,
      }),
  createHeader('Destination duty location', 'destinationDutyLocation.name', {
    id: 'destinationDutyLocation',
    isFilterable: true,
    exportValue: (row) => {
      return row.destinationDutyLocation?.name;
    },
  }),
  createHeader('PPM closeout location', 'closeoutLocation', {
    id: 'closeoutLocation',
    // This filter only makes sense if we're not in a closeout GBLOC. Users in a closeout GBLOC will
    // see the same value in this column for every move.
    isFilterable: !ppmCloseoutGBLOC,
  }),
];

const ServicesCounselingQueue = ({ userPrivileges }) => {
  const { queueType } = useParams();
  const { data, isLoading, isError } = useUserQueries();

  const navigate = useNavigate();

  const [isCounselorMoveCreateFFEnabled, setisCounselorMoveCreateFFEnabled] = useState(false);
  const [moveLockFlag, setMoveLockFlag] = useState(false);
  const [setErrorState] = useState({ hasError: false, error: undefined, info: undefined });
  const [originLocationList, setOriginLocationList] = useState([]);
  const [ppmCloseoutOriginLocationList, setPpmCloseoutOriginLocationList] = useState([]);
  const supervisor = userPrivileges
    ? userPrivileges.some((p) => p.privilegeType === elevatedPrivilegeTypes.SUPERVISOR)
    : false;

  // Feature Flag
  useEffect(() => {
    const getOriginLocationList = (needsPPMCloseout) => {
      if (supervisor) {
        getServicesCounselingOriginLocations(needsPPMCloseout).then((response) => {
          if (needsPPMCloseout) {
            setPpmCloseoutOriginLocationList(response);
          } else {
            setOriginLocationList(response);
          }
        });
      }
    };

    getOriginLocationList(true);
    getOriginLocationList(false);

    const fetchData = async () => {
      try {
        const isEnabled = await isCounselorMoveCreateEnabled();
        setisCounselorMoveCreateFFEnabled(isEnabled);
        const lockedMoveFlag = await isBooleanFlagEnabled('move_lock');
        setMoveLockFlag(lockedMoveFlag);
      } catch (error) {
        const { message } = error;
        milmoveLogger.error({ message, info: null });
        setErrorState({
          hasError: true,
          error,
          info: null,
        });
        retryPageLoading(error);
      }
    };
    fetchData();
  }, [setErrorState, supervisor]);

  const handleEditProfileClick = (locator) => {
    navigate(generatePath(servicesCounselingRoutes.BASE_CUSTOMER_INFO_EDIT_PATH, { moveCode: locator }));
  };

  const handleClick = (values, e) => {
    // if the user clicked the profile icon to edit, we want to route them elsewhere
    // since we don't have innerText, we are using the data-label property
    const editProfileDiv = e.target.closest('div[data-label="editProfile"]');
    if (editProfileDiv) {
      navigate(generatePath(servicesCounselingRoutes.BASE_CUSTOMER_INFO_EDIT_PATH, { moveCode: values.locator }));
    } else {
      navigate(generatePath(servicesCounselingRoutes.BASE_MOVE_VIEW_PATH, { moveCode: values.locator }));
    }
  };

  const handleCustomerSearchClick = (values) => {
    navigate(
      generatePath(servicesCounselingRoutes.BASE_CUSTOMERS_CUSTOMER_INFO_PATH, { customerId: values.customerID }),
    );
  };

  const handleAddCustomerClick = () => {
    navigate(generatePath(servicesCounselingRoutes.CREATE_CUSTOMER_PATH));
  };

  const [search, setSearch] = useState({ moveCode: null, dodID: null, customerName: null });
  const [searchHappened, setSearchHappened] = useState(false);
  const counselorMoveCreateFeatureFlag = isBooleanFlagEnabled('counselor_move_create');

  const onSubmit = useCallback((values) => {
    const payload = {
      moveCode: null,
      dodID: null,
      customerName: null,
    };
    if (!isNullUndefinedOrWhitespace(values.searchText)) {
      if (values.searchType === 'moveCode') {
        payload.moveCode = values.searchText;
      } else if (values.searchType === 'dodID') {
        payload.dodID = values.searchText;
      } else if (values.searchType === 'customerName') {
        payload.customerName = values.searchText;
      }
    }

    setSearch(payload);
    setSearchHappened(true);
  }, []);

  const tabs = [
    <NavLink
      end
      className={({ isActive }) => (isActive ? 'usa-current' : '')}
      to={servicesCounselingRoutes.BASE_QUEUE_COUNSELING_PATH}
    >
      <span data-testid="counseling-tab-link" className="tab-title">
        Counseling Queue
      </span>
    </NavLink>,
    <NavLink
      end
      className={({ isActive }) => (isActive ? 'usa-current' : '')}
      to={servicesCounselingRoutes.BASE_QUEUE_CLOSEOUT_PATH}
    >
      <span data-testid="closeout-tab-link" className="tab-title">
        PPM Closeout Queue
      </span>
    </NavLink>,
    <NavLink
      end
      className={({ isActive }) => (isActive ? 'usa-current' : '')}
      to={generalRoutes.BASE_QUEUE_SEARCH_PATH}
      onClick={() => setSearchHappened(false)}
    >
      <span data-testid="search-tab-link" className="tab-title">
        Move Search
      </span>
    </NavLink>,
  ];

  // when FEATURE_FLAG_COUNSELOR_MOVE_CREATE is removed,
  // this can simply be the tabs for this component
  const ffTabs = [
    ...tabs,
    <NavLink
      end
      className={({ isActive }) => (isActive ? 'usa-current' : '')}
      to={servicesCounselingRoutes.BASE_CUSTOMER_SEARCH_PATH}
      onClick={() => setSearchHappened(false)}
    >
      <span data-testid="search-tab-link" className="tab-title">
        Customer Search
      </span>
    </NavLink>,
  ];

  // If the office user is in a closeout GBLOC and on the closeout tab, then we will want to disable
  // the column filter for the closeout location column because it will have no effect.
  const officeUserGBLOC = data?.office_user?.transportation_office?.gbloc;
  const inPPMCloseoutGBLOC = officeUserGBLOC === 'TVCB' || officeUserGBLOC === 'NAVY' || officeUserGBLOC === 'USCG';
  if (isLoading) return <LoadingPlaceholder />;
  if (isError) return <SomethingWentWrong />;
  if (!queueType) {
    return inPPMCloseoutGBLOC ? (
      <Navigate to={servicesCounselingRoutes.BASE_QUEUE_CLOSEOUT_PATH} />
    ) : (
      <Navigate to={servicesCounselingRoutes.BASE_QUEUE_COUNSELING_PATH} />
    );
  }

  const navTabs = () => (isCounselorMoveCreateFFEnabled ? ffTabs : tabs);

  const renderNavBar = () => {
    return <TabNav className={styles.tableTabs} items={navTabs()} />;
  };

  if (queueType === 'Search') {
    return (
      <div data-testid="move-search" className={styles.ServicesCounselingQueue}>
        {renderNavBar()}
        <ConnectedFlashMessage />
        <div className={styles.searchFormContainer}>
          <h1>Search for a move</h1>
        </div>
        <MoveSearchForm onSubmit={onSubmit} role={roleTypes.SERVICES_COUNSELOR} />
        {searchHappened && (
          <SearchResultsTable
            showFilters
            showPagination
            defaultCanSort
            disableMultiSort
            disableSortBy={false}
            title="Results"
            handleClick={handleClick}
            handleEditProfileClick={handleEditProfileClick}
            useQueries={useMoveSearchQueries}
            moveCode={search.moveCode}
            dodID={search.dodID}
            customerName={search.customerName}
            roleType={roleTypes.SERVICES_COUNSELOR}
            searchType="move"
          />
        )}
      </div>
    );
  }

  if (queueType === 'PPM-closeout') {
    return (
      <div className={styles.ServicesCounselingQueue}>
        {renderNavBar()}
        <TableQueue
          showFilters
          showPagination
          manualSortBy
          defaultCanSort
          defaultSortedColumns={[{ id: 'closeoutInitiated', desc: false }]}
          disableMultiSort
          disableSortBy={false}
          columns={closeoutColumns(moveLockFlag, inPPMCloseoutGBLOC, ppmCloseoutOriginLocationList, supervisor)}
          title="Moves"
          handleClick={handleClick}
          useQueries={useServicesCounselingQueuePPMQueries}
          showCSVExport
          csvExportFileNamePrefix="PPM-Closeout-Queue"
          csvExportQueueFetcher={getServicesCounselingPPMQueue}
          csvExportQueueFetcherKey="queueMoves"
        />
      </div>
    );
  }
  if (queueType === 'counseling') {
    return (
      <div className={styles.ServicesCounselingQueue}>
        {renderNavBar()}
        <TableQueue
          className={styles.ServicesCounseling}
          showFilters
          showPagination
          manualSortBy
          defaultCanSort
          defaultSortedColumns={[{ id: 'submittedAt', desc: false }]}
          disableMultiSort
          disableSortBy={false}
          columns={counselingColumns(moveLockFlag, originLocationList, supervisor)}
          title="Moves"
          handleClick={handleClick}
          useQueries={useServicesCounselingQueueQueries}
          showCSVExport
          csvExportFileNamePrefix="Services-Counseling-Queue"
          csvExportQueueFetcher={getServicesCounselingQueue}
          csvExportQueueFetcherKey="queueMoves"
        />
      </div>
    );
  }
  if (queueType === 'customer-search') {
    return (
      <div data-testid="customer-search" className={styles.ServicesCounselingQueue}>
        {renderNavBar()}
        <ConnectedFlashMessage />
        <div className={styles.searchFormContainer}>
          <h1>Search for a customer</h1>
          {searchHappened && counselorMoveCreateFeatureFlag && (
            <Button type="submit" onClick={handleAddCustomerClick} className={styles.addCustomerBtn}>
              Add Customer
            </Button>
          )}
        </div>
        <CustomerSearchForm onSubmit={onSubmit} role={roleTypes.SERVICES_COUNSELOR} />
        {searchHappened && (
          <SearchResultsTable
            showFilters
            showPagination
            defaultCanSort
            disableMultiSort
            disableSortBy={false}
            title="Results"
            defaultHiddenColumns={['customerID']}
            handleClick={handleCustomerSearchClick}
            useQueries={useCustomerSearchQueries}
            dodID={search.dodID}
            customerName={search.customerName}
            roleType={roleTypes.SERVICES_COUNSELOR}
            searchType="customer"
          />
        )}
      </div>
    );
  }

  return <NotFound />;
};

export default ServicesCounselingQueue;<|MERGE_RESOLUTION|>--- conflicted
+++ resolved
@@ -49,8 +49,7 @@
 import CustomerSearchForm from 'components/CustomerSearchForm/CustomerSearchForm';
 import MultiSelectTypeAheadCheckBoxFilter from 'components/Table/Filters/MutliSelectTypeAheadCheckboxFilter';
 
-<<<<<<< HEAD
-const counselingColumns = (moveLockFlag, originLocationList, supervisor) => [
+export const counselingColumns = (moveLockFlag, originLocationList, supervisor) => [
   createHeader(
     ' ',
     (row) => {
@@ -68,22 +67,6 @@
     { id: 'lock' },
   ),
   createHeader('ID', 'id', { id: 'id' }),
-=======
-export const counselingColumns = (moveLockFlag) => [
-  createHeader(' ', (row) => {
-    const now = new Date();
-    // this will render a lock icon if the move is locked & if the lockExpiresAt value is after right now
-    if (row.lockedByOfficeUserID && row.lockExpiresAt && now < new Date(row.lockExpiresAt) && moveLockFlag) {
-      return (
-        <div data-testid="lock-icon">
-          <FontAwesomeIcon icon="lock" />
-        </div>
-      );
-    }
-    return null;
-  }),
-  createHeader('ID', 'id'),
->>>>>>> 721e64d2
   createHeader(
     'Customer name',
     (row) => {
@@ -192,8 +175,7 @@
         isFilterable: true,
       }),
 ];
-<<<<<<< HEAD
-const closeoutColumns = (moveLockFlag, ppmCloseoutGBLOC, ppmCloseoutOriginLocationList, supervisor) => [
+export const closeoutColumns = (moveLockFlag, ppmCloseoutGBLOC, ppmCloseoutOriginLocationList, supervisor) => [
   createHeader(
     ' ',
     (row) => {
@@ -211,22 +193,6 @@
     { id: 'lock' },
   ),
   createHeader('ID', 'id', { id: 'id' }),
-=======
-export const closeoutColumns = (moveLockFlag, ppmCloseoutGBLOC) => [
-  createHeader(' ', (row) => {
-    const now = new Date();
-    // this will render a lock icon if the move is locked & if the lockExpiresAt value is after right now
-    if (row.lockedByOfficeUserID && row.lockExpiresAt && now < new Date(row.lockExpiresAt) && moveLockFlag) {
-      return (
-        <div id={row.id}>
-          <FontAwesomeIcon icon="lock" />
-        </div>
-      );
-    }
-    return null;
-  }),
-  createHeader('ID', 'id'),
->>>>>>> 721e64d2
   createHeader(
     'Customer name',
     (row) => {
