import React, { useCallback, useEffect, useState } from 'react';
import { generatePath, useNavigate, Navigate, useParams, NavLink } from 'react-router-dom';
import { Button } from '@trussworks/react-uswds';
import { FontAwesomeIcon } from '@fortawesome/react-fontawesome';

import styles from './ServicesCounselingQueue.module.scss';

import { createHeader } from 'components/Table/utils';
import SelectFilter from 'components/Table/Filters/SelectFilter';
import DateSelectFilter from 'components/Table/Filters/DateSelectFilter';
import TableQueue from 'components/Table/TableQueue';
import {
  SERVICE_COUNSELING_BRANCH_OPTIONS,
  SERVICE_COUNSELING_MOVE_STATUS_LABELS,
  SERVICE_COUNSELING_PPM_TYPE_OPTIONS,
  SERVICE_COUNSELING_PPM_TYPE_LABELS,
  SERVICE_COUNSELING_PPM_STATUS_OPTIONS,
  SERVICE_COUNSELING_PPM_STATUS_LABELS,
} from 'constants/queues';
import { generalRoutes, servicesCounselingRoutes } from 'constants/routes';
import { elevatedPrivilegeTypes } from 'constants/userPrivileges';
import {
  useServicesCounselingQueueQueries,
  useServicesCounselingQueuePPMQueries,
  useUserQueries,
  useMoveSearchQueries,
  useCustomerSearchQueries,
} from 'hooks/queries';
import {
  getServicesCounselingOriginLocations,
  getServicesCounselingQueue,
  getServicesCounselingPPMQueue,
} from 'services/ghcApi';
import { DATE_FORMAT_STRING, MOVE_STATUSES } from 'shared/constants';
import { formatDateFromIso, serviceMemberAgencyLabel } from 'utils/formatters';
import LoadingPlaceholder from 'shared/LoadingPlaceholder';
import SomethingWentWrong from 'shared/SomethingWentWrong';
import NotFound from 'components/NotFound/NotFound';
import MoveSearchForm from 'components/MoveSearchForm/MoveSearchForm';
import { roleTypes } from 'constants/userRoles';
import SearchResultsTable from 'components/Table/SearchResultsTable';
import TabNav from 'components/TabNav';
import { isBooleanFlagEnabled, isCounselorMoveCreateEnabled } from 'utils/featureFlags';
import retryPageLoading from 'utils/retryPageLoading';
import { milmoveLogger } from 'utils/milmoveLog';
import { CHECK_SPECIAL_ORDERS_TYPES, SPECIAL_ORDERS_TYPES } from 'constants/orders';
import ConnectedFlashMessage from 'containers/FlashMessage/FlashMessage';
import { isNullUndefinedOrWhitespace } from 'shared/utils';
import CustomerSearchForm from 'components/CustomerSearchForm/CustomerSearchForm';
import MultiSelectTypeAheadCheckBoxFilter from 'components/Table/Filters/MutliSelectTypeAheadCheckboxFilter';

export const counselingColumns = (moveLockFlag, originLocationList, supervisor) => [
<<<<<<< HEAD
  createHeader(' ', (row) => {
    const now = new Date();
    // this will render a lock icon if the move is locked & if the lockExpiresAt value is after right now
    if (row.lockedByOfficeUserID && row.lockExpiresAt && now < new Date(row.lockExpiresAt) && moveLockFlag) {
      return (
        <div data-testid="lock-icon">
          <FontAwesomeIcon icon="lock" />
        </div>
      );
    }
    return null;
  }),
  createHeader('ID', 'id'),
=======
  createHeader(
    ' ',
    (row) => {
      const now = new Date();
      // this will render a lock icon if the move is locked & if the lockExpiresAt value is after right now
      if (row.lockedByOfficeUserID && row.lockExpiresAt && now < new Date(row.lockExpiresAt) && moveLockFlag) {
        return (
          <div data-testid="lock-icon">
            <FontAwesomeIcon icon="lock" />
          </div>
        );
      }
      return null;
    },
    { id: 'lock' },
  ),
  createHeader('ID', 'id', { id: 'id' }),
>>>>>>> 81b00496
  createHeader(
    'Customer name',
    (row) => {
      return (
        <div>
          {CHECK_SPECIAL_ORDERS_TYPES(row.orderType) ? (
            <span className={styles.specialMoves}>{SPECIAL_ORDERS_TYPES[`${row.orderType}`]}</span>
          ) : null}
          {`${row.customer.last_name}, ${row.customer.first_name}`}
        </div>
      );
    },
    {
      id: 'lastName',
      isFilterable: true,
      exportValue: (row) => {
        return `${row.customer.last_name}, ${row.customer.first_name}`;
      },
    },
  ),
  createHeader('DoD ID', 'customer.dodID', {
    id: 'dodID',
    isFilterable: true,
    exportValue: (row) => {
      return row.customer.dodID;
    },
  }),
  createHeader('Move code', 'locator', {
    id: 'locator',
    isFilterable: true,
  }),
  createHeader(
    'Status',
    (row) => {
      return row.status !== MOVE_STATUSES.SERVICE_COUNSELING_COMPLETED
        ? SERVICE_COUNSELING_MOVE_STATUS_LABELS[`${row.status}`]
        : null;
    },
    {
      id: 'status',
      disableSortBy: true,
    },
  ),
  createHeader(
    'Requested move date',
    (row) => {
      return formatDateFromIso(row.requestedMoveDate, DATE_FORMAT_STRING);
    },
    {
      id: 'requestedMoveDate',
      isFilterable: true,
      // eslint-disable-next-line react/jsx-props-no-spreading
      Filter: (props) => <DateSelectFilter {...props} />,
    },
  ),
  createHeader(
    'Date submitted',
    (row) => {
      return formatDateFromIso(row.submittedAt, DATE_FORMAT_STRING);
    },
    {
      id: 'submittedAt',
      isFilterable: true,
      // eslint-disable-next-line react/jsx-props-no-spreading
      Filter: (props) => <DateSelectFilter dateTime {...props} />,
    },
  ),
  createHeader(
    'Branch',
    (row) => {
      return serviceMemberAgencyLabel(row.customer.agency);
    },
    {
      id: 'branch',
      isFilterable: true,
      Filter: (props) => (
        // eslint-disable-next-line react/jsx-props-no-spreading
        <SelectFilter options={SERVICE_COUNSELING_BRANCH_OPTIONS} {...props} />
      ),
    },
  ),
  createHeader('Origin GBLOC', 'originGBLOC', {
    disableSortBy: true,
  }), // If the user is in the USMC GBLOC they will have many different GBLOCs and will want to sort and filter
  supervisor
    ? createHeader(
        'Origin duty location',
        (row) => {
          return `${row.originDutyLocation.name}`;
        },
        {
          id: 'originDutyLocation',
          isFilterable: true,
          exportValue: (row) => {
            return row.originDutyLocation?.name;
          },
          Filter: (props) => (
            <MultiSelectTypeAheadCheckBoxFilter
              options={originLocationList}
              placeholder="Start typing a duty location..."
              // eslint-disable-next-line react/jsx-props-no-spreading
              {...props}
            />
          ),
        },
      )
    : createHeader('Origin duty location', 'originDutyLocation.name', {
        id: 'originDutyLocation',
        isFilterable: true,
        exportValue: (row) => {
          return row.originDutyLocation?.name;
        },
      }),
];
export const closeoutColumns = (moveLockFlag, ppmCloseoutGBLOC, ppmCloseoutOriginLocationList, supervisor) => [
<<<<<<< HEAD
  createHeader(' ', (row) => {
    const now = new Date();
    // this will render a lock icon if the move is locked & if the lockExpiresAt value is after right now
    if (row.lockedByOfficeUserID && row.lockExpiresAt && now < new Date(row.lockExpiresAt) && moveLockFlag) {
      return (
        <div id={row.id}>
          <FontAwesomeIcon icon="lock" />
        </div>
      );
    }
    return null;
  }),
  createHeader('ID', 'id'),
=======
  createHeader(
    ' ',
    (row) => {
      const now = new Date();
      // this will render a lock icon if the move is locked & if the lockExpiresAt value is after right now
      if (row.lockedByOfficeUserID && row.lockExpiresAt && now < new Date(row.lockExpiresAt) && moveLockFlag) {
        return (
          <div id={row.id}>
            <FontAwesomeIcon icon="lock" />
          </div>
        );
      }
      return null;
    },
    { id: 'lock' },
  ),
  createHeader('ID', 'id', { id: 'id' }),
>>>>>>> 81b00496
  createHeader(
    'Customer name',
    (row) => {
      return (
        <div>
          {CHECK_SPECIAL_ORDERS_TYPES(row.orderType) ? (
            <span className={styles.specialMoves}>{SPECIAL_ORDERS_TYPES[`${row.orderType}`]}</span>
          ) : null}
          {`${row.customer.last_name}, ${row.customer.first_name}`}
        </div>
      );
    },
    {
      id: 'lastName',
      isFilterable: true,
      exportValue: (row) => {
        return `${row.customer.last_name}, ${row.customer.first_name}`;
      },
    },
  ),
  createHeader('DoD ID', 'customer.dodID', {
    id: 'dodID',
    isFilterable: true,
    exportValue: (row) => {
      return row.customer.dodID;
    },
  }),
  createHeader('Move code', 'locator', {
    id: 'locator',
    isFilterable: true,
  }),
  createHeader(
    'Branch',
    (row) => {
      return serviceMemberAgencyLabel(row.customer.agency);
    },
    {
      id: 'branch',
      isFilterable: true,
      Filter: (props) => (
        // eslint-disable-next-line react/jsx-props-no-spreading
        <SelectFilter options={SERVICE_COUNSELING_BRANCH_OPTIONS} {...props} />
      ),
    },
  ),
  createHeader(
    'Status',
    (row) => {
      return SERVICE_COUNSELING_PPM_STATUS_LABELS[`${row.ppmStatus}`];
    },
    {
      id: 'ppmStatus',
      isFilterable: true,
      Filter: (props) => (
        // eslint-disable-next-line react/jsx-props-no-spreading
        <SelectFilter options={SERVICE_COUNSELING_PPM_STATUS_OPTIONS} {...props} />
      ),
    },
  ),
  createHeader(
    'Closeout initiated',
    (row) => {
      return formatDateFromIso(row.closeoutInitiated, DATE_FORMAT_STRING);
    },
    {
      id: 'closeoutInitiated',
      isFilterable: true,
      // eslint-disable-next-line react/jsx-props-no-spreading
      Filter: (props) => <DateSelectFilter dateTime {...props} />,
    },
  ),
  createHeader(
    'Full or partial PPM',
    (row) => {
      return SERVICE_COUNSELING_PPM_TYPE_LABELS[`${row.ppmType}`];
    },
    {
      id: 'ppmType',
      isFilterable: true,
      Filter: (props) => (
        // eslint-disable-next-line react/jsx-props-no-spreading
        <SelectFilter options={SERVICE_COUNSELING_PPM_TYPE_OPTIONS} {...props} />
      ),
    },
  ),
  supervisor
    ? createHeader(
        'Origin duty location',
        (row) => {
          return `${row.originDutyLocation.name}`;
        },
        {
          id: 'originDutyLocation',
          isFilterable: true,
          exportValue: (row) => {
            return row.originDutyLocation?.name;
          },
          Filter: (props) => (
            <MultiSelectTypeAheadCheckBoxFilter
              options={ppmCloseoutOriginLocationList}
              placeholder="Start typing a duty location..."
              // eslint-disable-next-line react/jsx-props-no-spreading
              {...props}
            />
          ),
        },
      )
    : createHeader('Origin duty location', 'originDutyLocation.name', {
        id: 'originDutyLocation',
        isFilterable: true,
        exportValue: (row) => {
          return row.originDutyLocation?.name;
        },
      }),
  createHeader('Destination duty location', 'destinationDutyLocation.name', {
    id: 'destinationDutyLocation',
    isFilterable: true,
    exportValue: (row) => {
      return row.destinationDutyLocation?.name;
    },
  }),
  createHeader('PPM closeout location', 'closeoutLocation', {
    id: 'closeoutLocation',
    // This filter only makes sense if we're not in a closeout GBLOC. Users in a closeout GBLOC will
    // see the same value in this column for every move.
    isFilterable: !ppmCloseoutGBLOC,
  }),
];

const ServicesCounselingQueue = ({ userPrivileges }) => {
  const { queueType } = useParams();
  const { data, isLoading, isError } = useUserQueries();

  const navigate = useNavigate();

  const [isCounselorMoveCreateFFEnabled, setisCounselorMoveCreateFFEnabled] = useState(false);
  const [moveLockFlag, setMoveLockFlag] = useState(false);
  const [setErrorState] = useState({ hasError: false, error: undefined, info: undefined });
  const [originLocationList, setOriginLocationList] = useState([]);
  const [ppmCloseoutOriginLocationList, setPpmCloseoutOriginLocationList] = useState([]);
  const supervisor = userPrivileges
    ? userPrivileges.some((p) => p.privilegeType === elevatedPrivilegeTypes.SUPERVISOR)
    : false;

  // Feature Flag
  useEffect(() => {
    const getOriginLocationList = (needsPPMCloseout) => {
      if (supervisor) {
        getServicesCounselingOriginLocations(needsPPMCloseout).then((response) => {
          if (needsPPMCloseout) {
            setPpmCloseoutOriginLocationList(response);
          } else {
            setOriginLocationList(response);
          }
        });
      }
    };

    getOriginLocationList(true);
    getOriginLocationList(false);

    const fetchData = async () => {
      try {
        const isEnabled = await isCounselorMoveCreateEnabled();
        setisCounselorMoveCreateFFEnabled(isEnabled);
        const lockedMoveFlag = await isBooleanFlagEnabled('move_lock');
        setMoveLockFlag(lockedMoveFlag);
      } catch (error) {
        const { message } = error;
        milmoveLogger.error({ message, info: null });
        setErrorState({
          hasError: true,
          error,
          info: null,
        });
        retryPageLoading(error);
      }
    };
    fetchData();
  }, [setErrorState, supervisor]);

  const handleEditProfileClick = (locator) => {
    navigate(generatePath(servicesCounselingRoutes.BASE_CUSTOMER_INFO_EDIT_PATH, { moveCode: locator }));
  };

  const handleClick = (values, e) => {
    // if the user clicked the profile icon to edit, we want to route them elsewhere
    // since we don't have innerText, we are using the data-label property
    const editProfileDiv = e.target.closest('div[data-label="editProfile"]');
    if (editProfileDiv) {
      navigate(generatePath(servicesCounselingRoutes.BASE_CUSTOMER_INFO_EDIT_PATH, { moveCode: values.locator }));
    } else {
      navigate(generatePath(servicesCounselingRoutes.BASE_MOVE_VIEW_PATH, { moveCode: values.locator }));
    }
  };

  const handleCustomerSearchClick = (values) => {
    navigate(
      generatePath(servicesCounselingRoutes.BASE_CUSTOMERS_CUSTOMER_INFO_PATH, { customerId: values.customerID }),
    );
  };

  const handleAddCustomerClick = () => {
    navigate(generatePath(servicesCounselingRoutes.CREATE_CUSTOMER_PATH));
  };

  const [search, setSearch] = useState({ moveCode: null, dodID: null, customerName: null });
  const [searchHappened, setSearchHappened] = useState(false);
  const counselorMoveCreateFeatureFlag = isBooleanFlagEnabled('counselor_move_create');

  const onSubmit = useCallback((values) => {
    const payload = {
      moveCode: null,
      dodID: null,
      customerName: null,
    };
    if (!isNullUndefinedOrWhitespace(values.searchText)) {
      if (values.searchType === 'moveCode') {
        payload.moveCode = values.searchText;
      } else if (values.searchType === 'dodID') {
        payload.dodID = values.searchText;
      } else if (values.searchType === 'customerName') {
        payload.customerName = values.searchText;
      }
    }

    setSearch(payload);
    setSearchHappened(true);
  }, []);

  const tabs = [
    <NavLink
      end
      className={({ isActive }) => (isActive ? 'usa-current' : '')}
      to={servicesCounselingRoutes.BASE_QUEUE_COUNSELING_PATH}
    >
      <span data-testid="counseling-tab-link" className="tab-title">
        Counseling Queue
      </span>
    </NavLink>,
    <NavLink
      end
      className={({ isActive }) => (isActive ? 'usa-current' : '')}
      to={servicesCounselingRoutes.BASE_QUEUE_CLOSEOUT_PATH}
    >
      <span data-testid="closeout-tab-link" className="tab-title">
        PPM Closeout Queue
      </span>
    </NavLink>,
    <NavLink
      end
      className={({ isActive }) => (isActive ? 'usa-current' : '')}
      to={generalRoutes.BASE_QUEUE_SEARCH_PATH}
      onClick={() => setSearchHappened(false)}
    >
      <span data-testid="search-tab-link" className="tab-title">
        Move Search
      </span>
    </NavLink>,
  ];

  // when FEATURE_FLAG_COUNSELOR_MOVE_CREATE is removed,
  // this can simply be the tabs for this component
  const ffTabs = [
    ...tabs,
    <NavLink
      end
      className={({ isActive }) => (isActive ? 'usa-current' : '')}
      to={servicesCounselingRoutes.BASE_CUSTOMER_SEARCH_PATH}
      onClick={() => setSearchHappened(false)}
    >
      <span data-testid="search-tab-link" className="tab-title">
        Customer Search
      </span>
    </NavLink>,
  ];

  // If the office user is in a closeout GBLOC and on the closeout tab, then we will want to disable
  // the column filter for the closeout location column because it will have no effect.
  const officeUserGBLOC = data?.office_user?.transportation_office?.gbloc;
  const inPPMCloseoutGBLOC = officeUserGBLOC === 'TVCB' || officeUserGBLOC === 'NAVY' || officeUserGBLOC === 'USCG';
  if (isLoading) return <LoadingPlaceholder />;
  if (isError) return <SomethingWentWrong />;
  if (!queueType) {
    return inPPMCloseoutGBLOC ? (
      <Navigate to={servicesCounselingRoutes.BASE_QUEUE_CLOSEOUT_PATH} />
    ) : (
      <Navigate to={servicesCounselingRoutes.BASE_QUEUE_COUNSELING_PATH} />
    );
  }
  const navTabs = () => (isCounselorMoveCreateFFEnabled ? ffTabs : tabs);

  const renderNavBar = () => {
    return <TabNav className={styles.tableTabs} items={navTabs()} />;
  };

  if (queueType === 'Search') {
    return (
      <div data-testid="move-search" className={styles.ServicesCounselingQueue}>
        {renderNavBar()}
        <ConnectedFlashMessage />
        <div className={styles.searchFormContainer}>
          <h1>Search for a move</h1>
        </div>
        <MoveSearchForm onSubmit={onSubmit} role={roleTypes.SERVICES_COUNSELOR} />
        {searchHappened && (
          <SearchResultsTable
            showFilters
            showPagination
            defaultCanSort
            disableMultiSort
            disableSortBy={false}
            title="Results"
            handleClick={handleClick}
            handleEditProfileClick={handleEditProfileClick}
            useQueries={useMoveSearchQueries}
            moveCode={search.moveCode}
            dodID={search.dodID}
            customerName={search.customerName}
            roleType={roleTypes.SERVICES_COUNSELOR}
            searchType="move"
          />
        )}
      </div>
    );
  }

  if (queueType === 'PPM-closeout') {
    return (
      <div className={styles.ServicesCounselingQueue}>
        {renderNavBar()}
        <TableQueue
          showFilters
          showPagination
          manualSortBy
          defaultCanSort
          defaultSortedColumns={[{ id: 'closeoutInitiated', desc: false }]}
          disableMultiSort
          disableSortBy={false}
          columns={closeoutColumns(moveLockFlag, inPPMCloseoutGBLOC, ppmCloseoutOriginLocationList, supervisor)}
          title="Moves"
          handleClick={handleClick}
          useQueries={useServicesCounselingQueuePPMQueries}
<<<<<<< HEAD
          sessionStorageKey={queueType}
          key={queueType}
=======
          showCSVExport
          csvExportFileNamePrefix="PPM-Closeout-Queue"
          csvExportQueueFetcher={getServicesCounselingPPMQueue}
          csvExportQueueFetcherKey="queueMoves"
>>>>>>> 81b00496
        />
      </div>
    );
  }
  if (queueType === 'counseling') {
    return (
      <div className={styles.ServicesCounselingQueue}>
        {renderNavBar()}
        <TableQueue
          className={styles.ServicesCounseling}
          showFilters
          showPagination
          manualSortBy
          defaultCanSort
          defaultSortedColumns={[{ id: 'submittedAt', desc: false }]}
          disableMultiSort
          disableSortBy={false}
          columns={counselingColumns(moveLockFlag, originLocationList, supervisor)}
          title="Moves"
          handleClick={handleClick}
          useQueries={useServicesCounselingQueueQueries}
<<<<<<< HEAD
          sessionStorageKey={queueType}
          key={queueType}
=======
          showCSVExport
          csvExportFileNamePrefix="Services-Counseling-Queue"
          csvExportQueueFetcher={getServicesCounselingQueue}
          csvExportQueueFetcherKey="queueMoves"
>>>>>>> 81b00496
        />
      </div>
    );
  }
  if (queueType === 'customer-search') {
    return (
      <div data-testid="customer-search" className={styles.ServicesCounselingQueue}>
        {renderNavBar()}
        <ConnectedFlashMessage />
        <div className={styles.searchFormContainer}>
          <h1>Search for a customer</h1>
          {searchHappened && counselorMoveCreateFeatureFlag && (
            <Button type="submit" onClick={handleAddCustomerClick} className={styles.addCustomerBtn}>
              Add Customer
            </Button>
          )}
        </div>
        <CustomerSearchForm onSubmit={onSubmit} role={roleTypes.SERVICES_COUNSELOR} />
        {searchHappened && (
          <SearchResultsTable
            showFilters
            showPagination
            defaultCanSort
            disableMultiSort
            disableSortBy={false}
            title="Results"
            defaultHiddenColumns={['customerID']}
            handleClick={handleCustomerSearchClick}
            useQueries={useCustomerSearchQueries}
            dodID={search.dodID}
            customerName={search.customerName}
            roleType={roleTypes.SERVICES_COUNSELOR}
            searchType="customer"
          />
        )}
      </div>
    );
  }

  return <NotFound />;
};

export default ServicesCounselingQueue;<|MERGE_RESOLUTION|>--- conflicted
+++ resolved
@@ -50,21 +50,6 @@
 import MultiSelectTypeAheadCheckBoxFilter from 'components/Table/Filters/MutliSelectTypeAheadCheckboxFilter';
 
 export const counselingColumns = (moveLockFlag, originLocationList, supervisor) => [
-<<<<<<< HEAD
-  createHeader(' ', (row) => {
-    const now = new Date();
-    // this will render a lock icon if the move is locked & if the lockExpiresAt value is after right now
-    if (row.lockedByOfficeUserID && row.lockExpiresAt && now < new Date(row.lockExpiresAt) && moveLockFlag) {
-      return (
-        <div data-testid="lock-icon">
-          <FontAwesomeIcon icon="lock" />
-        </div>
-      );
-    }
-    return null;
-  }),
-  createHeader('ID', 'id'),
-=======
   createHeader(
     ' ',
     (row) => {
@@ -82,7 +67,6 @@
     { id: 'lock' },
   ),
   createHeader('ID', 'id', { id: 'id' }),
->>>>>>> 81b00496
   createHeader(
     'Customer name',
     (row) => {
@@ -198,21 +182,6 @@
       }),
 ];
 export const closeoutColumns = (moveLockFlag, ppmCloseoutGBLOC, ppmCloseoutOriginLocationList, supervisor) => [
-<<<<<<< HEAD
-  createHeader(' ', (row) => {
-    const now = new Date();
-    // this will render a lock icon if the move is locked & if the lockExpiresAt value is after right now
-    if (row.lockedByOfficeUserID && row.lockExpiresAt && now < new Date(row.lockExpiresAt) && moveLockFlag) {
-      return (
-        <div id={row.id}>
-          <FontAwesomeIcon icon="lock" />
-        </div>
-      );
-    }
-    return null;
-  }),
-  createHeader('ID', 'id'),
-=======
   createHeader(
     ' ',
     (row) => {
@@ -230,7 +199,6 @@
     { id: 'lock' },
   ),
   createHeader('ID', 'id', { id: 'id' }),
->>>>>>> 81b00496
   createHeader(
     'Customer name',
     (row) => {
@@ -574,15 +542,12 @@
           title="Moves"
           handleClick={handleClick}
           useQueries={useServicesCounselingQueuePPMQueries}
-<<<<<<< HEAD
-          sessionStorageKey={queueType}
-          key={queueType}
-=======
           showCSVExport
           csvExportFileNamePrefix="PPM-Closeout-Queue"
           csvExportQueueFetcher={getServicesCounselingPPMQueue}
           csvExportQueueFetcherKey="queueMoves"
->>>>>>> 81b00496
+          sessionStorageKey={queueType}
+          key={queueType}
         />
       </div>
     );
@@ -604,15 +569,12 @@
           title="Moves"
           handleClick={handleClick}
           useQueries={useServicesCounselingQueueQueries}
-<<<<<<< HEAD
-          sessionStorageKey={queueType}
-          key={queueType}
-=======
           showCSVExport
           csvExportFileNamePrefix="Services-Counseling-Queue"
           csvExportQueueFetcher={getServicesCounselingQueue}
           csvExportQueueFetcherKey="queueMoves"
->>>>>>> 81b00496
+          sessionStorageKey={queueType}
+          key={queueType}
         />
       </div>
     );
