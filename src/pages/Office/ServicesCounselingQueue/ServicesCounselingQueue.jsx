--- conflicted
+++ resolved
@@ -23,13 +23,9 @@
   QUEUE_TYPES,
   SERVICE_COUNSELING_MOVE_STATUS_LABELS,
   SERVICE_COUNSELING_PPM_STATUS_LABELS,
-<<<<<<< HEAD
-  QUEUE_TYPES,
-=======
   SERVICE_COUNSELING_PPM_STATUS_OPTIONS,
   SERVICE_COUNSELING_PPM_TYPE_LABELS,
   SERVICE_COUNSELING_PPM_TYPE_OPTIONS,
->>>>>>> dc3fd38f
 } from 'constants/queues';
 import { generalRoutes, servicesCounselingRoutes } from 'constants/routes';
 import { elevatedPrivilegeTypes } from 'constants/userPrivileges';
@@ -56,13 +52,8 @@
 import { formatDateFromIso, serviceMemberAgencyLabel } from 'utils/formatters';
 import { milmoveLogger } from 'utils/milmoveLog';
 import handleQueueAssignment from 'utils/queues';
-<<<<<<< HEAD
-import { selectLoggedInUser } from 'store/entities/selectors';
-import SelectedGblocContext from 'components/Office/GblocSwitcher/SelectedGblocContext';
+import retryPageLoading from 'utils/retryPageLoading';
 import { setRefetchQueue as setRefetchQueueAction } from 'store/general/actions';
-=======
-import retryPageLoading from 'utils/retryPageLoading';
->>>>>>> dc3fd38f
 
 export const counselingColumns = (
   moveLockFlag,
@@ -222,14 +213,10 @@
             <div data-label="assignedSelect" className={styles.assignedToCol}>
               <Dropdown
                 key={row.id}
-<<<<<<< HEAD
                 onChange={(e) => {
                   handleQueueAssignment(row.id, e.target.value, roleTypes.SERVICES_COUNSELOR);
                   setRefetchQueue(true);
                 }}
-=======
-                onChange={(e) => handleQueueAssignment(row.id, e.target.value, roleTypes.SERVICES_COUNSELOR)}
->>>>>>> dc3fd38f
                 title="Assigned dropdown"
               >
                 <option value={null}>{DEFAULT_EMPTY_VALUE}</option>
@@ -468,11 +455,8 @@
   isQueueManagementFFEnabled,
   officeUser,
   isBulkAssignmentFFEnabled,
-<<<<<<< HEAD
+  activeRole,
   setRefetchQueue,
-=======
-  activeRole,
->>>>>>> dc3fd38f
 }) => {
   const { queueType } = useParams();
   const { data, isLoading, isError } = useUserQueries();
@@ -712,10 +696,7 @@
           isSupervisor={supervisor}
           isBulkAssignmentFFEnabled={isBulkAssignmentFFEnabled}
           queueType={QUEUE_TYPES.CLOSEOUT}
-<<<<<<< HEAD
-=======
           activeRole={activeRole}
->>>>>>> dc3fd38f
         />
       </div>
     );
@@ -752,10 +733,7 @@
           isSupervisor={supervisor}
           isBulkAssignmentFFEnabled={isBulkAssignmentFFEnabled}
           queueType={QUEUE_TYPES.COUNSELING}
-<<<<<<< HEAD
-=======
           activeRole={activeRole}
->>>>>>> dc3fd38f
         />
       </div>
     );
