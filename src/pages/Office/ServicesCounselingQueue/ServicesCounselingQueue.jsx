--- conflicted
+++ resolved
@@ -197,11 +197,7 @@
         'Assigned',
         (row) => {
           return !row?.assignable ? (
-<<<<<<< HEAD
-            <div>{`${row.assignedTo?.lastName}, ${row.assignedTo?.firstName}`}</div>
-=======
             <div>{row.assignedTo ? `${row.assignedTo?.lastName}, ${row.assignedTo?.firstName}` : ''}</div>
->>>>>>> 189bf4c4
           ) : (
             <div data-label="assignedSelect" className={styles.assignedToCol}>
               <Dropdown
@@ -420,12 +416,9 @@
       ),
     );
 
-<<<<<<< HEAD
-=======
   return cols;
 };
 
->>>>>>> 189bf4c4
 const ServicesCounselingQueue = ({ userPrivileges, isQueueManagementFFEnabled }) => {
   const { queueType } = useParams();
   const { data, isLoading, isError } = useUserQueries();
