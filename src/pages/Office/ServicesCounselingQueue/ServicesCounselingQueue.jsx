--- conflicted
+++ resolved
@@ -185,8 +185,12 @@
           exportValue: (row) => {
             return row.originDutyLocation?.name;
           },
-        }),
-  ];
+      }),
+  createHeader('Counseling Office', 'counselingOffice', {
+    id: 'counselingOffice',
+    isFilterable: true,
+  }),
+];
   if (isQueueManagementEnabled)
     cols.push(
       createHeader(
@@ -204,20 +208,11 @@
         {
           id: 'assignedTo',
         },
-<<<<<<< HEAD
-      }),
-  createHeader('Counseling Office', 'counselingOffice', {
-    id: 'counselingOffice',
-    isFilterable: true,
-  }),
-];
-=======
       ),
     );
 
   return cols;
 };
->>>>>>> 0113c7e3
 export const closeoutColumns = (moveLockFlag, ppmCloseoutGBLOC, ppmCloseoutOriginLocationList, supervisor) => [
   createHeader(
     ' ',
