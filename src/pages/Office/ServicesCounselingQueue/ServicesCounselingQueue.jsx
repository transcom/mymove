--- conflicted
+++ resolved
@@ -40,14 +40,10 @@
     (row) => {
       return (
         <div>
-<<<<<<< HEAD
-          {row.orderType === 'BLUEBARK' ? <span className={styles.specialMoves}>BLUEBARK</span> : null}
-=======
           {['WOUNDED_WARRIOR', 'BLUEBARK'].includes(row.orderType) ? (
             <span className={styles.specialMoves}>{SPECIAL_ORDERS_TYPES[`${row.orderType}`]}</span>
           ) : null}
           {/* {row.orderType === 'BLUEBARK' ? <span className={styles.specialMoves}>BLUEBARK</span> : null} */}
->>>>>>> a4f1e7af
           {`${row.customer.last_name}, ${row.customer.first_name}`}
         </div>
       );
@@ -130,14 +126,10 @@
     (row) => {
       return (
         <div>
-<<<<<<< HEAD
-          {row.orderType === 'BLUEBARK' ? <span className={styles.specialMoves}>BLUEBARK</span> : null}
-=======
           {['WOUNDED_WARRIOR', 'BLUEBARK'].includes(row.orderType) ? (
             <span className={styles.specialMoves}>{SPECIAL_ORDERS_TYPES[`${row.orderType}`]}</span>
           ) : null}
           {/* {row.orderType === 'BLUEBARK' ? <span className={styles.specialMoves}>BLUEBARK</span> : null} */}
->>>>>>> a4f1e7af
           {`${row.customer.last_name}, ${row.customer.first_name}`}
         </div>
       );
