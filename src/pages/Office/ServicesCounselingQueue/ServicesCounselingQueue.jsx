--- conflicted
+++ resolved
@@ -674,10 +674,7 @@
           key={queueType}
           isSupervisor={supervisor}
           isBulkAssignmentFFEnabled={isBulkAssignmentFFEnabled}
-<<<<<<< HEAD
           queueType="CLOSEOUT"
-=======
->>>>>>> bfea1c24
         />
       </div>
     );
@@ -707,10 +704,7 @@
           key={queueType}
           isSupervisor={supervisor}
           isBulkAssignmentFFEnabled={isBulkAssignmentFFEnabled}
-<<<<<<< HEAD
           queueType="COUNSELING"
-=======
->>>>>>> bfea1c24
         />
       </div>
     );
