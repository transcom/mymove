--- conflicted
+++ resolved
@@ -48,7 +48,6 @@
 import { isNullUndefinedOrWhitespace } from 'shared/utils';
 import CustomerSearchForm from 'components/CustomerSearchForm/CustomerSearchForm';
 import MultiSelectTypeAheadCheckBoxFilter from 'components/Table/Filters/MutliSelectTypeAheadCheckboxFilter';
-<<<<<<< HEAD
 import { formatAvailableOfficeUsersForRow, handleQueueAssignment } from 'utils/queues';
 
 export const counselingColumns = (
@@ -58,11 +57,6 @@
   isQueueManagementEnabled,
   currentUserId,
 ) => {
-=======
-import { formatAvailableOfficeUsersForRow } from 'utils/queues';
-
-export const counselingColumns = (moveLockFlag, originLocationList, supervisor, isQueueManagementEnabled) => {
->>>>>>> 54947fc4
   const cols = [
     createHeader(
       ' ',
@@ -208,7 +202,6 @@
       createHeader(
         'Assigned',
         (row) => {
-<<<<<<< HEAD
           const { formattedAvailableOfficeUsers, assignedToUser } = formatAvailableOfficeUsersForRow(
             row,
             supervisor,
@@ -221,12 +214,6 @@
                 onChange={(e) => handleQueueAssignment(row.id, e.target.value, roleTypes.SERVICES_COUNSELOR)}
                 title="Assigned dropdown"
               >
-=======
-          const { formattedAvailableOfficeUsers, assignedToUser } = formatAvailableOfficeUsersForRow(row);
-          return (
-            <div data-label="assignedSelect" className={styles.assignedToCol}>
-              <Dropdown defaultValue={assignedToUser?.value} title="Assigned dropdown">
->>>>>>> 54947fc4
                 {formattedAvailableOfficeUsers}
               </Dropdown>
             </div>
@@ -234,10 +221,7 @@
         },
         {
           id: 'assignedTo',
-<<<<<<< HEAD
           isFilterable: true,
-=======
->>>>>>> 54947fc4
         },
       ),
     );
@@ -395,11 +379,7 @@
   }),
 ];
 
-<<<<<<< HEAD
 const ServicesCounselingQueue = ({ userPrivileges, currentUserId, isQueueManagementFFEnabled }) => {
-=======
-const ServicesCounselingQueue = ({ userPrivileges, currentUserId }) => {
->>>>>>> 54947fc4
   const { queueType } = useParams();
   const { data, isLoading, isError } = useUserQueries();
 
@@ -407,7 +387,6 @@
 
   const [isCounselorMoveCreateFFEnabled, setisCounselorMoveCreateFFEnabled] = useState(false);
   const [moveLockFlag, setMoveLockFlag] = useState(false);
-  const [isQueueManagementEnabled, setIsQueueManagementEnabled] = useState(false);
   const [setErrorState] = useState({ hasError: false, error: undefined, info: undefined });
   const [originLocationList, setOriginLocationList] = useState([]);
   const [ppmCloseoutOriginLocationList, setPpmCloseoutOriginLocationList] = useState([]);
@@ -438,8 +417,6 @@
         setisCounselorMoveCreateFFEnabled(isEnabled);
         const lockedMoveFlag = await isBooleanFlagEnabled('move_lock');
         setMoveLockFlag(lockedMoveFlag);
-        const assignedColFlag = await isBooleanFlagEnabled('queue_management');
-        setIsQueueManagementEnabled(assignedColFlag);
       } catch (error) {
         const { message } = error;
         milmoveLogger.error({ message, info: null });
@@ -642,7 +619,6 @@
           defaultSortedColumns={[{ id: 'submittedAt', desc: false }]}
           disableMultiSort
           disableSortBy={false}
-<<<<<<< HEAD
           columns={counselingColumns(
             moveLockFlag,
             originLocationList,
@@ -650,9 +626,6 @@
             isQueueManagementFFEnabled,
             currentUserId,
           )}
-=======
-          columns={counselingColumns(moveLockFlag, originLocationList, supervisor, isQueueManagementEnabled)}
->>>>>>> 54947fc4
           title="Moves"
           handleClick={handleClick}
           useQueries={useServicesCounselingQueueQueries}
@@ -662,8 +635,6 @@
           csvExportQueueFetcherKey="queueMoves"
           sessionStorageKey={queueType}
           key={queueType}
-          isSupervisor={!!supervisor}
-          currentUserId={currentUserId}
         />
       </div>
     );
