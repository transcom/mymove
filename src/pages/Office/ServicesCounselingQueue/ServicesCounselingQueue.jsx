import React, { useCallback, useEffect, useState, useContext } from 'react';
import { generatePath, useNavigate, Navigate, useParams, NavLink } from 'react-router-dom';
import { connect } from 'react-redux';
import { Button, Dropdown } from '@trussworks/react-uswds';
import { FontAwesomeIcon } from '@fortawesome/react-fontawesome';

import styles from './ServicesCounselingQueue.module.scss';

import { createHeader } from 'components/Table/utils';
import SelectFilter from 'components/Table/Filters/SelectFilter';
import DateSelectFilter from 'components/Table/Filters/DateSelectFilter';
import TableQueue from 'components/Table/TableQueue';
import {
  BRANCH_OPTIONS,
  SERVICE_COUNSELING_MOVE_STATUS_LABELS,
  SERVICE_COUNSELING_PPM_TYPE_OPTIONS,
  SERVICE_COUNSELING_PPM_TYPE_LABELS,
  SERVICE_COUNSELING_PPM_STATUS_OPTIONS,
  SERVICE_COUNSELING_PPM_STATUS_LABELS,
  QUEUE_TYPES,
} from 'constants/queues';
import { generalRoutes, servicesCounselingRoutes } from 'constants/routes';
import { elevatedPrivilegeTypes } from 'constants/userPrivileges';
import {
  useServicesCounselingQueueQueries,
  useServicesCounselingQueuePPMQueries,
  useUserQueries,
  useMoveSearchQueries,
  useCustomerSearchQueries,
} from 'hooks/queries';
import {
  getServicesCounselingOriginLocations,
  getServicesCounselingPPMQueue,
  getServicesCounselingQueue,
} from 'services/ghcApi';
import { DATE_FORMAT_STRING, DEFAULT_EMPTY_VALUE, MOVE_STATUSES } from 'shared/constants';
import { formatDateFromIso, serviceMemberAgencyLabel } from 'utils/formatters';
import LoadingPlaceholder from 'shared/LoadingPlaceholder';
import SomethingWentWrong from 'shared/SomethingWentWrong';
import NotFound from 'components/NotFound/NotFound';
import MoveSearchForm from 'components/MoveSearchForm/MoveSearchForm';
import { roleTypes } from 'constants/userRoles';
import SearchResultsTable from 'components/Table/SearchResultsTable';
import TabNav from 'components/TabNav';
import { isBooleanFlagEnabled, isCounselorMoveCreateEnabled } from 'utils/featureFlags';
import retryPageLoading from 'utils/retryPageLoading';
import { milmoveLogger } from 'utils/milmoveLog';
import { CHECK_SPECIAL_ORDERS_TYPES, SPECIAL_ORDERS_TYPES } from 'constants/orders';
import ConnectedFlashMessage from 'containers/FlashMessage/FlashMessage';
import { isNullUndefinedOrWhitespace } from 'shared/utils';
import CustomerSearchForm from 'components/CustomerSearchForm/CustomerSearchForm';
import MultiSelectTypeAheadCheckBoxFilter from 'components/Table/Filters/MutliSelectTypeAheadCheckboxFilter';
import handleQueueAssignment from 'utils/queues';
import { selectLoggedInUser } from 'store/entities/selectors';
import SelectedGblocContext from 'components/Office/GblocSwitcher/SelectedGblocContext';
import { setRefetchQueue as setRefetchQueueAction } from 'store/general/actions';

export const counselingColumns = (
  moveLockFlag,
  originLocationList,
  supervisor,
  isQueueManagementEnabled,
  setRefetchQueue,
) => {
  const cols = [
    createHeader(
      ' ',
      (row) => {
        const now = new Date();
        // this will render a lock icon if the move is locked & if the lockExpiresAt value is after right now
        if (row.lockedByOfficeUserID && row.lockExpiresAt && now < new Date(row.lockExpiresAt) && moveLockFlag) {
          return (
            <div data-testid="lock-icon">
              <FontAwesomeIcon icon="lock" />
            </div>
          );
        }
        return null;
      },
      { id: 'lock' },
    ),
    createHeader('ID', 'id', { id: 'id' }),
    createHeader(
      'Customer name',
      (row) => {
        return (
          <div>
            {CHECK_SPECIAL_ORDERS_TYPES(row.orderType) ? (
              <span className={styles.specialMoves}>{SPECIAL_ORDERS_TYPES[`${row.orderType}`]}</span>
            ) : null}
            {`${row.customer.last_name}, ${row.customer.first_name}`}
          </div>
        );
      },
      {
        id: 'customerName',
        isFilterable: true,
        exportValue: (row) => {
          return `${row.customer.last_name}, ${row.customer.first_name}`;
        },
      },
    ),
    createHeader('DoD ID', 'customer.edipi', {
      id: 'edipi',
      isFilterable: true,
      exportValue: (row) => {
        return row.customer.edipi;
      },
    }),
    createHeader('EMPLID', 'customer.emplid', {
      id: 'emplid',
      isFilterable: true,
    }),
    createHeader('Move code', 'locator', {
      id: 'locator',
      isFilterable: true,
    }),
    createHeader(
      'Status',
      (row) => {
        return row.status !== MOVE_STATUSES.SERVICE_COUNSELING_COMPLETED
          ? SERVICE_COUNSELING_MOVE_STATUS_LABELS[`${row.status}`]
          : null;
      },
      {
        id: 'status',
        disableSortBy: true,
      },
    ),
    createHeader(
      'Requested move date',
      (row) => {
        return formatDateFromIso(row.requestedMoveDate, DATE_FORMAT_STRING);
      },
      {
        id: 'requestedMoveDate',
        isFilterable: true,
        // eslint-disable-next-line react/jsx-props-no-spreading
        Filter: (props) => <DateSelectFilter {...props} />,
      },
    ),
    createHeader(
      'Date submitted',
      (row) => {
        return formatDateFromIso(row.submittedAt, DATE_FORMAT_STRING);
      },
      {
        id: 'submittedAt',
        isFilterable: true,
        // eslint-disable-next-line react/jsx-props-no-spreading
        Filter: (props) => <DateSelectFilter dateTime {...props} />,
      },
    ),
    createHeader(
      'Branch',
      (row) => {
        return serviceMemberAgencyLabel(row.customer.agency);
      },
      {
        id: 'branch',
        isFilterable: true,
        Filter: (props) => (
          // eslint-disable-next-line react/jsx-props-no-spreading
          <SelectFilter options={BRANCH_OPTIONS} {...props} />
        ),
      },
    ),
    createHeader('Origin GBLOC', 'originGBLOC', {
      disableSortBy: true,
    }), // If the user is in the USMC GBLOC they will have many different GBLOCs and will want to sort and filter
    supervisor
      ? createHeader(
          'Origin duty location',
          (row) => {
            return `${row.originDutyLocation.name}`;
          },
          {
            id: 'originDutyLocation',
            isFilterable: true,
            exportValue: (row) => {
              return row.originDutyLocation?.name;
            },
            Filter: (props) => (
              <MultiSelectTypeAheadCheckBoxFilter
                options={originLocationList}
                placeholder="Start typing a duty location..."
                // eslint-disable-next-line react/jsx-props-no-spreading
                {...props}
              />
            ),
          },
        )
      : createHeader('Origin duty location', 'originDutyLocation.name', {
          id: 'originDutyLocation',
          isFilterable: true,
          exportValue: (row) => {
            return row.originDutyLocation?.name;
          },
        }),
    createHeader('Counseling office', 'counselingOffice', {
      id: 'counselingOffice',
      isFilterable: true,
    }),
  ];
  if (isQueueManagementEnabled)
    cols.push(
      createHeader(
        'Assigned',
        (row) => {
          return !row?.assignable ? (
            <div>{row.assignedTo ? `${row.assignedTo?.lastName}, ${row.assignedTo?.firstName}` : ''}</div>
          ) : (
            <div data-label="assignedSelect" className={styles.assignedToCol} key={row.id}>
              <Dropdown
                key={row.id}
                onChange={(e) => {
                  handleQueueAssignment(row.id, e.target.value, roleTypes.SERVICES_COUNSELOR);
                  setRefetchQueue(true);
                }}
                title="Assigned dropdown"
              >
                <option value={null}>{DEFAULT_EMPTY_VALUE}</option>
                {row.availableOfficeUsers.map(({ lastName, firstName, officeUserId }) => (
                  <option
                    value={officeUserId}
                    key={officeUserId}
                    selected={row.assignedTo?.officeUserId === officeUserId}
                  >
                    {`${lastName}, ${firstName}`}
                  </option>
                ))}
              </Dropdown>
            </div>
          );
        },
        {
          id: 'assignedTo',
          isFilterable: true,
          exportValue: (row) => {
            return row.assignedTo ? `${row.assignedTo?.lastName}, ${row.assignedTo?.firstName}` : '';
          },
        },
      ),
    );

  return cols;
};
export const closeoutColumns = (
  moveLockFlag,
  ppmCloseoutGBLOC,
  ppmCloseoutOriginLocationList,
  supervisor,
  isQueueManagementEnabled,
  setRefetchQueue,
) => {
  const cols = [
    createHeader(
      ' ',
      (row) => {
        const now = new Date();
        // this will render a lock icon if the move is locked & if the lockExpiresAt value is after right now
        if (row.lockedByOfficeUserID && row.lockExpiresAt && now < new Date(row.lockExpiresAt) && moveLockFlag) {
          return (
            <div id={row.id}>
              <FontAwesomeIcon icon="lock" />
            </div>
          );
        }
        return null;
      },
      { id: 'lock' },
    ),
    createHeader('ID', 'id', { id: 'id' }),
    createHeader(
      'Customer name',
      (row) => {
        return (
          <div>
            {CHECK_SPECIAL_ORDERS_TYPES(row.orderType) ? (
              <span className={styles.specialMoves}>{SPECIAL_ORDERS_TYPES[`${row.orderType}`]}</span>
            ) : null}
            {`${row.customer.last_name}, ${row.customer.first_name}`}
          </div>
        );
      },
      {
        id: 'customerName',
        isFilterable: true,
        exportValue: (row) => {
          return `${row.customer.last_name}, ${row.customer.first_name}`;
        },
      },
    ),
    createHeader('DoD ID', 'customer.edipi', {
      id: 'edipi',
      isFilterable: true,
      exportValue: (row) => {
        return row.customer.edipi;
      },
    }),
    createHeader('EMPLID', 'customer.emplid', {
      id: 'emplid',
      isFilterable: true,
    }),
    createHeader('Move code', 'locator', {
      id: 'locator',
      isFilterable: true,
    }),
    createHeader(
      'Branch',
      (row) => {
        return serviceMemberAgencyLabel(row.customer.agency);
      },
      {
        id: 'branch',
        isFilterable: true,
        Filter: (props) => (
          // eslint-disable-next-line react/jsx-props-no-spreading
          <SelectFilter options={BRANCH_OPTIONS} {...props} />
        ),
      },
    ),
    createHeader(
      'Status',
      (row) => {
        return SERVICE_COUNSELING_PPM_STATUS_LABELS[`${row.ppmStatus}`];
      },
      {
        id: 'ppmStatus',
        isFilterable: true,
        Filter: (props) => (
          // eslint-disable-next-line react/jsx-props-no-spreading
          <SelectFilter options={SERVICE_COUNSELING_PPM_STATUS_OPTIONS} {...props} />
        ),
      },
    ),
    createHeader(
      'Closeout initiated',
      (row) => {
        return formatDateFromIso(row.closeoutInitiated, DATE_FORMAT_STRING);
      },
      {
        id: 'closeoutInitiated',
        isFilterable: true,
        // eslint-disable-next-line react/jsx-props-no-spreading
        Filter: (props) => <DateSelectFilter dateTime {...props} />,
      },
    ),
    createHeader(
      'Full or partial PPM',
      (row) => {
        return SERVICE_COUNSELING_PPM_TYPE_LABELS[`${row.ppmType}`];
      },
      {
        id: 'ppmType',
        isFilterable: true,
        Filter: (props) => (
          // eslint-disable-next-line react/jsx-props-no-spreading
          <SelectFilter options={SERVICE_COUNSELING_PPM_TYPE_OPTIONS} {...props} />
        ),
      },
    ),
    supervisor
      ? createHeader(
          'Origin duty location',
          (row) => {
            return `${row.originDutyLocation.name}`;
          },
          {
            id: 'originDutyLocation',
            isFilterable: true,
            exportValue: (row) => {
              return row.originDutyLocation?.name;
            },
            Filter: (props) => (
              <MultiSelectTypeAheadCheckBoxFilter
                options={ppmCloseoutOriginLocationList}
                placeholder="Start typing a duty location..."
                // eslint-disable-next-line react/jsx-props-no-spreading
                {...props}
              />
            ),
          },
        )
      : createHeader('Origin duty location', 'originDutyLocation.name', {
          id: 'originDutyLocation',
          isFilterable: true,
          exportValue: (row) => {
            return row.originDutyLocation?.name;
          },
        }),
    createHeader('Counseling office', 'counselingOffice', {
      id: 'counselingOffice',
      isFilterable: true,
    }),
    createHeader('Destination duty location', 'destinationDutyLocation.name', {
      id: 'destinationDutyLocation',
      isFilterable: true,
      exportValue: (row) => {
        return row.destinationDutyLocation?.name;
      },
    }),
    createHeader('PPM closeout location', 'closeoutLocation', {
      id: 'closeoutLocation',
      // This filter only makes sense if we're not in a closeout GBLOC. Users in a closeout GBLOC will
      // see the same value in this column for every move.
      isFilterable: !ppmCloseoutGBLOC,
    }),
  ];
  if (isQueueManagementEnabled)
    cols.push(
      createHeader(
        'Assigned',
        (row) => {
          return !row?.assignable ? (
            <div>{row.assignedTo ? `${row.assignedTo?.lastName}, ${row.assignedTo?.firstName}` : ''}</div>
          ) : (
            <div data-label="assignedSelect" className={styles.assignedToCol} key={row.id}>
              <Dropdown
                onChange={(e) => {
                  handleQueueAssignment(row.id, e.target.value, roleTypes.SERVICES_COUNSELOR);
                  setRefetchQueue(true);
                }}
                title="Assigned dropdown"
              >
                <option value={null}>{DEFAULT_EMPTY_VALUE}</option>
                {row.availableOfficeUsers.map(({ lastName, firstName, officeUserId }) => (
                  <option
                    value={officeUserId}
                    key={officeUserId}
                    selected={row.assignedTo?.officeUserId === officeUserId}
                  >
                    {`${lastName}, ${firstName}`}
                  </option>
                ))}
              </Dropdown>
            </div>
          );
        },
        {
          id: 'assignedTo',
          isFilterable: true,
          exportValue: (row) => {
            return row.assignedTo ? `${row.assignedTo?.lastName}, ${row.assignedTo?.firstName}` : '';
          },
        },
      ),
    );

  return cols;
};

const ServicesCounselingQueue = ({
  userPrivileges,
  isQueueManagementFFEnabled,
  officeUser,
  isBulkAssignmentFFEnabled,
<<<<<<< HEAD
  activeRole,
=======
  setRefetchQueue,
>>>>>>> 7261c53a
}) => {
  const { queueType } = useParams();
  const { data, isLoading, isError } = useUserQueries();

  const navigate = useNavigate();

  const [isCounselorMoveCreateFFEnabled, setisCounselorMoveCreateFFEnabled] = useState(false);
  const [moveLockFlag, setMoveLockFlag] = useState(false);
  const [setErrorState] = useState({ hasError: false, error: undefined, info: undefined });
  const [originLocationList, setOriginLocationList] = useState([]);
  const [ppmCloseoutOriginLocationList, setPpmCloseoutOriginLocationList] = useState([]);
  const supervisor = userPrivileges
    ? userPrivileges.some((p) => p.privilegeType === elevatedPrivilegeTypes.SUPERVISOR)
    : false;

  const gblocContext = useContext(SelectedGblocContext);
  const { selectedGbloc } =
    officeUser?.transportation_office_assignments?.length > 1 && gblocContext
      ? gblocContext
      : { selectedGbloc: undefined };

  // Feature Flag
  useEffect(() => {
    const getOriginLocationList = (needsPPMCloseout, gbloc) => {
      if (supervisor) {
        getServicesCounselingOriginLocations(needsPPMCloseout, gbloc).then((response) => {
          if (needsPPMCloseout) {
            setPpmCloseoutOriginLocationList(response);
          } else {
            setOriginLocationList(response);
          }
        });
      }
    };

    getOriginLocationList(true, selectedGbloc);
    getOriginLocationList(false, selectedGbloc);

    const fetchData = async () => {
      try {
        const isEnabled = await isCounselorMoveCreateEnabled();
        setisCounselorMoveCreateFFEnabled(isEnabled);
        const lockedMoveFlag = await isBooleanFlagEnabled('move_lock');
        setMoveLockFlag(lockedMoveFlag);
      } catch (error) {
        const { message } = error;
        milmoveLogger.error({ message, info: null });
        setErrorState({
          hasError: true,
          error,
          info: null,
        });
        retryPageLoading(error);
      }
    };
    fetchData();
  }, [setErrorState, supervisor, selectedGbloc]);

  const handleEditProfileClick = (locator) => {
    navigate(generatePath(servicesCounselingRoutes.BASE_CUSTOMER_INFO_EDIT_PATH, { moveCode: locator }));
  };

  const handleClick = (values, e) => {
    // if the user clicked the profile icon to edit, we want to route them elsewhere
    // since we don't have innerText, we are using the data-label property
    const editProfileDiv = e.target.closest('div[data-label="editProfile"]');
    const assignedSelect = e.target.closest('div[data-label="assignedSelect"]');
    if (editProfileDiv) {
      navigate(generatePath(servicesCounselingRoutes.BASE_CUSTOMER_INFO_EDIT_PATH, { moveCode: values.locator }));
    } else if (assignedSelect) {
      // do nothing
    } else {
      navigate(generatePath(servicesCounselingRoutes.BASE_MOVE_VIEW_PATH, { moveCode: values.locator }));
    }
  };

  const handleCustomerSearchClick = (values) => {
    navigate(
      generatePath(servicesCounselingRoutes.BASE_CUSTOMERS_CUSTOMER_INFO_PATH, { customerId: values.customerID }),
    );
  };

  const handleAddCustomerClick = () => {
    navigate(generatePath(servicesCounselingRoutes.CREATE_CUSTOMER_PATH));
  };

  const [search, setSearch] = useState({ moveCode: null, dodID: null, customerName: null });
  const [searchHappened, setSearchHappened] = useState(false);
  const counselorMoveCreateFeatureFlag = isBooleanFlagEnabled('counselor_move_create');

  const onSubmit = useCallback((values) => {
    const payload = {
      moveCode: null,
      dodID: null,
      customerName: null,
    };
    if (!isNullUndefinedOrWhitespace(values.searchText)) {
      if (values.searchType === 'moveCode') {
        payload.moveCode = values.searchText;
      } else if (values.searchType === 'dodID') {
        payload.dodID = values.searchText;
      } else if (values.searchType === 'customerName') {
        payload.customerName = values.searchText;
      }
    }

    setSearch(payload);
    setSearchHappened(true);
  }, []);

  const tabs = [
    <NavLink
      end
      className={({ isActive }) => (isActive ? 'usa-current' : '')}
      to={servicesCounselingRoutes.BASE_QUEUE_COUNSELING_PATH}
    >
      <span data-testid="counseling-tab-link" className="tab-title">
        Counseling Queue
      </span>
    </NavLink>,
    <NavLink
      end
      className={({ isActive }) => (isActive ? 'usa-current' : '')}
      to={servicesCounselingRoutes.BASE_QUEUE_CLOSEOUT_PATH}
    >
      <span data-testid="closeout-tab-link" className="tab-title">
        PPM Closeout Queue
      </span>
    </NavLink>,
    <NavLink
      end
      className={({ isActive }) => (isActive ? 'usa-current' : '')}
      to={generalRoutes.BASE_QUEUE_SEARCH_PATH}
      onClick={() => setSearchHappened(false)}
    >
      <span data-testid="search-tab-link" className="tab-title">
        Move Search
      </span>
    </NavLink>,
  ];

  // when FEATURE_FLAG_COUNSELOR_MOVE_CREATE is removed,
  // this can simply be the tabs for this component
  const ffTabs = [
    ...tabs,
    <NavLink
      end
      className={({ isActive }) => (isActive ? 'usa-current' : '')}
      to={servicesCounselingRoutes.BASE_CUSTOMER_SEARCH_PATH}
      onClick={() => setSearchHappened(false)}
    >
      <span data-testid="search-tab-link" className="tab-title">
        Customer Search
      </span>
    </NavLink>,
  ];

  // If the office user is in a closeout GBLOC and on the closeout tab, then we will want to disable
  // the column filter for the closeout location column because it will have no effect.
  const officeUserGBLOC = data?.office_user?.transportation_office?.gbloc;
  const inPPMCloseoutGBLOC = officeUserGBLOC === 'TVCB' || officeUserGBLOC === 'NAVY' || officeUserGBLOC === 'USCG';
  if (isLoading) return <LoadingPlaceholder />;
  if (isError) return <SomethingWentWrong />;
  if (!queueType) {
    return inPPMCloseoutGBLOC ? (
      <Navigate to={servicesCounselingRoutes.BASE_QUEUE_CLOSEOUT_PATH} />
    ) : (
      <Navigate to={servicesCounselingRoutes.BASE_QUEUE_COUNSELING_PATH} />
    );
  }
  const navTabs = () => (isCounselorMoveCreateFFEnabled ? ffTabs : tabs);

  const renderNavBar = () => {
    return <TabNav className={styles.tableTabs} items={navTabs()} />;
  };

  if (queueType === 'Search') {
    return (
      <div data-testid="move-search" className={styles.ServicesCounselingQueue}>
        {renderNavBar()}
        <ConnectedFlashMessage />
        <div className={styles.searchFormContainer}>
          <h1>Search for a move</h1>
        </div>
        <MoveSearchForm onSubmit={onSubmit} role={roleTypes.SERVICES_COUNSELOR} />
        {searchHappened && (
          <SearchResultsTable
            showFilters
            showPagination
            defaultCanSort
            disableMultiSort
            disableSortBy={false}
            title="Results"
            handleClick={handleClick}
            handleEditProfileClick={handleEditProfileClick}
            useQueries={useMoveSearchQueries}
            moveCode={search.moveCode}
            dodID={search.dodID}
            customerName={search.customerName}
            roleType={roleTypes.SERVICES_COUNSELOR}
            searchType="move"
          />
        )}
      </div>
    );
  }

  if (queueType === 'PPM-closeout') {
    return (
      <div className={styles.ServicesCounselingQueue}>
        {renderNavBar()}
        <TableQueue
          showFilters
          showPagination
          manualSortBy
          defaultCanSort
          defaultSortedColumns={[{ id: 'closeoutInitiated', desc: false }]}
          disableMultiSort
          disableSortBy={false}
          columns={closeoutColumns(
            moveLockFlag,
            inPPMCloseoutGBLOC,
            ppmCloseoutOriginLocationList,
            supervisor,
            isQueueManagementFFEnabled,
            setRefetchQueue,
          )}
          title="Moves"
          handleClick={handleClick}
          useQueries={useServicesCounselingQueuePPMQueries}
          showCSVExport
          csvExportFileNamePrefix="PPM-Closeout-Queue"
          csvExportQueueFetcher={getServicesCounselingPPMQueue}
          csvExportQueueFetcherKey="queueMoves"
          sessionStorageKey={queueType}
          key={queueType}
          isSupervisor={supervisor}
          isBulkAssignmentFFEnabled={isBulkAssignmentFFEnabled}
<<<<<<< HEAD
          activeRole={activeRole}
=======
          queueType={QUEUE_TYPES.CLOSEOUT}
>>>>>>> 7261c53a
        />
      </div>
    );
  }
  if (queueType === 'counseling') {
    return (
      <div className={styles.ServicesCounselingQueue}>
        {renderNavBar()}
        <TableQueue
          className={styles.ServicesCounseling}
          showFilters
          showPagination
          manualSortBy
          defaultCanSort
          defaultSortedColumns={[{ id: 'submittedAt', desc: false }]}
          disableMultiSort
          disableSortBy={false}
          columns={counselingColumns(
            moveLockFlag,
            originLocationList,
            supervisor,
            isQueueManagementFFEnabled,
            setRefetchQueue,
          )}
          title="Moves"
          handleClick={handleClick}
          useQueries={useServicesCounselingQueueQueries}
          showCSVExport
          csvExportFileNamePrefix="Services-Counseling-Queue"
          csvExportQueueFetcher={getServicesCounselingQueue}
          csvExportQueueFetcherKey="queueMoves"
          sessionStorageKey={queueType}
          key={queueType}
          isSupervisor={supervisor}
          isBulkAssignmentFFEnabled={isBulkAssignmentFFEnabled}
<<<<<<< HEAD
          activeRole={activeRole}
=======
          queueType={QUEUE_TYPES.COUNSELING}
>>>>>>> 7261c53a
        />
      </div>
    );
  }
  if (queueType === 'customer-search') {
    return (
      <div data-testid="customer-search" className={styles.ServicesCounselingQueue}>
        {renderNavBar()}
        <ConnectedFlashMessage />
        <div className={styles.searchFormContainer}>
          <h1>Search for a customer</h1>
          {searchHappened && counselorMoveCreateFeatureFlag && (
            <Button type="submit" onClick={handleAddCustomerClick} className={styles.addCustomerBtn}>
              Add Customer
            </Button>
          )}
        </div>
        <CustomerSearchForm onSubmit={onSubmit} role={roleTypes.SERVICES_COUNSELOR} />
        {searchHappened && (
          <SearchResultsTable
            showFilters
            showPagination
            defaultCanSort
            disableMultiSort
            disableSortBy={false}
            title="Results"
            defaultHiddenColumns={['customerID']}
            handleClick={handleCustomerSearchClick}
            useQueries={useCustomerSearchQueries}
            dodID={search.dodID}
            customerName={search.customerName}
            roleType={roleTypes.SERVICES_COUNSELOR}
            searchType="customer"
          />
        )}
      </div>
    );
  }

  return <NotFound />;
};
const mapStateToProps = (state) => {
  const user = selectLoggedInUser(state);

  return {
    officeUser: user?.office_user || {},
    setRefetchQueue: state.generalState.setRefetchQueue,
  };
};

const mapDispatchToProps = { setRefetchQueue: setRefetchQueueAction };

export default connect(mapStateToProps, mapDispatchToProps)(ServicesCounselingQueue);<|MERGE_RESOLUTION|>--- conflicted
+++ resolved
@@ -455,11 +455,8 @@
   isQueueManagementFFEnabled,
   officeUser,
   isBulkAssignmentFFEnabled,
-<<<<<<< HEAD
   activeRole,
-=======
   setRefetchQueue,
->>>>>>> 7261c53a
 }) => {
   const { queueType } = useParams();
   const { data, isLoading, isError } = useUserQueries();
@@ -698,11 +695,8 @@
           key={queueType}
           isSupervisor={supervisor}
           isBulkAssignmentFFEnabled={isBulkAssignmentFFEnabled}
-<<<<<<< HEAD
           activeRole={activeRole}
-=======
           queueType={QUEUE_TYPES.CLOSEOUT}
->>>>>>> 7261c53a
         />
       </div>
     );
@@ -738,11 +732,8 @@
           key={queueType}
           isSupervisor={supervisor}
           isBulkAssignmentFFEnabled={isBulkAssignmentFFEnabled}
-<<<<<<< HEAD
           activeRole={activeRole}
-=======
           queueType={QUEUE_TYPES.COUNSELING}
->>>>>>> 7261c53a
         />
       </div>
     );
