--- conflicted
+++ resolved
@@ -52,13 +52,8 @@
 import { formatDateFromIso, serviceMemberAgencyLabel } from 'utils/formatters';
 import { milmoveLogger } from 'utils/milmoveLog';
 import handleQueueAssignment from 'utils/queues';
-<<<<<<< HEAD
 import retryPageLoading from 'utils/retryPageLoading';
-=======
-import { selectLoggedInUser } from 'store/entities/selectors';
-import SelectedGblocContext from 'components/Office/GblocSwitcher/SelectedGblocContext';
 import { setRefetchQueue as setRefetchQueueAction } from 'store/general/actions';
->>>>>>> 8e3c02ee
 
 export const counselingColumns = (
   moveLockFlag,
@@ -218,14 +213,10 @@
             <div data-label="assignedSelect" className={styles.assignedToCol}>
               <Dropdown
                 key={row.id}
-<<<<<<< HEAD
-                onChange={(e) => handleQueueAssignment(row.id, e.target.value, roleTypes.SERVICES_COUNSELOR)}
-=======
                 onChange={(e) => {
                   handleQueueAssignment(row.id, e.target.value, roleTypes.SERVICES_COUNSELOR);
                   setRefetchQueue(true);
                 }}
->>>>>>> 8e3c02ee
                 title="Assigned dropdown"
               >
                 <option value={null}>{DEFAULT_EMPTY_VALUE}</option>
@@ -464,11 +455,8 @@
   isQueueManagementFFEnabled,
   officeUser,
   isBulkAssignmentFFEnabled,
-<<<<<<< HEAD
   activeRole,
-=======
   setRefetchQueue,
->>>>>>> 8e3c02ee
 }) => {
   const { queueType } = useParams();
   const { data, isLoading, isError } = useUserQueries();
