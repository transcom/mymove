import { FontAwesomeIcon } from '@fortawesome/react-fontawesome';
import { Button, Dropdown } from '@trussworks/react-uswds';
import React, { useCallback, useContext, useEffect, useState } from 'react';
import { connect } from 'react-redux';
import { generatePath, Navigate, NavLink, useNavigate, useParams } from 'react-router-dom';

import styles from './ServicesCounselingQueue.module.scss';

import CustomerSearchForm from 'components/CustomerSearchForm/CustomerSearchForm';
import MoveSearchForm from 'components/MoveSearchForm/MoveSearchForm';
import NotFound from 'components/NotFound/NotFound';
import SelectedGblocContext from 'components/Office/GblocSwitcher/SelectedGblocContext';
import DateSelectFilter from 'components/Table/Filters/DateSelectFilter';
import MultiSelectTypeAheadCheckBoxFilter from 'components/Table/Filters/MutliSelectTypeAheadCheckboxFilter';
import SelectFilter from 'components/Table/Filters/SelectFilter';
import SearchResultsTable from 'components/Table/SearchResultsTable';
import TableQueue from 'components/Table/TableQueue';
import { createHeader } from 'components/Table/utils';
import TabNav from 'components/TabNav';
import { CHECK_SPECIAL_ORDERS_TYPES, SPECIAL_ORDERS_TYPES } from 'constants/orders';
import {
  BRANCH_OPTIONS,
  QUEUE_TYPES,
  SERVICE_COUNSELING_MOVE_STATUS_LABELS,
  SERVICE_COUNSELING_PPM_STATUS_LABELS,
  SERVICE_COUNSELING_PPM_STATUS_OPTIONS,
  SERVICE_COUNSELING_PPM_TYPE_LABELS,
  SERVICE_COUNSELING_PPM_TYPE_OPTIONS,
} from 'constants/queues';
import { generalRoutes, servicesCounselingRoutes } from 'constants/routes';
import { elevatedPrivilegeTypes } from 'constants/userPrivileges';
import { roleTypes } from 'constants/userRoles';
import ConnectedFlashMessage from 'containers/FlashMessage/FlashMessage';
import {
  useCustomerSearchQueries,
  useMoveSearchQueries,
  useServicesCounselingQueuePPMQueries,
  useServicesCounselingQueueQueries,
  useUserQueries,
} from 'hooks/queries';
import {
  getServicesCounselingOriginLocations,
  getServicesCounselingPPMQueue,
  getServicesCounselingQueue,
} from 'services/ghcApi';
import { DATE_FORMAT_STRING, DEFAULT_EMPTY_VALUE, MOVE_STATUSES } from 'shared/constants';
import LoadingPlaceholder from 'shared/LoadingPlaceholder';
import SomethingWentWrong from 'shared/SomethingWentWrong';
import { isNullUndefinedOrWhitespace } from 'shared/utils';
import { selectLoggedInUser } from 'store/entities/selectors';
import { isBooleanFlagEnabled, isCounselorMoveCreateEnabled } from 'utils/featureFlags';
import { formatDateFromIso, serviceMemberAgencyLabel } from 'utils/formatters';
import { milmoveLogger } from 'utils/milmoveLog';
import handleQueueAssignment from 'utils/queues';
import retryPageLoading from 'utils/retryPageLoading';

export const counselingColumns = (moveLockFlag, originLocationList, supervisor, isQueueManagementEnabled) => {
  const cols = [
    createHeader(
      ' ',
      (row) => {
        const now = new Date();
        // this will render a lock icon if the move is locked & if the lockExpiresAt value is after right now
        if (row.lockedByOfficeUserID && row.lockExpiresAt && now < new Date(row.lockExpiresAt) && moveLockFlag) {
          return (
            <div data-testid="lock-icon">
              <FontAwesomeIcon icon="lock" />
            </div>
          );
        }
        return null;
      },
      { id: 'lock' },
    ),
    createHeader('ID', 'id', { id: 'id' }),
    createHeader(
      'Customer name',
      (row) => {
        return (
          <div>
            {CHECK_SPECIAL_ORDERS_TYPES(row.orderType) ? (
              <span className={styles.specialMoves}>{SPECIAL_ORDERS_TYPES[`${row.orderType}`]}</span>
            ) : null}
            {`${row.customer.last_name}, ${row.customer.first_name}`}
          </div>
        );
      },
      {
        id: 'customerName',
        isFilterable: true,
        exportValue: (row) => {
          return `${row.customer.last_name}, ${row.customer.first_name}`;
        },
      },
    ),
    createHeader('DoD ID', 'customer.edipi', {
      id: 'edipi',
      isFilterable: true,
      exportValue: (row) => {
        return row.customer.edipi;
      },
    }),
    createHeader('EMPLID', 'customer.emplid', {
      id: 'emplid',
      isFilterable: true,
    }),
    createHeader('Move code', 'locator', {
      id: 'locator',
      isFilterable: true,
    }),
    createHeader(
      'Status',
      (row) => {
        return row.status !== MOVE_STATUSES.SERVICE_COUNSELING_COMPLETED
          ? SERVICE_COUNSELING_MOVE_STATUS_LABELS[`${row.status}`]
          : null;
      },
      {
        id: 'status',
        disableSortBy: true,
      },
    ),
    createHeader(
      'Requested move date',
      (row) => {
        return formatDateFromIso(row.requestedMoveDate, DATE_FORMAT_STRING);
      },
      {
        id: 'requestedMoveDate',
        isFilterable: true,
        // eslint-disable-next-line react/jsx-props-no-spreading
        Filter: (props) => <DateSelectFilter {...props} />,
      },
    ),
    createHeader(
      'Date submitted',
      (row) => {
        return formatDateFromIso(row.submittedAt, DATE_FORMAT_STRING);
      },
      {
        id: 'submittedAt',
        isFilterable: true,
        // eslint-disable-next-line react/jsx-props-no-spreading
        Filter: (props) => <DateSelectFilter dateTime {...props} />,
      },
    ),
    createHeader(
      'Branch',
      (row) => {
        return serviceMemberAgencyLabel(row.customer.agency);
      },
      {
        id: 'branch',
        isFilterable: true,
        Filter: (props) => (
          // eslint-disable-next-line react/jsx-props-no-spreading
          <SelectFilter options={BRANCH_OPTIONS} {...props} />
        ),
      },
    ),
    createHeader('Origin GBLOC', 'originGBLOC', {
      disableSortBy: true,
    }), // If the user is in the USMC GBLOC they will have many different GBLOCs and will want to sort and filter
    supervisor
      ? createHeader(
          'Origin duty location',
          (row) => {
            return `${row.originDutyLocation.name}`;
          },
          {
            id: 'originDutyLocation',
            isFilterable: true,
            exportValue: (row) => {
              return row.originDutyLocation?.name;
            },
            Filter: (props) => (
              <MultiSelectTypeAheadCheckBoxFilter
                options={originLocationList}
                placeholder="Start typing a duty location..."
                // eslint-disable-next-line react/jsx-props-no-spreading
                {...props}
              />
            ),
          },
        )
      : createHeader('Origin duty location', 'originDutyLocation.name', {
          id: 'originDutyLocation',
          isFilterable: true,
          exportValue: (row) => {
            return row.originDutyLocation?.name;
          },
        }),
    createHeader('Counseling office', 'counselingOffice', {
      id: 'counselingOffice',
      isFilterable: true,
    }),
  ];
  if (isQueueManagementEnabled)
    cols.push(
      createHeader(
        'Assigned',
        (row) => {
          return !row?.assignable ? (
            <div>{row.assignedTo ? `${row.assignedTo?.lastName}, ${row.assignedTo?.firstName}` : ''}</div>
          ) : (
            <div data-label="assignedSelect" className={styles.assignedToCol}>
              <Dropdown
<<<<<<< HEAD
                defaultValue={row.assignedTo?.officeUserId}
                key={row.locator}
                onChange={(e) => {
                  handleQueueAssignment(row.id, e.target.value, roleTypes.SERVICES_COUNSELOR);
                  window.location.reload();
                }}
=======
                key={row.id}
                onChange={(e) => handleQueueAssignment(row.id, e.target.value, roleTypes.SERVICES_COUNSELOR)}
>>>>>>> a8c88044
                title="Assigned dropdown"
              >
                <option value={null}>{DEFAULT_EMPTY_VALUE}</option>
                {row.availableOfficeUsers.map(({ lastName, firstName, officeUserId }) => (
                  <option
                    value={officeUserId}
                    key={officeUserId}
                    selected={row.assignedTo?.officeUserId === officeUserId}
                  >
                    {`${lastName}, ${firstName}`}
                  </option>
                ))}
              </Dropdown>
            </div>
          );
        },
        {
          id: 'assignedTo',
          isFilterable: true,
          exportValue: (row) => {
            return row.assignedTo ? `${row.assignedTo?.lastName}, ${row.assignedTo?.firstName}` : '';
          },
        },
      ),
    );

  return cols;
};
export const closeoutColumns = (
  moveLockFlag,
  ppmCloseoutGBLOC,
  ppmCloseoutOriginLocationList,
  supervisor,
  isQueueManagementEnabled,
) => {
  const cols = [
    createHeader(
      ' ',
      (row) => {
        const now = new Date();
        // this will render a lock icon if the move is locked & if the lockExpiresAt value is after right now
        if (row.lockedByOfficeUserID && row.lockExpiresAt && now < new Date(row.lockExpiresAt) && moveLockFlag) {
          return (
            <div id={row.id}>
              <FontAwesomeIcon icon="lock" />
            </div>
          );
        }
        return null;
      },
      { id: 'lock' },
    ),
    createHeader('ID', 'id', { id: 'id' }),
    createHeader(
      'Customer name',
      (row) => {
        return (
          <div>
            {CHECK_SPECIAL_ORDERS_TYPES(row.orderType) ? (
              <span className={styles.specialMoves}>{SPECIAL_ORDERS_TYPES[`${row.orderType}`]}</span>
            ) : null}
            {`${row.customer.last_name}, ${row.customer.first_name}`}
          </div>
        );
      },
      {
        id: 'customerName',
        isFilterable: true,
        exportValue: (row) => {
          return `${row.customer.last_name}, ${row.customer.first_name}`;
        },
      },
    ),
    createHeader('DoD ID', 'customer.edipi', {
      id: 'edipi',
      isFilterable: true,
      exportValue: (row) => {
        return row.customer.edipi;
      },
    }),
    createHeader('EMPLID', 'customer.emplid', {
      id: 'emplid',
      isFilterable: true,
    }),
    createHeader('Move code', 'locator', {
      id: 'locator',
      isFilterable: true,
    }),
    createHeader(
      'Branch',
      (row) => {
        return serviceMemberAgencyLabel(row.customer.agency);
      },
      {
        id: 'branch',
        isFilterable: true,
        Filter: (props) => (
          // eslint-disable-next-line react/jsx-props-no-spreading
          <SelectFilter options={BRANCH_OPTIONS} {...props} />
        ),
      },
    ),
    createHeader(
      'Status',
      (row) => {
        return SERVICE_COUNSELING_PPM_STATUS_LABELS[`${row.ppmStatus}`];
      },
      {
        id: 'ppmStatus',
        isFilterable: true,
        Filter: (props) => (
          // eslint-disable-next-line react/jsx-props-no-spreading
          <SelectFilter options={SERVICE_COUNSELING_PPM_STATUS_OPTIONS} {...props} />
        ),
      },
    ),
    createHeader(
      'Closeout initiated',
      (row) => {
        return formatDateFromIso(row.closeoutInitiated, DATE_FORMAT_STRING);
      },
      {
        id: 'closeoutInitiated',
        isFilterable: true,
        // eslint-disable-next-line react/jsx-props-no-spreading
        Filter: (props) => <DateSelectFilter dateTime {...props} />,
      },
    ),
    createHeader(
      'Full or partial PPM',
      (row) => {
        return SERVICE_COUNSELING_PPM_TYPE_LABELS[`${row.ppmType}`];
      },
      {
        id: 'ppmType',
        isFilterable: true,
        Filter: (props) => (
          // eslint-disable-next-line react/jsx-props-no-spreading
          <SelectFilter options={SERVICE_COUNSELING_PPM_TYPE_OPTIONS} {...props} />
        ),
      },
    ),
    supervisor
      ? createHeader(
          'Origin duty location',
          (row) => {
            return `${row.originDutyLocation.name}`;
          },
          {
            id: 'originDutyLocation',
            isFilterable: true,
            exportValue: (row) => {
              return row.originDutyLocation?.name;
            },
            Filter: (props) => (
              <MultiSelectTypeAheadCheckBoxFilter
                options={ppmCloseoutOriginLocationList}
                placeholder="Start typing a duty location..."
                // eslint-disable-next-line react/jsx-props-no-spreading
                {...props}
              />
            ),
          },
        )
      : createHeader('Origin duty location', 'originDutyLocation.name', {
          id: 'originDutyLocation',
          isFilterable: true,
          exportValue: (row) => {
            return row.originDutyLocation?.name;
          },
        }),
    createHeader('Counseling office', 'counselingOffice', {
      id: 'counselingOffice',
      isFilterable: true,
    }),
    createHeader('Destination duty location', 'destinationDutyLocation.name', {
      id: 'destinationDutyLocation',
      isFilterable: true,
      exportValue: (row) => {
        return row.destinationDutyLocation?.name;
      },
    }),
    createHeader('PPM closeout location', 'closeoutLocation', {
      id: 'closeoutLocation',
      // This filter only makes sense if we're not in a closeout GBLOC. Users in a closeout GBLOC will
      // see the same value in this column for every move.
      isFilterable: !ppmCloseoutGBLOC,
    }),
  ];
  if (isQueueManagementEnabled)
    cols.push(
      createHeader(
        'Assigned',
        (row) => {
          return !row?.assignable ? (
            <div>{row.assignedTo ? `${row.assignedTo?.lastName}, ${row.assignedTo?.firstName}` : ''}</div>
          ) : (
            <div data-label="assignedSelect" className={styles.assignedToCol} key={row.id}>
              <Dropdown
                defaultValue={row.assignedTo?.officeUserId}
                onChange={(e) => handleQueueAssignment(row.id, e.target.value, roleTypes.SERVICES_COUNSELOR)}
                title="Assigned dropdown"
              >
                <option value={null}>{DEFAULT_EMPTY_VALUE}</option>
                {row.availableOfficeUsers.map(({ lastName, firstName, officeUserId }) => (
                  <option value={officeUserId} key={`filterOption_${officeUserId}`}>
                    {`${lastName}, ${firstName}`}
                  </option>
                ))}
              </Dropdown>
            </div>
          );
        },
        {
          id: 'assignedTo',
          isFilterable: true,
          exportValue: (row) => {
            return row.assignedTo ? `${row.assignedTo?.lastName}, ${row.assignedTo?.firstName}` : '';
          },
        },
      ),
    );

  return cols;
};

const ServicesCounselingQueue = ({
  userPrivileges,
  isQueueManagementFFEnabled,
  officeUser,
  isBulkAssignmentFFEnabled,
  activeRole,
}) => {
  const { queueType } = useParams();
  const { data, isLoading, isError } = useUserQueries();

  const navigate = useNavigate();

  const [isCounselorMoveCreateFFEnabled, setisCounselorMoveCreateFFEnabled] = useState(false);
  const [moveLockFlag, setMoveLockFlag] = useState(false);
  const [setErrorState] = useState({ hasError: false, error: undefined, info: undefined });
  const [originLocationList, setOriginLocationList] = useState([]);
  const [ppmCloseoutOriginLocationList, setPpmCloseoutOriginLocationList] = useState([]);
  const supervisor = userPrivileges
    ? userPrivileges.some((p) => p.privilegeType === elevatedPrivilegeTypes.SUPERVISOR)
    : false;

  const gblocContext = useContext(SelectedGblocContext);
  const { selectedGbloc } =
    officeUser?.transportation_office_assignments?.length > 1 && gblocContext
      ? gblocContext
      : { selectedGbloc: undefined };

  // Feature Flag
  useEffect(() => {
    const getOriginLocationList = (needsPPMCloseout, gbloc) => {
      if (supervisor) {
        getServicesCounselingOriginLocations(needsPPMCloseout, gbloc).then((response) => {
          if (needsPPMCloseout) {
            setPpmCloseoutOriginLocationList(response);
          } else {
            setOriginLocationList(response);
          }
        });
      }
    };

    getOriginLocationList(true, selectedGbloc);
    getOriginLocationList(false, selectedGbloc);

    const fetchData = async () => {
      try {
        const isEnabled = await isCounselorMoveCreateEnabled();
        setisCounselorMoveCreateFFEnabled(isEnabled);
        const lockedMoveFlag = await isBooleanFlagEnabled('move_lock');
        setMoveLockFlag(lockedMoveFlag);
      } catch (error) {
        const { message } = error;
        milmoveLogger.error({ message, info: null });
        setErrorState({
          hasError: true,
          error,
          info: null,
        });
        retryPageLoading(error);
      }
    };
    fetchData();
  }, [setErrorState, supervisor, selectedGbloc]);

  const handleEditProfileClick = (locator) => {
    navigate(generatePath(servicesCounselingRoutes.BASE_CUSTOMER_INFO_EDIT_PATH, { moveCode: locator }));
  };

  const handleClick = (values, e) => {
    // if the user clicked the profile icon to edit, we want to route them elsewhere
    // since we don't have innerText, we are using the data-label property
    const editProfileDiv = e.target.closest('div[data-label="editProfile"]');
    const assignedSelect = e.target.closest('div[data-label="assignedSelect"]');
    if (editProfileDiv) {
      navigate(generatePath(servicesCounselingRoutes.BASE_CUSTOMER_INFO_EDIT_PATH, { moveCode: values.locator }));
    } else if (assignedSelect) {
      // do nothing
    } else {
      navigate(generatePath(servicesCounselingRoutes.BASE_MOVE_VIEW_PATH, { moveCode: values.locator }));
    }
  };

  const handleCustomerSearchClick = (values) => {
    navigate(
      generatePath(servicesCounselingRoutes.BASE_CUSTOMERS_CUSTOMER_INFO_PATH, { customerId: values.customerID }),
    );
  };

  const handleAddCustomerClick = () => {
    navigate(generatePath(servicesCounselingRoutes.CREATE_CUSTOMER_PATH));
  };

  const [search, setSearch] = useState({ moveCode: null, dodID: null, customerName: null });
  const [searchHappened, setSearchHappened] = useState(false);
  const counselorMoveCreateFeatureFlag = isBooleanFlagEnabled('counselor_move_create');

  const onSubmit = useCallback((values) => {
    const payload = {
      moveCode: null,
      dodID: null,
      customerName: null,
    };
    if (!isNullUndefinedOrWhitespace(values.searchText)) {
      if (values.searchType === 'moveCode') {
        payload.moveCode = values.searchText;
      } else if (values.searchType === 'dodID') {
        payload.dodID = values.searchText;
      } else if (values.searchType === 'customerName') {
        payload.customerName = values.searchText;
      }
    }

    setSearch(payload);
    setSearchHappened(true);
  }, []);

  const tabs = [
    <NavLink
      end
      className={({ isActive }) => (isActive ? 'usa-current' : '')}
      to={servicesCounselingRoutes.BASE_QUEUE_COUNSELING_PATH}
    >
      <span data-testid="counseling-tab-link" className="tab-title">
        Counseling Queue
      </span>
    </NavLink>,
    <NavLink
      end
      className={({ isActive }) => (isActive ? 'usa-current' : '')}
      to={servicesCounselingRoutes.BASE_QUEUE_CLOSEOUT_PATH}
    >
      <span data-testid="closeout-tab-link" className="tab-title">
        PPM Closeout Queue
      </span>
    </NavLink>,
    <NavLink
      end
      className={({ isActive }) => (isActive ? 'usa-current' : '')}
      to={generalRoutes.BASE_QUEUE_SEARCH_PATH}
      onClick={() => setSearchHappened(false)}
    >
      <span data-testid="search-tab-link" className="tab-title">
        Move Search
      </span>
    </NavLink>,
  ];

  // when FEATURE_FLAG_COUNSELOR_MOVE_CREATE is removed,
  // this can simply be the tabs for this component
  const ffTabs = [
    ...tabs,
    <NavLink
      end
      className={({ isActive }) => (isActive ? 'usa-current' : '')}
      to={servicesCounselingRoutes.BASE_CUSTOMER_SEARCH_PATH}
      onClick={() => setSearchHappened(false)}
    >
      <span data-testid="search-tab-link" className="tab-title">
        Customer Search
      </span>
    </NavLink>,
  ];

  // If the office user is in a closeout GBLOC and on the closeout tab, then we will want to disable
  // the column filter for the closeout location column because it will have no effect.
  const officeUserGBLOC = data?.office_user?.transportation_office?.gbloc;
  const inPPMCloseoutGBLOC = officeUserGBLOC === 'TVCB' || officeUserGBLOC === 'NAVY' || officeUserGBLOC === 'USCG';
  if (isLoading) return <LoadingPlaceholder />;
  if (isError) return <SomethingWentWrong />;
  if (!queueType) {
    return inPPMCloseoutGBLOC ? (
      <Navigate to={servicesCounselingRoutes.BASE_QUEUE_CLOSEOUT_PATH} />
    ) : (
      <Navigate to={servicesCounselingRoutes.BASE_QUEUE_COUNSELING_PATH} />
    );
  }
  const navTabs = () => (isCounselorMoveCreateFFEnabled ? ffTabs : tabs);

  const renderNavBar = () => {
    return <TabNav className={styles.tableTabs} items={navTabs()} />;
  };

  if (queueType === 'Search') {
    return (
      <div data-testid="move-search" className={styles.ServicesCounselingQueue}>
        {renderNavBar()}
        <ConnectedFlashMessage />
        <div className={styles.searchFormContainer}>
          <h1>Search for a move</h1>
        </div>
        <MoveSearchForm onSubmit={onSubmit} role={roleTypes.SERVICES_COUNSELOR} />
        {searchHappened && (
          <SearchResultsTable
            showFilters
            showPagination
            defaultCanSort
            disableMultiSort
            disableSortBy={false}
            title="Results"
            handleClick={handleClick}
            handleEditProfileClick={handleEditProfileClick}
            useQueries={useMoveSearchQueries}
            moveCode={search.moveCode}
            dodID={search.dodID}
            customerName={search.customerName}
            roleType={roleTypes.SERVICES_COUNSELOR}
            searchType="move"
          />
        )}
      </div>
    );
  }

  if (queueType === 'PPM-closeout') {
    return (
      <div className={styles.ServicesCounselingQueue}>
        {renderNavBar()}
        <TableQueue
          showFilters
          showPagination
          manualSortBy
          defaultCanSort
          defaultSortedColumns={[{ id: 'closeoutInitiated', desc: false }]}
          disableMultiSort
          disableSortBy={false}
          columns={closeoutColumns(
            moveLockFlag,
            inPPMCloseoutGBLOC,
            ppmCloseoutOriginLocationList,
            supervisor,
            isQueueManagementFFEnabled,
          )}
          title="Moves"
          handleClick={handleClick}
          useQueries={useServicesCounselingQueuePPMQueries}
          showCSVExport
          csvExportFileNamePrefix="PPM-Closeout-Queue"
          csvExportQueueFetcher={getServicesCounselingPPMQueue}
          csvExportQueueFetcherKey="queueMoves"
          sessionStorageKey={queueType}
          key={queueType}
          isSupervisor={supervisor}
          isBulkAssignmentFFEnabled={isBulkAssignmentFFEnabled}
<<<<<<< HEAD
          queueType="CLOSEOUT"
=======
          queueType={QUEUE_TYPES.CLOSEOUT}
>>>>>>> a8c88044
          activeRole={activeRole}
        />
      </div>
    );
  }
  if (queueType === 'counseling') {
    return (
      <div className={styles.ServicesCounselingQueue}>
        {renderNavBar()}
        <TableQueue
          className={styles.ServicesCounseling}
          showFilters
          showPagination
          manualSortBy
          defaultCanSort
          defaultSortedColumns={[{ id: 'submittedAt', desc: false }]}
          disableMultiSort
          disableSortBy={false}
          columns={counselingColumns(moveLockFlag, originLocationList, supervisor, isQueueManagementFFEnabled)}
          title="Moves"
          handleClick={handleClick}
          useQueries={useServicesCounselingQueueQueries}
          showCSVExport
          csvExportFileNamePrefix="Services-Counseling-Queue"
          csvExportQueueFetcher={getServicesCounselingQueue}
          csvExportQueueFetcherKey="queueMoves"
          sessionStorageKey={queueType}
          key={queueType}
          isSupervisor={supervisor}
          isBulkAssignmentFFEnabled={isBulkAssignmentFFEnabled}
<<<<<<< HEAD
          queueType="COUNSELING"
=======
          queueType={QUEUE_TYPES.COUNSELING}
>>>>>>> a8c88044
          activeRole={activeRole}
        />
      </div>
    );
  }
  if (queueType === 'customer-search') {
    return (
      <div data-testid="customer-search" className={styles.ServicesCounselingQueue}>
        {renderNavBar()}
        <ConnectedFlashMessage />
        <div className={styles.searchFormContainer}>
          <h1>Search for a customer</h1>
          {searchHappened && counselorMoveCreateFeatureFlag && (
            <Button type="submit" onClick={handleAddCustomerClick} className={styles.addCustomerBtn}>
              Add Customer
            </Button>
          )}
        </div>
        <CustomerSearchForm onSubmit={onSubmit} role={roleTypes.SERVICES_COUNSELOR} />
        {searchHappened && (
          <SearchResultsTable
            showFilters
            showPagination
            defaultCanSort
            disableMultiSort
            disableSortBy={false}
            title="Results"
            defaultHiddenColumns={['customerID']}
            handleClick={handleCustomerSearchClick}
            useQueries={useCustomerSearchQueries}
            dodID={search.dodID}
            customerName={search.customerName}
            roleType={roleTypes.SERVICES_COUNSELOR}
            searchType="customer"
          />
        )}
      </div>
    );
  }

  return <NotFound />;
};
const mapStateToProps = (state) => {
  const user = selectLoggedInUser(state);

  return {
    officeUser: user?.office_user || {},
  };
};

export default connect(mapStateToProps)(ServicesCounselingQueue);<|MERGE_RESOLUTION|>--- conflicted
+++ resolved
@@ -205,17 +205,8 @@
           ) : (
             <div data-label="assignedSelect" className={styles.assignedToCol}>
               <Dropdown
-<<<<<<< HEAD
-                defaultValue={row.assignedTo?.officeUserId}
-                key={row.locator}
-                onChange={(e) => {
-                  handleQueueAssignment(row.id, e.target.value, roleTypes.SERVICES_COUNSELOR);
-                  window.location.reload();
-                }}
-=======
                 key={row.id}
                 onChange={(e) => handleQueueAssignment(row.id, e.target.value, roleTypes.SERVICES_COUNSELOR)}
->>>>>>> a8c88044
                 title="Assigned dropdown"
               >
                 <option value={null}>{DEFAULT_EMPTY_VALUE}</option>
@@ -685,11 +676,7 @@
           key={queueType}
           isSupervisor={supervisor}
           isBulkAssignmentFFEnabled={isBulkAssignmentFFEnabled}
-<<<<<<< HEAD
-          queueType="CLOSEOUT"
-=======
           queueType={QUEUE_TYPES.CLOSEOUT}
->>>>>>> a8c88044
           activeRole={activeRole}
         />
       </div>
@@ -720,11 +707,7 @@
           key={queueType}
           isSupervisor={supervisor}
           isBulkAssignmentFFEnabled={isBulkAssignmentFFEnabled}
-<<<<<<< HEAD
-          queueType="COUNSELING"
-=======
           queueType={QUEUE_TYPES.COUNSELING}
->>>>>>> a8c88044
           activeRole={activeRole}
         />
       </div>
