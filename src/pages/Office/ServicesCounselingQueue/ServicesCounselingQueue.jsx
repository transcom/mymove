--- conflicted
+++ resolved
@@ -23,13 +23,9 @@
   QUEUE_TYPES,
   SERVICE_COUNSELING_MOVE_STATUS_LABELS,
   SERVICE_COUNSELING_PPM_STATUS_LABELS,
-<<<<<<< HEAD
-  QUEUE_TYPES,
-=======
   SERVICE_COUNSELING_PPM_STATUS_OPTIONS,
   SERVICE_COUNSELING_PPM_TYPE_LABELS,
   SERVICE_COUNSELING_PPM_TYPE_OPTIONS,
->>>>>>> 025a5979
 } from 'constants/queues';
 import { generalRoutes, servicesCounselingRoutes } from 'constants/routes';
 import { elevatedPrivilegeTypes } from 'constants/userPrivileges';
@@ -57,13 +53,7 @@
 import { formatDateFromIso, serviceMemberAgencyLabel } from 'utils/formatters';
 import { milmoveLogger } from 'utils/milmoveLog';
 import handleQueueAssignment from 'utils/queues';
-<<<<<<< HEAD
-import { selectLoggedInUser } from 'store/entities/selectors';
-import SelectedGblocContext from 'components/Office/GblocSwitcher/SelectedGblocContext';
-import { setRefetchQueue as setRefetchQueueAction } from 'store/general/actions';
-=======
 import retryPageLoading from 'utils/retryPageLoading';
->>>>>>> 025a5979
 
 export const counselingColumns = (
   moveLockFlag,
@@ -467,7 +457,6 @@
   isBulkAssignmentFFEnabled,
   setRefetchQueue,
   activeRole,
-  setRefetchQueue,
 }) => {
   const { queueType } = useParams();
   const { data, isLoading, isError } = useUserQueries();
@@ -708,7 +697,6 @@
           isBulkAssignmentFFEnabled={isBulkAssignmentFFEnabled}
           queueType={QUEUE_TYPES.CLOSEOUT}
           activeRole={activeRole}
-          queueType={QUEUE_TYPES.CLOSEOUT}
         />
       </div>
     );
@@ -746,7 +734,6 @@
           isBulkAssignmentFFEnabled={isBulkAssignmentFFEnabled}
           queueType={QUEUE_TYPES.COUNSELING}
           activeRole={activeRole}
-          queueType={QUEUE_TYPES.COUNSELING}
         />
       </div>
     );
