--- conflicted
+++ resolved
@@ -39,10 +39,7 @@
 import { CHECK_SPECIAL_ORDERS_TYPES, SPECIAL_ORDERS_TYPES } from 'constants/orders';
 import retryPageLoading from 'utils/retryPageLoading';
 import { milmoveLogger } from 'utils/milmoveLog';
-<<<<<<< HEAD
-=======
 import CustomerSearchForm from 'components/CustomerSearchForm/CustomerSearchForm';
->>>>>>> 5f0974b5
 
 const counselingColumns = () => [
   createHeader('ID', 'id'),
@@ -345,44 +342,7 @@
   const navTabs = () => (isCounselorMoveCreateFFEnabled ? ffTabs : tabs);
 
   const renderNavBar = () => {
-<<<<<<< HEAD
-    return (
-      <TabNav
-        className={styles.tableTabs}
-        items={[
-          <NavLink
-            end
-            className={({ isActive }) => (isActive ? 'usa-current' : '')}
-            to={servicesCounselingRoutes.BASE_QUEUE_COUNSELING_PATH}
-          >
-            <span data-testid="counseling-tab-link" className="tab-title">
-              Counseling Queue
-            </span>
-          </NavLink>,
-          <NavLink
-            end
-            className={({ isActive }) => (isActive ? 'usa-current' : '')}
-            to={servicesCounselingRoutes.BASE_QUEUE_CLOSEOUT_PATH}
-          >
-            <span data-testid="closeout-tab-link" className="tab-title">
-              PPM Closeout Queue
-            </span>
-          </NavLink>,
-          <NavLink
-            end
-            className={({ isActive }) => (isActive ? 'usa-current' : '')}
-            to={generalRoutes.BASE_QUEUE_SEARCH_PATH}
-          >
-            <span data-testid="search-tab-link" className="tab-title">
-              Search
-            </span>
-          </NavLink>,
-        ]}
-      />
-    );
-=======
     return <TabNav className={styles.tableTabs} items={navTabs()} />;
->>>>>>> 5f0974b5
   };
 
   if (queueType === 'Search') {
