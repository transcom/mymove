--- conflicted
+++ resolved
@@ -32,10 +32,6 @@
 
 .addCustomerBtn {
   height: 43px;
-<<<<<<< HEAD
-  width: 7vw;
-=======
   width: 150px;
->>>>>>> 47813c96
   background-color: $link;
 }