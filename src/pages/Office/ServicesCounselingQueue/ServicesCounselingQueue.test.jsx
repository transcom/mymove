import React from 'react';
import { mount } from 'enzyme';
import { render, screen } from '@testing-library/react';
import userEvent from '@testing-library/user-event';

import { OFFICE_TABLE_QUEUE_SESSION_STORAGE_ID } from '../../../components/Table/utils';

import ServicesCounselingQueue from './ServicesCounselingQueue';

import { useUserQueries, useServicesCounselingQueueQueries, useServicesCounselingQueuePPMQueries } from 'hooks/queries';
import { MockProviders, MockRouterProvider } from 'testUtils';
import { MOVE_STATUSES } from 'shared/constants';
import SERVICE_MEMBER_AGENCIES from 'content/serviceMemberAgencies';
import { servicesCounselingRoutes } from 'constants/routes';
import MoveSearchForm from 'components/MoveSearchForm/MoveSearchForm';

jest.mock('hooks/queries', () => ({
  useUserQueries: jest.fn(),
  useServicesCounselingQueueQueries: jest.fn(),
  useServicesCounselingQueuePPMQueries: jest.fn(),
}));

const localStorageMock = (() => {
  let store = {};

  return {
    getItem(key) {
      return store[key] || null;
    },
    setItem(key, value) {
      store[key] = value;
    },
    removeItem(key) {
      delete store[key];
    },
    clear() {
      store = {};
    },
  };
})();

Object.defineProperty(window, 'sessionStorage', {
  value: localStorageMock,
});

const mockNavigate = jest.fn();
jest.mock('react-router-dom', () => ({
  ...jest.requireActual('react-router-dom'),
  Navigate: (props) => {
    mockNavigate(props?.to);
    return null;
  },
}));
const pagePath = '/:queueType/*';
const serviceCounselorUser = {
  isLoading: false,
  isError: false,
  data: {
    office_user: { transportation_office: { gbloc: 'LKNQ' } },
  },
};

const serviceCounselorUserForCloseout = {
  isLoading: false,
  isError: false,
  data: {
    office_user: { transportation_office: { gbloc: 'TVCB' } },
  },
};

const emptyServiceCounselingMoves = {
  isLoading: false,
  isError: false,
  queueResult: {
    totalCount: 0,
    data: [],
  },
};

const needsCounselingMoves = {
  isLoading: false,
  isError: false,
  queueResult: {
    totalCount: 3,
    data: [
      {
        id: 'move1',
        customer: {
          agency: SERVICE_MEMBER_AGENCIES.ARMY,
          first_name: 'test first',
          last_name: 'test last',
          dodID: '555555555',
        },
        locator: 'AB5PC',
        requestedMoveDate: '2021-03-01T00:00:00.000Z',
        submittedAt: '2021-01-31T00:00:00.000Z',
        status: MOVE_STATUSES.NEEDS_SERVICE_COUNSELING,
        originDutyLocation: {
          name: 'Area 51',
        },
        originGBLOC: 'LKNQ',
      },
      {
        id: 'move2',
        customer: {
          agency: SERVICE_MEMBER_AGENCIES.COAST_GUARD,
          first_name: 'test another first',
          last_name: 'test another last',
          dodID: '4444444444',
          emplid: '4521567',
        },
        locator: 'T12AR',
        requestedMoveDate: '2021-04-15T00:00:00.000Z',
        submittedAt: '2021-01-01T00:00:00.000Z',
        status: MOVE_STATUSES.NEEDS_SERVICE_COUNSELING,
        originDutyLocation: {
          name: 'Los Alamos',
        },
        originGBLOC: 'LKNQ',
      },
      {
        id: 'move3',
        customer: {
          agency: SERVICE_MEMBER_AGENCIES.MARINES,
          first_name: 'test third first',
          last_name: 'test third last',
          dodID: '4444444444',
        },
        locator: 'T12MP',
        requestedMoveDate: '2021-04-15T00:00:00.000Z',
        submittedAt: '2021-01-01T00:00:00.000Z',
        status: MOVE_STATUSES.NEEDS_SERVICE_COUNSELING,
        originDutyLocation: {
          name: 'Denver, 80136',
        },
        originGBLOC: 'LKNQ',
      },
    ],
  },
};

const serviceCounselingCompletedMoves = {
  isLoading: false,
  isError: false,
  queueResult: {
    totalCount: 2,
    data: [
      {
        id: 'move1',
        customer: {
          agency: SERVICE_MEMBER_AGENCIES.ARMY,
          first_name: 'test first',
          last_name: 'test last',
          dodID: '555555555',
        },
        locator: 'AB5PC',
        requestedMoveDate: '2021-03-01T00:00:00.000Z',
        submittedAt: '2021-01-31T00:00:00.000Z',
        status: MOVE_STATUSES.SERVICE_COUNSELING_COMPLETED,
        originDutyLocation: {
          name: 'Area 51',
        },
        originGBLOC: 'LKNQ',
      },
      {
        id: 'move2',
        customer: {
          agency: SERVICE_MEMBER_AGENCIES.COAST_GUARD,
          first_name: 'test another first',
          last_name: 'test another last',
          dodID: '4444444444',
        },
        locator: 'T12AR',
        requestedMoveDate: '2021-04-15T00:00:00.000Z',
        submittedAt: '2021-01-01T00:00:00.000Z',
        status: MOVE_STATUSES.SERVICE_COUNSELING_COMPLETED,
        originDutyLocation: {
          name: 'Los Alamos',
        },
        originGBLOC: 'LKNQ',
      },
    ],
  },
};

afterEach(() => {
  jest.resetAllMocks();
});

describe('ServicesCounselingQueue', () => {
  describe('no moves in service counseling statuses', () => {
    useUserQueries.mockReturnValue(serviceCounselorUser);
    useServicesCounselingQueueQueries.mockReturnValue(emptyServiceCounselingMoves);
    const wrapper = mount(
      <MockRouterProvider path={pagePath} params={{ queueType: 'counseling' }}>
        <ServicesCounselingQueue />
      </MockRouterProvider>,
    );

    it('displays move header with count', () => {
      expect(wrapper.find('h1').text()).toBe('Moves (0)');
    });

    it('renders the table', () => {
      expect(wrapper.find('Table').exists()).toBe(true);
    });

    it('no move rows are rendered', () => {
      expect(wrapper.find('tbody tr').length).toBe(0);
    });
  });

  describe('Service Counselor', () => {
    useUserQueries.mockReturnValue(serviceCounselorUser);
    useServicesCounselingQueueQueries.mockReturnValue(needsCounselingMoves);
    const wrapper = mount(
      <MockRouterProvider path={pagePath} params={{ queueType: 'counseling' }}>
        <ServicesCounselingQueue />
      </MockRouterProvider>,
    );

    it('displays move header with needs service counseling count', () => {
      expect(wrapper.find('h1').text()).toBe('Moves (3)');
    });

    it('renders the table', () => {
      expect(wrapper.find('Table').exists()).toBe(true);
    });

    it('renders the pagination component', () => {
      expect(wrapper.find({ 'data-testid': 'pagination' }).exists()).toBe(true);
    });

    it('formats the move data in rows', () => {
      const moves = wrapper.find('tbody tr');
      const firstMove = moves.at(0);
      expect(firstMove.find('td.lastName').text()).toBe('test last, test first');
      expect(firstMove.find('td.dodID').text()).toBe('555555555');
      expect(firstMove.find('td.locator').text()).toBe('AB5PC');
      expect(firstMove.find('td.status').text()).toBe('Needs counseling');
      expect(firstMove.find('td.requestedMoveDate').text()).toBe('01 Mar 2021');
      expect(firstMove.find('td.submittedAt').text()).toBe('31 Jan 2021');
      expect(firstMove.find('td.branch').text()).toBe('Army');
      expect(firstMove.find('td.originGBLOC').text()).toBe('LKNQ');
      expect(firstMove.find('td.originDutyLocation').text()).toBe('Area 51');

      const secondMove = moves.at(1);
      expect(secondMove.find('td.lastName').text()).toBe('test another last, test another first');
      expect(secondMove.find('td.dodID').text()).toBe('4444444444');
      expect(secondMove.find('td.emplid').text()).toBe('4521567');
      expect(secondMove.find('td.locator').text()).toBe('T12AR');
      expect(secondMove.find('td.status').text()).toBe('Needs counseling');
      expect(secondMove.find('td.requestedMoveDate').text()).toBe('15 Apr 2021');
      expect(secondMove.find('td.submittedAt').text()).toBe('01 Jan 2021');
      expect(secondMove.find('td.branch').text()).toBe('Coast Guard');
      expect(secondMove.find('td.originGBLOC').text()).toBe('LKNQ');
      expect(secondMove.find('td.originDutyLocation').text()).toBe('Los Alamos');

      const thirdMove = moves.at(2);
      expect(thirdMove.find('td.lastName').text()).toBe('test third last, test third first');
      expect(thirdMove.find('td.dodID').text()).toBe('4444444444');
      expect(thirdMove.find('td.locator').text()).toBe('T12MP');
      expect(thirdMove.find('td.status').text()).toBe('Needs counseling');
      expect(thirdMove.find('td.requestedMoveDate').text()).toBe('15 Apr 2021');
      expect(thirdMove.find('td.submittedAt').text()).toBe('01 Jan 2021');
      expect(thirdMove.find('td.branch').text()).toBe('Marine Corps');
      expect(thirdMove.find('td.originGBLOC').text()).toBe('LKNQ');
      expect(thirdMove.find('td.originDutyLocation').text()).toBe('Denver, 80136');
    });

    it('sorts by submitted at date ascending by default', () => {
      expect(wrapper.find('th[data-testid="submittedAt"][role="columnheader"]').hasClass('sortAscending')).toBe(true);
    });

    it('allows sorting on certain columns', () => {
      expect(wrapper.find('th[data-testid="lastName"][role="columnheader"]').prop('onClick')).not.toBe(undefined);
      expect(wrapper.find('th[data-testid="dodID"][role="columnheader"]').prop('onClick')).not.toBe(undefined);
      expect(wrapper.find('th[data-testid="emplid"][role="columnheader"]').prop('onClick')).not.toBe(undefined);
      expect(wrapper.find('th[data-testid="locator"][role="columnheader"]').prop('onClick')).not.toBe(undefined);
      expect(wrapper.find('th[data-testid="requestedMoveDate"][role="columnheader"]').prop('onClick')).not.toBe(
        undefined,
      );
      expect(wrapper.find('th[data-testid="submittedAt"][role="columnheader"]').prop('onClick')).not.toBe(undefined);
      expect(wrapper.find('th[data-testid="branch"][role="columnheader"]').prop('onClick')).not.toBe(undefined);
      expect(wrapper.find('th[data-testid="originDutyLocation"][role="columnheader"]').prop('onClick')).not.toBe(
        undefined,
      );
    });

    it('disables sort by for origin GBLOC and status columns', () => {
      expect(wrapper.find('th[data-testid="originGBLOC"][role="columnheader"]').prop('onClick')).toBe(undefined);
      expect(wrapper.find('th[data-testid="status"][role="columnheader"]').prop('onClick')).toBe(undefined);
    });

    it('omits filter input element for origin GBLOC column', () => {
      expect(wrapper.find('th[data-testid="originGBLOC"] input').exists()).toBe(false);
    });
  });

  describe('verify cached filters are displayed in respective filter column header on page reload -  Service Counselor', () => {
    window.sessionStorage.setItem(
      OFFICE_TABLE_QUEUE_SESSION_STORAGE_ID,
      '{"counseling":{"filters":[{"id":"lastName","value":"Spacemen"},{"id":"dodID","value":"7232607949"},{"id":"locator","value":"PPMADD"},{"id":"requestedMoveDate","value":"2024-06-21"},{"id":"submittedAt","value":"2024-06-20T04:00:00+00:00"},{"id":"branch","value":"ARMY"},{"id":"originDutyLocation","value":"12345"}], "sortParam":[{"id":"lastName","desc":false}], "page":3,"pageSize":10}}',
    );
    useUserQueries.mockReturnValue(serviceCounselorUser);

    const moves = JSON.parse(JSON.stringify(needsCounselingMoves));
<<<<<<< HEAD
    /* eslint-disable no-plusplus */
    for (let i = 0; i < 30; i++) {
=======

    for (let i = 0; i < 30; i += 1) {
>>>>>>> 93cee2cd
      moves.queueResult.data.push({
        id: `move${moves.queueResult.data.length}${1}`,
        customer: {
          agency: SERVICE_MEMBER_AGENCIES.ARMY,
          first_name: 'test first',
          last_name: 'test last',
          dodID: '555555555',
        },
        locator: 'AB5PC',
        requestedMoveDate: '2021-03-01T00:00:00.000Z',
        submittedAt: '2021-01-31T00:00:00.000Z',
        status: MOVE_STATUSES.NEEDS_SERVICE_COUNSELING,
        originDutyLocation: {
          name: 'Area 51',
        },
        originGBLOC: 'LKNQ',
      });
    }
    moves.queueResult.totalCount = moves.queueResult.data.length;

    useServicesCounselingQueueQueries.mockReturnValue(moves);
    const wrapper = mount(
      <MockProviders path={pagePath} params={{ queueType: 'counseling' }}>
        <ServicesCounselingQueue />
      </MockProviders>,
    );

    // Verify controls are using cached data on load.
    // If any of these fail check setup data window.sessionStorage.setItem()
    expect(wrapper.find('th[data-testid="lastName"] input').instance().value).toBe('Spacemen');
    expect(wrapper.find('th[data-testid="dodID"] input').instance().value).toBe('7232607949');
    expect(wrapper.find('th[data-testid="locator"] input').instance().value).toBe('PPMADD');
    expect(wrapper.find('th[data-testid="requestedMoveDate"] input').instance().value).toBe('21 Jun 2024');
    expect(wrapper.find('th[data-testid="submittedAt"] input').instance().value).toBe('20 Jun 2024');
    expect(wrapper.find('th[data-testid="originDutyLocation"] input').instance().value).toBe('12345');
    expect(wrapper.find('th[data-testid="branch"] select').instance().value).toBe('ARMY');
    expect(wrapper.find('[data-testid="pagination"] select[id="table-rows-per-page"]').instance().value).toBe('10');
    expect(wrapper.find('[data-testid="pagination"] select[id="table-pagination"]').instance().value).toBe('2');
    expect(wrapper.find('th[data-testid="lastName"][role="columnheader"]').instance().className).toBe('sortAscending');
  });

  describe('filter sessionStorage filters - no cache-  Service Counselor', () => {
    window.sessionStorage.clear();
    useUserQueries.mockReturnValue(serviceCounselorUser);
    useServicesCounselingQueueQueries.mockReturnValue(needsCounselingMoves);
    const wrapper = mount(
      <MockProviders path={pagePath} params={{ queueType: 'counseling' }}>
        <ServicesCounselingQueue />
      </MockProviders>,
    );
    expect(wrapper.find('th[data-testid="lastName"] input').instance().value).toBe('');
    expect(wrapper.find('th[data-testid="dodID"] input').instance().value).toBe('');
    expect(wrapper.find('th[data-testid="locator"] input').instance().value).toBe('');
    expect(wrapper.find('th[data-testid="requestedMoveDate"] input').instance().value).toBe('');
    expect(wrapper.find('th[data-testid="submittedAt"] input').instance().value).toBe('');
    expect(wrapper.find('th[data-testid="originDutyLocation"] input').instance().value).toBe('');
    expect(wrapper.find('th[data-testid="branch"] select').instance().value).toBe('');
  });

  describe('service counseling tab routing', () => {
    it.each([
      ['counseling', servicesCounselingRoutes.BASE_QUEUE_COUNSELING_PATH, serviceCounselorUser],
      ['closeout', servicesCounselingRoutes.BASE_QUEUE_CLOSEOUT_PATH, serviceCounselorUserForCloseout],
    ])(
      'a %s user accessing the SC queue default path gets redirected appropriately to %s',
      (userDescription, expectedPath, user) => {
        //  ['closeout', servicesCounselingRoutes.DEFAULT_QUEUE_PATH, false, serviceCounselorUserForCloseout],

        useUserQueries.mockReturnValue(user);
        useServicesCounselingQueueQueries.mockReturnValue(serviceCounselingCompletedMoves);
        useServicesCounselingQueuePPMQueries.mockReturnValue(emptyServiceCounselingMoves);
        render(
          <MockProviders>
            <ServicesCounselingQueue />
          </MockProviders>,
        );

        expect(mockNavigate).toHaveBeenCalledTimes(1);
        expect(mockNavigate).toHaveBeenCalledWith(expectedPath);
      },
    );

    it.each([
      ['counselor', servicesCounselingRoutes.QUEUE_COUNSELING_PATH, 'counseling', serviceCounselorUser],
      ['counselor', servicesCounselingRoutes.QUEUE_CLOSEOUT_PATH, 'closeout', serviceCounselorUser],
      ['closeout', servicesCounselingRoutes.QUEUE_COUNSELING_PATH, 'counseling', serviceCounselorUserForCloseout],
      ['closeout', servicesCounselingRoutes.QUEUE_CLOSEOUT_PATH, 'closeout', serviceCounselorUserForCloseout],
    ])('a %s user accessing path "%s"', (userDescription, queueType, showsCounselingTab, user) => {
      useUserQueries.mockReturnValue(user);
      useServicesCounselingQueueQueries.mockReturnValue(serviceCounselingCompletedMoves);
      useServicesCounselingQueuePPMQueries.mockReturnValue(emptyServiceCounselingMoves);
      render(
        <MockProviders path={pagePath} params={{ queueType }}>
          <ServicesCounselingQueue />
        </MockProviders>,
      );

      if (showsCounselingTab === 'counseling') {
        // Make sure "Counseling" is the active tab.
        const counselingActive = screen.getByText('Counseling Queue', { selector: '.usa-current .tab-title' });
        expect(counselingActive).toBeInTheDocument();

        // Check for the "Counseling" columns.
        expect(screen.getByText(/Status/)).toBeInTheDocument();
        expect(screen.getByText(/Requested move date/)).toBeInTheDocument();
        expect(screen.getByText(/Date submitted/)).toBeInTheDocument();
        expect(screen.getByText(/Origin GBLOC/)).toBeInTheDocument();
      } else if (showsCounselingTab === 'closeout') {
        // Make sure "PPM Closeout" is the active tab.
        const ppmCloseoutActive = screen.getByText('PPM Closeout Queue', { selector: '.usa-current .tab-title' });
        expect(ppmCloseoutActive).toBeInTheDocument();

        // Check for the "PPM Closeout" columns.
        expect(screen.getByText(/Closeout initiated/)).toBeInTheDocument();
        expect(screen.getByText(/PPM closeout location/)).toBeInTheDocument();
        expect(screen.getByText(/Full or partial PPM/)).toBeInTheDocument();
        expect(screen.getByText(/Destination duty location/)).toBeInTheDocument();
        expect(screen.getByText(/Status/)).toBeInTheDocument();
      } else {
        // Check for the "Search" tab
        const searchActive = screen.getByText('Search', { selector: '.usa-current .tab-title' });
        expect(searchActive).toBeInTheDocument();
        expect(MoveSearchForm).toBeInTheDocument();
        userEvent.type(screen.getByLabelText('Search'), 'Joe');
        const addCustomer = screen.getByText('Add Customer', { selector: '.usa-current .tab-title' });
        expect(addCustomer).toBeInTheDocument();
      }
    });
  });
});<|MERGE_RESOLUTION|>--- conflicted
+++ resolved
@@ -305,13 +305,8 @@
     useUserQueries.mockReturnValue(serviceCounselorUser);
 
     const moves = JSON.parse(JSON.stringify(needsCounselingMoves));
-<<<<<<< HEAD
-    /* eslint-disable no-plusplus */
-    for (let i = 0; i < 30; i++) {
-=======
 
     for (let i = 0; i < 30; i += 1) {
->>>>>>> 93cee2cd
       moves.queueResult.data.push({
         id: `move${moves.queueResult.data.length}${1}`,
         customer: {
