import React from 'react';
import { mount } from 'enzyme';
import { render, screen, waitFor } from '@testing-library/react';
import userEvent from '@testing-library/user-event';

import { OFFICE_TABLE_QUEUE_SESSION_STORAGE_ID } from '../../../components/Table/utils';

import ServicesCounselingQueue from './ServicesCounselingQueue';

import { useUserQueries, useServicesCounselingQueueQueries, useServicesCounselingQueuePPMQueries } from 'hooks/queries';
import { MockProviders, MockRouterProvider } from 'testUtils';
import { MOVE_STATUSES } from 'shared/constants';
import SERVICE_MEMBER_AGENCIES from 'content/serviceMemberAgencies';
import { servicesCounselingRoutes } from 'constants/routes';
import MoveSearchForm from 'components/MoveSearchForm/MoveSearchForm';
import { isBooleanFlagEnabled } from 'utils/featureFlags';

jest.mock('hooks/queries', () => ({
  useUserQueries: jest.fn(),
  useServicesCounselingQueueQueries: jest.fn(),
  useServicesCounselingQueuePPMQueries: jest.fn(),
}));

jest.mock('utils/featureFlags', () => ({
  ...jest.requireActual('utils/featureFlags'),
  isBooleanFlagEnabled: jest.fn().mockImplementation(() => Promise.resolve(false)),
}));

const localStorageMock = (() => {
  let store = {};

  return {
    getItem(key) {
      return store[key] || null;
    },
    setItem(key, value) {
      store[key] = value;
    },
    removeItem(key) {
      delete store[key];
    },
    clear() {
      store = {};
    },
  };
})();

Object.defineProperty(window, 'sessionStorage', {
  value: localStorageMock,
});

const mockNavigate = jest.fn();
jest.mock('react-router-dom', () => ({
  ...jest.requireActual('react-router-dom'),
  Navigate: (props) => {
    mockNavigate(props?.to);
    return null;
  },
}));
const pagePath = '/:queueType/*';
const serviceCounselorUser = {
  isLoading: false,
  isError: false,
  data: {
    office_user: { transportation_office: { gbloc: 'LKNQ' } },
  },
};

const serviceCounselorUserForCloseout = {
  isLoading: false,
  isError: false,
  data: {
    office_user: { transportation_office: { gbloc: 'TVCB' } },
  },
};

const emptyServiceCounselingMoves = {
  isLoading: false,
  isError: false,
  queueResult: {
    totalCount: 0,
    data: [],
  },
};

const needsCounselingMoves = {
  isLoading: false,
  isError: false,
  queueResult: {
    totalCount: 3,
    data: [
      {
        id: 'move1',
        customer: {
          agency: SERVICE_MEMBER_AGENCIES.ARMY,
          first_name: 'test first',
          last_name: 'test last',
          dodID: '555555555',
        },
        locator: 'AB5PC',
        requestedMoveDate: '2021-03-01T00:00:00.000Z',
        submittedAt: '2021-01-31T00:00:00.000Z',
        status: MOVE_STATUSES.NEEDS_SERVICE_COUNSELING,
        originDutyLocation: {
          name: 'Area 51',
        },
        originGBLOC: 'LKNQ',
        assignedTo: {
          id: 'exampleId1',
          firstname: 'Jimmy',
          lastname: 'John',
        },
      },
      {
        id: 'move2',
        customer: {
          agency: SERVICE_MEMBER_AGENCIES.COAST_GUARD,
          first_name: 'test another first',
          last_name: 'test another last',
          dodID: '4444444444',
          emplid: '4521567',
        },
        locator: 'T12AR',
        requestedMoveDate: '2021-04-15T00:00:00.000Z',
        submittedAt: '2021-01-01T00:00:00.000Z',
        status: MOVE_STATUSES.NEEDS_SERVICE_COUNSELING,
        originDutyLocation: {
          name: 'Los Alamos',
        },
        originGBLOC: 'LKNQ',
        counselingOffice: '',
<<<<<<< HEAD
=======
        assignedTo: {
          id: 'exampleId2',
          firstname: 'John',
          lastname: 'Denver',
        },
>>>>>>> 00088cb6
      },
      {
        id: 'move3',
        customer: {
          agency: SERVICE_MEMBER_AGENCIES.MARINES,
          first_name: 'test third first',
          last_name: 'test third last',
          dodID: '4444444444',
        },
        locator: 'T12MP',
        requestedMoveDate: '2021-04-15T00:00:00.000Z',
        submittedAt: '2021-01-01T00:00:00.000Z',
        status: MOVE_STATUSES.NEEDS_SERVICE_COUNSELING,
        originDutyLocation: {
          name: 'Denver, 80136',
        },
        originGBLOC: 'LKNQ',
        assignedTo: {
          id: 'exampleId1',
          firstname: 'Jimmy',
          lastname: 'John',
        },
      },
    ],
  },
};

const serviceCounselingCompletedMoves = {
  isLoading: false,
  isError: false,
  queueResult: {
    totalCount: 2,
    data: [
      {
        id: 'move1',
        customer: {
          agency: SERVICE_MEMBER_AGENCIES.ARMY,
          first_name: 'test first',
          last_name: 'test last',
          dodID: '555555555',
        },
        locator: 'AB5PC',
        requestedMoveDate: '2021-03-01T00:00:00.000Z',
        submittedAt: '2021-01-31T00:00:00.000Z',
        status: MOVE_STATUSES.SERVICE_COUNSELING_COMPLETED,
        originDutyLocation: {
          name: 'Area 51',
        },
        originGBLOC: 'LKNQ',
        assignedTo: {
          id: 'exampleId1',
          firstname: 'Jimmy',
          lastname: 'John',
        },
      },
      {
        id: 'move2',
        customer: {
          agency: SERVICE_MEMBER_AGENCIES.COAST_GUARD,
          first_name: 'test another first',
          last_name: 'test another last',
          dodID: '4444444444',
        },
        locator: 'T12AR',
        requestedMoveDate: '2021-04-15T00:00:00.000Z',
        submittedAt: '2021-01-01T00:00:00.000Z',
        status: MOVE_STATUSES.SERVICE_COUNSELING_COMPLETED,
        originDutyLocation: {
          name: 'Los Alamos',
        },
        originGBLOC: 'LKNQ',
        counselingOffice: '67592323-fc7e-4b35-83a7-57faa53b7acf',
<<<<<<< HEAD
=======
        assignedTo: {
          id: 'exampleId1',
          firstname: 'Jimmy',
          lastname: 'John',
        },
>>>>>>> 00088cb6
      },
    ],
  },
};

afterEach(() => {
  jest.resetAllMocks();
});

describe('ServicesCounselingQueue', () => {
  describe('no moves in service counseling statuses', () => {
    useUserQueries.mockReturnValue(serviceCounselorUser);
    useServicesCounselingQueueQueries.mockReturnValue(emptyServiceCounselingMoves);
    const wrapper = mount(
      <MockRouterProvider path={pagePath} params={{ queueType: 'counseling' }}>
        <ServicesCounselingQueue isQueueManagementFFEnabled />
      </MockRouterProvider>,
    );

    it('displays move header with count', () => {
      expect(wrapper.find('h1').text()).toBe('Moves (0)');
    });

    it('renders the table', () => {
      expect(wrapper.find('Table').exists()).toBe(true);
    });

    it('no move rows are rendered', () => {
      expect(wrapper.find('tbody tr').length).toBe(0);
    });
  });

  describe('Service Counselor', () => {
    useUserQueries.mockReturnValue(serviceCounselorUser);
    useServicesCounselingQueueQueries.mockReturnValue(needsCounselingMoves);
    isBooleanFlagEnabled.mockImplementation(() => Promise.resolve(true));
    const wrapper = mount(
      <MockRouterProvider path={pagePath} params={{ queueType: 'counseling' }}>
        <ServicesCounselingQueue isQueueManagementFFEnabled />
      </MockRouterProvider>,
    );
    render(
      <MockRouterProvider path={pagePath} params={{ queueType: 'counseling' }}>
        <ServicesCounselingQueue isQueueManagementFFEnabled />
      </MockRouterProvider>,
    );
    it('displays move header with needs service counseling count', () => {
      expect(wrapper.find('h1').text()).toBe('Moves (3)');
    });

    it('renders the table', () => {
      expect(wrapper.find('Table').exists()).toBe(true);
    });

    it('renders the pagination component', () => {
      expect(wrapper.find({ 'data-testid': 'pagination' }).exists()).toBe(true);
    });

    it('formats the move data in rows', () => {
      const moves = wrapper.find('tbody tr');
      const firstMove = moves.at(0);
      expect(firstMove.find('td.lastName').text()).toBe('test last, test first');
      expect(firstMove.find('td.dodID').text()).toBe('555555555');
      expect(firstMove.find('td.locator').text()).toBe('AB5PC');
      expect(firstMove.find('td.status').text()).toBe('Needs counseling');
      expect(firstMove.find('td.requestedMoveDate').text()).toBe('28 Feb 2021');
      expect(firstMove.find('td.submittedAt').text()).toBe('30 Jan 2021');
      expect(firstMove.find('td.branch').text()).toBe('Army');
      expect(firstMove.find('td.originGBLOC').text()).toBe('LKNQ');
      expect(firstMove.find('td.originDutyLocation').text()).toBe('Area 51');
      expect(firstMove.find('td.assignedTo').text()).toBe('John, Jimmy');

      const secondMove = moves.at(1);
      expect(secondMove.find('td.lastName').text()).toBe('test another last, test another first');
      expect(secondMove.find('td.dodID').text()).toBe('4444444444');
      expect(secondMove.find('td.emplid').text()).toBe('4521567');
      expect(secondMove.find('td.locator').text()).toBe('T12AR');
      expect(secondMove.find('td.status').text()).toBe('Needs counseling');
      expect(secondMove.find('td.requestedMoveDate').text()).toBe('14 Apr 2021');
      expect(secondMove.find('td.submittedAt').text()).toBe('31 Dec 2020');
      expect(secondMove.find('td.branch').text()).toBe('Coast Guard');
      expect(secondMove.find('td.originGBLOC').text()).toBe('LKNQ');
      expect(secondMove.find('td.originDutyLocation').text()).toBe('Los Alamos');
      expect(secondMove.find('td.assignedTo').text()).toBe('Denver, John');

      const thirdMove = moves.at(2);
      expect(thirdMove.find('td.lastName').text()).toBe('test third last, test third first');
      expect(thirdMove.find('td.dodID').text()).toBe('4444444444');
      expect(thirdMove.find('td.locator').text()).toBe('T12MP');
      expect(thirdMove.find('td.status').text()).toBe('Needs counseling');
      expect(thirdMove.find('td.requestedMoveDate').text()).toBe('14 Apr 2021');
      expect(thirdMove.find('td.submittedAt').text()).toBe('31 Dec 2020');
      expect(thirdMove.find('td.branch').text()).toBe('Marine Corps');
      expect(thirdMove.find('td.originGBLOC').text()).toBe('LKNQ');
      expect(thirdMove.find('td.originDutyLocation').text()).toBe('Denver, 80136');
      expect(thirdMove.find('td.assignedTo').text()).toBe('John, Jimmy');
    });

    it('sorts by submitted at date ascending by default', () => {
      expect(wrapper.find('th[data-testid="submittedAt"][role="columnheader"]').hasClass('sortAscending')).toBe(true);
    });

    it('allows sorting on certain columns', () => {
      expect(wrapper.find('th[data-testid="lastName"][role="columnheader"]').prop('onClick')).not.toBe(undefined);
      expect(wrapper.find('th[data-testid="dodID"][role="columnheader"]').prop('onClick')).not.toBe(undefined);
      expect(wrapper.find('th[data-testid="emplid"][role="columnheader"]').prop('onClick')).not.toBe(undefined);
      expect(wrapper.find('th[data-testid="locator"][role="columnheader"]').prop('onClick')).not.toBe(undefined);
      expect(wrapper.find('th[data-testid="requestedMoveDate"][role="columnheader"]').prop('onClick')).not.toBe(
        undefined,
      );
      expect(wrapper.find('th[data-testid="submittedAt"][role="columnheader"]').prop('onClick')).not.toBe(undefined);
      expect(wrapper.find('th[data-testid="branch"][role="columnheader"]').prop('onClick')).not.toBe(undefined);
      expect(wrapper.find('th[data-testid="originDutyLocation"][role="columnheader"]').prop('onClick')).not.toBe(
        undefined,
      );
      expect(wrapper.find('th[data-testid="assignedTo"][role="columnheader"]').prop('onClick')).not.toBe(undefined);
    });

    it('disables sort by for origin GBLOC and status columns', () => {
      expect(wrapper.find('th[data-testid="originGBLOC"][role="columnheader"]').prop('onClick')).toBe(undefined);
      expect(wrapper.find('th[data-testid="status"][role="columnheader"]').prop('onClick')).toBe(undefined);
    });

    it('omits filter input element for origin GBLOC column', () => {
      expect(wrapper.find('th[data-testid="originGBLOC"] input').exists()).toBe(false);
    });
  });

  describe('verify cached filters are displayed in respective filter column header on page reload -  Service Counselor', () => {
    window.sessionStorage.setItem(
      OFFICE_TABLE_QUEUE_SESSION_STORAGE_ID,
      '{"counseling":{"filters":[{"id":"lastName","value":"Spacemen"},{"id":"dodID","value":"7232607949"},{"id":"locator","value":"PPMADD"},{"id":"requestedMoveDate","value":"2024-06-21"},{"id":"submittedAt","value":"2024-06-20T04:00:00+00:00"},{"id":"branch","value":"ARMY"},{"id":"originDutyLocation","value":"12345"}], "sortParam":[{"id":"lastName","desc":false}], "page":3,"pageSize":10}}',
    );
    useUserQueries.mockReturnValue(serviceCounselorUser);

    const moves = JSON.parse(JSON.stringify(needsCounselingMoves));

    for (let i = 0; i < 30; i += 1) {
      moves.queueResult.data.push({
        id: `move${moves.queueResult.data.length}${1}`,
        customer: {
          agency: SERVICE_MEMBER_AGENCIES.ARMY,
          first_name: 'test first',
          last_name: 'test last',
          dodID: '555555555',
        },
        locator: 'AB5PC',
        requestedMoveDate: '2021-03-01T00:00:00.000Z',
        submittedAt: '2021-01-31T00:00:00.000Z',
        status: MOVE_STATUSES.NEEDS_SERVICE_COUNSELING,
        originDutyLocation: {
          name: 'Area 51',
        },
        originGBLOC: 'LKNQ',
      });
    }
    moves.queueResult.totalCount = moves.queueResult.data.length;

    useServicesCounselingQueueQueries.mockReturnValue(moves);
    const wrapper = mount(
      <MockProviders path={pagePath} params={{ queueType: 'counseling' }}>
        <ServicesCounselingQueue />
      </MockProviders>,
    );

    // Verify controls are using cached data on load.
    // If any of these fail check setup data window.sessionStorage.setItem()
    expect(wrapper.find('th[data-testid="lastName"] input').instance().value).toBe('Spacemen');
    expect(wrapper.find('th[data-testid="dodID"] input').instance().value).toBe('7232607949');
    expect(wrapper.find('th[data-testid="locator"] input').instance().value).toBe('PPMADD');
    expect(wrapper.find('th[data-testid="requestedMoveDate"] input').instance().value).toBe('21 Jun 2024');
    expect(wrapper.find('th[data-testid="submittedAt"] input').instance().value).toBe('20 Jun 2024');
    expect(wrapper.find('th[data-testid="originDutyLocation"] input').instance().value).toBe('12345');
    expect(wrapper.find('th[data-testid="branch"] select').instance().value).toBe('ARMY');
    expect(wrapper.find('[data-testid="pagination"] select[id="table-rows-per-page"]').instance().value).toBe('10');
    expect(wrapper.find('[data-testid="pagination"] select[id="table-pagination"]').instance().value).toBe('2');
    expect(wrapper.find('th[data-testid="lastName"][role="columnheader"]').instance().className).toBe('sortAscending');
  });

  describe('filter sessionStorage filters - no cache-  Service Counselor', () => {
    window.sessionStorage.clear();
    useUserQueries.mockReturnValue(serviceCounselorUser);
    useServicesCounselingQueueQueries.mockReturnValue(needsCounselingMoves);
    const wrapper = mount(
      <MockProviders path={pagePath} params={{ queueType: 'counseling' }}>
        <ServicesCounselingQueue />
      </MockProviders>,
    );
    expect(wrapper.find('th[data-testid="lastName"] input').instance().value).toBe('');
    expect(wrapper.find('th[data-testid="dodID"] input').instance().value).toBe('');
    expect(wrapper.find('th[data-testid="locator"] input').instance().value).toBe('');
    expect(wrapper.find('th[data-testid="requestedMoveDate"] input').instance().value).toBe('');
    expect(wrapper.find('th[data-testid="submittedAt"] input').instance().value).toBe('');
    expect(wrapper.find('th[data-testid="originDutyLocation"] input').instance().value).toBe('');
    expect(wrapper.find('th[data-testid="branch"] select').instance().value).toBe('');
  });

  describe('service counseling tab routing', () => {
    it.each([
      ['counseling', servicesCounselingRoutes.BASE_QUEUE_COUNSELING_PATH, serviceCounselorUser],
      ['closeout', servicesCounselingRoutes.BASE_QUEUE_CLOSEOUT_PATH, serviceCounselorUserForCloseout],
    ])(
      'a %s user accessing the SC queue default path gets redirected appropriately to %s',
      (userDescription, expectedPath, user) => {
        //  ['closeout', servicesCounselingRoutes.DEFAULT_QUEUE_PATH, false, serviceCounselorUserForCloseout],

        useUserQueries.mockReturnValue(user);
        useServicesCounselingQueueQueries.mockReturnValue(serviceCounselingCompletedMoves);
        useServicesCounselingQueuePPMQueries.mockReturnValue(emptyServiceCounselingMoves);
        render(
          <MockProviders>
            <ServicesCounselingQueue />
          </MockProviders>,
        );

        expect(mockNavigate).toHaveBeenCalledTimes(1);
        expect(mockNavigate).toHaveBeenCalledWith(expectedPath);
      },
    );

    it.each([
      ['counselor', servicesCounselingRoutes.QUEUE_COUNSELING_PATH, 'counseling', serviceCounselorUser],
      ['counselor', servicesCounselingRoutes.QUEUE_CLOSEOUT_PATH, 'closeout', serviceCounselorUser],
      ['closeout', servicesCounselingRoutes.QUEUE_COUNSELING_PATH, 'counseling', serviceCounselorUserForCloseout],
      ['closeout', servicesCounselingRoutes.QUEUE_CLOSEOUT_PATH, 'closeout', serviceCounselorUserForCloseout],
    ])('a %s user accessing path "%s"', async (userDescription, queueType, showsCounselingTab, user) => {
      isBooleanFlagEnabled.mockImplementation(() => Promise.resolve(true));
      useUserQueries.mockReturnValue(user);
      useServicesCounselingQueueQueries.mockReturnValue(serviceCounselingCompletedMoves);
      useServicesCounselingQueuePPMQueries.mockReturnValue(emptyServiceCounselingMoves);
      render(
        <MockProviders path={pagePath} params={{ queueType }}>
          <ServicesCounselingQueue isQueueManagementFFEnabled />
        </MockProviders>,
      );

      await waitFor(() => {
        if (showsCounselingTab === 'counseling') {
          // Make sure "Counseling" is the active tab.
          const counselingActive = screen.getByText('Counseling Queue', { selector: '.usa-current .tab-title' });
          expect(counselingActive).toBeInTheDocument();

          // Check for the "Counseling" columns.
          expect(screen.getByText(/Status/)).toBeInTheDocument();
          expect(screen.getAllByText(/Requested move date/)[0]).toBeInTheDocument();
          expect(screen.getAllByText(/Date submitted/)[0]).toBeInTheDocument();
          expect(screen.getByText(/Origin GBLOC/)).toBeInTheDocument();
          expect(screen.getByText(/Assigned/)).toBeInTheDocument();
        } else if (showsCounselingTab === 'closeout') {
          // Make sure "PPM Closeout" is the active tab.
          const ppmCloseoutActive = screen.getByText('PPM Closeout Queue', { selector: '.usa-current .tab-title' });
          expect(ppmCloseoutActive).toBeInTheDocument();

          // Check for the "PPM Closeout" columns.
          expect(screen.getByText(/Closeout initiated/)).toBeInTheDocument();
          expect(screen.getByText(/PPM closeout location/)).toBeInTheDocument();
          expect(screen.getByText(/Full or partial PPM/)).toBeInTheDocument();
          expect(screen.getByText(/Destination duty location/)).toBeInTheDocument();
          expect(screen.getByText(/Status/)).toBeInTheDocument();
        } else {
          // Check for the "Search" tab
          const searchActive = screen.getByText('Search', { selector: '.usa-current .tab-title' });
          expect(searchActive).toBeInTheDocument();
          expect(MoveSearchForm).toBeInTheDocument();
          userEvent.type(screen.getByLabelText('Search'), 'Joe');
          const addCustomer = screen.getByText('Add Customer', { selector: '.usa-current .tab-title' });
          expect(addCustomer).toBeInTheDocument();
        }
      });
    });
  });
});<|MERGE_RESOLUTION|>--- conflicted
+++ resolved
@@ -129,14 +129,11 @@
         },
         originGBLOC: 'LKNQ',
         counselingOffice: '',
-<<<<<<< HEAD
-=======
         assignedTo: {
           id: 'exampleId2',
           firstname: 'John',
           lastname: 'Denver',
         },
->>>>>>> 00088cb6
       },
       {
         id: 'move3',
@@ -209,14 +206,11 @@
         },
         originGBLOC: 'LKNQ',
         counselingOffice: '67592323-fc7e-4b35-83a7-57faa53b7acf',
-<<<<<<< HEAD
-=======
         assignedTo: {
           id: 'exampleId1',
           firstname: 'Jimmy',
           lastname: 'John',
         },
->>>>>>> 00088cb6
       },
     ],
   },
