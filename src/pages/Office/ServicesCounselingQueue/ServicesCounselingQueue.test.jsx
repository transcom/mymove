--- conflicted
+++ resolved
@@ -400,11 +400,7 @@
   describe('verify cached filters are displayed in respective filter column header on page reload -  Service Counselor', () => {
     window.sessionStorage.setItem(
       OFFICE_TABLE_QUEUE_SESSION_STORAGE_ID,
-<<<<<<< HEAD
-      '{"counseling":{"filters":[{"id":"customerName","value":"Spacemen"},{"id":"edipi","value":"7232607949"},{"id":"locator","value":"PPMADD"},{"id":"requestedMoveDates","value":"2024-06-21"},{"id":"submittedAt","value":"2024-06-20T04:00:00+00:00"},{"id":"branch","value":"ARMY"},{"id":"originDutyLocation","value":"12345"}], "sortParam":[{"id":"customerName","desc":false}], "page":3,"pageSize":10}}',
-=======
       '{"counseling":{"filters":[{"id":"customerName","value":"Spacemen"},{"id":"edipi","value":"7232607949"},{"id":"locator","value":"PPMADD"},{"id":"requestedMoveDates","value":"2024-06-21"},{"id":"submittedAt","value":"2024-06-20T04:00:00+00:00"},{"id":"branch","value":"ARMY"},{"id":"originDutyLocation","value":["12345"]}], "sortParam":[{"id":"customerName","desc":false}], "page":3,"pageSize":10}}',
->>>>>>> d1b7c42c
     );
     useUserQueries.mockReturnValue(serviceCounselorUser);
 
@@ -479,13 +475,8 @@
       'a %s user accessing the SC queue default path gets redirected appropriately to %s',
       (userDescription, expectedPath, user) => {
         useUserQueries.mockReturnValue(user);
-<<<<<<< HEAD
         useServicesCounselingQueueQueries.mockReturnValue(serviceCounselingCompletedMoves);
         usePPMQueueQueries.mockReturnValue(emptyServiceCounselingMoves);
-=======
-        useCounselingQueueQueries.mockReturnValue(serviceCounselingCompletedMoves);
-        useServicesCounselingQueuePPMQueries.mockReturnValue(emptyServiceCounselingMoves);
->>>>>>> d1b7c42c
         render(
           <MockProviders>
             <ServicesCounselingQueue />
