--- conflicted
+++ resolved
@@ -52,7 +52,6 @@
       street_address_2: 'P.O. Box 12345',
       street_address_3: 'c/o Some Person',
     },
-<<<<<<< HEAD
     secondaryPickupAddress: {
       city: 'Los Angeles',
       country: 'US',
@@ -63,7 +62,7 @@
       street_address_1: '456 Any Street',
       street_address_2: 'P.O. Box 67890',
       street_address_3: 'c/o A Friendly Person',
-=======
+    },
     secondaryDeliveryAddress: {
       city: 'Beverly Hills',
       country: 'US',
@@ -74,7 +73,6 @@
       street_address_1: '123 Any Street',
       street_address_2: 'P.O. Box 12345',
       street_address_3: 'c/o Some Person',
->>>>>>> 7f670bb6
     },
     requestedPickupDate: '2020-06-04',
     scheduledPickupDate: '2020-06-05',
