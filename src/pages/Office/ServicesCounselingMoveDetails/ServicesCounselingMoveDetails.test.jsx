--- conflicted
+++ resolved
@@ -557,12 +557,7 @@
 describe('MoveDetails page', () => {
   describe('check loading and error component states', () => {
     it('renders the Loading Placeholder when the query is still loading', async () => {
-<<<<<<< HEAD
-      useMoveDetailsQueries.mockReturnValue(loadingReturnValue);
-=======
       useMoveDetailsQueries.mockReturnValue({ ...newMoveDetailsQuery, ...LOADING_RETURN_VALUE });
-      useOrdersDocumentQueries.mockReturnValue({ ...newMoveDetailsQuery, ...LOADING_RETURN_VALUE });
->>>>>>> dcd8da91
 
       renderComponent();
 
@@ -571,12 +566,7 @@
     });
 
     it('renders the Something Went Wrong component when the query errors', async () => {
-<<<<<<< HEAD
-      useMoveDetailsQueries.mockReturnValue(errorReturnValue);
-=======
       useMoveDetailsQueries.mockReturnValue({ ...newMoveDetailsQuery, ...ERROR_RETURN_VALUE });
-      useOrdersDocumentQueries.mockReturnValue({ ...newMoveDetailsQuery, ...ERROR_RETURN_VALUE });
->>>>>>> dcd8da91
 
       renderComponent();
 
@@ -586,7 +576,6 @@
 
     it('renders the Inaccessible component when the query returns an inaccessible response', async () => {
       useMoveDetailsQueries.mockReturnValue({ ...newMoveDetailsQuery, ...INACCESSIBLE_RETURN_VALUE });
-      useOrdersDocumentQueries.mockReturnValue({ ...newMoveDetailsQuery, ...ERROR_RETURN_VALUE });
 
       renderComponent();
 
