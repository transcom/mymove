/* eslint-disable react/jsx-props-no-spreading */
import React from 'react';
import { generatePath } from 'react-router-dom';
import { render, screen, waitFor } from '@testing-library/react';
import userEvent from '@testing-library/user-event';

import ServicesCounselingMoveDetails from './ServicesCounselingMoveDetails';

import MOVE_STATUSES from 'constants/moves';
import { ERROR_RETURN_VALUE, LOADING_RETURN_VALUE, INACCESSIBLE_RETURN_VALUE } from 'utils/test/api';
import { ORDERS_TYPE, ORDERS_TYPE_DETAILS } from 'constants/orders';
import { servicesCounselingRoutes } from 'constants/routes';
import { permissionTypes } from 'constants/permissions';
import { SHIPMENT_OPTIONS_URL } from 'shared/constants';
import { useMoveDetailsQueries } from 'hooks/queries';
import { formatDateWithUTC } from 'shared/dates';
import { MockProviders } from 'testUtils';
import { updateMTOShipment, updateMoveStatusServiceCounselingCompleted } from 'services/ghcApi';
import { isBooleanFlagEnabled } from 'utils/featureFlags';

const mockRequestedMoveCode = 'LR4T8V';
const mockRoutingParams = { moveCode: mockRequestedMoveCode };
const mockRoutingOptions = { path: servicesCounselingRoutes.BASE_MOVE_VIEW_PATH, params: mockRoutingParams };

const mockNavigate = jest.fn();
jest.mock('react-router-dom', () => ({
  ...jest.requireActual('react-router-dom'),
  useNavigate: () => mockNavigate,
}));

jest.mock('hooks/queries', () => ({
  useMoveDetailsQueries: jest.fn(),
}));

jest.mock('services/ghcApi', () => ({
  ...jest.requireActual('services/ghcApi'),
  updateMTOShipment: jest.fn(),
  updateMoveStatusServiceCounselingCompleted: jest.fn(),
}));

jest.mock('utils/featureFlags', () => ({
  ...jest.requireActual('utils/featureFlags'),
  isBooleanFlagEnabled: jest.fn().mockImplementation(() => Promise.resolve(false)),
}));

const mtoShipments = [
  {
    customerRemarks: 'please treat gently',
    counselorRemarks: 'all good',
    destinationAddress: {
      city: 'Fairfield',
      country: 'US',
      id: '672ff379-f6e3-48b4-a87d-796713f8f997',
      postalCode: '94535',
      state: 'CA',
      streetAddress1: '987 Any Avenue',
      streetAddress2: 'P.O. Box 9876',
      streetAddress3: 'c/o Some Person',
    },
    eTag: 'MjAyMC0wNi0xMFQxNTo1ODowMi40MDQwMzFa',
    id: 'ce01a5b8-9b44-4511-8a8d-edb60f2a4aee',
    moveTaskOrderID: '9c7b255c-2981-4bf8-839f-61c7458e2b4d',
    pickupAddress: {
      city: 'Beverly Hills',
      country: 'US',
      eTag: 'MjAyMC0wNi0xMFQxNTo1ODowMi4zODQ3Njla',
      id: '1686751b-ab36-43cf-b3c9-c0f467d13c19',
      postalCode: '90210',
      state: 'CA',
      streetAddress1: '123 Any Street',
      streetAddress2: 'P.O. Box 12345',
      streetAddress3: 'c/o Some Person',
    },
    secondaryPickupAddress: {
      city: 'Los Angeles',
      country: 'US',
      eTag: 'MjAyMC0wNi0xMFQxNTo1ODowMi4zODQ3Njla',
      id: 'b941a74a-e77e-4575-bea3-e7e01b226422',
      postalCode: '90222',
      state: 'CA',
      streetAddress1: '456 Any Street',
      streetAddress2: 'P.O. Box 67890',
      streetAddress3: 'c/o A Friendly Person',
    },
    secondaryDeliveryAddress: {
      city: 'Beverly Hills',
      country: 'US',
      eTag: 'MjAyMC0wNi0xMFQxNTo1ODowMi4zODQ3Njla',
      id: '1686751b-ab36-43cf-eeee-c0f467d13c19',
      postalCode: '90215',
      state: 'CA',
      streetAddress1: '123 Any Street',
      streetAddress2: 'P.O. Box 12345',
      streetAddress3: 'c/o Some Person',
    },
    requestedPickupDate: '2020-06-04',
    scheduledPickupDate: '2020-06-05',
    shipmentType: 'HHG',
    status: 'SUBMITTED',
    updatedAt: '2020-05-10T15:58:02.404031Z',
  },
  {
    customerRemarks: 'do not drop!',
    counselorRemarks: 'looks good',
    destinationAddress: {
      city: 'Fairfield',
      country: 'US',
      id: '672ff379-f6e3-48b4-a87d-752463f8f997',
      postalCode: '94534',
      state: 'CA',
      streetAddress1: '111 Everywhere',
      streetAddress2: 'Apt #1',
      streetAddress3: '',
    },
    eTag: 'MjAyMC0wNi0xMFQxNTo1ODowMi40MDQwMzFa',
    id: 'ce01a5b8-9b44-8799-8a8d-edb60f2a4aee',
    moveTaskOrderID: '9c7b255c-2981-4bf8-839f-61c7458e2b4d',
    pickupAddress: {
      city: 'Austin',
      country: 'US',
      eTag: 'MjAyMC0wNi0xMFQxNTo1ODowMi4zODQ3Njla',
      id: '1686751b-ab36-43cf-b3c9-c0f467d13c55',
      postalCode: '78712',
      state: 'TX',
      streetAddress1: '888 Lucky Street',
      streetAddress2: '#4',
      streetAddress3: 'c/o rabbit',
    },
    requestedPickupDate: '2020-06-05',
    scheduledPickupDate: '2020-06-06',
    shipmentType: 'HHG',
    status: 'SUBMITTED',
    updatedAt: '2020-05-15T15:58:02.404031Z',
  },
];

const ntsrShipmentMissingRequiredInfo = {
  shipmentType: 'HHG_OUTOF_NTS',
  ntsRecordedWeight: 2000,
  id: 'ce01a5b8-9b44-8799-8a8d-edb60f2a4aee',
  serviceOrderNumber: '12341234',
  requestedDeliveryDate: '26 Mar 2020',
  destinationAddress: {
    streetAddress1: '441 SW Rio de la Plata Drive',
    city: 'Tacoma',
    state: 'WA',
    postalCode: '98421',
  },
  secondaryDeliveryAddress: {
    streetAddress1: '812 S 129th St',
    city: 'San Antonio',
    state: 'TX',
    postalCode: '78234',
  },
  agents: [
    {
      agentType: 'RECEIVING_AGENT',
      firstName: 'Kate',
      lastName: 'Smith',
      phone: '419-555-9999',
      email: 'ksmith@email.com',
    },
  ],
  counselorRemarks:
    'Lorem ipsum dolor sit amet, consectetur adipiscing elit. Aliquam vulputate commodo erat. ' +
    'Morbi porta nibh nibh, ac malesuada tortor egestas.',
  customerRemarks: 'Ut enim ad minima veniam',
  sacType: 'NTS',
};

const orderMissingRequiredInfo = {
  id: '1',
  originDutyLocation: {
    address: {
      streetAddress1: '',
      city: 'Fort Knox',
      state: 'KY',
      postalCode: '40121',
    },
  },
  destinationDutyLocation: {
    address: {
      streetAddress1: '',
      city: 'Fort Irwin',
      state: 'CA',
      postalCode: '92310',
    },
  },
  customer: {
    agency: 'ARMY',
    backup_contact: {
      email: 'email@example.com',
      name: 'name',
      phone: '555-555-5555',
    },
    current_address: {
      city: 'Beverly Hills',
      country: 'US',
      eTag: 'MjAyMS0wMS0yMVQxNTo0MTozNS41Mzg0Njha',
      id: '3a5f7cf2-6193-4eb3-a244-14d21ca05d7b',
      postalCode: '90210',
      state: 'CA',
      streetAddress1: '123 Any Street',
      streetAddress2: 'P.O. Box 12345',
      streetAddress3: 'c/o Some Person',
    },
    dodID: '6833908165',
    eTag: 'MjAyMS0wMS0yMVQxNTo0MTozNS41NjAzNTJa',
    email: 'combo@ppm.hhg',
    first_name: 'Submitted',
    id: 'f6bd793f-7042-4523-aa30-34946e7339c9',
    last_name: 'Ppmhhg',
    phone: '555-555-5555',
  },
  entitlement: {
    authorizedWeight: 8000,
    dependentsAuthorized: true,
    eTag: 'MjAyMS0wMS0yMVQxNTo0MTozNS41NzgwMzda',
    id: 'e0fefe58-0710-40db-917b-5b96567bc2a8',
    nonTemporaryStorage: true,
    privatelyOwnedVehicle: true,
    proGearWeight: 1,
    proGearWeightSpouse: 500,
    storageInTransit: 2,
    totalDependents: 1,
    totalWeight: 8000,
  },
  orderDocuments: undefined,
  order_number: '',
  order_type: ORDERS_TYPE.PERMANENT_CHANGE_OF_STATION,
  order_type_detail: '',
  department_indicator: '',
  tac: '',
};

const newMoveDetailsQuery = {
  move: {
    id: '9c7b255c-2981-4bf8-839f-61c7458e2b4d',
    ordersId: '1',
    status: MOVE_STATUSES.NEEDS_SERVICE_COUNSELING,
  },
  closeoutOffice: undefined,
  customerData: {
    id: '2468',
    last_name: 'Kerry',
    first_name: 'Smith',
    dodID: '999999999',
    agency: 'NAVY',
    backupAddress: {
      streetAddress1: '813 S 129th St',
      city: 'San Antonio',
      state: 'TX',
      postalCode: '78234',
    },
  },
  order: {
    id: '1',
    originDutyLocation: {
      address: {
        streetAddress1: '',
        city: 'Fort Knox',
        state: 'KY',
        postalCode: '40121',
        isOconus: true,
      },
    },
    destinationDutyLocation: {
      address: {
        streetAddress1: '',
        city: 'Fort Irwin',
        state: 'CA',
        postalCode: '92310',
      },
    },
    customer: {
      agency: 'ARMY',
      backup_contact: {
        email: 'email@example.com',
        name: 'name',
        phone: '555-555-5555',
      },
      current_address: {
        city: 'Beverly Hills',
        country: 'US',
        eTag: 'MjAyMS0wMS0yMVQxNTo0MTozNS41Mzg0Njha',
        id: '3a5f7cf2-6193-4eb3-a244-14d21ca05d7b',
        postalCode: '90210',
        state: 'CA',
        streetAddress1: '123 Any Street',
        streetAddress2: 'P.O. Box 12345',
        streetAddress3: 'c/o Some Person',
      },
      dodID: '6833908165',
      eTag: 'MjAyMS0wMS0yMVQxNTo0MTozNS41NjAzNTJa',
      email: 'combo@ppm.hhg',
      first_name: 'Submitted',
      id: 'f6bd793f-7042-4523-aa30-34946e7339c9',
      last_name: 'Ppmhhg',
      phone: '555-555-5555',
    },
    entitlement: {
      authorizedWeight: 8000,
      dependentsAuthorized: true,
      eTag: 'MjAyMS0wMS0yMVQxNTo0MTozNS41NzgwMzda',
      id: 'e0fefe58-0710-40db-917b-5b96567bc2a8',
      nonTemporaryStorage: true,
      privatelyOwnedVehicle: true,
      proGearWeight: 1,
      proGearWeightSpouse: 500,
      storageInTransit: 2,
      totalDependents: 1,
      totalWeight: 8000,
    },
    order_number: 'ORDER3',
    order_type: ORDERS_TYPE.PERMANENT_CHANGE_OF_STATION,
    order_type_detail: ORDERS_TYPE_DETAILS.HHG_PERMITTED,
    department_indicator: 'ARMY',
    tac: '9999',
  },
  orderDocuments: {
    z: {
      bytes: 2202009,
      contentType: 'application/pdf',
      createdAt: '2024-10-23T16:31:21.085Z',
      filename: 'testFile.pdf',
      id: 'z',
      status: 'PROCESSING',
      updatedAt: '2024-10-23T16:31:21.085Z',
      uploadType: 'USER',
      url: '/storage/USER/uploads/z?contentType=application%2Fpdf',
    },
  },
  mtoShipments,
  mtoServiceItems: [],
  mtoAgents: [],
  isLoading: false,
  isError: false,
  isSuccess: true,
};

const zeroIncentiveMoveDetailsQuery = {
  ...newMoveDetailsQuery,
  move: {
    id: '9c7b255c-2981-4bf8-839f-61c7458e2b4d',
    ordersId: '1',
    status: MOVE_STATUSES.NEEDS_SERVICE_COUNSELING,
  },
  mtoShipments: [
    {
      customerRemarks: 'Please treat gently',
      eTag: 'MjAyMi0xMS0wOFQyMzo0NDo1OC4yMTc4MVo=',
      id: '167985a7-6d47-4412-b620-d4b7f98a09ed',
      moveTaskOrderID: 'ddf94b4f-db77-4916-83ff-0d6bc68c8b42',
      ppmShipment: {
        actualDestinationPostalCode: null,
        actualMoveDate: null,
        actualPickupPostalCode: null,
        advanceAmountReceived: null,
        advanceAmountRequested: null,
        approvedAt: null,
        createdAt: '2022-11-08T23:44:58.226Z',
        eTag: 'MjAyMi0xMS0wOFQyMzo0NDo1OC4yMjY0NTNa',
        estimatedIncentive: 0,
        estimatedWeight: 400,
        expectedDepartureDate: '2020-03-15',
        finalIncentive: null,
        hasProGear: false,
        hasReceivedAdvance: null,
        hasRequestedAdvance: false,
        id: '79b98a71-158d-4b04-9a6c-25543c52183d',
        movingExpenses: null,
        proGearWeight: null,
        proGearWeightTickets: null,
        reviewedAt: null,
        hasSecondaryPickupAddress: false,
        hasSecondaryDestinationAddress: false,
        pickupAddress: {
          streetAddress1: '111 Test Street',
          streetAddress2: '222 Test Street',
          streetAddress3: 'Test Man',
          city: 'Test City',
          state: 'KY',
          postalCode: '42701',
        },
        secondaryPickupAddress: {
          streetAddress1: '777 Test Street',
          streetAddress2: '888 Test Street',
          streetAddress3: 'Test Man',
          city: 'Test City',
          state: 'KY',
          postalCode: '42702',
        },
        destinationAddress: {
          streetAddress1: '222 Test Street',
          streetAddress2: '333 Test Street',
          streetAddress3: 'Test Man',
          city: 'Test City',
          state: 'KY',
          postalCode: '42703',
        },
        secondaryDestinationAddress: {
          streetAddress1: '444 Test Street',
          streetAddress2: '555 Test Street',
          streetAddress3: 'Test Man',
          city: 'Test City',
          state: 'KY',
          postalCode: '42701',
        },
        shipmentId: '167985a7-6d47-4412-b620-d4b7f98a09ed',
        sitEstimatedCost: null,
        sitEstimatedDepartureDate: null,
        sitEstimatedEntryDate: null,
        sitEstimatedWeight: null,
        sitExpected: false,
        spouseProGearWeight: null,
        status: 'SUBMITTED',
        submittedAt: null,
        updatedAt: '2022-11-08T23:44:58.226Z',
        weightTickets: [{ emptyWeight: 0, fullWeight: 200 }],
      },
      primeActualWeight: 980,
      requestedDeliveryDate: '2023-01-10',
      requestedPickupDate: '2023-01-10',
      shipmentType: 'PPM',
      status: 'SUBMITTED',
      updatedAt: '2022-11-08T23:44:58.217Z',
    },
  ],
};

const counselingCompletedMoveDetailsQuery = {
  ...newMoveDetailsQuery,
  move: {
    id: '9c7b255c-2981-4bf8-839f-61c7458e2b4d',
    ordersId: '1',
    status: MOVE_STATUSES.SERVICE_COUNSELING_COMPLETED,
  },
};

const ppmShipmentQuery = {
  ...newMoveDetailsQuery,
  mtoShipments: [
    {
      customerRemarks: 'Please treat gently',
      eTag: 'MjAyMi0xMS0wOFQyMzo0NDo1OC4yMTc4MVo=',
      id: '167985a7-6d47-4412-b620-d4b7f98a09ed',
      moveTaskOrderID: 'ddf94b4f-db77-4916-83ff-0d6bc68c8b42',
      ppmShipment: {
        actualDestinationPostalCode: null,
        actualMoveDate: null,
        actualPickupPostalCode: null,
        advanceAmountReceived: null,
        advanceAmountRequested: 598700,
        approvedAt: null,
        createdAt: '2022-11-08T23:44:58.226Z',
        eTag: 'MjAyMi0xMS0wOFQyMzo0NDo1OC4yMjY0NTNa',
        estimatedIncentive: 1000000,
        estimatedWeight: 4000,
        expectedDepartureDate: '2020-03-15',
        finalIncentive: null,
        hasProGear: true,
        hasReceivedAdvance: null,
        hasRequestedAdvance: true,
        id: '79b98a71-158d-4b04-9a6c-25543c52183d',
        movingExpenses: null,
        proGearWeight: 1987,
        proGearWeightTickets: null,
        reviewedAt: null,
        hasSecondaryPickupAddress: true,
        hasSecondaryDestinationAddress: true,
        pickupAddress: {
          streetAddress1: '111 Test Street',
          streetAddress2: '222 Test Street',
          streetAddress3: 'Test Man',
          city: 'Test City',
          state: 'KY',
          postalCode: '42701',
        },
        secondaryPickupAddress: {
          streetAddress1: '777 Test Street',
          streetAddress2: '888 Test Street',
          streetAddress3: 'Test Man',
          city: 'Test City',
          state: 'KY',
          postalCode: '42702',
        },
        destinationAddress: {
          streetAddress1: '222 Test Street',
          streetAddress2: '333 Test Street',
          streetAddress3: 'Test Man',
          city: 'Test City',
          state: 'KY',
          postalCode: '42703',
        },
        secondaryDestinationAddress: {
          streetAddress1: '444 Test Street',
          streetAddress2: '555 Test Street',
          streetAddress3: 'Test Man',
          city: 'Test City',
          state: 'KY',
          postalCode: '42701',
        },
        shipmentId: '167985a7-6d47-4412-b620-d4b7f98a09ed',
        sitEstimatedCost: null,
        sitEstimatedDepartureDate: null,
        sitEstimatedEntryDate: null,
        sitEstimatedWeight: null,
        sitExpected: false,
        spouseProGearWeight: 498,
        status: 'NEEDS_CLOSEOUT',
        submittedAt: null,
        updatedAt: '2022-11-08T23:44:58.226Z',
        weightTickets: [{ emptyWeight: 0, fullWeight: 20000 }],
      },
      primeActualWeight: 980,
      requestedDeliveryDate: '0001-01-01',
      requestedPickupDate: '0001-01-01',
      shipmentType: 'PPM',
      status: 'APPROVED',
      updatedAt: '2022-11-08T23:44:58.217Z',
    },
    {
      customerRemarks: 'Please treat gently',
      eTag: 'MjAyMi0xMS0wOFQyMzo0NDo1OC4yMTc4MVo=',
      id: 'e33a1a7b-530f-4df4-b947-d3d719786385',
      moveTaskOrderID: 'ddf94b4f-db77-4916-83ff-0d6bc68c8b42',
      ppmShipment: {
        actualDestinationPostalCode: null,
        actualMoveDate: null,
        actualPickupPostalCode: null,
        advanceAmountReceived: null,
        advanceAmountRequested: 598700,
        approvedAt: null,
        createdAt: '2022-11-08T23:44:58.226Z',
        eTag: 'MjAyMi0xMS0wOFQyMzo0NDo1OC4yMjY0NTNa',
        estimatedIncentive: 1000000,
        estimatedWeight: 4000,
        expectedDepartureDate: '2020-03-15',
        finalIncentive: null,
        hasProGear: true,
        hasReceivedAdvance: null,
        hasRequestedAdvance: true,
        id: '79b98a71-158d-4b04-9a6c-25543c52183d',
        movingExpenses: null,
        hasSecondaryPickupAddress: true,
        hasSecondaryDestinationAddress: true,
        pickupAddress: {
          streetAddress1: '111 Test Street',
          streetAddress2: '222 Test Street',
          streetAddress3: 'Test Man',
          city: 'Test City',
          state: 'KY',
          postalCode: '42701',
        },
        secondaryPickupAddress: {
          streetAddress1: '777 Test Street',
          streetAddress2: '888 Test Street',
          streetAddress3: 'Test Man',
          city: 'Test City',
          state: 'KY',
          postalCode: '42702',
        },
        destinationAddress: {
          streetAddress1: '222 Test Street',
          streetAddress2: '333 Test Street',
          streetAddress3: 'Test Man',
          city: 'Test City',
          state: 'KY',
          postalCode: '42703',
        },
        secondaryDestinationAddress: {
          streetAddress1: '444 Test Street',
          streetAddress2: '555 Test Street',
          streetAddress3: 'Test Man',
          city: 'Test City',
          state: 'KY',
          postalCode: '42701',
        },
        proGearWeight: 1987,
        proGearWeightTickets: null,
        reviewedAt: null,
        shipmentId: 'e33a1a7b-530f-4df4-b947-d3d719786385',
        sitEstimatedCost: null,
        sitEstimatedDepartureDate: null,
        sitEstimatedEntryDate: null,
        sitEstimatedWeight: null,
        sitExpected: false,
        spouseProGearWeight: 498,
        status: 'NEEDS_CLOSEOUT',
        submittedAt: null,
        updatedAt: '2022-11-08T23:44:58.226Z',
        weightTickets: null,
      },
      primeActualWeight: 980,
      requestedDeliveryDate: '0001-01-01',
      requestedPickupDate: '0001-01-01',
      shipmentType: 'PPM',
      status: 'APPROVED',
      updatedAt: '2022-11-08T23:44:58.217Z',
    },
    {
      actualPickupDate: '2020-03-16',
      createdAt: '2022-11-08T23:44:58.306Z',
      customerRemarks: 'Please treat gently',
      destinationAddress: {
        city: 'Fairfield',
        country: 'US',
        eTag: 'MjAyMi0xMS0wOFQyMzo0NDo1OC4zMDQxOTRa',
        id: '290f7c0a-867f-4d33-83e2-a465dcd83423',
        postalCode: '94535',
        state: 'CA',
        streetAddress1: '987 Any Avenue',
        streetAddress2: 'P.O. Box 9876',
        streetAddress3: 'c/o Some Person',
      },
      eTag: 'MjAyMi0xMS0wOFQyMzo0NDo1OC4zMDY2Mzda',
      id: 'a335b359-96cd-4123-8d07-d2270ebaa95c',
      moveTaskOrderID: 'bfd1e5ad-bcbe-4a67-a8e5-4436396cc946',
      pickupAddress: {
        city: 'Beverly Hills',
        country: 'US',
        eTag: 'MjAyMi0xMS0wOFQyMzo0NDo1OC4zMDE5Njha',
        id: 'da8852a6-9a77-4e8b-b943-f65e616fbc7a',
        postalCode: '90210',
        state: 'CA',
        streetAddress1: '123 Any Street',
        streetAddress2: 'P.O. Box 12345',
        streetAddress3: 'c/o Some Person',
      },
      primeActualWeight: 980,
      requestedDeliveryDate: '2020-03-15',
      requestedPickupDate: '2020-03-15',
      scheduledPickupDate: '2020-03-16',
      shipmentType: 'HHG',
      status: 'SUBMITTED',
      updatedAt: '2022-11-08T23:44:58.306Z',
    },
  ],
};

<<<<<<< HEAD
const ppmShipmentQueryNeedsCloseout = {
  ...newMoveDetailsQuery,
  mtoShipments: [
    {
      customerRemarks: 'Please treat gently',
      eTag: 'MjAyMi0xMS0wOFQyMzo0NDo1OC4yMTc4MVo=',
      id: '167985a7-6d47-4412-b620-d4b7f98a09ed',
      moveTaskOrderID: 'ddf94b4f-db77-4916-83ff-0d6bc68c8b42',
      ppmShipment: {
        actualDestinationPostalCode: null,
        actualMoveDate: null,
        actualPickupPostalCode: null,
        advanceAmountReceived: null,
        advanceAmountRequested: 598700,
        approvedAt: null,
        createdAt: '2022-11-08T23:44:58.226Z',
        eTag: 'MjAyMi0xMS0wOFQyMzo0NDo1OC4yMjY0NTNa',
        estimatedIncentive: 1000000,
        estimatedWeight: 4000,
        expectedDepartureDate: '2020-03-15',
        finalIncentive: null,
        hasProGear: true,
        hasReceivedAdvance: null,
        hasRequestedAdvance: true,
        id: '79b98a71-158d-4b04-9a6c-25543c52183d',
        movingExpenses: null,
        proGearWeight: 1987,
        proGearWeightTickets: null,
        reviewedAt: null,
        hasSecondaryPickupAddress: true,
        hasSecondaryDestinationAddress: true,
        pickupAddress: {
          streetAddress1: '111 Test Street',
          streetAddress2: '222 Test Street',
          streetAddress3: 'Test Man',
          city: 'Test City',
          state: 'KY',
          postalCode: '42701',
        },
        secondaryPickupAddress: {
          streetAddress1: '777 Test Street',
          streetAddress2: '888 Test Street',
          streetAddress3: 'Test Man',
          city: 'Test City',
          state: 'KY',
          postalCode: '42702',
        },
        destinationAddress: {
          streetAddress1: '222 Test Street',
          streetAddress2: '333 Test Street',
          streetAddress3: 'Test Man',
          city: 'Test City',
          state: 'KY',
          postalCode: '42703',
        },
        secondaryDestinationAddress: {
          streetAddress1: '444 Test Street',
          streetAddress2: '555 Test Street',
          streetAddress3: 'Test Man',
          city: 'Test City',
          state: 'KY',
          postalCode: '42701',
        },
        shipmentId: '167985a7-6d47-4412-b620-d4b7f98a09ed',
        sitEstimatedCost: null,
        sitEstimatedDepartureDate: null,
        sitEstimatedEntryDate: null,
        sitEstimatedWeight: null,
        sitExpected: false,
        spouseProGearWeight: 498,
        status: 'NEEDS_CLOSEOUT',
        submittedAt: null,
        updatedAt: '2022-11-08T23:44:58.226Z',
        weightTickets: [{ emptyWeight: 0, fullWeight: 20000 }],
      },
      primeActualWeight: 980,
      requestedDeliveryDate: '0001-01-01',
      requestedPickupDate: '0001-01-01',
      shipmentType: 'PPM',
      status: 'APPROVED',
      updatedAt: '2022-11-08T23:44:58.217Z',
    },
  ],
};

const ppmShipmentQueryWaitingOnCustomer = {
  ...newMoveDetailsQuery,
  mtoShipments: [
    {
      customerRemarks: 'Please treat gently',
      eTag: 'MjAyMi0xMS0wOFQyMzo0NDo1OC4yMTc4MVo=',
      id: '167985a7-6d47-4412-b620-d4b7f98a09ed',
      moveTaskOrderID: 'ddf94b4f-db77-4916-83ff-0d6bc68c8b42',
      ppmShipment: {
        actualDestinationPostalCode: null,
        actualMoveDate: null,
        actualPickupPostalCode: null,
        advanceAmountReceived: null,
        advanceAmountRequested: 598700,
        approvedAt: null,
        createdAt: '2022-11-08T23:44:58.226Z',
        eTag: 'MjAyMi0xMS0wOFQyMzo0NDo1OC4yMjY0NTNa',
        estimatedIncentive: 1000000,
        estimatedWeight: 4000,
        expectedDepartureDate: '2020-03-15',
        finalIncentive: null,
        hasProGear: true,
        hasReceivedAdvance: null,
        hasRequestedAdvance: true,
        id: '79b98a71-158d-4b04-9a6c-25543c52183d',
        movingExpenses: null,
        proGearWeight: 1987,
        proGearWeightTickets: null,
        reviewedAt: null,
        hasSecondaryPickupAddress: true,
        hasSecondaryDestinationAddress: true,
        pickupAddress: {
          streetAddress1: '111 Test Street',
          streetAddress2: '222 Test Street',
          streetAddress3: 'Test Man',
          city: 'Test City',
          state: 'KY',
          postalCode: '42701',
        },
        secondaryPickupAddress: {
          streetAddress1: '777 Test Street',
          streetAddress2: '888 Test Street',
          streetAddress3: 'Test Man',
          city: 'Test City',
          state: 'KY',
          postalCode: '42702',
        },
        destinationAddress: {
          streetAddress1: '222 Test Street',
          streetAddress2: '333 Test Street',
          streetAddress3: 'Test Man',
          city: 'Test City',
          state: 'KY',
          postalCode: '42703',
        },
        secondaryDestinationAddress: {
          streetAddress1: '444 Test Street',
          streetAddress2: '555 Test Street',
          streetAddress3: 'Test Man',
          city: 'Test City',
          state: 'KY',
          postalCode: '42701',
        },
        shipmentId: '167985a7-6d47-4412-b620-d4b7f98a09ed',
        sitEstimatedCost: null,
        sitEstimatedDepartureDate: null,
        sitEstimatedEntryDate: null,
        sitEstimatedWeight: null,
        sitExpected: false,
        spouseProGearWeight: 498,
        status: 'WAITING_ON_CUSTOMER',
        submittedAt: null,
        updatedAt: '2022-11-08T23:44:58.226Z',
        weightTickets: [{ emptyWeight: 0, fullWeight: 20000 }],
      },
      primeActualWeight: 980,
      requestedDeliveryDate: '0001-01-01',
      requestedPickupDate: '0001-01-01',
      shipmentType: 'PPM',
      status: 'APPROVED',
      updatedAt: '2022-11-08T23:44:58.217Z',
    },
  ],
};

const ppmShipmentQuerySubmitted = {
  ...newMoveDetailsQuery,
  mtoShipments: [
    {
      customerRemarks: 'Please treat gently',
      eTag: 'MjAyMi0xMS0wOFQyMzo0NDo1OC4yMTc4MVo=',
      id: '167985a7-6d47-4412-b620-d4b7f98a09ed',
      moveTaskOrderID: 'ddf94b4f-db77-4916-83ff-0d6bc68c8b42',
      ppmShipment: {
        actualDestinationPostalCode: null,
        actualMoveDate: null,
        actualPickupPostalCode: null,
        advanceAmountReceived: null,
        advanceAmountRequested: 598700,
        approvedAt: null,
        createdAt: '2022-11-08T23:44:58.226Z',
        eTag: 'MjAyMi0xMS0wOFQyMzo0NDo1OC4yMjY0NTNa',
        estimatedIncentive: 1000000,
        estimatedWeight: 4000,
        expectedDepartureDate: '2020-03-15',
        finalIncentive: null,
        hasProGear: true,
        hasReceivedAdvance: null,
        hasRequestedAdvance: true,
        id: '79b98a71-158d-4b04-9a6c-25543c52183d',
        movingExpenses: null,
        proGearWeight: 1987,
        proGearWeightTickets: null,
        reviewedAt: null,
        hasSecondaryPickupAddress: true,
        hasSecondaryDestinationAddress: true,
        pickupAddress: {
          streetAddress1: '111 Test Street',
          streetAddress2: '222 Test Street',
          streetAddress3: 'Test Man',
          city: 'Test City',
          state: 'KY',
          postalCode: '42701',
        },
        secondaryPickupAddress: {
          streetAddress1: '777 Test Street',
          streetAddress2: '888 Test Street',
          streetAddress3: 'Test Man',
          city: 'Test City',
          state: 'KY',
          postalCode: '42702',
        },
        destinationAddress: {
          streetAddress1: '222 Test Street',
          streetAddress2: '333 Test Street',
          streetAddress3: 'Test Man',
          city: 'Test City',
          state: 'KY',
          postalCode: '42703',
        },
        secondaryDestinationAddress: {
          streetAddress1: '444 Test Street',
          streetAddress2: '555 Test Street',
          streetAddress3: 'Test Man',
          city: 'Test City',
          state: 'KY',
          postalCode: '42701',
        },
        shipmentId: '167985a7-6d47-4412-b620-d4b7f98a09ed',
        sitEstimatedCost: null,
        sitEstimatedDepartureDate: null,
        sitEstimatedEntryDate: null,
        sitEstimatedWeight: null,
        sitExpected: false,
        spouseProGearWeight: 498,
        status: 'SUBMITTED',
        submittedAt: null,
        updatedAt: '2022-11-08T23:44:58.226Z',
        weightTickets: [{ emptyWeight: 0, fullWeight: 20000 }],
      },
      primeActualWeight: 980,
      requestedDeliveryDate: '0001-01-01',
      requestedPickupDate: '0001-01-01',
      shipmentType: 'PPM',
      status: 'SUBMITTED',
      updatedAt: '2022-11-08T23:44:58.217Z',
    },
  ],
};

const ppmShipmentQueryCloseoutComplete = {
  ...newMoveDetailsQuery,
  mtoShipments: [
    {
      customerRemarks: 'Please treat gently',
      eTag: 'MjAyMi0xMS0wOFQyMzo0NDo1OC4yMTc4MVo=',
      id: '167985a7-6d47-4412-b620-d4b7f98a09ed',
      moveTaskOrderID: 'ddf94b4f-db77-4916-83ff-0d6bc68c8b42',
      ppmShipment: {
        actualDestinationPostalCode: null,
        actualMoveDate: null,
        actualPickupPostalCode: null,
        advanceAmountReceived: null,
        advanceAmountRequested: 598700,
        approvedAt: null,
        createdAt: '2022-11-08T23:44:58.226Z',
        eTag: 'MjAyMi0xMS0wOFQyMzo0NDo1OC4yMjY0NTNa',
        estimatedIncentive: 1000000,
        estimatedWeight: 4000,
        expectedDepartureDate: '2020-03-15',
        finalIncentive: null,
        hasProGear: true,
        hasReceivedAdvance: null,
        hasRequestedAdvance: true,
        id: '79b98a71-158d-4b04-9a6c-25543c52183d',
        movingExpenses: null,
        proGearWeight: 1987,
        proGearWeightTickets: null,
        reviewedAt: null,
        hasSecondaryPickupAddress: true,
        hasSecondaryDestinationAddress: true,
        pickupAddress: {
          streetAddress1: '111 Test Street',
          streetAddress2: '222 Test Street',
          streetAddress3: 'Test Man',
          city: 'Test City',
          state: 'KY',
          postalCode: '42701',
        },
        secondaryPickupAddress: {
          streetAddress1: '777 Test Street',
          streetAddress2: '888 Test Street',
          streetAddress3: 'Test Man',
          city: 'Test City',
          state: 'KY',
          postalCode: '42702',
        },
        destinationAddress: {
          streetAddress1: '222 Test Street',
          streetAddress2: '333 Test Street',
          streetAddress3: 'Test Man',
          city: 'Test City',
          state: 'KY',
          postalCode: '42703',
        },
        secondaryDestinationAddress: {
          streetAddress1: '444 Test Street',
          streetAddress2: '555 Test Street',
          streetAddress3: 'Test Man',
          city: 'Test City',
          state: 'KY',
          postalCode: '42701',
        },
        shipmentId: '167985a7-6d47-4412-b620-d4b7f98a09ed',
        sitEstimatedCost: null,
        sitEstimatedDepartureDate: null,
        sitEstimatedEntryDate: null,
        sitEstimatedWeight: null,
        sitExpected: false,
        spouseProGearWeight: 498,
        status: 'CLOSEOUT_COMPLETE',
        submittedAt: null,
        updatedAt: '2022-11-08T23:44:58.226Z',
        weightTickets: [{ emptyWeight: 0, fullWeight: 20000 }],
      },
      primeActualWeight: 980,
      requestedDeliveryDate: '0001-01-01',
      requestedPickupDate: '0001-01-01',
      shipmentType: 'PPM',
      status: 'APPROVED',
      updatedAt: '2022-11-08T23:44:58.217Z',
    },
  ],
};

const ppmShipmentQueryCancelled = {
  ...newMoveDetailsQuery,
  mtoShipments: [
    {
      customerRemarks: 'Please treat gently',
      eTag: 'MjAyMi0xMS0wOFQyMzo0NDo1OC4yMTc4MVo=',
      id: '167985a7-6d47-4412-b620-d4b7f98a09ed',
      moveTaskOrderID: 'ddf94b4f-db77-4916-83ff-0d6bc68c8b42',
      ppmShipment: {
        actualDestinationPostalCode: null,
        actualMoveDate: null,
        actualPickupPostalCode: null,
        advanceAmountReceived: null,
        advanceAmountRequested: 598700,
        approvedAt: null,
        createdAt: '2022-11-08T23:44:58.226Z',
        eTag: 'MjAyMi0xMS0wOFQyMzo0NDo1OC4yMjY0NTNa',
        estimatedIncentive: 1000000,
        estimatedWeight: 4000,
        expectedDepartureDate: '2020-03-15',
        finalIncentive: null,
        hasProGear: true,
        hasReceivedAdvance: null,
        hasRequestedAdvance: true,
        id: '79b98a71-158d-4b04-9a6c-25543c52183d',
        movingExpenses: null,
        proGearWeight: 1987,
        proGearWeightTickets: null,
        reviewedAt: null,
        hasSecondaryPickupAddress: true,
        hasSecondaryDestinationAddress: true,
        pickupAddress: {
          streetAddress1: '111 Test Street',
          streetAddress2: '222 Test Street',
          streetAddress3: 'Test Man',
          city: 'Test City',
          state: 'KY',
          postalCode: '42701',
        },
        secondaryPickupAddress: {
          streetAddress1: '777 Test Street',
          streetAddress2: '888 Test Street',
          streetAddress3: 'Test Man',
          city: 'Test City',
          state: 'KY',
          postalCode: '42702',
        },
        destinationAddress: {
          streetAddress1: '222 Test Street',
          streetAddress2: '333 Test Street',
          streetAddress3: 'Test Man',
          city: 'Test City',
          state: 'KY',
          postalCode: '42703',
        },
        secondaryDestinationAddress: {
          streetAddress1: '444 Test Street',
          streetAddress2: '555 Test Street',
          streetAddress3: 'Test Man',
          city: 'Test City',
          state: 'KY',
          postalCode: '42701',
        },
        shipmentId: '167985a7-6d47-4412-b620-d4b7f98a09ed',
        sitEstimatedCost: null,
        sitEstimatedDepartureDate: null,
        sitEstimatedEntryDate: null,
        sitEstimatedWeight: null,
        sitExpected: false,
        spouseProGearWeight: 498,
        status: 'CANCELED',
        submittedAt: null,
        updatedAt: '2022-11-08T23:44:58.226Z',
        weightTickets: [{ emptyWeight: 0, fullWeight: 20000 }],
      },
      primeActualWeight: 980,
      requestedDeliveryDate: '0001-01-01',
      requestedPickupDate: '0001-01-01',
      shipmentType: 'PPM',
      status: 'CANCELED',
      updatedAt: '2022-11-08T23:44:58.217Z',
    },
  ],
};

const ppmShipmentQueryDraft = {
  ...newMoveDetailsQuery,
  mtoShipments: [
    {
      customerRemarks: 'Please treat gently',
      eTag: 'MjAyMi0xMS0wOFQyMzo0NDo1OC4yMTc4MVo=',
      id: '167985a7-6d47-4412-b620-d4b7f98a09ed',
      moveTaskOrderID: 'ddf94b4f-db77-4916-83ff-0d6bc68c8b42',
      ppmShipment: {
        actualDestinationPostalCode: null,
        actualMoveDate: null,
        actualPickupPostalCode: null,
        advanceAmountReceived: null,
        advanceAmountRequested: 598700,
        approvedAt: null,
        createdAt: '2022-11-08T23:44:58.226Z',
        eTag: 'MjAyMi0xMS0wOFQyMzo0NDo1OC4yMjY0NTNa',
        estimatedIncentive: 1000000,
        estimatedWeight: 4000,
        expectedDepartureDate: '2020-03-15',
        finalIncentive: null,
        hasProGear: true,
        hasReceivedAdvance: null,
        hasRequestedAdvance: true,
        id: '79b98a71-158d-4b04-9a6c-25543c52183d',
        movingExpenses: null,
        proGearWeight: 1987,
        proGearWeightTickets: null,
        reviewedAt: null,
        hasSecondaryPickupAddress: true,
        hasSecondaryDestinationAddress: true,
        pickupAddress: {
          streetAddress1: '111 Test Street',
          streetAddress2: '222 Test Street',
          streetAddress3: 'Test Man',
          city: 'Test City',
          state: 'KY',
          postalCode: '42701',
        },
        secondaryPickupAddress: {
          streetAddress1: '777 Test Street',
          streetAddress2: '888 Test Street',
          streetAddress3: 'Test Man',
          city: 'Test City',
          state: 'KY',
          postalCode: '42702',
        },
        destinationAddress: {
          streetAddress1: '222 Test Street',
          streetAddress2: '333 Test Street',
          streetAddress3: 'Test Man',
          city: 'Test City',
          state: 'KY',
          postalCode: '42703',
        },
        secondaryDestinationAddress: {
          streetAddress1: '444 Test Street',
          streetAddress2: '555 Test Street',
          streetAddress3: 'Test Man',
          city: 'Test City',
          state: 'KY',
          postalCode: '42701',
        },
        shipmentId: '167985a7-6d47-4412-b620-d4b7f98a09ed',
        sitEstimatedCost: null,
        sitEstimatedDepartureDate: null,
        sitEstimatedEntryDate: null,
        sitEstimatedWeight: null,
        sitExpected: false,
        spouseProGearWeight: 498,
        status: 'DRAFT',
        submittedAt: null,
        updatedAt: '2022-11-08T23:44:58.226Z',
        weightTickets: [{ emptyWeight: 0, fullWeight: 20000 }],
      },
      primeActualWeight: 980,
      requestedDeliveryDate: '0001-01-01',
      requestedPickupDate: '0001-01-01',
      shipmentType: 'PPM',
      status: 'DRAFT',
      updatedAt: '2022-11-08T23:44:58.217Z',
    },
  ],
};

const ppmShipmentQueryNeedsAdvanceApproval = {
  ...newMoveDetailsQuery,
  mtoShipments: [
    {
      customerRemarks: 'Please treat gently',
      eTag: 'MjAyMi0xMS0wOFQyMzo0NDo1OC4yMTc4MVo=',
      id: '167985a7-6d47-4412-b620-d4b7f98a09ed',
      moveTaskOrderID: 'ddf94b4f-db77-4916-83ff-0d6bc68c8b42',
      ppmShipment: {
        actualDestinationPostalCode: null,
        actualMoveDate: null,
        actualPickupPostalCode: null,
        advanceAmountReceived: null,
        advanceAmountRequested: 598700,
        approvedAt: null,
        createdAt: '2022-11-08T23:44:58.226Z',
        eTag: 'MjAyMi0xMS0wOFQyMzo0NDo1OC4yMjY0NTNa',
        estimatedIncentive: 1000000,
        estimatedWeight: 4000,
        expectedDepartureDate: '2020-03-15',
        finalIncentive: null,
        hasProGear: true,
        hasReceivedAdvance: null,
        hasRequestedAdvance: true,
        id: '79b98a71-158d-4b04-9a6c-25543c52183d',
        movingExpenses: null,
        proGearWeight: 1987,
        proGearWeightTickets: null,
        reviewedAt: null,
        hasSecondaryPickupAddress: true,
        hasSecondaryDestinationAddress: true,
        pickupAddress: {
          streetAddress1: '111 Test Street',
          streetAddress2: '222 Test Street',
          streetAddress3: 'Test Man',
          city: 'Test City',
          state: 'KY',
          postalCode: '42701',
        },
        secondaryPickupAddress: {
          streetAddress1: '777 Test Street',
          streetAddress2: '888 Test Street',
          streetAddress3: 'Test Man',
          city: 'Test City',
          state: 'KY',
          postalCode: '42702',
        },
        destinationAddress: {
          streetAddress1: '222 Test Street',
          streetAddress2: '333 Test Street',
          streetAddress3: 'Test Man',
          city: 'Test City',
          state: 'KY',
          postalCode: '42703',
        },
        secondaryDestinationAddress: {
          streetAddress1: '444 Test Street',
          streetAddress2: '555 Test Street',
          streetAddress3: 'Test Man',
          city: 'Test City',
          state: 'KY',
          postalCode: '42701',
        },
        shipmentId: '167985a7-6d47-4412-b620-d4b7f98a09ed',
        sitEstimatedCost: null,
        sitEstimatedDepartureDate: null,
        sitEstimatedEntryDate: null,
        sitEstimatedWeight: null,
        sitExpected: false,
        spouseProGearWeight: 498,
        status: 'NEEDS_ADVANCE_APPROVAL',
        submittedAt: null,
        updatedAt: '2022-11-08T23:44:58.226Z',
        weightTickets: [{ emptyWeight: 0, fullWeight: 20000 }],
      },
      primeActualWeight: 980,
      requestedDeliveryDate: '0001-01-01',
      requestedPickupDate: '0001-01-01',
      shipmentType: 'PPM',
      status: 'SUBMITTED',
      updatedAt: '2022-11-08T23:44:58.217Z',
    },
  ],
};
=======
const disabledMoveStatuses = [
  MOVE_STATUSES.DRAFT,
  MOVE_STATUSES.SUBMITTED,
  MOVE_STATUSES.APPROVED,
  MOVE_STATUSES.CANCELED,
  MOVE_STATUSES.APPROVALS_REQUESTED,
];
>>>>>>> 8119db1b

const renderComponent = (props, permissions = [permissionTypes.updateShipment, permissionTypes.updateCustomer]) => {
  return render(
    <MockProviders permissions={permissions} {...mockRoutingOptions}>
      <ServicesCounselingMoveDetails
        setUnapprovedShipmentCount={jest.fn()}
        setMissingOrdersInfoCount={jest.fn()}
        setShipmentWarnConcernCount={jest.fn()}
        setShipmentErrorConcernCount={jest.fn()}
        {...props}
      />
    </MockProviders>,
  );
};

describe('MoveDetails page', () => {
  describe('check loading and error component states', () => {
    it('renders the Loading Placeholder when the query is still loading', async () => {
      useMoveDetailsQueries.mockReturnValue({ ...newMoveDetailsQuery, ...LOADING_RETURN_VALUE });

      renderComponent();

      const h2 = await screen.getByRole('heading', { name: 'Loading, please wait...', level: 2 });
      expect(h2).toBeInTheDocument();
    });

    it('renders the Something Went Wrong component when the query errors', async () => {
      useMoveDetailsQueries.mockReturnValue({ ...newMoveDetailsQuery, ...ERROR_RETURN_VALUE });

      renderComponent();

      const errorMessage = await screen.getByText(/Something went wrong./);
      expect(errorMessage).toBeInTheDocument();
    });

    it('renders the Inaccessible component when the query returns an inaccessible response', async () => {
      useMoveDetailsQueries.mockReturnValue({ ...newMoveDetailsQuery, ...INACCESSIBLE_RETURN_VALUE });

      renderComponent();

      const errorMessage = await screen.getByText(/Page is not accessible./);
      expect(errorMessage).toBeInTheDocument();
    });
  });

  describe('Basic rendering', () => {
    it('renders the h1', async () => {
      useMoveDetailsQueries.mockReturnValue(newMoveDetailsQuery);

      renderComponent();

      expect(await screen.findByRole('heading', { name: 'Move details', level: 1 })).toBeInTheDocument();
    });

    it.each([['Shipments'], ['Orders'], ['Allowances'], ['Customer info']])(
      'renders side navigation for section %s',
      async (sectionName) => {
        useMoveDetailsQueries.mockReturnValue(newMoveDetailsQuery);

        renderComponent();

        expect(await screen.findByRole('link', { name: sectionName })).toBeInTheDocument();
      },
    );

    it('renders warnings and errors on left nav bar for all shipments in a section', async () => {
      const moveDetailsQuery = {
        ...newMoveDetailsQuery,
        mtoShipments: [ntsrShipmentMissingRequiredInfo],
      };

      useMoveDetailsQueries.mockReturnValue(moveDetailsQuery);

      renderComponent();

      expect(await screen.findByTestId('requestedShipmentsTag')).toBeInTheDocument();
      expect(await screen.findByTestId('shipment-missing-info-alert')).toBeInTheDocument();
    });

    it('shares the number of missing orders information', () => {
      const moveDetailsQuery = {
        ...newMoveDetailsQuery,
        order: orderMissingRequiredInfo,
      };

      useMoveDetailsQueries.mockReturnValue(moveDetailsQuery);

      const mockSetMissingOrdersInfoCount = jest.fn();
      renderComponent({ setMissingOrdersInfoCount: mockSetMissingOrdersInfoCount });

      // Should have called `setMissingOrdersInfoCount` with 4 missing fields
      expect(mockSetMissingOrdersInfoCount).toHaveBeenCalledTimes(1);
      expect(mockSetMissingOrdersInfoCount).toHaveBeenCalledWith(4);
    });

    /* eslint-disable camelcase */
    it('renders shipments info', async () => {
      useMoveDetailsQueries.mockReturnValue(newMoveDetailsQuery);

      renderComponent();

      expect(await screen.findByRole('heading', { name: 'Shipments', level: 2 })).toBeInTheDocument();

      expect(screen.getAllByRole('heading', { name: 'HHG', level: 3 }).length).toBe(2);

      const moveDateTerms = screen.getAllByText('Requested pickup date');

      expect(moveDateTerms.length).toBe(2);

      for (let i = 0; i < moveDateTerms.length; i += 1) {
        expect(moveDateTerms[i].nextElementSibling.textContent).toBe(
          formatDateWithUTC(newMoveDetailsQuery.mtoShipments[i].requestedPickupDate, 'DD MMM YYYY'),
        );
      }

      const originAddressTerms = screen.getAllByText('Pickup Address');

      expect(originAddressTerms.length).toBe(3);

      for (let i = 0; i < 2; i += 1) {
        const { streetAddress1, city, state, postalCode } = newMoveDetailsQuery.mtoShipments[i].pickupAddress;

        const addressText = originAddressTerms[i].nextElementSibling.textContent;

        expect(addressText).toContain(streetAddress1);
        expect(addressText).toContain(city);
        expect(addressText).toContain(state);
        expect(addressText).toContain(postalCode);
      }

      const destinationAddressTerms = screen.getAllByText('Delivery Address');

      expect(destinationAddressTerms.length).toBe(2);

      for (let i = 0; i < destinationAddressTerms.length; i += 1) {
        const { streetAddress1, city, state, postalCode } = newMoveDetailsQuery.mtoShipments[i].destinationAddress;

        const addressText = destinationAddressTerms[i].nextElementSibling.textContent;

        expect(addressText).toContain(streetAddress1);
        expect(addressText).toContain(city);
        expect(addressText).toContain(state);
        expect(addressText).toContain(postalCode);
      }

      const counselorRemarksTerms = screen.getAllByText('Counselor remarks');

      expect(counselorRemarksTerms.length).toBe(2);

      for (let i = 0; i < counselorRemarksTerms.length; i += 1) {
        expect(counselorRemarksTerms[i].nextElementSibling.textContent).toBe(
          newMoveDetailsQuery.mtoShipments[i].counselorRemarks || '—',
        );
      }
    });

    it('renders review documents button', async () => {
      useMoveDetailsQueries.mockReturnValue(ppmShipmentQuery);
      renderComponent();
      expect(screen.getAllByRole('button', { name: 'Review documents' }).length).toBe(2);
    });

    it('renders review shipment weights button with correct path', async () => {
      useMoveDetailsQueries.mockReturnValue(ppmShipmentQuery);
      const path = generatePath(servicesCounselingRoutes.BASE_REVIEW_SHIPMENT_WEIGHTS_PATH, {
        moveCode: mockRequestedMoveCode,
      });
      renderComponent();

      const reviewShipmentWeightsBtn = screen.getByRole('button', { name: 'Review shipment weights' });

      expect(reviewShipmentWeightsBtn).toBeInTheDocument();
      expect(reviewShipmentWeightsBtn.getAttribute('data-testid')).toBe(path);
    });

    it('shows an error if there is an advance requested and no advance status for a PPM shipment', async () => {
      useMoveDetailsQueries.mockReturnValue(ppmShipmentQuery);
      renderComponent();

      const advanceStatusElement = screen.getAllByTestId('advanceRequestStatus')[0];
      expect(advanceStatusElement.parentElement).toHaveClass('missingInfoError');
    });

    it('renders the excess weight alert and additional shipment concern if there is excess weight', async () => {
      useMoveDetailsQueries.mockReturnValue(ppmShipmentQuery);
      renderComponent();
      const excessWeightAlert = screen.getByText(
        'This move has excess weight. Review PPM weight ticket documents to resolve.',
      );
      expect(excessWeightAlert).toBeInTheDocument();

      expect(await screen.findByTestId('requestedShipmentsTag')).toBeInTheDocument();
    });

    it('renders the allowances error message when allowances are less than moves values', async () => {
      useMoveDetailsQueries.mockReturnValue(ppmShipmentQuery);
      renderComponent();
      const allowanceError = screen.getByTestId('allowanceError');
      expect(allowanceError).toBeInTheDocument();
    });

    it('renders shipments info even if delivery address is missing', async () => {
      const moveDetailsQuery = {
        ...newMoveDetailsQuery,
        mtoShipments: [
          // Want to create a "new" mtoShipment to be able to delete things without messing up existing tests
          { ...newMoveDetailsQuery.mtoShipments[0] },
          newMoveDetailsQuery.mtoShipments[1],
        ],
      };

      delete moveDetailsQuery.mtoShipments[0].destinationAddress;

      useMoveDetailsQueries.mockReturnValue(moveDetailsQuery);

      renderComponent();

      const destinationAddressTerms = screen.getAllByText('Delivery Address');

      expect(destinationAddressTerms.length).toBe(2);

      expect(destinationAddressTerms[0].nextElementSibling.textContent).toBe(
        moveDetailsQuery.order.destinationDutyLocation.address.postalCode,
      );

      const { streetAddress1, city, state, postalCode } = moveDetailsQuery.mtoShipments[1].destinationAddress;

      const addressText = destinationAddressTerms[1].nextElementSibling.textContent;

      expect(addressText).toContain(streetAddress1);
      expect(addressText).toContain(city);
      expect(addressText).toContain(state);
      expect(addressText).toContain(postalCode);
    });
    /* eslint-enable camelcase */

    it('renders customer info', async () => {
      useMoveDetailsQueries.mockReturnValue(newMoveDetailsQuery);

      renderComponent();

      expect(await screen.findByRole('heading', { name: 'Customer info', level: 2 })).toBeInTheDocument();
    });

    it('renders info saved alert', () => {
      renderComponent({
        infoSavedAlert: { alertType: 'success', message: 'great success!' },
        setUnapprovedShipmentCount: jest.fn(),
      });
      expect(screen.getByText('great success!')).toBeInTheDocument();
    });

    describe('new move - needs service counseling', () => {
      it('submit move details button is on page', async () => {
        useMoveDetailsQueries.mockReturnValue(newMoveDetailsQuery);

        renderComponent();

        expect(await screen.findByRole('button', { name: 'Submit move details' })).toBeInTheDocument();
      });

      it('submit move details button is disabled when there are no shipments', async () => {
        useMoveDetailsQueries.mockReturnValue({ ...newMoveDetailsQuery, mtoShipments: [] });

        renderComponent();

        expect(await screen.findByRole('button', { name: 'Submit move details' })).toBeInTheDocument();
        expect(await screen.findByRole('button', { name: 'Submit move details' })).toBeDisabled();
      });

      it('submit move details button is disabled when all shipments are deleted', async () => {
        const deletedMtoShipments = mtoShipments.map((shipment) => ({ ...shipment, deletedAt: new Date() }));
        useMoveDetailsQueries.mockReturnValue({
          ...newMoveDetailsQuery,
          mtoShipments: deletedMtoShipments,
        });

        renderComponent();

        expect(await screen.findByRole('button', { name: 'Submit move details' })).toBeInTheDocument();
        expect(await screen.findByRole('button', { name: 'Submit move details' })).toBeDisabled();
      });

      it('submit move details button is disabled when required orders information is missing', async () => {
        useMoveDetailsQueries.mockReturnValue({
          ...newMoveDetailsQuery,
          order: {
            ...newMoveDetailsQuery.order,
            department_indicator: undefined,
          },
        });

        renderComponent();

        expect(await screen.findByRole('button', { name: 'Submit move details' })).toBeInTheDocument();
        expect(await screen.findByRole('button', { name: 'Submit move details' })).toBeDisabled();
      });
      it('should disable submit move details button when order documents is missing', async () => {
        useMoveDetailsQueries.mockReturnValue({
          ...newMoveDetailsQuery,
          orderDocuments: undefined,
        });
        renderComponent();
        expect(await screen.findByRole('button', { name: 'Submit move details' })).toBeInTheDocument();
        expect(await screen.findByRole('button', { name: 'Submit move details' })).not.toBeEnabled();
      });
      it('submit move details button is not disabled when some shipments are deleted', async () => {
        const deletedMtoShipments = mtoShipments.map((shipment, index) => {
          if (index > 0) {
            return { ...shipment, deletedAt: new Date() };
          }
          return shipment;
        });
        useMoveDetailsQueries.mockReturnValue({
          ...newMoveDetailsQuery,
          mtoShipments: deletedMtoShipments,
        });

        renderComponent();

        expect(await screen.findByRole('button', { name: 'Submit move details' })).toBeInTheDocument();
        expect(await screen.findByRole('button', { name: 'Submit move details' })).not.toBeDisabled();
      });

      it('buttons are disabled and links are not rendered when move is locked', async () => {
        const deletedMtoShipments = mtoShipments.map((shipment, index) => {
          if (index > 0) {
            return { ...shipment, deletedAt: new Date() };
          }
          return shipment;
        });
        const isMoveLocked = true;
        useMoveDetailsQueries.mockReturnValue({
          ...newMoveDetailsQuery,
          mtoShipments: deletedMtoShipments,
        });

        render(
          <MockProviders
            permissions={[permissionTypes.updateShipment, permissionTypes.updateCustomer]}
            {...mockRoutingOptions}
          >
            <ServicesCounselingMoveDetails
              setUnapprovedShipmentCount={jest.fn()}
              setMissingOrdersInfoCount={jest.fn()}
              setShipmentWarnConcernCount={jest.fn()}
              setShipmentErrorConcernCount={jest.fn()}
              isMoveLocked={isMoveLocked}
            />
          </MockProviders>,
        );

        expect(await screen.findByRole('button', { name: 'Submit move details' })).toBeInTheDocument();
        expect(await screen.findByRole('button', { name: 'Submit move details' })).toBeDisabled();
        expect(screen.queryByRole('combobox')).not.toBeInTheDocument(); // Add a new shipment ButtonDropdown

        expect(screen.queryByRole('link', { name: 'View and edit orders' })).not.toBeInTheDocument();
        expect(screen.queryByRole('link', { name: 'Edit allowances' })).not.toBeInTheDocument();
        expect(screen.queryByRole('link', { name: 'Edit customer info' })).not.toBeInTheDocument();
      });

      it('submit move details button is disabled when a shipment has missing information', async () => {
        const moveDetailsQuery = {
          ...newMoveDetailsQuery,
          mtoShipments: [ntsrShipmentMissingRequiredInfo],
        };
        useMoveDetailsQueries.mockReturnValue(moveDetailsQuery);

        renderComponent();

        expect(await screen.findByRole('button', { name: 'Submit move details' })).toBeInTheDocument();
        expect(await screen.findByRole('button', { name: 'Submit move details' })).toBeDisabled();
      });

      it('renders the Orders Definition List', async () => {
        useMoveDetailsQueries.mockReturnValue(newMoveDetailsQuery);

        renderComponent();

        expect(await screen.findByRole('heading', { name: 'Orders', level: 2 })).toBeInTheDocument();
        expect(screen.getByText('Current duty location')).toBeInTheDocument();
      });

      it('renders the Allowances Table', async () => {
        useMoveDetailsQueries.mockReturnValue(newMoveDetailsQuery);

        renderComponent();

        expect(await screen.findByRole('heading', { name: 'Allowances', level: 2 })).toBeInTheDocument();
        expect(screen.getByText('Branch')).toBeInTheDocument();
      });

      it('allows the service counselor to use the modal as expected', async () => {
        useMoveDetailsQueries.mockReturnValue(newMoveDetailsQuery);
        updateMoveStatusServiceCounselingCompleted.mockImplementation(() => Promise.resolve({}));

        renderComponent();

        const submitButton = await screen.findByRole('button', { name: 'Submit move details' });

        await userEvent.click(submitButton);

        expect(await screen.findByRole('heading', { name: 'Are you sure?', level: 2 })).toBeInTheDocument();

        const modalSubmitButton = screen.getByRole('button', { name: 'Yes, submit' });

        await userEvent.click(modalSubmitButton);

        await waitFor(() => {
          expect(screen.queryByRole('heading', { name: 'Are you sure?', level: 2 })).not.toBeInTheDocument();
        });
      });

      it('allows the service counselor to submit details for ppm with zero incentive', async () => {
        useMoveDetailsQueries.mockReturnValue(zeroIncentiveMoveDetailsQuery);
        updateMTOShipment.mockImplementation(() => Promise.resolve({}));
        updateMoveStatusServiceCounselingCompleted.mockImplementation(() => Promise.resolve({}));

        renderComponent();

        const submitButton = await screen.findByRole('button', { name: 'Submit move details' });

        await userEvent.click(submitButton);

        expect(await screen.findByRole('heading', { name: 'Are you sure?', level: 2 })).toBeInTheDocument();

        const modalSubmitButton = screen.getByRole('button', { name: 'Yes, submit' });

        await userEvent.click(modalSubmitButton);

        await waitFor(() => {
          expect(screen.queryByRole('heading', { name: 'Are you sure?', level: 2 })).not.toBeInTheDocument();
        });
      });

      it.each([
        ['View and edit orders', servicesCounselingRoutes.ORDERS_EDIT_PATH],
        ['Edit allowances', servicesCounselingRoutes.ALLOWANCES_EDIT_PATH],
        ['Edit customer info', servicesCounselingRoutes.CUSTOMER_INFO_EDIT_PATH],
      ])('shows the "%s" link as expected: %s', async (linkText, route) => {
        useMoveDetailsQueries.mockReturnValue(newMoveDetailsQuery);

        renderComponent();

        const link = await screen.findByRole('link', { name: linkText });
        expect(link).toBeInTheDocument();

        const path = `/${generatePath(route, {
          moveCode: mockRequestedMoveCode,
        })}`;
        expect(link).toHaveAttribute('href', path);
      });

      describe('shows the dropdown and navigates to each option', () => {
        it.each([
          [SHIPMENT_OPTIONS_URL.HHG],
          [SHIPMENT_OPTIONS_URL.NTS],
          [SHIPMENT_OPTIONS_URL.NTSrelease],
          [SHIPMENT_OPTIONS_URL.UNACCOMPANIED_BAGGAGE],
        ])('selects the %s option and navigates to the matching form for that shipment type', async (shipmentType) => {
          isBooleanFlagEnabled.mockImplementation(() => Promise.resolve(true));
          render(
            <MockProviders
              path={servicesCounselingRoutes.BASE_SHIPMENT_ADD_PATH}
              params={{ moveCode: mockRequestedMoveCode, shipmentType }}
            >
              <ServicesCounselingMoveDetails
                setUnapprovedShipmentCount={jest.fn()}
                setMissingOrdersInfoCount={jest.fn()}
                setShipmentWarnConcernCount={jest.fn()}
                setShipmentErrorConcernCount={jest.fn()}
              />
            </MockProviders>,
          );

          const path = `../${generatePath(servicesCounselingRoutes.SHIPMENT_ADD_PATH, {
            moveCode: mockRequestedMoveCode,
            shipmentType,
          })}`;

          const buttonDropdown = await screen.findByRole('combobox');

          expect(buttonDropdown).toBeInTheDocument();

          await userEvent.selectOptions(buttonDropdown, shipmentType);

          await waitFor(() => {
            expect(mockNavigate).toHaveBeenCalledWith(path);
          });
        });
      });

      it('does not allow user to add UB shipment for local move orders', async () => {
        isBooleanFlagEnabled.mockImplementation(() => Promise.resolve(true));
        const localMoveDetailsQuery = {
          ...newMoveDetailsQuery,
          order: {
            ...newMoveDetailsQuery.order,
            order_type: ORDERS_TYPE.LOCAL_MOVE,
          },
        };
        useMoveDetailsQueries.mockReturnValue(localMoveDetailsQuery);

        renderComponent();

        const combobox = await screen.getByRole('combobox', { name: 'Add a new shipment' });
        expect(combobox).toBeInTheDocument();

        await userEvent.click(combobox);

        // Check if all expected options appear
        await waitFor(() => {
          expect(screen.getByRole('option', { name: 'HHG' })).toBeInTheDocument();
          expect(screen.getByRole('option', { name: 'PPM' })).toBeInTheDocument();
          expect(screen.getByRole('option', { name: 'NTS' })).toBeInTheDocument();
          expect(screen.getByRole('option', { name: 'NTS-release' })).toBeInTheDocument();
          expect(screen.getByRole('option', { name: 'Boat' })).toBeInTheDocument();
          expect(screen.getByRole('option', { name: 'Mobile Home' })).toBeInTheDocument();
        });
        expect(screen.queryByRole('option', { name: 'UB' })).not.toBeInTheDocument();
      });

      it('shows the edit shipment buttons', async () => {
        useMoveDetailsQueries.mockReturnValue(newMoveDetailsQuery);

        renderComponent();

        const shipmentEditButtons = await screen.findAllByRole('button', { name: 'Edit shipment' });

        expect(shipmentEditButtons.length).toBe(2);

        for (let i = 0; i < shipmentEditButtons.length; i += 1) {
          expect(shipmentEditButtons[i].getAttribute('data-testid')).toBe(
            `../${generatePath(servicesCounselingRoutes.SHIPMENT_EDIT_PATH, {
              moveCode: mockRequestedMoveCode,
              shipmentId: newMoveDetailsQuery.mtoShipments[i].id,
            })}`,
          );
        }
      });

      it('shows the customer and counselor remarks', async () => {
        useMoveDetailsQueries.mockReturnValue(newMoveDetailsQuery);

        renderComponent();

        const customerRemarks1 = await screen.findByText('please treat gently');
        const customerRemarks2 = await screen.findByText('do not drop!');

        const counselorRemarks1 = await screen.findByText('all good');
        const counselorRemarks2 = await screen.findByText('looks good');

        expect(customerRemarks1).toBeInTheDocument();
        expect(customerRemarks2).toBeInTheDocument();
        expect(counselorRemarks1).toBeInTheDocument();
        expect(counselorRemarks2).toBeInTheDocument();
      });
    });

    describe('service counseling completed', () => {
      it('hides submit and view/edit buttons/links', async () => {
        useMoveDetailsQueries.mockReturnValue(counselingCompletedMoveDetailsQuery);

        renderComponent();

        expect(screen.queryByRole('button', { name: 'Submit move details' })).not.toBeInTheDocument();
        // Add a new shipment ButtonDropdown is now used for PPMs at any point in move process
        expect(screen.queryByRole('combobox')).toBeInTheDocument();
        expect(screen.queryByRole('button', { name: 'Edit shipment' })).not.toBeInTheDocument();
        expect(screen.queryByRole('link', { name: 'View and edit orders' })).toBeInTheDocument();
        expect(screen.queryByRole('link', { name: 'Edit allowances' })).toBeInTheDocument();
        expect(screen.queryByRole('link', { name: 'Edit customer info' })).toBeInTheDocument();
      });
    });

    describe('ppm specific statuses for service counselor', () => {
      // PPM Shipments should show the edit button on shipments where PPM Shipment status is DRAFT, SUBMITTED, or NEEDS_ADVANCE_APPROVAL
      it('hides submit and view/edit buttons/links for NEEDS_CLOSEOUT status', async () => {
        useMoveDetailsQueries.mockReturnValue(ppmShipmentQueryNeedsCloseout);

        renderComponent();

        expect(screen.queryByRole('button', { name: 'Submit move details' })).not.toBeInTheDocument();
        expect(screen.queryByRole('combobox')).toBeInTheDocument(); // Add a new shipment ButtonDropdown
        expect(screen.queryByRole('button', { name: 'Edit shipment' })).not.toBeInTheDocument();
        expect(screen.queryByRole('link', { name: 'View and edit orders' })).toBeInTheDocument();
        expect(screen.queryByRole('link', { name: 'Edit allowances' })).toBeInTheDocument();
        expect(screen.queryByRole('link', { name: 'Edit customer info' })).toBeInTheDocument();
      });

      it('hides submit and view/edit buttons/links for WAITING_ON_CUSTOMER status', async () => {
        useMoveDetailsQueries.mockReturnValue(ppmShipmentQueryWaitingOnCustomer);

        renderComponent();

        expect(screen.queryByRole('button', { name: 'Submit move details' })).toBeInTheDocument();
        expect(screen.queryByRole('combobox')).toBeInTheDocument(); // Add a new shipment ButtonDropdown
        expect(screen.queryByRole('button', { name: 'Edit shipment' })).not.toBeInTheDocument();
        expect(screen.queryByRole('link', { name: 'View and edit orders' })).toBeInTheDocument();
        expect(screen.queryByRole('link', { name: 'Edit allowances' })).toBeInTheDocument();
        expect(screen.queryByRole('link', { name: 'Edit customer info' })).toBeInTheDocument();
      });

      it('hides submit and view/edit buttons/links for CLOSEOUT_COMPLETE status', async () => {
        useMoveDetailsQueries.mockReturnValue(ppmShipmentQueryCloseoutComplete);

        renderComponent();

        expect(screen.queryByRole('button', { name: 'Submit move details' })).toBeInTheDocument();
        expect(screen.queryByRole('combobox')).toBeInTheDocument(); // Add a new shipment ButtonDropdown
        expect(screen.queryByRole('button', { name: 'Edit shipment' })).not.toBeInTheDocument();
        expect(screen.queryByRole('link', { name: 'View and edit orders' })).toBeInTheDocument();
        expect(screen.queryByRole('link', { name: 'Edit allowances' })).toBeInTheDocument();
        expect(screen.queryByRole('link', { name: 'Edit customer info' })).toBeInTheDocument();
      });

      it('hides submit and view/edit buttons/links for CANCELLED status', async () => {
        useMoveDetailsQueries.mockReturnValue(ppmShipmentQueryCancelled);

        renderComponent();

        expect(screen.queryByRole('button', { name: 'Submit move details' })).toBeInTheDocument();
        expect(screen.queryByRole('combobox')).toBeInTheDocument(); // Add a new shipment ButtonDropdown
        expect(screen.queryByRole('button', { name: 'Edit shipment' })).not.toBeInTheDocument();
        expect(screen.queryByRole('link', { name: 'View and edit orders' })).toBeInTheDocument();
        expect(screen.queryByRole('link', { name: 'Edit allowances' })).toBeInTheDocument();
        expect(screen.queryByRole('link', { name: 'Edit customer info' })).toBeInTheDocument();
      });

      it('shows submit and view/edit buttons/links for SUBMITTED status', async () => {
        useMoveDetailsQueries.mockReturnValue(ppmShipmentQuerySubmitted);

        renderComponent();

        expect(screen.queryByRole('button', { name: 'Submit move details' })).toBeInTheDocument();
        expect(screen.queryByRole('combobox')).toBeInTheDocument(); // Add a new shipment ButtonDropdown
        expect(screen.queryByRole('button', { name: 'Edit shipment' })).toBeInTheDocument();
        expect(screen.queryByRole('link', { name: 'View and edit orders' })).toBeInTheDocument();
        expect(screen.queryByRole('link', { name: 'Edit allowances' })).toBeInTheDocument();
        expect(screen.queryByRole('link', { name: 'Edit customer info' })).toBeInTheDocument();
      });

      it('shows submit and view/edit buttons/links for DRAFT status', async () => {
        useMoveDetailsQueries.mockReturnValue(ppmShipmentQueryDraft);

        renderComponent();

        expect(screen.queryByRole('button', { name: 'Submit move details' })).toBeInTheDocument();
        expect(screen.queryByRole('combobox')).toBeInTheDocument(); // Add a new shipment ButtonDropdown
        expect(screen.queryByRole('button', { name: 'Edit shipment' })).toBeInTheDocument();
        expect(screen.queryByRole('link', { name: 'View and edit orders' })).toBeInTheDocument();
        expect(screen.queryByRole('link', { name: 'Edit allowances' })).toBeInTheDocument();
        expect(screen.queryByRole('link', { name: 'Edit customer info' })).toBeInTheDocument();
      });

      it('shows submit and view/edit buttons/links for NEEDS ADVANCE APPROVAL status', async () => {
        useMoveDetailsQueries.mockReturnValue(ppmShipmentQueryNeedsAdvanceApproval);

        renderComponent();

        expect(screen.queryByRole('button', { name: 'Submit move details' })).toBeInTheDocument();
        expect(screen.queryByRole('combobox')).toBeInTheDocument(); // Add a new shipment ButtonDropdown
        expect(screen.queryByRole('button', { name: 'Edit shipment' })).toBeInTheDocument();
        expect(screen.queryByRole('link', { name: 'View and edit orders' })).toBeInTheDocument();
        expect(screen.queryByRole('link', { name: 'Edit allowances' })).toBeInTheDocument();
        expect(screen.queryByRole('link', { name: 'Edit customer info' })).toBeInTheDocument();
      });
    });

    describe('for view only orders and allowance move statuses', () => {
      it('shows view buttons instead of edit', async () => {
        for (let i = 0; i < disabledMoveStatuses.length; i += 1) {
          const counselingCompletedMoveDetailsQueryValues = JSON.parse(
            JSON.stringify(counselingCompletedMoveDetailsQuery),
          );
          counselingCompletedMoveDetailsQueryValues.move = {
            id: 123,
            moveCode: 'GLOBAL123',
            ordersId: 1,
            status: disabledMoveStatuses[i],
          };

          // set return values for mocked functions
          useMoveDetailsQueries.mockReturnValue(counselingCompletedMoveDetailsQueryValues);
          renderComponent();

          const viewOrders = screen.queryAllByRole('link', { name: 'View orders' });
          expect(viewOrders[0]).toBeInTheDocument();
          const viewAllowances = screen.queryAllByRole('link', { name: 'View allowances' });
          expect(viewAllowances[0]).toBeInTheDocument();
        }
      });
    });

    describe('permission dependent rendering', () => {
      useMoveDetailsQueries.mockReturnValue(newMoveDetailsQuery);

      it('renders the financial review flag button when user has permission', async () => {
        render(
          <MockProviders permissions={[permissionTypes.updateFinancialReviewFlag]} {...mockRoutingOptions}>
            <ServicesCounselingMoveDetails
              setUnapprovedShipmentCount={jest.fn()}
              setMissingOrdersInfoCount={jest.fn()}
              setShipmentWarnConcernCount={jest.fn()}
              setShipmentErrorConcernCount={jest.fn()}
            />
          </MockProviders>,
        );

        expect(await screen.getByText('Flag move for financial review')).toBeInTheDocument();
      });

      it('does not show the financial review flag button if user does not have permission', () => {
        render(
          <MockProviders {...mockRoutingOptions}>
            <ServicesCounselingMoveDetails setUnapprovedShipmentCount={jest.fn()} />
          </MockProviders>,
        );

        expect(screen.queryByText('Flag move for financial review')).not.toBeInTheDocument();
      });

      it('does not show the edit customer info button if user does not have permission', () => {
        render(
          <MockProviders {...mockRoutingOptions}>
            <ServicesCounselingMoveDetails setUnapprovedShipmentCount={jest.fn()} />
          </MockProviders>,
        );

        expect(screen.queryByText('Edit customer info')).not.toBeInTheDocument();
      });

      it('renders the cancel move button when user has permission', async () => {
        render(
          <MockProviders permissions={[permissionTypes.cancelMoveFlag]} {...mockRoutingOptions}>
            <ServicesCounselingMoveDetails
              setUnapprovedShipmentCount={jest.fn()}
              setMissingOrdersInfoCount={jest.fn()}
              setShipmentWarnConcernCount={jest.fn()}
              setShipmentErrorConcernCount={jest.fn()}
            />
          </MockProviders>,
        );

        expect(await screen.getByText('Cancel move')).toBeInTheDocument();
      });

      it('does not show the cancel move button if user does not have permission', () => {
        render(
          <MockProviders {...mockRoutingOptions}>
            <ServicesCounselingMoveDetails setUnapprovedShipmentCount={jest.fn()} />
          </MockProviders>,
        );

        expect(screen.queryByText('Cancel move')).not.toBeInTheDocument();
      });
    });
  });
});<|MERGE_RESOLUTION|>--- conflicted
+++ resolved
@@ -638,7 +638,6 @@
   ],
 };
 
-<<<<<<< HEAD
 const ppmShipmentQueryNeedsCloseout = {
   ...newMoveDetailsQuery,
   mtoShipments: [
@@ -1233,7 +1232,6 @@
     },
   ],
 };
-=======
 const disabledMoveStatuses = [
   MOVE_STATUSES.DRAFT,
   MOVE_STATUSES.SUBMITTED,
@@ -1241,7 +1239,6 @@
   MOVE_STATUSES.CANCELED,
   MOVE_STATUSES.APPROVALS_REQUESTED,
 ];
->>>>>>> 8119db1b
 
 const renderComponent = (props, permissions = [permissionTypes.updateShipment, permissionTypes.updateCustomer]) => {
   return render(
@@ -1910,7 +1907,6 @@
         expect(screen.queryByRole('link', { name: 'Edit customer info' })).toBeInTheDocument();
       });
     });
-
     describe('for view only orders and allowance move statuses', () => {
       it('shows view buttons instead of edit', async () => {
         for (let i = 0; i < disabledMoveStatuses.length; i += 1) {
