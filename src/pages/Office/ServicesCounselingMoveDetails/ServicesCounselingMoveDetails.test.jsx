/* eslint-disable react/jsx-props-no-spreading */
import React from 'react';
import { generatePath } from 'react-router-dom';
import { render, screen, waitFor } from '@testing-library/react';
import userEvent from '@testing-library/user-event';

import ServicesCounselingMoveDetails from './ServicesCounselingMoveDetails';

import MOVE_STATUSES from 'constants/moves';
import { ORDERS_TYPE, ORDERS_TYPE_DETAILS } from 'constants/orders';
import { servicesCounselingRoutes } from 'constants/routes';
import { permissionTypes } from 'constants/permissions';
import { SHIPMENT_OPTIONS_URL } from 'shared/constants';
import { useMoveDetailsQueries, useOrdersDocumentQueries } from 'hooks/queries';
import { formatDateWithUTC } from 'shared/dates';
import { MockProviders } from 'testUtils';
import { updateMoveStatusServiceCounselingCompleted } from 'services/ghcApi';

const mockRequestedMoveCode = 'LR4T8V';
const mockRoutingParams = { moveCode: mockRequestedMoveCode };
const mockRoutingOptions = { path: servicesCounselingRoutes.BASE_MOVE_VIEW_PATH, params: mockRoutingParams };

const mockNavigate = jest.fn();
jest.mock('react-router-dom', () => ({
  ...jest.requireActual('react-router-dom'),
  useNavigate: () => mockNavigate,
}));

jest.mock('hooks/queries', () => ({
  useMoveDetailsQueries: jest.fn(),
  useOrdersDocumentQueries: jest.fn(),
}));

jest.mock('services/ghcApi', () => ({
  ...jest.requireActual('services/ghcApi'),
  updateMoveStatusServiceCounselingCompleted: jest.fn(),
}));

const mtoShipments = [
  {
    customerRemarks: 'please treat gently',
    counselorRemarks: 'all good',
    destinationAddress: {
      city: 'Fairfield',
      country: 'US',
      id: '672ff379-f6e3-48b4-a87d-796713f8f997',
      postalCode: '94535',
      state: 'CA',
      streetAddress1: '987 Any Avenue',
      streetAddress2: 'P.O. Box 9876',
      streetAddress3: 'c/o Some Person',
    },
    eTag: 'MjAyMC0wNi0xMFQxNTo1ODowMi40MDQwMzFa',
    id: 'ce01a5b8-9b44-4511-8a8d-edb60f2a4aee',
    moveTaskOrderID: '9c7b255c-2981-4bf8-839f-61c7458e2b4d',
    pickupAddress: {
      city: 'Beverly Hills',
      country: 'US',
      eTag: 'MjAyMC0wNi0xMFQxNTo1ODowMi4zODQ3Njla',
      id: '1686751b-ab36-43cf-b3c9-c0f467d13c19',
      postalCode: '90210',
      state: 'CA',
      streetAddress1: '123 Any Street',
      streetAddress2: 'P.O. Box 12345',
      streetAddress3: 'c/o Some Person',
    },
    secondaryPickupAddress: {
      city: 'Los Angeles',
      country: 'US',
      eTag: 'MjAyMC0wNi0xMFQxNTo1ODowMi4zODQ3Njla',
      id: 'b941a74a-e77e-4575-bea3-e7e01b226422',
      postalCode: '90222',
      state: 'CA',
      streetAddress1: '456 Any Street',
      streetAddress2: 'P.O. Box 67890',
      streetAddress3: 'c/o A Friendly Person',
    },
    secondaryDeliveryAddress: {
      city: 'Beverly Hills',
      country: 'US',
      eTag: 'MjAyMC0wNi0xMFQxNTo1ODowMi4zODQ3Njla',
      id: '1686751b-ab36-43cf-eeee-c0f467d13c19',
      postalCode: '90215',
      state: 'CA',
      streetAddress1: '123 Any Street',
      streetAddress2: 'P.O. Box 12345',
      streetAddress3: 'c/o Some Person',
    },
    requestedPickupDate: '2020-06-04',
    scheduledPickupDate: '2020-06-05',
    shipmentType: 'HHG',
    status: 'SUBMITTED',
    updatedAt: '2020-05-10T15:58:02.404031Z',
  },
  {
    customerRemarks: 'do not drop!',
    counselorRemarks: 'looks good',
    destinationAddress: {
      city: 'Fairfield',
      country: 'US',
      id: '672ff379-f6e3-48b4-a87d-752463f8f997',
      postalCode: '94534',
      state: 'CA',
      streetAddress1: '111 Everywhere',
      streetAddress2: 'Apt #1',
      streetAddress3: '',
    },
    eTag: 'MjAyMC0wNi0xMFQxNTo1ODowMi40MDQwMzFa',
    id: 'ce01a5b8-9b44-8799-8a8d-edb60f2a4aee',
    moveTaskOrderID: '9c7b255c-2981-4bf8-839f-61c7458e2b4d',
    pickupAddress: {
      city: 'Austin',
      country: 'US',
      eTag: 'MjAyMC0wNi0xMFQxNTo1ODowMi4zODQ3Njla',
      id: '1686751b-ab36-43cf-b3c9-c0f467d13c55',
      postalCode: '78712',
      state: 'TX',
      streetAddress1: '888 Lucky Street',
      streetAddress2: '#4',
      streetAddress3: 'c/o rabbit',
    },
    requestedPickupDate: '2020-06-05',
    scheduledPickupDate: '2020-06-06',
    shipmentType: 'HHG',
    status: 'SUBMITTED',
    updatedAt: '2020-05-15T15:58:02.404031Z',
  },
];

const ntsrShipmentMissingRequiredInfo = {
  shipmentType: 'HHG_OUTOF_NTS_DOMESTIC',
  ntsRecordedWeight: 2000,
  id: 'ce01a5b8-9b44-8799-8a8d-edb60f2a4aee',
  serviceOrderNumber: '12341234',
  requestedDeliveryDate: '26 Mar 2020',
  destinationAddress: {
    streetAddress1: '441 SW Rio de la Plata Drive',
    city: 'Tacoma',
    state: 'WA',
    postalCode: '98421',
  },
  secondaryDeliveryAddress: {
    streetAddress1: '812 S 129th St',
    city: 'San Antonio',
    state: 'TX',
    postalCode: '78234',
  },
  agents: [
    {
      agentType: 'RECEIVING_AGENT',
      firstName: 'Kate',
      lastName: 'Smith',
      phone: '419-555-9999',
      email: 'ksmith@email.com',
    },
  ],
  counselorRemarks:
    'Lorem ipsum dolor sit amet, consectetur adipiscing elit. Aliquam vulputate commodo erat. ' +
    'Morbi porta nibh nibh, ac malesuada tortor egestas.',
  customerRemarks: 'Ut enim ad minima veniam',
  sacType: 'NTS',
};

const orderMissingRequiredInfo = {
  id: '1',
  originDutyLocation: {
    address: {
      streetAddress1: '',
      city: 'Fort Knox',
      state: 'KY',
      postalCode: '40121',
    },
  },
  destinationDutyLocation: {
    address: {
      streetAddress1: '',
      city: 'Fort Irwin',
      state: 'CA',
      postalCode: '92310',
    },
  },
  customer: {
    agency: 'ARMY',
    backup_contact: {
      email: 'email@example.com',
      name: 'name',
      phone: '555-555-5555',
    },
    current_address: {
      city: 'Beverly Hills',
      country: 'US',
      eTag: 'MjAyMS0wMS0yMVQxNTo0MTozNS41Mzg0Njha',
      id: '3a5f7cf2-6193-4eb3-a244-14d21ca05d7b',
      postalCode: '90210',
      state: 'CA',
      streetAddress1: '123 Any Street',
      streetAddress2: 'P.O. Box 12345',
      streetAddress3: 'c/o Some Person',
    },
    dodID: '6833908165',
    eTag: 'MjAyMS0wMS0yMVQxNTo0MTozNS41NjAzNTJa',
    email: 'combo@ppm.hhg',
    first_name: 'Submitted',
    id: 'f6bd793f-7042-4523-aa30-34946e7339c9',
    last_name: 'Ppmhhg',
    phone: '555-555-5555',
  },
  entitlement: {
    authorizedWeight: 8000,
    dependentsAuthorized: true,
    eTag: 'MjAyMS0wMS0yMVQxNTo0MTozNS41NzgwMzda',
    id: 'e0fefe58-0710-40db-917b-5b96567bc2a8',
    nonTemporaryStorage: true,
    privatelyOwnedVehicle: true,
    proGearWeight: 1,
    proGearWeightSpouse: 500,
    storageInTransit: 2,
    totalDependents: 1,
    totalWeight: 8000,
  },
  order_number: '',
  order_type: ORDERS_TYPE.PERMANENT_CHANGE_OF_STATION,
  order_type_detail: '',
  department_indicator: '',
  tac: '',
};

const newMoveDetailsQuery = {
  move: {
    id: '9c7b255c-2981-4bf8-839f-61c7458e2b4d',
    ordersId: '1',
    status: MOVE_STATUSES.NEEDS_SERVICE_COUNSELING,
  },
  closeoutOffice: undefined,
  customerData: {
    id: '2468',
    last_name: 'Kerry',
    first_name: 'Smith',
    dodID: '999999999',
    agency: 'NAVY',
    backupAddress: {
      streetAddress1: '813 S 129th St',
      city: 'San Antonio',
      state: 'TX',
      postalCode: '78234',
    },
  },
  order: {
    id: '1',
    originDutyLocation: {
      address: {
        streetAddress1: '',
        city: 'Fort Knox',
        state: 'KY',
        postalCode: '40121',
      },
    },
    destinationDutyLocation: {
      address: {
        streetAddress1: '',
        city: 'Fort Irwin',
        state: 'CA',
        postalCode: '92310',
      },
    },
    customer: {
      agency: 'ARMY',
      backup_contact: {
        email: 'email@example.com',
        name: 'name',
        phone: '555-555-5555',
      },
      current_address: {
        city: 'Beverly Hills',
        country: 'US',
        eTag: 'MjAyMS0wMS0yMVQxNTo0MTozNS41Mzg0Njha',
        id: '3a5f7cf2-6193-4eb3-a244-14d21ca05d7b',
        postalCode: '90210',
        state: 'CA',
        streetAddress1: '123 Any Street',
        streetAddress2: 'P.O. Box 12345',
        streetAddress3: 'c/o Some Person',
      },
      dodID: '6833908165',
      eTag: 'MjAyMS0wMS0yMVQxNTo0MTozNS41NjAzNTJa',
      email: 'combo@ppm.hhg',
      first_name: 'Submitted',
      id: 'f6bd793f-7042-4523-aa30-34946e7339c9',
      last_name: 'Ppmhhg',
      phone: '555-555-5555',
    },
    entitlement: {
      authorizedWeight: 8000,
      dependentsAuthorized: true,
      eTag: 'MjAyMS0wMS0yMVQxNTo0MTozNS41NzgwMzda',
      id: 'e0fefe58-0710-40db-917b-5b96567bc2a8',
      nonTemporaryStorage: true,
      privatelyOwnedVehicle: true,
      proGearWeight: 1,
      proGearWeightSpouse: 500,
      storageInTransit: 2,
      totalDependents: 1,
      totalWeight: 8000,
    },
    order_number: 'ORDER3',
    order_type: ORDERS_TYPE.PERMANENT_CHANGE_OF_STATION,
    order_type_detail: ORDERS_TYPE_DETAILS.HHG_PERMITTED,
    department_indicator: 'ARMY',
    tac: '9999',
  },
  mtoShipments,
  mtoServiceItems: [],
  mtoAgents: [],
  isLoading: false,
  isError: false,
  isSuccess: true,
  upload: {
    z: {
      id: 'z',
      filename: 'test.pdf',
      contentType: 'application/pdf',
      url: '/storage/user/1/uploads/2?contentType=application%2Fpdf',
    },
  },
};

const counselingCompletedMoveDetailsQuery = {
  ...newMoveDetailsQuery,
  move: {
    id: '9c7b255c-2981-4bf8-839f-61c7458e2b4d',
    ordersId: '1',
    status: MOVE_STATUSES.SERVICE_COUNSELING_COMPLETED,
  },
};

const ppmShipmentQuery = {
  ...newMoveDetailsQuery,
  mtoShipments: [
    {
      customerRemarks: 'Please treat gently',
      eTag: 'MjAyMi0xMS0wOFQyMzo0NDo1OC4yMTc4MVo=',
      id: '167985a7-6d47-4412-b620-d4b7f98a09ed',
      moveTaskOrderID: 'ddf94b4f-db77-4916-83ff-0d6bc68c8b42',
      ppmShipment: {
        actualDestinationPostalCode: null,
        actualMoveDate: null,
        actualPickupPostalCode: null,
        advanceAmountReceived: null,
        advanceAmountRequested: 598700,
        approvedAt: null,
        createdAt: '2022-11-08T23:44:58.226Z',
        eTag: 'MjAyMi0xMS0wOFQyMzo0NDo1OC4yMjY0NTNa',
        estimatedIncentive: 1000000,
        estimatedWeight: 4000,
        expectedDepartureDate: '2020-03-15',
        finalIncentive: null,
        hasProGear: true,
        hasReceivedAdvance: null,
        hasRequestedAdvance: true,
        id: '79b98a71-158d-4b04-9a6c-25543c52183d',
        movingExpenses: null,
        proGearWeight: 1987,
        proGearWeightTickets: null,
        reviewedAt: null,
        hasSecondaryPickupAddress: true,
        hasSecondaryDestinationAddress: true,
        pickupAddress: {
          streetAddress1: '111 Test Street',
          streetAddress2: '222 Test Street',
          streetAddress3: 'Test Man',
          city: 'Test City',
          state: 'KY',
          postalCode: '42701',
        },
        secondaryPickupAddress: {
          streetAddress1: '777 Test Street',
          streetAddress2: '888 Test Street',
          streetAddress3: 'Test Man',
          city: 'Test City',
          state: 'KY',
          postalCode: '42702',
        },
        destinationAddress: {
          streetAddress1: '222 Test Street',
          streetAddress2: '333 Test Street',
          streetAddress3: 'Test Man',
          city: 'Test City',
          state: 'KY',
          postalCode: '42703',
        },
        secondaryDestinationAddress: {
          streetAddress1: '444 Test Street',
          streetAddress2: '555 Test Street',
          streetAddress3: 'Test Man',
          city: 'Test City',
          state: 'KY',
          postalCode: '42701',
        },
        shipmentId: '167985a7-6d47-4412-b620-d4b7f98a09ed',
        sitEstimatedCost: null,
        sitEstimatedDepartureDate: null,
        sitEstimatedEntryDate: null,
        sitEstimatedWeight: null,
        sitExpected: false,
        spouseProGearWeight: 498,
        status: 'NEEDS_CLOSEOUT',
        submittedAt: null,
        updatedAt: '2022-11-08T23:44:58.226Z',
        weightTickets: [{ emptyWeight: 0, fullWeight: 20000 }],
      },
      primeActualWeight: 980,
      requestedDeliveryDate: '0001-01-01',
      requestedPickupDate: '0001-01-01',
      shipmentType: 'PPM',
      status: 'APPROVED',
      updatedAt: '2022-11-08T23:44:58.217Z',
    },
    {
      customerRemarks: 'Please treat gently',
      eTag: 'MjAyMi0xMS0wOFQyMzo0NDo1OC4yMTc4MVo=',
      id: 'e33a1a7b-530f-4df4-b947-d3d719786385',
      moveTaskOrderID: 'ddf94b4f-db77-4916-83ff-0d6bc68c8b42',
      ppmShipment: {
        actualDestinationPostalCode: null,
        actualMoveDate: null,
        actualPickupPostalCode: null,
        advanceAmountReceived: null,
        advanceAmountRequested: 598700,
        approvedAt: null,
        createdAt: '2022-11-08T23:44:58.226Z',
        eTag: 'MjAyMi0xMS0wOFQyMzo0NDo1OC4yMjY0NTNa',
        estimatedIncentive: 1000000,
        estimatedWeight: 4000,
        expectedDepartureDate: '2020-03-15',
        finalIncentive: null,
        hasProGear: true,
        hasReceivedAdvance: null,
        hasRequestedAdvance: true,
        id: '79b98a71-158d-4b04-9a6c-25543c52183d',
        movingExpenses: null,
        hasSecondaryPickupAddress: true,
        hasSecondaryDestinationAddress: true,
        pickupAddress: {
          streetAddress1: '111 Test Street',
          streetAddress2: '222 Test Street',
          streetAddress3: 'Test Man',
          city: 'Test City',
          state: 'KY',
          postalCode: '42701',
        },
        secondaryPickupAddress: {
          streetAddress1: '777 Test Street',
          streetAddress2: '888 Test Street',
          streetAddress3: 'Test Man',
          city: 'Test City',
          state: 'KY',
          postalCode: '42702',
        },
        destinationAddress: {
          streetAddress1: '222 Test Street',
          streetAddress2: '333 Test Street',
          streetAddress3: 'Test Man',
          city: 'Test City',
          state: 'KY',
          postalCode: '42703',
        },
        secondaryDestinationAddress: {
          streetAddress1: '444 Test Street',
          streetAddress2: '555 Test Street',
          streetAddress3: 'Test Man',
          city: 'Test City',
          state: 'KY',
          postalCode: '42701',
        },
        proGearWeight: 1987,
        proGearWeightTickets: null,
        reviewedAt: null,
        shipmentId: 'e33a1a7b-530f-4df4-b947-d3d719786385',
        sitEstimatedCost: null,
        sitEstimatedDepartureDate: null,
        sitEstimatedEntryDate: null,
        sitEstimatedWeight: null,
        sitExpected: false,
        spouseProGearWeight: 498,
        status: 'NEEDS_CLOSEOUT',
        submittedAt: null,
        updatedAt: '2022-11-08T23:44:58.226Z',
        weightTickets: null,
      },
      primeActualWeight: 980,
      requestedDeliveryDate: '0001-01-01',
      requestedPickupDate: '0001-01-01',
      shipmentType: 'PPM',
      status: 'APPROVED',
      updatedAt: '2022-11-08T23:44:58.217Z',
    },
    {
      actualPickupDate: '2020-03-16',
      createdAt: '2022-11-08T23:44:58.306Z',
      customerRemarks: 'Please treat gently',
      destinationAddress: {
        city: 'Fairfield',
        country: 'US',
        eTag: 'MjAyMi0xMS0wOFQyMzo0NDo1OC4zMDQxOTRa',
        id: '290f7c0a-867f-4d33-83e2-a465dcd83423',
        postalCode: '94535',
        state: 'CA',
        streetAddress1: '987 Any Avenue',
        streetAddress2: 'P.O. Box 9876',
        streetAddress3: 'c/o Some Person',
      },
      eTag: 'MjAyMi0xMS0wOFQyMzo0NDo1OC4zMDY2Mzda',
      id: 'a335b359-96cd-4123-8d07-d2270ebaa95c',
      moveTaskOrderID: 'bfd1e5ad-bcbe-4a67-a8e5-4436396cc946',
      pickupAddress: {
        city: 'Beverly Hills',
        country: 'US',
        eTag: 'MjAyMi0xMS0wOFQyMzo0NDo1OC4zMDE5Njha',
        id: 'da8852a6-9a77-4e8b-b943-f65e616fbc7a',
        postalCode: '90210',
        state: 'CA',
        streetAddress1: '123 Any Street',
        streetAddress2: 'P.O. Box 12345',
        streetAddress3: 'c/o Some Person',
      },
      primeActualWeight: 980,
      requestedDeliveryDate: '2020-03-15',
      requestedPickupDate: '2020-03-15',
      scheduledPickupDate: '2020-03-16',
      shipmentType: 'HHG',
      status: 'SUBMITTED',
      updatedAt: '2022-11-08T23:44:58.306Z',
    },
  ],
};

const renderComponent = (props, permissions = [permissionTypes.updateShipment, permissionTypes.updateCustomer]) => {
  return render(
    <MockProviders permissions={permissions} {...mockRoutingOptions}>
      <ServicesCounselingMoveDetails
        setUnapprovedShipmentCount={jest.fn()}
<<<<<<< HEAD
        setMissingOrdersInfoCount={jest.fn()}
=======
        setShipmentWarnConcernCount={jest.fn()}
        setShipmentErrorConcernCount={jest.fn()}
>>>>>>> 7f5d1b5d
        {...props}
      />
    </MockProviders>,
  );
};

const loadingReturnValue = {
  ...newMoveDetailsQuery,
  isLoading: true,
  isError: false,
  isSuccess: false,
};

const errorReturnValue = {
  ...newMoveDetailsQuery,
  isLoading: false,
  isError: true,
  isSuccess: false,
};

describe('MoveDetails page', () => {
  describe('check loading and error component states', () => {
    it('renders the Loading Placeholder when the query is still loading', async () => {
      useMoveDetailsQueries.mockReturnValue(loadingReturnValue);
      useOrdersDocumentQueries.mockReturnValue(loadingReturnValue);

      renderComponent();

      const h2 = await screen.getByRole('heading', { name: 'Loading, please wait...', level: 2 });
      expect(h2).toBeInTheDocument();
    });

    it('renders the Something Went Wrong component when the query errors', async () => {
      useMoveDetailsQueries.mockReturnValue(errorReturnValue);
      useOrdersDocumentQueries.mockReturnValue(errorReturnValue);

      renderComponent();

      const errorMessage = await screen.getByText(/Something went wrong./);
      expect(errorMessage).toBeInTheDocument();
    });
  });

  describe('Basic rendering', () => {
    it('renders the h1', async () => {
      useMoveDetailsQueries.mockReturnValue(newMoveDetailsQuery);
      useOrdersDocumentQueries.mockReturnValue(newMoveDetailsQuery);

      renderComponent();

      expect(await screen.findByRole('heading', { name: 'Move details', level: 1 })).toBeInTheDocument();
    });

    it.each([['Shipments'], ['Orders'], ['Allowances'], ['Customer info']])(
      'renders side navigation for section %s',
      async (sectionName) => {
        useMoveDetailsQueries.mockReturnValue(newMoveDetailsQuery);
        useOrdersDocumentQueries.mockReturnValue(newMoveDetailsQuery);

        renderComponent();

        expect(await screen.findByRole('link', { name: sectionName })).toBeInTheDocument();
      },
    );

    it('renders the number of shipment concerns for all shipments in a section', async () => {
      const moveDetailsQuery = {
        ...newMoveDetailsQuery,
        mtoShipments: [ntsrShipmentMissingRequiredInfo],
      };

      useMoveDetailsQueries.mockReturnValue(moveDetailsQuery);
      useOrdersDocumentQueries.mockReturnValue(moveDetailsQuery);

      renderComponent();

      // In this case, we would expect 3 since this shipment is missing the storage facility
      // and tac type.
      expect(await screen.findByTestId('requestedShipmentsTag')).toHaveTextContent('');
    });

    it('shares the number of missing shipment information', () => {
      const moveDetailsQuery = {
        ...newMoveDetailsQuery,
        mtoShipments: [ntsrShipmentMissingRequiredInfo],
      };

      useMoveDetailsQueries.mockReturnValue(moveDetailsQuery);
      useOrdersDocumentQueries.mockReturnValue(moveDetailsQuery);

      const mockSetUpapprovedShipmentCount = jest.fn();
      const mocksetShipmentWarnConcernCount = jest.fn();
      const mocksetShipmentErrorConcernCount = jest.fn();

      renderComponent({
        setUnapprovedShipmentCount: mockSetUpapprovedShipmentCount,
        setShipmentWarnConcernCount: mocksetShipmentWarnConcernCount,
        setShipmentErrorConcernCount: mocksetShipmentErrorConcernCount,
      });

      // Should have called `setUnapprovedShipmentCount` with 1 missing shipping info
      expect(mockSetUpapprovedShipmentCount).toHaveBeenCalledTimes(1);
    });

    it('shares the number of missing orders information', () => {
      const moveDetailsQuery = {
        ...newMoveDetailsQuery,
        order: orderMissingRequiredInfo,
      };

      useMoveDetailsQueries.mockReturnValue(moveDetailsQuery);
      useOrdersDocumentQueries.mockReturnValue(moveDetailsQuery);

      const mockSetMissingOrdersInfoCount = jest.fn();
      renderComponent({ setMissingOrdersInfoCount: mockSetMissingOrdersInfoCount });

      // Should have called `setMissingOrdersInfoCount` with 4 missing fields
      expect(mockSetMissingOrdersInfoCount).toHaveBeenCalledTimes(1);
      expect(mockSetMissingOrdersInfoCount).toHaveBeenCalledWith(4);
    });

    /* eslint-disable camelcase */
    it('renders shipments info', async () => {
      useMoveDetailsQueries.mockReturnValue(newMoveDetailsQuery);
      useOrdersDocumentQueries.mockReturnValue(newMoveDetailsQuery);

      renderComponent();

      expect(await screen.findByRole('heading', { name: 'Shipments', level: 2 })).toBeInTheDocument();

      expect(screen.getAllByRole('heading', { name: 'HHG', level: 3 }).length).toBe(2);

      const moveDateTerms = screen.getAllByText('Requested pickup date');

      expect(moveDateTerms.length).toBe(2);

      for (let i = 0; i < moveDateTerms.length; i += 1) {
        expect(moveDateTerms[i].nextElementSibling.textContent).toBe(
          formatDateWithUTC(newMoveDetailsQuery.mtoShipments[i].requestedPickupDate, 'DD MMM YYYY'),
        );
      }

      const originAddressTerms = screen.getAllByText('Origin address');

      expect(originAddressTerms.length).toBe(2);

      for (let i = 0; i < 2; i += 1) {
        const { streetAddress1, city, state, postalCode } = newMoveDetailsQuery.mtoShipments[i].pickupAddress;

        const addressText = originAddressTerms[i].nextElementSibling.textContent;

        expect(addressText).toContain(streetAddress1);
        expect(addressText).toContain(city);
        expect(addressText).toContain(state);
        expect(addressText).toContain(postalCode);
      }

      const destinationAddressTerms = screen.getAllByText('Destination address');

      expect(destinationAddressTerms.length).toBe(2);

      for (let i = 0; i < destinationAddressTerms.length; i += 1) {
        const { streetAddress1, city, state, postalCode } = newMoveDetailsQuery.mtoShipments[i].destinationAddress;

        const addressText = destinationAddressTerms[i].nextElementSibling.textContent;

        expect(addressText).toContain(streetAddress1);
        expect(addressText).toContain(city);
        expect(addressText).toContain(state);
        expect(addressText).toContain(postalCode);
      }

      const counselorRemarksTerms = screen.getAllByText('Counselor remarks');

      expect(counselorRemarksTerms.length).toBe(2);

      for (let i = 0; i < counselorRemarksTerms.length; i += 1) {
        expect(counselorRemarksTerms[i].nextElementSibling.textContent).toBe(
          newMoveDetailsQuery.mtoShipments[i].counselorRemarks || '—',
        );
      }
    });

    it('renders review documents button', async () => {
      useMoveDetailsQueries.mockReturnValue(ppmShipmentQuery);
      useOrdersDocumentQueries.mockReturnValue(ppmShipmentQuery);
      renderComponent();
      expect(screen.getAllByRole('button', { name: 'Review documents' }).length).toBe(2);
    });

    it('renders review shipment weights button with correct path', async () => {
      useMoveDetailsQueries.mockReturnValue(ppmShipmentQuery);
      useOrdersDocumentQueries.mockReturnValue(ppmShipmentQuery);
      const path = generatePath(servicesCounselingRoutes.BASE_REVIEW_SHIPMENT_WEIGHTS_PATH, {
        moveCode: mockRequestedMoveCode,
      });
      renderComponent();

      const reviewShipmentWeightsBtn = screen.getByRole('button', { name: 'Review shipment weights' });

      expect(reviewShipmentWeightsBtn).toBeInTheDocument();
      expect(reviewShipmentWeightsBtn.getAttribute('data-testid')).toBe(path);
    });

    it('shows an error if there is an advance requested and no advance status for a PPM shipment', async () => {
      useMoveDetailsQueries.mockReturnValue(ppmShipmentQuery);
      useOrdersDocumentQueries.mockReturnValue(ppmShipmentQuery);
      renderComponent();

      const advanceStatusElement = screen.getAllByTestId('advanceRequestStatus')[0];
      expect(advanceStatusElement.parentElement).toHaveClass('missingInfoError');
    });

    it('renders the excess weight alert and additional shipment concern if there is excess weight', async () => {
      useMoveDetailsQueries.mockReturnValue(ppmShipmentQuery);
      useOrdersDocumentQueries.mockReturnValue(ppmShipmentQuery);
      renderComponent();
      const excessWeightAlert = screen.getByText(
        'This move has excess weight. Review PPM weight ticket documents to resolve.',
      );
      expect(excessWeightAlert).toBeInTheDocument();

      // In this case, we would expect 1 shipment concern since the move has excess weight
      expect(await screen.findByTestId('requestedShipmentsTag')).toHaveTextContent('1');
    });

    it('renders the allowances error message when allowances are less than moves values', async () => {
      useMoveDetailsQueries.mockReturnValue(ppmShipmentQuery);
      useOrdersDocumentQueries.mockReturnValue(ppmShipmentQuery);
      renderComponent();
      const allowanceError = screen.getByTestId('allowanceError');
      expect(allowanceError).toBeInTheDocument();
    });

    it('renders shipments info even if destination address is missing', async () => {
      const moveDetailsQuery = {
        ...newMoveDetailsQuery,
        mtoShipments: [
          // Want to create a "new" mtoShipment to be able to delete things without messing up existing tests
          { ...newMoveDetailsQuery.mtoShipments[0] },
          newMoveDetailsQuery.mtoShipments[1],
        ],
      };

      delete moveDetailsQuery.mtoShipments[0].destinationAddress;

      useMoveDetailsQueries.mockReturnValue(moveDetailsQuery);
      useOrdersDocumentQueries.mockReturnValue(moveDetailsQuery);

      renderComponent();

      const destinationAddressTerms = screen.getAllByText('Destination address');

      expect(destinationAddressTerms.length).toBe(2);

      expect(destinationAddressTerms[0].nextElementSibling.textContent).toBe(
        moveDetailsQuery.order.destinationDutyLocation.address.postalCode,
      );

      const { streetAddress1, city, state, postalCode } = moveDetailsQuery.mtoShipments[1].destinationAddress;

      const addressText = destinationAddressTerms[1].nextElementSibling.textContent;

      expect(addressText).toContain(streetAddress1);
      expect(addressText).toContain(city);
      expect(addressText).toContain(state);
      expect(addressText).toContain(postalCode);
    });
    /* eslint-enable camelcase */

    it('renders customer info', async () => {
      useMoveDetailsQueries.mockReturnValue(newMoveDetailsQuery);
      useOrdersDocumentQueries.mockReturnValue(newMoveDetailsQuery);

      renderComponent();

      expect(await screen.findByRole('heading', { name: 'Customer info', level: 2 })).toBeInTheDocument();
    });

    it('renders info saved alert', () => {
      renderComponent({
        infoSavedAlert: { alertType: 'success', message: 'great success!' },
        setUnapprovedShipmentCount: jest.fn(),
      });
      expect(screen.getByText('great success!')).toBeInTheDocument();
    });

    describe('new move - needs service counseling', () => {
      it('submit move details button is on page', async () => {
        useMoveDetailsQueries.mockReturnValue(newMoveDetailsQuery);
        useOrdersDocumentQueries.mockReturnValue(newMoveDetailsQuery);

        renderComponent();

        expect(await screen.findByRole('button', { name: 'Submit move details' })).toBeInTheDocument();
      });

      it('submit move details button is disabled when there are no shipments', async () => {
        useMoveDetailsQueries.mockReturnValue({ ...newMoveDetailsQuery, mtoShipments: [] });
        useOrdersDocumentQueries.mockReturnValue({ ...newMoveDetailsQuery, mtoShipments: [] });

        renderComponent();

        expect(await screen.findByRole('button', { name: 'Submit move details' })).toBeInTheDocument();
        expect(await screen.findByRole('button', { name: 'Submit move details' })).toBeDisabled();
      });

      it('submit move details button is disabled when all shipments are deleted', async () => {
        const deletedMtoShipments = mtoShipments.map((shipment) => ({ ...shipment, deletedAt: new Date() }));
        useMoveDetailsQueries.mockReturnValue({
          ...newMoveDetailsQuery,
          mtoShipments: deletedMtoShipments,
        });

        renderComponent();

        expect(await screen.findByRole('button', { name: 'Submit move details' })).toBeInTheDocument();
        expect(await screen.findByRole('button', { name: 'Submit move details' })).toBeDisabled();
      });

      it('submit move details button is disabled when required orders information is missing', async () => {
        useMoveDetailsQueries.mockReturnValue({
          ...newMoveDetailsQuery,
          order: {
            ...newMoveDetailsQuery.order,
            department_indicator: undefined,
          },
        });
        useOrdersDocumentQueries.mockReturnValue({
          ...newMoveDetailsQuery,
          order: {
            ...newMoveDetailsQuery.order,
            department_indicator: undefined,
          },
        });

        renderComponent();

        expect(await screen.findByRole('button', { name: 'Submit move details' })).toBeInTheDocument();
        expect(await screen.findByRole('button', { name: 'Submit move details' })).toBeDisabled();
      });

      it('submit move details button is not disabled when some shipments are deleted', async () => {
        const deletedMtoShipments = mtoShipments.map((shipment, index) => {
          if (index > 0) {
            return { ...shipment, deletedAt: new Date() };
          }
          return shipment;
        });
        useMoveDetailsQueries.mockReturnValue({
          ...newMoveDetailsQuery,
          mtoShipments: deletedMtoShipments,
        });
        useOrdersDocumentQueries.mockReturnValue({
          ...newMoveDetailsQuery,
          mtoShipments: deletedMtoShipments,
        });

        renderComponent();

        expect(await screen.findByRole('button', { name: 'Submit move details' })).toBeInTheDocument();
        expect(await screen.findByRole('button', { name: 'Submit move details' })).not.toBeDisabled();
      });

      it('buttons are disabled and links are not rendered when move is locked', async () => {
        const deletedMtoShipments = mtoShipments.map((shipment, index) => {
          if (index > 0) {
            return { ...shipment, deletedAt: new Date() };
          }
          return shipment;
        });
        const isMoveLocked = true;
        useMoveDetailsQueries.mockReturnValue({
          ...newMoveDetailsQuery,
          mtoShipments: deletedMtoShipments,
        });
        useOrdersDocumentQueries.mockReturnValue({
          ...newMoveDetailsQuery,
          mtoShipments: deletedMtoShipments,
        });

        render(
          <MockProviders
            permissions={[permissionTypes.updateShipment, permissionTypes.updateCustomer]}
            {...mockRoutingOptions}
          >
            <ServicesCounselingMoveDetails
              setUnapprovedShipmentCount={jest.fn()}
<<<<<<< HEAD
              setMissingOrdersInfoCount={jest.fn()}
=======
              setShipmentWarnConcernCount={jest.fn()}
              setShipmentErrorConcernCount={jest.fn()}
>>>>>>> 7f5d1b5d
              isMoveLocked={isMoveLocked}
            />
          </MockProviders>,
        );

        expect(await screen.findByRole('button', { name: 'Submit move details' })).toBeInTheDocument();
        expect(await screen.findByRole('button', { name: 'Submit move details' })).toBeDisabled();
        expect(screen.queryByRole('combobox')).not.toBeInTheDocument(); // Add a new shipment ButtonDropdown

        expect(screen.queryByRole('link', { name: 'View and edit orders' })).not.toBeInTheDocument();
        expect(screen.queryByRole('link', { name: 'Edit allowances' })).not.toBeInTheDocument();
        expect(screen.queryByRole('link', { name: 'Edit customer info' })).not.toBeInTheDocument();
      });

      it('submit move details button is disabled when a shipment has missing information', async () => {
        const moveDetailsQuery = {
          ...newMoveDetailsQuery,
          mtoShipments: [ntsrShipmentMissingRequiredInfo],
        };
        useMoveDetailsQueries.mockReturnValue(moveDetailsQuery);
        useOrdersDocumentQueries.mockReturnValue(moveDetailsQuery);

        renderComponent();

        expect(await screen.findByRole('button', { name: 'Submit move details' })).toBeInTheDocument();
        expect(await screen.findByRole('button', { name: 'Submit move details' })).toBeDisabled();
      });

      it('renders the Orders Definition List', async () => {
        useMoveDetailsQueries.mockReturnValue(newMoveDetailsQuery);
        useOrdersDocumentQueries.mockReturnValue(newMoveDetailsQuery);

        renderComponent();

        expect(await screen.findByRole('heading', { name: 'Orders', level: 2 })).toBeInTheDocument();
        expect(screen.getByText('Current duty location')).toBeInTheDocument();
      });

      it('renders the Allowances Table', async () => {
        useMoveDetailsQueries.mockReturnValue(newMoveDetailsQuery);
        useOrdersDocumentQueries.mockReturnValue(newMoveDetailsQuery);

        renderComponent();

        expect(await screen.findByRole('heading', { name: 'Allowances', level: 2 })).toBeInTheDocument();
        expect(screen.getByText('Branch')).toBeInTheDocument();
      });

      it('allows the service counselor to use the modal as expected', async () => {
        useMoveDetailsQueries.mockReturnValue(newMoveDetailsQuery);
        useOrdersDocumentQueries.mockReturnValue(newMoveDetailsQuery);
        updateMoveStatusServiceCounselingCompleted.mockImplementation(() => Promise.resolve({}));

        renderComponent();

        const submitButton = await screen.findByRole('button', { name: 'Submit move details' });

        await userEvent.click(submitButton);

        expect(await screen.findByRole('heading', { name: 'Are you sure?', level: 2 })).toBeInTheDocument();

        const modalSubmitButton = screen.getByRole('button', { name: 'Yes, submit' });

        await userEvent.click(modalSubmitButton);

        await waitFor(() => {
          expect(screen.queryByRole('heading', { name: 'Are you sure?', level: 2 })).not.toBeInTheDocument();
        });
      });

      it.each([
        ['View and edit orders', servicesCounselingRoutes.ORDERS_EDIT_PATH],
        ['Edit allowances', servicesCounselingRoutes.ALLOWANCES_EDIT_PATH],
        ['Edit customer info', servicesCounselingRoutes.CUSTOMER_INFO_EDIT_PATH],
      ])('shows the "%s" link as expected: %s', async (linkText, route) => {
        useMoveDetailsQueries.mockReturnValue(newMoveDetailsQuery);
        useOrdersDocumentQueries.mockReturnValue(newMoveDetailsQuery);

        renderComponent();

        const link = await screen.findByRole('link', { name: linkText });
        expect(link).toBeInTheDocument();

        const path = `/${generatePath(route, {
          moveCode: mockRequestedMoveCode,
        })}`;
        expect(link).toHaveAttribute('href', path);
      });

      describe('shows the dropdown and navigates to each option', () => {
        it.each([[SHIPMENT_OPTIONS_URL.HHG], [SHIPMENT_OPTIONS_URL.NTS], [SHIPMENT_OPTIONS_URL.NTSrelease]])(
          'selects the %s option and navigates to the matching form for that shipment type',
          async (shipmentType) => {
            render(
              <MockProviders
                path={servicesCounselingRoutes.BASE_SHIPMENT_ADD_PATH}
                params={{ moveCode: mockRequestedMoveCode, shipmentType }}
              >
                <ServicesCounselingMoveDetails
                  setUnapprovedShipmentCount={jest.fn()}
<<<<<<< HEAD
                  setMissingOrdersInfoCount={jest.fn()}
=======
                  setShipmentWarnConcernCount={jest.fn()}
                  setShipmentErrorConcernCount={jest.fn()}
>>>>>>> 7f5d1b5d
                />
                ,
              </MockProviders>,
            );

            const path = `../${generatePath(servicesCounselingRoutes.SHIPMENT_ADD_PATH, {
              moveCode: mockRequestedMoveCode,
              shipmentType,
            })}`;

            const buttonDropdown = await screen.findByRole('combobox');

            expect(buttonDropdown).toBeInTheDocument();

            await userEvent.selectOptions(buttonDropdown, shipmentType);

            await waitFor(() => {
              expect(mockNavigate).toHaveBeenCalledWith(path);
            });
          },
        );
      });

      it('shows the edit shipment buttons', async () => {
        useMoveDetailsQueries.mockReturnValue(newMoveDetailsQuery);
        useOrdersDocumentQueries.mockReturnValue(newMoveDetailsQuery);

        renderComponent();

        const shipmentEditButtons = await screen.findAllByRole('button', { name: 'Edit shipment' });

        expect(shipmentEditButtons.length).toBe(2);

        for (let i = 0; i < shipmentEditButtons.length; i += 1) {
          expect(shipmentEditButtons[i].getAttribute('data-testid')).toBe(
            `../${generatePath(servicesCounselingRoutes.SHIPMENT_EDIT_PATH, {
              moveCode: mockRequestedMoveCode,
              shipmentId: newMoveDetailsQuery.mtoShipments[i].id,
            })}`,
          );
        }
      });

      it('shows the customer and counselor remarks', async () => {
        useMoveDetailsQueries.mockReturnValue(newMoveDetailsQuery);
        useOrdersDocumentQueries.mockReturnValue(newMoveDetailsQuery);

        renderComponent();

        const customerRemarks1 = await screen.findByText('please treat gently');
        const customerRemarks2 = await screen.findByText('do not drop!');

        const counselorRemarks1 = await screen.findByText('all good');
        const counselorRemarks2 = await screen.findByText('looks good');

        expect(customerRemarks1).toBeInTheDocument();
        expect(customerRemarks2).toBeInTheDocument();
        expect(counselorRemarks1).toBeInTheDocument();
        expect(counselorRemarks2).toBeInTheDocument();
      });
    });

    describe('service counseling completed', () => {
      it('hides submit and view/edit buttons/links', async () => {
        useMoveDetailsQueries.mockReturnValue(counselingCompletedMoveDetailsQuery);
        useOrdersDocumentQueries.mockReturnValue(counselingCompletedMoveDetailsQuery);

        renderComponent();

        expect(screen.queryByRole('button', { name: 'Submit move details' })).not.toBeInTheDocument();
        expect(screen.queryByRole('combobox')).not.toBeInTheDocument(); // Add a new shipment ButtonDropdown
        expect(screen.queryByRole('button', { name: 'Edit shipment' })).not.toBeInTheDocument();
        expect(screen.queryByRole('link', { name: 'View and edit orders' })).toBeInTheDocument();
        expect(screen.queryByRole('link', { name: 'Edit allowances' })).toBeInTheDocument();
        expect(screen.queryByRole('link', { name: 'Edit customer info' })).toBeInTheDocument();
      });
    });

    describe('permission dependent rendering', () => {
      useMoveDetailsQueries.mockReturnValue(newMoveDetailsQuery);
      useOrdersDocumentQueries.mockReturnValue(newMoveDetailsQuery);

      it('renders the financial review flag button when user has permission', async () => {
        render(
          <MockProviders permissions={[permissionTypes.updateFinancialReviewFlag]} {...mockRoutingOptions}>
            <ServicesCounselingMoveDetails
              setUnapprovedShipmentCount={jest.fn()}
<<<<<<< HEAD
              setMissingOrdersInfoCount={jest.fn()}
=======
              setShipmentWarnConcernCount={jest.fn()}
              setShipmentErrorConcernCount={jest.fn()}
>>>>>>> 7f5d1b5d
            />
          </MockProviders>,
        );

        expect(await screen.getByText('Flag move for financial review')).toBeInTheDocument();
      });

      it('does not show the financial review flag button if user does not have permission', () => {
        render(
          <MockProviders {...mockRoutingOptions}>
            <ServicesCounselingMoveDetails setUnapprovedShipmentCount={jest.fn()} />
          </MockProviders>,
        );

        expect(screen.queryByText('Flag move for financial review')).not.toBeInTheDocument();
      });

      it('does not show the edit customer info button if user does not have permission', () => {
        render(
          <MockProviders {...mockRoutingOptions}>
            <ServicesCounselingMoveDetails setUnapprovedShipmentCount={jest.fn()} />
          </MockProviders>,
        );

        expect(screen.queryByText('Edit customer info')).not.toBeInTheDocument();
      });
    });
  });
});<|MERGE_RESOLUTION|>--- conflicted
+++ resolved
@@ -539,12 +539,9 @@
     <MockProviders permissions={permissions} {...mockRoutingOptions}>
       <ServicesCounselingMoveDetails
         setUnapprovedShipmentCount={jest.fn()}
-<<<<<<< HEAD
         setMissingOrdersInfoCount={jest.fn()}
-=======
         setShipmentWarnConcernCount={jest.fn()}
         setShipmentErrorConcernCount={jest.fn()}
->>>>>>> 7f5d1b5d
         {...props}
       />
     </MockProviders>,
@@ -623,7 +620,7 @@
 
       // In this case, we would expect 3 since this shipment is missing the storage facility
       // and tac type.
-      expect(await screen.findByTestId('requestedShipmentsTag')).toHaveTextContent('');
+      expect(await screen.findByTestId('requestedShipmentsTag')).toHaveTextContent('3');
     });
 
     it('shares the number of missing shipment information', () => {
@@ -933,12 +930,9 @@
           >
             <ServicesCounselingMoveDetails
               setUnapprovedShipmentCount={jest.fn()}
-<<<<<<< HEAD
               setMissingOrdersInfoCount={jest.fn()}
-=======
               setShipmentWarnConcernCount={jest.fn()}
               setShipmentErrorConcernCount={jest.fn()}
->>>>>>> 7f5d1b5d
               isMoveLocked={isMoveLocked}
             />
           </MockProviders>,
@@ -1039,12 +1033,9 @@
               >
                 <ServicesCounselingMoveDetails
                   setUnapprovedShipmentCount={jest.fn()}
-<<<<<<< HEAD
                   setMissingOrdersInfoCount={jest.fn()}
-=======
                   setShipmentWarnConcernCount={jest.fn()}
                   setShipmentErrorConcernCount={jest.fn()}
->>>>>>> 7f5d1b5d
                 />
                 ,
               </MockProviders>,
@@ -1132,12 +1123,9 @@
           <MockProviders permissions={[permissionTypes.updateFinancialReviewFlag]} {...mockRoutingOptions}>
             <ServicesCounselingMoveDetails
               setUnapprovedShipmentCount={jest.fn()}
-<<<<<<< HEAD
               setMissingOrdersInfoCount={jest.fn()}
-=======
               setShipmentWarnConcernCount={jest.fn()}
               setShipmentErrorConcernCount={jest.fn()}
->>>>>>> 7f5d1b5d
             />
           </MockProviders>,
         );
