/* eslint-disable react/jsx-props-no-spreading */
import React from 'react';
import { generatePath } from 'react-router';
import { render, screen, waitFor } from '@testing-library/react';
import userEvent from '@testing-library/user-event';

import ServicesCounselingMoveDetails from './ServicesCounselingMoveDetails';

import MOVE_STATUSES from 'constants/moves';
import { ORDERS_TYPE, ORDERS_TYPE_DETAILS } from 'constants/orders';
import { servicesCounselingRoutes } from 'constants/routes';
import { permissionTypes } from 'constants/permissions';
import { SHIPMENT_OPTIONS_URL } from 'shared/constants';
import { useMoveDetailsQueries } from 'hooks/queries';
import { formatDate } from 'shared/dates';
import { MockProviders, renderWithRouter } from 'testUtils';
import { updateMoveStatusServiceCounselingCompleted } from 'services/ghcApi';

const mockRequestedMoveCode = 'LR4T8V';

jest.mock('react-router-dom', () => ({
  ...jest.requireActual('react-router-dom'),
  useParams: jest.fn().mockReturnValue({ moveCode: 'LR4T8V' }),
}));

jest.mock('hooks/queries', () => ({
  useMoveDetailsQueries: jest.fn(),
}));

jest.mock('services/ghcApi', () => ({
  ...jest.requireActual('services/ghcApi'),
  updateMoveStatusServiceCounselingCompleted: jest.fn(),
}));

const mtoShipments = [
  {
    customerRemarks: 'please treat gently',
    counselorRemarks: 'all good',
    destinationAddress: {
      city: 'Fairfield',
      country: 'US',
      id: '672ff379-f6e3-48b4-a87d-796713f8f997',
      postalCode: '94535',
      state: 'CA',
      streetAddress1: '987 Any Avenue',
      streetAddress2: 'P.O. Box 9876',
      streetAddress3: 'c/o Some Person',
    },
    eTag: 'MjAyMC0wNi0xMFQxNTo1ODowMi40MDQwMzFa',
    id: 'ce01a5b8-9b44-4511-8a8d-edb60f2a4aee',
    moveTaskOrderID: '9c7b255c-2981-4bf8-839f-61c7458e2b4d',
    pickupAddress: {
      city: 'Beverly Hills',
      country: 'US',
      eTag: 'MjAyMC0wNi0xMFQxNTo1ODowMi4zODQ3Njla',
      id: '1686751b-ab36-43cf-b3c9-c0f467d13c19',
      postalCode: '90210',
      state: 'CA',
      streetAddress1: '123 Any Street',
      streetAddress2: 'P.O. Box 12345',
      streetAddress3: 'c/o Some Person',
    },
    secondaryPickupAddress: {
      city: 'Los Angeles',
      country: 'US',
      eTag: 'MjAyMC0wNi0xMFQxNTo1ODowMi4zODQ3Njla',
      id: 'b941a74a-e77e-4575-bea3-e7e01b226422',
      postalCode: '90222',
      state: 'CA',
      streetAddress1: '456 Any Street',
      streetAddress2: 'P.O. Box 67890',
      streetAddress3: 'c/o A Friendly Person',
    },
    secondaryDeliveryAddress: {
      city: 'Beverly Hills',
      country: 'US',
      eTag: 'MjAyMC0wNi0xMFQxNTo1ODowMi4zODQ3Njla',
      id: '1686751b-ab36-43cf-eeee-c0f467d13c19',
      postalCode: '90215',
      state: 'CA',
      streetAddress1: '123 Any Street',
      streetAddress2: 'P.O. Box 12345',
      streetAddress3: 'c/o Some Person',
    },
    requestedPickupDate: '2020-06-04',
    scheduledPickupDate: '2020-06-05',
    shipmentType: 'HHG',
    status: 'SUBMITTED',
    updatedAt: '2020-05-10T15:58:02.404031Z',
  },
  {
    customerRemarks: 'do not drop!',
    counselorRemarks: 'looks good',
    destinationAddress: {
      city: 'Fairfield',
      country: 'US',
      id: '672ff379-f6e3-48b4-a87d-752463f8f997',
      postalCode: '94534',
      state: 'CA',
      streetAddress1: '111 Everywhere',
      streetAddress2: 'Apt #1',
      streetAddress3: '',
    },
    eTag: 'MjAyMC0wNi0xMFQxNTo1ODowMi40MDQwMzFa',
    id: 'ce01a5b8-9b44-8799-8a8d-edb60f2a4aee',
    moveTaskOrderID: '9c7b255c-2981-4bf8-839f-61c7458e2b4d',
    pickupAddress: {
      city: 'Austin',
      country: 'US',
      eTag: 'MjAyMC0wNi0xMFQxNTo1ODowMi4zODQ3Njla',
      id: '1686751b-ab36-43cf-b3c9-c0f467d13c55',
      postalCode: '78712',
      state: 'TX',
      streetAddress1: '888 Lucky Street',
      streetAddress2: '#4',
      streetAddress3: 'c/o rabbit',
    },
    requestedPickupDate: '2020-06-05',
    scheduledPickupDate: '2020-06-06',
    shipmentType: 'HHG',
    status: 'SUBMITTED',
    updatedAt: '2020-05-15T15:58:02.404031Z',
  },
];

const ntsrShipmentMissingRequiredInfo = {
  shipmentType: 'HHG_OUTOF_NTS_DOMESTIC',
  ntsRecordedWeight: 2000,
  id: 'ce01a5b8-9b44-8799-8a8d-edb60f2a4aee',
  serviceOrderNumber: '12341234',
  requestedDeliveryDate: '26 Mar 2020',
  destinationAddress: {
    streetAddress1: '441 SW Rio de la Plata Drive',
    city: 'Tacoma',
    state: 'WA',
    postalCode: '98421',
  },
  secondaryDeliveryAddress: {
    streetAddress1: '812 S 129th St',
    city: 'San Antonio',
    state: 'TX',
    postalCode: '78234',
  },
  agents: [
    {
      agentType: 'RECEIVING_AGENT',
      firstName: 'Kate',
      lastName: 'Smith',
      phone: '419-555-9999',
      email: 'ksmith@email.com',
    },
  ],
  counselorRemarks:
    'Lorem ipsum dolor sit amet, consectetur adipiscing elit. Aliquam vulputate commodo erat. ' +
    'Morbi porta nibh nibh, ac malesuada tortor egestas.',
  customerRemarks: 'Ut enim ad minima veniam',
  sacType: 'NTS',
};

const newMoveDetailsQuery = {
  move: {
    id: '9c7b255c-2981-4bf8-839f-61c7458e2b4d',
    ordersId: '1',
    status: MOVE_STATUSES.NEEDS_SERVICE_COUNSELING,
  },
  order: {
    id: '1',
    originDutyLocation: {
      address: {
        streetAddress1: '',
        city: 'Fort Knox',
        state: 'KY',
        postalCode: '40121',
      },
    },
    destinationDutyLocation: {
      address: {
        streetAddress1: '',
        city: 'Fort Irwin',
        state: 'CA',
        postalCode: '92310',
      },
    },
    customer: {
      agency: 'ARMY',
      backup_contact: {
        email: 'email@example.com',
        name: 'name',
        phone: '555-555-5555',
      },
      current_address: {
        city: 'Beverly Hills',
        country: 'US',
        eTag: 'MjAyMS0wMS0yMVQxNTo0MTozNS41Mzg0Njha',
        id: '3a5f7cf2-6193-4eb3-a244-14d21ca05d7b',
        postalCode: '90210',
        state: 'CA',
        streetAddress1: '123 Any Street',
        streetAddress2: 'P.O. Box 12345',
        streetAddress3: 'c/o Some Person',
      },
      dodID: '6833908165',
      eTag: 'MjAyMS0wMS0yMVQxNTo0MTozNS41NjAzNTJa',
      email: 'combo@ppm.hhg',
      first_name: 'Submitted',
      id: 'f6bd793f-7042-4523-aa30-34946e7339c9',
      last_name: 'Ppmhhg',
      phone: '555-555-5555',
    },
    entitlement: {
      authorizedWeight: 8000,
      dependentsAuthorized: true,
      eTag: 'MjAyMS0wMS0yMVQxNTo0MTozNS41NzgwMzda',
      id: 'e0fefe58-0710-40db-917b-5b96567bc2a8',
      nonTemporaryStorage: true,
      privatelyOwnedVehicle: true,
      proGearWeight: 2000,
      proGearWeightSpouse: 500,
      storageInTransit: 2,
      totalDependents: 1,
      totalWeight: 8000,
    },
    order_number: 'ORDER3',
    order_type: ORDERS_TYPE.PERMANENT_CHANGE_OF_STATION,
    order_type_detail: ORDERS_TYPE_DETAILS.HHG_PERMITTED,
    department_indicator: 'ARMY',
    tac: '9999',
  },
  mtoShipments,
  mtoServiceItems: [],
  mtoAgents: [],
  isLoading: false,
  isError: false,
  isSuccess: true,
};

const counselingCompletedMoveDetailsQuery = {
  ...newMoveDetailsQuery,
  move: {
    id: '9c7b255c-2981-4bf8-839f-61c7458e2b4d',
    ordersId: '1',
    status: MOVE_STATUSES.SERVICE_COUNSELING_COMPLETED,
  },
};

const ppmShipmentQuery = {
  ...newMoveDetailsQuery,
  mtoShipments: [
    {
      customerRemarks: 'Please treat gently',
      eTag: 'MjAyMi0xMS0wOFQyMzo0NDo1OC4yMTc4MVo=',
      id: '167985a7-6d47-4412-b620-d4b7f98a09ed',
      moveTaskOrderID: 'ddf94b4f-db77-4916-83ff-0d6bc68c8b42',
      ppmShipment: {
        actualDestinationPostalCode: null,
        actualMoveDate: null,
        actualPickupPostalCode: null,
        advanceAmountReceived: null,
        advanceAmountRequested: 598700,
        approvedAt: null,
        createdAt: '2022-11-08T23:44:58.226Z',
        destinationPostalCode: '30813',
        eTag: 'MjAyMi0xMS0wOFQyMzo0NDo1OC4yMjY0NTNa',
        estimatedIncentive: 1000000,
        estimatedWeight: 4000,
        expectedDepartureDate: '2020-03-15',
        finalIncentive: null,
        hasProGear: true,
        hasReceivedAdvance: null,
        hasRequestedAdvance: true,
        id: '79b98a71-158d-4b04-9a6c-25543c52183d',
        movingExpenses: null,
        netWeight: null,
        pickupPostalCode: '90210',
        proGearWeight: 1987,
        proGearWeightTickets: null,
        reviewedAt: null,
        secondaryDestinationPostalCode: '30814',
        secondaryPickupPostalCode: '90211',
        shipmentId: '167985a7-6d47-4412-b620-d4b7f98a09ed',
        sitEstimatedCost: null,
        sitEstimatedDepartureDate: null,
        sitEstimatedEntryDate: null,
        sitEstimatedWeight: null,
        sitExpected: false,
        spouseProGearWeight: 498,
        status: 'NEEDS_PAYMENT_APPROVAL',
        submittedAt: null,
        updatedAt: '2022-11-08T23:44:58.226Z',
        weightTickets: null,
      },
      primeActualWeight: 980,
      requestedDeliveryDate: '0001-01-01',
      requestedPickupDate: '0001-01-01',
      shipmentType: 'PPM',
<<<<<<< HEAD
      status: 'SUBMITTED',
=======
      status: 'APPROVED',
>>>>>>> bc25cbb9
      updatedAt: '2022-11-08T23:44:58.217Z',
    },
    {
      customerRemarks: 'Please treat gently',
      eTag: 'MjAyMi0xMS0wOFQyMzo0NDo1OC4yMTc4MVo=',
      id: '167985a7-6d47-4412-b620-d4b7f98a09ed',
      moveTaskOrderID: 'ddf94b4f-db77-4916-83ff-0d6bc68c8b42',
      ppmShipment: {
        actualDestinationPostalCode: null,
        actualMoveDate: null,
        actualPickupPostalCode: null,
        advanceAmountReceived: null,
        advanceAmountRequested: 598700,
        approvedAt: null,
        createdAt: '2022-11-08T23:44:58.226Z',
        destinationPostalCode: '30813',
        eTag: 'MjAyMi0xMS0wOFQyMzo0NDo1OC4yMjY0NTNa',
        estimatedIncentive: 1000000,
        estimatedWeight: 4000,
        expectedDepartureDate: '2020-03-15',
        finalIncentive: null,
        hasProGear: true,
        hasReceivedAdvance: null,
        hasRequestedAdvance: true,
        id: '79b98a71-158d-4b04-9a6c-25543c52183d',
        movingExpenses: null,
        netWeight: null,
        pickupPostalCode: '11201',
        proGearWeight: 1987,
        proGearWeightTickets: null,
        reviewedAt: null,
        secondaryDestinationPostalCode: '30814',
        secondaryPickupPostalCode: '90211',
        shipmentId: '167985a7-6d47-4412-b620-d4b7f98a09ed',
        sitEstimatedCost: null,
        sitEstimatedDepartureDate: null,
        sitEstimatedEntryDate: null,
        sitEstimatedWeight: null,
        sitExpected: false,
        spouseProGearWeight: 498,
        status: 'NEEDS_PAYMENT_APPROVAL',
        submittedAt: null,
        updatedAt: '2022-11-08T23:44:58.226Z',
        weightTickets: null,
      },
      primeActualWeight: 980,
      requestedDeliveryDate: '0001-01-01',
      requestedPickupDate: '0001-01-01',
      shipmentType: 'PPM',
<<<<<<< HEAD
      status: 'SUBMITTED',
=======
      status: 'APPROVED',
>>>>>>> bc25cbb9
      updatedAt: '2022-11-08T23:44:58.217Z',
    },
    {
      actualPickupDate: '2020-03-16',
      createdAt: '2022-11-08T23:44:58.306Z',
      customerRemarks: 'Please treat gently',
      destinationAddress: {
        city: 'Fairfield',
        country: 'US',
        eTag: 'MjAyMi0xMS0wOFQyMzo0NDo1OC4zMDQxOTRa',
        id: '290f7c0a-867f-4d33-83e2-a465dcd83423',
        postalCode: '94535',
        state: 'CA',
        streetAddress1: '987 Any Avenue',
        streetAddress2: 'P.O. Box 9876',
        streetAddress3: 'c/o Some Person',
      },
      eTag: 'MjAyMi0xMS0wOFQyMzo0NDo1OC4zMDY2Mzda',
      id: 'a335b359-96cd-4123-8d07-d2270ebaa95c',
      moveTaskOrderID: 'bfd1e5ad-bcbe-4a67-a8e5-4436396cc946',
      pickupAddress: {
        city: 'Beverly Hills',
        country: 'US',
        eTag: 'MjAyMi0xMS0wOFQyMzo0NDo1OC4zMDE5Njha',
        id: 'da8852a6-9a77-4e8b-b943-f65e616fbc7a',
        postalCode: '90210',
        state: 'CA',
        streetAddress1: '123 Any Street',
        streetAddress2: 'P.O. Box 12345',
        streetAddress3: 'c/o Some Person',
      },
      primeActualWeight: 980,
      requestedDeliveryDate: '2020-03-15',
      requestedPickupDate: '2020-03-15',
      scheduledPickupDate: '2020-03-16',
      shipmentType: 'HHG',
      status: 'SUBMITTED',
      updatedAt: '2022-11-08T23:44:58.306Z',
    },
  ],
};

const detailsURL = generatePath(servicesCounselingRoutes.MOVE_VIEW_PATH, { moveCode: mockRequestedMoveCode });

const renderMockedComponent = (props) => {
  return render(
    <MockProviders initialEntries={[detailsURL]}>
      <ServicesCounselingMoveDetails {...props} />
    </MockProviders>,
  );
};

const mockedComponent = (
  <MockProviders initialEntries={[detailsURL]} permissions={[permissionTypes.updateShipment]}>
    <ServicesCounselingMoveDetails setUnapprovedShipmentCount={jest.fn()} />
  </MockProviders>
);

const loadingReturnValue = {
  ...newMoveDetailsQuery,
  isLoading: true,
  isError: false,
  isSuccess: false,
};

const errorReturnValue = {
  ...newMoveDetailsQuery,
  isLoading: false,
  isError: true,
  isSuccess: false,
};

describe('MoveDetails page', () => {
  describe('check loading and error component states', () => {
    it('renders the Loading Placeholder when the query is still loading', async () => {
      useMoveDetailsQueries.mockReturnValue(loadingReturnValue);

      render(mockedComponent);

      const h2 = await screen.getByRole('heading', { name: 'Loading, please wait...', level: 2 });
      expect(h2).toBeInTheDocument();
    });

    it('renders the Something Went Wrong component when the query errors', async () => {
      useMoveDetailsQueries.mockReturnValue(errorReturnValue);

      render(mockedComponent);

      const errorMessage = await screen.getByText(/Something went wrong./);
      expect(errorMessage).toBeInTheDocument();
    });
  });

  describe('Basic rendering', () => {
    it('renders the h1', async () => {
      useMoveDetailsQueries.mockReturnValue(newMoveDetailsQuery);

      render(mockedComponent);

      expect(await screen.findByRole('heading', { name: 'Move details', level: 1 })).toBeInTheDocument();
    });

    it.each([['Shipments'], ['Orders'], ['Allowances'], ['Customer info']])(
      'renders side navigation for section %s',
      async (sectionName) => {
        useMoveDetailsQueries.mockReturnValue(newMoveDetailsQuery);

        render(mockedComponent);

        expect(await screen.findByRole('link', { name: sectionName })).toBeInTheDocument();
      },
    );

    it('renders the number of missing information for all shipments in a section', async () => {
      const moveDetailsQuery = {
        ...newMoveDetailsQuery,
        mtoShipments: [ntsrShipmentMissingRequiredInfo],
      };

      useMoveDetailsQueries.mockReturnValue(moveDetailsQuery);

      render(mockedComponent);

      // In this case, we would expect 3 since this shipment is missing the storage facility
      // and tac type.
      expect(await screen.findByTestId('requestedShipmentsTag')).toHaveTextContent('3');
    });

    it('shares the number of missing shipment information', () => {
      const moveDetailsQuery = {
        ...newMoveDetailsQuery,
        mtoShipments: [ntsrShipmentMissingRequiredInfo],
      };

      useMoveDetailsQueries.mockReturnValue(moveDetailsQuery);

      const mockSetUpapprovedShipmentCount = jest.fn();
      renderMockedComponent({ setUnapprovedShipmentCount: mockSetUpapprovedShipmentCount });

      // Should have called `setUnapprovedShipmentCount` with 3 missing shipping info
      expect(mockSetUpapprovedShipmentCount).toHaveBeenCalledTimes(1);
      expect(mockSetUpapprovedShipmentCount).toHaveBeenCalledWith(3);
    });

    /* eslint-disable camelcase */
    it('renders shipments info', async () => {
      useMoveDetailsQueries.mockReturnValue(newMoveDetailsQuery);

      render(mockedComponent);

      expect(await screen.findByRole('heading', { name: 'Shipments', level: 2 })).toBeInTheDocument();

      expect(screen.getAllByRole('heading', { name: 'HHG', level: 3 }).length).toBe(2);

      const moveDateTerms = screen.getAllByText('Requested pickup date');

      expect(moveDateTerms.length).toBe(2);

      for (let i = 0; i < moveDateTerms.length; i += 1) {
        expect(moveDateTerms[i].nextElementSibling.textContent).toBe(
          formatDate(newMoveDetailsQuery.mtoShipments[i].requestedPickupDate, 'DD MMM YYYY'),
        );
      }

      const originAddressTerms = screen.getAllByText('Origin address');

      expect(originAddressTerms.length).toBe(2);

      for (let i = 0; i < 2; i += 1) {
        const { streetAddress1, city, state, postalCode } = newMoveDetailsQuery.mtoShipments[i].pickupAddress;

        const addressText = originAddressTerms[i].nextElementSibling.textContent;

        expect(addressText).toContain(streetAddress1);
        expect(addressText).toContain(city);
        expect(addressText).toContain(state);
        expect(addressText).toContain(postalCode);
      }

      const destinationAddressTerms = screen.getAllByText('Destination address');

      expect(destinationAddressTerms.length).toBe(2);

      for (let i = 0; i < destinationAddressTerms.length; i += 1) {
        const { streetAddress1, city, state, postalCode } = newMoveDetailsQuery.mtoShipments[i].destinationAddress;

        const addressText = destinationAddressTerms[i].nextElementSibling.textContent;

        expect(addressText).toContain(streetAddress1);
        expect(addressText).toContain(city);
        expect(addressText).toContain(state);
        expect(addressText).toContain(postalCode);
      }

      const counselorRemarksTerms = screen.getAllByText('Counselor remarks');

      expect(counselorRemarksTerms.length).toBe(2);

      for (let i = 0; i < counselorRemarksTerms.length; i += 1) {
        expect(counselorRemarksTerms[i].nextElementSibling.textContent).toBe(
          newMoveDetailsQuery.mtoShipments[i].counselorRemarks || '—',
        );
      }
    });

    it('renders review documents button', async () => {
      useMoveDetailsQueries.mockReturnValue(ppmShipmentQuery);

      render(mockedComponent);
<<<<<<< HEAD

      expect(screen.getAllByRole('button', { name: 'Review documents' }).length).toBe(2);
    });

    it('renders multiple ppm shipments with numbers in heading', async () => {
      useMoveDetailsQueries.mockReturnValue(ppmShipmentQuery);

      render(mockedComponent);

      expect(screen.getByText(/PPM 1/)).toBeInTheDocument();
      expect(screen.getByText(/PPM 2/)).toBeInTheDocument();
    });

=======
      expect(screen.getAllByRole('button', { name: 'Review documents' }).length).toBe(2);
    });

>>>>>>> bc25cbb9
    it('renders shipments info even if destination address is missing', async () => {
      const moveDetailsQuery = {
        ...newMoveDetailsQuery,
        mtoShipments: [
          // Want to create a "new" mtoShipment to be able to delete things without messing up existing tests
          { ...newMoveDetailsQuery.mtoShipments[0] },
          newMoveDetailsQuery.mtoShipments[1],
        ],
      };

      delete moveDetailsQuery.mtoShipments[0].destinationAddress;

      useMoveDetailsQueries.mockReturnValue(moveDetailsQuery);

      render(mockedComponent);

      const destinationAddressTerms = screen.getAllByText('Destination address');

      expect(destinationAddressTerms.length).toBe(2);

      expect(destinationAddressTerms[0].nextElementSibling.textContent).toBe(
        moveDetailsQuery.order.destinationDutyLocation.address.postalCode,
      );

      const { streetAddress1, city, state, postalCode } = moveDetailsQuery.mtoShipments[1].destinationAddress;

      const addressText = destinationAddressTerms[1].nextElementSibling.textContent;

      expect(addressText).toContain(streetAddress1);
      expect(addressText).toContain(city);
      expect(addressText).toContain(state);
      expect(addressText).toContain(postalCode);
    });
    /* eslint-enable camelcase */

    it('renders customer info', async () => {
      useMoveDetailsQueries.mockReturnValue(newMoveDetailsQuery);

      render(mockedComponent);

      expect(await screen.findByRole('heading', { name: 'Customer info', level: 2 })).toBeInTheDocument();
    });

    it('renders info saved alert', () => {
      renderMockedComponent({
        infoSavedAlert: { alertType: 'success', message: 'great success!' },
        setUnapprovedShipmentCount: jest.fn(),
      });
      expect(screen.getByText('great success!')).toBeInTheDocument();
    });

    describe('new move - needs service counseling', () => {
      it('submit move details button is on page', async () => {
        useMoveDetailsQueries.mockReturnValue(newMoveDetailsQuery);

        render(mockedComponent);

        expect(await screen.findByRole('button', { name: 'Submit move details' })).toBeInTheDocument();
      });

      it('submit move details button is disabled when there are no shipments', async () => {
        useMoveDetailsQueries.mockReturnValue({ ...newMoveDetailsQuery, mtoShipments: [] });

        render(mockedComponent);

        expect(await screen.findByRole('button', { name: 'Submit move details' })).toBeInTheDocument();
        expect(await screen.findByRole('button', { name: 'Submit move details' })).toBeDisabled();
      });

      it('submit move details button is disabled when all shipments are deleted', async () => {
        const deletedMtoShipments = mtoShipments.map((shipment) => ({ ...shipment, deletedAt: new Date() }));
        useMoveDetailsQueries.mockReturnValue({
          ...newMoveDetailsQuery,
          mtoShipments: deletedMtoShipments,
        });

        render(mockedComponent);

        expect(await screen.findByRole('button', { name: 'Submit move details' })).toBeInTheDocument();
        expect(await screen.findByRole('button', { name: 'Submit move details' })).toBeDisabled();
      });

      it('submit move details button is disabled when required orders information is missing', async () => {
        useMoveDetailsQueries.mockReturnValue({
          ...newMoveDetailsQuery,
          order: {
            ...newMoveDetailsQuery.order,
            department_indicator: undefined,
          },
        });

        render(mockedComponent);

        expect(await screen.findByRole('button', { name: 'Submit move details' })).toBeInTheDocument();
        expect(await screen.findByRole('button', { name: 'Submit move details' })).toBeDisabled();
      });

      it('submit move details button is not disabled when some shipments are deleted', async () => {
        const deletedMtoShipments = mtoShipments.map((shipment, index) => {
          if (index > 0) {
            return { ...shipment, deletedAt: new Date() };
          }
          return shipment;
        });
        useMoveDetailsQueries.mockReturnValue({
          ...newMoveDetailsQuery,
          mtoShipments: deletedMtoShipments,
        });

        render(mockedComponent);

        expect(await screen.findByRole('button', { name: 'Submit move details' })).toBeInTheDocument();
        expect(await screen.findByRole('button', { name: 'Submit move details' })).not.toBeDisabled();
      });

      it('submit move details button is disabled when a shipment has missing information', async () => {
        const moveDetailsQuery = {
          ...newMoveDetailsQuery,
          mtoShipments: [ntsrShipmentMissingRequiredInfo],
        };
        useMoveDetailsQueries.mockReturnValue(moveDetailsQuery);

        render(mockedComponent);

        expect(await screen.findByRole('button', { name: 'Submit move details' })).toBeInTheDocument();
        expect(await screen.findByRole('button', { name: 'Submit move details' })).toBeDisabled();
      });

      it('renders the Orders Definition List', async () => {
        useMoveDetailsQueries.mockReturnValue(newMoveDetailsQuery);

        render(mockedComponent);

        expect(await screen.findByRole('heading', { name: 'Orders', level: 2 })).toBeInTheDocument();
        expect(screen.getByText('Current duty location')).toBeInTheDocument();
      });

      it('renders the Allowances Table', async () => {
        useMoveDetailsQueries.mockReturnValue(newMoveDetailsQuery);

        render(mockedComponent);

        expect(await screen.findByRole('heading', { name: 'Allowances', level: 2 })).toBeInTheDocument();
        expect(screen.getByText('Branch, rank')).toBeInTheDocument();
      });

      it('allows the service counselor to use the modal as expected', async () => {
        useMoveDetailsQueries.mockReturnValue(newMoveDetailsQuery);
        updateMoveStatusServiceCounselingCompleted.mockImplementation(() => Promise.resolve({}));

        render(mockedComponent);

        const submitButton = await screen.findByRole('button', { name: 'Submit move details' });

        await userEvent.click(submitButton);

        expect(await screen.findByRole('heading', { name: 'Are you sure?', level: 2 })).toBeInTheDocument();

        const modalSubmitButton = screen.getByRole('button', { name: 'Yes, submit' });

        await userEvent.click(modalSubmitButton);

        await waitFor(() => {
          expect(screen.queryByRole('heading', { name: 'Are you sure?', level: 2 })).not.toBeInTheDocument();
        });
      });

      it.each([
        ['View and edit orders', servicesCounselingRoutes.ORDERS_EDIT_PATH],
        ['Edit allowances', servicesCounselingRoutes.ALLOWANCES_EDIT_PATH],
        ['Edit customer info', servicesCounselingRoutes.CUSTOMER_INFO_EDIT_PATH],
      ])('shows the "%s" link as expected: %s', async (linkText, route) => {
        useMoveDetailsQueries.mockReturnValue(newMoveDetailsQuery);

        const { history } = renderWithRouter(<ServicesCounselingMoveDetails setUnapprovedShipmentCount={jest.fn()} />, {
          route: detailsURL,
        });

        const link = await screen.findByRole('link', { name: linkText });

        expect(link).toBeInTheDocument();

        await userEvent.click(link);

        const path = generatePath(route, {
          moveCode: mockRequestedMoveCode,
        });

        await waitFor(() => {
          expect(history.location.pathname).toEqual(path);
        });
      });

      describe('shows the dropdown and navigates to each option', () => {
        it.each([[SHIPMENT_OPTIONS_URL.HHG], [SHIPMENT_OPTIONS_URL.NTS], [SHIPMENT_OPTIONS_URL.NTSrelease]])(
          'selects the %s option and navigates to the matching form for that shipment type',
          async (shipmentType) => {
            const { history } = renderWithRouter(
              <ServicesCounselingMoveDetails setUnapprovedShipmentCount={jest.fn()} />,
              { route: detailsURL },
            );

            const path = generatePath(servicesCounselingRoutes.SHIPMENT_ADD_PATH, {
              moveCode: mockRequestedMoveCode,
              shipmentType,
            });

            const buttonDropdown = await screen.findByRole('combobox');

            expect(buttonDropdown).toBeInTheDocument();

            await userEvent.selectOptions(buttonDropdown, shipmentType);

            await waitFor(() => {
              expect(history.location.pathname).toEqual(path);
            });
          },
        );
      });

      it('shows the edit shipment buttons', async () => {
        useMoveDetailsQueries.mockReturnValue(newMoveDetailsQuery);

        render(mockedComponent);

        const shipmentEditButtons = await screen.findAllByRole('button', { name: 'Edit shipment' });

        expect(shipmentEditButtons.length).toBe(2);

        for (let i = 0; i < shipmentEditButtons.length; i += 1) {
          expect(shipmentEditButtons[i].getAttribute('data-testid')).toBe(
            generatePath(servicesCounselingRoutes.SHIPMENT_EDIT_PATH, {
              moveCode: mockRequestedMoveCode,
              shipmentId: newMoveDetailsQuery.mtoShipments[i].id,
            }),
          );
        }
      });

      it('shows the customer and counselor remarks', async () => {
        useMoveDetailsQueries.mockReturnValue(newMoveDetailsQuery);

        render(mockedComponent);

        const customerRemarks1 = await screen.findByText('please treat gently');
        const customerRemarks2 = await screen.findByText('do not drop!');

        const counselorRemarks1 = await screen.findByText('all good');
        const counselorRemarks2 = await screen.findByText('looks good');

        expect(customerRemarks1).toBeInTheDocument();
        expect(customerRemarks2).toBeInTheDocument();
        expect(counselorRemarks1).toBeInTheDocument();
        expect(counselorRemarks2).toBeInTheDocument();
      });

      it('shows a warning if counselor remarks are empty', async () => {
        const moveDetailsQuery = {
          ...newMoveDetailsQuery,
          mtoShipments: [{ ...mtoShipments[0], counselorRemarks: '' }],
        };
        useMoveDetailsQueries.mockReturnValue(moveDetailsQuery);

        render(mockedComponent);

        const counselorRemarksElement = screen.getByTestId('counselorRemarks');
        expect(counselorRemarksElement.parentElement).toHaveClass('warning');
      });
    });

    describe('service counseling completed', () => {
      it('hides submit and view/edit buttons/links', async () => {
        useMoveDetailsQueries.mockReturnValue(counselingCompletedMoveDetailsQuery);

        render(mockedComponent);

        expect(screen.queryByRole('button', { name: 'Submit move details' })).not.toBeInTheDocument();
        expect(screen.queryByRole('combobox')).not.toBeInTheDocument(); // Add a new shipment ButtonDropdown
        expect(screen.queryByRole('button', { name: 'Edit shipment' })).not.toBeInTheDocument();
        expect(screen.queryByRole('link', { name: 'View and edit orders' })).not.toBeInTheDocument();
        expect(screen.queryByRole('link', { name: 'Edit allowances' })).not.toBeInTheDocument();
        expect(screen.queryByRole('link', { name: 'Edit customer info' })).not.toBeInTheDocument();
      });
    });

    describe('permission dependent rendering', () => {
      useMoveDetailsQueries.mockReturnValue(newMoveDetailsQuery);

      it('renders the financial review flag button when user has permission', async () => {
        render(
          <MockProviders initialEntries={[detailsURL]} permissions={[permissionTypes.updateFinancialReviewFlag]}>
            <ServicesCounselingMoveDetails setUnapprovedShipmentCount={jest.fn()} />
          </MockProviders>,
        );

        expect(await screen.getByText('Flag move for financial review')).toBeInTheDocument();
      });

      it('does not show the financial review flag button if user does not have permission', () => {
        render(
          <MockProviders initialEntries={[detailsURL]}>
            <ServicesCounselingMoveDetails setUnapprovedShipmentCount={jest.fn()} />
          </MockProviders>,
        );

        expect(screen.queryByText('Flag move for financial review')).not.toBeInTheDocument();
      });
    });
  });
});<|MERGE_RESOLUTION|>--- conflicted
+++ resolved
@@ -293,11 +293,7 @@
       requestedDeliveryDate: '0001-01-01',
       requestedPickupDate: '0001-01-01',
       shipmentType: 'PPM',
-<<<<<<< HEAD
-      status: 'SUBMITTED',
-=======
       status: 'APPROVED',
->>>>>>> bc25cbb9
       updatedAt: '2022-11-08T23:44:58.217Z',
     },
     {
@@ -347,11 +343,7 @@
       requestedDeliveryDate: '0001-01-01',
       requestedPickupDate: '0001-01-01',
       shipmentType: 'PPM',
-<<<<<<< HEAD
-      status: 'SUBMITTED',
-=======
       status: 'APPROVED',
->>>>>>> bc25cbb9
       updatedAt: '2022-11-08T23:44:58.217Z',
     },
     {
@@ -561,25 +553,9 @@
       useMoveDetailsQueries.mockReturnValue(ppmShipmentQuery);
 
       render(mockedComponent);
-<<<<<<< HEAD
-
       expect(screen.getAllByRole('button', { name: 'Review documents' }).length).toBe(2);
     });
 
-    it('renders multiple ppm shipments with numbers in heading', async () => {
-      useMoveDetailsQueries.mockReturnValue(ppmShipmentQuery);
-
-      render(mockedComponent);
-
-      expect(screen.getByText(/PPM 1/)).toBeInTheDocument();
-      expect(screen.getByText(/PPM 2/)).toBeInTheDocument();
-    });
-
-=======
-      expect(screen.getAllByRole('button', { name: 'Review documents' }).length).toBe(2);
-    });
-
->>>>>>> bc25cbb9
     it('renders shipments info even if destination address is missing', async () => {
       const moveDetailsQuery = {
         ...newMoveDetailsQuery,
