--- conflicted
+++ resolved
@@ -336,19 +336,6 @@
   isLoading: false,
   isError: false,
   isSuccess: true,
-};
-
-<<<<<<< HEAD
-const newOrdersDocumentQuery = {
-  ...newMoveDetailsQuery,
-  upload: {
-    z: {
-      id: 'z',
-      filename: 'test.pdf',
-      contentType: 'application/pdf',
-      url: '/storage/user/1/uploads/2?contentType=application%2Fpdf',
-    },
-  },
 };
 
 const zeroIncentiveMoveDetailsQuery = {
@@ -441,8 +428,6 @@
   ],
 };
 
-=======
->>>>>>> 9c82e5fb
 const counselingCompletedMoveDetailsQuery = {
   ...newMoveDetailsQuery,
   move: {
@@ -671,10 +656,6 @@
   describe('check loading and error component states', () => {
     it('renders the Loading Placeholder when the query is still loading', async () => {
       useMoveDetailsQueries.mockReturnValue({ ...newMoveDetailsQuery, ...LOADING_RETURN_VALUE });
-<<<<<<< HEAD
-      useOrdersDocumentQueries.mockReturnValue({ ...newMoveDetailsQuery, ...LOADING_RETURN_VALUE });
-=======
->>>>>>> 9c82e5fb
 
       renderComponent();
 
@@ -684,10 +665,6 @@
 
     it('renders the Something Went Wrong component when the query errors', async () => {
       useMoveDetailsQueries.mockReturnValue({ ...newMoveDetailsQuery, ...ERROR_RETURN_VALUE });
-<<<<<<< HEAD
-      useOrdersDocumentQueries.mockReturnValue({ ...newMoveDetailsQuery, ...ERROR_RETURN_VALUE });
-=======
->>>>>>> 9c82e5fb
 
       renderComponent();
 
@@ -697,10 +674,6 @@
 
     it('renders the Inaccessible component when the query returns an inaccessible response', async () => {
       useMoveDetailsQueries.mockReturnValue({ ...newMoveDetailsQuery, ...INACCESSIBLE_RETURN_VALUE });
-<<<<<<< HEAD
-      useOrdersDocumentQueries.mockReturnValue({ ...newMoveDetailsQuery, ...ERROR_RETURN_VALUE });
-=======
->>>>>>> 9c82e5fb
 
       renderComponent();
 
@@ -1087,7 +1060,6 @@
 
       it('allows the service counselor to submit details for ppm with zero incentive', async () => {
         useMoveDetailsQueries.mockReturnValue(zeroIncentiveMoveDetailsQuery);
-        useOrdersDocumentQueries.mockReturnValue(newOrdersDocumentQuery);
         updateMTOShipment.mockImplementation(() => Promise.resolve({}));
         updateMoveStatusServiceCounselingCompleted.mockImplementation(() => Promise.resolve({}));
 
