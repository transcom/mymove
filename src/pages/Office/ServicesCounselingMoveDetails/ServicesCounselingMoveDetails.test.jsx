/* eslint-disable react/jsx-props-no-spreading */
import React from 'react';
import { generatePath } from 'react-router';
import { render, screen, waitFor } from '@testing-library/react';
import userEvent from '@testing-library/user-event';

import ServicesCounselingMoveDetails from './ServicesCounselingMoveDetails';

import MOVE_STATUSES from 'constants/moves';
import { ORDERS_TYPE, ORDERS_TYPE_DETAILS } from 'constants/orders';
import { servicesCounselingRoutes } from 'constants/routes';
import { useMoveDetailsQueries } from 'hooks/queries';
import { formatDate } from 'shared/dates';
import { MockProviders, renderWithRouter } from 'testUtils';

const mockRequestedMoveCode = 'LR4T8V';

jest.mock('react-router-dom', () => ({
  ...jest.requireActual('react-router-dom'),
  useParams: jest.fn().mockReturnValue({ moveCode: 'LR4T8V' }),
}));

jest.mock('hooks/queries', () => ({
  useMoveDetailsQueries: jest.fn(),
}));

const newMoveDetailsQuery = {
  move: {
    id: '9c7b255c-2981-4bf8-839f-61c7458e2b4d',
    ordersId: '1',
    status: MOVE_STATUSES.NEEDS_SERVICE_COUNSELING,
  },
  order: {
    id: '1',
    originDutyStation: {
      address: {
        street_address_1: '',
        city: 'Fort Knox',
        state: 'KY',
        postal_code: '40121',
      },
    },
    destinationDutyStation: {
      address: {
        street_address_1: '',
        city: 'Fort Irwin',
        state: 'CA',
        postal_code: '92310',
      },
    },
    customer: {
      agency: 'ARMY',
      backup_contact: {
        email: 'email@example.com',
        name: 'name',
        phone: '555-555-5555',
      },
      current_address: {
        city: 'Beverly Hills',
        country: 'US',
        eTag: 'MjAyMS0wMS0yMVQxNTo0MTozNS41Mzg0Njha',
        id: '3a5f7cf2-6193-4eb3-a244-14d21ca05d7b',
        postal_code: '90210',
        state: 'CA',
        street_address_1: '123 Any Street',
        street_address_2: 'P.O. Box 12345',
        street_address_3: 'c/o Some Person',
      },
      dodID: '6833908165',
      eTag: 'MjAyMS0wMS0yMVQxNTo0MTozNS41NjAzNTJa',
      email: 'combo@ppm.hhg',
      first_name: 'Submitted',
      id: 'f6bd793f-7042-4523-aa30-34946e7339c9',
      last_name: 'Ppmhhg',
      phone: '555-555-5555',
    },
    entitlement: {
      authorizedWeight: 8000,
      dependentsAuthorized: true,
      eTag: 'MjAyMS0wMS0yMVQxNTo0MTozNS41NzgwMzda',
      id: 'e0fefe58-0710-40db-917b-5b96567bc2a8',
      nonTemporaryStorage: true,
      privatelyOwnedVehicle: true,
      proGearWeight: 2000,
      proGearWeightSpouse: 500,
      storageInTransit: 2,
      totalDependents: 1,
      totalWeight: 8000,
    },
    order_number: 'ORDER3',
    order_type: ORDERS_TYPE.PERMANENT_CHANGE_OF_STATION,
    order_type_detail: ORDERS_TYPE_DETAILS.HHG_PERMITTED,
    tac: '9999',
  },
  mtoShipments: [
    {
      customerRemarks: 'please treat gently',
      counselorRemarks: 'all good',
      destinationAddress: {
        city: 'Fairfield',
        country: 'US',
        id: '672ff379-f6e3-48b4-a87d-796713f8f997',
        postal_code: '94535',
        state: 'CA',
        street_address_1: '987 Any Avenue',
        street_address_2: 'P.O. Box 9876',
        street_address_3: 'c/o Some Person',
      },
      eTag: 'MjAyMC0wNi0xMFQxNTo1ODowMi40MDQwMzFa',
      id: 'ce01a5b8-9b44-4511-8a8d-edb60f2a4aee',
      moveTaskOrderID: '9c7b255c-2981-4bf8-839f-61c7458e2b4d',
      pickupAddress: {
        city: 'Beverly Hills',
        country: 'US',
        eTag: 'MjAyMC0wNi0xMFQxNTo1ODowMi4zODQ3Njla',
        id: '1686751b-ab36-43cf-b3c9-c0f467d13c19',
        postal_code: '90210',
        state: 'CA',
        street_address_1: '123 Any Street',
        street_address_2: 'P.O. Box 12345',
        street_address_3: 'c/o Some Person',
      },
      requestedPickupDate: '2020-06-04',
      scheduledPickupDate: '2020-06-05',
      shipmentType: 'HHG',
      status: 'SUBMITTED',
      updatedAt: '2020-05-10T15:58:02.404031Z',
    },
    {
      customerRemarks: 'do not drop!',
      counselorRemarks: '',
      destinationAddress: {
        city: 'Fairfield',
        country: 'US',
        id: '672ff379-f6e3-48b4-a87d-752463f8f997',
        postal_code: '94534',
        state: 'CA',
        street_address_1: '111 Everywhere',
        street_address_2: 'Apt #1',
        street_address_3: '',
      },
      eTag: 'MjAyMC0wNi0xMFQxNTo1ODowMi40MDQwMzFa',
      id: 'ce01a5b8-9b44-8799-8a8d-edb60f2a4aee',
      moveTaskOrderID: '9c7b255c-2981-4bf8-839f-61c7458e2b4d',
      pickupAddress: {
        city: 'Austin',
        country: 'US',
        eTag: 'MjAyMC0wNi0xMFQxNTo1ODowMi4zODQ3Njla',
        id: '1686751b-ab36-43cf-b3c9-c0f467d13c55',
        postal_code: '78712',
        state: 'TX',
        street_address_1: '888 Lucky Street',
        street_address_2: '#4',
        street_address_3: 'c/o rabbit',
      },
      requestedPickupDate: '2020-06-05',
      scheduledPickupDate: '2020-06-06',
      shipmentType: 'HHG',
      status: 'SUBMITTED',
      updatedAt: '2020-05-15T15:58:02.404031Z',
    },
  ],
  mtoServiceItems: [],
  mtoAgents: [],
  isLoading: false,
  isError: false,
  isSuccess: true,
};

const counselingCompletedMoveDetailsQuery = {
  ...newMoveDetailsQuery,
  move: {
    id: '9c7b255c-2981-4bf8-839f-61c7458e2b4d',
    ordersId: '1',
    status: MOVE_STATUSES.SERVICE_COUNSELING_COMPLETED,
  },
};

<<<<<<< HEAD
const renderMockedComponent = (props) => {
  return render(
    <MockProviders initialEntries={[`counseling/moves/${mockRequestedMoveCode}/details`]}>
      <ServicesCounselingMoveDetails {...props} />
    </MockProviders>,
  );
};
=======
const detailsURL = generatePath(servicesCounselingRoutes.MOVE_VIEW_PATH, { moveCode: mockRequestedMoveCode });
>>>>>>> 200e245c

const mockedComponent = (
  <MockProviders initialEntries={[detailsURL]}>
    <ServicesCounselingMoveDetails />
  </MockProviders>
);

describe('MoveDetails page', () => {
  it('renders the h1', async () => {
    useMoveDetailsQueries.mockImplementation(() => newMoveDetailsQuery);

    render(mockedComponent);

    expect(await screen.findByRole('heading', { name: 'Move details', level: 1 })).toBeInTheDocument();
  });

  /* eslint-disable camelcase */
  it('renders shipments info', async () => {
    useMoveDetailsQueries.mockImplementation(() => newMoveDetailsQuery);

    render(mockedComponent);

    expect(await screen.findByRole('heading', { name: 'Shipments', level: 2 })).toBeInTheDocument();

    expect(screen.getAllByRole('heading', { name: 'HHG', level: 3 }).length).toBe(2);

    const moveDateTerms = screen.getAllByText('Requested move date');

    expect(moveDateTerms.length).toBe(2);

    for (let i = 0; i < moveDateTerms.length; i += 1) {
      expect(moveDateTerms[i].nextElementSibling.textContent).toBe(
        formatDate(newMoveDetailsQuery.mtoShipments[i].requestedPickupDate, 'DD MMM YYYY'),
      );
    }

    const currentAddressTerms = screen.getAllByText('Current address');

    expect(currentAddressTerms.length).toBe(3); // Third one is in customer info section

    // only loop through the ones in the shipments section
    for (let i = 0; i < 2; i += 1) {
      const { street_address_1, city, state, postal_code } = newMoveDetailsQuery.mtoShipments[i].pickupAddress;

      const addressText = currentAddressTerms[i].nextElementSibling.textContent;

      expect(addressText).toContain(street_address_1);
      expect(addressText).toContain(city);
      expect(addressText).toContain(state);
      expect(addressText).toContain(postal_code);
    }

    const destinationAddressTerms = screen.getAllByText('Destination address');

    expect(destinationAddressTerms.length).toBe(2);

    for (let i = 0; i < destinationAddressTerms.length; i += 1) {
      const { street_address_1, city, state, postal_code } = newMoveDetailsQuery.mtoShipments[i].destinationAddress;

      const addressText = destinationAddressTerms[i].nextElementSibling.textContent;

      expect(addressText).toContain(street_address_1);
      expect(addressText).toContain(city);
      expect(addressText).toContain(state);
      expect(addressText).toContain(postal_code);
    }

    const counselorRemarksTerms = screen.getAllByText('Counselor remarks');

    expect(counselorRemarksTerms.length).toBe(2);

    for (let i = 0; i < counselorRemarksTerms.length; i += 1) {
      expect(counselorRemarksTerms[i].nextElementSibling.textContent).toBe(
        newMoveDetailsQuery.mtoShipments[i].counselorRemarks || '—',
      );
    }
  });

  it('renders shipments info even if destination address is missing', async () => {
    const moveDetailsQuery = {
      ...newMoveDetailsQuery,
      mtoShipments: [
        // Want to create a "new" mtoShipment to be able to delete things without messing up existing tests
        { ...newMoveDetailsQuery.mtoShipments[0] },
        newMoveDetailsQuery.mtoShipments[1],
      ],
    };

    delete moveDetailsQuery.mtoShipments[0].destinationAddress;

    useMoveDetailsQueries.mockImplementation(() => moveDetailsQuery);

    render(mockedComponent);

    const destinationAddressTerms = screen.getAllByText('Destination address');

    expect(destinationAddressTerms.length).toBe(2);

    expect(destinationAddressTerms[0].nextElementSibling.textContent).toBe(
      moveDetailsQuery.order.destinationDutyStation.address.postal_code,
    );

    const { street_address_1, city, state, postal_code } = moveDetailsQuery.mtoShipments[1].destinationAddress;

    const addressText = destinationAddressTerms[1].nextElementSibling.textContent;

    expect(addressText).toContain(street_address_1);
    expect(addressText).toContain(city);
    expect(addressText).toContain(state);
    expect(addressText).toContain(postal_code);
  });
  /* eslint-enable camelcase */

  it('renders customer info', async () => {
    useMoveDetailsQueries.mockImplementation(() => newMoveDetailsQuery);

    render(mockedComponent);

    expect(await screen.findByRole('heading', { name: 'Customer info', level: 2 })).toBeInTheDocument();
  });

  it('renders customer edit alert', () => {
    renderMockedComponent({ customerEditAlert: { alertType: 'success', message: 'great success!' } });
    expect(screen.getByText('great success!')).toBeInTheDocument();
  });

  describe('new move - needs service counseling', () => {
    it('submit move details button is on page', async () => {
      useMoveDetailsQueries.mockImplementation(() => newMoveDetailsQuery);

      render(mockedComponent);

      expect(await screen.findByRole('button', { name: 'Submit move details' })).toBeInTheDocument();
    });

    it('renders the Orders Definition List', async () => {
      useMoveDetailsQueries.mockImplementation(() => newMoveDetailsQuery);

      render(mockedComponent);

      expect(await screen.findByRole('heading', { name: 'Orders', level: 2 })).toBeInTheDocument();
      expect(screen.getByText('Current duty station')).toBeInTheDocument();
    });

    it('renders the Allowances Table', async () => {
      useMoveDetailsQueries.mockImplementation(() => newMoveDetailsQuery);

      render(mockedComponent);

      expect(await screen.findByRole('heading', { name: 'Allowances', level: 2 })).toBeInTheDocument();
      expect(screen.getByText('Branch, rank')).toBeInTheDocument();
    });

    it('allows the service counselor to use the modal as expected', async () => {
      useMoveDetailsQueries.mockImplementation(() => newMoveDetailsQuery);

      render(mockedComponent);

      const submitButton = await screen.findByRole('button', { name: 'Submit move details' });

      userEvent.click(submitButton);

      expect(await screen.findByRole('heading', { name: 'Are you sure?', level: 2 }));

      const modalSubmitButton = screen.getByRole('button', { name: 'Yes, submit' });

      userEvent.click(modalSubmitButton);

      expect(screen.queryByRole('heading', { name: 'Are you sure?', level: 2 }));
    });

    it.each([
      ['Add a new shipment', servicesCounselingRoutes.SHIPMENT_ADD_PATH],
      ['View and edit orders', servicesCounselingRoutes.ORDERS_EDIT_PATH],
      ['Edit allowances', servicesCounselingRoutes.ALLOWANCES_EDIT_PATH],
      ['Edit customer info', servicesCounselingRoutes.CUSTOMER_INFO_EDIT_PATH],
    ])('shows the "%s" link as expected: %s', async (linkText, route) => {
      useMoveDetailsQueries.mockImplementation(() => newMoveDetailsQuery);

      const { history } = renderWithRouter(<ServicesCounselingMoveDetails />, { route: detailsURL });

      const link = await screen.findByRole('link', { name: linkText });

      expect(link).toBeInTheDocument();

      userEvent.click(link);

      const path = generatePath(route, {
        moveCode: mockRequestedMoveCode,
      });

      await waitFor(() => {
        expect(history.location.pathname).toEqual(path);
      });
    });

    it('shows the edit shipment buttons', async () => {
      useMoveDetailsQueries.mockImplementation(() => newMoveDetailsQuery);

      render(mockedComponent);

      const shipmentEditButtons = await screen.findAllByRole('button', { name: 'Edit shipment' });

      expect(shipmentEditButtons.length).toBe(2);

      for (let i = 0; i < shipmentEditButtons.length; i += 1) {
        expect(shipmentEditButtons[i].getAttribute('data-testid')).toBe(
          generatePath(servicesCounselingRoutes.SHIPMENT_EDIT_PATH, {
            moveCode: mockRequestedMoveCode,
            shipmentId: newMoveDetailsQuery.mtoShipments[i].id,
          }),
        );
      }
    });
  });

  describe('service counseling completed', () => {
    it('hides submit and view/edit buttons/links', async () => {
      useMoveDetailsQueries.mockImplementation(() => counselingCompletedMoveDetailsQuery);

      render(mockedComponent);

      expect(screen.queryByRole('button', { name: 'Submit move details' })).not.toBeInTheDocument();
      expect(screen.queryByRole('link', { name: 'Add a new shipment' })).not.toBeInTheDocument();
      expect(screen.queryByRole('button', { name: 'Edit shipment' })).not.toBeInTheDocument();
      expect(screen.queryByRole('link', { name: 'View and edit orders' })).not.toBeInTheDocument();
      expect(screen.queryByRole('link', { name: 'Edit allowances' })).not.toBeInTheDocument();
      expect(screen.queryByRole('link', { name: 'Edit customer info' })).not.toBeInTheDocument();
    });
  });
});<|MERGE_RESOLUTION|>--- conflicted
+++ resolved
@@ -176,17 +176,15 @@
   },
 };
 
-<<<<<<< HEAD
+const detailsURL = generatePath(servicesCounselingRoutes.MOVE_VIEW_PATH, { moveCode: mockRequestedMoveCode });
+
 const renderMockedComponent = (props) => {
   return render(
-    <MockProviders initialEntries={[`counseling/moves/${mockRequestedMoveCode}/details`]}>
+    <MockProviders initialEntries={[detailsURL]}>
       <ServicesCounselingMoveDetails {...props} />
     </MockProviders>,
   );
 };
-=======
-const detailsURL = generatePath(servicesCounselingRoutes.MOVE_VIEW_PATH, { moveCode: mockRequestedMoveCode });
->>>>>>> 200e245c
 
 const mockedComponent = (
   <MockProviders initialEntries={[detailsURL]}>
