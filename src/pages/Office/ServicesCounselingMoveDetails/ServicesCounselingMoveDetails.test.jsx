--- conflicted
+++ resolved
@@ -540,11 +540,8 @@
       <ServicesCounselingMoveDetails
         setUnapprovedShipmentCount={jest.fn()}
         setMissingOrdersInfoCount={jest.fn()}
-<<<<<<< HEAD
-=======
         setShipmentWarnConcernCount={jest.fn()}
         setShipmentErrorConcernCount={jest.fn()}
->>>>>>> d92c3d0a
         {...props}
       />
     </MockProviders>,
@@ -646,23 +643,6 @@
 
       // Should have called `setUnapprovedShipmentCount` with 1 missing shipping info
       expect(mockSetUpapprovedShipmentCount).toHaveBeenCalledTimes(1);
-    });
-
-    it('shares the number of missing orders information', () => {
-      const moveDetailsQuery = {
-        ...newMoveDetailsQuery,
-        order: orderMissingRequiredInfo,
-      };
-
-      useMoveDetailsQueries.mockReturnValue(moveDetailsQuery);
-      useOrdersDocumentQueries.mockReturnValue(moveDetailsQuery);
-
-      const mockSetMissingOrdersInfoCount = jest.fn();
-      renderComponent({ setMissingOrdersInfoCount: mockSetMissingOrdersInfoCount });
-
-      // Should have called `setMissingOrdersInfoCount` with 4 missing fields
-      expect(mockSetMissingOrdersInfoCount).toHaveBeenCalledTimes(1);
-      expect(mockSetMissingOrdersInfoCount).toHaveBeenCalledWith(4);
     });
 
     it('shares the number of missing orders information', () => {
@@ -949,11 +929,8 @@
             <ServicesCounselingMoveDetails
               setUnapprovedShipmentCount={jest.fn()}
               setMissingOrdersInfoCount={jest.fn()}
-<<<<<<< HEAD
-=======
               setShipmentWarnConcernCount={jest.fn()}
               setShipmentErrorConcernCount={jest.fn()}
->>>>>>> d92c3d0a
               isMoveLocked={isMoveLocked}
             />
           </MockProviders>,
@@ -1055,11 +1032,8 @@
                 <ServicesCounselingMoveDetails
                   setUnapprovedShipmentCount={jest.fn()}
                   setMissingOrdersInfoCount={jest.fn()}
-<<<<<<< HEAD
-=======
                   setShipmentWarnConcernCount={jest.fn()}
                   setShipmentErrorConcernCount={jest.fn()}
->>>>>>> d92c3d0a
                 />
                 ,
               </MockProviders>,
@@ -1148,11 +1122,8 @@
             <ServicesCounselingMoveDetails
               setUnapprovedShipmentCount={jest.fn()}
               setMissingOrdersInfoCount={jest.fn()}
-<<<<<<< HEAD
-=======
               setShipmentWarnConcernCount={jest.fn()}
               setShipmentErrorConcernCount={jest.fn()}
->>>>>>> d92c3d0a
             />
           </MockProviders>,
         );
