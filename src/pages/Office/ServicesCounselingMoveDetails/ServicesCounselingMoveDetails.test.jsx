--- conflicted
+++ resolved
@@ -423,96 +423,6 @@
       requestedPickupDate: '2023-01-10',
       shipmentType: 'PPM',
       status: 'SUBMITTED',
-      updatedAt: '2022-11-08T23:44:58.217Z',
-    },
-  ],
-};
-
-const zeroIncentiveMoveDetailsQuery = {
-  ...newMoveDetailsQuery,
-  move: {
-    id: '9c7b255c-2981-4bf8-839f-61c7458e2b4d',
-    ordersId: '1',
-    status: MOVE_STATUSES.NEEDS_SERVICE_COUNSELING,
-  },
-  mtoShipments: [
-    {
-      customerRemarks: 'Please treat gently',
-      eTag: 'MjAyMi0xMS0wOFQyMzo0NDo1OC4yMTc4MVo=',
-      id: '167985a7-6d47-4412-b620-d4b7f98a09ed',
-      moveTaskOrderID: 'ddf94b4f-db77-4916-83ff-0d6bc68c8b42',
-      ppmShipment: {
-        actualDestinationPostalCode: null,
-        actualMoveDate: null,
-        actualPickupPostalCode: null,
-        advanceAmountReceived: null,
-        advanceAmountRequested: null,
-        approvedAt: null,
-        createdAt: '2022-11-08T23:44:58.226Z',
-        eTag: 'MjAyMi0xMS0wOFQyMzo0NDo1OC4yMjY0NTNa',
-        estimatedIncentive: 0,
-        estimatedWeight: 400,
-        expectedDepartureDate: '2020-03-15',
-        finalIncentive: null,
-        hasProGear: false,
-        hasReceivedAdvance: null,
-        hasRequestedAdvance: false,
-        id: '79b98a71-158d-4b04-9a6c-25543c52183d',
-        movingExpenses: null,
-        proGearWeight: null,
-        proGearWeightTickets: null,
-        reviewedAt: null,
-        hasSecondaryPickupAddress: false,
-        hasSecondaryDestinationAddress: false,
-        pickupAddress: {
-          streetAddress1: '111 Test Street',
-          streetAddress2: '222 Test Street',
-          streetAddress3: 'Test Man',
-          city: 'Test City',
-          state: 'KY',
-          postalCode: '42701',
-        },
-        secondaryPickupAddress: {
-          streetAddress1: '777 Test Street',
-          streetAddress2: '888 Test Street',
-          streetAddress3: 'Test Man',
-          city: 'Test City',
-          state: 'KY',
-          postalCode: '42702',
-        },
-        destinationAddress: {
-          streetAddress1: '222 Test Street',
-          streetAddress2: '333 Test Street',
-          streetAddress3: 'Test Man',
-          city: 'Test City',
-          state: 'KY',
-          postalCode: '42703',
-        },
-        secondaryDestinationAddress: {
-          streetAddress1: '444 Test Street',
-          streetAddress2: '555 Test Street',
-          streetAddress3: 'Test Man',
-          city: 'Test City',
-          state: 'KY',
-          postalCode: '42701',
-        },
-        shipmentId: '167985a7-6d47-4412-b620-d4b7f98a09ed',
-        sitEstimatedCost: null,
-        sitEstimatedDepartureDate: null,
-        sitEstimatedEntryDate: null,
-        sitEstimatedWeight: null,
-        sitExpected: false,
-        spouseProGearWeight: null,
-        status: 'SUBMITTED',
-        submittedAt: null,
-        updatedAt: '2022-11-08T23:44:58.226Z',
-        weightTickets: [{ emptyWeight: 0, fullWeight: 20000 }],
-      },
-      primeActualWeight: 980,
-      requestedDeliveryDate: '0001-01-01',
-      requestedPickupDate: '0001-01-01',
-      shipmentType: 'PPM',
-      status: 'APPROVED',
       updatedAt: '2022-11-08T23:44:58.217Z',
     },
   ],
@@ -746,10 +656,6 @@
   describe('check loading and error component states', () => {
     it('renders the Loading Placeholder when the query is still loading', async () => {
       useMoveDetailsQueries.mockReturnValue({ ...newMoveDetailsQuery, ...LOADING_RETURN_VALUE });
-<<<<<<< HEAD
-      useOrdersDocumentQueries.mockReturnValue({ ...newMoveDetailsQuery, ...LOADING_RETURN_VALUE });
-=======
->>>>>>> 2e9b42ed
 
       renderComponent();
 
@@ -759,10 +665,6 @@
 
     it('renders the Something Went Wrong component when the query errors', async () => {
       useMoveDetailsQueries.mockReturnValue({ ...newMoveDetailsQuery, ...ERROR_RETURN_VALUE });
-<<<<<<< HEAD
-      useOrdersDocumentQueries.mockReturnValue({ ...newMoveDetailsQuery, ...ERROR_RETURN_VALUE });
-=======
->>>>>>> 2e9b42ed
 
       renderComponent();
 
@@ -772,10 +674,6 @@
 
     it('renders the Inaccessible component when the query returns an inaccessible response', async () => {
       useMoveDetailsQueries.mockReturnValue({ ...newMoveDetailsQuery, ...INACCESSIBLE_RETURN_VALUE });
-<<<<<<< HEAD
-      useOrdersDocumentQueries.mockReturnValue({ ...newMoveDetailsQuery, ...ERROR_RETURN_VALUE });
-=======
->>>>>>> 2e9b42ed
 
       renderComponent();
 
@@ -1154,29 +1052,6 @@
 
       it('allows the service counselor to submit details for ppm with zero incentive', async () => {
         useMoveDetailsQueries.mockReturnValue(zeroIncentiveMoveDetailsQuery);
-        updateMTOShipment.mockImplementation(() => Promise.resolve({}));
-        updateMoveStatusServiceCounselingCompleted.mockImplementation(() => Promise.resolve({}));
-
-        renderComponent();
-
-        const submitButton = await screen.findByRole('button', { name: 'Submit move details' });
-
-        await userEvent.click(submitButton);
-
-        expect(await screen.findByRole('heading', { name: 'Are you sure?', level: 2 })).toBeInTheDocument();
-
-        const modalSubmitButton = screen.getByRole('button', { name: 'Yes, submit' });
-
-        await userEvent.click(modalSubmitButton);
-
-        await waitFor(() => {
-          expect(screen.queryByRole('heading', { name: 'Are you sure?', level: 2 })).not.toBeInTheDocument();
-        });
-      });
-
-      it('allows the service counselor to submit details for ppm with zero incentive', async () => {
-        useMoveDetailsQueries.mockReturnValue(zeroIncentiveMoveDetailsQuery);
-        useOrdersDocumentQueries.mockReturnValue(newOrdersDocumentQuery);
         updateMTOShipment.mockImplementation(() => Promise.resolve({}));
         updateMoveStatusServiceCounselingCompleted.mockImplementation(() => Promise.resolve({}));
 
