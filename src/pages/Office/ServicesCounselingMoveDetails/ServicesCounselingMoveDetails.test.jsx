--- conflicted
+++ resolved
@@ -336,20 +336,6 @@
   isLoading: false,
   isError: false,
   isSuccess: true,
-};
-
-<<<<<<< HEAD
-=======
-const newOrdersDocumentQuery = {
-  ...newMoveDetailsQuery,
-  upload: {
-    z: {
-      id: 'z',
-      filename: 'test.pdf',
-      contentType: 'application/pdf',
-      url: '/storage/user/1/uploads/2?contentType=application%2Fpdf',
-    },
-  },
 };
 
 const zeroIncentiveMoveDetailsQuery = {
@@ -442,7 +428,6 @@
   ],
 };
 
->>>>>>> 222ab5f1
 const counselingCompletedMoveDetailsQuery = {
   ...newMoveDetailsQuery,
   move: {
@@ -1067,7 +1052,6 @@
 
       it('allows the service counselor to submit details for ppm with zero incentive', async () => {
         useMoveDetailsQueries.mockReturnValue(zeroIncentiveMoveDetailsQuery);
-        useOrdersDocumentQueries.mockReturnValue(newOrdersDocumentQuery);
         updateMTOShipment.mockImplementation(() => Promise.resolve({}));
         updateMoveStatusServiceCounselingCompleted.mockImplementation(() => Promise.resolve({}));
 
