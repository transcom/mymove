--- conflicted
+++ resolved
@@ -32,31 +32,6 @@
     @include u-margin-bottom(4);
   }
 
-<<<<<<< HEAD
-  .submitMoveDetailsContainer {
-    display: flex;
-    justify-content: flex-end;
-
-    button {
-      @include u-margin-right(0);
-      align-self: center;
-    }
-  }
-
-  .createNewMove {
-    background-color: inherit;
-    display: flex;
-    justify-content: flex-end;
-    @include u-margin-right(0);
-
-    button {
-      @include u-margin-right(0);
-      align-self: center;
-    }
-  }
-
-=======
->>>>>>> 9f73e174
   .allowanceErrorStyle {
     margin-left: 2.4rem;
     border-left-color: #b50909;
