--- conflicted
+++ resolved
@@ -101,19 +101,16 @@
             </Grid>
           </Grid>
           <div className={styles.section} id="allowances">
-<<<<<<< HEAD
-            <DetailsPanel title="Allowances">
+            <DetailsPanel
+              title="Allowances"
+              editButton={
+                <Link className="usa-button usa-button--secondary" data-testid="edit-allowances" to="allowances">
+                  Edit allowances
+                </Link>
+              }
+            >
               <AllowancesList info={allowancesInfo} />
             </DetailsPanel>
-=======
-            <GridContainer>
-              <Grid row gap>
-                <Grid col>
-                  <AllowancesTable info={allowancesInfo} showEditBtn />
-                </Grid>
-              </Grid>
-            </GridContainer>
->>>>>>> 9f477dd0
           </div>
           <div className={styles.section} id="customer-info">
             <DetailsPanel
