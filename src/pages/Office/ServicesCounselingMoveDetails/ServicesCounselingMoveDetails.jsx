--- conflicted
+++ resolved
@@ -287,11 +287,7 @@
 
   const allowancesInfo = {
     branch: customer.agency,
-<<<<<<< HEAD
-    weightAllowance: allowances.totalWeight,
-=======
     grade: order.grade,
->>>>>>> 2fb74d5a
     authorizedWeight: allowances.authorizedWeight,
     progear: allowances.proGearWeight,
     spouseProgear: allowances.proGearWeightSpouse,
