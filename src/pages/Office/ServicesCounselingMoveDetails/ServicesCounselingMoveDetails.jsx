--- conflicted
+++ resolved
@@ -282,7 +282,6 @@
     phone: `+1 ${customer.phone}`,
     email: customer.email,
     currentAddress: customer.current_address,
-    backupAddress: customerData.backupAddress,
     backupContact: customer.backup_contact,
   };
 
@@ -311,7 +310,6 @@
     sacSDN: order.sac,
     NTStac: order.ntsTac,
     NTSsac: order.ntsSac,
-    payGrade: order.grade,
   };
   const ordersLOA = {
     tac: order.tac,
@@ -487,30 +485,6 @@
                 </div>
               )}
             </Grid>
-<<<<<<< HEAD
-=======
-            <Grid col={6} className={scMoveDetailsStyles.testdiv}>
-              {ppmShipmentsInfoNeedsApproval.length > 0 ? null : (
-                <Grid col={6} className={scMoveDetailsStyles.submitMoveDetailsContainer}>
-                  {(counselorCanEdit || counselorCanEditNonPPM) && (
-                    <Button
-                      disabled={
-                        !mtoShipments.length ||
-                        allShipmentsDeleted ||
-                        disableSubmit ||
-                        disableSubmitDueToMissingOrderInfo ||
-                        hasInvalidProGearAllowances
-                      }
-                      type="button"
-                      onClick={handleShowCancellationModal}
-                    >
-                      Submit move details
-                    </Button>
-                  )}
-                </Grid>
-              )}
-            </Grid>
->>>>>>> a8891a51
           </Grid>
 
           {hasInvalidProGearAllowances ? (
