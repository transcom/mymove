--- conflicted
+++ resolved
@@ -60,11 +60,7 @@
   const [moveHasExcessWeight, setMoveHasExcessWeight] = useState(false);
   const [isSubmitModalVisible, setIsSubmitModalVisible] = useState(false);
   const [isFinancialModalVisible, setIsFinancialModalVisible] = useState(false);
-<<<<<<< HEAD
   const [isCancelMoveModalVisible, setIsCancelMoveModalVisible] = useState(false);
-  const [shipmentConcernCount, setShipmentConcernCount] = useState(0);
-=======
->>>>>>> dc39d6b6
   const { upload, amendedUpload } = useOrdersDocumentQueries(moveCode);
   const documentsForViewer = Object.values(upload || {})
     .concat(Object.values(amendedUpload || {}))
