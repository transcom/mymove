import React, { useState, useEffect, useMemo } from 'react';
import { Link, useParams, useNavigate, generatePath } from 'react-router-dom';
import { useQueryClient, useMutation } from '@tanstack/react-query';
import { func } from 'prop-types';
import classnames from 'classnames';
import 'styles/office.scss';
import { Alert, Button, Grid, GridContainer } from '@trussworks/react-uswds';

import styles from '../ServicesCounselingMoveInfo/ServicesCounselingTab.module.scss';

import scMoveDetailsStyles from './ServicesCounselingMoveDetails.module.scss';

import { MOVES } from 'constants/queryKeys';
import { ORDERS_TYPE } from 'constants/orders';
import { servicesCounselingRoutes } from 'constants/routes';
import AllowancesList from 'components/Office/DefinitionLists/AllowancesList';
import CustomerInfoList from 'components/Office/DefinitionLists/CustomerInfoList';
import OrdersList from 'components/Office/DefinitionLists/OrdersList';
import DetailsPanel from 'components/Office/DetailsPanel/DetailsPanel';
import FinancialReviewButton from 'components/Office/FinancialReviewButton/FinancialReviewButton';
import FinancialReviewModal from 'components/Office/FinancialReviewModal/FinancialReviewModal';
import ShipmentDisplay from 'components/Office/ShipmentDisplay/ShipmentDisplay';
import { SubmitMoveConfirmationModal } from 'components/Office/SubmitMoveConfirmationModal/SubmitMoveConfirmationModal';
import { useMoveDetailsQueries, useOrdersDocumentQueries } from 'hooks/queries';
import { updateMoveStatusServiceCounselingCompleted, updateFinancialFlag } from 'services/ghcApi';
<<<<<<< HEAD
import { MOVE_STATUSES, SHIPMENT_OPTIONS_URL, SHIPMENT_OPTIONS, FEATURE_FLAG_KEYS } from 'shared/constants';
import { ppmShipmentStatuses } from 'constants/shipments';
=======
import { MOVE_STATUSES, SHIPMENT_OPTIONS_URL, SHIPMENT_OPTIONS } from 'shared/constants';
import { ppmShipmentStatuses, shipmentStatuses } from 'constants/shipments';
>>>>>>> d92c3d0a
import shipmentCardsStyles from 'styles/shipmentCards.module.scss';
import LeftNav from 'components/LeftNav/LeftNav';
import LeftNavTag from 'components/LeftNavTag/LeftNavTag';
import LoadingPlaceholder from 'shared/LoadingPlaceholder';
import SomethingWentWrong from 'shared/SomethingWentWrong';
import { AlertStateShape } from 'types/alert';
import formattedCustomerName from 'utils/formattedCustomerName';
import { getShipmentTypeLabel } from 'utils/shipmentDisplay';
import ButtonDropdown from 'components/ButtonDropdown/ButtonDropdown';
import Restricted from 'components/Restricted/Restricted';
import { permissionTypes } from 'constants/permissions';
import NotificationScrollToTop from 'components/NotificationScrollToTop';
import { objectIsMissingFieldWithCondition } from 'utils/displayFlags';
import { ReviewButton } from 'components/form/IconButtons';
import { calculateWeightRequested } from 'hooks/custom';
<<<<<<< HEAD
import { isBooleanFlagEnabled } from 'utils/featureFlags';
=======
import { ADVANCE_STATUSES } from 'constants/ppms';
>>>>>>> d92c3d0a

const ServicesCounselingMoveDetails = ({
  infoSavedAlert,
  setUnapprovedShipmentCount,
<<<<<<< HEAD
  isMoveLocked,
  missingOrdersInfoCount,
  setMissingOrdersInfoCount,
=======
  shipmentWarnConcernCount,
  setShipmentWarnConcernCount,
  shipmentErrorConcernCount,
  setShipmentErrorConcernCount,
  missingOrdersInfoCount,
  setMissingOrdersInfoCount,
  isMoveLocked,
>>>>>>> d92c3d0a
}) => {
  const { moveCode } = useParams();
  const navigate = useNavigate();
  const [alertMessage, setAlertMessage] = useState(null);
  const [alertType, setAlertType] = useState('success');
  const [moveHasExcessWeight, setMoveHasExcessWeight] = useState(false);
  const [isSubmitModalVisible, setIsSubmitModalVisible] = useState(false);
  const [isFinancialModalVisible, setIsFinancialModalVisible] = useState(false);
<<<<<<< HEAD
  const [shipmentConcernCount, setShipmentConcernCount] = useState(0);
  const [enableBoat, setEnableBoat] = useState(false);
  const [enableMobileHome, setEnableMobileHome] = useState(false);
=======
>>>>>>> d92c3d0a
  const { upload, amendedUpload } = useOrdersDocumentQueries(moveCode);
  const documentsForViewer = Object.values(upload || {})
    .concat(Object.values(amendedUpload || {}))
    ?.filter((file) => {
      return !file.deletedAt;
    });
  const hasDocuments = documentsForViewer?.length > 0;

  const { order, customerData, move, closeoutOffice, mtoShipments, isLoading, isError } =
    useMoveDetailsQueries(moveCode);
  const { customer, entitlement: allowances } = order;

  const moveWeightTotal = calculateWeightRequested(mtoShipments);

  let counselorCanReview;
  let reviewWeightsURL;
  let counselorCanEdit;
  let counselorCanEditNonPPM;

  const sections = useMemo(() => {
    return ['shipments', 'orders', 'allowances', 'customer-info'];
  }, []);

  // nts defaults show preferred pickup date and pickup address, flagged items when collapsed
  // ntsr defaults shows preferred delivery date, storage facility address, destination address, flagged items when collapsed
  const showWhenCollapsed = {
    HHG_INTO_NTS_DOMESTIC: ['counselorRemarks'],
    HHG_OUTOF_NTS_DOMESTIC: ['counselorRemarks'],
  }; // add any additional fields that we also want to always show
  const neverShow = {
    HHG_INTO_NTS_DOMESTIC: ['usesExternalVendor', 'serviceOrderNumber', 'storageFacility', 'requestedDeliveryDate'],
    HHG_OUTOF_NTS_DOMESTIC: ['requestedPickupDate'],
  };
  const warnIfMissing = {
    HHG_INTO_NTS_DOMESTIC: [{ fieldName: 'tacType' }, { fieldName: 'sacType' }],
    HHG_OUTOF_NTS_DOMESTIC: [
      { fieldName: 'ntsRecordedWeight' },
      { fieldName: 'serviceOrderNumber' },
      { fieldName: 'tacType' },
      { fieldName: 'sacType' },
    ],
  };
  const errorIfMissing = {
    HHG_OUTOF_NTS_DOMESTIC: [{ fieldName: 'storageFacility' }],
    PPM: [
      {
        fieldName: 'advanceStatus',
        condition: (shipment) =>
          shipment?.ppmShipment?.hasRequestedAdvance === true &&
          shipment?.ppmShipment?.advanceStatus !== ADVANCE_STATUSES.APPROVED.apiValue,
      },
    ],
  };

  let shipmentsInfo = [];
  let ppmShipmentsInfoNeedsApproval = [];
  let ppmShipmentsOtherStatuses = [];
  let disableSubmit = false;
  let disableSubmitDueToMissingOrderInfo = false;
  let numberOfErrorIfMissingForAllShipments = 0;
  let numberOfWarnIfMissingForAllShipments = 0;

  const [hasInvalidProGearAllowances, setHasInvalidProGearAllowances] = useState(false);

  // check if invalid progear weight allowances
  const checkProGearAllowances = () => {
    mtoShipments?.forEach((mto) => {
      if (!order.entitlement.proGearWeight) order.entitlement.proGearWeight = 0;
      if (!order.entitlement.proGearWeightSpouse) order.entitlement.proGearWeightSpouse = 0;

      if (
        mto?.ppmShipment?.proGearWeight > order.entitlement.proGearWeight ||
        mto?.ppmShipment?.spouseProGearWeight > order.entitlement.proGearWeightSpouse
      ) {
        setHasInvalidProGearAllowances(true);
      }
    });
  };

  useEffect(() => {
    checkProGearAllowances();
  });

  useEffect(() => {
    const fetchData = async () => {
      setEnableBoat(await isBooleanFlagEnabled(FEATURE_FLAG_KEYS.BOAT));
      setEnableMobileHome(await isBooleanFlagEnabled(FEATURE_FLAG_KEYS.MOBILE_HOME));
    };
    fetchData();
  }, []);

  // for now we are only showing dest type on retiree and separatee orders
  const isRetirementOrSeparation =
    order.order_type === ORDERS_TYPE.RETIREMENT || order.order_type === ORDERS_TYPE.SEPARATION;

  if (isRetirementOrSeparation) {
    // destination type must be set for for HHG, NTSR shipments only
    errorIfMissing.HHG = [{ fieldName: 'destinationType' }];
    errorIfMissing.HHG_OUTOF_NTS_DOMESTIC.push({ fieldName: 'destinationType' });
  }

  if (!order.department_indicator || !order.order_number || !order.order_type_detail || !order.tac || !hasDocuments)
    disableSubmitDueToMissingOrderInfo = true;

  if (mtoShipments) {
    const submittedShipments = mtoShipments?.filter((shipment) => !shipment.deletedAt);
    const submittedShipmentsNonPPM = submittedShipments.filter(
      (shipment) => shipment.ppmShipment?.status !== ppmShipmentStatuses.NEEDS_CLOSEOUT,
    );
    const ppmNeedsApprovalShipments = submittedShipments.filter(
      (shipment) => shipment.ppmShipment?.status === ppmShipmentStatuses.NEEDS_CLOSEOUT,
    );
    const onlyPpmShipments = submittedShipments.filter((shipment) => shipment.shipmentType === 'PPM');
    ppmShipmentsOtherStatuses = onlyPpmShipments.filter(
      (shipment) => shipment.ppmShipment?.status !== ppmShipmentStatuses.NEEDS_CLOSEOUT,
    );

    ppmShipmentsInfoNeedsApproval = ppmNeedsApprovalShipments.map((shipment) => {
      const reviewURL = `../${generatePath(servicesCounselingRoutes.SHIPMENT_REVIEW_PATH, {
        moveCode,
        shipmentId: shipment.id,
      })}`;
      const numberofPPMShipments = ppmNeedsApprovalShipments.length;

      const displayInfo = {
        heading: getShipmentTypeLabel(shipment.shipmentType),
        destinationAddress: shipment.destinationAddress || {
          postalCode: order.destinationDutyLocation.address.postalCode,
        },
        agency: customerData.agency,
        closeoutOffice,
        ...shipment.ppmShipment,
        ...shipment,
        displayDestinationType: isRetirementOrSeparation,
      };

      const errorIfMissingList = errorIfMissing[shipment.shipmentType];
      if (errorIfMissingList) {
        errorIfMissingList.forEach((fieldToCheck) => {
          if (objectIsMissingFieldWithCondition(displayInfo, fieldToCheck)) {
            numberOfErrorIfMissingForAllShipments += 1;
            // Since storage facility gets split into two fields - the name and the address
            // it needs to be counted twice.
            if (fieldToCheck.fieldName === 'storageFacility') {
              numberOfErrorIfMissingForAllShipments += 1;
            }
          }
        });
      }

      const warnIfMissingList = warnIfMissing[shipment.shipmentType];
      if (warnIfMissingList) {
        warnIfMissingList.forEach((fieldToCheck) => {
          if (objectIsMissingFieldWithCondition(displayInfo, fieldToCheck)) {
            numberOfWarnIfMissingForAllShipments += 1;
          }
          // Since storage facility gets split into two fields - the name and the address
          // it needs to be counted twice.
          if (fieldToCheck.fieldName === 'storageFacility') {
            numberOfErrorIfMissingForAllShipments += 1;
          }
        });
      }

      disableSubmit = numberOfErrorIfMissingForAllShipments !== 0;

      return {
        id: shipment.id,
        displayInfo,
        reviewURL,
        numberofPPMShipments,
        shipmentType: shipment.shipmentType,
      };
    });

    counselorCanReview = ppmShipmentsInfoNeedsApproval.length > 0;
    reviewWeightsURL = generatePath(servicesCounselingRoutes.BASE_REVIEW_SHIPMENT_WEIGHTS_PATH, { moveCode });
    counselorCanEdit = move.status === MOVE_STATUSES.NEEDS_SERVICE_COUNSELING && ppmShipmentsOtherStatuses.length > 0;
    counselorCanEditNonPPM =
      move.status === MOVE_STATUSES.NEEDS_SERVICE_COUNSELING && shipmentsInfo.shipmentType !== 'PPM';

    shipmentsInfo = submittedShipmentsNonPPM.map((shipment) => {
      const editURL =
        counselorCanEdit || counselorCanEditNonPPM
          ? `../${generatePath(servicesCounselingRoutes.SHIPMENT_EDIT_PATH, {
              shipmentId: shipment.id,
            })}`
          : '';
      const viewURL = // Read only view of approved documents
        shipment?.ppmShipment?.status === ppmShipmentStatuses.CLOSEOUT_COMPLETE ||
        (shipment?.ppmShipment?.weightTickets && shipment?.ppmShipment?.weightTickets[0]?.status)
          ? `../${generatePath(servicesCounselingRoutes.SHIPMENT_VIEW_DOCUMENT_PATH, {
              moveCode,
              shipmentId: shipment.id,
            })}`
          : '';
      const displayInfo = {
        heading: getShipmentTypeLabel(shipment.shipmentType),
        destinationAddress: shipment.destinationAddress || {
          postalCode: order.destinationDutyLocation.address.postalCode,
        },
        ...shipment.ppmShipment,
        ...shipment,
        displayDestinationType: isRetirementOrSeparation,
      };

      if (shipment.shipmentType === SHIPMENT_OPTIONS.PPM) {
        displayInfo.agency = customerData.agency;
        displayInfo.closeoutOffice = closeoutOffice;
      }
      const errorIfMissingList = errorIfMissing[shipment.shipmentType];

      if (errorIfMissingList) {
        errorIfMissingList.forEach((fieldToCheck) => {
          if (objectIsMissingFieldWithCondition(displayInfo, fieldToCheck)) {
            numberOfErrorIfMissingForAllShipments += 1;
            // Since storage facility gets split into two fields - the name and the address
            // it needs to be counted twice.
            if (fieldToCheck.fieldName === 'storageFacility') {
              numberOfErrorIfMissingForAllShipments += 1;
            }
          }
        });
      }

      const warnIfMissingList = warnIfMissing[shipment.shipmentType];
      if (warnIfMissingList) {
        warnIfMissingList.forEach((fieldToCheck) => {
          if (objectIsMissingFieldWithCondition(displayInfo, fieldToCheck)) {
            numberOfWarnIfMissingForAllShipments += 1;
          }
          // Since storage facility gets split into two fields - the name and the address
          // it needs to be counted twice.
          if (fieldToCheck.fieldName === 'storageFacility') {
            numberOfWarnIfMissingForAllShipments += 1;
          }
        });
      }

      disableSubmit = numberOfErrorIfMissingForAllShipments !== 0;

      return {
        id: shipment.id,
        displayInfo,
        editURL,
        viewURL,
        shipmentType: shipment.shipmentType,
      };
    });
  }

  const customerInfo = {
    name: formattedCustomerName(customer.last_name, customer.first_name, customer.suffix, customer.middle_name),
    agency: customer.agency,
    dodId: customer.dodID,
    emplid: customer.emplid,
    phone: customer.phone,
    altPhone: customer.secondaryTelephone,
    email: customer.email,
    currentAddress: customer.current_address,
    backupAddress: customerData.backupAddress,
    backupContact: customer.backup_contact,
  };

  const allowancesInfo = {
    branch: customer.agency,
    grade: order.grade,
    totalWeight: allowances.totalWeight,
    progear: allowances.proGearWeight,
    spouseProgear: allowances.proGearWeightSpouse,
    storageInTransit: allowances.storageInTransit,
    dependents: allowances.dependentsAuthorized,
    requiredMedicalEquipmentWeight: allowances.requiredMedicalEquipmentWeight,
    organizationalClothingAndIndividualEquipment: allowances.organizationalClothingAndIndividualEquipment,
    gunSafe: allowances.gunSafe,
  };

  const ordersInfo = {
    currentDutyLocation: order.originDutyLocation,
    newDutyLocation: order.destinationDutyLocation,
    departmentIndicator: order.department_indicator,
    issuedDate: order.date_issued,
    reportByDate: order.report_by_date,
    ordersType: order.order_type,
    ordersNumber: order.order_number,
    ordersTypeDetail: order.order_type_detail,
    tacMDC: order.tac,
    sacSDN: order.sac,
    NTStac: order.ntsTac,
    NTSsac: order.ntsSac,
    payGrade: order.grade,
    amendedOrdersAcknowledgedAt: order.amendedOrdersAcknowledgedAt,
    uploadedAmendedOrderID: order.uploadedAmendedOrderID,
  };
  const ordersLOA = {
    tac: order.tac,
    sac: order.sac,
    ntsTac: order.ntsTac,
    ntsSac: order.ntsSac,
  };

  // using useMemo here due to this being used in a useEffect
  // using useMemo prevents the useEffect from being rendered on ever render by memoizing the object
  // so that it only recognizes the change when the orders object changes
  const requiredOrdersInfo = useMemo(
    () => ({
      ordersNumber: order?.order_number || '',
      ordersType: order?.order_type || '',
      ordersTypeDetail: order?.order_type_detail || '',
      tacMDC: order?.tac || '',
      departmentIndicator: order?.department_indicator || '',
    }),
    [order],
  );

  const handleButtonDropdownChange = (e) => {
    const selectedOption = e.target.value;

    const addShipmentPath = `../${generatePath(servicesCounselingRoutes.SHIPMENT_ADD_PATH, {
      shipmentType: selectedOption,
    })}`;

    navigate(addShipmentPath);
  };

  const handleReviewWeightsButton = (weightsURL) => {
    navigate(weightsURL);
  };

  // use mutation calls
  const queryClient = useQueryClient();
  const { mutate: mutateMoveStatus } = useMutation(updateMoveStatusServiceCounselingCompleted, {
    onSuccess: (data) => {
      queryClient.setQueryData([MOVES, data.locator], data);
      queryClient.invalidateQueries([MOVES, data.locator]);
      setAlertMessage('Move submitted.');
      setAlertType('success');
    },
    onError: () => {
      setAlertMessage('There was a problem submitting the move. Please try again later.');
      setAlertType('error');
    },
  });

  const { mutate: mutateFinancialReview } = useMutation(updateFinancialFlag, {
    onSuccess: (data) => {
      queryClient.setQueryData([MOVES, data.locator], data);
      queryClient.invalidateQueries([MOVES, data.locator]);

      if (data.financialReviewFlag) {
        setAlertMessage('Move flagged for financial review.');
        setAlertType('success');
      } else {
        setAlertMessage('Move unflagged for financial review.');
        setAlertType('success');
      }
    },
    onError: () => {
      setAlertMessage('There was a problem flagging the move for financial review. Please try again later.');
      setAlertType('error');
    },
  });

  useEffect(() => {
    setMoveHasExcessWeight(moveWeightTotal > order.entitlement.totalWeight);
  }, [moveWeightTotal, order.entitlement.totalWeight]);

  // Keep unapproved shipments, warn & error counts in sync
  useEffect(() => {
    let shipmentWarnConcerns = numberOfWarnIfMissingForAllShipments;
    const shipmentErrorConcerns = numberOfErrorIfMissingForAllShipments;
    if (moveHasExcessWeight) {
      shipmentWarnConcerns += 1;
    }
    const submittedShipments = mtoShipments?.filter(
      (shipment) => shipment.status === shipmentStatuses.SUBMITTED && !shipment.deletedAt,
    );
    setShipmentWarnConcernCount(shipmentWarnConcerns);
    setShipmentErrorConcernCount(shipmentErrorConcerns);
    setUnapprovedShipmentCount(submittedShipments?.length);
  }, [
    moveHasExcessWeight,
    mtoShipments,
    numberOfErrorIfMissingForAllShipments,
    numberOfWarnIfMissingForAllShipments,
    setShipmentErrorConcernCount,
    setShipmentWarnConcernCount,
    setUnapprovedShipmentCount,
  ]);

  // Keep num of missing orders info synced up
  useEffect(() => {
    const ordersInfoCount = Object.values(requiredOrdersInfo).reduce((count, value) => {
      return !value ? count + 1 : count;
    }, 0);
    setMissingOrdersInfoCount(ordersInfoCount);
  }, [order, requiredOrdersInfo, setMissingOrdersInfoCount]);

  if (isLoading) return <LoadingPlaceholder />;
  if (isError) return <SomethingWentWrong />;

  const handleShowCancellationModal = () => {
    setIsSubmitModalVisible(true);
  };

  const handleConfirmSubmitMoveDetails = () => {
    mutateMoveStatus({ moveTaskOrderID: move.id, ifMatchETag: move.eTag });
    setIsSubmitModalVisible(false);
  };

  const handleShowFinancialReviewModal = () => {
    setIsFinancialModalVisible(true);
  };

  const handleSubmitFinancialReviewModal = (remarks, flagForReview) => {
    const flagForReviewBool = flagForReview === 'yes';
    mutateFinancialReview({
      moveID: move.id,
      ifMatchETag: move.eTag,
      body: { remarks, flagForReview: flagForReviewBool },
    });
    setIsFinancialModalVisible(false);
  };

  const handleCancelFinancialReviewModal = () => {
    setIsFinancialModalVisible(false);
  };

  const counselorCanEditOrdersAndAllowances = () => {
    if (counselorCanEdit || counselorCanEditNonPPM) return true;
    if (
      move.status === MOVE_STATUSES.NEEDS_SERVICE_COUNSELING ||
      move.status === MOVE_STATUSES.SERVICE_COUNSELING_COMPLETED ||
      (move.status === MOVE_STATUSES.APPROVALS_REQUESTED && !move.availableToPrimeAt) // status is set to 'Approval Requested' if customer uploads amended orders.
    ) {
      return true;
    }
    return false;
  };

  const allShipmentsDeleted = mtoShipments.every((shipment) => !!shipment.deletedAt);
  const hasMissingOrdersRequiredInfo = Object.values(requiredOrdersInfo).some((value) => !value || value === '');
  const hasAmendedOrders = ordersInfo.uploadedAmendedOrderID && !ordersInfo.amendedOrdersAcknowledgedAt;

  const allowedShipmentOptions = () => {
    return (
      <>
        <option data-testid="hhgOption" value={SHIPMENT_OPTIONS_URL.HHG}>
          HHG
        </option>
        <option value={SHIPMENT_OPTIONS_URL.PPM}>PPM</option>
        <option value={SHIPMENT_OPTIONS_URL.NTS}>NTS</option>
        <option value={SHIPMENT_OPTIONS_URL.NTSrelease}>NTS-release</option>
        {enableBoat && <option value={SHIPMENT_OPTIONS_URL.BOAT}>Boat</option>}
        {enableMobileHome && <option value={SHIPMENT_OPTIONS_URL.MOBILE_HOME}>Mobile Home</option>}
      </>
    );
  };

  return (
    <div className={styles.tabContent}>
      <div className={styles.container}>
        <LeftNav sections={sections}>
          <LeftNavTag
            associatedSectionName="shipments"
            showTag={shipmentWarnConcernCount !== 0}
            testID="requestedShipmentsTag"
          >
            {shipmentWarnConcernCount}
          </LeftNavTag>
          <LeftNavTag
            background="#e34b11"
<<<<<<< HEAD
=======
            associatedSectionName="shipments"
            showTag={shipmentErrorConcernCount !== 0}
            testID="shipment-missing-info-alert"
          >
            {shipmentErrorConcernCount}
          </LeftNavTag>
          <LeftNavTag
            background="#e34b11"
>>>>>>> d92c3d0a
            associatedSectionName="orders"
            showTag={missingOrdersInfoCount !== 0}
            testID="tag"
          >
            {missingOrdersInfoCount}
          </LeftNavTag>
          <LeftNavTag
            associatedSectionName="orders"
            showTag={Boolean(
              !hasMissingOrdersRequiredInfo && hasAmendedOrders && counselorCanEditOrdersAndAllowances(),
            )}
            testID="newOrdersNavTag"
          >
            NEW
          </LeftNavTag>
        </LeftNav>
        {isSubmitModalVisible && (
          <SubmitMoveConfirmationModal onClose={setIsSubmitModalVisible} onSubmit={handleConfirmSubmitMoveDetails} />
        )}
        {isFinancialModalVisible && (
          <FinancialReviewModal
            onClose={handleCancelFinancialReviewModal}
            onSubmit={handleSubmitFinancialReviewModal}
            initialRemarks={move?.financialReviewRemarks}
            initialSelection={move?.financialReviewFlag}
          />
        )}
        <GridContainer className={classnames(styles.gridContainer, scMoveDetailsStyles.ServicesCounselingMoveDetails)}>
          <NotificationScrollToTop dependency={alertMessage || infoSavedAlert} />
          <Grid row className={scMoveDetailsStyles.pageHeader}>
            {alertMessage && (
              <Grid col={12} className={scMoveDetailsStyles.alertContainer}>
                <Alert headingLevel="h4" slim type={alertType}>
                  {alertMessage}
                </Alert>
              </Grid>
            )}
            {infoSavedAlert && (
              <Grid col={12} className={scMoveDetailsStyles.alertContainer}>
                <Alert headingLevel="h4" slim type={infoSavedAlert.alertType}>
                  {infoSavedAlert.message}
                </Alert>
              </Grid>
            )}
            {moveHasExcessWeight && (
              <Grid col={12} className={scMoveDetailsStyles.alertContainer}>
                <Alert headingLevel="h4" slim type="warning">
                  <span>This move has excess weight. Review PPM weight ticket documents to resolve.</span>
                </Alert>
              </Grid>
            )}
            <Grid col={12} className={scMoveDetailsStyles.pageTitle}>
              <h1>Move details</h1>
              {ppmShipmentsInfoNeedsApproval.length > 0 ? null : (
                <div>
                  {(counselorCanEdit || counselorCanEditNonPPM) && (
                    <Button
                      disabled={
                        !mtoShipments.length ||
                        allShipmentsDeleted ||
                        disableSubmit ||
                        disableSubmitDueToMissingOrderInfo ||
                        hasInvalidProGearAllowances ||
                        isMoveLocked
                      }
                      type="button"
                      onClick={handleShowCancellationModal}
                    >
                      Submit move details
                    </Button>
                  )}
                </div>
              )}
            </Grid>
          </Grid>

          {hasInvalidProGearAllowances ? (
            <div className={scMoveDetailsStyles.allowanceErrorStyle} data-testid="allowanceError">
              Pro Gear weight allowances are less than the weights entered in move.
            </div>
          ) : null}

          <div className={styles.section} id="shipments">
            <DetailsPanel
              className={scMoveDetailsStyles.noPaddingBottom}
              editButton={
                (counselorCanEdit || counselorCanEditNonPPM) &&
                !isMoveLocked && (
                  <ButtonDropdown
                    ariaLabel="Add a new shipment"
                    data-testid="addShipmentButton"
                    onChange={handleButtonDropdownChange}
                  >
                    <option value="" label="Add a new shipment">
                      Add a new shipment
                    </option>
<<<<<<< HEAD
                    {allowedShipmentOptions()}
=======
                    <option data-testid="hhgOption" value={SHIPMENT_OPTIONS_URL.HHG}>
                      HHG
                    </option>
                    <option value={SHIPMENT_OPTIONS_URL.PPM}>PPM</option>
                    <option value={SHIPMENT_OPTIONS_URL.NTS}>NTS</option>
                    <option value={SHIPMENT_OPTIONS_URL.NTSrelease}>NTS-release</option>
                    <option data-testid="boatOption" value={SHIPMENT_OPTIONS_URL.BOAT}>
                      Boat
                    </option>
                    <option data-testid="mobileHomeOption" value={SHIPMENT_OPTIONS_URL.MOBILE_HOME}>
                      Mobile Home
                    </option>
>>>>>>> d92c3d0a
                  </ButtonDropdown>
                )
              }
              reviewButton={
                counselorCanReview &&
                !isMoveLocked && (
                  <ReviewButton
                    onClick={() => handleReviewWeightsButton(reviewWeightsURL)}
                    data-testid={reviewWeightsURL}
                    label="Review shipment weights"
                    secondary
                  />
                )
              }
              financialReviewOpen={handleShowFinancialReviewModal}
              title="Shipments"
              ppmShipmentInfoNeedsApproval={ppmShipmentsInfoNeedsApproval}
            >
              <Restricted to={permissionTypes.updateFinancialReviewFlag}>
                <div className={scMoveDetailsStyles.scFinancialReviewContainer}>
                  <FinancialReviewButton
                    onClick={handleShowFinancialReviewModal}
                    reviewRequested={move.financialReviewFlag}
                    isMoveLocked={isMoveLocked}
                  />
                </div>
              </Restricted>
              <div className={shipmentCardsStyles.shipmentCards}>
                {shipmentsInfo.map((shipment) => (
                  <ShipmentDisplay
                    displayInfo={shipment.displayInfo}
                    editURL={shipment.editURL}
                    viewURL={shipment.viewURL}
                    isSubmitted={false}
                    key={shipment.id}
                    shipmentId={shipment.id}
                    shipmentType={shipment.shipmentType}
                    allowApproval={false}
                    ordersLOA={ordersLOA}
                    warnIfMissing={warnIfMissing[shipment.shipmentType]}
                    errorIfMissing={errorIfMissing[shipment.shipmentType]}
                    showWhenCollapsed={showWhenCollapsed[shipment.shipmentType]}
                    neverShow={neverShow[shipment.shipmentType]}
                    isMoveLocked={isMoveLocked}
                  />
                ))}
                {ppmShipmentsInfoNeedsApproval.length > 0 &&
                  ppmShipmentsInfoNeedsApproval.map((shipment) => (
                    <ShipmentDisplay
                      numberofPPMShipments={shipment.numberofPPMShipments}
                      displayInfo={shipment.displayInfo}
                      reviewURL={shipment.reviewURL}
                      isSubmitted={false}
                      key={shipment.id}
                      shipmentId={shipment.id}
                      shipmentType={shipment.shipmentType}
                      allowApproval={false}
                      ordersLOA={ordersLOA}
                      warnIfMissing={warnIfMissing[shipment.shipmentType]}
                      errorIfMissing={errorIfMissing[shipment.shipmentType]}
                      showWhenCollapsed={showWhenCollapsed[shipment.shipmentType]}
                      neverShow={neverShow[shipment.shipmentType]}
                      isMoveLocked={isMoveLocked}
                    />
                  ))}
              </div>
            </DetailsPanel>
          </div>

          <div className={styles.section} id="orders">
            <DetailsPanel
              title="Orders"
              editButton={
                counselorCanEditOrdersAndAllowances() &&
                !isMoveLocked && (
                  <Link
                    className="usa-button usa-button--secondary"
                    data-testid="view-edit-orders"
                    to={`../${servicesCounselingRoutes.ORDERS_EDIT_PATH}`}
                  >
                    View and edit orders
                  </Link>
                )
              }
              ppmShipmentInfoNeedsApproval={ppmShipmentsInfoNeedsApproval}
            >
              <OrdersList ordersInfo={ordersInfo} />
            </DetailsPanel>
          </div>
          <div className={styles.section} id="allowances">
            <DetailsPanel
              title="Allowances"
              editButton={
                counselorCanEditOrdersAndAllowances() &&
                !isMoveLocked && (
                  <Link
                    className="usa-button usa-button--secondary"
                    data-testid="edit-allowances"
                    to={`../${servicesCounselingRoutes.ALLOWANCES_EDIT_PATH}`}
                  >
                    Edit allowances
                  </Link>
                )
              }
              ppmShipmentInfoNeedsApproval={ppmShipmentsInfoNeedsApproval}
            >
              <AllowancesList info={allowancesInfo} />
            </DetailsPanel>
          </div>
          <div className={styles.section} id="customer-info">
            <DetailsPanel
              title="Customer info"
              editButton={
                <Restricted to={permissionTypes.updateCustomer}>
                  {!isMoveLocked && (
                    <Link
                      className="usa-button usa-button--secondary"
                      data-testid="edit-customer-info"
                      to={`../${servicesCounselingRoutes.CUSTOMER_INFO_EDIT_PATH}`}
                    >
                      Edit customer info
                    </Link>
                  )}
                </Restricted>
              }
              ppmShipmentInfoNeedsApproval={ppmShipmentsInfoNeedsApproval}
            >
              <CustomerInfoList customerInfo={customerInfo} />
            </DetailsPanel>
          </div>
        </GridContainer>
      </div>
    </div>
  );
};

ServicesCounselingMoveDetails.propTypes = {
  infoSavedAlert: AlertStateShape,
  setUnapprovedShipmentCount: func.isRequired,
  setShipmentWarnConcernCount: func.isRequired,
  setShipmentErrorConcernCount: func.isRequired,
};

ServicesCounselingMoveDetails.defaultProps = {
  infoSavedAlert: null,
};

export default ServicesCounselingMoveDetails;<|MERGE_RESOLUTION|>--- conflicted
+++ resolved
@@ -23,13 +23,8 @@
 import { SubmitMoveConfirmationModal } from 'components/Office/SubmitMoveConfirmationModal/SubmitMoveConfirmationModal';
 import { useMoveDetailsQueries, useOrdersDocumentQueries } from 'hooks/queries';
 import { updateMoveStatusServiceCounselingCompleted, updateFinancialFlag } from 'services/ghcApi';
-<<<<<<< HEAD
 import { MOVE_STATUSES, SHIPMENT_OPTIONS_URL, SHIPMENT_OPTIONS, FEATURE_FLAG_KEYS } from 'shared/constants';
-import { ppmShipmentStatuses } from 'constants/shipments';
-=======
-import { MOVE_STATUSES, SHIPMENT_OPTIONS_URL, SHIPMENT_OPTIONS } from 'shared/constants';
 import { ppmShipmentStatuses, shipmentStatuses } from 'constants/shipments';
->>>>>>> d92c3d0a
 import shipmentCardsStyles from 'styles/shipmentCards.module.scss';
 import LeftNav from 'components/LeftNav/LeftNav';
 import LeftNavTag from 'components/LeftNavTag/LeftNavTag';
@@ -45,20 +40,12 @@
 import { objectIsMissingFieldWithCondition } from 'utils/displayFlags';
 import { ReviewButton } from 'components/form/IconButtons';
 import { calculateWeightRequested } from 'hooks/custom';
-<<<<<<< HEAD
 import { isBooleanFlagEnabled } from 'utils/featureFlags';
-=======
 import { ADVANCE_STATUSES } from 'constants/ppms';
->>>>>>> d92c3d0a
 
 const ServicesCounselingMoveDetails = ({
   infoSavedAlert,
   setUnapprovedShipmentCount,
-<<<<<<< HEAD
-  isMoveLocked,
-  missingOrdersInfoCount,
-  setMissingOrdersInfoCount,
-=======
   shipmentWarnConcernCount,
   setShipmentWarnConcernCount,
   shipmentErrorConcernCount,
@@ -66,7 +53,6 @@
   missingOrdersInfoCount,
   setMissingOrdersInfoCount,
   isMoveLocked,
->>>>>>> d92c3d0a
 }) => {
   const { moveCode } = useParams();
   const navigate = useNavigate();
@@ -75,12 +61,8 @@
   const [moveHasExcessWeight, setMoveHasExcessWeight] = useState(false);
   const [isSubmitModalVisible, setIsSubmitModalVisible] = useState(false);
   const [isFinancialModalVisible, setIsFinancialModalVisible] = useState(false);
-<<<<<<< HEAD
-  const [shipmentConcernCount, setShipmentConcernCount] = useState(0);
   const [enableBoat, setEnableBoat] = useState(false);
   const [enableMobileHome, setEnableMobileHome] = useState(false);
-=======
->>>>>>> d92c3d0a
   const { upload, amendedUpload } = useOrdersDocumentQueries(moveCode);
   const documentsForViewer = Object.values(upload || {})
     .concat(Object.values(amendedUpload || {}))
@@ -553,8 +535,6 @@
           </LeftNavTag>
           <LeftNavTag
             background="#e34b11"
-<<<<<<< HEAD
-=======
             associatedSectionName="shipments"
             showTag={shipmentErrorConcernCount !== 0}
             testID="shipment-missing-info-alert"
@@ -563,7 +543,6 @@
           </LeftNavTag>
           <LeftNavTag
             background="#e34b11"
->>>>>>> d92c3d0a
             associatedSectionName="orders"
             showTag={missingOrdersInfoCount !== 0}
             testID="tag"
@@ -660,22 +639,7 @@
                     <option value="" label="Add a new shipment">
                       Add a new shipment
                     </option>
-<<<<<<< HEAD
                     {allowedShipmentOptions()}
-=======
-                    <option data-testid="hhgOption" value={SHIPMENT_OPTIONS_URL.HHG}>
-                      HHG
-                    </option>
-                    <option value={SHIPMENT_OPTIONS_URL.PPM}>PPM</option>
-                    <option value={SHIPMENT_OPTIONS_URL.NTS}>NTS</option>
-                    <option value={SHIPMENT_OPTIONS_URL.NTSrelease}>NTS-release</option>
-                    <option data-testid="boatOption" value={SHIPMENT_OPTIONS_URL.BOAT}>
-                      Boat
-                    </option>
-                    <option data-testid="mobileHomeOption" value={SHIPMENT_OPTIONS_URL.MOBILE_HOME}>
-                      Mobile Home
-                    </option>
->>>>>>> d92c3d0a
                   </ButtonDropdown>
                 )
               }
