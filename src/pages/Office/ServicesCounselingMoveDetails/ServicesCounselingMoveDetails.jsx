import React, { useState, useEffect, useMemo } from 'react';
import { Link, useParams, useNavigate, generatePath } from 'react-router-dom';
import { useQueryClient, useMutation } from '@tanstack/react-query';
import { FontAwesomeIcon } from '@fortawesome/react-fontawesome';
import { func } from 'prop-types';
import classnames from 'classnames';
import 'styles/office.scss';
import { Alert, Button, Grid, GridContainer } from '@trussworks/react-uswds';

import styles from '../ServicesCounselingMoveInfo/ServicesCounselingTab.module.scss';

import scMoveDetailsStyles from './ServicesCounselingMoveDetails.module.scss';

import { MOVES } from 'constants/queryKeys';
import { ORDERS_TYPE } from 'constants/orders';
import { servicesCounselingRoutes } from 'constants/routes';
import AllowancesList from 'components/Office/DefinitionLists/AllowancesList';
import CustomerInfoList from 'components/Office/DefinitionLists/CustomerInfoList';
import OrdersList from 'components/Office/DefinitionLists/OrdersList';
import DetailsPanel from 'components/Office/DetailsPanel/DetailsPanel';
import FinancialReviewButton from 'components/Office/FinancialReviewButton/FinancialReviewButton';
import FinancialReviewModal from 'components/Office/FinancialReviewModal/FinancialReviewModal';
import ShipmentDisplay from 'components/Office/ShipmentDisplay/ShipmentDisplay';
import { SubmitMoveConfirmationModal } from 'components/Office/SubmitMoveConfirmationModal/SubmitMoveConfirmationModal';
import { useMoveDetailsQueries, useOrdersDocumentQueries } from 'hooks/queries';
import { updateMoveStatusServiceCounselingCompleted, updateFinancialFlag } from 'services/ghcApi';
import { MOVE_STATUSES, SHIPMENT_OPTIONS_URL, SHIPMENT_OPTIONS } from 'shared/constants';
import { ppmShipmentStatuses } from 'constants/shipments';
import shipmentCardsStyles from 'styles/shipmentCards.module.scss';
import LeftNav from 'components/LeftNav/LeftNav';
import LeftNavTag from 'components/LeftNavTag/LeftNavTag';
import LoadingPlaceholder from 'shared/LoadingPlaceholder';
import SomethingWentWrong from 'shared/SomethingWentWrong';
import { AlertStateShape } from 'types/alert';
import formattedCustomerName from 'utils/formattedCustomerName';
import { getShipmentTypeLabel } from 'utils/shipmentDisplay';
import ButtonDropdown from 'components/ButtonDropdown/ButtonDropdown';
import Restricted from 'components/Restricted/Restricted';
import { permissionTypes } from 'constants/permissions';
import NotificationScrollToTop from 'components/NotificationScrollToTop';
import { objectIsMissingFieldWithCondition } from 'utils/displayFlags';
import { ReviewButton } from 'components/form/IconButtons';
import { calculateWeightRequested } from 'hooks/custom';

const ServicesCounselingMoveDetails = ({ infoSavedAlert, setUnapprovedShipmentCount, isMoveLocked }) => {
  const { moveCode } = useParams();
  const navigate = useNavigate();
  const [alertMessage, setAlertMessage] = useState(null);
  const [alertType, setAlertType] = useState('success');
  const [moveHasExcessWeight, setMoveHasExcessWeight] = useState(false);
  const [isSubmitModalVisible, setIsSubmitModalVisible] = useState(false);
  const [isFinancialModalVisible, setIsFinancialModalVisible] = useState(false);
  const [shipmentConcernCount, setShipmentConcernCount] = useState(0);
  const { upload, amendedUpload } = useOrdersDocumentQueries(moveCode);
  const documentsForViewer = Object.values(upload || {})
    .concat(Object.values(amendedUpload || {}))
    ?.filter((file) => {
      return !file.deletedAt;
    });
  const hasDocuments = documentsForViewer?.length > 0;

  const { order, customerData, move, closeoutOffice, mtoShipments, isLoading, isError } =
    useMoveDetailsQueries(moveCode);
  const { customer, entitlement: allowances } = order;

  const moveWeightTotal = calculateWeightRequested(mtoShipments);

  let counselorCanReview;
  let reviewWeightsURL;
  let counselorCanEdit;
  let counselorCanEditNonPPM;

  const sections = useMemo(() => {
    return ['shipments', 'orders', 'allowances', 'customer-info'];
  }, []);

  // nts defaults show preferred pickup date and pickup address, flagged items when collapsed
  // ntsr defaults shows preferred delivery date, storage facility address, destination address, flagged items when collapsed
  const showWhenCollapsed = {
    HHG_INTO_NTS_DOMESTIC: ['counselorRemarks'],
    HHG_OUTOF_NTS_DOMESTIC: ['counselorRemarks'],
  }; // add any additional fields that we also want to always show
  const neverShow = { HHG_INTO_NTS_DOMESTIC: ['usesExternalVendor', 'serviceOrderNumber', 'storageFacility'] };
  const warnIfMissing = {
    HHG: [{ fieldName: 'counselorRemarks' }],
    HHG_INTO_NTS_DOMESTIC: [{ fieldName: 'counselorRemarks' }, { fieldName: 'tacType' }, { fieldName: 'sacType' }],
    HHG_OUTOF_NTS_DOMESTIC: [
      { fieldName: 'ntsRecordedWeight' },
      { fieldName: 'serviceOrderNumber' },
      { fieldName: 'counselorRemarks' },
      { fieldName: 'tacType' },
      { fieldName: 'sacType' },
    ],
    PPM: [{ fieldName: 'counselorRemarks' }],
  };
  const errorIfMissing = {
    HHG_OUTOF_NTS_DOMESTIC: [{ fieldName: 'storageFacility' }],
    PPM: [
      {
        fieldName: 'advanceStatus',
        condition: (shipment) => shipment?.ppmShipment?.hasRequestedAdvance === true,
      },
    ],
  };

  let shipmentsInfo = [];
  let ppmShipmentsInfoNeedsApproval = [];
  let ppmShipmentsOtherStatuses = [];
  let disableSubmit = false;
  let disableSubmitDueToMissingOrderInfo = false;
  let numberOfErrorIfMissingForAllShipments = 0;
  let numberOfWarnIfMissingForAllShipments = 0;

  const [hasInvalidProGearAllowances, setHasInvalidProGearAllowances] = useState(false);

  // check if invalid progear weight allowances
  const checkProGearAllowances = () => {
    mtoShipments?.forEach((mto) => {
      if (!order.entitlement.proGearWeight) order.entitlement.proGearWeight = 0;
      if (!order.entitlement.proGearWeightSpouse) order.entitlement.proGearWeightSpouse = 0;

      if (
        mto?.ppmShipment?.proGearWeight > order.entitlement.proGearWeight ||
        mto?.ppmShipment?.spouseProGearWeight > order.entitlement.proGearWeightSpouse
      ) {
        setHasInvalidProGearAllowances(true);
      }
    });
  };

  useEffect(() => {
    checkProGearAllowances();
  });

  // for now we are only showing dest type on retiree and separatee orders
  const isRetirementOrSeparation =
    order.order_type === ORDERS_TYPE.RETIREMENT || order.order_type === ORDERS_TYPE.SEPARATION;

  if (isRetirementOrSeparation) {
    // destination type must be set for for HHG, NTSR shipments only
    errorIfMissing.HHG = [{ fieldName: 'destinationType' }];
    errorIfMissing.HHG_OUTOF_NTS_DOMESTIC.push({ fieldName: 'destinationType' });
  }

  if (!order.department_indicator || !order.order_number || !order.order_type_detail || !order.tac || !hasDocuments)
    disableSubmitDueToMissingOrderInfo = true;

  if (mtoShipments) {
    const submittedShipments = mtoShipments?.filter((shipment) => !shipment.deletedAt);
    const submittedShipmentsNonPPM = submittedShipments.filter(
      (shipment) => shipment.ppmShipment?.status !== ppmShipmentStatuses.NEEDS_CLOSEOUT,
    );
    const ppmNeedsApprovalShipments = submittedShipments.filter(
      (shipment) => shipment.ppmShipment?.status === ppmShipmentStatuses.NEEDS_CLOSEOUT,
    );
    const onlyPpmShipments = submittedShipments.filter((shipment) => shipment.shipmentType === 'PPM');
    ppmShipmentsOtherStatuses = onlyPpmShipments.filter(
      (shipment) => shipment.ppmShipment?.status !== ppmShipmentStatuses.NEEDS_CLOSEOUT,
    );

    ppmShipmentsInfoNeedsApproval = ppmNeedsApprovalShipments.map((shipment) => {
      const reviewURL = `../${generatePath(servicesCounselingRoutes.SHIPMENT_REVIEW_PATH, {
        moveCode,
        shipmentId: shipment.id,
      })}`;
      const numberofPPMShipments = ppmNeedsApprovalShipments.length;

      const displayInfo = {
        heading: getShipmentTypeLabel(shipment.shipmentType),
        destinationAddress: shipment.destinationAddress || {
          postalCode: order.destinationDutyLocation.address.postalCode,
        },
        agency: customerData.agency,
        closeoutOffice,
        ...shipment.ppmShipment,
        ...shipment,
        displayDestinationType: isRetirementOrSeparation,
      };

      const errorIfMissingList = errorIfMissing[shipment.shipmentType];
      if (errorIfMissingList) {
        errorIfMissingList.forEach((fieldToCheck) => {
          if (objectIsMissingFieldWithCondition(displayInfo, fieldToCheck)) {
            numberOfErrorIfMissingForAllShipments += 1;
            // Since storage facility gets split into two fields - the name and the address
            // it needs to be counted twice.
            if (fieldToCheck.fieldName === 'storageFacility') {
              numberOfErrorIfMissingForAllShipments += 1;
            }
          }
        });
      }

      const warnIfMissingList = warnIfMissing[shipment.shipmentType];
      if (warnIfMissingList) {
        warnIfMissingList.forEach((fieldToCheck) => {
          if (objectIsMissingFieldWithCondition(displayInfo, fieldToCheck)) {
            numberOfWarnIfMissingForAllShipments += 1;
          }
          // Since storage facility gets split into two fields - the name and the address
          // it needs to be counted twice.
          if (fieldToCheck.fieldName === 'storageFacility') {
            numberOfErrorIfMissingForAllShipments += 1;
          }
        });
      }

      disableSubmit = numberOfErrorIfMissingForAllShipments !== 0;

      return {
        id: shipment.id,
        displayInfo,
        reviewURL,
        numberofPPMShipments,
        shipmentType: shipment.shipmentType,
      };
    });

    counselorCanReview = ppmShipmentsInfoNeedsApproval.length > 0;
    reviewWeightsURL = generatePath(servicesCounselingRoutes.BASE_REVIEW_SHIPMENT_WEIGHTS_PATH, { moveCode });
    counselorCanEdit = move.status === MOVE_STATUSES.NEEDS_SERVICE_COUNSELING && ppmShipmentsOtherStatuses.length > 0;
    counselorCanEditNonPPM =
      move.status === MOVE_STATUSES.NEEDS_SERVICE_COUNSELING && shipmentsInfo.shipmentType !== 'PPM';

    shipmentsInfo = submittedShipmentsNonPPM.map((shipment) => {
      const editURL =
        counselorCanEdit || counselorCanEditNonPPM
          ? `../${generatePath(servicesCounselingRoutes.SHIPMENT_EDIT_PATH, {
              shipmentId: shipment.id,
            })}`
          : '';
      const viewURL = // Read only view of approved documents
        shipment?.ppmShipment?.status === ppmShipmentStatuses.CLOSEOUT_COMPLETE ||
        (shipment?.ppmShipment?.weightTickets && shipment?.ppmShipment?.weightTickets[0]?.status)
          ? `../${generatePath(servicesCounselingRoutes.SHIPMENT_VIEW_DOCUMENT_PATH, {
              moveCode,
              shipmentId: shipment.id,
            })}`
          : '';
      const displayInfo = {
        heading: getShipmentTypeLabel(shipment.shipmentType),
        destinationAddress: shipment.destinationAddress || {
          postalCode: order.destinationDutyLocation.address.postalCode,
        },
        ...shipment.ppmShipment,
        ...shipment,
        displayDestinationType: isRetirementOrSeparation,
      };

      if (shipment.shipmentType === SHIPMENT_OPTIONS.PPM) {
        displayInfo.agency = customerData.agency;
        displayInfo.closeoutOffice = closeoutOffice;
      }
      const errorIfMissingList = errorIfMissing[shipment.shipmentType];

      if (errorIfMissingList) {
        errorIfMissingList.forEach((fieldToCheck) => {
          if (objectIsMissingFieldWithCondition(displayInfo, fieldToCheck)) {
            numberOfErrorIfMissingForAllShipments += 1;
            // Since storage facility gets split into two fields - the name and the address
            // it needs to be counted twice.
            if (fieldToCheck.fieldName === 'storageFacility') {
              numberOfErrorIfMissingForAllShipments += 1;
            }
          }
        });
      }

      const warnIfMissingList = warnIfMissing[shipment.shipmentType];
      if (warnIfMissingList) {
        warnIfMissingList.forEach((fieldToCheck) => {
          if (objectIsMissingFieldWithCondition(displayInfo, fieldToCheck)) {
            numberOfWarnIfMissingForAllShipments += 1;
          }
          // Since storage facility gets split into two fields - the name and the address
          // it needs to be counted twice.
          if (fieldToCheck.fieldName === 'storageFacility') {
            numberOfWarnIfMissingForAllShipments += 1;
          }
        });
      }

      disableSubmit = numberOfErrorIfMissingForAllShipments !== 0;

      return {
        id: shipment.id,
        displayInfo,
        editURL,
        viewURL,
        shipmentType: shipment.shipmentType,
      };
    });
  }

  const customerInfo = {
    name: formattedCustomerName(customer.last_name, customer.first_name, customer.suffix, customer.middle_name),
    agency: customer.agency,
    dodId: customer.dodID,
    emplid: customer.emplid,
    phone: customer.phone,
    altPhone: customer.secondaryTelephone,
    email: customer.email,
    currentAddress: customer.current_address,
    backupAddress: customerData.backupAddress,
    backupContact: customer.backup_contact,
<<<<<<< HEAD
    preferredName: customer.preferredName,
=======
    preferredName: customer.preferred_name,
>>>>>>> 51ec6145
  };

  const allowancesInfo = {
    branch: customer.agency,
    grade: order.grade,
    totalWeight: allowances.totalWeight,
    progear: allowances.proGearWeight,
    spouseProgear: allowances.proGearWeightSpouse,
    storageInTransit: allowances.storageInTransit,
    dependents: allowances.dependentsAuthorized,
    requiredMedicalEquipmentWeight: allowances.requiredMedicalEquipmentWeight,
    organizationalClothingAndIndividualEquipment: allowances.organizationalClothingAndIndividualEquipment,
    gunSafe: allowances.gunSafe,
  };

  const ordersInfo = {
    currentDutyLocation: order.originDutyLocation,
    newDutyLocation: order.destinationDutyLocation,
    departmentIndicator: order.department_indicator,
    issuedDate: order.date_issued,
    reportByDate: order.report_by_date,
    ordersType: order.order_type,
    ordersNumber: order.order_number,
    ordersTypeDetail: order.order_type_detail,
    tacMDC: order.tac,
    sacSDN: order.sac,
    NTStac: order.ntsTac,
    NTSsac: order.ntsSac,
    payGrade: order.grade,
    amendedOrdersAcknowledgedAt: order.amendedOrdersAcknowledgedAt,
    uploadedAmendedOrderID: order.uploadedAmendedOrderID,
  };
  const ordersLOA = {
    tac: order.tac,
    sac: order.sac,
    ntsTac: order.ntsTac,
    ntsSac: order.ntsSac,
  };

  const handleButtonDropdownChange = (e) => {
    const selectedOption = e.target.value;

    const addShipmentPath = `../${generatePath(servicesCounselingRoutes.SHIPMENT_ADD_PATH, {
      shipmentType: selectedOption,
    })}`;

    navigate(addShipmentPath);
  };

  const handleReviewWeightsButton = (weightsURL) => {
    navigate(weightsURL);
  };

  // use mutation calls
  const queryClient = useQueryClient();
  const { mutate: mutateMoveStatus } = useMutation(updateMoveStatusServiceCounselingCompleted, {
    onSuccess: (data) => {
      queryClient.setQueryData([MOVES, data.locator], data);
      queryClient.invalidateQueries([MOVES, data.locator]);
      setAlertMessage('Move submitted.');
      setAlertType('success');
    },
    onError: () => {
      setAlertMessage('There was a problem submitting the move. Please try again later.');
      setAlertType('error');
    },
  });

  const { mutate: mutateFinancialReview } = useMutation(updateFinancialFlag, {
    onSuccess: (data) => {
      queryClient.setQueryData([MOVES, data.locator], data);
      queryClient.invalidateQueries([MOVES, data.locator]);

      if (data.financialReviewFlag) {
        setAlertMessage('Move flagged for financial review.');
        setAlertType('success');
      } else {
        setAlertMessage('Move unflagged for financial review.');
        setAlertType('success');
      }
    },
    onError: () => {
      setAlertMessage('There was a problem flagging the move for financial review. Please try again later.');
      setAlertType('error');
    },
  });

  useEffect(() => {
    setMoveHasExcessWeight(moveWeightTotal > order.entitlement.totalWeight);
  }, [moveWeightTotal, order.entitlement.totalWeight]);

  // Keep unapproved shipment count in sync
  useEffect(() => {
    let shipmentConcerns = numberOfErrorIfMissingForAllShipments + numberOfWarnIfMissingForAllShipments;
    if (moveHasExcessWeight) {
      shipmentConcerns += 1;
    }
    setShipmentConcernCount(shipmentConcerns);
    setUnapprovedShipmentCount(shipmentConcerns);
  }, [
    moveHasExcessWeight,
    numberOfErrorIfMissingForAllShipments,
    numberOfWarnIfMissingForAllShipments,
    setUnapprovedShipmentCount,
  ]);

  if (isLoading) return <LoadingPlaceholder />;
  if (isError) return <SomethingWentWrong />;

  const handleShowCancellationModal = () => {
    setIsSubmitModalVisible(true);
  };

  const handleConfirmSubmitMoveDetails = () => {
    mutateMoveStatus({ moveTaskOrderID: move.id, ifMatchETag: move.eTag });
    setIsSubmitModalVisible(false);
  };

  const handleShowFinancialReviewModal = () => {
    setIsFinancialModalVisible(true);
  };

  const handleSubmitFinancialReviewModal = (remarks, flagForReview) => {
    const flagForReviewBool = flagForReview === 'yes';
    mutateFinancialReview({
      moveID: move.id,
      ifMatchETag: move.eTag,
      body: { remarks, flagForReview: flagForReviewBool },
    });
    setIsFinancialModalVisible(false);
  };

  const handleCancelFinancialReviewModal = () => {
    setIsFinancialModalVisible(false);
  };

  const counselorCanEditOrdersAndAllowances = () => {
    if (counselorCanEdit || counselorCanEditNonPPM) return true;
    if (
      move.status === MOVE_STATUSES.NEEDS_SERVICE_COUNSELING ||
      move.status === MOVE_STATUSES.SERVICE_COUNSELING_COMPLETED ||
      (move.status === MOVE_STATUSES.APPROVALS_REQUESTED && !move.availableToPrimeAt) // status is set to 'Approval Requested' if customer uploads amended orders.
    ) {
      return true;
    }
    return false;
  };

  const requiredOrdersInfo = {
    ordersNumber: order.order_number,
    ordersType: order.order_type,
    ordersTypeDetail: order.order_type_detail,
    tacMDC: order.tac,
  };

  const allShipmentsDeleted = mtoShipments.every((shipment) => !!shipment.deletedAt);
  const hasMissingOrdersRequiredInfo = Object.values(requiredOrdersInfo).some((value) => !value || value === '');
  const hasAmendedOrders = ordersInfo.uploadedAmendedOrderID && !ordersInfo.amendedOrdersAcknowledgedAt;

  return (
    <div className={styles.tabContent}>
      <div className={styles.container}>
        <LeftNav sections={sections}>
          <LeftNavTag
            associatedSectionName="shipments"
            showTag={shipmentConcernCount !== 0}
            testID="requestedShipmentsTag"
          >
            {shipmentConcernCount}
          </LeftNavTag>
          <LeftNavTag
            className="usa-tag usa-tag--alert"
            associatedSectionName="orders"
            showTag={hasMissingOrdersRequiredInfo}
            testID="tag"
          >
            <FontAwesomeIcon icon="exclamation" />
          </LeftNavTag>
          <LeftNavTag
            associatedSectionName="orders"
            showTag={Boolean(
              !hasMissingOrdersRequiredInfo && hasAmendedOrders && counselorCanEditOrdersAndAllowances(),
            )}
            testID="newOrdersNavTag"
          >
            NEW
          </LeftNavTag>
        </LeftNav>
        {isSubmitModalVisible && (
          <SubmitMoveConfirmationModal onClose={setIsSubmitModalVisible} onSubmit={handleConfirmSubmitMoveDetails} />
        )}
        {isFinancialModalVisible && (
          <FinancialReviewModal
            onClose={handleCancelFinancialReviewModal}
            onSubmit={handleSubmitFinancialReviewModal}
            initialRemarks={move?.financialReviewRemarks}
            initialSelection={move?.financialReviewFlag}
          />
        )}
        <GridContainer className={classnames(styles.gridContainer, scMoveDetailsStyles.ServicesCounselingMoveDetails)}>
          <NotificationScrollToTop dependency={alertMessage || infoSavedAlert} />
          <Grid row className={scMoveDetailsStyles.pageHeader}>
            {alertMessage && (
              <Grid col={12} className={scMoveDetailsStyles.alertContainer}>
                <Alert headingLevel="h4" slim type={alertType}>
                  {alertMessage}
                </Alert>
              </Grid>
            )}
            {infoSavedAlert && (
              <Grid col={12} className={scMoveDetailsStyles.alertContainer}>
                <Alert headingLevel="h4" slim type={infoSavedAlert.alertType}>
                  {infoSavedAlert.message}
                </Alert>
              </Grid>
            )}
            {moveHasExcessWeight && (
              <Grid col={12} className={scMoveDetailsStyles.alertContainer}>
                <Alert headingLevel="h4" slim type="warning">
                  <span>This move has excess weight. Review PPM weight ticket documents to resolve.</span>
                </Alert>
              </Grid>
            )}
            <Grid col={12} className={scMoveDetailsStyles.pageTitle}>
              <h1>Move details</h1>
              {ppmShipmentsInfoNeedsApproval.length > 0 ? null : (
                <div>
                  {(counselorCanEdit || counselorCanEditNonPPM) && (
                    <Button
                      disabled={
                        !mtoShipments.length ||
                        allShipmentsDeleted ||
                        disableSubmit ||
                        disableSubmitDueToMissingOrderInfo ||
                        hasInvalidProGearAllowances ||
                        isMoveLocked
                      }
                      type="button"
                      onClick={handleShowCancellationModal}
                    >
                      Submit move details
                    </Button>
                  )}
                </div>
              )}
            </Grid>
          </Grid>

          {hasInvalidProGearAllowances ? (
            <div className={scMoveDetailsStyles.allowanceErrorStyle} data-testid="allowanceError">
              Pro Gear weight allowances are less than the weights entered in move.
            </div>
          ) : null}

          <div className={styles.section} id="shipments">
            <DetailsPanel
              className={scMoveDetailsStyles.noPaddingBottom}
              editButton={
                (counselorCanEdit || counselorCanEditNonPPM) &&
                !isMoveLocked && (
                  <ButtonDropdown
                    ariaLabel="Add a new shipment"
                    data-testid="addShipmentButton"
                    onChange={handleButtonDropdownChange}
                  >
                    <option value="" label="Add a new shipment">
                      Add a new shipment
                    </option>
                    <option data-testid="hhgOption" value={SHIPMENT_OPTIONS_URL.HHG}>
                      HHG
                    </option>
                    <option value={SHIPMENT_OPTIONS_URL.PPM}>PPM</option>
                    <option value={SHIPMENT_OPTIONS_URL.NTS}>NTS</option>
                    <option value={SHIPMENT_OPTIONS_URL.NTSrelease}>NTS-release</option>
                  </ButtonDropdown>
                )
              }
              reviewButton={
                counselorCanReview &&
                !isMoveLocked && (
                  <ReviewButton
                    onClick={() => handleReviewWeightsButton(reviewWeightsURL)}
                    data-testid={reviewWeightsURL}
                    label="Review shipment weights"
                    secondary
                  />
                )
              }
              financialReviewOpen={handleShowFinancialReviewModal}
              title="Shipments"
              ppmShipmentInfoNeedsApproval={ppmShipmentsInfoNeedsApproval}
            >
              <Restricted to={permissionTypes.updateFinancialReviewFlag}>
                <div className={scMoveDetailsStyles.scFinancialReviewContainer}>
                  <FinancialReviewButton
                    onClick={handleShowFinancialReviewModal}
                    reviewRequested={move.financialReviewFlag}
                    isMoveLocked={isMoveLocked}
                  />
                </div>
              </Restricted>
              <div className={shipmentCardsStyles.shipmentCards}>
                {shipmentsInfo.map((shipment) => (
                  <ShipmentDisplay
                    displayInfo={shipment.displayInfo}
                    editURL={shipment.editURL}
                    viewURL={shipment.viewURL}
                    isSubmitted={false}
                    key={shipment.id}
                    shipmentId={shipment.id}
                    shipmentType={shipment.shipmentType}
                    allowApproval={false}
                    ordersLOA={ordersLOA}
                    warnIfMissing={warnIfMissing[shipment.shipmentType]}
                    errorIfMissing={errorIfMissing[shipment.shipmentType]}
                    showWhenCollapsed={showWhenCollapsed[shipment.shipmentType]}
                    neverShow={neverShow[shipment.shipmentType]}
                    isMoveLocked={isMoveLocked}
                  />
                ))}
                {ppmShipmentsInfoNeedsApproval.length > 0 &&
                  ppmShipmentsInfoNeedsApproval.map((shipment) => (
                    <ShipmentDisplay
                      numberofPPMShipments={shipment.numberofPPMShipments}
                      displayInfo={shipment.displayInfo}
                      reviewURL={shipment.reviewURL}
                      isSubmitted={false}
                      key={shipment.id}
                      shipmentId={shipment.id}
                      shipmentType={shipment.shipmentType}
                      allowApproval={false}
                      ordersLOA={ordersLOA}
                      warnIfMissing={warnIfMissing[shipment.shipmentType]}
                      errorIfMissing={errorIfMissing[shipment.shipmentType]}
                      showWhenCollapsed={showWhenCollapsed[shipment.shipmentType]}
                      neverShow={neverShow[shipment.shipmentType]}
                      isMoveLocked={isMoveLocked}
                    />
                  ))}
              </div>
            </DetailsPanel>
          </div>

          <div className={styles.section} id="orders">
            <DetailsPanel
              title="Orders"
              editButton={
                counselorCanEditOrdersAndAllowances() &&
                !isMoveLocked && (
                  <Link
                    className="usa-button usa-button--secondary"
                    data-testid="view-edit-orders"
                    to={`../${servicesCounselingRoutes.ORDERS_EDIT_PATH}`}
                  >
                    View and edit orders
                  </Link>
                )
              }
              ppmShipmentInfoNeedsApproval={ppmShipmentsInfoNeedsApproval}
            >
              <OrdersList ordersInfo={ordersInfo} />
            </DetailsPanel>
          </div>
          <div className={styles.section} id="allowances">
            <DetailsPanel
              title="Allowances"
              editButton={
                counselorCanEditOrdersAndAllowances() &&
                !isMoveLocked && (
                  <Link
                    className="usa-button usa-button--secondary"
                    data-testid="edit-allowances"
                    to={`../${servicesCounselingRoutes.ALLOWANCES_EDIT_PATH}`}
                  >
                    Edit allowances
                  </Link>
                )
              }
              ppmShipmentInfoNeedsApproval={ppmShipmentsInfoNeedsApproval}
            >
              <AllowancesList info={allowancesInfo} showVisualCues />
            </DetailsPanel>
          </div>
          <div className={styles.section} id="customer-info">
            <DetailsPanel
              title="Customer info"
              editButton={
                <Restricted to={permissionTypes.updateCustomer}>
                  {!isMoveLocked && (
                    <Link
                      className="usa-button usa-button--secondary"
                      data-testid="edit-customer-info"
                      to={`../${servicesCounselingRoutes.CUSTOMER_INFO_EDIT_PATH}`}
                    >
                      Edit customer info
                    </Link>
                  )}
                </Restricted>
              }
              ppmShipmentInfoNeedsApproval={ppmShipmentsInfoNeedsApproval}
            >
              <CustomerInfoList customerInfo={customerInfo} />
            </DetailsPanel>
          </div>
        </GridContainer>
      </div>
    </div>
  );
};

ServicesCounselingMoveDetails.propTypes = {
  infoSavedAlert: AlertStateShape,
  setUnapprovedShipmentCount: func.isRequired,
};

ServicesCounselingMoveDetails.defaultProps = {
  infoSavedAlert: null,
};

export default ServicesCounselingMoveDetails;<|MERGE_RESOLUTION|>--- conflicted
+++ resolved
@@ -303,11 +303,7 @@
     currentAddress: customer.current_address,
     backupAddress: customerData.backupAddress,
     backupContact: customer.backup_contact,
-<<<<<<< HEAD
-    preferredName: customer.preferredName,
-=======
     preferredName: customer.preferred_name,
->>>>>>> 51ec6145
   };
 
   const allowancesInfo = {
