import React, { useState, useEffect, useMemo } from 'react';
import { Link, useParams, useNavigate, generatePath } from 'react-router-dom';
import { useQueryClient, useMutation } from '@tanstack/react-query';
import { func } from 'prop-types';
import classnames from 'classnames';
import 'styles/office.scss';
import { Alert, Button, Grid, GridContainer } from '@trussworks/react-uswds';

import styles from '../ServicesCounselingMoveInfo/ServicesCounselingTab.module.scss';

import scMoveDetailsStyles from './ServicesCounselingMoveDetails.module.scss';

import { MOVES, MTO_SHIPMENTS, PPMCLOSEOUT } from 'constants/queryKeys';
import { ORDERS_TYPE } from 'constants/orders';
import { servicesCounselingRoutes } from 'constants/routes';
import AllowancesList from 'components/Office/DefinitionLists/AllowancesList';
import CustomerInfoList from 'components/Office/DefinitionLists/CustomerInfoList';
import OrdersList from 'components/Office/DefinitionLists/OrdersList';
import DetailsPanel from 'components/Office/DetailsPanel/DetailsPanel';
import FinancialReviewButton from 'components/Office/FinancialReviewButton/FinancialReviewButton';
import FinancialReviewModal from 'components/Office/FinancialReviewModal/FinancialReviewModal';
import CancelMoveConfirmationModal from 'components/ConfirmationModals/CancelMoveConfirmationModal';
import ShipmentDisplay from 'components/Office/ShipmentDisplay/ShipmentDisplay';
import { SubmitMoveConfirmationModal } from 'components/Office/SubmitMoveConfirmationModal/SubmitMoveConfirmationModal';
import { useMoveDetailsQueries, useOrdersDocumentQueries } from 'hooks/queries';
import {
  updateMoveStatusServiceCounselingCompleted,
  cancelMove,
  updateFinancialFlag,
  updateMTOShipment,
} from 'services/ghcApi';
<<<<<<< HEAD
import { MOVE_STATUSES, SHIPMENT_OPTIONS_URL, SHIPMENT_OPTIONS, FEATURE_FLAG_KEYS } from 'shared/constants';
=======
import { MOVE_STATUSES, SHIPMENT_OPTIONS_URL, SHIPMENT_OPTIONS, technicalHelpDeskURL } from 'shared/constants';
>>>>>>> d077b24a
import { ppmShipmentStatuses, shipmentStatuses } from 'constants/shipments';
import shipmentCardsStyles from 'styles/shipmentCards.module.scss';
import LeftNav from 'components/LeftNav/LeftNav';
import LeftNavTag from 'components/LeftNavTag/LeftNavTag';
import LoadingPlaceholder from 'shared/LoadingPlaceholder';
import SomethingWentWrong from 'shared/SomethingWentWrong';
import { AlertStateShape } from 'types/alert';
import formattedCustomerName from 'utils/formattedCustomerName';
import { getShipmentTypeLabel } from 'utils/shipmentDisplay';
import ButtonDropdown from 'components/ButtonDropdown/ButtonDropdown';
import Restricted from 'components/Restricted/Restricted';
import { permissionTypes } from 'constants/permissions';
import NotificationScrollToTop from 'components/NotificationScrollToTop';
import { objectIsMissingFieldWithCondition } from 'utils/displayFlags';
import { ReviewButton } from 'components/form/IconButtons';
import { calculateWeightRequested } from 'hooks/custom';
import { isBooleanFlagEnabled } from 'utils/featureFlags';
import { ADVANCE_STATUSES } from 'constants/ppms';

const ServicesCounselingMoveDetails = ({
  infoSavedAlert,
  shipmentWarnConcernCount,
  setShipmentWarnConcernCount,
  shipmentErrorConcernCount,
  setShipmentErrorConcernCount,
  missingOrdersInfoCount,
  setMissingOrdersInfoCount,
  isMoveLocked,
}) => {
  const { moveCode } = useParams();
  const navigate = useNavigate();
  const [alertMessage, setAlertMessage] = useState(null);
  const [alertType, setAlertType] = useState('success');
  const [moveHasExcessWeight, setMoveHasExcessWeight] = useState(false);
  const [isSubmitModalVisible, setIsSubmitModalVisible] = useState(false);
  const [isFinancialModalVisible, setIsFinancialModalVisible] = useState(false);
  const [isCancelMoveModalVisible, setIsCancelMoveModalVisible] = useState(false);
<<<<<<< HEAD
  const [enableBoat, setEnableBoat] = useState(false);
  const [enableMobileHome, setEnableMobileHome] = useState(false);
=======
>>>>>>> d077b24a
  const { upload, amendedUpload } = useOrdersDocumentQueries(moveCode);
  const [errorMessage, setErrorMessage] = useState(null);
  const documentsForViewer = Object.values(upload || {})
    .concat(Object.values(amendedUpload || {}))
    ?.filter((file) => {
      return !file.deletedAt;
    });
  const hasDocuments = documentsForViewer?.length > 0;

  const { order, customerData, move, closeoutOffice, mtoShipments, isLoading, isError } =
    useMoveDetailsQueries(moveCode);
  const { customer, entitlement: allowances } = order;

  const moveWeightTotal = calculateWeightRequested(mtoShipments);

  let counselorCanReview;
  let reviewWeightsURL;
  let counselorCanEdit;
  let counselorCanCancelMove;
  let counselorCanEditNonPPM;

  const sections = useMemo(() => {
    return ['shipments', 'orders', 'allowances', 'customer-info'];
  }, []);

  // nts defaults show preferred pickup date and pickup address, flagged items when collapsed
  // ntsr defaults shows preferred delivery date, storage facility address, destination address, flagged items when collapsed
  const showWhenCollapsed = {
    HHG_INTO_NTS_DOMESTIC: ['counselorRemarks'],
    HHG_OUTOF_NTS_DOMESTIC: ['counselorRemarks'],
  }; // add any additional fields that we also want to always show
  const neverShow = {
    HHG_INTO_NTS_DOMESTIC: ['usesExternalVendor', 'serviceOrderNumber', 'storageFacility', 'requestedDeliveryDate'],
    HHG_OUTOF_NTS_DOMESTIC: ['requestedPickupDate'],
  };
  const warnIfMissing = {
    HHG_INTO_NTS_DOMESTIC: [{ fieldName: 'tacType' }, { fieldName: 'sacType' }],
    HHG_OUTOF_NTS_DOMESTIC: [
      { fieldName: 'ntsRecordedWeight' },
      { fieldName: 'serviceOrderNumber' },
      { fieldName: 'tacType' },
      { fieldName: 'sacType' },
    ],
  };
  const errorIfMissing = {
    HHG_OUTOF_NTS_DOMESTIC: [{ fieldName: 'storageFacility' }],
    PPM: [
      {
        fieldName: 'advanceStatus',
        condition: (shipment) =>
          shipment?.ppmShipment?.hasRequestedAdvance === true &&
          shipment?.ppmShipment?.advanceStatus !== ADVANCE_STATUSES.APPROVED.apiValue,
      },
    ],
  };

  let shipmentsInfo = [];
  let ppmShipmentsInfoNeedsApproval = [];
  let ppmShipmentsOtherStatuses = [];
  let numberOfShipmentsNotAllowedForCancel = 0;
  let disableSubmit = false;
  let disableSubmitDueToMissingOrderInfo = false;
  let numberOfErrorIfMissingForAllShipments = 0;
  let numberOfWarnIfMissingForAllShipments = 0;

  const [hasInvalidProGearAllowances, setHasInvalidProGearAllowances] = useState(false);

  // check if invalid progear weight allowances
  const checkProGearAllowances = () => {
    mtoShipments?.forEach((mto) => {
      if (!order.entitlement.proGearWeight) order.entitlement.proGearWeight = 0;
      if (!order.entitlement.proGearWeightSpouse) order.entitlement.proGearWeightSpouse = 0;

      if (
        mto?.ppmShipment?.proGearWeight > order.entitlement.proGearWeight ||
        mto?.ppmShipment?.spouseProGearWeight > order.entitlement.proGearWeightSpouse
      ) {
        setHasInvalidProGearAllowances(true);
      }
    });
  };

  useEffect(() => {
    checkProGearAllowances();
  });

  useEffect(() => {
    const fetchData = async () => {
      setEnableBoat(await isBooleanFlagEnabled(FEATURE_FLAG_KEYS.BOAT));
      setEnableMobileHome(await isBooleanFlagEnabled(FEATURE_FLAG_KEYS.MOBILE_HOME));
    };
    fetchData();
  }, []);

  // for now we are only showing dest type on retiree and separatee orders
  const isRetirementOrSeparation =
    order.order_type === ORDERS_TYPE.RETIREMENT || order.order_type === ORDERS_TYPE.SEPARATION;

  if (isRetirementOrSeparation) {
    // destination type must be set for for HHG, NTSR shipments only
    errorIfMissing.HHG = [{ fieldName: 'destinationType' }];
    errorIfMissing.HHG_OUTOF_NTS_DOMESTIC.push({ fieldName: 'destinationType' });
  }

  if (!order.department_indicator || !order.order_number || !order.order_type_detail || !order.tac || !hasDocuments)
    disableSubmitDueToMissingOrderInfo = true;

  if (mtoShipments) {
    const submittedShipments = mtoShipments?.filter((shipment) => !shipment.deletedAt);
    const submittedShipmentsNonPPM = submittedShipments.filter(
      (shipment) => shipment.ppmShipment?.status !== ppmShipmentStatuses.NEEDS_CLOSEOUT,
    );
    const ppmNeedsApprovalShipments = submittedShipments.filter(
      (shipment) => shipment.ppmShipment?.status === ppmShipmentStatuses.NEEDS_CLOSEOUT,
    );
    const onlyPpmShipments = submittedShipments.filter((shipment) => shipment.shipmentType === 'PPM');
    ppmShipmentsOtherStatuses = onlyPpmShipments.filter(
      (shipment) => shipment.ppmShipment?.status !== ppmShipmentStatuses.NEEDS_CLOSEOUT,
    );

    const nonPpmShipments = submittedShipments.filter((shipment) => shipment.shipmentType !== 'PPM');
    const nonPpmApprovedShipments = nonPpmShipments.filter(
      (shipment) => shipment?.status === shipmentStatuses.APPROVED,
    );
    const ppmCloseoutCompleteShipments = onlyPpmShipments.filter(
      (shipment) => shipment.ppmShipment?.status === ppmShipmentStatuses.CLOSEOUT_COMPLETE,
    );
    numberOfShipmentsNotAllowedForCancel = nonPpmApprovedShipments.length + ppmCloseoutCompleteShipments.length;

    ppmShipmentsInfoNeedsApproval = ppmNeedsApprovalShipments.map((shipment) => {
      const reviewURL = `../${generatePath(servicesCounselingRoutes.SHIPMENT_REVIEW_PATH, {
        moveCode,
        shipmentId: shipment.id,
      })}`;
      const numberofPPMShipments = ppmNeedsApprovalShipments.length;

      const displayInfo = {
        heading: getShipmentTypeLabel(shipment.shipmentType),
        destinationAddress: shipment.destinationAddress || {
          postalCode: order.destinationDutyLocation.address.postalCode,
        },
        agency: customerData.agency,
        closeoutOffice,
        ...shipment.ppmShipment,
        ...shipment,
        displayDestinationType: isRetirementOrSeparation,
      };

      const errorIfMissingList = errorIfMissing[shipment.shipmentType];
      if (errorIfMissingList) {
        errorIfMissingList.forEach((fieldToCheck) => {
          if (objectIsMissingFieldWithCondition(displayInfo, fieldToCheck)) {
            numberOfErrorIfMissingForAllShipments += 1;
            // Since storage facility gets split into two fields - the name and the address
            // it needs to be counted twice.
            if (fieldToCheck.fieldName === 'storageFacility') {
              numberOfErrorIfMissingForAllShipments += 1;
            }
          }
        });
      }

      const warnIfMissingList = warnIfMissing[shipment.shipmentType];
      if (warnIfMissingList) {
        warnIfMissingList.forEach((fieldToCheck) => {
          if (objectIsMissingFieldWithCondition(displayInfo, fieldToCheck)) {
            numberOfWarnIfMissingForAllShipments += 1;
          }
          // Since storage facility gets split into two fields - the name and the address
          // it needs to be counted twice.
          if (fieldToCheck.fieldName === 'storageFacility') {
            numberOfErrorIfMissingForAllShipments += 1;
          }
        });
      }

      disableSubmit = numberOfErrorIfMissingForAllShipments !== 0;

      return {
        id: shipment.id,
        displayInfo,
        reviewURL,
        numberofPPMShipments,
        shipmentType: shipment.shipmentType,
      };
    });

    counselorCanReview = ppmShipmentsInfoNeedsApproval.length > 0;
    reviewWeightsURL = generatePath(servicesCounselingRoutes.BASE_REVIEW_SHIPMENT_WEIGHTS_PATH, { moveCode });
    counselorCanEdit = move.status === MOVE_STATUSES.NEEDS_SERVICE_COUNSELING && ppmShipmentsOtherStatuses.length > 0;
    counselorCanCancelMove = move.status !== MOVE_STATUSES.CANCELED && numberOfShipmentsNotAllowedForCancel === 0;
    counselorCanEditNonPPM =
      move.status === MOVE_STATUSES.NEEDS_SERVICE_COUNSELING && shipmentsInfo.shipmentType !== 'PPM';

    shipmentsInfo = submittedShipmentsNonPPM.map((shipment) => {
      const editURL =
        counselorCanEdit || counselorCanEditNonPPM
          ? `../${generatePath(servicesCounselingRoutes.SHIPMENT_EDIT_PATH, {
              shipmentId: shipment.id,
            })}`
          : '';
      const viewURL = // Read only view of approved documents
        shipment?.ppmShipment?.status === ppmShipmentStatuses.CLOSEOUT_COMPLETE ||
        (shipment?.ppmShipment?.weightTickets && shipment?.ppmShipment?.weightTickets[0]?.status)
          ? `../${generatePath(servicesCounselingRoutes.SHIPMENT_VIEW_DOCUMENT_PATH, {
              moveCode,
              shipmentId: shipment.id,
            })}`
          : '';
      const displayInfo = {
        heading: getShipmentTypeLabel(shipment.shipmentType),
        destinationAddress: shipment.destinationAddress || {
          postalCode: order.destinationDutyLocation.address.postalCode,
        },
        ...shipment.ppmShipment,
        ...shipment,
        displayDestinationType: isRetirementOrSeparation,
      };

      if (shipment.shipmentType === SHIPMENT_OPTIONS.PPM) {
        displayInfo.agency = customerData.agency;
        displayInfo.closeoutOffice = closeoutOffice;
      }
      const errorIfMissingList = errorIfMissing[shipment.shipmentType];

      if (errorIfMissingList) {
        errorIfMissingList.forEach((fieldToCheck) => {
          if (objectIsMissingFieldWithCondition(displayInfo, fieldToCheck)) {
            numberOfErrorIfMissingForAllShipments += 1;
            // Since storage facility gets split into two fields - the name and the address
            // it needs to be counted twice.
            if (fieldToCheck.fieldName === 'storageFacility') {
              numberOfErrorIfMissingForAllShipments += 1;
            }
          }
        });
      }

      const warnIfMissingList = warnIfMissing[shipment.shipmentType];
      if (warnIfMissingList) {
        warnIfMissingList.forEach((fieldToCheck) => {
          if (objectIsMissingFieldWithCondition(displayInfo, fieldToCheck)) {
            numberOfWarnIfMissingForAllShipments += 1;
          }
          // Since storage facility gets split into two fields - the name and the address
          // it needs to be counted twice.
          if (fieldToCheck.fieldName === 'storageFacility') {
            numberOfWarnIfMissingForAllShipments += 1;
          }
        });
      }

      if (shipment.marketCode) {
        displayInfo.marketCode = shipment.marketCode;
      }

      disableSubmit = numberOfErrorIfMissingForAllShipments !== 0;

      return {
        id: shipment.id,
        displayInfo,
        editURL,
        viewURL,
        shipmentType: shipment.shipmentType,
      };
    });
  }

  const customerInfo = {
    name: formattedCustomerName(customer.last_name, customer.first_name, customer.suffix, customer.middle_name),
    agency: customer.agency,
    dodId: customer.dodID,
    emplid: customer.emplid,
    phone: customer.phone,
    altPhone: customer.secondaryTelephone,
    email: customer.email,
    currentAddress: customer.current_address,
    backupAddress: customerData.backupAddress,
    backupContact: customer.backup_contact,
  };

  const allowancesInfo = {
    branch: customer.agency,
    grade: order.grade,
    totalWeight: allowances.totalWeight,
    progear: allowances.proGearWeight,
    spouseProgear: allowances.proGearWeightSpouse,
    storageInTransit: allowances.storageInTransit,
    dependents: allowances.dependentsAuthorized,
    requiredMedicalEquipmentWeight: allowances.requiredMedicalEquipmentWeight,
    organizationalClothingAndIndividualEquipment: allowances.organizationalClothingAndIndividualEquipment,
    gunSafe: allowances.gunSafe,
  };

  const ordersInfo = {
    currentDutyLocation: order.originDutyLocation,
    newDutyLocation: order.destinationDutyLocation,
    departmentIndicator: order.department_indicator,
    issuedDate: order.date_issued,
    reportByDate: order.report_by_date,
    ordersType: order.order_type,
    ordersNumber: order.order_number,
    ordersTypeDetail: order.order_type_detail,
    tacMDC: order.tac,
    sacSDN: order.sac,
    NTStac: order.ntsTac,
    NTSsac: order.ntsSac,
    payGrade: order.grade,
    amendedOrdersAcknowledgedAt: order.amendedOrdersAcknowledgedAt,
    uploadedAmendedOrderID: order.uploadedAmendedOrderID,
  };
  const ordersLOA = {
    tac: order.tac,
    sac: order.sac,
    ntsTac: order.ntsTac,
    ntsSac: order.ntsSac,
  };

  // using useMemo here due to this being used in a useEffect
  // using useMemo prevents the useEffect from being rendered on ever render by memoizing the object
  // so that it only recognizes the change when the orders object changes
  const requiredOrdersInfo = useMemo(
    () => ({
      ordersNumber: order?.order_number || '',
      ordersType: order?.order_type || '',
      ordersTypeDetail: order?.order_type_detail || '',
      tacMDC: order?.tac || '',
      departmentIndicator: order?.department_indicator || '',
    }),
    [order],
  );

  const handleButtonDropdownChange = (e) => {
    const selectedOption = e.target.value;

    const addShipmentPath = `../${generatePath(servicesCounselingRoutes.SHIPMENT_ADD_PATH, {
      shipmentType: selectedOption,
    })}`;

    navigate(addShipmentPath);
  };

  const handleReviewWeightsButton = (weightsURL) => {
    navigate(weightsURL);
  };

  // use mutation calls
  const queryClient = useQueryClient();
  const { mutate: mutateMoveStatus } = useMutation(updateMoveStatusServiceCounselingCompleted, {
    onSuccess: (data) => {
      queryClient.setQueryData([MOVES, data.locator], data);
      queryClient.invalidateQueries([MOVES, data.locator]);
      setAlertMessage('Move submitted.');
      setAlertType('success');
    },
    onError: () => {
      setAlertMessage('There was a problem submitting the move. Please try again later.');
      setAlertType('error');
    },
  });

  const { mutate: mutateCancelMove } = useMutation(cancelMove, {
    onSuccess: (data) => {
      queryClient.setQueryData([MOVES, data.locator], data);
      queryClient.invalidateQueries([MOVES, data.locator]);
      queryClient.invalidateQueries({ queryKey: [MTO_SHIPMENTS] });
      setAlertMessage('Move canceled.');
      setAlertType('success');
    },
    onError: () => {
      setAlertMessage('There was a problem cancelling the move. Please try again later.');
      setAlertType('error');
    },
  });

  const { mutate: mutateFinancialReview } = useMutation(updateFinancialFlag, {
    onSuccess: (data) => {
      queryClient.setQueryData([MOVES, data.locator], data);
      queryClient.invalidateQueries([MOVES, data.locator]);

      if (data.financialReviewFlag) {
        setAlertMessage('Move flagged for financial review.');
        setAlertType('success');
      } else {
        setAlertMessage('Move unflagged for financial review.');
        setAlertType('success');
      }
    },
    onError: () => {
      setAlertMessage('There was a problem flagging the move for financial review. Please try again later.');
      setAlertType('error');
    },
  });

  const shipmentMutation = useMutation(updateMTOShipment, {
    onSuccess: (updatedMTOShipments) => {
      if (mtoShipments !== null && updatedMTOShipments?.mtoShipments !== undefined) {
        mtoShipments?.forEach((shipment, key) => {
          if (updatedMTOShipments?.mtoShipments[shipment.id] !== undefined) {
            mtoShipments[key] = updatedMTOShipments.mtoShipments[shipment.id];
          }
        });
      }

      queryClient.setQueryData([MTO_SHIPMENTS, mtoShipments.moveTaskOrderID, false], mtoShipments);
      queryClient.invalidateQueries([MTO_SHIPMENTS, mtoShipments.moveTaskOrderID]);
      queryClient.invalidateQueries([PPMCLOSEOUT, mtoShipments?.ppmShipment?.id]);
      setErrorMessage(null);
    },
    onError: (error) => {
      setErrorMessage(error?.response?.body?.message ? error.response.body.message : 'Shipment failed to update.');
    },
  });

  const handleConfirmSubmitMoveDetails = async () => {
    const shipmentPromise = await mtoShipments.map((shipment) => {
      if (shipment?.ppmShipment?.estimatedIncentive === 0) {
        return shipmentMutation.mutateAsync({
          moveTaskOrderID: shipment.moveTaskOrderID,
          shipmentID: shipment.id,
          ifMatchETag: shipment.eTag,
          body: {
            ppmShipment: shipment.ppmShipment,
          },
        });
      }

      return Promise.resolve();
    });

    Promise.all(shipmentPromise)
      .then(() => {
        mutateMoveStatus({ moveTaskOrderID: move.id, ifMatchETag: move.eTag });
      })
      .finally(() => {
        setIsSubmitModalVisible(false);
      });
  };

  useEffect(() => {
    setMoveHasExcessWeight(moveWeightTotal > order.entitlement.totalWeight);
  }, [moveWeightTotal, order.entitlement.totalWeight]);

  // Keep unapproved shipments, warn & error counts in sync
  useEffect(() => {
    let shipmentWarnConcerns = numberOfWarnIfMissingForAllShipments;
    const shipmentErrorConcerns = numberOfErrorIfMissingForAllShipments;
    if (moveHasExcessWeight) {
      shipmentWarnConcerns += 1;
    }
    setShipmentWarnConcernCount(shipmentWarnConcerns);
    setShipmentErrorConcernCount(shipmentErrorConcerns);
  }, [
    moveHasExcessWeight,
    mtoShipments,
    numberOfErrorIfMissingForAllShipments,
    numberOfWarnIfMissingForAllShipments,
    setShipmentErrorConcernCount,
    setShipmentWarnConcernCount,
  ]);

  // Keep num of missing orders info synced up
  useEffect(() => {
    const ordersInfoCount = Object.values(requiredOrdersInfo).reduce((count, value) => {
      return !value ? count + 1 : count;
    }, 0);
    setMissingOrdersInfoCount(ordersInfoCount);
  }, [order, requiredOrdersInfo, setMissingOrdersInfoCount]);

  if (isLoading) return <LoadingPlaceholder />;
  if (isError) return <SomethingWentWrong />;

  const handleShowSubmitMoveModal = () => {
    setIsSubmitModalVisible(true);
  };

  const handleShowFinancialReviewModal = () => {
    setIsFinancialModalVisible(true);
  };

  const handleSubmitFinancialReviewModal = (remarks, flagForReview) => {
    const flagForReviewBool = flagForReview === 'yes';
    mutateFinancialReview({
      moveID: move.id,
      ifMatchETag: move.eTag,
      body: { remarks, flagForReview: flagForReviewBool },
    });
    setIsFinancialModalVisible(false);
  };

  const handleCancelFinancialReviewModal = () => {
    setIsFinancialModalVisible(false);
  };

  const handleShowCancelMoveModal = () => {
    setIsCancelMoveModalVisible(true);
  };

  const handleCancelMove = () => {
    mutateCancelMove({
      moveID: move.id,
    });
    setIsCancelMoveModalVisible(false);
  };

  const handleCloseCancelMoveModal = () => {
    setIsCancelMoveModalVisible(false);
  };

  const counselorCanEditOrdersAndAllowances = () => {
    if (counselorCanEdit || counselorCanEditNonPPM) return true;
    if (
      move.status === MOVE_STATUSES.NEEDS_SERVICE_COUNSELING ||
      move.status === MOVE_STATUSES.SERVICE_COUNSELING_COMPLETED ||
      (move.status === MOVE_STATUSES.APPROVALS_REQUESTED && !move.availableToPrimeAt) // status is set to 'Approval Requested' if customer uploads amended orders.
    ) {
      return true;
    }
    return false;
  };

  const allShipmentsDeleted = mtoShipments.every((shipment) => !!shipment.deletedAt);
  const hasMissingOrdersRequiredInfo = Object.values(requiredOrdersInfo).some((value) => !value || value === '');
  const hasAmendedOrders = ordersInfo.uploadedAmendedOrderID && !ordersInfo.amendedOrdersAcknowledgedAt;

  const allowedShipmentOptions = () => {
    return (
      <>
        <option data-testid="hhgOption" value={SHIPMENT_OPTIONS_URL.HHG}>
          HHG
        </option>
        <option value={SHIPMENT_OPTIONS_URL.PPM}>PPM</option>
        <option value={SHIPMENT_OPTIONS_URL.NTS}>NTS</option>
        <option value={SHIPMENT_OPTIONS_URL.NTSrelease}>NTS-release</option>
        {enableBoat && <option value={SHIPMENT_OPTIONS_URL.BOAT}>Boat</option>}
        {enableMobileHome && <option value={SHIPMENT_OPTIONS_URL.MOBILE_HOME}>Mobile Home</option>}
      </>
    );
  };

  return (
    <div className={styles.tabContent}>
      <div className={styles.container}>
        <LeftNav sections={sections}>
          <LeftNavTag
            associatedSectionName="shipments"
            showTag={shipmentWarnConcernCount !== 0}
            testID="requestedShipmentsTag"
          >
            {shipmentWarnConcernCount}
          </LeftNavTag>
          <LeftNavTag
            background="#e34b11"
            associatedSectionName="shipments"
            showTag={shipmentErrorConcernCount !== 0}
            testID="shipment-missing-info-alert"
          >
            {shipmentErrorConcernCount}
          </LeftNavTag>
          <LeftNavTag
            background="#e34b11"
            associatedSectionName="orders"
            showTag={missingOrdersInfoCount !== 0}
            testID="tag"
          >
            {missingOrdersInfoCount}
          </LeftNavTag>
          <LeftNavTag
            associatedSectionName="orders"
            showTag={Boolean(
              !hasMissingOrdersRequiredInfo && hasAmendedOrders && counselorCanEditOrdersAndAllowances(),
            )}
            testID="newOrdersNavTag"
          >
            NEW
          </LeftNavTag>
        </LeftNav>
        {isSubmitModalVisible && (
          <SubmitMoveConfirmationModal onClose={setIsSubmitModalVisible} onSubmit={handleConfirmSubmitMoveDetails} />
        )}
        {isFinancialModalVisible && (
          <FinancialReviewModal
            onClose={handleCancelFinancialReviewModal}
            onSubmit={handleSubmitFinancialReviewModal}
            initialRemarks={move?.financialReviewRemarks}
            initialSelection={move?.financialReviewFlag}
          />
        )}
        <CancelMoveConfirmationModal
          isOpen={isCancelMoveModalVisible}
          onClose={handleCloseCancelMoveModal}
          onSubmit={handleCancelMove}
        />
        <GridContainer className={classnames(styles.gridContainer, scMoveDetailsStyles.ServicesCounselingMoveDetails)}>
          <NotificationScrollToTop dependency={alertMessage || infoSavedAlert} />
          <NotificationScrollToTop dependency={errorMessage} />
          {errorMessage && (
            <Alert data-testid="errorMessage" type="error" headingLevel="h4" heading="An error occurred">
              <p>
                {errorMessage} Please try again later, or contact the&nbsp;
                <Link to={technicalHelpDeskURL} target="_blank" rel="noreferrer">
                  Technical Help Desk
                </Link>
                .
              </p>
            </Alert>
          )}
          <Grid row className={scMoveDetailsStyles.pageHeader}>
            {alertMessage && (
              <Grid col={12} className={scMoveDetailsStyles.alertContainer}>
                <Alert headingLevel="h4" slim type={alertType}>
                  {alertMessage}
                </Alert>
              </Grid>
            )}
            {infoSavedAlert && (
              <Grid col={12} className={scMoveDetailsStyles.alertContainer}>
                <Alert headingLevel="h4" slim type={infoSavedAlert.alertType}>
                  {infoSavedAlert.message}
                </Alert>
              </Grid>
            )}
            {moveHasExcessWeight && (
              <Grid col={12} className={scMoveDetailsStyles.alertContainer}>
                <Alert headingLevel="h4" slim type="warning">
                  <span>This move has excess weight. Review PPM weight ticket documents to resolve.</span>
                </Alert>
              </Grid>
            )}
            <Grid col={12} className={scMoveDetailsStyles.pageTitle}>
              <h1>Move details</h1>
              {ppmShipmentsInfoNeedsApproval.length > 0 ? null : (
                <div>
                  {(counselorCanEdit || counselorCanEditNonPPM) && (
                    <Button
                      disabled={
                        !mtoShipments.length ||
                        allShipmentsDeleted ||
                        disableSubmit ||
                        disableSubmitDueToMissingOrderInfo ||
                        hasInvalidProGearAllowances ||
                        isMoveLocked
                      }
                      type="button"
                      onClick={handleShowSubmitMoveModal}
                    >
                      Submit move details
                    </Button>
                  )}
                </div>
              )}
            </Grid>
            <Grid col={12}>
              <Restricted to={permissionTypes.cancelMoveFlag}>
                <div className={scMoveDetailsStyles.scCancelMoveContainer}>
                  {counselorCanCancelMove && !isMoveLocked && (
                    <Button type="button" unstyled onClick={handleShowCancelMoveModal}>
                      Cancel move
                    </Button>
                  )}
                </div>
              </Restricted>
            </Grid>
          </Grid>

          {hasInvalidProGearAllowances ? (
            <div className={scMoveDetailsStyles.allowanceErrorStyle} data-testid="allowanceError">
              Pro Gear weight allowances are less than the weights entered in move.
            </div>
          ) : null}

          <div className={styles.section} id="shipments">
            <DetailsPanel
              className={scMoveDetailsStyles.noPaddingBottom}
              editButton={
                (counselorCanEdit || counselorCanEditNonPPM) &&
                !isMoveLocked && (
                  <ButtonDropdown
                    ariaLabel="Add a new shipment"
                    data-testid="addShipmentButton"
                    onChange={handleButtonDropdownChange}
                  >
                    <option value="" label="Add a new shipment">
                      Add a new shipment
                    </option>
                    {allowedShipmentOptions()}
                  </ButtonDropdown>
                )
              }
              reviewButton={
                counselorCanReview &&
                !isMoveLocked && (
                  <ReviewButton
                    onClick={() => handleReviewWeightsButton(reviewWeightsURL)}
                    data-testid={reviewWeightsURL}
                    label="Review shipment weights"
                    secondary
                  />
                )
              }
              financialReviewOpen={handleShowFinancialReviewModal}
              title="Shipments"
              ppmShipmentInfoNeedsApproval={ppmShipmentsInfoNeedsApproval}
            >
              <Restricted to={permissionTypes.updateFinancialReviewFlag}>
                <div className={scMoveDetailsStyles.scFinancialReviewContainer}>
                  <FinancialReviewButton
                    onClick={handleShowFinancialReviewModal}
                    reviewRequested={move.financialReviewFlag}
                    isMoveLocked={isMoveLocked}
                  />
                </div>
              </Restricted>
              <div className={shipmentCardsStyles.shipmentCards}>
                {shipmentsInfo.map((shipment) => (
                  <ShipmentDisplay
                    displayInfo={shipment.displayInfo}
                    editURL={shipment.editURL}
                    viewURL={shipment.viewURL}
                    isSubmitted={false}
                    key={shipment.id}
                    shipmentId={shipment.id}
                    shipmentType={shipment.shipmentType}
                    allowApproval={false}
                    ordersLOA={ordersLOA}
                    warnIfMissing={warnIfMissing[shipment.shipmentType]}
                    errorIfMissing={errorIfMissing[shipment.shipmentType]}
                    showWhenCollapsed={showWhenCollapsed[shipment.shipmentType]}
                    neverShow={neverShow[shipment.shipmentType]}
                    isMoveLocked={isMoveLocked}
                  />
                ))}
                {ppmShipmentsInfoNeedsApproval.length > 0 &&
                  ppmShipmentsInfoNeedsApproval.map((shipment) => (
                    <ShipmentDisplay
                      numberofPPMShipments={shipment.numberofPPMShipments}
                      displayInfo={shipment.displayInfo}
                      reviewURL={shipment.reviewURL}
                      isSubmitted={false}
                      key={shipment.id}
                      shipmentId={shipment.id}
                      shipmentType={shipment.shipmentType}
                      allowApproval={false}
                      ordersLOA={ordersLOA}
                      warnIfMissing={warnIfMissing[shipment.shipmentType]}
                      errorIfMissing={errorIfMissing[shipment.shipmentType]}
                      showWhenCollapsed={showWhenCollapsed[shipment.shipmentType]}
                      neverShow={neverShow[shipment.shipmentType]}
                      isMoveLocked={isMoveLocked}
                    />
                  ))}
              </div>
            </DetailsPanel>
          </div>

          <div className={styles.section} id="orders">
            <DetailsPanel
              title="Orders"
              editButton={
                counselorCanEditOrdersAndAllowances() &&
                !isMoveLocked && (
                  <Link
                    className="usa-button usa-button--secondary"
                    data-testid="view-edit-orders"
                    to={`../${servicesCounselingRoutes.ORDERS_EDIT_PATH}`}
                  >
                    View and edit orders
                  </Link>
                )
              }
              ppmShipmentInfoNeedsApproval={ppmShipmentsInfoNeedsApproval}
            >
              <OrdersList ordersInfo={ordersInfo} />
            </DetailsPanel>
          </div>
          <div className={styles.section} id="allowances">
            <DetailsPanel
              title="Allowances"
              editButton={
                counselorCanEditOrdersAndAllowances() &&
                !isMoveLocked && (
                  <Link
                    className="usa-button usa-button--secondary"
                    data-testid="edit-allowances"
                    to={`../${servicesCounselingRoutes.ALLOWANCES_EDIT_PATH}`}
                  >
                    Edit allowances
                  </Link>
                )
              }
              ppmShipmentInfoNeedsApproval={ppmShipmentsInfoNeedsApproval}
            >
              <AllowancesList info={allowancesInfo} />
            </DetailsPanel>
          </div>
          <div className={styles.section} id="customer-info">
            <DetailsPanel
              title="Customer info"
              editButton={
                <Restricted to={permissionTypes.updateCustomer}>
                  {!isMoveLocked && (
                    <Link
                      className="usa-button usa-button--secondary"
                      data-testid="edit-customer-info"
                      to={`../${servicesCounselingRoutes.CUSTOMER_INFO_EDIT_PATH}`}
                    >
                      Edit customer info
                    </Link>
                  )}
                </Restricted>
              }
              ppmShipmentInfoNeedsApproval={ppmShipmentsInfoNeedsApproval}
            >
              <CustomerInfoList customerInfo={customerInfo} />
            </DetailsPanel>
          </div>
        </GridContainer>
      </div>
    </div>
  );
};

ServicesCounselingMoveDetails.propTypes = {
  infoSavedAlert: AlertStateShape,
  setShipmentWarnConcernCount: func.isRequired,
  setShipmentErrorConcernCount: func.isRequired,
};

ServicesCounselingMoveDetails.defaultProps = {
  infoSavedAlert: null,
};

export default ServicesCounselingMoveDetails;<|MERGE_RESOLUTION|>--- conflicted
+++ resolved
@@ -29,11 +29,13 @@
   updateFinancialFlag,
   updateMTOShipment,
 } from 'services/ghcApi';
-<<<<<<< HEAD
-import { MOVE_STATUSES, SHIPMENT_OPTIONS_URL, SHIPMENT_OPTIONS, FEATURE_FLAG_KEYS } from 'shared/constants';
-=======
-import { MOVE_STATUSES, SHIPMENT_OPTIONS_URL, SHIPMENT_OPTIONS, technicalHelpDeskURL } from 'shared/constants';
->>>>>>> d077b24a
+import {
+  MOVE_STATUSES,
+  SHIPMENT_OPTIONS_URL,
+  SHIPMENT_OPTIONS,
+  FEATURE_FLAG_KEYS,
+  technicalHelpDeskURL,
+} from 'shared/constants';
 import { ppmShipmentStatuses, shipmentStatuses } from 'constants/shipments';
 import shipmentCardsStyles from 'styles/shipmentCards.module.scss';
 import LeftNav from 'components/LeftNav/LeftNav';
@@ -71,11 +73,8 @@
   const [isSubmitModalVisible, setIsSubmitModalVisible] = useState(false);
   const [isFinancialModalVisible, setIsFinancialModalVisible] = useState(false);
   const [isCancelMoveModalVisible, setIsCancelMoveModalVisible] = useState(false);
-<<<<<<< HEAD
   const [enableBoat, setEnableBoat] = useState(false);
   const [enableMobileHome, setEnableMobileHome] = useState(false);
-=======
->>>>>>> d077b24a
   const { upload, amendedUpload } = useOrdersDocumentQueries(moveCode);
   const [errorMessage, setErrorMessage] = useState(null);
   const documentsForViewer = Object.values(upload || {})
