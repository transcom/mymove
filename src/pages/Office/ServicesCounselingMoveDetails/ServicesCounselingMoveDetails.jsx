--- conflicted
+++ resolved
@@ -666,26 +666,6 @@
   const hasAmendedOrders = ordersInfo.uploadedAmendedOrderID && !ordersInfo.amendedOrdersAcknowledgedAt;
 
   const allowedShipmentOptions = () => {
-<<<<<<< HEAD
-    return (
-      <>
-        <option data-testid="hhgOption" value={SHIPMENT_OPTIONS_URL.HHG}>
-          HHG
-        </option>
-        <option value={SHIPMENT_OPTIONS_URL.PPM}>PPM</option>
-        {enableNTS && <option value={SHIPMENT_OPTIONS_URL.NTS}>NTS</option>}
-        {enableNTSR && <option value={SHIPMENT_OPTIONS_URL.NTSrelease}>NTS-release</option>}
-        {enableBoat && <option value={SHIPMENT_OPTIONS_URL.BOAT}>Boat</option>}
-        {enableMobileHome && <option value={SHIPMENT_OPTIONS_URL.MOBILE_HOME}>Mobile Home</option>}
-        {!isLocalMove && enableUB && isOconusMove && (
-          <option value={SHIPMENT_OPTIONS_URL.UNACCOMPANIED_BAGGAGE}>UB</option>
-        )}
-      </>
-    );
-  };
-
-  const alwaysAllowedShipmentOptions = () => {
-=======
     if (counselorCanEdit || counselorCanEditNonPPM) {
       return (
         <>
@@ -697,11 +677,12 @@
           {enableNTSR && <option value={SHIPMENT_OPTIONS_URL.NTSrelease}>NTS-release</option>}
           {enableBoat && <option value={SHIPMENT_OPTIONS_URL.BOAT}>Boat</option>}
           {enableMobileHome && <option value={SHIPMENT_OPTIONS_URL.MOBILE_HOME}>Mobile Home</option>}
-          {enableUB && isOconusMove && <option value={SHIPMENT_OPTIONS_URL.UNACCOMPANIED_BAGGAGE}>UB</option>}
+          {!isLocalMove && enableUB && isOconusMove && (
+            <option value={SHIPMENT_OPTIONS_URL.UNACCOMPANIED_BAGGAGE}>UB</option>
+          )}
         </>
       );
     }
->>>>>>> c3fd8c0b
     return <option value={SHIPMENT_OPTIONS_URL.PPM}>PPM</option>;
   };
 
