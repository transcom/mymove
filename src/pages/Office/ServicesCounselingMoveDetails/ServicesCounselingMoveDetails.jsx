--- conflicted
+++ resolved
@@ -61,11 +61,7 @@
   const [moveHasExcessWeight, setMoveHasExcessWeight] = useState(false);
   const [isSubmitModalVisible, setIsSubmitModalVisible] = useState(false);
   const [isFinancialModalVisible, setIsFinancialModalVisible] = useState(false);
-<<<<<<< HEAD
   const [isCancelMoveModalVisible, setIsCancelMoveModalVisible] = useState(false);
-  const { upload, amendedUpload } = useOrdersDocumentQueries(moveCode);
-=======
->>>>>>> 30a3af6a
   const [enableBoat, setEnableBoat] = useState(false);
   const [enableMobileHome, setEnableMobileHome] = useState(false);
   const { upload, amendedUpload } = useOrdersDocumentQueries(moveCode);
