import React, { useState, useEffect, useMemo } from 'react';
import { Link, useParams, useNavigate, generatePath } from 'react-router-dom';
import { useQueryClient, useMutation } from '@tanstack/react-query';
import { func } from 'prop-types';
import classnames from 'classnames';
import 'styles/office.scss';
import { Alert, Button, Grid, GridContainer } from '@trussworks/react-uswds';

import styles from '../ServicesCounselingMoveInfo/ServicesCounselingTab.module.scss';

import scMoveDetailsStyles from './ServicesCounselingMoveDetails.module.scss';

import { MOVES, MTO_SHIPMENTS, PPMCLOSEOUT } from 'constants/queryKeys';
import { ORDERS_TYPE } from 'constants/orders';
import { servicesCounselingRoutes } from 'constants/routes';
import AllowancesList from 'components/Office/DefinitionLists/AllowancesList';
import CustomerInfoList from 'components/Office/DefinitionLists/CustomerInfoList';
import OrdersList from 'components/Office/DefinitionLists/OrdersList';
import DetailsPanel from 'components/Office/DetailsPanel/DetailsPanel';
import FinancialReviewButton from 'components/Office/FinancialReviewButton/FinancialReviewButton';
import FinancialReviewModal from 'components/Office/FinancialReviewModal/FinancialReviewModal';
import CancelMoveConfirmationModal from 'components/ConfirmationModals/CancelMoveConfirmationModal';
import ShipmentDisplay from 'components/Office/ShipmentDisplay/ShipmentDisplay';
import { SubmitMoveConfirmationModal } from 'components/Office/SubmitMoveConfirmationModal/SubmitMoveConfirmationModal';
<<<<<<< HEAD
import { useMoveDetailsQueries, useOrdersDocumentQueries } from 'hooks/queries';
import {
  updateMoveStatusServiceCounselingCompleted,
  cancelMove,
  updateFinancialFlag,
  updateMTOShipment,
} from 'services/ghcApi';
import {
  MOVE_STATUSES,
  SHIPMENT_OPTIONS_URL,
  SHIPMENT_OPTIONS,
  FEATURE_FLAG_KEYS,
  technicalHelpDeskURL,
} from 'shared/constants';
=======
import { useMoveDetailsQueries } from 'hooks/queries';
import { updateMoveStatusServiceCounselingCompleted, cancelMove, updateFinancialFlag } from 'services/ghcApi';
import { MOVE_STATUSES, SHIPMENT_OPTIONS_URL, SHIPMENT_OPTIONS, FEATURE_FLAG_KEYS } from 'shared/constants';
>>>>>>> 645ecb80
import { ppmShipmentStatuses, shipmentStatuses } from 'constants/shipments';
import shipmentCardsStyles from 'styles/shipmentCards.module.scss';
import LeftNav from 'components/LeftNav/LeftNav';
import LeftNavTag from 'components/LeftNavTag/LeftNavTag';
import LoadingPlaceholder from 'shared/LoadingPlaceholder';
import Inaccessible from 'shared/Inaccessible';
import SomethingWentWrong from 'shared/SomethingWentWrong';
import { AlertStateShape } from 'types/alert';
import formattedCustomerName from 'utils/formattedCustomerName';
import { getShipmentTypeLabel } from 'utils/shipmentDisplay';
import ButtonDropdown from 'components/ButtonDropdown/ButtonDropdown';
import Restricted from 'components/Restricted/Restricted';
import { permissionTypes } from 'constants/permissions';
import NotificationScrollToTop from 'components/NotificationScrollToTop';
import { objectIsMissingFieldWithCondition } from 'utils/displayFlags';
import { ReviewButton } from 'components/form/IconButtons';
import { calculateWeightRequested } from 'hooks/custom';
import { isBooleanFlagEnabled } from 'utils/featureFlags';
import { ADVANCE_STATUSES } from 'constants/ppms';

const ServicesCounselingMoveDetails = ({
  infoSavedAlert,
  shipmentWarnConcernCount,
  setShipmentWarnConcernCount,
  shipmentErrorConcernCount,
  setShipmentErrorConcernCount,
  missingOrdersInfoCount,
  setMissingOrdersInfoCount,
  isMoveLocked,
}) => {
  const { moveCode } = useParams();
  const navigate = useNavigate();
  const [alertMessage, setAlertMessage] = useState(null);
  const [alertType, setAlertType] = useState('success');
  const [moveHasExcessWeight, setMoveHasExcessWeight] = useState(false);
  const [isSubmitModalVisible, setIsSubmitModalVisible] = useState(false);
  const [isFinancialModalVisible, setIsFinancialModalVisible] = useState(false);
  const [isCancelMoveModalVisible, setIsCancelMoveModalVisible] = useState(false);
  const [enableBoat, setEnableBoat] = useState(false);
  const [enableMobileHome, setEnableMobileHome] = useState(false);
<<<<<<< HEAD
  const [enableUB, setEnableUB] = useState(false);
  const [isOconusMove, setIsOconusMove] = useState(false);
  const { upload, amendedUpload } = useOrdersDocumentQueries(moveCode);
  const [errorMessage, setErrorMessage] = useState(null);
  const documentsForViewer = Object.values(upload || {})
    .concat(Object.values(amendedUpload || {}))
    ?.filter((file) => {
      return !file.deletedAt;
    });
  const hasDocuments = documentsForViewer?.length > 0;
=======
>>>>>>> 645ecb80

  const { order, orderDocuments, customerData, move, closeoutOffice, mtoShipments, isLoading, isError, errors } =
    useMoveDetailsQueries(moveCode);

  const validOrdersDocuments = Object.values(orderDocuments || {})?.filter((file) => !file.deletedAt);
  const hasOrderDocuments = validOrdersDocuments?.length > 0;

  const { customer, entitlement: allowances, originDutyLocation, destinationDutyLocation } = order;

  const moveWeightTotal = calculateWeightRequested(mtoShipments);

  let counselorCanReview;
  let reviewWeightsURL;
  let counselorCanEdit;
  let counselorCanCancelMove;
  let counselorCanEditNonPPM;

  const sections = useMemo(() => {
    return ['shipments', 'orders', 'allowances', 'customer-info'];
  }, []);

  // nts defaults show preferred pickup date and pickup address, flagged items when collapsed
  // ntsr defaults shows preferred delivery date, storage facility address, delivery address, flagged items when collapsed
  const showWhenCollapsed = {
    HHG_INTO_NTS_DOMESTIC: ['counselorRemarks'],
    HHG_OUTOF_NTS_DOMESTIC: ['counselorRemarks'],
  }; // add any additional fields that we also want to always show
  const neverShow = {
    HHG_INTO_NTS_DOMESTIC: ['usesExternalVendor', 'serviceOrderNumber', 'storageFacility', 'requestedDeliveryDate'],
    HHG_OUTOF_NTS_DOMESTIC: ['requestedPickupDate'],
  };
  const warnIfMissing = {
    HHG_INTO_NTS_DOMESTIC: [{ fieldName: 'tacType' }, { fieldName: 'sacType' }],
    HHG_OUTOF_NTS_DOMESTIC: [
      { fieldName: 'ntsRecordedWeight' },
      { fieldName: 'serviceOrderNumber' },
      { fieldName: 'tacType' },
      { fieldName: 'sacType' },
    ],
  };
  const errorIfMissing = {
    HHG_OUTOF_NTS_DOMESTIC: [{ fieldName: 'storageFacility' }],
    PPM: [
      {
        fieldName: 'advanceStatus',
        condition: (shipment) =>
          shipment?.ppmShipment?.hasRequestedAdvance === true &&
          shipment?.ppmShipment?.advanceStatus !== ADVANCE_STATUSES.APPROVED.apiValue,
      },
    ],
  };

  let shipmentsInfo = [];
  let ppmShipmentsInfoNeedsApproval = [];
  let ppmShipmentsOtherStatuses = [];
  let numberOfShipmentsNotAllowedForCancel = 0;
  let disableSubmit = false;
  let disableSubmitDueToMissingOrderInfo = false;
  let numberOfErrorIfMissingForAllShipments = 0;
  let numberOfWarnIfMissingForAllShipments = 0;

  const [hasInvalidProGearAllowances, setHasInvalidProGearAllowances] = useState(false);

  // check if invalid progear weight allowances
  const checkProGearAllowances = () => {
    mtoShipments?.forEach((mto) => {
      if (!order.entitlement.proGearWeight) order.entitlement.proGearWeight = 0;
      if (!order.entitlement.proGearWeightSpouse) order.entitlement.proGearWeightSpouse = 0;

      if (
        mto?.ppmShipment?.proGearWeight > order.entitlement.proGearWeight ||
        mto?.ppmShipment?.spouseProGearWeight > order.entitlement.proGearWeightSpouse
      ) {
        setHasInvalidProGearAllowances(true);
      }
    });
  };

  useEffect(() => {
    checkProGearAllowances();
  });

  useEffect(() => {
    const fetchData = async () => {
      setEnableBoat(await isBooleanFlagEnabled(FEATURE_FLAG_KEYS.BOAT));
      setEnableMobileHome(await isBooleanFlagEnabled(FEATURE_FLAG_KEYS.MOBILE_HOME));
      setEnableUB(await isBooleanFlagEnabled(FEATURE_FLAG_KEYS.UNACCOMPANIED_BAGGAGE));
    };
    fetchData();
  }, []);

  useEffect(() => {
    // Check if either currentDutyLocation or newDutyLocation is OCONUS to conditionally render the UB shipment option
    if (originDutyLocation?.address?.isOconus || destinationDutyLocation?.address?.isOconus) {
      setIsOconusMove(true);
    } else {
      setIsOconusMove(false);
    }
  }, [originDutyLocation, destinationDutyLocation, isOconusMove, enableUB]);

  // for now we are only showing dest type on retiree and separatee orders
  const isRetirementOrSeparation =
    order.order_type === ORDERS_TYPE.RETIREMENT || order.order_type === ORDERS_TYPE.SEPARATION;

  if (isRetirementOrSeparation) {
    // destination type must be set for for HHG, NTSR shipments only
    errorIfMissing.HHG = [{ fieldName: 'destinationType' }];
    errorIfMissing.HHG_OUTOF_NTS_DOMESTIC.push({ fieldName: 'destinationType' });
  }

  if (
    !order.department_indicator ||
    !order.order_number ||
    !order.order_type_detail ||
    !order.tac ||
    !hasOrderDocuments
  )
    disableSubmitDueToMissingOrderInfo = true;

  if (mtoShipments) {
    const submittedShipments = mtoShipments?.filter((shipment) => !shipment.deletedAt);
    const submittedShipmentsNonPPM = submittedShipments.filter(
      (shipment) => shipment.ppmShipment?.status !== ppmShipmentStatuses.NEEDS_CLOSEOUT,
    );
    const ppmNeedsApprovalShipments = submittedShipments.filter(
      (shipment) => shipment.ppmShipment?.status === ppmShipmentStatuses.NEEDS_CLOSEOUT,
    );
    const onlyPpmShipments = submittedShipments.filter((shipment) => shipment.shipmentType === 'PPM');
    ppmShipmentsOtherStatuses = onlyPpmShipments.filter(
      (shipment) => shipment.ppmShipment?.status !== ppmShipmentStatuses.NEEDS_CLOSEOUT,
    );

    const nonPpmShipments = submittedShipments.filter((shipment) => shipment.shipmentType !== 'PPM');
    const nonPpmApprovedShipments = nonPpmShipments.filter(
      (shipment) => shipment?.status === shipmentStatuses.APPROVED,
    );
    const ppmCloseoutCompleteShipments = onlyPpmShipments.filter(
      (shipment) => shipment.ppmShipment?.status === ppmShipmentStatuses.CLOSEOUT_COMPLETE,
    );
    numberOfShipmentsNotAllowedForCancel = nonPpmApprovedShipments.length + ppmCloseoutCompleteShipments.length;

    ppmShipmentsInfoNeedsApproval = ppmNeedsApprovalShipments.map((shipment) => {
      const reviewURL = `../${generatePath(servicesCounselingRoutes.SHIPMENT_REVIEW_PATH, {
        moveCode,
        shipmentId: shipment.id,
      })}`;
      const numberofPPMShipments = ppmNeedsApprovalShipments.length;

      const displayInfo = {
        heading: getShipmentTypeLabel(shipment.shipmentType),
        destinationAddress: shipment.destinationAddress || {
          postalCode: order.destinationDutyLocation.address.postalCode,
        },
        agency: customerData.agency,
        closeoutOffice,
        ...shipment.ppmShipment,
        ...shipment,
        displayDestinationType: isRetirementOrSeparation,
      };

      const errorIfMissingList = errorIfMissing[shipment.shipmentType];
      if (errorIfMissingList) {
        errorIfMissingList.forEach((fieldToCheck) => {
          if (objectIsMissingFieldWithCondition(displayInfo, fieldToCheck)) {
            numberOfErrorIfMissingForAllShipments += 1;
            // Since storage facility gets split into two fields - the name and the address
            // it needs to be counted twice.
            if (fieldToCheck.fieldName === 'storageFacility') {
              numberOfErrorIfMissingForAllShipments += 1;
            }
          }
        });
      }

      const warnIfMissingList = warnIfMissing[shipment.shipmentType];
      if (warnIfMissingList) {
        warnIfMissingList.forEach((fieldToCheck) => {
          if (objectIsMissingFieldWithCondition(displayInfo, fieldToCheck)) {
            numberOfWarnIfMissingForAllShipments += 1;
          }
          // Since storage facility gets split into two fields - the name and the address
          // it needs to be counted twice.
          if (fieldToCheck.fieldName === 'storageFacility') {
            numberOfErrorIfMissingForAllShipments += 1;
          }
        });
      }

      disableSubmit = numberOfErrorIfMissingForAllShipments !== 0;

      return {
        id: shipment.id,
        displayInfo,
        reviewURL,
        numberofPPMShipments,
        shipmentType: shipment.shipmentType,
      };
    });

    counselorCanReview = ppmShipmentsInfoNeedsApproval.length > 0;
    reviewWeightsURL = generatePath(servicesCounselingRoutes.BASE_REVIEW_SHIPMENT_WEIGHTS_PATH, { moveCode });
    counselorCanEdit = move.status === MOVE_STATUSES.NEEDS_SERVICE_COUNSELING && ppmShipmentsOtherStatuses.length > 0;
    counselorCanCancelMove = move.status !== MOVE_STATUSES.CANCELED && numberOfShipmentsNotAllowedForCancel === 0;
    counselorCanEditNonPPM =
      move.status === MOVE_STATUSES.NEEDS_SERVICE_COUNSELING && shipmentsInfo.shipmentType !== 'PPM';

    shipmentsInfo = submittedShipmentsNonPPM.map((shipment) => {
      const editURL =
        counselorCanEdit || counselorCanEditNonPPM
          ? `../${generatePath(servicesCounselingRoutes.SHIPMENT_EDIT_PATH, {
              shipmentId: shipment.id,
            })}`
          : '';
      const viewURL = // Read only view of approved documents
        shipment?.ppmShipment?.status === ppmShipmentStatuses.CLOSEOUT_COMPLETE ||
        (shipment?.ppmShipment?.weightTickets && shipment?.ppmShipment?.weightTickets[0]?.status)
          ? `../${generatePath(servicesCounselingRoutes.SHIPMENT_VIEW_DOCUMENT_PATH, {
              moveCode,
              shipmentId: shipment.id,
            })}`
          : '';
      const displayInfo = {
        heading: getShipmentTypeLabel(shipment.shipmentType),
        destinationAddress: shipment.destinationAddress || {
          postalCode: order.destinationDutyLocation.address.postalCode,
        },
        ...shipment.ppmShipment,
        ...shipment,
        displayDestinationType: isRetirementOrSeparation,
      };

      if (shipment.shipmentType === SHIPMENT_OPTIONS.PPM) {
        displayInfo.agency = customerData.agency;
        displayInfo.closeoutOffice = closeoutOffice;
      }
      const errorIfMissingList = errorIfMissing[shipment.shipmentType];

      if (errorIfMissingList) {
        errorIfMissingList.forEach((fieldToCheck) => {
          if (objectIsMissingFieldWithCondition(displayInfo, fieldToCheck)) {
            numberOfErrorIfMissingForAllShipments += 1;
            // Since storage facility gets split into two fields - the name and the address
            // it needs to be counted twice.
            if (fieldToCheck.fieldName === 'storageFacility') {
              numberOfErrorIfMissingForAllShipments += 1;
            }
          }
        });
      }

      const warnIfMissingList = warnIfMissing[shipment.shipmentType];
      if (warnIfMissingList) {
        warnIfMissingList.forEach((fieldToCheck) => {
          if (objectIsMissingFieldWithCondition(displayInfo, fieldToCheck)) {
            numberOfWarnIfMissingForAllShipments += 1;
          }
          // Since storage facility gets split into two fields - the name and the address
          // it needs to be counted twice.
          if (fieldToCheck.fieldName === 'storageFacility') {
            numberOfWarnIfMissingForAllShipments += 1;
          }
        });
      }

      if (shipment.marketCode) {
        displayInfo.marketCode = shipment.marketCode;
      }

      disableSubmit = numberOfErrorIfMissingForAllShipments !== 0;

      return {
        id: shipment.id,
        displayInfo,
        editURL,
        viewURL,
        shipmentType: shipment.shipmentType,
      };
    });
  }

  const customerInfo = {
    name: formattedCustomerName(customer.last_name, customer.first_name, customer.suffix, customer.middle_name),
    agency: customer.agency,
    edipi: customer.edipi,
    emplid: customer.emplid,
    phone: customer.phone,
    altPhone: customer.secondaryTelephone,
    email: customer.email,
    currentAddress: customer.current_address,
    backupAddress: customerData.backupAddress,
    backupContact: customer.backup_contact,
  };

  const allowancesInfo = {
    branch: customer.agency,
    grade: order.grade,
    totalWeight: allowances.totalWeight,
    progear: allowances.proGearWeight,
    spouseProgear: allowances.proGearWeightSpouse,
    storageInTransit: allowances.storageInTransit,
    dependents: allowances.dependentsAuthorized,
    requiredMedicalEquipmentWeight: allowances.requiredMedicalEquipmentWeight,
    organizationalClothingAndIndividualEquipment: allowances.organizationalClothingAndIndividualEquipment,
    gunSafe: allowances.gunSafe,
    dependentsUnderTwelve: allowances.dependentsUnderTwelve,
    dependentsTwelveAndOver: allowances.dependentsTwelveAndOver,
    accompaniedTour: allowances.accompaniedTour,
    ubAllowance: allowances.unaccompaniedBaggageAllowance,
  };

  const ordersInfo = {
    currentDutyLocation: order.originDutyLocation,
    newDutyLocation: order.destinationDutyLocation,
    departmentIndicator: order.department_indicator,
    issuedDate: order.date_issued,
    reportByDate: order.report_by_date,
    ordersType: order.order_type,
    ordersNumber: order.order_number,
    ordersTypeDetail: order.order_type_detail,
    ordersDocuments: validOrdersDocuments?.length ? validOrdersDocuments : null,
    tacMDC: order.tac,
    sacSDN: order.sac,
    NTStac: order.ntsTac,
    NTSsac: order.ntsSac,
    payGrade: order.grade,
    amendedOrdersAcknowledgedAt: order.amendedOrdersAcknowledgedAt,
    uploadedAmendedOrderID: order.uploadedAmendedOrderID,
  };
  const ordersLOA = {
    tac: order.tac,
    sac: order.sac,
    ntsTac: order.ntsTac,
    ntsSac: order.ntsSac,
  };

  // using useMemo here due to this being used in a useEffect
  // using useMemo prevents the useEffect from being rendered on ever render by memoizing the object
  // so that it only recognizes the change when the orders or validOrdersDocuments objects change
  const requiredOrdersInfo = useMemo(
    () => ({
      ordersNumber: order?.order_number || '',
      ordersType: order?.order_type || '',
      ordersTypeDetail: order?.order_type_detail || '',
      ordersDocuments: validOrdersDocuments?.length ? validOrdersDocuments : null,
      tacMDC: order?.tac || '',
      departmentIndicator: order?.department_indicator || '',
    }),
    [order, validOrdersDocuments],
  );

  const handleButtonDropdownChange = (e) => {
    const selectedOption = e.target.value;

    const addShipmentPath = `../${generatePath(servicesCounselingRoutes.SHIPMENT_ADD_PATH, {
      shipmentType: selectedOption,
    })}`;

    navigate(addShipmentPath);
  };

  const handleReviewWeightsButton = (weightsURL) => {
    navigate(weightsURL);
  };

  // use mutation calls
  const queryClient = useQueryClient();
  const { mutate: mutateMoveStatus } = useMutation(updateMoveStatusServiceCounselingCompleted, {
    onSuccess: (data) => {
      queryClient.setQueryData([MOVES, data.locator], data);
      queryClient.invalidateQueries([MOVES, data.locator]);
      setAlertMessage('Move submitted.');
      setAlertType('success');
    },
    onError: () => {
      setAlertMessage('There was a problem submitting the move. Please try again later.');
      setAlertType('error');
    },
  });

  const { mutate: mutateCancelMove } = useMutation(cancelMove, {
    onSuccess: (data) => {
      queryClient.setQueryData([MOVES, data.locator], data);
      queryClient.invalidateQueries([MOVES, data.locator]);
      queryClient.invalidateQueries({ queryKey: [MTO_SHIPMENTS] });
      setAlertMessage('Move canceled.');
      setAlertType('success');
    },
    onError: () => {
      setAlertMessage('There was a problem cancelling the move. Please try again later.');
      setAlertType('error');
    },
  });

  const { mutate: mutateFinancialReview } = useMutation(updateFinancialFlag, {
    onSuccess: (data) => {
      queryClient.setQueryData([MOVES, data.locator], data);
      queryClient.invalidateQueries([MOVES, data.locator]);

      if (data.financialReviewFlag) {
        setAlertMessage('Move flagged for financial review.');
        setAlertType('success');
      } else {
        setAlertMessage('Move unflagged for financial review.');
        setAlertType('success');
      }
    },
    onError: () => {
      setAlertMessage('There was a problem flagging the move for financial review. Please try again later.');
      setAlertType('error');
    },
  });

  const shipmentMutation = useMutation(updateMTOShipment, {
    onSuccess: (updatedMTOShipments) => {
      if (mtoShipments !== null && updatedMTOShipments?.mtoShipments !== undefined) {
        mtoShipments?.forEach((shipment, key) => {
          if (updatedMTOShipments?.mtoShipments[shipment.id] !== undefined) {
            mtoShipments[key] = updatedMTOShipments.mtoShipments[shipment.id];
          }
        });
      }

      queryClient.setQueryData([MTO_SHIPMENTS, mtoShipments.moveTaskOrderID, false], mtoShipments);
      queryClient.invalidateQueries([MTO_SHIPMENTS, mtoShipments.moveTaskOrderID]);
      queryClient.invalidateQueries([PPMCLOSEOUT, mtoShipments?.ppmShipment?.id]);
      setErrorMessage(null);
    },
    onError: (error) => {
      setErrorMessage(error?.response?.body?.message ? error.response.body.message : 'Shipment failed to update.');
    },
  });

  const handleConfirmSubmitMoveDetails = async () => {
    const shipmentPromise = await mtoShipments.map((shipment) => {
      if (shipment?.ppmShipment?.estimatedIncentive === 0) {
        return shipmentMutation.mutateAsync({
          moveTaskOrderID: shipment.moveTaskOrderID,
          shipmentID: shipment.id,
          ifMatchETag: shipment.eTag,
          body: {
            ppmShipment: shipment.ppmShipment,
          },
        });
      }

      return Promise.resolve();
    });

    Promise.all(shipmentPromise)
      .then(() => {
        mutateMoveStatus({ moveTaskOrderID: move.id, ifMatchETag: move.eTag });
      })
      .finally(() => {
        setIsSubmitModalVisible(false);
      });
  };

  useEffect(() => {
    setMoveHasExcessWeight(moveWeightTotal > order.entitlement.totalWeight);
  }, [moveWeightTotal, order.entitlement.totalWeight]);

  // Keep unapproved shipments, warn & error counts in sync
  useEffect(() => {
    let shipmentWarnConcerns = numberOfWarnIfMissingForAllShipments;
    const shipmentErrorConcerns = numberOfErrorIfMissingForAllShipments;
    if (moveHasExcessWeight) {
      shipmentWarnConcerns += 1;
    }
    setShipmentWarnConcernCount(shipmentWarnConcerns);
    setShipmentErrorConcernCount(shipmentErrorConcerns);
  }, [
    moveHasExcessWeight,
    mtoShipments,
    numberOfErrorIfMissingForAllShipments,
    numberOfWarnIfMissingForAllShipments,
    setShipmentErrorConcernCount,
    setShipmentWarnConcernCount,
  ]);

  // Keep num of missing orders info synced up
  useEffect(() => {
    const ordersInfoCount = Object.values(requiredOrdersInfo).reduce((count, value) => {
      return !value ? count + 1 : count;
    }, 0);
    setMissingOrdersInfoCount(ordersInfoCount);
  }, [order, requiredOrdersInfo, setMissingOrdersInfoCount]);

  if (isLoading) return <LoadingPlaceholder />;
  if (isError) {
    return errors?.[0]?.response?.body?.message ? <Inaccessible /> : <SomethingWentWrong />;
  }

  const handleShowSubmitMoveModal = () => {
    setIsSubmitModalVisible(true);
  };

  const handleShowFinancialReviewModal = () => {
    setIsFinancialModalVisible(true);
  };

  const handleSubmitFinancialReviewModal = (remarks, flagForReview) => {
    const flagForReviewBool = flagForReview === 'yes';
    mutateFinancialReview({
      moveID: move.id,
      ifMatchETag: move.eTag,
      body: { remarks, flagForReview: flagForReviewBool },
    });
    setIsFinancialModalVisible(false);
  };

  const handleCancelFinancialReviewModal = () => {
    setIsFinancialModalVisible(false);
  };

  const handleShowCancelMoveModal = () => {
    setIsCancelMoveModalVisible(true);
  };

  const handleCancelMove = () => {
    mutateCancelMove({
      moveID: move.id,
    });
    setIsCancelMoveModalVisible(false);
  };

  const handleCloseCancelMoveModal = () => {
    setIsCancelMoveModalVisible(false);
  };

  const counselorCanEditOrdersAndAllowances = () => {
    if (counselorCanEdit || counselorCanEditNonPPM) return true;
    if (
      move.status === MOVE_STATUSES.NEEDS_SERVICE_COUNSELING ||
      move.status === MOVE_STATUSES.SERVICE_COUNSELING_COMPLETED ||
      (move.status === MOVE_STATUSES.APPROVALS_REQUESTED && !move.availableToPrimeAt) // status is set to 'Approval Requested' if customer uploads amended orders.
    ) {
      return true;
    }
    return false;
  };

  const allShipmentsDeleted = mtoShipments.every((shipment) => !!shipment.deletedAt);
  const hasMissingOrdersRequiredInfo = Object.values(requiredOrdersInfo).some((value) => !value || value === '');
  const hasAmendedOrders = ordersInfo.uploadedAmendedOrderID && !ordersInfo.amendedOrdersAcknowledgedAt;

  const allowedShipmentOptions = () => {
    return (
      <>
        <option data-testid="hhgOption" value={SHIPMENT_OPTIONS_URL.HHG}>
          HHG
        </option>
        <option value={SHIPMENT_OPTIONS_URL.PPM}>PPM</option>
        <option value={SHIPMENT_OPTIONS_URL.NTS}>NTS</option>
        <option value={SHIPMENT_OPTIONS_URL.NTSrelease}>NTS-release</option>
        {enableBoat && <option value={SHIPMENT_OPTIONS_URL.BOAT}>Boat</option>}
        {enableMobileHome && <option value={SHIPMENT_OPTIONS_URL.MOBILE_HOME}>Mobile Home</option>}
        {enableUB && isOconusMove && <option value={SHIPMENT_OPTIONS_URL.UNACCOMPANIED_BAGGAGE}>UB</option>}
      </>
    );
  };

  return (
    <div className={styles.tabContent}>
      <div className={styles.container}>
        <LeftNav sections={sections}>
          <LeftNavTag
            associatedSectionName="shipments"
            showTag={shipmentWarnConcernCount !== 0}
            testID="requestedShipmentsTag"
          >
            {shipmentWarnConcernCount}
          </LeftNavTag>
          <LeftNavTag
            background="#e34b11"
            associatedSectionName="shipments"
            showTag={shipmentErrorConcernCount !== 0}
            testID="shipment-missing-info-alert"
          >
            {shipmentErrorConcernCount}
          </LeftNavTag>
          <LeftNavTag
            background="#e34b11"
            associatedSectionName="orders"
            showTag={missingOrdersInfoCount !== 0}
            testID="tag"
          >
            {missingOrdersInfoCount}
          </LeftNavTag>
          <LeftNavTag
            associatedSectionName="orders"
            showTag={Boolean(
              !hasMissingOrdersRequiredInfo && hasAmendedOrders && counselorCanEditOrdersAndAllowances(),
            )}
            testID="newOrdersNavTag"
          >
            NEW
          </LeftNavTag>
        </LeftNav>
        {isSubmitModalVisible && (
          <SubmitMoveConfirmationModal onClose={setIsSubmitModalVisible} onSubmit={handleConfirmSubmitMoveDetails} />
        )}
        {isFinancialModalVisible && (
          <FinancialReviewModal
            onClose={handleCancelFinancialReviewModal}
            onSubmit={handleSubmitFinancialReviewModal}
            initialRemarks={move?.financialReviewRemarks}
            initialSelection={move?.financialReviewFlag}
          />
        )}
        <CancelMoveConfirmationModal
          isOpen={isCancelMoveModalVisible}
          onClose={handleCloseCancelMoveModal}
          onSubmit={handleCancelMove}
        />
        <GridContainer className={classnames(styles.gridContainer, scMoveDetailsStyles.ServicesCounselingMoveDetails)}>
          <NotificationScrollToTop dependency={alertMessage || infoSavedAlert} />
          <NotificationScrollToTop dependency={errorMessage} />
          {errorMessage && (
            <Alert data-testid="errorMessage" type="error" headingLevel="h4" heading="An error occurred">
              <p>
                {errorMessage} Please try again later, or contact the&nbsp;
                <Link to={technicalHelpDeskURL} target="_blank" rel="noreferrer">
                  Technical Help Desk
                </Link>
                .
              </p>
            </Alert>
          )}
          <Grid row className={scMoveDetailsStyles.pageHeader}>
            {alertMessage && (
              <Grid col={12} className={scMoveDetailsStyles.alertContainer}>
                <Alert headingLevel="h4" slim type={alertType}>
                  {alertMessage}
                </Alert>
              </Grid>
            )}
            {infoSavedAlert && (
              <Grid col={12} className={scMoveDetailsStyles.alertContainer}>
                <Alert headingLevel="h4" slim type={infoSavedAlert.alertType}>
                  {infoSavedAlert.message}
                </Alert>
              </Grid>
            )}
            {moveHasExcessWeight && (
              <Grid col={12} className={scMoveDetailsStyles.alertContainer}>
                <Alert headingLevel="h4" slim type="warning">
                  <span>This move has excess weight. Review PPM weight ticket documents to resolve.</span>
                </Alert>
              </Grid>
            )}
            <Grid col={12} className={scMoveDetailsStyles.pageTitle}>
              <h1>Move details</h1>
              {ppmShipmentsInfoNeedsApproval.length > 0 ? null : (
                <div>
                  {(counselorCanEdit || counselorCanEditNonPPM) && (
                    <Button
                      disabled={
                        !mtoShipments.length ||
                        allShipmentsDeleted ||
                        disableSubmit ||
                        disableSubmitDueToMissingOrderInfo ||
                        hasInvalidProGearAllowances ||
                        isMoveLocked
                      }
                      type="button"
                      onClick={handleShowSubmitMoveModal}
                    >
                      Submit move details
                    </Button>
                  )}
                </div>
              )}
            </Grid>
            <Grid col={12}>
              <Restricted to={permissionTypes.cancelMoveFlag}>
                <div className={scMoveDetailsStyles.scCancelMoveContainer}>
                  {counselorCanCancelMove && !isMoveLocked && (
                    <Button type="button" unstyled onClick={handleShowCancelMoveModal}>
                      Cancel move
                    </Button>
                  )}
                </div>
              </Restricted>
            </Grid>
          </Grid>

          {hasInvalidProGearAllowances ? (
            <div className={scMoveDetailsStyles.allowanceErrorStyle} data-testid="allowanceError">
              Pro Gear weight allowances are less than the weights entered in move.
            </div>
          ) : null}

          <div className={styles.section} id="shipments">
            <DetailsPanel
              className={scMoveDetailsStyles.noPaddingBottom}
              editButton={
                (counselorCanEdit || counselorCanEditNonPPM) &&
                !isMoveLocked && (
                  <ButtonDropdown
                    ariaLabel="Add a new shipment"
                    data-testid="addShipmentButton"
                    onChange={handleButtonDropdownChange}
                  >
                    <option value="" label="Add a new shipment">
                      Add a new shipment
                    </option>
                    {allowedShipmentOptions()}
                  </ButtonDropdown>
                )
              }
              reviewButton={
                counselorCanReview &&
                !isMoveLocked && (
                  <ReviewButton
                    onClick={() => handleReviewWeightsButton(reviewWeightsURL)}
                    data-testid={reviewWeightsURL}
                    label="Review shipment weights"
                    secondary
                  />
                )
              }
              financialReviewOpen={handleShowFinancialReviewModal}
              title="Shipments"
              ppmShipmentInfoNeedsApproval={ppmShipmentsInfoNeedsApproval}
            >
              <Restricted to={permissionTypes.updateFinancialReviewFlag}>
                <div className={scMoveDetailsStyles.scFinancialReviewContainer}>
                  <FinancialReviewButton
                    onClick={handleShowFinancialReviewModal}
                    reviewRequested={move.financialReviewFlag}
                    isMoveLocked={isMoveLocked}
                  />
                </div>
              </Restricted>
              <div className={shipmentCardsStyles.shipmentCards}>
                {shipmentsInfo.map((shipment) => (
                  <ShipmentDisplay
                    displayInfo={shipment.displayInfo}
                    editURL={shipment.editURL}
                    viewURL={shipment.viewURL}
                    isSubmitted={false}
                    key={shipment.id}
                    shipmentId={shipment.id}
                    shipmentType={shipment.shipmentType}
                    allowApproval={false}
                    ordersLOA={ordersLOA}
                    warnIfMissing={warnIfMissing[shipment.shipmentType]}
                    errorIfMissing={errorIfMissing[shipment.shipmentType]}
                    showWhenCollapsed={showWhenCollapsed[shipment.shipmentType]}
                    neverShow={neverShow[shipment.shipmentType]}
                    isMoveLocked={isMoveLocked}
                  />
                ))}
                {ppmShipmentsInfoNeedsApproval.length > 0 &&
                  ppmShipmentsInfoNeedsApproval.map((shipment) => (
                    <ShipmentDisplay
                      numberofPPMShipments={shipment.numberofPPMShipments}
                      displayInfo={shipment.displayInfo}
                      reviewURL={shipment.reviewURL}
                      isSubmitted={false}
                      key={shipment.id}
                      shipmentId={shipment.id}
                      shipmentType={shipment.shipmentType}
                      allowApproval={false}
                      ordersLOA={ordersLOA}
                      warnIfMissing={warnIfMissing[shipment.shipmentType]}
                      errorIfMissing={errorIfMissing[shipment.shipmentType]}
                      showWhenCollapsed={showWhenCollapsed[shipment.shipmentType]}
                      neverShow={neverShow[shipment.shipmentType]}
                      isMoveLocked={isMoveLocked}
                    />
                  ))}
              </div>
            </DetailsPanel>
          </div>

          <div className={styles.section} id="orders">
            <DetailsPanel
              title="Orders"
              editButton={
                counselorCanEditOrdersAndAllowances() &&
                !isMoveLocked && (
                  <Link
                    className="usa-button usa-button--secondary"
                    data-testid="view-edit-orders"
                    to={`../${servicesCounselingRoutes.ORDERS_EDIT_PATH}`}
                  >
                    View and edit orders
                  </Link>
                )
              }
              ppmShipmentInfoNeedsApproval={ppmShipmentsInfoNeedsApproval}
            >
              <OrdersList ordersInfo={ordersInfo} />
            </DetailsPanel>
          </div>
          <div className={styles.section} id="allowances">
            <DetailsPanel
              title="Allowances"
              editButton={
                counselorCanEditOrdersAndAllowances() &&
                !isMoveLocked && (
                  <Link
                    className="usa-button usa-button--secondary"
                    data-testid="edit-allowances"
                    to={`../${servicesCounselingRoutes.ALLOWANCES_EDIT_PATH}`}
                  >
                    Edit allowances
                  </Link>
                )
              }
              ppmShipmentInfoNeedsApproval={ppmShipmentsInfoNeedsApproval}
            >
              <AllowancesList info={allowancesInfo} />
            </DetailsPanel>
          </div>
          <div className={styles.section} id="customer-info">
            <DetailsPanel
              title="Customer info"
              editButton={
                <Restricted to={permissionTypes.updateCustomer}>
                  {!isMoveLocked && (
                    <Link
                      className="usa-button usa-button--secondary"
                      data-testid="edit-customer-info"
                      to={`../${servicesCounselingRoutes.CUSTOMER_INFO_EDIT_PATH}`}
                    >
                      Edit customer info
                    </Link>
                  )}
                </Restricted>
              }
              ppmShipmentInfoNeedsApproval={ppmShipmentsInfoNeedsApproval}
            >
              <CustomerInfoList customerInfo={customerInfo} />
            </DetailsPanel>
          </div>
        </GridContainer>
      </div>
    </div>
  );
};

ServicesCounselingMoveDetails.propTypes = {
  infoSavedAlert: AlertStateShape,
  setShipmentWarnConcernCount: func.isRequired,
  setShipmentErrorConcernCount: func.isRequired,
};

ServicesCounselingMoveDetails.defaultProps = {
  infoSavedAlert: null,
};

export default ServicesCounselingMoveDetails;<|MERGE_RESOLUTION|>--- conflicted
+++ resolved
@@ -22,8 +22,7 @@
 import CancelMoveConfirmationModal from 'components/ConfirmationModals/CancelMoveConfirmationModal';
 import ShipmentDisplay from 'components/Office/ShipmentDisplay/ShipmentDisplay';
 import { SubmitMoveConfirmationModal } from 'components/Office/SubmitMoveConfirmationModal/SubmitMoveConfirmationModal';
-<<<<<<< HEAD
-import { useMoveDetailsQueries, useOrdersDocumentQueries } from 'hooks/queries';
+import { useMoveDetailsQueries } from 'hooks/queries';
 import {
   updateMoveStatusServiceCounselingCompleted,
   cancelMove,
@@ -37,11 +36,6 @@
   FEATURE_FLAG_KEYS,
   technicalHelpDeskURL,
 } from 'shared/constants';
-=======
-import { useMoveDetailsQueries } from 'hooks/queries';
-import { updateMoveStatusServiceCounselingCompleted, cancelMove, updateFinancialFlag } from 'services/ghcApi';
-import { MOVE_STATUSES, SHIPMENT_OPTIONS_URL, SHIPMENT_OPTIONS, FEATURE_FLAG_KEYS } from 'shared/constants';
->>>>>>> 645ecb80
 import { ppmShipmentStatuses, shipmentStatuses } from 'constants/shipments';
 import shipmentCardsStyles from 'styles/shipmentCards.module.scss';
 import LeftNav from 'components/LeftNav/LeftNav';
@@ -82,19 +76,9 @@
   const [isCancelMoveModalVisible, setIsCancelMoveModalVisible] = useState(false);
   const [enableBoat, setEnableBoat] = useState(false);
   const [enableMobileHome, setEnableMobileHome] = useState(false);
-<<<<<<< HEAD
   const [enableUB, setEnableUB] = useState(false);
   const [isOconusMove, setIsOconusMove] = useState(false);
-  const { upload, amendedUpload } = useOrdersDocumentQueries(moveCode);
   const [errorMessage, setErrorMessage] = useState(null);
-  const documentsForViewer = Object.values(upload || {})
-    .concat(Object.values(amendedUpload || {}))
-    ?.filter((file) => {
-      return !file.deletedAt;
-    });
-  const hasDocuments = documentsForViewer?.length > 0;
-=======
->>>>>>> 645ecb80
 
   const { order, orderDocuments, customerData, move, closeoutOffice, mtoShipments, isLoading, isError, errors } =
     useMoveDetailsQueries(moveCode);
