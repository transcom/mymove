import React, { useState, useEffect, useMemo } from 'react';
import { Link, useParams, useNavigate, generatePath } from 'react-router-dom';
import { useQueryClient, useMutation } from '@tanstack/react-query';
import { func } from 'prop-types';
import classnames from 'classnames';
import 'styles/office.scss';
import { Alert, Button, Grid, GridContainer } from '@trussworks/react-uswds';

import styles from '../ServicesCounselingMoveInfo/ServicesCounselingTab.module.scss';

import scMoveDetailsStyles from './ServicesCounselingMoveDetails.module.scss';

import { MOVES, MTO_SHIPMENTS, PPMCLOSEOUT } from 'constants/queryKeys';
import { ORDERS_TYPE } from 'constants/orders';
import { servicesCounselingRoutes } from 'constants/routes';
import AllowancesList from 'components/Office/DefinitionLists/AllowancesList';
import CustomerInfoList from 'components/Office/DefinitionLists/CustomerInfoList';
import OrdersList from 'components/Office/DefinitionLists/OrdersList';
import DetailsPanel from 'components/Office/DetailsPanel/DetailsPanel';
import FinancialReviewButton from 'components/Office/FinancialReviewButton/FinancialReviewButton';
import FinancialReviewModal from 'components/Office/FinancialReviewModal/FinancialReviewModal';
import CancelMoveConfirmationModal from 'components/ConfirmationModals/CancelMoveConfirmationModal';
import ShipmentDisplay from 'components/Office/ShipmentDisplay/ShipmentDisplay';
import { SubmitMoveConfirmationModal } from 'components/Office/SubmitMoveConfirmationModal/SubmitMoveConfirmationModal';
import { useMoveDetailsQueries } from 'hooks/queries';
import {
  updateMoveStatusServiceCounselingCompleted,
  cancelMove,
  updateFinancialFlag,
  updateMTOShipment,
} from 'services/ghcApi';
import {
  MOVE_STATUSES,
  SHIPMENT_OPTIONS_URL,
  SHIPMENT_OPTIONS,
  FEATURE_FLAG_KEYS,
  technicalHelpDeskURL,
} from 'shared/constants';
import { ppmShipmentStatuses, shipmentStatuses } from 'constants/shipments';
import shipmentCardsStyles from 'styles/shipmentCards.module.scss';
import LeftNav from 'components/LeftNav/LeftNav';
import LeftNavTag from 'components/LeftNavTag/LeftNavTag';
import LoadingPlaceholder from 'shared/LoadingPlaceholder';
import Inaccessible from 'shared/Inaccessible';
import SomethingWentWrong from 'shared/SomethingWentWrong';
import { AlertStateShape } from 'types/alert';
import formattedCustomerName from 'utils/formattedCustomerName';
import { getShipmentTypeLabel } from 'utils/shipmentDisplay';
import ButtonDropdown from 'components/ButtonDropdown/ButtonDropdown';
import Restricted from 'components/Restricted/Restricted';
import { permissionTypes } from 'constants/permissions';
import NotificationScrollToTop from 'components/NotificationScrollToTop';
import { objectIsMissingFieldWithCondition } from 'utils/displayFlags';
import { ReviewButton } from 'components/form/IconButtons';
import { calculateWeightRequested } from 'hooks/custom';
import { isBooleanFlagEnabled } from 'utils/featureFlags';
import { ADVANCE_STATUSES } from 'constants/ppms';

const ServicesCounselingMoveDetails = ({
  infoSavedAlert,
  shipmentWarnConcernCount,
  setShipmentWarnConcernCount,
  shipmentErrorConcernCount,
  setShipmentErrorConcernCount,
  missingOrdersInfoCount,
  setMissingOrdersInfoCount,
  isMoveLocked,
}) => {
  const { moveCode } = useParams();
  const navigate = useNavigate();
  const [alertMessage, setAlertMessage] = useState(null);
  const [alertType, setAlertType] = useState('success');
  const [moveHasExcessWeight, setMoveHasExcessWeight] = useState(false);
  const [isSubmitModalVisible, setIsSubmitModalVisible] = useState(false);
  const [isFinancialModalVisible, setIsFinancialModalVisible] = useState(false);
  const [isCancelMoveModalVisible, setIsCancelMoveModalVisible] = useState(false);
  const [enableBoat, setEnableBoat] = useState(false);
  const [enableMobileHome, setEnableMobileHome] = useState(false);
  const [enableUB, setEnableUB] = useState(false);
<<<<<<< HEAD
=======
  const [enableNTS, setEnableNTS] = useState(false);
  const [enableNTSR, setEnableNTSR] = useState(false);
>>>>>>> 2b72f3fd
  const [isOconusMove, setIsOconusMove] = useState(false);
  const [errorMessage, setErrorMessage] = useState(null);

  const { order, orderDocuments, customerData, move, closeoutOffice, mtoShipments, isLoading, isError, errors } =
    useMoveDetailsQueries(moveCode);

  const validOrdersDocuments = Object.values(orderDocuments || {})?.filter((file) => !file.deletedAt);
  const hasOrderDocuments = validOrdersDocuments?.length > 0;

  const { customer, entitlement: allowances, originDutyLocation, destinationDutyLocation } = order;

  const moveWeightTotal = calculateWeightRequested(mtoShipments);

  let counselorCanReview;
  let reviewWeightsURL;
  let counselorCanEdit;
  let counselorCanCancelMove;
  let counselorCanEditNonPPM;

  const sections = useMemo(() => {
    return ['shipments', 'orders', 'allowances', 'customer-info'];
  }, []);

  // nts defaults show preferred pickup date and pickup address, flagged items when collapsed
  // ntsr defaults shows preferred delivery date, storage facility address, delivery address, flagged items when collapsed
  const showWhenCollapsed = {
    HHG_INTO_NTS_DOMESTIC: ['counselorRemarks'],
    HHG_OUTOF_NTS_DOMESTIC: ['counselorRemarks'],
  }; // add any additional fields that we also want to always show
  const neverShow = {
    HHG_INTO_NTS_DOMESTIC: ['usesExternalVendor', 'serviceOrderNumber', 'storageFacility', 'requestedDeliveryDate'],
    HHG_OUTOF_NTS_DOMESTIC: ['requestedPickupDate'],
  };
  const warnIfMissing = {
    HHG_INTO_NTS_DOMESTIC: [{ fieldName: 'tacType' }, { fieldName: 'sacType' }],
    HHG_OUTOF_NTS_DOMESTIC: [
      { fieldName: 'ntsRecordedWeight' },
      { fieldName: 'serviceOrderNumber' },
      { fieldName: 'tacType' },
      { fieldName: 'sacType' },
    ],
  };
  const errorIfMissing = {
    HHG_OUTOF_NTS_DOMESTIC: [{ fieldName: 'storageFacility' }],
    PPM: [
      {
        fieldName: 'advanceStatus',
        condition: (shipment) =>
          shipment?.ppmShipment?.hasRequestedAdvance === true &&
          shipment?.ppmShipment?.advanceStatus !== ADVANCE_STATUSES.APPROVED.apiValue,
      },
    ],
  };

  let shipmentsInfo = [];
  let ppmShipmentsInfoNeedsApproval = [];
  let ppmShipmentsOtherStatuses = [];
  let numberOfShipmentsNotAllowedForCancel = 0;
  let disableSubmit = false;
  let disableSubmitDueToMissingOrderInfo = false;
  let numberOfErrorIfMissingForAllShipments = 0;
  let numberOfWarnIfMissingForAllShipments = 0;

  const [hasInvalidProGearAllowances, setHasInvalidProGearAllowances] = useState(false);

  // check if invalid progear weight allowances
  const checkProGearAllowances = () => {
    mtoShipments?.forEach((mto) => {
      if (!order.entitlement.proGearWeight) order.entitlement.proGearWeight = 0;
      if (!order.entitlement.proGearWeightSpouse) order.entitlement.proGearWeightSpouse = 0;

      if (
        mto?.ppmShipment?.proGearWeight > order.entitlement.proGearWeight ||
        mto?.ppmShipment?.spouseProGearWeight > order.entitlement.proGearWeightSpouse
      ) {
        setHasInvalidProGearAllowances(true);
      }
    });
  };

  useEffect(() => {
    checkProGearAllowances();
  });

  useEffect(() => {
    const fetchData = async () => {
      setEnableBoat(await isBooleanFlagEnabled(FEATURE_FLAG_KEYS.BOAT));
      setEnableMobileHome(await isBooleanFlagEnabled(FEATURE_FLAG_KEYS.MOBILE_HOME));
      setEnableUB(await isBooleanFlagEnabled(FEATURE_FLAG_KEYS.UNACCOMPANIED_BAGGAGE));
<<<<<<< HEAD
=======
      setEnableNTS(await isBooleanFlagEnabled(FEATURE_FLAG_KEYS.NTS));
      setEnableNTSR(await isBooleanFlagEnabled(FEATURE_FLAG_KEYS.NTSR));
>>>>>>> 2b72f3fd
    };
    fetchData();
  }, []);

  useEffect(() => {
    // Check if either currentDutyLocation or newDutyLocation is OCONUS to conditionally render the UB shipment option
    if (originDutyLocation?.address?.isOconus || destinationDutyLocation?.address?.isOconus) {
      setIsOconusMove(true);
    } else {
      setIsOconusMove(false);
    }
<<<<<<< HEAD
  }, [originDutyLocation, destinationDutyLocation, isOconusMove, enableUB]);
=======
  }, [originDutyLocation, destinationDutyLocation]);
>>>>>>> 2b72f3fd

  // for now we are only showing dest type on retiree and separatee orders
  const isRetirementOrSeparation =
    order.order_type === ORDERS_TYPE.RETIREMENT || order.order_type === ORDERS_TYPE.SEPARATION;

  if (isRetirementOrSeparation) {
    // destination type must be set for for HHG, NTSR shipments only
    errorIfMissing.HHG = [{ fieldName: 'destinationType' }];
    errorIfMissing.HHG_OUTOF_NTS_DOMESTIC.push({ fieldName: 'destinationType' });
  }

  if (
    !order.department_indicator ||
    !order.order_number ||
    !order.order_type_detail ||
    !order.tac ||
    !hasOrderDocuments
  )
    disableSubmitDueToMissingOrderInfo = true;

  if (mtoShipments) {
    const submittedShipments = mtoShipments?.filter((shipment) => !shipment.deletedAt);
    const submittedShipmentsNonPPM = submittedShipments.filter(
      (shipment) => shipment.ppmShipment?.status !== ppmShipmentStatuses.NEEDS_CLOSEOUT,
    );
    const ppmNeedsApprovalShipments = submittedShipments.filter(
      (shipment) => shipment.ppmShipment?.status === ppmShipmentStatuses.NEEDS_CLOSEOUT,
    );
    const onlyPpmShipments = submittedShipments.filter((shipment) => shipment.shipmentType === 'PPM');
    ppmShipmentsOtherStatuses = onlyPpmShipments.filter(
      (shipment) => shipment.ppmShipment?.status !== ppmShipmentStatuses.NEEDS_CLOSEOUT,
    );

    const nonPpmShipments = submittedShipments.filter((shipment) => shipment.shipmentType !== 'PPM');
    const nonPpmApprovedShipments = nonPpmShipments.filter(
      (shipment) => shipment?.status === shipmentStatuses.APPROVED,
    );
    const ppmCloseoutCompleteShipments = onlyPpmShipments.filter(
      (shipment) => shipment.ppmShipment?.status === ppmShipmentStatuses.CLOSEOUT_COMPLETE,
    );
    numberOfShipmentsNotAllowedForCancel = nonPpmApprovedShipments.length + ppmCloseoutCompleteShipments.length;

    ppmShipmentsInfoNeedsApproval = ppmNeedsApprovalShipments.map((shipment) => {
      const reviewURL = `../${generatePath(servicesCounselingRoutes.SHIPMENT_REVIEW_PATH, {
        moveCode,
        shipmentId: shipment.id,
      })}`;
      const numberofPPMShipments = ppmNeedsApprovalShipments.length;

      const displayInfo = {
        heading: getShipmentTypeLabel(shipment.shipmentType),
        destinationAddress: shipment.destinationAddress || {
          postalCode: order.destinationDutyLocation.address.postalCode,
        },
        agency: customerData.agency,
        closeoutOffice,
        ...shipment.ppmShipment,
        ...shipment,
        displayDestinationType: isRetirementOrSeparation,
      };

      const errorIfMissingList = errorIfMissing[shipment.shipmentType];
      if (errorIfMissingList) {
        errorIfMissingList.forEach((fieldToCheck) => {
          if (objectIsMissingFieldWithCondition(displayInfo, fieldToCheck)) {
            numberOfErrorIfMissingForAllShipments += 1;
            // Since storage facility gets split into two fields - the name and the address
            // it needs to be counted twice.
            if (fieldToCheck.fieldName === 'storageFacility') {
              numberOfErrorIfMissingForAllShipments += 1;
            }
          }
        });
      }

      const warnIfMissingList = warnIfMissing[shipment.shipmentType];
      if (warnIfMissingList) {
        warnIfMissingList.forEach((fieldToCheck) => {
          if (objectIsMissingFieldWithCondition(displayInfo, fieldToCheck)) {
            numberOfWarnIfMissingForAllShipments += 1;
          }
          // Since storage facility gets split into two fields - the name and the address
          // it needs to be counted twice.
          if (fieldToCheck.fieldName === 'storageFacility') {
            numberOfErrorIfMissingForAllShipments += 1;
          }
        });
      }

      disableSubmit = numberOfErrorIfMissingForAllShipments !== 0;

      return {
        id: shipment.id,
        displayInfo,
        reviewURL,
        numberofPPMShipments,
        shipmentType: shipment.shipmentType,
      };
    });

    counselorCanReview = ppmShipmentsInfoNeedsApproval.length > 0;
    reviewWeightsURL = generatePath(servicesCounselingRoutes.BASE_REVIEW_SHIPMENT_WEIGHTS_PATH, { moveCode });
    counselorCanEdit = move.status === MOVE_STATUSES.NEEDS_SERVICE_COUNSELING && ppmShipmentsOtherStatuses.length > 0;
    counselorCanCancelMove = move.status !== MOVE_STATUSES.CANCELED && numberOfShipmentsNotAllowedForCancel === 0;
    counselorCanEditNonPPM =
      move.status === MOVE_STATUSES.NEEDS_SERVICE_COUNSELING && shipmentsInfo.shipmentType !== 'PPM';

    shipmentsInfo = submittedShipmentsNonPPM.map((shipment) => {
      const editURL =
        counselorCanEdit || counselorCanEditNonPPM
          ? `../${generatePath(servicesCounselingRoutes.SHIPMENT_EDIT_PATH, {
              shipmentId: shipment.id,
            })}`
          : '';
      const viewURL = // Read only view of approved documents
        shipment?.ppmShipment?.status === ppmShipmentStatuses.CLOSEOUT_COMPLETE ||
        (shipment?.ppmShipment?.weightTickets && shipment?.ppmShipment?.weightTickets[0]?.status)
          ? `../${generatePath(servicesCounselingRoutes.SHIPMENT_VIEW_DOCUMENT_PATH, {
              moveCode,
              shipmentId: shipment.id,
            })}`
          : '';
      const displayInfo = {
        heading: getShipmentTypeLabel(shipment.shipmentType),
        destinationAddress: shipment.destinationAddress || {
          postalCode: order.destinationDutyLocation.address.postalCode,
        },
        ...shipment.ppmShipment,
        ...shipment,
        displayDestinationType: isRetirementOrSeparation,
      };

      if (shipment.shipmentType === SHIPMENT_OPTIONS.PPM) {
        displayInfo.agency = customerData.agency;
        displayInfo.closeoutOffice = closeoutOffice;
      }
      const errorIfMissingList = errorIfMissing[shipment.shipmentType];

      if (errorIfMissingList) {
        errorIfMissingList.forEach((fieldToCheck) => {
          if (objectIsMissingFieldWithCondition(displayInfo, fieldToCheck)) {
            numberOfErrorIfMissingForAllShipments += 1;
            // Since storage facility gets split into two fields - the name and the address
            // it needs to be counted twice.
            if (fieldToCheck.fieldName === 'storageFacility') {
              numberOfErrorIfMissingForAllShipments += 1;
            }
          }
        });
      }

      const warnIfMissingList = warnIfMissing[shipment.shipmentType];
      if (warnIfMissingList) {
        warnIfMissingList.forEach((fieldToCheck) => {
          if (objectIsMissingFieldWithCondition(displayInfo, fieldToCheck)) {
            numberOfWarnIfMissingForAllShipments += 1;
          }
          // Since storage facility gets split into two fields - the name and the address
          // it needs to be counted twice.
          if (fieldToCheck.fieldName === 'storageFacility') {
            numberOfWarnIfMissingForAllShipments += 1;
          }
        });
      }

      if (shipment.marketCode) {
        displayInfo.marketCode = shipment.marketCode;
      }

      disableSubmit = numberOfErrorIfMissingForAllShipments !== 0;

      return {
        id: shipment.id,
        displayInfo,
        editURL,
        viewURL,
        shipmentType: shipment.shipmentType,
      };
    });
  }

  const customerInfo = {
    name: formattedCustomerName(customer.last_name, customer.first_name, customer.suffix, customer.middle_name),
    agency: customer.agency,
    edipi: customer.edipi,
    emplid: customer.emplid,
    phone: customer.phone,
    altPhone: customer.secondaryTelephone,
    email: customer.email,
    currentAddress: customer.current_address,
    backupAddress: customerData.backupAddress,
    backupContact: customer.backup_contact,
  };

  const allowancesInfo = {
    branch: customer.agency,
    grade: order.grade,
    totalWeight: allowances.totalWeight,
    progear: allowances.proGearWeight,
    spouseProgear: allowances.proGearWeightSpouse,
    storageInTransit: allowances.storageInTransit,
    dependents: allowances.dependentsAuthorized,
    requiredMedicalEquipmentWeight: allowances.requiredMedicalEquipmentWeight,
    organizationalClothingAndIndividualEquipment: allowances.organizationalClothingAndIndividualEquipment,
    gunSafe: allowances.gunSafe,
    dependentsUnderTwelve: allowances.dependentsUnderTwelve,
    dependentsTwelveAndOver: allowances.dependentsTwelveAndOver,
    accompaniedTour: allowances.accompaniedTour,
    ubAllowance: allowances.unaccompaniedBaggageAllowance,
  };

  const ordersInfo = {
    currentDutyLocation: order.originDutyLocation,
    newDutyLocation: order.destinationDutyLocation,
    departmentIndicator: order.department_indicator,
    issuedDate: order.date_issued,
    reportByDate: order.report_by_date,
    ordersType: order.order_type,
    ordersNumber: order.order_number,
    ordersTypeDetail: order.order_type_detail,
    ordersDocuments: validOrdersDocuments?.length ? validOrdersDocuments : null,
    tacMDC: order.tac,
    sacSDN: order.sac,
    NTStac: order.ntsTac,
    NTSsac: order.ntsSac,
    payGrade: order.grade,
    amendedOrdersAcknowledgedAt: order.amendedOrdersAcknowledgedAt,
    uploadedAmendedOrderID: order.uploadedAmendedOrderID,
  };
  const ordersLOA = {
    tac: order.tac,
    sac: order.sac,
    ntsTac: order.ntsTac,
    ntsSac: order.ntsSac,
  };

  // using useMemo here due to this being used in a useEffect
  // using useMemo prevents the useEffect from being rendered on ever render by memoizing the object
  // so that it only recognizes the change when the orders or validOrdersDocuments objects change
  const requiredOrdersInfo = useMemo(
    () => ({
      ordersNumber: order?.order_number || '',
      ordersType: order?.order_type || '',
      ordersTypeDetail: order?.order_type_detail || '',
      ordersDocuments: validOrdersDocuments?.length ? validOrdersDocuments : null,
      tacMDC: order?.tac || '',
      departmentIndicator: order?.department_indicator || '',
    }),
    [order, validOrdersDocuments],
  );

  const handleButtonDropdownChange = (e) => {
    const selectedOption = e.target.value;

    const addShipmentPath = `../${generatePath(servicesCounselingRoutes.SHIPMENT_ADD_PATH, {
      shipmentType: selectedOption,
    })}`;

    navigate(addShipmentPath);
  };

  const handleReviewWeightsButton = (weightsURL) => {
    navigate(weightsURL);
  };

  // use mutation calls
  const queryClient = useQueryClient();
  const { mutate: mutateMoveStatus } = useMutation(updateMoveStatusServiceCounselingCompleted, {
    onSuccess: (data) => {
      queryClient.setQueryData([MOVES, data.locator], data);
      queryClient.invalidateQueries([MOVES, data.locator]);
      queryClient.invalidateQueries({ queryKey: [MTO_SHIPMENTS] });
      setAlertMessage('Move submitted.');
      setAlertType('success');
    },
    onError: () => {
      setAlertMessage('There was a problem submitting the move. Please try again later.');
      setAlertType('error');
    },
  });

  const { mutate: mutateCancelMove } = useMutation(cancelMove, {
    onSuccess: (data) => {
      queryClient.setQueryData([MOVES, data.locator], data);
      queryClient.invalidateQueries([MOVES, data.locator]);
      queryClient.invalidateQueries({ queryKey: [MTO_SHIPMENTS] });
      setAlertMessage('Move canceled.');
      setAlertType('success');
    },
    onError: () => {
      setAlertMessage('There was a problem cancelling the move. Please try again later.');
      setAlertType('error');
    },
  });

  const { mutate: mutateFinancialReview } = useMutation(updateFinancialFlag, {
    onSuccess: (data) => {
      queryClient.setQueryData([MOVES, data.locator], data);
      queryClient.invalidateQueries([MOVES, data.locator]);

      if (data.financialReviewFlag) {
        setAlertMessage('Move flagged for financial review.');
        setAlertType('success');
      } else {
        setAlertMessage('Move unflagged for financial review.');
        setAlertType('success');
      }
    },
    onError: () => {
      setAlertMessage('There was a problem flagging the move for financial review. Please try again later.');
      setAlertType('error');
    },
  });

  const shipmentMutation = useMutation(updateMTOShipment, {
    onSuccess: (updatedMTOShipments) => {
      if (mtoShipments !== null && updatedMTOShipments?.mtoShipments !== undefined) {
        mtoShipments?.forEach((shipment, key) => {
          if (updatedMTOShipments?.mtoShipments[shipment.id] !== undefined) {
            mtoShipments[key] = updatedMTOShipments.mtoShipments[shipment.id];
          }
        });
      }

      queryClient.setQueryData([MTO_SHIPMENTS, mtoShipments.moveTaskOrderID, false], mtoShipments);
      queryClient.invalidateQueries([MTO_SHIPMENTS, mtoShipments.moveTaskOrderID]);
      queryClient.invalidateQueries([PPMCLOSEOUT, mtoShipments?.ppmShipment?.id]);
      setErrorMessage(null);
    },
    onError: (error) => {
      setErrorMessage(error?.response?.body?.message ? error.response.body.message : 'Shipment failed to update.');
    },
  });

  const handleConfirmSubmitMoveDetails = async () => {
    const shipmentPromise = await mtoShipments.map((shipment) => {
      if (shipment?.ppmShipment?.estimatedIncentive === 0) {
        return shipmentMutation.mutateAsync({
          moveTaskOrderID: shipment.moveTaskOrderID,
          shipmentID: shipment.id,
          ifMatchETag: shipment.eTag,
          body: {
            ppmShipment: shipment.ppmShipment,
          },
        });
      }

      return Promise.resolve();
    });

    Promise.all(shipmentPromise)
      .then(() => {
        mutateMoveStatus({ moveTaskOrderID: move.id, ifMatchETag: move.eTag });
      })
      .finally(() => {
        setIsSubmitModalVisible(false);
      });
  };

  useEffect(() => {
    setMoveHasExcessWeight(moveWeightTotal > order.entitlement.totalWeight);
  }, [moveWeightTotal, order.entitlement.totalWeight]);

  // Keep unapproved shipments, warn & error counts in sync
  useEffect(() => {
    let shipmentWarnConcerns = numberOfWarnIfMissingForAllShipments;
    const shipmentErrorConcerns = numberOfErrorIfMissingForAllShipments;
    if (moveHasExcessWeight) {
      shipmentWarnConcerns += 1;
    }
    setShipmentWarnConcernCount(shipmentWarnConcerns);
    setShipmentErrorConcernCount(shipmentErrorConcerns);
  }, [
    moveHasExcessWeight,
    mtoShipments,
    numberOfErrorIfMissingForAllShipments,
    numberOfWarnIfMissingForAllShipments,
    setShipmentErrorConcernCount,
    setShipmentWarnConcernCount,
  ]);

  // Keep num of missing orders info synced up
  useEffect(() => {
    const ordersInfoCount = Object.values(requiredOrdersInfo).reduce((count, value) => {
      return !value ? count + 1 : count;
    }, 0);
    setMissingOrdersInfoCount(ordersInfoCount);
  }, [order, requiredOrdersInfo, setMissingOrdersInfoCount]);

  if (isLoading) return <LoadingPlaceholder />;
  if (isError) {
    return errors?.[0]?.response?.body?.message ? <Inaccessible /> : <SomethingWentWrong />;
  }

  const handleShowSubmitMoveModal = () => {
    setIsSubmitModalVisible(true);
  };

  const handleShowFinancialReviewModal = () => {
    setIsFinancialModalVisible(true);
  };

  const handleSubmitFinancialReviewModal = (remarks, flagForReview) => {
    const flagForReviewBool = flagForReview === 'yes';
    mutateFinancialReview({
      moveID: move.id,
      ifMatchETag: move.eTag,
      body: { remarks, flagForReview: flagForReviewBool },
    });
    setIsFinancialModalVisible(false);
  };

  const handleCancelFinancialReviewModal = () => {
    setIsFinancialModalVisible(false);
  };

  const handleShowCancelMoveModal = () => {
    setIsCancelMoveModalVisible(true);
  };

  const handleCancelMove = () => {
    mutateCancelMove({
      moveID: move.id,
    });
    setIsCancelMoveModalVisible(false);
  };

  const handleCloseCancelMoveModal = () => {
    setIsCancelMoveModalVisible(false);
  };

  const counselorCanEditOrdersAndAllowances = () => {
    if (counselorCanEdit || counselorCanEditNonPPM) return true;
    if (
      move.status === MOVE_STATUSES.NEEDS_SERVICE_COUNSELING ||
      move.status === MOVE_STATUSES.SERVICE_COUNSELING_COMPLETED ||
      (move.status === MOVE_STATUSES.APPROVALS_REQUESTED && !move.availableToPrimeAt) // status is set to 'Approval Requested' if customer uploads amended orders.
    ) {
      return true;
    }
    return false;
  };

  const allShipmentsDeleted = mtoShipments.every((shipment) => !!shipment.deletedAt);
  const hasMissingOrdersRequiredInfo = Object.values(requiredOrdersInfo).some((value) => !value || value === '');
  const hasAmendedOrders = ordersInfo.uploadedAmendedOrderID && !ordersInfo.amendedOrdersAcknowledgedAt;

  const allowedShipmentOptions = () => {
    return (
      <>
        <option data-testid="hhgOption" value={SHIPMENT_OPTIONS_URL.HHG}>
          HHG
        </option>
        <option value={SHIPMENT_OPTIONS_URL.PPM}>PPM</option>
        {enableNTS && <option value={SHIPMENT_OPTIONS_URL.NTS}>NTS</option>}
        {enableNTSR && <option value={SHIPMENT_OPTIONS_URL.NTSrelease}>NTS-release</option>}
        {enableBoat && <option value={SHIPMENT_OPTIONS_URL.BOAT}>Boat</option>}
        {enableMobileHome && <option value={SHIPMENT_OPTIONS_URL.MOBILE_HOME}>Mobile Home</option>}
        {enableUB && isOconusMove && <option value={SHIPMENT_OPTIONS_URL.UNACCOMPANIED_BAGGAGE}>UB</option>}
      </>
    );
  };

  return (
    <div className={styles.tabContent}>
      <div className={styles.container}>
        <LeftNav sections={sections}>
          <LeftNavTag
            associatedSectionName="shipments"
            showTag={shipmentWarnConcernCount !== 0}
            testID="requestedShipmentsTag"
          >
            {shipmentWarnConcernCount}
          </LeftNavTag>
          <LeftNavTag
            background="#e34b11"
            associatedSectionName="shipments"
            showTag={shipmentErrorConcernCount !== 0}
            testID="shipment-missing-info-alert"
          >
            {shipmentErrorConcernCount}
          </LeftNavTag>
          <LeftNavTag
            background="#e34b11"
            associatedSectionName="orders"
            showTag={missingOrdersInfoCount !== 0}
            testID="tag"
          >
            {missingOrdersInfoCount}
          </LeftNavTag>
          <LeftNavTag
            associatedSectionName="orders"
            showTag={Boolean(
              !hasMissingOrdersRequiredInfo && hasAmendedOrders && counselorCanEditOrdersAndAllowances(),
            )}
            testID="newOrdersNavTag"
          >
            NEW
          </LeftNavTag>
        </LeftNav>
        {isSubmitModalVisible && (
          <SubmitMoveConfirmationModal onClose={setIsSubmitModalVisible} onSubmit={handleConfirmSubmitMoveDetails} />
        )}
        {isFinancialModalVisible && (
          <FinancialReviewModal
            onClose={handleCancelFinancialReviewModal}
            onSubmit={handleSubmitFinancialReviewModal}
            initialRemarks={move?.financialReviewRemarks}
            initialSelection={move?.financialReviewFlag}
          />
        )}
        <CancelMoveConfirmationModal
          isOpen={isCancelMoveModalVisible}
          onClose={handleCloseCancelMoveModal}
          onSubmit={handleCancelMove}
        />
        <GridContainer className={classnames(styles.gridContainer, scMoveDetailsStyles.ServicesCounselingMoveDetails)}>
          <NotificationScrollToTop dependency={alertMessage || infoSavedAlert} />
          <NotificationScrollToTop dependency={errorMessage} />
          {errorMessage && (
            <Alert data-testid="errorMessage" type="error" headingLevel="h4" heading="An error occurred">
              <p>
                {errorMessage} Please try again later, or contact the&nbsp;
                <Link to={technicalHelpDeskURL} target="_blank" rel="noreferrer">
                  Technical Help Desk
                </Link>
                .
              </p>
            </Alert>
          )}
          <Grid row className={scMoveDetailsStyles.pageHeader}>
            {alertMessage && (
              <Grid col={12} className={scMoveDetailsStyles.alertContainer}>
                <Alert headingLevel="h4" slim type={alertType}>
                  {alertMessage}
                </Alert>
              </Grid>
            )}
            {infoSavedAlert && (
              <Grid col={12} className={scMoveDetailsStyles.alertContainer}>
                <Alert headingLevel="h4" slim type={infoSavedAlert.alertType}>
                  {infoSavedAlert.message}
                </Alert>
              </Grid>
            )}
            {moveHasExcessWeight && (
              <Grid col={12} className={scMoveDetailsStyles.alertContainer}>
                <Alert headingLevel="h4" slim type="warning">
                  <span>This move has excess weight. Review PPM weight ticket documents to resolve.</span>
                </Alert>
              </Grid>
            )}
            <Grid col={12} className={scMoveDetailsStyles.pageTitle}>
              <h1>Move details</h1>
              {ppmShipmentsInfoNeedsApproval.length > 0 ? null : (
                <div>
                  {(counselorCanEdit || counselorCanEditNonPPM) && (
                    <Button
                      disabled={
                        !mtoShipments.length ||
                        allShipmentsDeleted ||
                        disableSubmit ||
                        disableSubmitDueToMissingOrderInfo ||
                        hasInvalidProGearAllowances ||
                        isMoveLocked
                      }
                      type="button"
                      onClick={handleShowSubmitMoveModal}
                    >
                      Submit move details
                    </Button>
                  )}
                </div>
              )}
            </Grid>
            <Grid row col={12}>
              <Restricted to={permissionTypes.updateFinancialReviewFlag}>
                <div className={scMoveDetailsStyles.scFinancialReviewContainer}>
                  <FinancialReviewButton
                    onClick={handleShowFinancialReviewModal}
                    reviewRequested={move.financialReviewFlag}
                    isMoveLocked={isMoveLocked}
                  />
                </div>
              </Restricted>
            </Grid>
          </Grid>
          <Grid col={12}>
            <Restricted to={permissionTypes.cancelMoveFlag}>
              <div className={scMoveDetailsStyles.scCancelMoveContainer}>
                {counselorCanCancelMove && !isMoveLocked && (
                  <Button type="button" unstyled onClick={handleShowCancelMoveModal}>
                    Cancel move
                  </Button>
                )}
              </div>
            </Restricted>
          </Grid>

          {hasInvalidProGearAllowances ? (
            <div className={scMoveDetailsStyles.allowanceErrorStyle} data-testid="allowanceError">
              Pro Gear weight allowances are less than the weights entered in move.
            </div>
          ) : null}

          <div className={styles.section} id="shipments">
            <DetailsPanel
              editButton={
                (counselorCanEdit || counselorCanEditNonPPM) &&
                !isMoveLocked && (
                  <ButtonDropdown
                    ariaLabel="Add a new shipment"
                    data-testid="addShipmentButton"
                    onChange={handleButtonDropdownChange}
                  >
                    <option value="" label="Add a new shipment">
                      Add a new shipment
                    </option>
                    {allowedShipmentOptions()}
                  </ButtonDropdown>
                )
              }
              reviewButton={
                counselorCanReview &&
                !isMoveLocked && (
                  <ReviewButton
                    onClick={() => handleReviewWeightsButton(reviewWeightsURL)}
                    data-testid={reviewWeightsURL}
                    label="Review shipment weights"
                    secondary
                  />
                )
              }
              financialReviewOpen={handleShowFinancialReviewModal}
              title="Shipments"
              ppmShipmentInfoNeedsApproval={ppmShipmentsInfoNeedsApproval}
            >
              <div className={shipmentCardsStyles.shipmentCards}>
                {shipmentsInfo.map((shipment) => (
                  <ShipmentDisplay
                    displayInfo={shipment.displayInfo}
                    editURL={shipment.editURL}
                    viewURL={shipment.viewURL}
                    isSubmitted={false}
                    key={shipment.id}
                    shipmentId={shipment.id}
                    shipmentType={shipment.shipmentType}
                    allowApproval={false}
                    ordersLOA={ordersLOA}
                    warnIfMissing={warnIfMissing[shipment.shipmentType]}
                    errorIfMissing={errorIfMissing[shipment.shipmentType]}
                    showWhenCollapsed={showWhenCollapsed[shipment.shipmentType]}
                    neverShow={neverShow[shipment.shipmentType]}
                    isMoveLocked={isMoveLocked}
                  />
                ))}
                {ppmShipmentsInfoNeedsApproval.length > 0 &&
                  ppmShipmentsInfoNeedsApproval.map((shipment) => (
                    <ShipmentDisplay
                      numberofPPMShipments={shipment.numberofPPMShipments}
                      displayInfo={shipment.displayInfo}
                      reviewURL={shipment.reviewURL}
                      isSubmitted={false}
                      key={shipment.id}
                      shipmentId={shipment.id}
                      shipmentType={shipment.shipmentType}
                      allowApproval={false}
                      ordersLOA={ordersLOA}
                      warnIfMissing={warnIfMissing[shipment.shipmentType]}
                      errorIfMissing={errorIfMissing[shipment.shipmentType]}
                      showWhenCollapsed={showWhenCollapsed[shipment.shipmentType]}
                      neverShow={neverShow[shipment.shipmentType]}
                      isMoveLocked={isMoveLocked}
                    />
                  ))}
              </div>
            </DetailsPanel>
          </div>

          <div className={styles.section} id="orders">
            <DetailsPanel
              title="Orders"
              editButton={
                counselorCanEditOrdersAndAllowances() &&
                !isMoveLocked && (
                  <Link
                    className="usa-button usa-button--secondary"
                    data-testid="view-edit-orders"
                    to={`../${servicesCounselingRoutes.ORDERS_EDIT_PATH}`}
                  >
                    View and edit orders
                  </Link>
                )
              }
              ppmShipmentInfoNeedsApproval={ppmShipmentsInfoNeedsApproval}
            >
              <OrdersList ordersInfo={ordersInfo} />
            </DetailsPanel>
          </div>
          <div className={styles.section} id="allowances">
            <DetailsPanel
              title="Allowances"
              editButton={
                counselorCanEditOrdersAndAllowances() &&
                !isMoveLocked && (
                  <Link
                    className="usa-button usa-button--secondary"
                    data-testid="edit-allowances"
                    to={`../${servicesCounselingRoutes.ALLOWANCES_EDIT_PATH}`}
                  >
                    Edit allowances
                  </Link>
                )
              }
              ppmShipmentInfoNeedsApproval={ppmShipmentsInfoNeedsApproval}
            >
              <AllowancesList info={allowancesInfo} />
            </DetailsPanel>
          </div>
          <div className={styles.section} id="customer-info">
            <DetailsPanel
              title="Customer info"
              editButton={
                <Restricted to={permissionTypes.updateCustomer}>
                  {!isMoveLocked && (
                    <Link
                      className="usa-button usa-button--secondary"
                      data-testid="edit-customer-info"
                      to={`../${servicesCounselingRoutes.CUSTOMER_INFO_EDIT_PATH}`}
                    >
                      Edit customer info
                    </Link>
                  )}
                </Restricted>
              }
              ppmShipmentInfoNeedsApproval={ppmShipmentsInfoNeedsApproval}
            >
              <CustomerInfoList customerInfo={customerInfo} />
            </DetailsPanel>
          </div>
        </GridContainer>
      </div>
    </div>
  );
};

ServicesCounselingMoveDetails.propTypes = {
  infoSavedAlert: AlertStateShape,
  setShipmentWarnConcernCount: func.isRequired,
  setShipmentErrorConcernCount: func.isRequired,
};

ServicesCounselingMoveDetails.defaultProps = {
  infoSavedAlert: null,
};

export default ServicesCounselingMoveDetails;<|MERGE_RESOLUTION|>--- conflicted
+++ resolved
@@ -77,11 +77,8 @@
   const [enableBoat, setEnableBoat] = useState(false);
   const [enableMobileHome, setEnableMobileHome] = useState(false);
   const [enableUB, setEnableUB] = useState(false);
-<<<<<<< HEAD
-=======
   const [enableNTS, setEnableNTS] = useState(false);
   const [enableNTSR, setEnableNTSR] = useState(false);
->>>>>>> 2b72f3fd
   const [isOconusMove, setIsOconusMove] = useState(false);
   const [errorMessage, setErrorMessage] = useState(null);
 
@@ -171,11 +168,8 @@
       setEnableBoat(await isBooleanFlagEnabled(FEATURE_FLAG_KEYS.BOAT));
       setEnableMobileHome(await isBooleanFlagEnabled(FEATURE_FLAG_KEYS.MOBILE_HOME));
       setEnableUB(await isBooleanFlagEnabled(FEATURE_FLAG_KEYS.UNACCOMPANIED_BAGGAGE));
-<<<<<<< HEAD
-=======
       setEnableNTS(await isBooleanFlagEnabled(FEATURE_FLAG_KEYS.NTS));
       setEnableNTSR(await isBooleanFlagEnabled(FEATURE_FLAG_KEYS.NTSR));
->>>>>>> 2b72f3fd
     };
     fetchData();
   }, []);
@@ -187,11 +181,7 @@
     } else {
       setIsOconusMove(false);
     }
-<<<<<<< HEAD
-  }, [originDutyLocation, destinationDutyLocation, isOconusMove, enableUB]);
-=======
   }, [originDutyLocation, destinationDutyLocation]);
->>>>>>> 2b72f3fd
 
   // for now we are only showing dest type on retiree and separatee orders
   const isRetirementOrSeparation =
