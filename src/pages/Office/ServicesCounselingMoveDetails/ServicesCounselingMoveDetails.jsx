import React, { useState, useEffect, useMemo } from 'react';
import { Link, useParams, useHistory } from 'react-router-dom';
import { useQueryClient, useMutation } from '@tanstack/react-query';
import { generatePath } from 'react-router';
import { func } from 'prop-types';
import classnames from 'classnames';
import 'styles/office.scss';
import { Alert, Button, Grid, GridContainer } from '@trussworks/react-uswds';

import styles from '../ServicesCounselingMoveInfo/ServicesCounselingTab.module.scss';

import scMoveDetailsStyles from './ServicesCounselingMoveDetails.module.scss';

import { MOVES } from 'constants/queryKeys';
import { ORDERS_TYPE } from 'constants/orders';
import { servicesCounselingRoutes } from 'constants/routes';
import AllowancesList from 'components/Office/DefinitionLists/AllowancesList';
import CustomerInfoList from 'components/Office/DefinitionLists/CustomerInfoList';
import OrdersList from 'components/Office/DefinitionLists/OrdersList';
import DetailsPanel from 'components/Office/DetailsPanel/DetailsPanel';
import FinancialReviewButton from 'components/Office/FinancialReviewButton/FinancialReviewButton';
import FinancialReviewModal from 'components/Office/FinancialReviewModal/FinancialReviewModal';
import ShipmentDisplay from 'components/Office/ShipmentDisplay/ShipmentDisplay';
import { SubmitMoveConfirmationModal } from 'components/Office/SubmitMoveConfirmationModal/SubmitMoveConfirmationModal';
import { useMoveDetailsQueries } from 'hooks/queries';
import { updateMoveStatusServiceCounselingCompleted, updateFinancialFlag } from 'services/ghcApi';
import { MOVE_STATUSES, SHIPMENT_OPTIONS_URL, SHIPMENT_OPTIONS } from 'shared/constants';
import { ppmShipmentStatuses } from 'constants/shipments';
import shipmentCardsStyles from 'styles/shipmentCards.module.scss';
import LeftNav from 'components/LeftNav/LeftNav';
import LeftNavTag from 'components/LeftNavTag/LeftNavTag';
import LoadingPlaceholder from 'shared/LoadingPlaceholder';
import SomethingWentWrong from 'shared/SomethingWentWrong';
import { AlertStateShape } from 'types/alert';
import formattedCustomerName from 'utils/formattedCustomerName';
import { getShipmentTypeLabel } from 'utils/shipmentDisplay';
import ButtonDropdown from 'components/ButtonDropdown/ButtonDropdown';
import Restricted from 'components/Restricted/Restricted';
import { permissionTypes } from 'constants/permissions';
import NotificationScrollToTop from 'components/NotificationScrollToTop';
import { objectIsMissingFieldWithCondition } from 'utils/displayFlags';
<<<<<<< HEAD
import { ReviewButton } from 'components/form/IconButtons';
=======
import { calculateWeightRequested } from 'hooks/custom';
>>>>>>> 57faaaa4

const ServicesCounselingMoveDetails = ({ infoSavedAlert, setUnapprovedShipmentCount }) => {
  const { moveCode } = useParams();
  const history = useHistory();
  const [alertMessage, setAlertMessage] = useState(null);
  const [alertType, setAlertType] = useState('success');
  const [moveHasExcessWeight, setMoveHasExcessWeight] = useState(false);
  const [isSubmitModalVisible, setIsSubmitModalVisible] = useState(false);
  const [isFinancialModalVisible, setIsFinancialModalVisible] = useState(false);
  const [shipmentConcernCount, setShipmentConcernCount] = useState(0);

  const { order, customerData, move, closeoutOffice, mtoShipments, isLoading, isError } =
    useMoveDetailsQueries(moveCode);
  const { customer, entitlement: allowances } = order;

<<<<<<< HEAD
  let counselorCanReview;
  let reviewWeightsURL;
=======
  const moveWeightTotal = calculateWeightRequested(mtoShipments);

>>>>>>> 57faaaa4
  let counselorCanEdit;
  let counselorCanEditNonPPM;

  const sections = useMemo(() => {
    return ['shipments', 'orders', 'allowances', 'customer-info'];
  }, []);

  // nts defaults show preferred pickup date and pickup address, flagged items when collapsed
  // ntsr defaults shows preferred delivery date, storage facility address, destination address, flagged items when collapsed
  const showWhenCollapsed = {
    HHG_INTO_NTS_DOMESTIC: ['counselorRemarks'],
    HHG_OUTOF_NTS_DOMESTIC: ['counselorRemarks'],
  }; // add any additional fields that we also want to always show
  const neverShow = { HHG_INTO_NTS_DOMESTIC: ['usesExternalVendor', 'serviceOrderNumber', 'storageFacility'] };
  const warnIfMissing = {
    HHG: [{ fieldName: 'counselorRemarks' }],
    HHG_INTO_NTS_DOMESTIC: [{ fieldName: 'counselorRemarks' }, { fieldName: 'tacType' }, { fieldName: 'sacType' }],
    HHG_OUTOF_NTS_DOMESTIC: [
      { fieldName: 'ntsRecordedWeight' },
      { fieldName: 'serviceOrderNumber' },
      { fieldName: 'counselorRemarks' },
      { fieldName: 'tacType' },
      { fieldName: 'sacType' },
    ],
    PPM: [{ fieldName: 'counselorRemarks' }],
  };
  const errorIfMissing = {
    HHG_OUTOF_NTS_DOMESTIC: [{ fieldName: 'storageFacility' }],
    PPM: [
      {
        fieldName: 'advanceStatus',
        condition: (shipment) => shipment?.ppmShipment?.hasRequestedAdvance === true,
      },
    ],
  };

  let shipmentsInfo = [];
  let ppmShipmentsInfoNeedsApproval = [];
  let ppmShipmentsOtherStatuses = [];
  let disableSubmit = false;
  let disableSubmitDueToMissingOrderInfo = false;
  let numberOfErrorIfMissingForAllShipments = 0;
  let numberOfWarnIfMissingForAllShipments = 0;

  // for now we are only showing dest type on retiree and separatee orders
  const isRetirementOrSeparation =
    order.order_type === ORDERS_TYPE.RETIREMENT || order.order_type === ORDERS_TYPE.SEPARATION;

  if (isRetirementOrSeparation) {
    // destination type must be set for for HHG, NTSR shipments only
    errorIfMissing.HHG = [{ fieldName: 'destinationType' }];
    errorIfMissing.HHG_OUTOF_NTS_DOMESTIC.push({ fieldName: 'destinationType' });
    errorIfMissing.HHG_SHORTHAUL_DOMESTIC = [{ fieldName: 'destinationType' }];
    errorIfMissing.HHG_LONGHAUL_DOMESTIC = [{ fieldName: 'destinationType' }];
  }

  if (!order.department_indicator || !order.order_number || !order.order_type_detail || !order.tac)
    disableSubmitDueToMissingOrderInfo = true;

  if (mtoShipments) {
    const submittedShipments = mtoShipments?.filter((shipment) => !shipment.deletedAt);
    const submittedShipmentsNonPPM = submittedShipments.filter(
      (shipment) => shipment.ppmShipment?.status !== ppmShipmentStatuses.NEEDS_PAYMENT_APPROVAL,
    );
    const ppmNeedsApprovalShipments = submittedShipments.filter(
      (shipment) => shipment.ppmShipment?.status === ppmShipmentStatuses.NEEDS_PAYMENT_APPROVAL,
    );
    const onlyPpmShipments = submittedShipments.filter((shipment) => shipment.shipmentType === 'PPM');
    ppmShipmentsOtherStatuses = onlyPpmShipments.filter(
      (shipment) => shipment.ppmShipment?.status !== ppmShipmentStatuses.NEEDS_PAYMENT_APPROVAL,
    );

    ppmShipmentsInfoNeedsApproval = ppmNeedsApprovalShipments.map((shipment) => {
      const reviewURL = generatePath(servicesCounselingRoutes.SHIPMENT_REVIEW_PATH, {
        moveCode,
        shipmentId: shipment.id,
      });

      const numberofPPMShipments = ppmNeedsApprovalShipments.length;

      const displayInfo = {
        heading: getShipmentTypeLabel(shipment.shipmentType),
        destinationAddress: shipment.destinationAddress || {
          postalCode: order.destinationDutyLocation.address.postalCode,
        },
        agency: customerData.agency,
        closeoutOffice,
        ...shipment.ppmShipment,
        ...shipment,
        displayDestinationType: isRetirementOrSeparation,
      };

      const errorIfMissingList = errorIfMissing[shipment.shipmentType];
      if (errorIfMissingList) {
        errorIfMissingList.forEach((fieldToCheck) => {
          if (objectIsMissingFieldWithCondition(displayInfo, fieldToCheck)) {
            numberOfErrorIfMissingForAllShipments += 1;
            // Since storage facility gets split into two fields - the name and the address
            // it needs to be counted twice.
            if (fieldToCheck.fieldName === 'storageFacility') {
              numberOfErrorIfMissingForAllShipments += 1;
            }
          }
        });
      }

      const warnIfMissingList = warnIfMissing[shipment.shipmentType];
      if (warnIfMissingList) {
        warnIfMissingList.forEach((fieldToCheck) => {
          if (objectIsMissingFieldWithCondition(displayInfo, fieldToCheck)) {
            numberOfWarnIfMissingForAllShipments += 1;
          }
          // Since storage facility gets split into two fields - the name and the address
          // it needs to be counted twice.
          if (fieldToCheck.fieldName === 'storageFacility') {
            numberOfErrorIfMissingForAllShipments += 1;
          }
        });
      }

      disableSubmit = numberOfErrorIfMissingForAllShipments !== 0;

      return {
        id: shipment.id,
        displayInfo,
        reviewURL,
        numberofPPMShipments,
        shipmentType: shipment.shipmentType,
      };
    });

    counselorCanReview = ppmShipmentsInfoNeedsApproval.length > 0;
    reviewWeightsURL = generatePath(servicesCounselingRoutes.REVIEW_SHIPMENT_WEIGHTS_PATH, { moveCode });
    counselorCanEdit = move.status === MOVE_STATUSES.NEEDS_SERVICE_COUNSELING && ppmShipmentsOtherStatuses.length > 0;
    counselorCanEditNonPPM =
      move.status === MOVE_STATUSES.NEEDS_SERVICE_COUNSELING && shipmentsInfo.shipmentType !== 'PPM';

    shipmentsInfo = submittedShipmentsNonPPM.map((shipment) => {
      const editURL =
        counselorCanEdit || counselorCanEditNonPPM
          ? generatePath(servicesCounselingRoutes.SHIPMENT_EDIT_PATH, {
              moveCode,
              shipmentId: shipment.id,
            })
          : '';

      const displayInfo = {
        heading: getShipmentTypeLabel(shipment.shipmentType),
        destinationAddress: shipment.destinationAddress || {
          postalCode: order.destinationDutyLocation.address.postalCode,
        },
        ...shipment.ppmShipment,
        ...shipment,
        displayDestinationType: isRetirementOrSeparation,
      };

      if (shipment.shipmentType === SHIPMENT_OPTIONS.PPM) {
        displayInfo.agency = customerData.agency;
        displayInfo.closeoutOffice = closeoutOffice;
      }
      const errorIfMissingList = errorIfMissing[shipment.shipmentType];

      if (errorIfMissingList) {
        errorIfMissingList.forEach((fieldToCheck) => {
          if (objectIsMissingFieldWithCondition(displayInfo, fieldToCheck)) {
            numberOfErrorIfMissingForAllShipments += 1;
            // Since storage facility gets split into two fields - the name and the address
            // it needs to be counted twice.
            if (fieldToCheck.fieldName === 'storageFacility') {
              numberOfErrorIfMissingForAllShipments += 1;
            }
          }
        });
      }

      const warnIfMissingList = warnIfMissing[shipment.shipmentType];
      if (warnIfMissingList) {
        warnIfMissingList.forEach((fieldToCheck) => {
          if (objectIsMissingFieldWithCondition(displayInfo, fieldToCheck)) {
            numberOfWarnIfMissingForAllShipments += 1;
          }
          // Since storage facility gets split into two fields - the name and the address
          // it needs to be counted twice.
          if (fieldToCheck.fieldName === 'storageFacility') {
            numberOfWarnIfMissingForAllShipments += 1;
          }
        });
      }

      disableSubmit = numberOfErrorIfMissingForAllShipments !== 0;

      return {
        id: shipment.id,
        displayInfo,
        editURL,
        shipmentType: shipment.shipmentType,
      };
    });
  }

  const customerInfo = {
    name: formattedCustomerName(customer.last_name, customer.first_name, customer.suffix, customer.middle_name),
    dodId: customer.dodID,
    phone: `+1 ${customer.phone}`,
    email: customer.email,
    currentAddress: customer.current_address,
    backupContact: customer.backup_contact,
  };

  const allowancesInfo = {
    branch: customer.agency,
    rank: order.grade,
    weightAllowance: allowances.totalWeight,
    authorizedWeight: allowances.authorizedWeight,
    progear: allowances.proGearWeight,
    spouseProgear: allowances.proGearWeightSpouse,
    storageInTransit: allowances.storageInTransit,
    dependents: allowances.dependentsAuthorized,
    requiredMedicalEquipmentWeight: allowances.requiredMedicalEquipmentWeight,
    organizationalClothingAndIndividualEquipment: allowances.organizationalClothingAndIndividualEquipment,
  };

  const ordersInfo = {
    currentDutyLocation: order.originDutyLocation,
    newDutyLocation: order.destinationDutyLocation,
    departmentIndicator: order.department_indicator,
    issuedDate: order.date_issued,
    reportByDate: order.report_by_date,
    ordersType: order.order_type,
    ordersNumber: order.order_number,
    ordersTypeDetail: order.order_type_detail,
    tacMDC: order.tac,
    sacSDN: order.sac,
    NTStac: order.ntsTac,
    NTSsac: order.ntsSac,
  };
  const ordersLOA = {
    tac: order.tac,
    sac: order.sac,
    ntsTac: order.ntsTac,
    ntsSac: order.ntsSac,
  };

  const handleButtonDropdownChange = (e) => {
    const selectedOption = e.target.value;

    const addShipmentPath = generatePath(servicesCounselingRoutes.SHIPMENT_ADD_PATH, {
      moveCode,
      shipmentType: selectedOption,
    });

    history.push(addShipmentPath);
  };

  const handleReviewWeightsButton = (WeightsURL) => {
    history.push(WeightsURL);
  };

  // use mutation calls
  const queryClient = useQueryClient();
  const { mutate: mutateMoveStatus } = useMutation(updateMoveStatusServiceCounselingCompleted, {
    onSuccess: (data) => {
      queryClient.setQueryData([MOVES, data.locator], data);
      queryClient.invalidateQueries([MOVES, data.locator]);
      setAlertMessage('Move submitted.');
      setAlertType('success');
    },
    onError: () => {
      setAlertMessage('There was a problem submitting the move. Please try again later.');
      setAlertType('error');
    },
  });

  const { mutate: mutateFinancialReview } = useMutation(updateFinancialFlag, {
    onSuccess: (data) => {
      queryClient.setQueryData([MOVES, data.locator], data);
      queryClient.invalidateQueries([MOVES, data.locator]);

      if (data.financialReviewFlag) {
        setAlertMessage('Move flagged for financial review.');
        setAlertType('success');
      } else {
        setAlertMessage('Move unflagged for financial review.');
        setAlertType('success');
      }
    },
    onError: () => {
      setAlertMessage('There was a problem flagging the move for financial review. Please try again later.');
      setAlertType('error');
    },
  });

  useEffect(() => {
    setMoveHasExcessWeight(moveWeightTotal > order.entitlement.totalWeight);
  }, [moveWeightTotal, order.entitlement.totalWeight]);

  // Keep unapproved shipment count in sync
  useEffect(() => {
    let shipmentConcerns = numberOfErrorIfMissingForAllShipments + numberOfWarnIfMissingForAllShipments;
    if (moveHasExcessWeight) {
      shipmentConcerns += 1;
    }
    setShipmentConcernCount(shipmentConcerns);
    setUnapprovedShipmentCount(shipmentConcerns);
  }, [
    moveHasExcessWeight,
    numberOfErrorIfMissingForAllShipments,
    numberOfWarnIfMissingForAllShipments,
    setUnapprovedShipmentCount,
  ]);

  if (isLoading) return <LoadingPlaceholder />;
  if (isError) return <SomethingWentWrong />;

  const handleShowCancellationModal = () => {
    setIsSubmitModalVisible(true);
  };

  const handleConfirmSubmitMoveDetails = () => {
    mutateMoveStatus({ moveTaskOrderID: move.id, ifMatchETag: move.eTag });
    setIsSubmitModalVisible(false);
  };

  const handleShowFinancialReviewModal = () => {
    setIsFinancialModalVisible(true);
  };

  const handleSubmitFinancialReviewModal = (remarks, flagForReview) => {
    const flagForReviewBool = flagForReview === 'yes';
    mutateFinancialReview({
      moveID: move.id,
      ifMatchETag: move.eTag,
      body: { remarks, flagForReview: flagForReviewBool },
    });
    setIsFinancialModalVisible(false);
  };

  const handleCancelFinancialReviewModal = () => {
    setIsFinancialModalVisible(false);
  };

  const allShipmentsDeleted = mtoShipments.every((shipment) => !!shipment.deletedAt);
  return (
    <div className={styles.tabContent}>
      <div className={styles.container}>
        <LeftNav sections={sections}>
          <LeftNavTag
            associatedSectionName="shipments"
            showTag={shipmentConcernCount !== 0}
            testID="requestedShipmentsTag"
          >
            {shipmentConcernCount}
          </LeftNavTag>
        </LeftNav>
        {isSubmitModalVisible && (
          <SubmitMoveConfirmationModal onClose={setIsSubmitModalVisible} onSubmit={handleConfirmSubmitMoveDetails} />
        )}
        {isFinancialModalVisible && (
          <FinancialReviewModal
            onClose={handleCancelFinancialReviewModal}
            onSubmit={handleSubmitFinancialReviewModal}
            initialRemarks={move?.financialReviewRemarks}
            initialSelection={move?.financialReviewFlag}
          />
        )}
        <GridContainer className={classnames(styles.gridContainer, scMoveDetailsStyles.ServicesCounselingMoveDetails)}>
          <NotificationScrollToTop dependency={alertMessage || infoSavedAlert} />
          <Grid row className={scMoveDetailsStyles.pageHeader}>
            {alertMessage && (
              <Grid col={12} className={scMoveDetailsStyles.alertContainer}>
                <Alert headingLevel="h4" slim type={alertType}>
                  {alertMessage}
                </Alert>
              </Grid>
            )}
            {infoSavedAlert && (
              <Grid col={12} className={scMoveDetailsStyles.alertContainer}>
                <Alert headingLevel="h4" slim type={infoSavedAlert.alertType}>
                  {infoSavedAlert.message}
                </Alert>
              </Grid>
            )}
            {moveHasExcessWeight && (
              <Grid col={12} className={scMoveDetailsStyles.alertContainer}>
                <Alert headingLevel="h4" slim type="warning">
                  <span>This move has excess weight. Review PPM weight ticket documents to resolve.</span>
                </Alert>
              </Grid>
            )}
            <Grid col={6} className={scMoveDetailsStyles.pageTitle}>
              <h1>Move details</h1>
            </Grid>
            {ppmShipmentsInfoNeedsApproval.length > 0 ? null : (
              <Grid col={6} className={scMoveDetailsStyles.submitMoveDetailsContainer}>
                {(counselorCanEdit || counselorCanEditNonPPM) && (
                  <Button
                    disabled={
                      !mtoShipments.length || allShipmentsDeleted || disableSubmit || disableSubmitDueToMissingOrderInfo
                    }
                    type="button"
                    onClick={handleShowCancellationModal}
                  >
                    Submit move details
                  </Button>
                )}
              </Grid>
            )}
          </Grid>

          <div className={styles.section} id="shipments">
            <DetailsPanel
              className={scMoveDetailsStyles.noPaddingBottom}
              editButton={
                (counselorCanEdit || counselorCanEditNonPPM) && (
                  <ButtonDropdown data-testid="addShipmentButton" onChange={handleButtonDropdownChange}>
                    <option value="">Add a new shipment</option>
                    <option data-testid="hhgOption" value={SHIPMENT_OPTIONS_URL.HHG}>
                      HHG
                    </option>
                    <option value={SHIPMENT_OPTIONS_URL.PPM}>PPM</option>
                    <option value={SHIPMENT_OPTIONS_URL.NTS}>NTS</option>
                    <option value={SHIPMENT_OPTIONS_URL.NTSrelease}>NTS-release</option>
                  </ButtonDropdown>
                )
              }
              reviewButton={
                counselorCanReview && (
                  <ReviewButton
                    onClick={() => handleReviewWeightsButton(reviewWeightsURL)}
                    data-testid={reviewWeightsURL}
                    label="Review shipment weights"
                    secondary
                  />
                )
              }
              financialReviewOpen={handleShowFinancialReviewModal}
              title="Shipments"
              ppmShipmentInfoNeedsApproval={ppmShipmentsInfoNeedsApproval}
            >
              <Restricted to={permissionTypes.updateFinancialReviewFlag}>
                <div className={scMoveDetailsStyles.scFinancialReviewContainer}>
                  <FinancialReviewButton
                    onClick={handleShowFinancialReviewModal}
                    reviewRequested={move.financialReviewFlag}
                  />
                </div>
              </Restricted>
              <div className={shipmentCardsStyles.shipmentCards}>
                {shipmentsInfo.map((shipment) => (
                  <ShipmentDisplay
                    displayInfo={shipment.displayInfo}
                    editURL={shipment.editURL}
                    isSubmitted={false}
                    key={shipment.id}
                    shipmentId={shipment.id}
                    shipmentType={shipment.shipmentType}
                    allowApproval={false}
                    ordersLOA={ordersLOA}
                    warnIfMissing={warnIfMissing[shipment.shipmentType]}
                    errorIfMissing={errorIfMissing[shipment.shipmentType]}
                    showWhenCollapsed={showWhenCollapsed[shipment.shipmentType]}
                    neverShow={neverShow[shipment.shipmentType]}
                  />
                ))}
                {ppmShipmentsInfoNeedsApproval.length > 0 &&
                  ppmShipmentsInfoNeedsApproval.map((shipment) => (
                    <ShipmentDisplay
                      numberofPPMShipments={shipment.numberofPPMShipments}
                      displayInfo={shipment.displayInfo}
                      reviewURL={shipment.reviewURL}
                      isSubmitted={false}
                      key={shipment.id}
                      shipmentId={shipment.id}
                      shipmentType={shipment.shipmentType}
                      allowApproval={false}
                      ordersLOA={ordersLOA}
                      warnIfMissing={warnIfMissing[shipment.shipmentType]}
                      errorIfMissing={errorIfMissing[shipment.shipmentType]}
                      showWhenCollapsed={showWhenCollapsed[shipment.shipmentType]}
                      neverShow={neverShow[shipment.shipmentType]}
                    />
                  ))}
              </div>
            </DetailsPanel>
          </div>

          <div className={styles.section} id="orders">
            <DetailsPanel
              title="Orders"
              editButton={
                (counselorCanEdit || counselorCanEditNonPPM) && (
                  <Link
                    className="usa-button usa-button--secondary"
                    to={generatePath(servicesCounselingRoutes.ORDERS_EDIT_PATH, { moveCode })}
                  >
                    View and edit orders
                  </Link>
                )
              }
              ppmShipmentInfoNeedsApproval={ppmShipmentsInfoNeedsApproval}
            >
              <OrdersList ordersInfo={ordersInfo} />
            </DetailsPanel>
          </div>
          <div className={styles.section} id="allowances">
            <DetailsPanel
              title="Allowances"
              editButton={
                (counselorCanEdit || counselorCanEditNonPPM) && (
                  <Link
                    className="usa-button usa-button--secondary"
                    data-testid="edit-allowances"
                    to={generatePath(servicesCounselingRoutes.ALLOWANCES_EDIT_PATH, { moveCode })}
                  >
                    Edit allowances
                  </Link>
                )
              }
              ppmShipmentInfoNeedsApproval={ppmShipmentsInfoNeedsApproval}
            >
              <AllowancesList info={allowancesInfo} showVisualCues />
            </DetailsPanel>
          </div>
          <div className={styles.section} id="customer-info">
            <DetailsPanel
              title="Customer info"
              editButton={
                (counselorCanEdit || counselorCanEditNonPPM) && (
                  <Link
                    className="usa-button usa-button--secondary"
                    data-testid="edit-customer-info"
                    to={generatePath(servicesCounselingRoutes.CUSTOMER_INFO_EDIT_PATH, { moveCode })}
                  >
                    Edit customer info
                  </Link>
                )
              }
              ppmShipmentInfoNeedsApproval={ppmShipmentsInfoNeedsApproval}
            >
              <CustomerInfoList customerInfo={customerInfo} />
            </DetailsPanel>
          </div>
        </GridContainer>
      </div>
    </div>
  );
};

ServicesCounselingMoveDetails.propTypes = {
  infoSavedAlert: AlertStateShape,
  setUnapprovedShipmentCount: func.isRequired,
};

ServicesCounselingMoveDetails.defaultProps = {
  infoSavedAlert: null,
};

export default ServicesCounselingMoveDetails;<|MERGE_RESOLUTION|>--- conflicted
+++ resolved
@@ -39,11 +39,8 @@
 import { permissionTypes } from 'constants/permissions';
 import NotificationScrollToTop from 'components/NotificationScrollToTop';
 import { objectIsMissingFieldWithCondition } from 'utils/displayFlags';
-<<<<<<< HEAD
 import { ReviewButton } from 'components/form/IconButtons';
-=======
 import { calculateWeightRequested } from 'hooks/custom';
->>>>>>> 57faaaa4
 
 const ServicesCounselingMoveDetails = ({ infoSavedAlert, setUnapprovedShipmentCount }) => {
   const { moveCode } = useParams();
@@ -59,13 +56,10 @@
     useMoveDetailsQueries(moveCode);
   const { customer, entitlement: allowances } = order;
 
-<<<<<<< HEAD
+  const moveWeightTotal = calculateWeightRequested(mtoShipments);
+
   let counselorCanReview;
   let reviewWeightsURL;
-=======
-  const moveWeightTotal = calculateWeightRequested(mtoShipments);
-
->>>>>>> 57faaaa4
   let counselorCanEdit;
   let counselorCanEditNonPPM;
 
