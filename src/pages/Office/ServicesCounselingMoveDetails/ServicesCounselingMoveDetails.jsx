import React, { useState } from 'react';
import { Link, useParams } from 'react-router-dom';
import { Alert, Button, Grid, GridContainer } from '@trussworks/react-uswds';
import { queryCache, useMutation } from 'react-query';
import { generatePath } from 'react-router';
import classnames from 'classnames';

import styles from '../ServicesCounselingMoveInfo/ServicesCounselingTab.module.scss';

import scMoveDetailsStyles from './ServicesCounselingMoveDetails.module.scss';

import formattedCustomerName from 'utils/formattedCustomerName';
import 'styles/office.scss';
import { MOVES } from 'constants/queryKeys';
import { servicesCounselingRoutes } from 'constants/routes';
import AllowancesList from 'components/Office/DefinitionLists/AllowancesList';
import CustomerInfoList from 'components/Office/DefinitionLists/CustomerInfoList';
import ServicesCounselingOrdersList from 'components/Office/DefinitionLists/ServicesCounselingOrdersList';
import DetailsPanel from 'components/Office/DetailsPanel/DetailsPanel';
import ShipmentDisplay from 'components/Office/ShipmentDisplay/ShipmentDisplay';
import { SubmitMoveConfirmationModal } from 'components/Office/SubmitMoveConfirmationModal/SubmitMoveConfirmationModal';
import { useMoveDetailsQueries } from 'hooks/queries';
import { updateMoveStatusServiceCounselingCompleted } from 'services/ghcApi';
import { MOVE_STATUSES, SHIPMENT_OPTIONS } from 'shared/constants';
import LoadingPlaceholder from 'shared/LoadingPlaceholder';
import SomethingWentWrong from 'shared/SomethingWentWrong';
import shipmentCardsStyles from 'styles/shipmentCards.module.scss';

const ServicesCounselingMoveDetails = () => {
  const { moveCode } = useParams();
  const [alertMessage, setAlertMessage] = useState(null);
  const [alertType, setAlertType] = useState('success');
  const [isSubmitModalVisible, setIsSubmitModalVisible] = useState(false);

  const { order, move, mtoShipments, isLoading, isError } = useMoveDetailsQueries(moveCode);
  const { customer, entitlement: allowances } = order;

  const counselorCanEdit = move.status === MOVE_STATUSES.NEEDS_SERVICE_COUNSELING;

  let shipmentsInfo = [];

  if (mtoShipments) {
    shipmentsInfo = mtoShipments.map((shipment) => {
      const editURL = counselorCanEdit
        ? generatePath(servicesCounselingRoutes.EDIT_SHIPMENT_INFO_PATH, {
            moveCode,
            shipmentId: shipment.id,
          })
        : '';

      return {
        id: shipment.id,
        displayInfo: {
          id: shipment.id,
          heading: SHIPMENT_OPTIONS.HHG,
          requestedMoveDate: shipment.requestedPickupDate,
          currentAddress: shipment.pickupAddress,
          destinationAddress: shipment.destinationAddress,
          counselorRemarks: shipment.counselorRemarks,
        },
        editURL,
      };
    });
  }

  const customerInfo = {
    name: formattedCustomerName(customer.first_name, customer.last_name, customer.suffix, customer.middle_name),
    dodId: customer.dodID,
    phone: `+1 ${customer.phone}`,
    email: customer.email,
    currentAddress: customer.current_address,
    backupContact: customer.backup_contact,
  };

  const allowancesInfo = {
    branch: customer.agency,
    rank: order.grade,
    weightAllowance: allowances.totalWeight,
    authorizedWeight: allowances.authorizedWeight,
    progear: allowances.proGearWeight,
    spouseProgear: allowances.proGearWeightSpouse,
    storageInTransit: allowances.storageInTransit,
    dependents: allowances.dependentsAuthorized,
    requiredMedicalEquipmentWeight: allowances.requiredMedicalEquipmentWeight,
    organizationalClothingAndIndividualEquipment: allowances.organizationalClothingAndIndividualEquipment,
  };

  const ordersInfo = {
    currentDutyStation: order.originDutyStation,
    newDutyStation: order.destinationDutyStation,
    issuedDate: order.date_issued,
    reportByDate: order.report_by_date,
    ordersType: order.order_type,
  };

  // use mutation calls
  const [mutateMoveStatus] = useMutation(updateMoveStatusServiceCounselingCompleted, {
    onSuccess: (data) => {
      queryCache.setQueryData([MOVES, data.locator], data);
      queryCache.invalidateQueries([MOVES, data.locator]);

      setAlertMessage('Move submitted.');
      setAlertType('success');
    },
    onError: () => {
      setAlertMessage('There was a problem submitting the move. Please try again later.');
      setAlertType('error');
    },
  });

  if (isLoading) return <LoadingPlaceholder />;
  if (isError) return <SomethingWentWrong />;

  const handleShowCancellationModal = () => {
    setIsSubmitModalVisible(true);
  };

  const handleConfirmSubmitMoveDetails = () => {
    mutateMoveStatus({ moveTaskOrderID: move.id, ifMatchETag: move.eTag });
    setIsSubmitModalVisible(false);
  };

  return (
    <div className={styles.tabContent}>
      <div className={styles.container}>
        {isSubmitModalVisible && (
          <SubmitMoveConfirmationModal onClose={setIsSubmitModalVisible} onSubmit={handleConfirmSubmitMoveDetails} />
        )}

        <GridContainer className={classnames(styles.gridContainer, scMoveDetailsStyles.ServicesCounselingMoveDetails)}>
          <Grid row className={scMoveDetailsStyles.pageHeader}>
            {alertMessage && (
              <Grid col={12} className={scMoveDetailsStyles.alertContainer}>
                <Alert slim type={alertType}>
                  {alertMessage}
                </Alert>
              </Grid>
            )}
            <Grid col={6} className={scMoveDetailsStyles.pageTitle}>
              <h1>Move details</h1>
            </Grid>
            <Grid col={6} className={scMoveDetailsStyles.submitMoveDetailsContainer}>
              {counselorCanEdit && (
                <Button type="button" onClick={handleShowCancellationModal}>
                  Submit move details
                </Button>
              )}
            </Grid>
          </Grid>

          <div className={styles.section} id="shipments">
            <DetailsPanel title="Shipments" className={scMoveDetailsStyles.noPaddingBottom}>
              <div className={shipmentCardsStyles.shipmentCards}>
                {shipmentsInfo.map((shipment) => (
                  <ShipmentDisplay
                    displayInfo={shipment.displayInfo}
                    editURL={shipment.editURL}
                    isSubmitted={false}
                    key={shipment.id}
                    shipmentId={shipment.id}
                    shipmentType={SHIPMENT_OPTIONS.HHG}
                    showIcon={false}
                  />
                ))}
              </div>
            </DetailsPanel>
          </div>

          <div className={styles.section} id="orders">
            <DetailsPanel
              title="Orders"
              editButton={
                counselorCanEdit && (
                  <Link className="usa-button usa-button--secondary" to="orders">
                    View and edit orders
                  </Link>
                )
              }
            >
              <ServicesCounselingOrdersList ordersInfo={ordersInfo} />
            </DetailsPanel>
          </div>
          <div className={styles.section} id="allowances">
            <DetailsPanel
              title="Allowances"
              editButton={
                counselorCanEdit && (
                  <Link className="usa-button usa-button--secondary" to="allowances">
                    Edit allowances
                  </Link>
                )
              }
            >
              <AllowancesList info={allowancesInfo} />
            </DetailsPanel>
          </div>
          <div className={styles.section} id="customer-info">
            <DetailsPanel
              title="Customer info"
              editButton={
<<<<<<< HEAD
                move.status === MOVE_STATUSES.NEEDS_SERVICE_COUNSELING && (
                  <Link
                    className="usa-button usa-button--secondary"
                    data-testid="edit=customer-info"
                    to="customer-info"
                  >
=======
                counselorCanEdit && (
                  <Link className="usa-button usa-button--secondary" to="#">
>>>>>>> 92dae3e5
                    Edit customer info
                  </Link>
                )
              }
            >
              <CustomerInfoList customerInfo={customerInfo} />
            </DetailsPanel>
          </div>
        </GridContainer>
      </div>
    </div>
  );
};

ServicesCounselingMoveDetails.propTypes = {};

export default ServicesCounselingMoveDetails;<|MERGE_RESOLUTION|>--- conflicted
+++ resolved
@@ -198,17 +198,12 @@
             <DetailsPanel
               title="Customer info"
               editButton={
-<<<<<<< HEAD
-                move.status === MOVE_STATUSES.NEEDS_SERVICE_COUNSELING && (
+                counselorCanEdit && (
                   <Link
                     className="usa-button usa-button--secondary"
                     data-testid="edit=customer-info"
                     to="customer-info"
                   >
-=======
-                counselorCanEdit && (
-                  <Link className="usa-button usa-button--secondary" to="#">
->>>>>>> 92dae3e5
                     Edit customer info
                   </Link>
                 )
