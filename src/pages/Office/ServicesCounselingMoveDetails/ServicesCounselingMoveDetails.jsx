--- conflicted
+++ resolved
@@ -373,11 +373,7 @@
     dependentsUnderTwelve: allowances.dependentsUnderTwelve,
     dependentsTwelveAndOver: allowances.dependentsTwelveAndOver,
     accompaniedTour: allowances.accompaniedTour,
-<<<<<<< HEAD
-    ubAllowance: allowances.ubAllowance,
-=======
     ubAllowance: allowances.unaccompaniedBaggageAllowance,
->>>>>>> 3d23dba8
   };
 
   const ordersInfo = {
