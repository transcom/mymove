--- conflicted
+++ resolved
@@ -487,30 +487,6 @@
                 </div>
               )}
             </Grid>
-<<<<<<< HEAD
-            <Grid col={6} className={scMoveDetailsStyles.testdiv}>
-              {ppmShipmentsInfoNeedsApproval.length > 0 ? null : (
-                <Grid col={6} className={scMoveDetailsStyles.submitMoveDetailsContainer}>
-                  {(counselorCanEdit || counselorCanEditNonPPM) && (
-                    <Button
-                      disabled={
-                        !mtoShipments.length ||
-                        allShipmentsDeleted ||
-                        disableSubmit ||
-                        disableSubmitDueToMissingOrderInfo ||
-                        hasInvalidProGearAllowances
-                      }
-                      type="button"
-                      onClick={handleShowCancellationModal}
-                    >
-                      Submit move details
-                    </Button>
-                  )}
-                </Grid>
-              )}
-            </Grid>
-=======
->>>>>>> 4de90b3e
           </Grid>
 
           {hasInvalidProGearAllowances ? (
