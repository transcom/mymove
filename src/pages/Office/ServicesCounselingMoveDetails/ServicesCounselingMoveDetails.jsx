--- conflicted
+++ resolved
@@ -92,11 +92,7 @@
 
   const validOrdersDocuments = Object.values(orderDocuments || {})?.filter((file) => !file.deletedAt);
 
-<<<<<<< HEAD
-  const { customer, entitlement: allowances } = order;
-=======
   const { customer, entitlement: allowances, originDutyLocation, destinationDutyLocation } = order;
->>>>>>> eb4a21d3
 
   const moveWeightTotal = calculateWeightRequested(mtoShipments);
 
