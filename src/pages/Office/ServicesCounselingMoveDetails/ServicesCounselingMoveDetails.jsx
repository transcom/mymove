import React, { useState, useEffect, useMemo } from 'react';
import { Link, useParams, useNavigate, generatePath } from 'react-router-dom';
import { useQueryClient, useMutation } from '@tanstack/react-query';
import { func } from 'prop-types';
import classnames from 'classnames';
import 'styles/office.scss';
import { Alert, Button, Grid, GridContainer } from '@trussworks/react-uswds';

import styles from '../ServicesCounselingMoveInfo/ServicesCounselingTab.module.scss';

import scMoveDetailsStyles from './ServicesCounselingMoveDetails.module.scss';

import { MOVES } from 'constants/queryKeys';
import { ORDERS_TYPE } from 'constants/orders';
import { servicesCounselingRoutes } from 'constants/routes';
import AllowancesList from 'components/Office/DefinitionLists/AllowancesList';
import CustomerInfoList from 'components/Office/DefinitionLists/CustomerInfoList';
import OrdersList from 'components/Office/DefinitionLists/OrdersList';
import DetailsPanel from 'components/Office/DetailsPanel/DetailsPanel';
import FinancialReviewButton from 'components/Office/FinancialReviewButton/FinancialReviewButton';
import FinancialReviewModal from 'components/Office/FinancialReviewModal/FinancialReviewModal';
import ShipmentDisplay from 'components/Office/ShipmentDisplay/ShipmentDisplay';
import { SubmitMoveConfirmationModal } from 'components/Office/SubmitMoveConfirmationModal/SubmitMoveConfirmationModal';
import { useMoveDetailsQueries, useOrdersDocumentQueries } from 'hooks/queries';
import { updateMoveStatusServiceCounselingCompleted, updateFinancialFlag } from 'services/ghcApi';
import { MOVE_STATUSES, SHIPMENT_OPTIONS_URL, SHIPMENT_OPTIONS } from 'shared/constants';
import { ppmShipmentStatuses, shipmentStatuses } from 'constants/shipments';
import shipmentCardsStyles from 'styles/shipmentCards.module.scss';
import LeftNav from 'components/LeftNav/LeftNav';
import LeftNavTag from 'components/LeftNavTag/LeftNavTag';
import LoadingPlaceholder from 'shared/LoadingPlaceholder';
import SomethingWentWrong from 'shared/SomethingWentWrong';
import { AlertStateShape } from 'types/alert';
import formattedCustomerName from 'utils/formattedCustomerName';
import { getShipmentTypeLabel } from 'utils/shipmentDisplay';
import ButtonDropdown from 'components/ButtonDropdown/ButtonDropdown';
import Restricted from 'components/Restricted/Restricted';
import { permissionTypes } from 'constants/permissions';
import NotificationScrollToTop from 'components/NotificationScrollToTop';
import { objectIsMissingFieldWithCondition } from 'utils/displayFlags';
import { ReviewButton } from 'components/form/IconButtons';
import { calculateWeightRequested } from 'hooks/custom';
<<<<<<< HEAD
=======
import { ADVANCE_STATUSES } from 'constants/ppms';
>>>>>>> d35458fc

const ServicesCounselingMoveDetails = ({
  infoSavedAlert,
  setUnapprovedShipmentCount,
<<<<<<< HEAD
  isMoveLocked,
  missingOrdersInfoCount,
  setMissingOrdersInfoCount,
=======
  shipmentWarnConcernCount,
  setShipmentWarnConcernCount,
  shipmentErrorConcernCount,
  setShipmentErrorConcernCount,
  isMoveLocked,
>>>>>>> d35458fc
}) => {
  const { moveCode } = useParams();
  const navigate = useNavigate();
  const [alertMessage, setAlertMessage] = useState(null);
  const [alertType, setAlertType] = useState('success');
  const [moveHasExcessWeight, setMoveHasExcessWeight] = useState(false);
  const [isSubmitModalVisible, setIsSubmitModalVisible] = useState(false);
  const [isFinancialModalVisible, setIsFinancialModalVisible] = useState(false);
  const { upload, amendedUpload } = useOrdersDocumentQueries(moveCode);
  const documentsForViewer = Object.values(upload || {})
    .concat(Object.values(amendedUpload || {}))
    ?.filter((file) => {
      return !file.deletedAt;
    });
  const hasDocuments = documentsForViewer?.length > 0;

  const { order, customerData, move, closeoutOffice, mtoShipments, isLoading, isError } =
    useMoveDetailsQueries(moveCode);
  const { customer, entitlement: allowances } = order;

  const moveWeightTotal = calculateWeightRequested(mtoShipments);

  let counselorCanReview;
  let reviewWeightsURL;
  let counselorCanEdit;
  let counselorCanEditNonPPM;

  const sections = useMemo(() => {
    return ['shipments', 'orders', 'allowances', 'customer-info'];
  }, []);

  // nts defaults show preferred pickup date and pickup address, flagged items when collapsed
  // ntsr defaults shows preferred delivery date, storage facility address, destination address, flagged items when collapsed
  const showWhenCollapsed = {
    HHG_INTO_NTS_DOMESTIC: ['counselorRemarks'],
    HHG_OUTOF_NTS_DOMESTIC: ['counselorRemarks'],
  }; // add any additional fields that we also want to always show
  const neverShow = {
    HHG_INTO_NTS_DOMESTIC: ['usesExternalVendor', 'serviceOrderNumber', 'storageFacility', 'requestedDeliveryDate'],
    HHG_OUTOF_NTS_DOMESTIC: ['requestedPickupDate'],
  };
  const warnIfMissing = {
    HHG_INTO_NTS_DOMESTIC: [{ fieldName: 'tacType' }, { fieldName: 'sacType' }],
    HHG_OUTOF_NTS_DOMESTIC: [
      { fieldName: 'ntsRecordedWeight' },
      { fieldName: 'serviceOrderNumber' },
      { fieldName: 'tacType' },
      { fieldName: 'sacType' },
    ],
  };
  const errorIfMissing = {
    HHG_OUTOF_NTS_DOMESTIC: [{ fieldName: 'storageFacility' }],
    PPM: [
      {
        fieldName: 'advanceStatus',
        condition: (shipment) =>
          shipment?.ppmShipment?.hasRequestedAdvance === true &&
          shipment?.ppmShipment?.advanceStatus !== ADVANCE_STATUSES.APPROVED,
      },
    ],
  };

  let shipmentsInfo = [];
  let ppmShipmentsInfoNeedsApproval = [];
  let ppmShipmentsOtherStatuses = [];
  let disableSubmit = false;
  let disableSubmitDueToMissingOrderInfo = false;
  let numberOfErrorIfMissingForAllShipments = 0;
  let numberOfWarnIfMissingForAllShipments = 0;

  const [hasInvalidProGearAllowances, setHasInvalidProGearAllowances] = useState(false);

  // check if invalid progear weight allowances
  const checkProGearAllowances = () => {
    mtoShipments?.forEach((mto) => {
      if (!order.entitlement.proGearWeight) order.entitlement.proGearWeight = 0;
      if (!order.entitlement.proGearWeightSpouse) order.entitlement.proGearWeightSpouse = 0;

      if (
        mto?.ppmShipment?.proGearWeight > order.entitlement.proGearWeight ||
        mto?.ppmShipment?.spouseProGearWeight > order.entitlement.proGearWeightSpouse
      ) {
        setHasInvalidProGearAllowances(true);
      }
    });
  };

  useEffect(() => {
    checkProGearAllowances();
  });

  // for now we are only showing dest type on retiree and separatee orders
  const isRetirementOrSeparation =
    order.order_type === ORDERS_TYPE.RETIREMENT || order.order_type === ORDERS_TYPE.SEPARATION;

  if (isRetirementOrSeparation) {
    // destination type must be set for for HHG, NTSR shipments only
    errorIfMissing.HHG = [{ fieldName: 'destinationType' }];
    errorIfMissing.HHG_OUTOF_NTS_DOMESTIC.push({ fieldName: 'destinationType' });
  }

  if (!order.department_indicator || !order.order_number || !order.order_type_detail || !order.tac || !hasDocuments)
    disableSubmitDueToMissingOrderInfo = true;

  if (mtoShipments) {
    const submittedShipments = mtoShipments?.filter((shipment) => !shipment.deletedAt);
    const submittedShipmentsNonPPM = submittedShipments.filter(
      (shipment) => shipment.ppmShipment?.status !== ppmShipmentStatuses.NEEDS_CLOSEOUT,
    );
    const ppmNeedsApprovalShipments = submittedShipments.filter(
      (shipment) => shipment.ppmShipment?.status === ppmShipmentStatuses.NEEDS_CLOSEOUT,
    );
    const onlyPpmShipments = submittedShipments.filter((shipment) => shipment.shipmentType === 'PPM');
    ppmShipmentsOtherStatuses = onlyPpmShipments.filter(
      (shipment) => shipment.ppmShipment?.status !== ppmShipmentStatuses.NEEDS_CLOSEOUT,
    );

    ppmShipmentsInfoNeedsApproval = ppmNeedsApprovalShipments.map((shipment) => {
      const reviewURL = `../${generatePath(servicesCounselingRoutes.SHIPMENT_REVIEW_PATH, {
        moveCode,
        shipmentId: shipment.id,
      })}`;
      const numberofPPMShipments = ppmNeedsApprovalShipments.length;

      const displayInfo = {
        heading: getShipmentTypeLabel(shipment.shipmentType),
        destinationAddress: shipment.destinationAddress || {
          postalCode: order.destinationDutyLocation.address.postalCode,
        },
        agency: customerData.agency,
        closeoutOffice,
        ...shipment.ppmShipment,
        ...shipment,
        displayDestinationType: isRetirementOrSeparation,
      };

      const errorIfMissingList = errorIfMissing[shipment.shipmentType];
      if (errorIfMissingList) {
        errorIfMissingList.forEach((fieldToCheck) => {
          if (objectIsMissingFieldWithCondition(displayInfo, fieldToCheck)) {
            numberOfErrorIfMissingForAllShipments += 1;
            // Since storage facility gets split into two fields - the name and the address
            // it needs to be counted twice.
            if (fieldToCheck.fieldName === 'storageFacility') {
              numberOfErrorIfMissingForAllShipments += 1;
            }
          }
        });
      }

      const warnIfMissingList = warnIfMissing[shipment.shipmentType];
      if (warnIfMissingList) {
        warnIfMissingList.forEach((fieldToCheck) => {
          if (objectIsMissingFieldWithCondition(displayInfo, fieldToCheck)) {
            numberOfWarnIfMissingForAllShipments += 1;
          }
          // Since storage facility gets split into two fields - the name and the address
          // it needs to be counted twice.
          if (fieldToCheck.fieldName === 'storageFacility') {
            numberOfErrorIfMissingForAllShipments += 1;
          }
        });
      }

      disableSubmit = numberOfErrorIfMissingForAllShipments !== 0;

      return {
        id: shipment.id,
        displayInfo,
        reviewURL,
        numberofPPMShipments,
        shipmentType: shipment.shipmentType,
      };
    });

    counselorCanReview = ppmShipmentsInfoNeedsApproval.length > 0;
    reviewWeightsURL = generatePath(servicesCounselingRoutes.BASE_REVIEW_SHIPMENT_WEIGHTS_PATH, { moveCode });
    counselorCanEdit = move.status === MOVE_STATUSES.NEEDS_SERVICE_COUNSELING && ppmShipmentsOtherStatuses.length > 0;
    counselorCanEditNonPPM =
      move.status === MOVE_STATUSES.NEEDS_SERVICE_COUNSELING && shipmentsInfo.shipmentType !== 'PPM';

    shipmentsInfo = submittedShipmentsNonPPM.map((shipment) => {
      const editURL =
        counselorCanEdit || counselorCanEditNonPPM
          ? `../${generatePath(servicesCounselingRoutes.SHIPMENT_EDIT_PATH, {
              shipmentId: shipment.id,
            })}`
          : '';
      const viewURL = // Read only view of approved documents
        shipment?.ppmShipment?.status === ppmShipmentStatuses.CLOSEOUT_COMPLETE ||
        (shipment?.ppmShipment?.weightTickets && shipment?.ppmShipment?.weightTickets[0]?.status)
          ? `../${generatePath(servicesCounselingRoutes.SHIPMENT_VIEW_DOCUMENT_PATH, {
              moveCode,
              shipmentId: shipment.id,
            })}`
          : '';
      const displayInfo = {
        heading: getShipmentTypeLabel(shipment.shipmentType),
        destinationAddress: shipment.destinationAddress || {
          postalCode: order.destinationDutyLocation.address.postalCode,
        },
        ...shipment.ppmShipment,
        ...shipment,
        displayDestinationType: isRetirementOrSeparation,
      };

      if (shipment.shipmentType === SHIPMENT_OPTIONS.PPM) {
        displayInfo.agency = customerData.agency;
        displayInfo.closeoutOffice = closeoutOffice;
      }
      const errorIfMissingList = errorIfMissing[shipment.shipmentType];

      if (errorIfMissingList) {
        errorIfMissingList.forEach((fieldToCheck) => {
          if (objectIsMissingFieldWithCondition(displayInfo, fieldToCheck)) {
            numberOfErrorIfMissingForAllShipments += 1;
            // Since storage facility gets split into two fields - the name and the address
            // it needs to be counted twice.
            if (fieldToCheck.fieldName === 'storageFacility') {
              numberOfErrorIfMissingForAllShipments += 1;
            }
          }
        });
      }

      const warnIfMissingList = warnIfMissing[shipment.shipmentType];
      if (warnIfMissingList) {
        warnIfMissingList.forEach((fieldToCheck) => {
          if (objectIsMissingFieldWithCondition(displayInfo, fieldToCheck)) {
            numberOfWarnIfMissingForAllShipments += 1;
          }
          // Since storage facility gets split into two fields - the name and the address
          // it needs to be counted twice.
          if (fieldToCheck.fieldName === 'storageFacility') {
            numberOfWarnIfMissingForAllShipments += 1;
          }
        });
      }

      disableSubmit = numberOfErrorIfMissingForAllShipments !== 0;

      return {
        id: shipment.id,
        displayInfo,
        editURL,
        viewURL,
        shipmentType: shipment.shipmentType,
      };
    });
  }

  const customerInfo = {
    name: formattedCustomerName(customer.last_name, customer.first_name, customer.suffix, customer.middle_name),
    agency: customer.agency,
    dodId: customer.dodID,
    emplid: customer.emplid,
    phone: customer.phone,
    altPhone: customer.secondaryTelephone,
    email: customer.email,
    currentAddress: customer.current_address,
    backupAddress: customerData.backupAddress,
    backupContact: customer.backup_contact,
  };

  const allowancesInfo = {
    branch: customer.agency,
    grade: order.grade,
    totalWeight: allowances.totalWeight,
    progear: allowances.proGearWeight,
    spouseProgear: allowances.proGearWeightSpouse,
    storageInTransit: allowances.storageInTransit,
    dependents: allowances.dependentsAuthorized,
    requiredMedicalEquipmentWeight: allowances.requiredMedicalEquipmentWeight,
    organizationalClothingAndIndividualEquipment: allowances.organizationalClothingAndIndividualEquipment,
    gunSafe: allowances.gunSafe,
  };

  const ordersInfo = {
    currentDutyLocation: order.originDutyLocation,
    newDutyLocation: order.destinationDutyLocation,
    departmentIndicator: order.department_indicator,
    issuedDate: order.date_issued,
    reportByDate: order.report_by_date,
    ordersType: order.order_type,
    ordersNumber: order.order_number,
    ordersTypeDetail: order.order_type_detail,
    tacMDC: order.tac,
    sacSDN: order.sac,
    NTStac: order.ntsTac,
    NTSsac: order.ntsSac,
    payGrade: order.grade,
    amendedOrdersAcknowledgedAt: order.amendedOrdersAcknowledgedAt,
    uploadedAmendedOrderID: order.uploadedAmendedOrderID,
  };
  const ordersLOA = {
    tac: order.tac,
    sac: order.sac,
    ntsTac: order.ntsTac,
    ntsSac: order.ntsSac,
  };

  // using useMemo here due to this being used in a useEffect
  // using useMemo prevents the useEffect from being rendered on ever render by memoizing the object
  // so that it only recognizes the change when the orders object changes
  const requiredOrdersInfo = useMemo(
    () => ({
      ordersNumber: order?.order_number || '',
      ordersType: order?.order_type || '',
      ordersTypeDetail: order?.order_type_detail || '',
      tacMDC: order?.tac || '',
      departmentIndicator: order?.department_indicator || '',
    }),
    [order],
  );

  const handleButtonDropdownChange = (e) => {
    const selectedOption = e.target.value;

    const addShipmentPath = `../${generatePath(servicesCounselingRoutes.SHIPMENT_ADD_PATH, {
      shipmentType: selectedOption,
    })}`;

    navigate(addShipmentPath);
  };

  const handleReviewWeightsButton = (weightsURL) => {
    navigate(weightsURL);
  };

  // use mutation calls
  const queryClient = useQueryClient();
  const { mutate: mutateMoveStatus } = useMutation(updateMoveStatusServiceCounselingCompleted, {
    onSuccess: (data) => {
      queryClient.setQueryData([MOVES, data.locator], data);
      queryClient.invalidateQueries([MOVES, data.locator]);
      setAlertMessage('Move submitted.');
      setAlertType('success');
    },
    onError: () => {
      setAlertMessage('There was a problem submitting the move. Please try again later.');
      setAlertType('error');
    },
  });

  const { mutate: mutateFinancialReview } = useMutation(updateFinancialFlag, {
    onSuccess: (data) => {
      queryClient.setQueryData([MOVES, data.locator], data);
      queryClient.invalidateQueries([MOVES, data.locator]);

      if (data.financialReviewFlag) {
        setAlertMessage('Move flagged for financial review.');
        setAlertType('success');
      } else {
        setAlertMessage('Move unflagged for financial review.');
        setAlertType('success');
      }
    },
    onError: () => {
      setAlertMessage('There was a problem flagging the move for financial review. Please try again later.');
      setAlertType('error');
    },
  });

  useEffect(() => {
    setMoveHasExcessWeight(moveWeightTotal > order.entitlement.totalWeight);
  }, [moveWeightTotal, order.entitlement.totalWeight]);

  // Keep unapproved shipments, warn & error counts in sync
  useEffect(() => {
    let shipmentWarnConcerns = numberOfWarnIfMissingForAllShipments;
    const shipmentErrorConcerns = numberOfErrorIfMissingForAllShipments;
    if (moveHasExcessWeight) {
      shipmentWarnConcerns += 1;
    }
    const submittedShipments = mtoShipments?.filter(
      (shipment) => shipment.status === shipmentStatuses.SUBMITTED && !shipment.deletedAt,
    );
    setShipmentWarnConcernCount(shipmentWarnConcerns);
    setShipmentErrorConcernCount(shipmentErrorConcerns);
    setUnapprovedShipmentCount(submittedShipments?.length);
  }, [
    moveHasExcessWeight,
    numberOfErrorIfMissingForAllShipments,
    numberOfWarnIfMissingForAllShipments,
    setUnapprovedShipmentCount,
    setShipmentErrorConcernCount,
    setShipmentWarnConcernCount,
    mtoShipments,
  ]);

  // Keep num of missing orders info synced up
  useEffect(() => {
    const ordersInfoCount = Object.values(requiredOrdersInfo).reduce((count, value) => {
      return !value ? count + 1 : count;
    }, 0);
    setMissingOrdersInfoCount(ordersInfoCount);
  }, [order, requiredOrdersInfo, setMissingOrdersInfoCount]);

  if (isLoading) return <LoadingPlaceholder />;
  if (isError) return <SomethingWentWrong />;

  const handleShowCancellationModal = () => {
    setIsSubmitModalVisible(true);
  };

  const handleConfirmSubmitMoveDetails = () => {
    mutateMoveStatus({ moveTaskOrderID: move.id, ifMatchETag: move.eTag });
    setIsSubmitModalVisible(false);
  };

  const handleShowFinancialReviewModal = () => {
    setIsFinancialModalVisible(true);
  };

  const handleSubmitFinancialReviewModal = (remarks, flagForReview) => {
    const flagForReviewBool = flagForReview === 'yes';
    mutateFinancialReview({
      moveID: move.id,
      ifMatchETag: move.eTag,
      body: { remarks, flagForReview: flagForReviewBool },
    });
    setIsFinancialModalVisible(false);
  };

  const handleCancelFinancialReviewModal = () => {
    setIsFinancialModalVisible(false);
  };

  const counselorCanEditOrdersAndAllowances = () => {
    if (counselorCanEdit || counselorCanEditNonPPM) return true;
    if (
      move.status === MOVE_STATUSES.NEEDS_SERVICE_COUNSELING ||
      move.status === MOVE_STATUSES.SERVICE_COUNSELING_COMPLETED ||
      (move.status === MOVE_STATUSES.APPROVALS_REQUESTED && !move.availableToPrimeAt) // status is set to 'Approval Requested' if customer uploads amended orders.
    ) {
      return true;
    }
    return false;
  };

  const allShipmentsDeleted = mtoShipments.every((shipment) => !!shipment.deletedAt);
  const hasMissingOrdersRequiredInfo = Object.values(requiredOrdersInfo).some((value) => !value || value === '');
  const hasAmendedOrders = ordersInfo.uploadedAmendedOrderID && !ordersInfo.amendedOrdersAcknowledgedAt;

  return (
    <div className={styles.tabContent}>
      <div className={styles.container}>
        <LeftNav sections={sections}>
          <LeftNavTag
            associatedSectionName="shipments"
            showTag={shipmentWarnConcernCount !== 0}
            testID="requestedShipmentsTag"
          >
            {shipmentWarnConcernCount}
          </LeftNavTag>
          <LeftNavTag
            background="#d63E04"
            associatedSectionName="shipments"
            showTag={shipmentErrorConcernCount !== 0}
            testID="advanceTag"
          >
            {shipmentErrorConcernCount}
          </LeftNavTag>
          <LeftNavTag
            background="#d63e04"
            associatedSectionName="orders"
            showTag={missingOrdersInfoCount !== 0}
            testID="tag"
          >
            {missingOrdersInfoCount}
          </LeftNavTag>
          <LeftNavTag
            associatedSectionName="orders"
            showTag={Boolean(
              !hasMissingOrdersRequiredInfo && hasAmendedOrders && counselorCanEditOrdersAndAllowances(),
            )}
            testID="newOrdersNavTag"
          >
            NEW
          </LeftNavTag>
        </LeftNav>
        {isSubmitModalVisible && (
          <SubmitMoveConfirmationModal onClose={setIsSubmitModalVisible} onSubmit={handleConfirmSubmitMoveDetails} />
        )}
        {isFinancialModalVisible && (
          <FinancialReviewModal
            onClose={handleCancelFinancialReviewModal}
            onSubmit={handleSubmitFinancialReviewModal}
            initialRemarks={move?.financialReviewRemarks}
            initialSelection={move?.financialReviewFlag}
          />
        )}
        <GridContainer className={classnames(styles.gridContainer, scMoveDetailsStyles.ServicesCounselingMoveDetails)}>
          <NotificationScrollToTop dependency={alertMessage || infoSavedAlert} />
          <Grid row className={scMoveDetailsStyles.pageHeader}>
            {alertMessage && (
              <Grid col={12} className={scMoveDetailsStyles.alertContainer}>
                <Alert headingLevel="h4" slim type={alertType}>
                  {alertMessage}
                </Alert>
              </Grid>
            )}
            {infoSavedAlert && (
              <Grid col={12} className={scMoveDetailsStyles.alertContainer}>
                <Alert headingLevel="h4" slim type={infoSavedAlert.alertType}>
                  {infoSavedAlert.message}
                </Alert>
              </Grid>
            )}
            {moveHasExcessWeight && (
              <Grid col={12} className={scMoveDetailsStyles.alertContainer}>
                <Alert headingLevel="h4" slim type="warning">
                  <span>This move has excess weight. Review PPM weight ticket documents to resolve.</span>
                </Alert>
              </Grid>
            )}
            <Grid col={12} className={scMoveDetailsStyles.pageTitle}>
              <h1>Move details</h1>
              {ppmShipmentsInfoNeedsApproval.length > 0 ? null : (
                <div>
                  {(counselorCanEdit || counselorCanEditNonPPM) && (
                    <Button
                      disabled={
                        !mtoShipments.length ||
                        allShipmentsDeleted ||
                        disableSubmit ||
                        disableSubmitDueToMissingOrderInfo ||
                        hasInvalidProGearAllowances ||
                        isMoveLocked
                      }
                      type="button"
                      onClick={handleShowCancellationModal}
                    >
                      Submit move details
                    </Button>
                  )}
                </div>
              )}
            </Grid>
          </Grid>

          {hasInvalidProGearAllowances ? (
            <div className={scMoveDetailsStyles.allowanceErrorStyle} data-testid="allowanceError">
              Pro Gear weight allowances are less than the weights entered in move.
            </div>
          ) : null}

          <div className={styles.section} id="shipments">
            <DetailsPanel
              className={scMoveDetailsStyles.noPaddingBottom}
              editButton={
                (counselorCanEdit || counselorCanEditNonPPM) &&
                !isMoveLocked && (
                  <ButtonDropdown
                    ariaLabel="Add a new shipment"
                    data-testid="addShipmentButton"
                    onChange={handleButtonDropdownChange}
                  >
                    <option value="" label="Add a new shipment">
                      Add a new shipment
                    </option>
                    <option data-testid="hhgOption" value={SHIPMENT_OPTIONS_URL.HHG}>
                      HHG
                    </option>
                    <option value={SHIPMENT_OPTIONS_URL.PPM}>PPM</option>
                    <option value={SHIPMENT_OPTIONS_URL.NTS}>NTS</option>
                    <option value={SHIPMENT_OPTIONS_URL.NTSrelease}>NTS-release</option>
                    <option data-testid="boatOption" value={SHIPMENT_OPTIONS_URL.BOAT}>
                      Boat
                    </option>
                    <option data-testid="mobileHomeOption" value={SHIPMENT_OPTIONS_URL.MOBILE_HOME}>
                      Mobile Home
                    </option>
                  </ButtonDropdown>
                )
              }
              reviewButton={
                counselorCanReview &&
                !isMoveLocked && (
                  <ReviewButton
                    onClick={() => handleReviewWeightsButton(reviewWeightsURL)}
                    data-testid={reviewWeightsURL}
                    label="Review shipment weights"
                    secondary
                  />
                )
              }
              financialReviewOpen={handleShowFinancialReviewModal}
              title="Shipments"
              ppmShipmentInfoNeedsApproval={ppmShipmentsInfoNeedsApproval}
            >
              <Restricted to={permissionTypes.updateFinancialReviewFlag}>
                <div className={scMoveDetailsStyles.scFinancialReviewContainer}>
                  <FinancialReviewButton
                    onClick={handleShowFinancialReviewModal}
                    reviewRequested={move.financialReviewFlag}
                    isMoveLocked={isMoveLocked}
                  />
                </div>
              </Restricted>
              <div className={shipmentCardsStyles.shipmentCards}>
                {shipmentsInfo.map((shipment) => (
                  <ShipmentDisplay
                    displayInfo={shipment.displayInfo}
                    editURL={shipment.editURL}
                    viewURL={shipment.viewURL}
                    isSubmitted={false}
                    key={shipment.id}
                    shipmentId={shipment.id}
                    shipmentType={shipment.shipmentType}
                    allowApproval={false}
                    ordersLOA={ordersLOA}
                    warnIfMissing={warnIfMissing[shipment.shipmentType]}
                    errorIfMissing={errorIfMissing[shipment.shipmentType]}
                    showWhenCollapsed={showWhenCollapsed[shipment.shipmentType]}
                    neverShow={neverShow[shipment.shipmentType]}
                    isMoveLocked={isMoveLocked}
                  />
                ))}
                {ppmShipmentsInfoNeedsApproval.length > 0 &&
                  ppmShipmentsInfoNeedsApproval.map((shipment) => (
                    <ShipmentDisplay
                      numberofPPMShipments={shipment.numberofPPMShipments}
                      displayInfo={shipment.displayInfo}
                      reviewURL={shipment.reviewURL}
                      isSubmitted={false}
                      key={shipment.id}
                      shipmentId={shipment.id}
                      shipmentType={shipment.shipmentType}
                      allowApproval={false}
                      ordersLOA={ordersLOA}
                      warnIfMissing={warnIfMissing[shipment.shipmentType]}
                      errorIfMissing={errorIfMissing[shipment.shipmentType]}
                      showWhenCollapsed={showWhenCollapsed[shipment.shipmentType]}
                      neverShow={neverShow[shipment.shipmentType]}
                      isMoveLocked={isMoveLocked}
                    />
                  ))}
              </div>
            </DetailsPanel>
          </div>

          <div className={styles.section} id="orders">
            <DetailsPanel
              title="Orders"
              editButton={
                counselorCanEditOrdersAndAllowances() &&
                !isMoveLocked && (
                  <Link
                    className="usa-button usa-button--secondary"
                    data-testid="view-edit-orders"
                    to={`../${servicesCounselingRoutes.ORDERS_EDIT_PATH}`}
                  >
                    View and edit orders
                  </Link>
                )
              }
              ppmShipmentInfoNeedsApproval={ppmShipmentsInfoNeedsApproval}
            >
              <OrdersList ordersInfo={ordersInfo} />
            </DetailsPanel>
          </div>
          <div className={styles.section} id="allowances">
            <DetailsPanel
              title="Allowances"
              editButton={
                counselorCanEditOrdersAndAllowances() &&
                !isMoveLocked && (
                  <Link
                    className="usa-button usa-button--secondary"
                    data-testid="edit-allowances"
                    to={`../${servicesCounselingRoutes.ALLOWANCES_EDIT_PATH}`}
                  >
                    Edit allowances
                  </Link>
                )
              }
              ppmShipmentInfoNeedsApproval={ppmShipmentsInfoNeedsApproval}
            >
              <AllowancesList info={allowancesInfo} />
            </DetailsPanel>
          </div>
          <div className={styles.section} id="customer-info">
            <DetailsPanel
              title="Customer info"
              editButton={
                <Restricted to={permissionTypes.updateCustomer}>
                  {!isMoveLocked && (
                    <Link
                      className="usa-button usa-button--secondary"
                      data-testid="edit-customer-info"
                      to={`../${servicesCounselingRoutes.CUSTOMER_INFO_EDIT_PATH}`}
                    >
                      Edit customer info
                    </Link>
                  )}
                </Restricted>
              }
              ppmShipmentInfoNeedsApproval={ppmShipmentsInfoNeedsApproval}
            >
              <CustomerInfoList customerInfo={customerInfo} />
            </DetailsPanel>
          </div>
        </GridContainer>
      </div>
    </div>
  );
};

ServicesCounselingMoveDetails.propTypes = {
  infoSavedAlert: AlertStateShape,
  setUnapprovedShipmentCount: func.isRequired,
};

ServicesCounselingMoveDetails.defaultProps = {
  infoSavedAlert: null,
};

export default ServicesCounselingMoveDetails;<|MERGE_RESOLUTION|>--- conflicted
+++ resolved
@@ -40,25 +40,18 @@
 import { objectIsMissingFieldWithCondition } from 'utils/displayFlags';
 import { ReviewButton } from 'components/form/IconButtons';
 import { calculateWeightRequested } from 'hooks/custom';
-<<<<<<< HEAD
-=======
 import { ADVANCE_STATUSES } from 'constants/ppms';
->>>>>>> d35458fc
 
 const ServicesCounselingMoveDetails = ({
   infoSavedAlert,
   setUnapprovedShipmentCount,
-<<<<<<< HEAD
-  isMoveLocked,
-  missingOrdersInfoCount,
-  setMissingOrdersInfoCount,
-=======
   shipmentWarnConcernCount,
   setShipmentWarnConcernCount,
   shipmentErrorConcernCount,
   setShipmentErrorConcernCount,
+  missingOrdersInfoCount,
+  setMissingOrdersInfoCount,
   isMoveLocked,
->>>>>>> d35458fc
 }) => {
   const { moveCode } = useParams();
   const navigate = useNavigate();
@@ -441,12 +434,12 @@
     setUnapprovedShipmentCount(submittedShipments?.length);
   }, [
     moveHasExcessWeight,
+    mtoShipments,
     numberOfErrorIfMissingForAllShipments,
     numberOfWarnIfMissingForAllShipments,
-    setUnapprovedShipmentCount,
     setShipmentErrorConcernCount,
     setShipmentWarnConcernCount,
-    mtoShipments,
+    setUnapprovedShipmentCount,
   ]);
 
   // Keep num of missing orders info synced up
