--- conflicted
+++ resolved
@@ -73,11 +73,7 @@
     });
   const hasDocuments = documentsForViewer?.length > 0;
 
-<<<<<<< HEAD
-  const { order, customerData, move, closeoutOffice, mtoShipments, isLoading, isError, errors } =
-=======
-  const { order, orderDocuments, customerData, move, closeoutOffice, mtoShipments, isLoading, isError } =
->>>>>>> 0f300e05
+  const { order, orderDocuments, customerData, move, closeoutOffice, mtoShipments, isLoading, isError, errors } =
     useMoveDetailsQueries(moveCode);
 
   const validOrdersDocuments = Object.values(orderDocuments || {})?.filter((file) => !file.deletedAt);
