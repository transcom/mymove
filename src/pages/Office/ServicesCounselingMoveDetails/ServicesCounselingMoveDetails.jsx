--- conflicted
+++ resolved
@@ -633,22 +633,7 @@
                     <option value="" label="Add a new shipment">
                       Add a new shipment
                     </option>
-<<<<<<< HEAD
-                    <option data-testid="hhgOption" value={SHIPMENT_OPTIONS_URL.HHG}>
-                      HHG
-                    </option>
-                    <option value={SHIPMENT_OPTIONS_URL.PPM}>PPM</option>
-                    <option value={SHIPMENT_OPTIONS_URL.NTS}>NTS</option>
-                    <option value={SHIPMENT_OPTIONS_URL.NTSrelease}>NTS-release</option>
-                    <option data-testid="boatOption" value={SHIPMENT_OPTIONS_URL.BOAT}>
-                      Boat
-                    </option>
-                    <option data-testid="mobileHomeOption" value={SHIPMENT_OPTIONS_URL.MOBILE_HOME}>
-                      Mobile Home
-                    </option>
-=======
                     {allowedShipmentOptions()}
->>>>>>> 752981dc
                   </ButtonDropdown>
                 )
               }
