import React, { useState, useEffect, useMemo } from 'react';
import { Link, useParams, useNavigate, generatePath } from 'react-router-dom';
import { useQueryClient, useMutation } from '@tanstack/react-query';
import { func } from 'prop-types';
import classnames from 'classnames';
import 'styles/office.scss';
import { Alert, Button, Grid, GridContainer } from '@trussworks/react-uswds';

import styles from '../ServicesCounselingMoveInfo/ServicesCounselingTab.module.scss';

import scMoveDetailsStyles from './ServicesCounselingMoveDetails.module.scss';

import { MOVES, MTO_SHIPMENTS, PPMCLOSEOUT } from 'constants/queryKeys';
import { ORDERS_TYPE } from 'constants/orders';
import { servicesCounselingRoutes } from 'constants/routes';
import AllowancesList from 'components/Office/DefinitionLists/AllowancesList';
import CustomerInfoList from 'components/Office/DefinitionLists/CustomerInfoList';
import OrdersList from 'components/Office/DefinitionLists/OrdersList';
import DetailsPanel from 'components/Office/DetailsPanel/DetailsPanel';
import FinancialReviewButton from 'components/Office/FinancialReviewButton/FinancialReviewButton';
import FinancialReviewModal from 'components/Office/FinancialReviewModal/FinancialReviewModal';
import CancelMoveConfirmationModal from 'components/ConfirmationModals/CancelMoveConfirmationModal';
import ShipmentDisplay from 'components/Office/ShipmentDisplay/ShipmentDisplay';
import { SubmitMoveConfirmationModal } from 'components/Office/SubmitMoveConfirmationModal/SubmitMoveConfirmationModal';
import { useMoveDetailsQueries } from 'hooks/queries';
import {
  updateMoveStatusServiceCounselingCompleted,
  cancelMove,
  updateFinancialFlag,
  updateMTOShipment,
} from 'services/ghcApi';
import {
  MOVE_STATUSES,
  SHIPMENT_OPTIONS_URL,
  SHIPMENT_OPTIONS,
  FEATURE_FLAG_KEYS,
  technicalHelpDeskURL,
  SHIPMENT_TYPES,
} from 'shared/constants';
import { isPPMAboutInfoComplete } from 'utils/shipments';
import { ppmShipmentStatuses, shipmentStatuses } from 'constants/shipments';
import shipmentCardsStyles from 'styles/shipmentCards.module.scss';
import LeftNav from 'components/LeftNav/LeftNav';
import LeftNavTag from 'components/LeftNavTag/LeftNavTag';
import LoadingPlaceholder from 'shared/LoadingPlaceholder';
import Inaccessible from 'shared/Inaccessible';
import SomethingWentWrong from 'shared/SomethingWentWrong';
import { AlertStateShape } from 'types/alert';
import formattedCustomerName from 'utils/formattedCustomerName';
import { getShipmentTypeLabel } from 'utils/shipmentDisplay';
import ButtonDropdown from 'components/ButtonDropdown/ButtonDropdown';
import Restricted from 'components/Restricted/Restricted';
import { permissionTypes } from 'constants/permissions';
import NotificationScrollToTop from 'components/NotificationScrollToTop';
import { objectIsMissingFieldWithCondition } from 'utils/displayFlags';
import { ReviewButton } from 'components/form/IconButtons';
import { calculateWeightRequested } from 'hooks/custom';
import { isBooleanFlagEnabled } from 'utils/featureFlags';
import { ADVANCE_STATUSES } from 'constants/ppms';

const ServicesCounselingMoveDetails = ({
  infoSavedAlert,
  shipmentWarnConcernCount,
  setShipmentWarnConcernCount,
  shipmentErrorConcernCount,
  setShipmentErrorConcernCount,
  missingOrdersInfoCount,
  setMissingOrdersInfoCount,
  isMoveLocked,
}) => {
  const { moveCode } = useParams();
  const navigate = useNavigate();
  const [alertMessage, setAlertMessage] = useState(null);
  const [alertType, setAlertType] = useState('success');
  const [moveHasExcessWeight, setMoveHasExcessWeight] = useState(false);
  const [isSubmitModalVisible, setIsSubmitModalVisible] = useState(false);
  const [isFinancialModalVisible, setIsFinancialModalVisible] = useState(false);
  const [isCancelMoveModalVisible, setIsCancelMoveModalVisible] = useState(false);
  const [enableBoat, setEnableBoat] = useState(false);
  const [enableMobileHome, setEnableMobileHome] = useState(false);
  const [enableUB, setEnableUB] = useState(false);
  const [enableNTS, setEnableNTS] = useState(false);
  const [enableNTSR, setEnableNTSR] = useState(false);
  const [isOconusMove, setIsOconusMove] = useState(false);
  const [errorMessage, setErrorMessage] = useState(null);

  const { order, orderDocuments, customerData, move, closeoutOffice, mtoShipments, isLoading, isError, errors } =
    useMoveDetailsQueries(moveCode);

  const validOrdersDocuments = Object.values(orderDocuments || {})?.filter((file) => !file.deletedAt);
  const hasOrderDocuments = validOrdersDocuments?.length > 0;

  const { customer, entitlement: allowances, originDutyLocation, destinationDutyLocation } = order;
  const isLocalMove = order?.order_type === ORDERS_TYPE.LOCAL_MOVE;

  const moveWeightTotal = calculateWeightRequested(mtoShipments);

  let counselorCanReview;
  let reviewWeightsURL;
  let counselorCanEdit;
  let counselorCanCancelMove;
  let counselorCanEditNonPPM;
  let isMoveCancelled;

  const sections = useMemo(() => {
    return ['shipments', 'orders', 'allowances', 'customer-info'];
  }, []);

  // nts defaults show preferred pickup date and pickup address, flagged items when collapsed
  // ntsr defaults shows preferred delivery date, storage facility address, delivery address, flagged items when collapsed
  const showWhenCollapsed = {
    HHG_INTO_NTS: ['counselorRemarks'],
    HHG_OUTOF_NTS: ['counselorRemarks'],
  }; // add any additional fields that we also want to always show
  const neverShow = {
    HHG_INTO_NTS: ['usesExternalVendor', 'serviceOrderNumber', 'storageFacility', 'requestedDeliveryDate'],
    HHG_OUTOF_NTS: ['requestedPickupDate'],
  };
  const warnIfMissing = {
    HHG_INTO_NTS: [{ fieldName: 'tacType' }, { fieldName: 'sacType' }],
    HHG_OUTOF_NTS: [
      { fieldName: 'ntsRecordedWeight' },
      { fieldName: 'serviceOrderNumber' },
      { fieldName: 'tacType' },
      { fieldName: 'sacType' },
    ],
  };
  const errorIfMissing = {
    HHG_OUTOF_NTS: [{ fieldName: 'storageFacility' }],
    PPM: [
      {
        fieldName: 'advanceStatus',
        condition: (shipment) =>
          shipment?.ppmShipment?.hasRequestedAdvance === true &&
          shipment?.ppmShipment?.advanceStatus !== ADVANCE_STATUSES.APPROVED.apiValue,
      },
    ],
  };

  let shipmentsInfo = [];
  let ppmShipmentsInfoNeedsApproval = [];
  let ppmShipmentsOtherStatuses = [];
  let numberOfShipmentsNotAllowedForCancel = 0;
  let disableSubmit = false;
  let disableSubmitDueToMissingOrderInfo = false;
  let numberOfErrorIfMissingForAllShipments = 0;
  let numberOfWarnIfMissingForAllShipments = 0;

  const [hasInvalidProGearAllowances, setHasInvalidProGearAllowances] = useState(false);

  // check if invalid progear weight allowances
  const checkProGearAllowances = () => {
    mtoShipments?.forEach((mto) => {
      if (!order.entitlement.proGearWeight) order.entitlement.proGearWeight = 0;
      if (!order.entitlement.proGearWeightSpouse) order.entitlement.proGearWeightSpouse = 0;

      if (
        mto?.ppmShipment?.proGearWeight > order.entitlement.proGearWeight ||
        mto?.ppmShipment?.spouseProGearWeight > order.entitlement.proGearWeightSpouse
      ) {
        setHasInvalidProGearAllowances(true);
      }
    });
  };

  useEffect(() => {
    checkProGearAllowances();
  });

  useEffect(() => {
    const fetchData = async () => {
      setEnableBoat(await isBooleanFlagEnabled(FEATURE_FLAG_KEYS.BOAT));
      setEnableMobileHome(await isBooleanFlagEnabled(FEATURE_FLAG_KEYS.MOBILE_HOME));
      setEnableUB(await isBooleanFlagEnabled(FEATURE_FLAG_KEYS.UNACCOMPANIED_BAGGAGE));
      setEnableNTS(await isBooleanFlagEnabled(FEATURE_FLAG_KEYS.NTS));
      setEnableNTSR(await isBooleanFlagEnabled(FEATURE_FLAG_KEYS.NTSR));
    };
    fetchData();
  }, []);

  useEffect(() => {
    // Check if either currentDutyLocation or newDutyLocation is OCONUS to conditionally render the UB shipment option
    if (originDutyLocation?.address?.isOconus || destinationDutyLocation?.address?.isOconus) {
      setIsOconusMove(true);
    } else {
      setIsOconusMove(false);
    }
  }, [originDutyLocation, destinationDutyLocation]);

  // for now we are only showing dest type on retiree and separatee orders
  const isRetirementOrSeparation =
    order.order_type === ORDERS_TYPE.RETIREMENT || order.order_type === ORDERS_TYPE.SEPARATION;

  if (isRetirementOrSeparation) {
    // destination type must be set for for HHG, NTSR shipments only
    errorIfMissing.HHG = [{ fieldName: 'destinationType' }];
    errorIfMissing.HHG_OUTOF_NTS.push({ fieldName: 'destinationType' });
  }

  if (
    !order.department_indicator ||
    !order.order_number ||
    !order.order_type_detail ||
    !order.tac ||
    !hasOrderDocuments
  )
    disableSubmitDueToMissingOrderInfo = true;

  if (mtoShipments) {
    const submittedShipments = mtoShipments?.filter((shipment) => !shipment.deletedAt);
    const submittedShipmentsNonPPMNeedsCloseout = submittedShipments.filter(
      (shipment) => shipment.ppmShipment?.status !== ppmShipmentStatuses.NEEDS_CLOSEOUT,
    );
    const ppmNeedsApprovalShipments = submittedShipments.filter(
      (shipment) => shipment.ppmShipment?.status === ppmShipmentStatuses.NEEDS_CLOSEOUT,
    );
    const onlyPpmShipments = submittedShipments.filter((shipment) => shipment.shipmentType === 'PPM');
    ppmShipmentsOtherStatuses = onlyPpmShipments.filter(
      (shipment) => shipment.ppmShipment?.status !== ppmShipmentStatuses.NEEDS_CLOSEOUT,
    );

    const nonPpmShipments = submittedShipments.filter((shipment) => shipment.shipmentType !== 'PPM');
    const nonPpmApprovedShipments = nonPpmShipments.filter(
      (shipment) => shipment?.status === shipmentStatuses.APPROVED,
    );
    const ppmCloseoutCompleteShipments = onlyPpmShipments.filter(
      (shipment) => shipment.ppmShipment?.status === ppmShipmentStatuses.CLOSEOUT_COMPLETE,
    );
    numberOfShipmentsNotAllowedForCancel = nonPpmApprovedShipments.length + ppmCloseoutCompleteShipments.length;

    ppmShipmentsInfoNeedsApproval = ppmNeedsApprovalShipments.map((shipment) => {
      const reviewURL = `../${generatePath(servicesCounselingRoutes.SHIPMENT_REVIEW_PATH, {
        moveCode,
        shipmentId: shipment.id,
      })}`;
      const numberofPPMShipments = ppmNeedsApprovalShipments.length;

      const displayInfo = {
        heading: getShipmentTypeLabel(shipment.shipmentType),
        destinationAddress: shipment.destinationAddress || {
          postalCode: order.destinationDutyLocation.address.postalCode,
        },
        agency: customerData.agency,
        closeoutOffice,
        ...shipment.ppmShipment,
        ...shipment,
        displayDestinationType: isRetirementOrSeparation,
      };

      const errorIfMissingList = errorIfMissing[shipment.shipmentType];
      if (errorIfMissingList) {
        errorIfMissingList.forEach((fieldToCheck) => {
          if (objectIsMissingFieldWithCondition(displayInfo, fieldToCheck)) {
            numberOfErrorIfMissingForAllShipments += 1;
            // Since storage facility gets split into two fields - the name and the address
            // it needs to be counted twice.
            if (fieldToCheck.fieldName === 'storageFacility') {
              numberOfErrorIfMissingForAllShipments += 1;
            }
          }
        });
      }

      const warnIfMissingList = warnIfMissing[shipment.shipmentType];
      if (warnIfMissingList) {
        warnIfMissingList.forEach((fieldToCheck) => {
          if (objectIsMissingFieldWithCondition(displayInfo, fieldToCheck)) {
            numberOfWarnIfMissingForAllShipments += 1;
          }
          // Since storage facility gets split into two fields - the name and the address
          // it needs to be counted twice.
          if (fieldToCheck.fieldName === 'storageFacility') {
            numberOfErrorIfMissingForAllShipments += 1;
          }
        });
      }

      disableSubmit = numberOfErrorIfMissingForAllShipments !== 0;

      return {
        id: shipment.id,
        displayInfo,
        reviewURL,
        numberofPPMShipments,
        shipmentType: shipment.shipmentType,
      };
    });

    counselorCanReview = ppmShipmentsInfoNeedsApproval.length > 0;
    reviewWeightsURL = generatePath(servicesCounselingRoutes.BASE_REVIEW_SHIPMENT_WEIGHTS_PATH, { moveCode });
    counselorCanEdit =
      move.status === (MOVE_STATUSES.NEEDS_SERVICE_COUNSELING || MOVE_STATUSES.DRAFT) &&
      ppmShipmentsOtherStatuses.length > 0;
    counselorCanCancelMove = move.status !== MOVE_STATUSES.CANCELED && numberOfShipmentsNotAllowedForCancel === 0;
    counselorCanEditNonPPM =
<<<<<<< HEAD
      (move.status === MOVE_STATUSES.NEEDS_SERVICE_COUNSELING || move.status === MOVE_STATUSES.DRAFT) &&
      shipmentsInfo.shipmentType !== SHIPMENT_TYPES.PPM;
=======
      move.status === MOVE_STATUSES.NEEDS_SERVICE_COUNSELING && shipmentsInfo.shipmentType !== 'PPM';
    isMoveCancelled = move.status === MOVE_STATUSES.CANCELED;
>>>>>>> c5da3ae4

    shipmentsInfo = submittedShipmentsNonPPMNeedsCloseout.map((shipment) => {
      const editURL =
        // This ternary checks if the shipment is a PPM. If so, PPM Shipments are editable at any time based on their ppm status.
        // If the shipment is not a PPM, it uses the existing counselorCanEdit checks for move status
        (shipment.shipmentType !== 'PPM' && (counselorCanEdit || counselorCanEditNonPPM)) ||
        (shipment.shipmentType === 'PPM' &&
          (shipment.ppmShipment.status === ppmShipmentStatuses.DRAFT ||
            shipment.ppmShipment.status === ppmShipmentStatuses.SUBMITTED ||
            shipment.ppmShipment.status === ppmShipmentStatuses.NEEDS_ADVANCE_APPROVAL))
          ? `../${generatePath(servicesCounselingRoutes.SHIPMENT_EDIT_PATH, {
              shipmentId: shipment.id,
            })}`
          : '';
      let viewURL = '';
      let completePpmForCustomerURL = '';

      if (shipment?.shipmentType === 'PPM') {
        // Read only view of approved documents
        if (
          shipment?.ppmShipment?.status === ppmShipmentStatuses.CLOSEOUT_COMPLETE ||
          (shipment?.ppmShipment?.weightTickets && shipment?.ppmShipment?.weightTickets[0]?.status)
        ) {
          viewURL = `../${generatePath(servicesCounselingRoutes.SHIPMENT_VIEW_DOCUMENT_PATH, {
            moveCode,
            shipmentId: shipment.id,
          })}`;
        }
        // Complete PPM for Customer URL
        if (shipment?.ppmShipment?.status === ppmShipmentStatuses.WAITING_ON_CUSTOMER) {
          const aboutInfoComplete = isPPMAboutInfoComplete(shipment.ppmShipment);
          if (!aboutInfoComplete) {
            completePpmForCustomerURL = `../${generatePath(servicesCounselingRoutes.SHIPMENT_PPM_ABOUT_PATH, {
              moveCode,
              shipmentId: shipment.id,
            })}`;
          } else {
            completePpmForCustomerURL = `../${generatePath(servicesCounselingRoutes.SHIPMENT_PPM_REVIEW_PATH, {
              moveCode,
              shipmentId: shipment.id,
            })}`;
          }
        }
      }

      const displayInfo = {
        heading: getShipmentTypeLabel(shipment.shipmentType),
        destinationAddress: shipment.destinationAddress || {
          postalCode: order.destinationDutyLocation.address.postalCode,
        },
        ...shipment.ppmShipment,
        ...shipment,
        displayDestinationType: isRetirementOrSeparation,
      };

      if (shipment.shipmentType === SHIPMENT_OPTIONS.PPM) {
        displayInfo.agency = customerData.agency;
        displayInfo.closeoutOffice = closeoutOffice;
      }
      const errorIfMissingList = errorIfMissing[shipment.shipmentType];

      if (errorIfMissingList) {
        errorIfMissingList.forEach((fieldToCheck) => {
          if (objectIsMissingFieldWithCondition(displayInfo, fieldToCheck)) {
            numberOfErrorIfMissingForAllShipments += 1;
            // Since storage facility gets split into two fields - the name and the address
            // it needs to be counted twice.
            if (fieldToCheck.fieldName === 'storageFacility') {
              numberOfErrorIfMissingForAllShipments += 1;
            }
          }
        });
      }

      const warnIfMissingList = warnIfMissing[shipment.shipmentType];
      if (warnIfMissingList) {
        warnIfMissingList.forEach((fieldToCheck) => {
          if (objectIsMissingFieldWithCondition(displayInfo, fieldToCheck)) {
            numberOfWarnIfMissingForAllShipments += 1;
          }
          // Since storage facility gets split into two fields - the name and the address
          // it needs to be counted twice.
          if (fieldToCheck.fieldName === 'storageFacility') {
            numberOfWarnIfMissingForAllShipments += 1;
          }
        });
      }

      if (shipment.marketCode) {
        displayInfo.marketCode = shipment.marketCode;
      }

      disableSubmit = numberOfErrorIfMissingForAllShipments !== 0;

      return {
        id: shipment.id,
        displayInfo,
        editURL,
        viewURL,
        completePpmForCustomerURL,
        shipmentType: shipment.shipmentType,
      };
    });
  }

  const customerInfo = {
    name: formattedCustomerName(customer.last_name, customer.first_name, customer.suffix, customer.middle_name),
    agency: customer.agency,
    edipi: customer.edipi,
    emplid: customer.emplid,
    phone: customer.phone,
    altPhone: customer.secondaryTelephone,
    email: customer.email,
    currentAddress: customer.current_address,
    backupAddress: customerData.backupAddress,
    backupContact: customer.backup_contact,
  };

  const allowancesInfo = {
    branch: customer.agency,
    grade: order.grade,
    totalWeight: allowances.totalWeight,
    progear: allowances.proGearWeight,
    spouseProgear: allowances.proGearWeightSpouse,
    storageInTransit: allowances.storageInTransit,
    requiredMedicalEquipmentWeight: allowances.requiredMedicalEquipmentWeight,
    organizationalClothingAndIndividualEquipment: allowances.organizationalClothingAndIndividualEquipment,
    gunSafe: allowances.gunSafe,
    weightRestriction: allowances.weightRestriction,
    ubWeightRestriction: allowances.ubWeightRestriction,
    dependentsUnderTwelve: allowances.dependentsUnderTwelve,
    dependentsTwelveAndOver: allowances.dependentsTwelveAndOver,
    accompaniedTour: allowances.accompaniedTour,
    ubAllowance: allowances.unaccompaniedBaggageAllowance,
  };

  const ordersInfo = {
    currentDutyLocation: order.originDutyLocation,
    newDutyLocation: order.destinationDutyLocation,
    departmentIndicator: order.department_indicator,
    issuedDate: order.date_issued,
    reportByDate: order.report_by_date,
    ordersType: order.order_type,
    ordersNumber: order.order_number,
    ordersTypeDetail: order.order_type_detail,
    dependents: allowances.dependentsAuthorized,
    ordersDocuments: validOrdersDocuments?.length ? validOrdersDocuments : null,
    tacMDC: order.tac,
    sacSDN: order.sac,
    NTStac: order.ntsTac,
    NTSsac: order.ntsSac,
    payGrade: order.grade,
    amendedOrdersAcknowledgedAt: order.amendedOrdersAcknowledgedAt,
    uploadedAmendedOrderID: order.uploadedAmendedOrderID,
  };
  const ordersLOA = {
    tac: order.tac,
    sac: order.sac,
    ntsTac: order.ntsTac,
    ntsSac: order.ntsSac,
  };

  // using useMemo here due to this being used in a useEffect
  // using useMemo prevents the useEffect from being rendered on ever render by memoizing the object
  // so that it only recognizes the change when the orders or validOrdersDocuments objects change
  const requiredOrdersInfo = useMemo(
    () => ({
      ordersNumber: order?.order_number || '',
      ordersType: order?.order_type || '',
      ordersTypeDetail: order?.order_type_detail || '',
      ordersDocuments: validOrdersDocuments?.length ? validOrdersDocuments : null,
      tacMDC: order?.tac || '',
      departmentIndicator: order?.department_indicator || '',
    }),
    [order, validOrdersDocuments],
  );

  const handleButtonDropdownChange = (e) => {
    const selectedOption = e.target.value;

    const addShipmentPath = `../${generatePath(servicesCounselingRoutes.SHIPMENT_ADD_PATH, {
      shipmentType: selectedOption,
    })}`;

    navigate(addShipmentPath);
  };

  const handleReviewWeightsButton = (weightsURL) => {
    navigate(weightsURL);
  };

  // use mutation calls
  const queryClient = useQueryClient();
  const { mutate: mutateMoveStatus } = useMutation(updateMoveStatusServiceCounselingCompleted, {
    onSuccess: (data) => {
      queryClient.setQueryData([MOVES, data.locator], data);
      queryClient.invalidateQueries([MOVES, data.locator]);
      queryClient.invalidateQueries({ queryKey: [MTO_SHIPMENTS] });
      setAlertMessage('Move submitted.');
      setAlertType('success');
    },
    onError: () => {
      setAlertMessage('There was a problem submitting the move. Please try again later.');
      setAlertType('error');
    },
  });

  const { mutate: mutateCancelMove } = useMutation(cancelMove, {
    onSuccess: (data) => {
      queryClient.setQueryData([MOVES, data.locator], data);
      queryClient.invalidateQueries([MOVES, data.locator]);
      queryClient.invalidateQueries({ queryKey: [MTO_SHIPMENTS] });
      setAlertMessage('Move canceled.');
      setAlertType('success');
    },
    onError: () => {
      setAlertMessage('There was a problem cancelling the move. Please try again later.');
      setAlertType('error');
    },
  });

  const { mutate: mutateFinancialReview } = useMutation(updateFinancialFlag, {
    onSuccess: (data) => {
      queryClient.setQueryData([MOVES, data.locator], data);
      queryClient.invalidateQueries([MOVES, data.locator]);

      if (data.financialReviewFlag) {
        setAlertMessage('Move flagged for financial review.');
        setAlertType('success');
      } else {
        setAlertMessage('Move unflagged for financial review.');
        setAlertType('success');
      }
    },
    onError: () => {
      setAlertMessage('There was a problem flagging the move for financial review. Please try again later.');
      setAlertType('error');
    },
  });

  const shipmentMutation = useMutation(updateMTOShipment, {
    onSuccess: (updatedMTOShipments) => {
      if (mtoShipments !== null && updatedMTOShipments?.mtoShipments !== undefined) {
        mtoShipments?.forEach((shipment, key) => {
          if (updatedMTOShipments?.mtoShipments[shipment.id] !== undefined) {
            mtoShipments[key] = updatedMTOShipments.mtoShipments[shipment.id];
          }
        });
      }

      queryClient.setQueryData([MTO_SHIPMENTS, mtoShipments.moveTaskOrderID, false], mtoShipments);
      queryClient.invalidateQueries([MTO_SHIPMENTS, mtoShipments.moveTaskOrderID]);
      queryClient.invalidateQueries([PPMCLOSEOUT, mtoShipments?.ppmShipment?.id]);
      setErrorMessage(null);
    },
    onError: (error) => {
      setErrorMessage(error?.response?.body?.message ? error.response.body.message : 'Shipment failed to update.');
    },
  });

  const handleConfirmSubmitMoveDetails = async () => {
    const shipmentPromise = await mtoShipments.map((shipment) => {
      if (shipment?.ppmShipment?.estimatedIncentive === 0) {
        return shipmentMutation.mutateAsync({
          moveTaskOrderID: shipment.moveTaskOrderID,
          shipmentID: shipment.id,
          ifMatchETag: shipment.eTag,
          body: {
            ppmShipment: shipment.ppmShipment,
          },
        });
      }

      return Promise.resolve();
    });

    Promise.all(shipmentPromise)
      .then(() => {
        mutateMoveStatus({ moveTaskOrderID: move.id, ifMatchETag: move.eTag });
      })
      .finally(() => {
        setIsSubmitModalVisible(false);
      });
  };

  useEffect(() => {
    setMoveHasExcessWeight(moveWeightTotal > order.entitlement.totalWeight);
  }, [moveWeightTotal, order.entitlement.totalWeight]);

  // Keep unapproved shipments, warn & error counts in sync
  useEffect(() => {
    let shipmentWarnConcerns = numberOfWarnIfMissingForAllShipments;
    const shipmentErrorConcerns = numberOfErrorIfMissingForAllShipments;
    if (moveHasExcessWeight) {
      shipmentWarnConcerns += 1;
    }
    setShipmentWarnConcernCount(shipmentWarnConcerns);
    setShipmentErrorConcernCount(shipmentErrorConcerns);
  }, [
    moveHasExcessWeight,
    mtoShipments,
    numberOfErrorIfMissingForAllShipments,
    numberOfWarnIfMissingForAllShipments,
    setShipmentErrorConcernCount,
    setShipmentWarnConcernCount,
  ]);

  // Keep num of missing orders info synced up
  useEffect(() => {
    const ordersInfoCount = Object.values(requiredOrdersInfo).reduce((count, value) => {
      return !value ? count + 1 : count;
    }, 0);
    setMissingOrdersInfoCount(ordersInfoCount);
  }, [order, requiredOrdersInfo, setMissingOrdersInfoCount]);

  if (isLoading) return <LoadingPlaceholder />;
  if (isError) {
    return errors?.[0]?.response?.body?.message ? <Inaccessible /> : <SomethingWentWrong />;
  }

  const handleShowSubmitMoveModal = () => {
    setIsSubmitModalVisible(true);
  };

  const handleShowFinancialReviewModal = () => {
    setIsFinancialModalVisible(true);
  };

  const handleSubmitFinancialReviewModal = (remarks, flagForReview) => {
    const flagForReviewBool = flagForReview === 'yes';
    mutateFinancialReview({
      moveID: move.id,
      ifMatchETag: move.eTag,
      body: { remarks, flagForReview: flagForReviewBool },
    });
    setIsFinancialModalVisible(false);
  };

  const handleCancelFinancialReviewModal = () => {
    setIsFinancialModalVisible(false);
  };

  const handleShowCancelMoveModal = () => {
    setIsCancelMoveModalVisible(true);
  };

  const handleCancelMove = () => {
    mutateCancelMove({
      moveID: move.id,
    });
    setIsCancelMoveModalVisible(false);
  };

  const handleCloseCancelMoveModal = () => {
    setIsCancelMoveModalVisible(false);
  };

  const counselorCanEditOrdersAndAllowances = () => {
    if (counselorCanEdit || counselorCanEditNonPPM) return true;
    if (
      move.status === MOVE_STATUSES.DRAFT ||
      move.status === MOVE_STATUSES.NEEDS_SERVICE_COUNSELING ||
      move.status === MOVE_STATUSES.SERVICE_COUNSELING_COMPLETED ||
      (move.status === MOVE_STATUSES.APPROVALS_REQUESTED && !move.availableToPrimeAt) // status is set to 'Approval Requested' if customer uploads amended orders.
    ) {
      return true;
    }
    return false;
  };

  const allShipmentsDeleted = mtoShipments.every((shipment) => !!shipment.deletedAt);
  const hasMissingOrdersRequiredInfo = Object.values(requiredOrdersInfo).some((value) => !value || value === '');
  const hasAmendedOrders = ordersInfo.uploadedAmendedOrderID && !ordersInfo.amendedOrdersAcknowledgedAt;

  const allowedShipmentOptions = () => {
    if (counselorCanEdit || counselorCanEditNonPPM) {
      return (
        <>
          <option data-testid="hhgOption" value={SHIPMENT_OPTIONS_URL.HHG}>
            HHG
          </option>
          <option value={SHIPMENT_OPTIONS_URL.PPM}>PPM</option>
          {enableNTS && <option value={SHIPMENT_OPTIONS_URL.NTS}>NTS</option>}
          {enableNTSR && <option value={SHIPMENT_OPTIONS_URL.NTSrelease}>NTS-release</option>}
          {enableBoat && <option value={SHIPMENT_OPTIONS_URL.BOAT}>Boat</option>}
          {enableMobileHome && <option value={SHIPMENT_OPTIONS_URL.MOBILE_HOME}>Mobile Home</option>}
          {!isLocalMove && enableUB && isOconusMove && (
            <option value={SHIPMENT_OPTIONS_URL.UNACCOMPANIED_BAGGAGE}>UB</option>
          )}
        </>
      );
    }
    return <option value={SHIPMENT_OPTIONS_URL.PPM}>PPM</option>;
  };

  return (
    <div className={styles.tabContent}>
      <div className={styles.container}>
        <LeftNav sections={sections}>
          <LeftNavTag
            associatedSectionName="shipments"
            showTag={shipmentWarnConcernCount !== 0}
            testID="requestedShipmentsTag"
          >
            {shipmentWarnConcernCount}
          </LeftNavTag>
          <LeftNavTag
            background="#e34b11"
            associatedSectionName="shipments"
            showTag={shipmentErrorConcernCount !== 0}
            testID="shipment-missing-info-alert"
          >
            {shipmentErrorConcernCount}
          </LeftNavTag>
          <LeftNavTag
            background="#e34b11"
            associatedSectionName="orders"
            showTag={missingOrdersInfoCount !== 0}
            testID="tag"
          >
            {missingOrdersInfoCount}
          </LeftNavTag>
          <LeftNavTag
            associatedSectionName="orders"
            showTag={Boolean(
              !hasMissingOrdersRequiredInfo && hasAmendedOrders && counselorCanEditOrdersAndAllowances(),
            )}
            testID="newOrdersNavTag"
          >
            NEW
          </LeftNavTag>
        </LeftNav>
        {isSubmitModalVisible && (
          <SubmitMoveConfirmationModal onClose={setIsSubmitModalVisible} onSubmit={handleConfirmSubmitMoveDetails} />
        )}
        {isFinancialModalVisible && (
          <FinancialReviewModal
            onClose={handleCancelFinancialReviewModal}
            onSubmit={handleSubmitFinancialReviewModal}
            initialRemarks={move?.financialReviewRemarks}
            initialSelection={move?.financialReviewFlag}
          />
        )}
        <CancelMoveConfirmationModal
          isOpen={isCancelMoveModalVisible}
          onClose={handleCloseCancelMoveModal}
          onSubmit={handleCancelMove}
        />
        <GridContainer className={classnames(styles.gridContainer, scMoveDetailsStyles.ServicesCounselingMoveDetails)}>
          <NotificationScrollToTop dependency={alertMessage || infoSavedAlert} />
          <NotificationScrollToTop dependency={errorMessage} />
          {errorMessage && (
            <Alert data-testid="errorMessage" type="error" headingLevel="h4" heading="An error occurred">
              <p>
                {errorMessage} Please try again later, or contact the&nbsp;
                <Link to={technicalHelpDeskURL} target="_blank" rel="noreferrer">
                  Technical Help Desk
                </Link>
                .
              </p>
            </Alert>
          )}
          <Grid row className={scMoveDetailsStyles.pageHeader}>
            {alertMessage && (
              <Grid col={12} className={scMoveDetailsStyles.alertContainer}>
                <Alert headingLevel="h4" slim type={alertType}>
                  {alertMessage}
                </Alert>
              </Grid>
            )}
            {infoSavedAlert && (
              <Grid col={12} className={scMoveDetailsStyles.alertContainer}>
                <Alert headingLevel="h4" slim type={infoSavedAlert.alertType}>
                  {infoSavedAlert.message}
                </Alert>
              </Grid>
            )}
            {moveHasExcessWeight && (
              <Grid col={12} className={scMoveDetailsStyles.alertContainer}>
                <Alert headingLevel="h4" slim type="warning">
                  <span>This move has excess weight. Review PPM weight ticket documents to resolve.</span>
                </Alert>
              </Grid>
            )}
            <Grid col={12} className={scMoveDetailsStyles.pageTitle}>
              <h1>Move details</h1>
              {ppmShipmentsInfoNeedsApproval.length > 0 ? null : (
                <div>
                  {(counselorCanEdit || counselorCanEditNonPPM) && (
                    <Button
                      disabled={
                        !mtoShipments.length ||
                        allShipmentsDeleted ||
                        disableSubmit ||
                        disableSubmitDueToMissingOrderInfo ||
                        hasInvalidProGearAllowances ||
                        isMoveLocked
                      }
                      type="button"
                      onClick={handleShowSubmitMoveModal}
                    >
                      Submit move details
                    </Button>
                  )}
                </div>
              )}
            </Grid>
            <Grid row col={12} className={scMoveDetailsStyles.scFinancialReviewWrapper}>
              <Restricted to={permissionTypes.updateFinancialReviewFlag}>
                <div className={scMoveDetailsStyles.scFinancialReviewContainer}>
                  <FinancialReviewButton
                    onClick={handleShowFinancialReviewModal}
                    reviewRequested={move.financialReviewFlag}
                    isMoveLocked={isMoveLocked}
                  />
                </div>
              </Restricted>
            </Grid>
          </Grid>
          <Grid col={12}>
            <Restricted to={permissionTypes.cancelMoveFlag}>
              <div className={scMoveDetailsStyles.scCancelMoveContainer}>
                {counselorCanCancelMove && !isMoveLocked && (
                  <Button type="button" unstyled onClick={handleShowCancelMoveModal}>
                    Cancel move
                  </Button>
                )}
              </div>
            </Restricted>
          </Grid>

          {hasInvalidProGearAllowances ? (
            <div className={scMoveDetailsStyles.allowanceErrorStyle} data-testid="allowanceError">
              Pro Gear weight allowances are less than the weights entered in move.
            </div>
          ) : null}

          <div className={styles.section} id="shipments">
            <DetailsPanel
              editButton={
                !isMoveLocked &&
                !isMoveCancelled && (
                  <ButtonDropdown
                    ariaLabel="Add a new shipment"
                    data-testid="addShipmentButton"
                    onChange={handleButtonDropdownChange}
                  >
                    <option value="" label="Add a new shipment">
                      Add a new shipment
                    </option>
                    {allowedShipmentOptions()}
                  </ButtonDropdown>
                )
              }
              reviewButton={
                counselorCanReview &&
                !isMoveLocked && (
                  <ReviewButton
                    onClick={() => handleReviewWeightsButton(reviewWeightsURL)}
                    data-testid={reviewWeightsURL}
                    label="Review shipment weights"
                    secondary
                  />
                )
              }
              financialReviewOpen={handleShowFinancialReviewModal}
              title="Shipments"
              ppmShipmentInfoNeedsApproval={ppmShipmentsInfoNeedsApproval}
            >
              <div className={shipmentCardsStyles.shipmentCards}>
                {shipmentsInfo.map((shipment) => (
                  <ShipmentDisplay
                    displayInfo={shipment.displayInfo}
                    editURL={shipment.editURL}
                    viewURL={shipment.viewURL}
                    completePpmForCustomerURL={shipment.completePpmForCustomerURL}
                    isSubmitted={false}
                    key={shipment.id}
                    shipmentId={shipment.id}
                    shipmentType={shipment.shipmentType}
                    allowApproval={false}
                    ordersLOA={ordersLOA}
                    warnIfMissing={warnIfMissing[shipment.shipmentType]}
                    errorIfMissing={errorIfMissing[shipment.shipmentType]}
                    showWhenCollapsed={showWhenCollapsed[shipment.shipmentType]}
                    neverShow={neverShow[shipment.shipmentType]}
                    isMoveLocked={isMoveLocked}
                  />
                ))}
                {ppmShipmentsInfoNeedsApproval.length > 0 &&
                  ppmShipmentsInfoNeedsApproval.map((shipment) => (
                    <ShipmentDisplay
                      numberofPPMShipments={shipment.numberofPPMShipments}
                      displayInfo={shipment.displayInfo}
                      reviewURL={shipment.reviewURL}
                      isSubmitted={false}
                      key={shipment.id}
                      shipmentId={shipment.id}
                      shipmentType={shipment.shipmentType}
                      allowApproval={false}
                      ordersLOA={ordersLOA}
                      warnIfMissing={warnIfMissing[shipment.shipmentType]}
                      errorIfMissing={errorIfMissing[shipment.shipmentType]}
                      showWhenCollapsed={showWhenCollapsed[shipment.shipmentType]}
                      neverShow={neverShow[shipment.shipmentType]}
                      isMoveLocked={isMoveLocked}
                    />
                  ))}
              </div>
            </DetailsPanel>
          </div>

          <div className={styles.section} id="orders">
            <DetailsPanel
              title="Orders"
              editButton={
                counselorCanEditOrdersAndAllowances() &&
                !isMoveLocked && (
                  <Link
                    className="usa-button usa-button--secondary"
                    data-testid="view-edit-orders"
                    to={`../${servicesCounselingRoutes.ORDERS_EDIT_PATH}`}
                  >
                    View and edit orders
                  </Link>
                )
              }
              ppmShipmentInfoNeedsApproval={ppmShipmentsInfoNeedsApproval}
            >
              <OrdersList ordersInfo={ordersInfo} moveInfo={move} />
            </DetailsPanel>
          </div>
          <div className={styles.section} id="allowances">
            <DetailsPanel
              title="Allowances"
              editButton={
                counselorCanEditOrdersAndAllowances() &&
                !isMoveLocked && (
                  <Link
                    className="usa-button usa-button--secondary"
                    data-testid="edit-allowances"
                    to={`../${servicesCounselingRoutes.ALLOWANCES_EDIT_PATH}`}
                  >
                    Edit allowances
                  </Link>
                )
              }
              ppmShipmentInfoNeedsApproval={ppmShipmentsInfoNeedsApproval}
            >
              <AllowancesList info={allowancesInfo} />
            </DetailsPanel>
          </div>
          <div className={styles.section} id="customer-info">
            <DetailsPanel
              title="Customer info"
              editButton={
                <Restricted to={permissionTypes.updateCustomer}>
                  {!isMoveLocked && (
                    <Link
                      className="usa-button usa-button--secondary"
                      data-testid="edit-customer-info"
                      to={`../${servicesCounselingRoutes.CUSTOMER_INFO_EDIT_PATH}`}
                    >
                      Edit customer info
                    </Link>
                  )}
                </Restricted>
              }
              ppmShipmentInfoNeedsApproval={ppmShipmentsInfoNeedsApproval}
            >
              <CustomerInfoList customerInfo={customerInfo} />
            </DetailsPanel>
          </div>
        </GridContainer>
      </div>
    </div>
  );
};

ServicesCounselingMoveDetails.propTypes = {
  infoSavedAlert: AlertStateShape,
  setShipmentWarnConcernCount: func.isRequired,
  setShipmentErrorConcernCount: func.isRequired,
};

ServicesCounselingMoveDetails.defaultProps = {
  infoSavedAlert: null,
};

export default ServicesCounselingMoveDetails;<|MERGE_RESOLUTION|>--- conflicted
+++ resolved
@@ -293,13 +293,9 @@
       ppmShipmentsOtherStatuses.length > 0;
     counselorCanCancelMove = move.status !== MOVE_STATUSES.CANCELED && numberOfShipmentsNotAllowedForCancel === 0;
     counselorCanEditNonPPM =
-<<<<<<< HEAD
       (move.status === MOVE_STATUSES.NEEDS_SERVICE_COUNSELING || move.status === MOVE_STATUSES.DRAFT) &&
       shipmentsInfo.shipmentType !== SHIPMENT_TYPES.PPM;
-=======
-      move.status === MOVE_STATUSES.NEEDS_SERVICE_COUNSELING && shipmentsInfo.shipmentType !== 'PPM';
     isMoveCancelled = move.status === MOVE_STATUSES.CANCELED;
->>>>>>> c5da3ae4
 
     shipmentsInfo = submittedShipmentsNonPPMNeedsCloseout.map((shipment) => {
       const editURL =
