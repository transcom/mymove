--- conflicted
+++ resolved
@@ -223,11 +223,7 @@
 
     it.each([
       ['Move Queue', '/moves/queue', roleTypes.TOO],
-<<<<<<< HEAD
-      ['Move Queue', '/moves/queue', roleTypes.HQ],
-=======
       ['Headquarters Queues', '/hq/queues', roleTypes.HQ],
->>>>>>> 6057da8a
       ['Payment Request Queue', '/invoicing/queue', roleTypes.TIO],
       ['Services Counseling Add Shipment', '/new-shipment/PPM', roleTypes.SERVICES_COUNSELOR],
       ['Services Counseling Queue', '/counseling', roleTypes.SERVICES_COUNSELOR],
@@ -266,11 +262,7 @@
       ['TXO Move Info', '/moves/move123', roleTypes.TIO],
       ['Payment Request Queue', '/', roleTypes.TIO],
       ['Move Queue', '/', roleTypes.TOO],
-<<<<<<< HEAD
-      ['Move Queue', '/', roleTypes.HQ],
-=======
       ['Headquarters Queues', '/', roleTypes.HQ],
->>>>>>> 6057da8a
       ['Services Counseling Queue', '/', roleTypes.SERVICES_COUNSELOR],
       ['QAE CSR Move Search', '/', roleTypes.QAE],
       ['Prime Simulator Available Moves Queue', '/', roleTypes.PRIME_SIMULATOR],
