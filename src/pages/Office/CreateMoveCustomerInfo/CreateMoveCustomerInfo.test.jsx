--- conflicted
+++ resolved
@@ -130,11 +130,7 @@
     const saveBtn = screen.getByRole('button', { name: 'Save' });
     await userEvent.click(saveBtn);
 
-<<<<<<< HEAD
-    await waitFor(async () => {
-=======
     await waitFor(() => {
->>>>>>> bbd32957
       expect(updateCustomerInfo).toHaveBeenCalled();
     });
   });
