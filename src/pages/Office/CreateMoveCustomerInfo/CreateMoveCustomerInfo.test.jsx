import React from 'react';
import { screen, waitFor } from '@testing-library/react';
import userEvent from '@testing-library/user-event';

import CreateMoveCustomerInfo from './CreateMoveCustomerInfo';

import { renderWithProviders } from 'testUtils';
import { updateCustomerInfo } from 'services/ghcApi';
import { servicesCounselingRoutes } from 'constants/routes';
import { useCustomerQuery } from 'hooks/queries';

const mockNavigate = jest.fn();
jest.mock('react-router-dom', () => ({
  ...jest.requireActual('react-router-dom'),
  useNavigate: () => mockNavigate,
}));
const routingParams = { customerId: '8604447b-cbfc-4d59-a9a1-dec219eb2046' };
const mockRoutingConfig = {
  path: servicesCounselingRoutes.BASE_CUSTOMERS_CUSTOMER_INFO_PATH,
  params: routingParams,
};

jest.mock('services/ghcApi', () => ({
  ...jest.requireActual('services/ghcApi'),
  updateCustomerInfo: jest.fn(),
}));

jest.mock('hooks/queries', () => ({
  useCustomerQuery: jest.fn(),
}));

const useCustomerQueryReturnValue = {
  customerData: {
    backup_contact: {
      email: 'backup@mail.com',
      name: 'Jane Backup',
      phone: '555-555-1234',
    },
    backupAddress: {
      city: 'Great Falls',
      country: 'US',
      postalCode: '59402',
      state: 'MT',
      streetAddress1: '446 South Ave',
    },
    current_address: {
      city: 'Beverly Hills',
      country: 'US',
      postalCode: '90210',
      state: 'CA',
      streetAddress1: '123 Any Street',
    },
    email: 'john_doe@mail.com',
    first_name: 'John',
    last_name: 'Doe',
    middle_name: 'Quincey',
    suffix: 'Jr.',
    phone: '223-444-3434',
  },
};

const loadingReturnValue = {
  ...useCustomerQueryReturnValue,
  isLoading: true,
  isError: false,
  isSuccess: false,
};

const errorReturnValue = {
  ...useCustomerQueryReturnValue,
  isLoading: false,
  isError: true,
  isSuccess: false,
};

describe('CreateMoveCustomerInfo', () => {
  describe('check loading and error component states', () => {
    it('renders the Loading Placeholder when the query is still loading', async () => {
      useCustomerQuery.mockReturnValue(loadingReturnValue);

      renderWithProviders(<CreateMoveCustomerInfo />, mockRoutingConfig);

      const h2 = await screen.getByRole('heading', { name: 'Loading, please wait...', level: 2 });
      expect(h2).toBeInTheDocument();
    });

    it('renders the Something Went Wrong component when the query errors', async () => {
      useCustomerQuery.mockReturnValue(errorReturnValue);

      renderWithProviders(<CreateMoveCustomerInfo />, mockRoutingConfig);

      const errorMessage = await screen.getByText(/Something went wrong./);
      expect(errorMessage).toBeInTheDocument();
    });
  });
  it('populates initial field values', async () => {
    useCustomerQuery.mockReturnValue(useCustomerQueryReturnValue);

    renderWithProviders(<CreateMoveCustomerInfo />, mockRoutingConfig);
    const { customerData } = useCustomerQueryReturnValue;
    await waitFor(() => {
      expect(screen.getByLabelText('First name').value).toEqual(customerData.first_name);
      expect(screen.getByLabelText(/Middle name/i).value).toEqual(customerData.middle_name);
      expect(screen.getByLabelText('Last name').value).toEqual(customerData.last_name);
      expect(screen.getByLabelText(/Suffix/i).value).toEqual(customerData.suffix);
      // to get around the two inputs labeled "Phone" on the screen
      expect(screen.getByDisplayValue(customerData.phone).value).toEqual(customerData.phone);
      expect(screen.getByDisplayValue(customerData.backup_contact.phone).value).toEqual(
        customerData.backup_contact.phone,
      );
      // to get around the two inputs labeled "Email" on the screen
      expect(screen.getByDisplayValue(customerData.email).value).toEqual(customerData.email);
      expect(screen.getByDisplayValue(customerData.backup_contact.email).value).toEqual(
        customerData.backup_contact.email,
      );
      expect(screen.getByDisplayValue('123 Any Street').value).toEqual(customerData.current_address.streetAddress1);
      expect(screen.getByDisplayValue('Beverly Hills').value).toEqual(customerData.current_address.city);
      expect(screen.getByDisplayValue('CA').value).toEqual(customerData.current_address.state);
      expect(screen.getByDisplayValue('90210').value).toEqual(customerData.current_address.postalCode);
      expect(screen.getByDisplayValue('Jane Backup').value).toEqual(customerData.backup_contact.name);
    });
  });
<<<<<<< HEAD

=======
>>>>>>> 1dd87325
  it('calls updateCustomerInfo on submission', async () => {
    useCustomerQuery.mockReturnValue(useCustomerQueryReturnValue);
    updateCustomerInfo.mockImplementation(() => Promise.resolve({ customer: { customerId: '123' } }));
    renderWithProviders(<CreateMoveCustomerInfo />, mockRoutingConfig);

    const saveBtn = screen.getByRole('button', { name: 'Save' });
    await userEvent.click(saveBtn);

    await waitFor(() => {
      expect(updateCustomerInfo).toHaveBeenCalled();
    });
  });
});<|MERGE_RESOLUTION|>--- conflicted
+++ resolved
@@ -120,10 +120,6 @@
       expect(screen.getByDisplayValue('Jane Backup').value).toEqual(customerData.backup_contact.name);
     });
   });
-<<<<<<< HEAD
-
-=======
->>>>>>> 1dd87325
   it('calls updateCustomerInfo on submission', async () => {
     useCustomerQuery.mockReturnValue(useCustomerQueryReturnValue);
     updateCustomerInfo.mockImplementation(() => Promise.resolve({ customer: { customerId: '123' } }));
