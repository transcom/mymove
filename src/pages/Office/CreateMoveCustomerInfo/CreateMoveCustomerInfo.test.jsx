--- conflicted
+++ resolved
@@ -98,10 +98,6 @@
 
     renderWithProviders(<CreateMoveCustomerInfo />, mockRoutingConfig);
     const { customerData } = useCustomerQueryReturnValue;
-<<<<<<< HEAD
-
-=======
->>>>>>> 2d9817f4
     await waitFor(() => {
       expect(screen.getByLabelText('First name').value).toEqual(customerData.first_name);
       expect(screen.getByLabelText(/Middle name/i).value).toEqual(customerData.middle_name);
@@ -124,10 +120,6 @@
       expect(screen.getByDisplayValue('Jane Backup').value).toEqual(customerData.backup_contact.name);
     });
   });
-<<<<<<< HEAD
-=======
-
->>>>>>> 2d9817f4
   it('calls updateCustomerInfo on submission', async () => {
     useCustomerQuery.mockReturnValue(useCustomerQueryReturnValue);
     updateCustomerInfo.mockImplementation(() => Promise.resolve({ customer: { customerId: '123' } }));
