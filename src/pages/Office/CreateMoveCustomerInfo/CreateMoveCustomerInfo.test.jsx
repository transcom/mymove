--- conflicted
+++ resolved
@@ -116,12 +116,9 @@
         customerData.backup_contact.email,
       );
       expect(screen.getByDisplayValue('123 Any Street').value).toEqual(customerData.current_address.streetAddress1);
-<<<<<<< HEAD
-=======
       expect(screen.getByText('Beverly Hills')).toHaveTextContent(customerData.current_address.city);
       expect(screen.getByText('CA')).toHaveTextContent(customerData.current_address.state);
       expect(screen.getByText('90210')).toHaveTextContent(customerData.current_address.postalCode);
->>>>>>> 35d0f978
       expect(screen.getByText('Beverly Hills, CA 90210 ()'));
       expect(screen.getByDisplayValue('Jane Backup').value).toEqual(customerData.backup_contact.name);
     });
