<<<<<<< HEAD
import React, { useEffect, useState } from 'react';
import { connect } from 'react-redux';
import { withRouter } from 'react-router-dom';
import { Alert, Button } from '@trussworks/react-uswds';

import DocumentViewerSidebar from '../DocumentViewerSidebar/DocumentViewerSidebar';

import ShipmentCard from 'components/Office/BillableWeight/ShipmentCard/ShipmentCard';
import WeightSummary from 'components/Office/WeightSummary/WeightSummary';
import { useMoveTaskOrderQueries } from 'hooks/queries';
import { MatchShape } from 'types/router';
import shipmentIsOverweight from 'utils/shipmentIsOverweight';

export const ReviewBillableWeight = ({ match }) => {
  const [selectedShipmentIndex, setSelectedShipmentIndex] = useState(0);

  const { moveCode } = match.params;
  const { move, mtoShipments } = useMoveTaskOrderQueries(moveCode);
  const handleClickNextButton = () => {
    const newSelectedShipmentIdx = selectedShipmentIndex + 1;
    setSelectedShipmentIndex(newSelectedShipmentIdx);
  };

  const handleClickBackButton = () => {
    const newSelectedShipmentIdx = selectedShipmentIndex - 1;
    setSelectedShipmentIndex(newSelectedShipmentIdx);
  };

  const isLastShipment = selectedShipmentIndex === mtoShipments.length - 1;

  return (
    <div>
      <div style={{ display: 'flex', justifyContent: 'flex-end', alignItems: 'center' }}>
        <DocumentViewerSidebar
          title="Review weights"
          subtitle="Shipment weights"
          description={`Shipment ${selectedShipmentIndex + 1} of ${mtoShipments.length}`}
          onClose={() => {}}
        >
          <DocumentViewerSidebar.Content>
            <div style={{ width: '350px', backgroundColor: 'white', marginBottom: '16px' }}>
              <Alert slim type="error">
                {`Max billable weight exceeded. \nPlease resolve.`}
              </Alert>
              {(!mtoShipments[0].reweighWeight || !mtoShipments[0].estimatedWeight) && (
                <Alert slim type="warning">
                  Shipment missing information
                </Alert>
              )}
              {shipmentIsOverweight(mtoShipments[0].estimatedWeight, mtoShipments[0].billableWeight) && (
                <Alert slim type="warning">
                  Shipment exceeds 110% of estimated weight.
                </Alert>
              )}
              <WeightSummary
                maxBillableWeight={move.maxBillableWeight}
                totalBillableWeight={move.totalBillableWeight}
                weightRequested={move.weightRequested}
                weightAllowance={move.weightAllowance}
                totalBillableWeightFlag
                shipments={mtoShipments}
              />
            </div>
            <div style={{ height: '100%', width: '350px' }}>
              <ShipmentCard
                billableWeight={mtoShipments[0].billableWeight}
                dateReweighRequested={mtoShipments[0].dateReweighRequested}
                departedDate={mtoShipments[0].departedDate}
                pickupAddress={mtoShipments[selectedShipmentIndex].pickupAddress}
                destinationAddress={mtoShipments[0].destinationAddress}
                estimatedWeight={mtoShipments[0].estimatedWeight}
                originalWeight={mtoShipments[0].originalWeight}
                reweighRemarks={mtoShipments[0].reweighRemarks}
                reweighWeight={mtoShipments[0].reweighWeight}
              />
            </div>
          </DocumentViewerSidebar.Content>
          <DocumentViewerSidebar.Footer
            style={{ position: 'fixed', bottom: '0', width: '100%', backgroundColor: 'white' }}
          >
            <div style={{ display: 'flex' }}>
              <Button type="button" onClick={handleClickBackButton} secondary>
                Back
              </Button>
              {!isLastShipment && (
                <Button type="button" onClick={handleClickNextButton}>
                  Next Shipment
                </Button>
              )}
            </div>
          </DocumentViewerSidebar.Footer>
        </DocumentViewerSidebar>
      </div>
    </div>
  );
};

ReviewBillableWeight.propTypes = {
  match: MatchShape.isRequired,
};

export default withRouter(connect(() => ({}))(ReviewBillableWeight));
=======
import React from 'react';
import { Button } from '@trussworks/react-uswds';
import { useHistory, useParams } from 'react-router-dom';
import { generatePath } from 'react-router';

import styles from 'styles/documentViewerWithSidebar.module.scss';
import { tioRoutes } from 'constants/routes';
import DocumentViewer from 'components/DocumentViewer/DocumentViewer';
import DocumentViewerSidebar from 'pages/Office/DocumentViewerSidebar/DocumentViewerSidebar';
import { useOrdersDocumentQueries } from 'hooks/queries';
import LoadingPlaceholder from 'shared/LoadingPlaceholder';
import SomethingWentWrong from 'shared/SomethingWentWrong';

export default function ReviewBillableWeight() {
  const { moveCode } = useParams();
  const history = useHistory();
  const [sidebarType, setSidebarType] = React.useState('MAX');

  const { upload, isLoading, isError } = useOrdersDocumentQueries(moveCode);

  if (isLoading) return <LoadingPlaceholder />;
  if (isError) return <SomethingWentWrong />;

  const documentsForViewer = Object.values(upload);

  const handleClose = () => {
    history.push(generatePath(tioRoutes.PAYMENT_REQUESTS_PATH, { moveCode }));
  };

  return (
    <div className={styles.DocumentWrapper}>
      <div className={styles.embed}>
        <DocumentViewer files={documentsForViewer} />
      </div>
      <div className={styles.sidebar}>
        {sidebarType === 'MAX' ? (
          <DocumentViewerSidebar title="Review weights" subtitle="Edit max billable weight" onClose={handleClose}>
            <DocumentViewerSidebar.Content>
              Review max billable weight content should go in here
            </DocumentViewerSidebar.Content>
            <DocumentViewerSidebar.Footer>
              <Button
                onClick={() => {
                  setSidebarType('SHIPMENT');
                }}
              >
                Review shipment weights
              </Button>
            </DocumentViewerSidebar.Footer>
          </DocumentViewerSidebar>
        ) : (
          <DocumentViewerSidebar title="Review weights" subtitle="Shipment weights" onClose={handleClose}>
            <DocumentViewerSidebar.Content>
              Review shipment weight content should go in here
            </DocumentViewerSidebar.Content>
          </DocumentViewerSidebar>
        )}
      </div>
    </div>
  );
}
>>>>>>> c7373795
<|MERGE_RESOLUTION|>--- conflicted
+++ resolved
@@ -1,21 +1,25 @@
-<<<<<<< HEAD
-import React, { useEffect, useState } from 'react';
-import { connect } from 'react-redux';
-import { withRouter } from 'react-router-dom';
+import React, { useState } from 'react';
+// import { connect } from 'react-redux';
 import { Alert, Button } from '@trussworks/react-uswds';
+import { useHistory, useParams } from 'react-router-dom';
+import { generatePath } from 'react-router';
 
 import DocumentViewerSidebar from '../DocumentViewerSidebar/DocumentViewerSidebar';
 
+import styles from 'styles/documentViewerWithSidebar.module.scss';
+import { tioRoutes } from 'constants/routes';
+import DocumentViewer from 'components/DocumentViewer/DocumentViewer';
+import LoadingPlaceholder from 'shared/LoadingPlaceholder';
+import SomethingWentWrong from 'shared/SomethingWentWrong';
 import ShipmentCard from 'components/Office/BillableWeight/ShipmentCard/ShipmentCard';
 import WeightSummary from 'components/Office/WeightSummary/WeightSummary';
-import { useMoveTaskOrderQueries } from 'hooks/queries';
-import { MatchShape } from 'types/router';
+import { useMoveTaskOrderQueries, useOrdersDocumentQueries } from 'hooks/queries';
 import shipmentIsOverweight from 'utils/shipmentIsOverweight';
 
-export const ReviewBillableWeight = ({ match }) => {
+export default function ReviewBillableWeight() {
   const [selectedShipmentIndex, setSelectedShipmentIndex] = useState(0);
 
-  const { moveCode } = match.params;
+  const { moveCode } = useParams();
   const { move, mtoShipments } = useMoveTaskOrderQueries(moveCode);
   const handleClickNextButton = () => {
     const newSelectedShipmentIdx = selectedShipmentIndex + 1;
@@ -28,95 +32,6 @@
   };
 
   const isLastShipment = selectedShipmentIndex === mtoShipments.length - 1;
-
-  return (
-    <div>
-      <div style={{ display: 'flex', justifyContent: 'flex-end', alignItems: 'center' }}>
-        <DocumentViewerSidebar
-          title="Review weights"
-          subtitle="Shipment weights"
-          description={`Shipment ${selectedShipmentIndex + 1} of ${mtoShipments.length}`}
-          onClose={() => {}}
-        >
-          <DocumentViewerSidebar.Content>
-            <div style={{ width: '350px', backgroundColor: 'white', marginBottom: '16px' }}>
-              <Alert slim type="error">
-                {`Max billable weight exceeded. \nPlease resolve.`}
-              </Alert>
-              {(!mtoShipments[0].reweighWeight || !mtoShipments[0].estimatedWeight) && (
-                <Alert slim type="warning">
-                  Shipment missing information
-                </Alert>
-              )}
-              {shipmentIsOverweight(mtoShipments[0].estimatedWeight, mtoShipments[0].billableWeight) && (
-                <Alert slim type="warning">
-                  Shipment exceeds 110% of estimated weight.
-                </Alert>
-              )}
-              <WeightSummary
-                maxBillableWeight={move.maxBillableWeight}
-                totalBillableWeight={move.totalBillableWeight}
-                weightRequested={move.weightRequested}
-                weightAllowance={move.weightAllowance}
-                totalBillableWeightFlag
-                shipments={mtoShipments}
-              />
-            </div>
-            <div style={{ height: '100%', width: '350px' }}>
-              <ShipmentCard
-                billableWeight={mtoShipments[0].billableWeight}
-                dateReweighRequested={mtoShipments[0].dateReweighRequested}
-                departedDate={mtoShipments[0].departedDate}
-                pickupAddress={mtoShipments[selectedShipmentIndex].pickupAddress}
-                destinationAddress={mtoShipments[0].destinationAddress}
-                estimatedWeight={mtoShipments[0].estimatedWeight}
-                originalWeight={mtoShipments[0].originalWeight}
-                reweighRemarks={mtoShipments[0].reweighRemarks}
-                reweighWeight={mtoShipments[0].reweighWeight}
-              />
-            </div>
-          </DocumentViewerSidebar.Content>
-          <DocumentViewerSidebar.Footer
-            style={{ position: 'fixed', bottom: '0', width: '100%', backgroundColor: 'white' }}
-          >
-            <div style={{ display: 'flex' }}>
-              <Button type="button" onClick={handleClickBackButton} secondary>
-                Back
-              </Button>
-              {!isLastShipment && (
-                <Button type="button" onClick={handleClickNextButton}>
-                  Next Shipment
-                </Button>
-              )}
-            </div>
-          </DocumentViewerSidebar.Footer>
-        </DocumentViewerSidebar>
-      </div>
-    </div>
-  );
-};
-
-ReviewBillableWeight.propTypes = {
-  match: MatchShape.isRequired,
-};
-
-export default withRouter(connect(() => ({}))(ReviewBillableWeight));
-=======
-import React from 'react';
-import { Button } from '@trussworks/react-uswds';
-import { useHistory, useParams } from 'react-router-dom';
-import { generatePath } from 'react-router';
-
-import styles from 'styles/documentViewerWithSidebar.module.scss';
-import { tioRoutes } from 'constants/routes';
-import DocumentViewer from 'components/DocumentViewer/DocumentViewer';
-import DocumentViewerSidebar from 'pages/Office/DocumentViewerSidebar/DocumentViewerSidebar';
-import { useOrdersDocumentQueries } from 'hooks/queries';
-import LoadingPlaceholder from 'shared/LoadingPlaceholder';
-import SomethingWentWrong from 'shared/SomethingWentWrong';
-
-export default function ReviewBillableWeight() {
-  const { moveCode } = useParams();
   const history = useHistory();
   const [sidebarType, setSidebarType] = React.useState('MAX');
 
@@ -153,14 +68,67 @@
             </DocumentViewerSidebar.Footer>
           </DocumentViewerSidebar>
         ) : (
-          <DocumentViewerSidebar title="Review weights" subtitle="Shipment weights" onClose={handleClose}>
+          <DocumentViewerSidebar
+            title="Review weights"
+            subtitle="Shipment weights"
+            description={`Shipment ${selectedShipmentIndex + 1} of ${mtoShipments.length}`}
+            onClose={() => {}}
+          >
             <DocumentViewerSidebar.Content>
-              Review shipment weight content should go in here
+              <div style={{ width: '350px', backgroundColor: 'white', marginBottom: '16px' }}>
+                <Alert slim type="error">
+                  {`Max billable weight exceeded. \nPlease resolve.`}
+                </Alert>
+                {(!mtoShipments[0].reweighWeight || !mtoShipments[0].estimatedWeight) && (
+                  <Alert slim type="warning">
+                    Shipment missing information
+                  </Alert>
+                )}
+                {shipmentIsOverweight(mtoShipments[0].estimatedWeight, mtoShipments[0].billableWeight) && (
+                  <Alert slim type="warning">
+                    Shipment exceeds 110% of estimated weight.
+                  </Alert>
+                )}
+                <WeightSummary
+                  maxBillableWeight={move.maxBillableWeight}
+                  totalBillableWeight={move.totalBillableWeight}
+                  weightRequested={move.weightRequested}
+                  weightAllowance={move.weightAllowance}
+                  totalBillableWeightFlag
+                  shipments={mtoShipments}
+                />
+              </div>
+              <div style={{ height: '100%', width: '350px' }}>
+                <ShipmentCard
+                  billableWeight={mtoShipments[0].billableWeight}
+                  dateReweighRequested={mtoShipments[0].dateReweighRequested}
+                  departedDate={mtoShipments[0].departedDate}
+                  pickupAddress={mtoShipments[selectedShipmentIndex].pickupAddress}
+                  destinationAddress={mtoShipments[0].destinationAddress}
+                  estimatedWeight={mtoShipments[0].estimatedWeight}
+                  originalWeight={mtoShipments[0].originalWeight}
+                  reweighRemarks={mtoShipments[0].reweighRemarks}
+                  reweighWeight={mtoShipments[0].reweighWeight}
+                />
+              </div>
             </DocumentViewerSidebar.Content>
+            <DocumentViewerSidebar.Footer
+              style={{ position: 'fixed', bottom: '0', width: '100%', backgroundColor: 'white' }}
+            >
+              <div style={{ display: 'flex' }}>
+                <Button type="button" onClick={handleClickBackButton} secondary>
+                  Back
+                </Button>
+                {!isLastShipment && (
+                  <Button type="button" onClick={handleClickNextButton}>
+                    Next Shipment
+                  </Button>
+                )}
+              </div>
+            </DocumentViewerSidebar.Footer>
           </DocumentViewerSidebar>
         )}
       </div>
     </div>
   );
-}
->>>>>>> c7373795
+}