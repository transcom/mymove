import React from 'react';
import { render, screen, waitFor } from '@testing-library/react';
import userEvent from '@testing-library/user-event';

import ReviewBillableWeight from './ReviewBillableWeight';

import { formatWeight } from 'shared/formatters';
import { useOrdersDocumentQueries, useMovePaymentRequestsQueries } from 'hooks/queries';
<<<<<<< HEAD
import { calcWeightRequested, calcTotalBillableWeight, calcTotalEstimatedWeight } from 'utils/shipmentWeights';
=======
import { shipmentStatuses } from 'constants/shipments';
>>>>>>> f081ca70

// Mock the document viewer since we're not really testing that aspect here.
// Document Viewer tests should be covered in the component itself.
jest.mock('components/DocumentViewer/DocumentViewer', () => {
  const MockDocumentViewer = () => <div>Document viewer text</div>;
  return MockDocumentViewer;
});

jest.mock('hooks/queries', () => ({
  useOrdersDocumentQueries: jest.fn(),
  useMovePaymentRequestsQueries: jest.fn(),
}));

const mockPush = jest.fn();

jest.mock('react-router-dom', () => ({
  ...jest.requireActual('react-router-dom'),
  useParams: jest.fn().mockReturnValue({ moveCode: 'testMoveCode' }),
  useHistory: () => ({
    push: mockPush,
  }),
}));

const mockOriginDutyStation = {
  address: {
    city: 'Des Moines',
    country: 'US',
    eTag: 'MjAyMC0wOS0xNFQxNzo0MTozOC42OTg1OTha',
    id: '2e26b066-aaca-4563-b284-d7f3f978fb3c',
    postal_code: '50309',
    state: 'IA',
    street_address_1: '987 Other Avenue',
    street_address_2: 'P.O. Box 1234',
    street_address_3: 'c/o Another Person',
  },
  address_id: '2e26b066-aaca-4563-b284-d7f3f978fb3c',
  eTag: 'MjAyMC0wOS0xNFQxNzo0MTozOC43MDcxOTVa',
  id: 'a3ec2bdd-aa0a-434a-ba58-34c85f047704',
  name: 'XBc1KNi3pA',
};

const mockDestinationDutyStation = {
  address: {
    city: 'Augusta',
    country: 'United States',
    eTag: 'MjAyMC0wOS0xNFQxNzo0MDo0OC44OTM3MDVa',
    id: '5ac95be8-0230-47ea-90b4-b0f6f60de364',
    postal_code: '30813',
    state: 'GA',
    street_address_1: 'Fort Gordon',
  },
  address_id: '5ac95be8-0230-47ea-90b4-b0f6f60de364',
  eTag: 'MjAyMC0wOS0xNFQxNzo0MDo0OC44OTM3MDVa',
  id: '2d5ada83-e09a-47f8-8de6-83ec51694a86',
  name: 'Fort Gordon',
};

const mockOrders = {
  1: {
    agency: 'ARMY',
    customerID: '6ac40a00-e762-4f5f-b08d-3ea72a8e4b63',
    date_issued: '2018-03-15',
    department_indicator: 'AIR_FORCE',
    destinationDutyStation: mockDestinationDutyStation,
    eTag: 'MjAyMC0wOS0xNFQxNzo0MTozOC43MTE0Nlo=',
    entitlement: {
      authorizedWeight: 5000,
      dependentsAuthorized: true,
      eTag: 'MjAyMC0wOS0xNFQxNzo0MTozOC42ODAwOVo=',
      id: '0dbc9029-dfc5-4368-bc6b-dfc95f5fe317',
      nonTemporaryStorage: true,
      privatelyOwnedVehicle: true,
      proGearWeight: 2000,
      proGearWeightSpouse: 500,
      requiredMedicalEquipmentWeight: 1000,
      organizationalClothingAndIndividualEquipment: true,
      storageInTransit: 2,
      totalDependents: 1,
      totalWeight: 5000,
    },
    first_name: 'Leo',
    grade: 'E_1',
    id: '1',
    last_name: 'Spacemen',
    order_number: 'ORDER3',
    order_type: 'PERMANENT_CHANGE_OF_STATION',
    order_type_detail: 'HHG_PERMITTED',
    originDutyStation: mockOriginDutyStation,
    report_by_date: '2018-08-01',
    tac: 'F8E1',
    sac: 'E2P3',
  },
};

const mockMtoShipments = [
  {
    id: 1,
<<<<<<< HEAD
    billableWeightCap: 1000,
    primeEstimatedWeight: 1000,
    primeActualWeight: 300,
    reweigh: { weight: 100, verificationReason: 'reweigh required', requestedAt: '2021-09-01' },
    pickupAddress: { city: 'Las Vegas', state: 'NV', postal_code: '90210' },
    destinationAddress: { city: 'Miami', state: 'FL', postal_code: '33607' },
    actualPickupDate: '2021-08-31',
  },
  {
    id: 2,
    billableWeightCap: 2000,
    primeEstimatedWeight: 2000,
    primeActualWeight: 400,
    reweigh: { weight: 1000, verificationReason: 'reweigh required', requestedAt: '2021-09-01' },
    pickupAddress: { city: 'Las Vegas', state: 'NV', postal_code: '90210' },
    destinationAddress: { city: 'Miami', state: 'FL', postal_code: '33607' },
    actualPickupDate: '2021-08-31',
  },
  {
    id: 3,
    billableWeightCap: 3000,
    primeEstimatedWeight: 7000,
    primeActualWeight: 300,
    reweigh: { weight: 200, verificationReason: 'reweigh required', requestedAt: '2021-09-01' },
    pickupAddress: { city: 'Las Vegas', state: 'NV', postal_code: '90210' },
    destinationAddress: { city: 'Miami', state: 'FL', postal_code: '33607' },
    actualPickupDate: '2021-08-31',
  },
=======
    status: shipmentStatuses.APPROVED,
    calculatedBillableWeight: 3000,
    billableWeightCap: 1000,
    primeEstimatedWeight: 1000,
    primeActualWeight: 300,
    reweigh: { weight: 100 },
  },
  {
    id: 2,
    status: shipmentStatuses.APPROVED,
    calculatedBillableWeightCap: 2000,
    billableWeightCap: 2000,
    primeEstimatedWeight: 2000,
    primeActualWeight: 400,
    reweigh: { weight: 1000 },
  },
  {
    id: 3,
    status: shipmentStatuses.DIVERSION_REQUESTED,
    calculatedBillableWeight: 3000,
    billableWeightCap: 3000,
    primeEstimatedWeight: 7000,
    primeActualWeight: 300,
    reweigh: { weight: 200 },
  },
>>>>>>> f081ca70
];

const useOrdersDocumentQueriesReturnValue = {
  orders: mockOrders,
  upload: {
    z: {
      id: 'z',
      filename: 'test.pdf',
      contentType: 'application/pdf',
      url: '/storage/user/1/uploads/2?contentType=application%2Fpdf',
    },
  },
};

const useMovePaymentRequestsReturnValue = {
  order: mockOrders['1'],
  mtoShipments: mockMtoShipments,
};

const loadingReturnValue = {
  isLoading: true,
  isError: false,
  isSuccess: false,
};

const errorReturnValue = {
  isLoading: false,
  isError: true,
  isSuccess: false,
};

describe('ReviewBillableWeight', () => {
  describe('check loading and error component states', () => {
    it('renders the loading placeholder when the query is still loading', async () => {
      useOrdersDocumentQueries.mockReturnValue(loadingReturnValue);
      useMovePaymentRequestsQueries.mockReturnValue(useMovePaymentRequestsReturnValue);

      render(<ReviewBillableWeight />);

      const h2 = await screen.getByRole('heading', { name: 'Loading, please wait...', level: 2 });
      expect(h2).toBeInTheDocument();
    });

    it('renders the Something Went Wrong component when the query errors', async () => {
      useOrdersDocumentQueries.mockReturnValue(errorReturnValue);
      useMovePaymentRequestsQueries.mockReturnValue(useMovePaymentRequestsReturnValue);

      render(<ReviewBillableWeight />);

      const errorMessage = await screen.getByText(/Something went wrong./);
      expect(errorMessage).toBeInTheDocument();
    });
  });

  it('renders the component', () => {
    useOrdersDocumentQueries.mockReturnValue(useOrdersDocumentQueriesReturnValue);
    useMovePaymentRequestsQueries.mockReturnValue(useMovePaymentRequestsReturnValue);

    render(<ReviewBillableWeight />);
    expect(screen.getByText('Review weights')).toBeInTheDocument();
    expect(screen.getByText('Document viewer text')).toBeInTheDocument();
  });

  it('takes the user back to the payment requests page when x is clicked', async () => {
    useOrdersDocumentQueries.mockReturnValue(useOrdersDocumentQueriesReturnValue);

    render(<ReviewBillableWeight />);

    const xButton = screen.getByTestId('closeSidebar');

    userEvent.click(xButton);

    await waitFor(() => {
      expect(mockPush).toHaveBeenCalledWith('/moves/testMoveCode/payment-requests');
    });
  });

  it('takes the user to review the shipment weights when the review weights button is clicked', async () => {
    useOrdersDocumentQueries.mockReturnValue(useOrdersDocumentQueriesReturnValue);
    useMovePaymentRequestsQueries.mockReturnValue(useMovePaymentRequestsReturnValue);

    render(<ReviewBillableWeight />);

    const reviewShipmentWeights = screen.getByRole('button', { name: 'Review shipment weights' });

    userEvent.click(reviewShipmentWeights);

    await waitFor(() => {
      expect(screen.getByText('Review weights')).toBeInTheDocument();
      expect(screen.getByText('Shipment weights')).toBeInTheDocument();

      const weightRequested = formatWeight(calcWeightRequested(mockMtoShipments));
      const totalBillableWeight = formatWeight(calcTotalBillableWeight(mockMtoShipments));
      expect(screen.getByTestId('maxBillableWeight').textContent).toBe(
        formatWeight(useMovePaymentRequestsReturnValue.order.entitlement.authorizedWeight),
      );
      expect(screen.getByTestId('weightAllowance').textContent).toBe(
        formatWeight(useMovePaymentRequestsReturnValue.order.entitlement.totalWeight),
      );
      expect(screen.getByTestId('weightRequested').textContent).toBe(weightRequested);
      expect(screen.getByTestId('totalBillableWeight').textContent).toBe(totalBillableWeight);
      expect(screen.getByTestId('ShipmentContainer')).toBeInTheDocument();
      // shipment container labels
      expect(screen.getByText('Departed')).toBeInTheDocument();
      expect(screen.getByText('From')).toBeInTheDocument();
      expect(screen.getByText('To')).toBeInTheDocument();
      expect(screen.getByText('Estimated weight')).toBeInTheDocument();
      expect(screen.getByText('Original weight')).toBeInTheDocument();
      expect(screen.getByText('Reweigh weight')).toBeInTheDocument();
      expect(screen.getByText('Date reweigh requested')).toBeInTheDocument();
      expect(screen.getByText('Reweigh remarks')).toBeInTheDocument();
      expect(screen.getByText('Billable weight')).toBeInTheDocument();
      expect(screen.getByText('reweigh required')).toBeInTheDocument();
    });
  });

  it('renders weight summary', () => {
    useOrdersDocumentQueries.mockReturnValue(useOrdersDocumentQueriesReturnValue);
    useMovePaymentRequestsQueries.mockReturnValue(useMovePaymentRequestsReturnValue);
<<<<<<< HEAD
    const weightRequested = formatWeight(calcWeightRequested(mockMtoShipments));
    const totalBillableWeight = formatWeight(calcTotalBillableWeight(mockMtoShipments));
=======
>>>>>>> f081ca70
    render(<ReviewBillableWeight />);
    expect(screen.getByTestId('maxBillableWeight').textContent).toBe(
      formatWeight(useMovePaymentRequestsReturnValue.order.entitlement.authorizedWeight),
    );
    expect(screen.getByTestId('weightAllowance').textContent).toBe(
      formatWeight(useMovePaymentRequestsReturnValue.order.entitlement.totalWeight),
    );
<<<<<<< HEAD
    expect(screen.getByTestId('weightRequested').textContent).toBe(weightRequested);
    expect(screen.getByTestId('totalBillableWeight').textContent).toBe(totalBillableWeight);
=======
    expect(screen.getByTestId('weightRequested').textContent).toBe('700 lbs');
    expect(screen.getByTestId('totalBillableWeight').textContent).toBe('6,000 lbs');
>>>>>>> f081ca70
  });

  it('renders max billable weight and edit view', () => {
    useOrdersDocumentQueries.mockReturnValue(useOrdersDocumentQueriesReturnValue);
    useMovePaymentRequestsQueries.mockReturnValue(useMovePaymentRequestsReturnValue);
<<<<<<< HEAD
    const estimatedWeight = formatWeight(calcTotalEstimatedWeight(mockMtoShipments) * 1.1);
=======
>>>>>>> f081ca70
    const weightAllowance = formatWeight(useMovePaymentRequestsReturnValue.order.entitlement.totalWeight);

    render(<ReviewBillableWeight />);

    userEvent.click(screen.getByText('Edit'));
    expect(screen.getByTestId('maxWeight-weightAllowance').textContent).toBe(weightAllowance);
<<<<<<< HEAD
    expect(screen.getByTestId('maxWeight-estimatedWeight').textContent).toBe(estimatedWeight);
=======
    expect(screen.getByTestId('maxWeight-estimatedWeight').textContent).toBe('11,000 lbs');
>>>>>>> f081ca70
  });
});<|MERGE_RESOLUTION|>--- conflicted
+++ resolved
@@ -6,11 +6,7 @@
 
 import { formatWeight } from 'shared/formatters';
 import { useOrdersDocumentQueries, useMovePaymentRequestsQueries } from 'hooks/queries';
-<<<<<<< HEAD
-import { calcWeightRequested, calcTotalBillableWeight, calcTotalEstimatedWeight } from 'utils/shipmentWeights';
-=======
 import { shipmentStatuses } from 'constants/shipments';
->>>>>>> f081ca70
 
 // Mock the document viewer since we're not really testing that aspect here.
 // Document Viewer tests should be covered in the component itself.
@@ -108,7 +104,8 @@
 const mockMtoShipments = [
   {
     id: 1,
-<<<<<<< HEAD
+    status: shipmentStatuses.APPROVED,
+    calculatedBillableWeight: 3000,
     billableWeightCap: 1000,
     primeEstimatedWeight: 1000,
     primeActualWeight: 300,
@@ -119,6 +116,8 @@
   },
   {
     id: 2,
+    status: shipmentStatuses.APPROVED,
+    calculatedBillableWeightCap: 2000,
     billableWeightCap: 2000,
     primeEstimatedWeight: 2000,
     primeActualWeight: 400,
@@ -129,6 +128,8 @@
   },
   {
     id: 3,
+    status: shipmentStatuses.DIVERSION_REQUESTED,
+    calculatedBillableWeight: 3000,
     billableWeightCap: 3000,
     primeEstimatedWeight: 7000,
     primeActualWeight: 300,
@@ -137,33 +138,6 @@
     destinationAddress: { city: 'Miami', state: 'FL', postal_code: '33607' },
     actualPickupDate: '2021-08-31',
   },
-=======
-    status: shipmentStatuses.APPROVED,
-    calculatedBillableWeight: 3000,
-    billableWeightCap: 1000,
-    primeEstimatedWeight: 1000,
-    primeActualWeight: 300,
-    reweigh: { weight: 100 },
-  },
-  {
-    id: 2,
-    status: shipmentStatuses.APPROVED,
-    calculatedBillableWeightCap: 2000,
-    billableWeightCap: 2000,
-    primeEstimatedWeight: 2000,
-    primeActualWeight: 400,
-    reweigh: { weight: 1000 },
-  },
-  {
-    id: 3,
-    status: shipmentStatuses.DIVERSION_REQUESTED,
-    calculatedBillableWeight: 3000,
-    billableWeightCap: 3000,
-    primeEstimatedWeight: 7000,
-    primeActualWeight: 300,
-    reweigh: { weight: 200 },
-  },
->>>>>>> f081ca70
 ];
 
 const useOrdersDocumentQueriesReturnValue = {
@@ -255,16 +229,12 @@
       expect(screen.getByText('Review weights')).toBeInTheDocument();
       expect(screen.getByText('Shipment weights')).toBeInTheDocument();
 
-      const weightRequested = formatWeight(calcWeightRequested(mockMtoShipments));
-      const totalBillableWeight = formatWeight(calcTotalBillableWeight(mockMtoShipments));
       expect(screen.getByTestId('maxBillableWeight').textContent).toBe(
         formatWeight(useMovePaymentRequestsReturnValue.order.entitlement.authorizedWeight),
       );
       expect(screen.getByTestId('weightAllowance').textContent).toBe(
         formatWeight(useMovePaymentRequestsReturnValue.order.entitlement.totalWeight),
       );
-      expect(screen.getByTestId('weightRequested').textContent).toBe(weightRequested);
-      expect(screen.getByTestId('totalBillableWeight').textContent).toBe(totalBillableWeight);
       expect(screen.getByTestId('ShipmentContainer')).toBeInTheDocument();
       // shipment container labels
       expect(screen.getByText('Departed')).toBeInTheDocument();
@@ -283,11 +253,6 @@
   it('renders weight summary', () => {
     useOrdersDocumentQueries.mockReturnValue(useOrdersDocumentQueriesReturnValue);
     useMovePaymentRequestsQueries.mockReturnValue(useMovePaymentRequestsReturnValue);
-<<<<<<< HEAD
-    const weightRequested = formatWeight(calcWeightRequested(mockMtoShipments));
-    const totalBillableWeight = formatWeight(calcTotalBillableWeight(mockMtoShipments));
-=======
->>>>>>> f081ca70
     render(<ReviewBillableWeight />);
     expect(screen.getByTestId('maxBillableWeight').textContent).toBe(
       formatWeight(useMovePaymentRequestsReturnValue.order.entitlement.authorizedWeight),
@@ -295,32 +260,19 @@
     expect(screen.getByTestId('weightAllowance').textContent).toBe(
       formatWeight(useMovePaymentRequestsReturnValue.order.entitlement.totalWeight),
     );
-<<<<<<< HEAD
-    expect(screen.getByTestId('weightRequested').textContent).toBe(weightRequested);
-    expect(screen.getByTestId('totalBillableWeight').textContent).toBe(totalBillableWeight);
-=======
     expect(screen.getByTestId('weightRequested').textContent).toBe('700 lbs');
     expect(screen.getByTestId('totalBillableWeight').textContent).toBe('6,000 lbs');
->>>>>>> f081ca70
   });
 
   it('renders max billable weight and edit view', () => {
     useOrdersDocumentQueries.mockReturnValue(useOrdersDocumentQueriesReturnValue);
     useMovePaymentRequestsQueries.mockReturnValue(useMovePaymentRequestsReturnValue);
-<<<<<<< HEAD
-    const estimatedWeight = formatWeight(calcTotalEstimatedWeight(mockMtoShipments) * 1.1);
-=======
->>>>>>> f081ca70
     const weightAllowance = formatWeight(useMovePaymentRequestsReturnValue.order.entitlement.totalWeight);
 
     render(<ReviewBillableWeight />);
 
     userEvent.click(screen.getByText('Edit'));
     expect(screen.getByTestId('maxWeight-weightAllowance').textContent).toBe(weightAllowance);
-<<<<<<< HEAD
-    expect(screen.getByTestId('maxWeight-estimatedWeight').textContent).toBe(estimatedWeight);
-=======
     expect(screen.getByTestId('maxWeight-estimatedWeight').textContent).toBe('11,000 lbs');
->>>>>>> f081ca70
   });
 });