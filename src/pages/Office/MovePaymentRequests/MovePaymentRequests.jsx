import React, { useEffect, useState, useMemo } from 'react';
import { useQueryClient, useMutation } from '@tanstack/react-query';
import { useParams, useNavigate } from 'react-router-dom';
import { Alert, Grid, GridContainer } from '@trussworks/react-uswds';
import { func } from 'prop-types';
import classnames from 'classnames';
import { FontAwesomeIcon } from '@fortawesome/react-fontawesome';

import txoStyles from '../TXOMoveInfo/TXOTab.module.scss';

import styles from './MovePaymentRequests.module.scss';

import paymentRequestStatus from 'constants/paymentRequestStatus';
import { MOVES, MTO_SHIPMENTS } from 'constants/queryKeys';
import { shipmentIsOverweight } from 'utils/shipmentWeights';
import { tioRoutes } from 'constants/routes';
import PaymentRequestCard from 'components/Office/PaymentRequestCard/PaymentRequestCard';
import BillableWeightCard from 'components/Office/BillableWeight/BillableWeightCard/BillableWeightCard';
import LoadingPlaceholder from 'shared/LoadingPlaceholder';
import SomethingWentWrong from 'shared/SomethingWentWrong';
import { SHIPMENT_OPTIONS, LOA_TYPE } from 'shared/constants';
import { useMovePaymentRequestsQueries } from 'hooks/queries';
import { formatPaymentRequestAddressString, getShipmentModificationType } from 'utils/shipmentDisplay';
import { shipmentStatuses, WEIGHT_ADJUSTMENT } from 'constants/shipments';
import SERVICE_ITEM_STATUSES from 'constants/serviceItems';
import {
  calculateWeightRequested,
  includedStatusesForCalculatingWeights,
  useCalculatedTotalBillableWeight,
} from 'hooks/custom';
import { updateFinancialFlag, updateMTOReviewedBillableWeights, updateMTOShipment } from 'services/ghcApi';
import { milmoveLogger } from 'utils/milmoveLog';
import FinancialReviewButton from 'components/Office/FinancialReviewButton/FinancialReviewButton';
import FinancialReviewModal from 'components/Office/FinancialReviewModal/FinancialReviewModal';
import LeftNav from 'components/LeftNav/LeftNav';
import LeftNavTag from 'components/LeftNavTag/LeftNavTag';
import Restricted from 'components/Restricted/Restricted';
import { permissionTypes } from 'constants/permissions';

const MovePaymentRequests = ({
  setUnapprovedShipmentCount,
  setUnapprovedServiceItemCount,
  setPendingPaymentRequestCount,
  isMoveLocked,
}) => {
  const { moveCode } = useParams();
  const navigate = useNavigate();

  const { move, paymentRequests, order, mtoShipments, isLoading, isError } = useMovePaymentRequestsQueries(moveCode);
  const [alertMessage, setAlertMessage] = useState(null);
  const [alertType, setAlertType] = useState('success');
  const sections = useMemo(() => {
    return ['billable-weights', 'payment-requests'];
  }, []);
  const [isFinancialModalVisible, setIsFinancialModalVisible] = useState(false);
  const filteredShipments = mtoShipments?.filter((shipment) => {
    return includedStatusesForCalculatingWeights(shipment.status);
  });
  const queryClient = useQueryClient();
  const { mutate: mutateMoves } = useMutation(updateMTOReviewedBillableWeights, {
    onSuccess: (data, variables) => {
      const updatedMove = data.moves[variables.moveTaskOrderID];
      queryClient.setQueryData([MOVES, move.locator], updatedMove);
      queryClient.invalidateQueries([MOVES, move.locator]);
    },
    onError: (error) => {
      const errorMsg = error?.response?.body;
      milmoveLogger.error(errorMsg);
    },
  });

  const { mutate: mutateFinancialReview } = useMutation(updateFinancialFlag, {
    onSuccess: (data) => {
      queryClient.setQueryData([MOVES, data.locator], data);
      queryClient.invalidateQueries([MOVES, data.locator]);
      if (data.financialReviewFlag) {
        setAlertMessage('Move flagged for financial review.');
        setAlertType('success');
      } else {
        setAlertMessage('Move unflagged for financial review.');
        setAlertType('success');
      }
    },
    onError: () => {
      setAlertMessage('There was a problem flagging the move for financial review. Please try again later.');
      setAlertType('error');
    },
  });

  const { mutate: mutateMTOhipment } = useMutation(updateMTOShipment, {
    onSuccess(_, variables) {
      queryClient.setQueryData([MTO_SHIPMENTS, variables.moveTaskOrderID, false], mtoShipments);
      queryClient.invalidateQueries([MTO_SHIPMENTS, variables.moveTaskOrderID]);
    },
  });

  const handleShowFinancialReviewModal = () => {
    setIsFinancialModalVisible(true);
  };

  const handleSubmitFinancialReviewModal = (remarks, flagForReview) => {
    // if it's set to yes let's send a true to the backend. If not we'll send false.
    const flagForReviewBool = flagForReview === 'yes';
    mutateFinancialReview({
      moveID: move.id,
      ifMatchETag: move.eTag,
      body: { remarks, flagForReview: flagForReviewBool },
    });
    setIsFinancialModalVisible(false);
  };

  const handleCancelFinancialReviewModal = () => {
    setIsFinancialModalVisible(false);
  };

  useEffect(() => {
    const shipmentCount = mtoShipments
      ? mtoShipments.filter((shipment) => shipment.status === shipmentStatuses.SUBMITTED).length
      : 0;
    setUnapprovedShipmentCount(shipmentCount);
  }, [mtoShipments, setUnapprovedShipmentCount]);

  useEffect(() => {
    let serviceItemCount = 0;
    if (mtoShipments) {
      mtoShipments.forEach((shipment) => {
        if (
          (shipment.status === shipmentStatuses.APPROVED || shipment.status === shipmentStatuses.APPROVALS_REQUESTED) &&
          shipment.mtoServiceItems
        ) {
          serviceItemCount += shipment.mtoServiceItems.filter(
            (serviceItem) => serviceItem.status === SERVICE_ITEM_STATUSES.SUBMITTED,
          ).length;
        }
      });
    }
    setUnapprovedServiceItemCount(serviceItemCount);
  }, [mtoShipments, setUnapprovedServiceItemCount]);

  const pendingCount = paymentRequests?.filter((pr) => pr.status === paymentRequestStatus.PENDING).length;
  useEffect(() => {
    setPendingPaymentRequestCount(pendingCount);
  }, [pendingCount, setPendingPaymentRequestCount]);

  const excludePPMShipments = mtoShipments?.filter((shipment) => shipment.shipmentType !== 'PPM');

  const actualBillableWeight = useCalculatedTotalBillableWeight(excludePPMShipments, WEIGHT_ADJUSTMENT);
  const weightRequested = calculateWeightRequested(excludePPMShipments);
  const maxBillableWeight = order?.entitlement?.authorizedWeight;
  const billableWeightsReviewed = move?.billableWeightsReviewedAt;

  if (isLoading) return <LoadingPlaceholder />;
  if (isError) return <SomethingWentWrong />;

  const shipmentsInfo = [];

  if (paymentRequests.length) {
    // NOTE: We are attempting a try-catch here for the `mtoShipments`
    // iteration because it has previously been flagged as a bug in our
    // backlog, MB-15562.
    try {
      mtoShipments.forEach((shipment) => {
        const tacType = shipment.shipmentType === SHIPMENT_OPTIONS.HHG ? LOA_TYPE.HHG : shipment.tacType;
        const sacType = shipment.shipmentType === SHIPMENT_OPTIONS.HHG ? LOA_TYPE.HHG : shipment.sacType;

        shipmentsInfo.push({
          mtoShipmentID: shipment.id,
          address: formatPaymentRequestAddressString(shipment.pickupAddress, shipment.destinationAddress),
          departureDate: shipment.actualPickupDate,
          modificationType: getShipmentModificationType(shipment),
          mtoServiceItems: shipment.mtoServiceItems,
          tacType,
          sacType,
        });
      });
    } catch (error) {
      milmoveLogger.warn(
        'MovePaymentRequests.jsx: Move Task Orders should always have Shipments associated with them.',
        error,
      );
    }
  }

  const handleReviewWeightsClick = () => {
    navigate(`../${tioRoutes.BILLABLE_WEIGHT_PATH}`);
    const payload = {
      moveTaskOrderID: move?.id,
      ifMatchETag: move?.eTag,
    };
    mutateMoves(payload);
  };

  const handleEditAccountingCodes = (shipmentID, body) => {
    const shipment = mtoShipments.find((s) => s.id === shipmentID);

    if (shipment) {
      mutateMTOhipment({
        shipmentID,
        moveTaskOrderID: shipment.moveTaskOrderID,
        ifMatchETag: shipment.eTag,
        body,
      });
    }
  };

  const anyShipmentOverweight = (shipments) => {
    return shipments.some((shipment) => {
      return shipmentIsOverweight(shipment.primeEstimatedWeight, shipment.calculatedBillableWeight);
    });
  };

  const anyShipmentMissingWeight = (shipments) => {
    return shipments.some((shipment) => {
      return !shipment.primeEstimatedWeight || (shipment.reweigh?.id && !shipment.reweigh?.weight);
    });
  };

  const maxBillableWeightExceeded = actualBillableWeight > maxBillableWeight;
  const noBillableWeightIssues =
    (billableWeightsReviewed && !maxBillableWeightExceeded) ||
    (!anyShipmentOverweight(filteredShipments) && !anyShipmentMissingWeight(filteredShipments));
  return (
    <div className={txoStyles.tabContent}>
      <div className={txoStyles.container} data-testid="MovePaymentRequests">
        <LeftNav sections={sections}>
          <LeftNavTag
            background="#e34b11"
            associatedSectionName="payment-requests"
            showTag={pendingCount > 0}
            testID="numOfPendingPaymentRequestsTag"
          >
            {pendingCount}
          </LeftNavTag>
          <LeftNavTag
            className={classnames('usa-tag usa-tag--alert', styles.errorTag)}
            associatedSectionName="billable-weights"
            showTag={maxBillableWeightExceeded && filteredShipments?.length > 0}
            testID="maxBillableWeightErrorTag"
          >
            <FontAwesomeIcon icon="exclamation" />
          </LeftNavTag>
          <LeftNavTag
            className={styles.warningTag}
            background="none"
            associatedSectionName="billable-weights"
            showTag={
              !maxBillableWeightExceeded &&
              filteredShipments?.length > 0 &&
              !billableWeightsReviewed &&
              (anyShipmentOverweight(filteredShipments) || anyShipmentMissingWeight(filteredShipments))
            }
            testID="maxBillableWeightWarningTag"
          >
            <FontAwesomeIcon icon="exclamation-triangle" className={classnames(styles.warning, styles.errorTag)} />
          </LeftNavTag>
        </LeftNav>
        <GridContainer className={txoStyles.gridContainer} data-testid="tio-payment-request-details">
          <Grid row className={txoStyles.pageHeader}>
            {alertMessage && (
              <Grid col={12} className={txoStyles.alertContainer}>
                <Alert headingLevel="h4" slim type={alertType}>
                  {alertMessage}
                </Alert>
              </Grid>
            )}
          </Grid>
          <div className={styles.tioPaymentRequestsHeadingFlexbox}>
            <h1>Payment Requests</h1>
            <Restricted to={permissionTypes.updateFinancialReviewFlag}>
              <FinancialReviewButton
                onClick={handleShowFinancialReviewModal}
                reviewRequested={move?.financialReviewFlag}
                isMoveLocked={isMoveLocked}
              />
            </Restricted>
          </div>
          {isFinancialModalVisible && (
            <FinancialReviewModal
              onClose={handleCancelFinancialReviewModal}
              onSubmit={handleSubmitFinancialReviewModal}
              initialRemarks={move?.financialReviewRemarks}
              initialSelection={move?.financialReviewFlag}
            />
          )}
          <div className={txoStyles.section}>
            {/* Only show shipments in statuses of approved, diversion requested, or cancellation requested */}
            <BillableWeightCard
              maxBillableWeight={maxBillableWeight}
              actualBillableWeight={actualBillableWeight}
              weightRequested={weightRequested}
              weightAllowance={order?.entitlement?.authorizedWeight}
              onReviewWeights={handleReviewWeightsClick}
              shipments={filteredShipments}
              secondaryReviewWeightsBtn={noBillableWeightIssues}
              isMoveLocked={isMoveLocked}
            />
          </div>
          <h1>Payment requests</h1>
<<<<<<< HEAD
          <div className={txoStyles.section}>
=======
          <div className={txoStyles.section} id="payment-requests">
>>>>>>> 13e49f7d
            {paymentRequests?.length > 0 ? (
              paymentRequests.map((paymentRequest) => (
                <PaymentRequestCard
                  paymentRequest={paymentRequest}
                  hasBillableWeightIssues={!noBillableWeightIssues}
                  shipmentsInfo={shipmentsInfo}
                  key={paymentRequest.id}
                  onEditAccountingCodes={handleEditAccountingCodes}
                  isMoveLocked={isMoveLocked}
                  affiliation={order.agency}
                />
              ))
            ) : (
              <div className={txoStyles.emptyMessage}>
                <p>No payment requests have been submitted for this move yet.</p>
              </div>
            )}
          </div>
        </GridContainer>
      </div>
    </div>
  );
};

MovePaymentRequests.propTypes = {
  setUnapprovedShipmentCount: func.isRequired,
  setUnapprovedServiceItemCount: func.isRequired,
  setPendingPaymentRequestCount: func.isRequired,
};

export default MovePaymentRequests;<|MERGE_RESOLUTION|>--- conflicted
+++ resolved
@@ -282,7 +282,7 @@
               initialSelection={move?.financialReviewFlag}
             />
           )}
-          <div className={txoStyles.section}>
+          <div className={txoStyles.section} id="billable-weights">
             {/* Only show shipments in statuses of approved, diversion requested, or cancellation requested */}
             <BillableWeightCard
               maxBillableWeight={maxBillableWeight}
@@ -296,11 +296,7 @@
             />
           </div>
           <h1>Payment requests</h1>
-<<<<<<< HEAD
-          <div className={txoStyles.section}>
-=======
           <div className={txoStyles.section} id="payment-requests">
->>>>>>> 13e49f7d
             {paymentRequests?.length > 0 ? (
               paymentRequests.map((paymentRequest) => (
                 <PaymentRequestCard
