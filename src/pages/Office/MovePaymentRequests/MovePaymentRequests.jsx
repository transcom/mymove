--- conflicted
+++ resolved
@@ -112,32 +112,21 @@
     <div className={txoStyles.tabContent}>
       <div className={txoStyles.container} data-testid="MovePaymentRequests">
         <LeftNav className={txoStyles.sidebar}>
-<<<<<<< HEAD
-          {paymentRequests.length &&
-            sections?.map((s) => {
-              return (
-                <a key={`sidenav_${s}`} href={`#${s}`} className={classnames({ active: s === activeSection })}>
-                  {sectionLabels[`${s}`]}
-                  {s === 'billable-weights' && totalBillableWeight > maxBillableWeight && (
-                    <Tag
-                      className={classnames('usa-tag usa-tag--alert', styles.errorTag)}
-                      data-testid="maxBillableWeightErrorTag"
-                    >
-                      <FontAwesomeIcon icon="exclamation" />
-                    </Tag>
-                  )}
-                </a>
-              );
-            })}
-=======
           {sections?.map((s) => {
             return (
               <a key={`sidenav_${s}`} href={`#${s}`} className={classnames({ active: s === activeSection })}>
                 {sectionLabels[`${s}`]}
+                {s === 'billable-weights' && totalBillableWeight > maxBillableWeight && (
+                  <Tag
+                    className={classnames('usa-tag usa-tag--alert', styles.errorTag)}
+                    data-testid="maxBillableWeightErrorTag"
+                  >
+                    <FontAwesomeIcon icon="exclamation" />
+                  </Tag>
+                )}
               </a>
             );
           })}
->>>>>>> b80f386c
         </LeftNav>
         <GridContainer className={txoStyles.gridContainer} data-testid="tio-payment-request-details">
           <h1>Payment requests</h1>
