--- conflicted
+++ resolved
@@ -13,11 +13,11 @@
 import { shipmentStatuses } from 'constants/shipments';
 import SERVICE_ITEM_STATUSES from 'constants/serviceItems';
 
-<<<<<<< HEAD
-const MovePaymentRequests = ({ setUnapprovedShipmentCount, setUnapprovedServiceItemCount }) => {
-=======
-const MovePaymentRequests = ({ setUnapprovedShipmentCount, setPendingPaymentRequestCount }) => {
->>>>>>> 58a8f20b
+const MovePaymentRequests = ({
+  setUnapprovedShipmentCount,
+  setUnapprovedServiceItemCount,
+  setPendingPaymentRequestCount,
+}) => {
   const { moveCode } = useParams();
 
   const { paymentRequests, mtoShipments, isLoading, isError } = useMovePaymentRequestsQueries(moveCode);
@@ -87,11 +87,8 @@
 
 MovePaymentRequests.propTypes = {
   setUnapprovedShipmentCount: func.isRequired,
-<<<<<<< HEAD
   setUnapprovedServiceItemCount: func.isRequired,
-=======
   setPendingPaymentRequestCount: func.isRequired,
->>>>>>> 58a8f20b
 };
 
 export default MovePaymentRequests;