import React from 'react';
import { render, fireEvent, waitFor, screen } from '@testing-library/react';
import userEvent from '@testing-library/user-event';
import { generatePath } from 'react-router';

import { CreateCustomerForm } from './CreateCustomerForm';

import { MockProviders } from 'testUtils';
import { createCustomerWithOktaOption } from 'services/ghcApi';
import { servicesCounselingRoutes } from 'constants/routes';

const mockNavigate = jest.fn();
jest.mock('react-router-dom', () => ({
  ...jest.requireActual('react-router-dom'),
  useNavigate: () => mockNavigate,
}));

jest.mock('services/ghcApi', () => ({
  ...jest.requireActual('services/ghcApi'),
  createCustomerWithOktaOption: jest.fn(),
}));

jest.mock('store/flash/actions', () => ({
  ...jest.requireActual('store/flash/actions'),
  setFlashMessage: jest.fn(),
}));

jest.mock('utils/featureFlags', () => ({
  ...jest.requireActual('utils/featureFlags'),
  isBooleanFlagEnabled: jest.fn().mockImplementation(() => Promise.resolve(false)),
}));

beforeEach(jest.resetAllMocks);

const fakePayload = {
  affiliation: 'ARMY',
  edipi: '1234567890',
  first_name: 'Shish',
  middle_name: 'Ka',
  last_name: 'Bob',
  suffix: 'Mr.',
  telephone: '555-555-5555',
  secondary_telephone: '999-867-5309',
  personal_email: 'tastyAndDelicious@mail.mil',
  phone_is_preferred: true,
  email_is_preferred: '',
  residential_address: {
    streetAddress1: '8711 S Hungry Ave.',
    streetAddress2: '',
    streetAddress3: '',
    city: 'Starving',
    state: 'OK',
    postalCode: '74133',
  },
  backup_mailing_address: {
    streetAddress1: '420 S. Munchies Lane',
    streetAddress2: '',
    streetAddress3: '',
    city: 'Mustang',
    state: 'KS',
    postalCode: '73064',
  },
  backup_contact: {
    name: 'Silly String',
    telephone: '666-666-6666',
    email: 'allOverDaPlace@mail.com',
  },
  create_okta_account: 'true',
  cac_user: 'false',
  is_safety_move: 'false',
};

const fakeResponse = {
  createdCustomer: {
    '7575b55a-0e14-4f11-8e42-10232d22b135': {
      affiliation: 'string',
      firstName: 'John',
      lastName: 'Doe',
      telephone: '216-421-1392',
      personalEmail: '73sGJ6jq7cS%6@PqElR.WUzkqFNvtduyyA',
      suffix: 'Jr.',
      middleName: 'David',
      residentialAddress: {
        id: 'c56a4180-65aa-42ec-a945-5fd21dec0538',
        streetAddress1: '123 Main Ave',
        streetAddress2: 'Apartment 9000',
        streetAddress3: 'Montmârtre',
        city: 'Anytown',
        eTag: 'string',
        state: 'AL',
        postalCode: '90210',
        country: 'USA',
      },
      backupContact: {
        name: 'string',
        email: 'backupContact@mail.com',
        phone: '381-100-5880',
      },
      id: 'c56a4180-65aa-42ec-a945-5fd21dec0538',
      edipi: 'string',
      userID: 'c56a4180-65aa-42ec-a945-5fd21dec0538',
      oktaID: 'string',
      oktaEmail: 'string',
      phoneIsPreferred: true,
      emailIsPreferred: true,
      secondaryTelephone: '499-793-2722',
      backupAddress: {
        id: 'c56a4180-65aa-42ec-a945-5fd21dec0538',
        streetAddress1: '123 Main Ave',
        streetAddress2: 'Apartment 9000',
        streetAddress3: 'Montmârtre',
        city: 'Anytown',
        eTag: 'string',
        state: 'AL',
        postalCode: '90210',
        country: 'USA',
      },
    },
  },
};

const testProps = {
  setFlashMessage: jest.fn(),
};

const ordersPath = generatePath(servicesCounselingRoutes.BASE_CUSTOMERS_ORDERS_ADD_PATH, {
  customerId: '7575b55a-0e14-4f11-8e42-10232d22b135',
});

describe('CreateCustomerForm', () => {
  it('renders without crashing', async () => {
    render(
      <MockProviders>
        <CreateCustomerForm {...testProps} />
      </MockProviders>,
    );

    // checking that all headers exist
    expect(screen.getByText('Create Customer Profile')).toBeInTheDocument();
    expect(screen.getByText('Customer Affiliation')).toBeInTheDocument();
    expect(screen.getByText('Customer Name')).toBeInTheDocument();
    expect(screen.getByText('Contact Info')).toBeInTheDocument();
    expect(screen.getByText('Current Address')).toBeInTheDocument();
    expect(screen.getByText('Backup Address')).toBeInTheDocument();
    expect(screen.getByText('Backup Contact')).toBeInTheDocument();
    expect(screen.getByText('Okta Account')).toBeInTheDocument();
    expect(screen.getByText('Non-CAC Users')).toBeInTheDocument();

    const saveBtn = await screen.findByRole('button', { name: 'Save' });
    expect(saveBtn).toBeInTheDocument();
    expect(saveBtn).toBeDisabled();
    const cancelBtn = await screen.findByRole('button', { name: 'Cancel' });
    expect(cancelBtn).toBeInTheDocument();
  });

  it('navigates the user on cancel click', async () => {
    const { getByText } = render(
      <MockProviders>
        <CreateCustomerForm {...testProps} />
      </MockProviders>,
    );
    fireEvent.click(getByText('Cancel'));
    await waitFor(() => {
      expect(mockNavigate).toHaveBeenCalled();
    });
  });

  it('submits the form and navigates the user once all required fields are filled out', async () => {
    createCustomerWithOktaOption.mockImplementation(() => Promise.resolve(fakeResponse));

    const { getByLabelText, getByTestId, getByRole } = render(
      <MockProviders>
        <CreateCustomerForm {...testProps} />
      </MockProviders>,
    );

    const user = userEvent.setup();

    const saveBtn = await screen.findByRole('button', { name: 'Save' });
    expect(saveBtn).toBeInTheDocument();

    await user.selectOptions(getByLabelText('Branch of service'), [fakePayload.affiliation]);

    await user.type(getByLabelText('First name'), fakePayload.first_name);
    await user.type(getByLabelText('Last name'), fakePayload.last_name);

    await user.type(getByLabelText('Best contact phone'), fakePayload.telephone);
    await user.type(getByLabelText('Personal email'), fakePayload.personal_email);

    await user.type(getByTestId('res-add-street1'), fakePayload.residential_address.streetAddress1);
    await user.type(getByTestId('res-add-city'), fakePayload.residential_address.city);
    await user.selectOptions(getByTestId('res-add-state'), [fakePayload.residential_address.state]);
    await user.type(getByTestId('res-add-zip'), fakePayload.residential_address.postalCode);

    await user.type(getByTestId('backup-add-street1'), fakePayload.backup_mailing_address.streetAddress1);
    await user.type(getByTestId('backup-add-city'), fakePayload.backup_mailing_address.city);
    await user.selectOptions(getByTestId('backup-add-state'), [fakePayload.backup_mailing_address.state]);
    await user.type(getByTestId('backup-add-zip'), fakePayload.backup_mailing_address.postalCode);

    await user.type(getByLabelText('Name'), fakePayload.backup_contact.name);
    await user.type(getByRole('textbox', { name: 'Email' }), fakePayload.backup_contact.email);
    await user.type(getByRole('textbox', { name: 'Phone' }), fakePayload.backup_contact.telephone);

    await userEvent.type(getByTestId('create-okta-account-yes'), fakePayload.create_okta_account);

    await userEvent.type(getByTestId('cac-user-no'), fakePayload.cac_user);

    await waitFor(() => {
      expect(saveBtn).toBeEnabled();
    });

    const waiter = waitFor(() => {
      expect(createCustomerWithOktaOption).toHaveBeenCalled();
<<<<<<< HEAD
=======
      expect(mockNavigate).toHaveBeenCalledWith(ordersPath, {
        state: {
          isSafetyMoveSelected: false,
        },
      });
>>>>>>> d68d0491
    });

    await user.click(saveBtn);
    await waiter;
    expect(mockNavigate).toHaveBeenCalled();
  }, 10000);

  it('submits the form and tests for unsupported state validation', async () => {
    createCustomerWithOktaOption.mockImplementation(() => Promise.resolve(fakeResponse));

    const { getByLabelText, getByTestId, getByRole, getByText } = render(
      <MockProviders>
        <CreateCustomerForm {...testProps} />
      </MockProviders>,
    );

    const user = userEvent.setup();

    const saveBtn = await screen.findByRole('button', { name: 'Save' });
    expect(saveBtn).toBeInTheDocument();

    await user.selectOptions(getByLabelText('Branch of service'), [fakePayload.affiliation]);

    await user.type(getByLabelText('First name'), fakePayload.first_name);
    await user.type(getByLabelText('Last name'), fakePayload.last_name);

    await user.type(getByLabelText('Best contact phone'), fakePayload.telephone);
    await user.type(getByLabelText('Personal email'), fakePayload.personal_email);

    await userEvent.type(getByTestId('res-add-street1'), fakePayload.residential_address.streetAddress1);
    await userEvent.type(getByTestId('res-add-city'), fakePayload.residential_address.city);
    await userEvent.selectOptions(getByTestId('res-add-state'), [fakePayload.residential_address.state]);
    await userEvent.type(getByTestId('res-add-zip'), fakePayload.residential_address.postalCode);

    await userEvent.type(getByTestId('backup-add-street1'), fakePayload.backup_mailing_address.streetAddress1);
    await userEvent.type(getByTestId('backup-add-city'), fakePayload.backup_mailing_address.city);
    await userEvent.selectOptions(getByTestId('backup-add-state'), [fakePayload.backup_mailing_address.state]);
    await userEvent.type(getByTestId('backup-add-zip'), fakePayload.backup_mailing_address.postalCode);

    await userEvent.type(getByLabelText('Name'), fakePayload.backup_contact.name);
    await userEvent.type(getByRole('textbox', { name: 'Email' }), fakePayload.backup_contact.email);
    await userEvent.type(getByRole('textbox', { name: 'Phone' }), fakePayload.backup_contact.telephone);

    await userEvent.type(getByTestId('create-okta-account-yes'), fakePayload.create_okta_account);

    await userEvent.type(getByTestId('cac-user-no'), fakePayload.cac_user);

    await waitFor(() => {
      expect(saveBtn).toBeEnabled();
    });

    await userEvent.selectOptions(getByTestId('backup-add-state'), 'AK');
    await userEvent.tab();

    const msg = getByText('Moves to this state are not supported at this time.');
    expect(msg).toBeVisible();

    await userEvent.selectOptions(getByTestId('backup-add-state'), [fakePayload.residential_address.state]);
    await userEvent.tab();
    expect(msg).not.toBeVisible();

    await waitFor(() => {
      expect(saveBtn).toBeEnabled();
    });

    await userEvent.click(saveBtn);

    await waitFor(() => {
      expect(createCustomerWithOktaOption).toHaveBeenCalled();
      expect(mockNavigate).toHaveBeenCalledWith(ordersPath);
    });
  }, 10000);
});<|MERGE_RESOLUTION|>--- conflicted
+++ resolved
@@ -211,14 +211,11 @@
 
     const waiter = waitFor(() => {
       expect(createCustomerWithOktaOption).toHaveBeenCalled();
-<<<<<<< HEAD
-=======
       expect(mockNavigate).toHaveBeenCalledWith(ordersPath, {
         state: {
           isSafetyMoveSelected: false,
         },
       });
->>>>>>> d68d0491
     });
 
     await user.click(saveBtn);
