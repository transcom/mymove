--- conflicted
+++ resolved
@@ -320,7 +320,6 @@
       await userEvent.click(selectedBackupLocation);
     });
 
-<<<<<<< HEAD
     const backupContactSection =
       getByRole('heading', { name: /backup contact/i }).closest('section') ||
       getByRole('heading', { name: /backup contact/i }).parentElement;
@@ -329,11 +328,8 @@
       .split(/ (.+)/)
       .filter(Boolean);
 
-    await user.type(within(backupContactSection).getByLabelText('First Name'), backupContactFirstName);
-    await user.type(within(backupContactSection).getByLabelText('Last Name'), backupContactLastName);
-=======
-    await user.type(getByLabelText('Name *'), fakePayload.backup_contact.name);
->>>>>>> cec1eca1
+    await user.type(within(backupContactSection).getByLabelText('First Name *'), backupContactFirstName);
+    await user.type(within(backupContactSection).getByLabelText('Last Name *'), backupContactLastName);
     await user.type(getByRole('textbox', { name: 'Email' }), fakePayload.backup_contact.email);
     await user.type(getByRole('textbox', { name: 'Phone' }), fakePayload.backup_contact.telephone);
 
@@ -424,7 +420,6 @@
       await userEvent.click(selectedBackupLocation);
     });
 
-<<<<<<< HEAD
     const backupContactSection =
       getByRole('heading', { name: /backup contact/i }).closest('section') ||
       getByRole('heading', { name: /backup contact/i }).parentElement;
@@ -433,11 +428,8 @@
       .split(/ (.+)/)
       .filter(Boolean);
 
-    await user.type(within(backupContactSection).getByLabelText('First Name'), backupContactFirstName);
-    await user.type(within(backupContactSection).getByLabelText('Last Name'), backupContactLastName);
-=======
-    await userEvent.type(getByLabelText('Name *'), fakePayload.backup_contact.name);
->>>>>>> cec1eca1
+    await user.type(within(backupContactSection).getByLabelText('First Name *'), backupContactFirstName);
+    await user.type(within(backupContactSection).getByLabelText('Last Name *'), backupContactLastName);
     await userEvent.type(getByRole('textbox', { name: 'Email' }), fakePayload.backup_contact.email);
     await userEvent.type(getByRole('textbox', { name: 'Phone' }), fakePayload.backup_contact.telephone);
 
@@ -516,7 +508,6 @@
       await userEvent.click(selectedBackupLocation);
     });
 
-<<<<<<< HEAD
     const backupContactSection =
       getByRole('heading', { name: /backup contact/i }).closest('section') ||
       getByRole('heading', { name: /backup contact/i }).parentElement;
@@ -525,11 +516,8 @@
       .split(/ (.+)/)
       .filter(Boolean);
 
-    await user.type(within(backupContactSection).getByLabelText('First Name'), backupContactFirstName);
-    await user.type(within(backupContactSection).getByLabelText('Last Name'), backupContactLastName);
-=======
-    await userEvent.type(getByLabelText('Name *'), fakePayload.backup_contact.name);
->>>>>>> cec1eca1
+    await user.type(within(backupContactSection).getByLabelText('First Name *'), backupContactFirstName);
+    await user.type(within(backupContactSection).getByLabelText('Last Name *'), backupContactLastName);
     await userEvent.type(getByRole('textbox', { name: 'Email' }), fakePayload.backup_contact.email);
     await userEvent.type(getByRole('textbox', { name: 'Phone' }), fakePayload.backup_contact.telephone);
 
@@ -605,7 +593,6 @@
       await userEvent.click(selectedBackupLocation);
     });
 
-<<<<<<< HEAD
     const backupContactSection =
       getByRole('heading', { name: /backup contact/i }).closest('section') ||
       getByRole('heading', { name: /backup contact/i }).parentElement;
@@ -614,11 +601,8 @@
       .split(/ (.+)/)
       .filter(Boolean);
 
-    await user.type(within(backupContactSection).getByLabelText('First Name'), backupContactFirstName);
-    await user.type(within(backupContactSection).getByLabelText('Last Name'), backupContactLastName);
-=======
-    await userEvent.type(getByLabelText('Name *'), safetyPayload.backup_contact.name);
->>>>>>> cec1eca1
+    await user.type(within(backupContactSection).getByLabelText('First Name *'), backupContactFirstName);
+    await user.type(within(backupContactSection).getByLabelText('Last Name *'), backupContactLastName);
     await userEvent.type(getByRole('textbox', { name: 'Email' }), safetyPayload.backup_contact.email);
     await userEvent.type(getByRole('textbox', { name: 'Phone' }), safetyPayload.backup_contact.telephone);
 
@@ -697,7 +681,6 @@
       await userEvent.click(selectedBackupLocation);
     });
 
-<<<<<<< HEAD
     const backupContactSection =
       getByRole('heading', { name: /backup contact/i }).closest('section') ||
       getByRole('heading', { name: /backup contact/i }).parentElement;
@@ -706,11 +689,8 @@
       .split(/ (.+)/)
       .filter(Boolean);
 
-    await user.type(within(backupContactSection).getByLabelText('First Name'), backupContactFirstName);
-    await user.type(within(backupContactSection).getByLabelText('Last Name'), backupContactLastName);
-=======
-    await userEvent.type(getByLabelText('Name *'), safetyPayload.backup_contact.name);
->>>>>>> cec1eca1
+    await user.type(within(backupContactSection).getByLabelText('First Name *'), backupContactFirstName);
+    await user.type(within(backupContactSection).getByLabelText('Last Name *'), backupContactLastName);
     await userEvent.type(getByRole('textbox', { name: 'Email' }), safetyPayload.backup_contact.email);
     await userEvent.type(getByRole('textbox', { name: 'Phone' }), safetyPayload.backup_contact.telephone);
 
@@ -788,7 +768,6 @@
       await userEvent.click(selectedBackupLocation);
     });
 
-<<<<<<< HEAD
     const backupContactSection =
       getByRole('heading', { name: /backup contact/i }).closest('section') ||
       getByRole('heading', { name: /backup contact/i }).parentElement;
@@ -797,11 +776,8 @@
       .split(/ (.+)/)
       .filter(Boolean);
 
-    await user.type(within(backupContactSection).getByLabelText('First Name'), backupContactFirstName);
-    await user.type(within(backupContactSection).getByLabelText('Last Name'), backupContactLastName);
-=======
-    await userEvent.type(getByLabelText('Name *'), safetyPayload.backup_contact.name);
->>>>>>> cec1eca1
+    await user.type(within(backupContactSection).getByLabelText('First Name *'), backupContactFirstName);
+    await user.type(within(backupContactSection).getByLabelText('Last Name *'), backupContactLastName);
     await userEvent.type(getByRole('textbox', { name: 'Email' }), safetyPayload.backup_contact.email);
     await userEvent.type(getByRole('textbox', { name: 'Phone' }), safetyPayload.backup_contact.telephone);
 
