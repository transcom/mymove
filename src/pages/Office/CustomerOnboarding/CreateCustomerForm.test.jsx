import React from 'react';
import { render, fireEvent, waitFor, screen, act } from '@testing-library/react';
import userEvent from '@testing-library/user-event';
import { generatePath } from 'react-router';

import { CreateCustomerForm } from './CreateCustomerForm';

import { MockProviders } from 'testUtils';
import { createCustomerWithOktaOption, searchLocationByZipCityState } from 'services/ghcApi';
import { servicesCounselingRoutes } from 'constants/routes';
import { isBooleanFlagEnabled } from 'utils/featureFlags';
import departmentIndicators from 'constants/departmentIndicators';
import { roleTypes } from 'constants/userRoles';

const mockPickupLocation = [
  {
    city: 'BEVERLY HILLS',
    usPostRegionCitiesId: 'a13806fc-0e7d-4dc3-91ca-b802d9da50f1',
    postalCode: '90210',
    state: 'CA',
    county: 'LOS ANGELES',
  },
  {
    city: 'DRYDEN',
    usPostRegionCitiesId: 'a13806fc-0e7d-4dc3-91ca-b802d9da50f1',
    postalCode: '04225',
    state: 'ME',
    county: 'FRANKLIN',
  },
];

const mockSearchPickupLocation = () => Promise.resolve(mockPickupLocation);

const mockNavigate = jest.fn();
jest.mock('react-router-dom', () => ({
  ...jest.requireActual('react-router-dom'),
  useNavigate: () => mockNavigate,
}));

jest.mock('services/ghcApi', () => ({
  ...jest.requireActual('services/ghcApi'),
  createCustomerWithOktaOption: jest.fn(),
  searchLocationByZipCityState: jest.fn(),
}));

jest.mock('store/flash/actions', () => ({
  setFlashMessage: jest.fn(),
}));

jest.mock('utils/featureFlags', () => ({
  ...jest.requireActual('utils/featureFlags'),
  isBooleanFlagEnabled: jest.fn().mockImplementation(() => Promise.resolve(false)),
}));

jest.mock('store/general/actions', () => ({
  setCanAddOrders: jest.fn(),
}));

beforeEach(() => {
  jest.clearAllMocks();
});

const serviceCounselorState = {
  auth: {
    activeRole: roleTypes.SERVICES_COUNSELOR,
    isLoading: false,
    isLoggedIn: true,
  },
  entities: {
    user: {
      userId123: {
        id: 'userId123',
        roles: [{ roleType: roleTypes.SERVICES_COUNSELOR }],
        office_user: {
          id: 'officeId123',
          first_name: 'Amanda',
          last_name: 'Gorman',
          transportation_office: {
            gbloc: 'ABCD',
          },
        },
      },
    },
  },
};

const fakePayload = {
  affiliation: 'ARMY',
  edipi: '1234567890',
  first_name: 'Shish',
  middle_name: 'Ka',
  last_name: 'Bob',
  suffix: 'Mr.',
  telephone: '555-555-5555',
  secondary_telephone: '999-867-5309',
  personal_email: 'tastyAndDelicious@mail.mil',
  phone_is_preferred: true,
  email_is_preferred: '',
  residential_address: {
    streetAddress1: '8711 S Hungry Ave.',
    streetAddress2: '',
    streetAddress3: '',
    city: 'Starving',
    state: 'OK',
    postalCode: '74133',
  },
  backup_mailing_address: {
    streetAddress1: '420 S. Munchies Lane',
    streetAddress2: '',
    streetAddress3: '',
    city: 'Mustang',
    state: 'KS',
    postalCode: '73064',
  },
  backup_contact: {
    name: 'Silly String',
    telephone: '666-666-6666',
    email: 'allOverDaPlace@mail.com',
  },
  create_okta_account: 'true',
  cac_user: 'false',
<<<<<<< HEAD
  is_safety_move: false,
=======
  is_safety_move: 'false',
>>>>>>> 8080398f
  is_bluebark: 'false',
};

const fakeResponse = {
  createdCustomer: {
    '7575b55a-0e14-4f11-8e42-10232d22b135': {
      affiliation: 'string',
      firstName: 'John',
      lastName: 'Doe',
      telephone: '216-421-1392',
      personalEmail: '73sGJ6jq7cS%6@PqElR.WUzkqFNvtduyyA',
      suffix: 'Jr.',
      middleName: 'David',
      residentialAddress: {
        id: 'c56a4180-65aa-42ec-a945-5fd21dec0538',
        streetAddress1: '123 Main Ave',
        streetAddress2: 'Apartment 9000',
        streetAddress3: 'Montmârtre',
        city: 'Anytown',
        eTag: 'string',
        state: 'AL',
        postalCode: '90210',
        country: 'USA',
      },
      backupContact: {
        name: 'string',
        email: 'backupContact@mail.com',
        phone: '381-100-5880',
      },
      id: 'c56a4180-65aa-42ec-a945-5fd21dec0538',
      edipi: 'string',
      userID: 'c56a4180-65aa-42ec-a945-5fd21dec0538',
      oktaID: 'string',
      oktaEmail: 'string',
      phoneIsPreferred: true,
      emailIsPreferred: true,
      secondaryTelephone: '499-793-2722',
      backupAddress: {
        id: 'c56a4180-65aa-42ec-a945-5fd21dec0538',
        streetAddress1: '123 Main Ave',
        streetAddress2: 'Apartment 9000',
        streetAddress3: 'Montmârtre',
        city: 'Anytown',
        eTag: 'string',
        state: 'AL',
        postalCode: '90210',
        country: 'USA',
      },
    },
  },
};

const safetyPayload = {
  affiliation: 'ARMY',
  edipi: '1234567890',
  first_name: 'Shish',
  middle_name: 'Ka',
  last_name: 'Bob',
  suffix: 'Mr.',
  telephone: '555-555-5555',
  secondary_telephone: '999-867-5309',
  personal_email: 'tastyAndDelicious@mail.mil',
  phone_is_preferred: true,
  email_is_preferred: '',
  residential_address: {
    streetAddress1: '8711 S Hungry Ave.',
    streetAddress2: '',
    streetAddress3: '',
    city: 'Starving',
    state: 'OK',
    postalCode: '74133',
  },
  backup_mailing_address: {
    streetAddress1: '420 S. Munchies Lane',
    streetAddress2: '',
    streetAddress3: '',
    city: 'Mustang',
    state: 'KS',
    postalCode: '73064',
  },
  backup_contact: {
    name: 'Silly String',
    telephone: '666-666-6666',
    email: 'allOverDaPlace@mail.com',
  },
  create_okta_account: 'true',
  cac_user: 'false',
  is_safety_move: 'true',
  is_bluebark: 'false',
};

const bluebarkPayload = {
  is_safety_move: 'false',
  is_bluebark: 'true',
};

const mockUserPrivileges = [
  {
    createdAt: '0001-01-01T00:00:00.000Z',
    privilegeType: 'safety',
    updatedAt: '0001-01-01T00:00:00.000Z',
  },
];

const testProps = {
  setFlashMessage: jest.fn(),
  setCanAddOrders: jest.fn(),
  userPrivileges: mockUserPrivileges,
};

const ordersPath = generatePath(servicesCounselingRoutes.BASE_CUSTOMERS_ORDERS_ADD_PATH, {
  customerId: '7575b55a-0e14-4f11-8e42-10232d22b135',
});

describe('CreateCustomerForm', () => {
  it('renders without crashing', async () => {
    render(
      <MockProviders initialState={serviceCounselorState}>
        <CreateCustomerForm {...testProps} />
      </MockProviders>,
    );

    // checking that all headers exist
    expect(screen.getByText('Create Customer Profile')).toBeInTheDocument();
    expect(screen.getByText('Customer Affiliation')).toBeInTheDocument();
    expect(screen.getByText('Customer Name')).toBeInTheDocument();
    expect(screen.getByText('Contact Info')).toBeInTheDocument();
    expect(screen.getByText('Pickup Address')).toBeInTheDocument();
    expect(screen.getByText('Backup Address')).toBeInTheDocument();
    expect(screen.getByText('Backup Contact')).toBeInTheDocument();
    expect(screen.getByText('Okta Account')).toBeInTheDocument();
    expect(screen.getByText('Non-CAC Users')).toBeInTheDocument();

    const saveBtn = await screen.findByRole('button', { name: 'Save' });
    expect(saveBtn).toBeInTheDocument();
    expect(saveBtn).toBeDisabled();
    const cancelBtn = await screen.findByRole('button', { name: 'Cancel' });
    expect(cancelBtn).toBeInTheDocument();
  });

  it('renders emplid input if branch is coast guard', async () => {
    const { getByLabelText } = render(
      <MockProviders initialState={serviceCounselorState}>
        <CreateCustomerForm {...testProps} />
      </MockProviders>,
    );

    const user = userEvent.setup();

    await user.selectOptions(getByLabelText('Branch of service'), [departmentIndicators.COAST_GUARD]);
    expect(screen.getByText('EMPLID')).toBeInTheDocument();
  });

  it('payload can have an empty secondary phone number', async () => {
    createCustomerWithOktaOption.mockImplementation(() => Promise.resolve(fakeResponse));
    searchLocationByZipCityState.mockImplementation(mockSearchPickupLocation);

    const { getByLabelText, getByTestId, getByRole } = render(
      <MockProviders initialState={serviceCounselorState}>
        <CreateCustomerForm {...testProps} />
      </MockProviders>,
    );

    const user = userEvent.setup();

    const saveBtn = await screen.findByRole('button', { name: 'Save' });
    expect(saveBtn).toBeInTheDocument();

    await user.selectOptions(getByLabelText('Branch of service'), [fakePayload.affiliation]);

    await user.type(getByLabelText('First name'), fakePayload.first_name);
    await user.type(getByLabelText('Last name'), fakePayload.last_name);

    await user.type(getByLabelText('Best contact phone'), fakePayload.telephone);
    await user.type(getByLabelText('Personal email'), fakePayload.personal_email);
    await userEvent.type(getByTestId('edipiInput'), fakePayload.edipi);

    await user.type(getByTestId('residential_address.streetAddress1'), fakePayload.residential_address.streetAddress1);

    const locationBox = screen.getAllByRole('combobox');
    await act(async () => {
      await userEvent.type(locationBox[1], 'BEVERLY HILLS');
      const selectedResidentialLocation = await screen.findByText(/90210/);
      await userEvent.click(selectedResidentialLocation);
    });

    await userEvent.type(
      getByTestId('backup_mailing_address.streetAddress1'),
      safetyPayload.backup_mailing_address.streetAddress1,
    );

    await act(async () => {
      await userEvent.type(locationBox[2], 'DRYDEN');
      const selectedBackupLocation = await screen.findByText(/04225/);
      await userEvent.click(selectedBackupLocation);
    });

    await user.type(getByLabelText('Name'), fakePayload.backup_contact.name);
    await user.type(getByRole('textbox', { name: 'Email' }), fakePayload.backup_contact.email);
    await user.type(getByRole('textbox', { name: 'Phone' }), fakePayload.backup_contact.telephone);

    await userEvent.type(getByTestId('create-okta-account-yes'), fakePayload.create_okta_account);

    await userEvent.type(getByTestId('cac-user-no'), fakePayload.cac_user);

    await waitFor(() => {
      expect(saveBtn).toBeEnabled();
    });

    const waiter = waitFor(() => {
      expect(createCustomerWithOktaOption).toHaveBeenCalled();
      expect(mockNavigate).toHaveBeenCalledWith(ordersPath, {
        state: {
          isSafetyMoveSelected: false,
          isBluebarkMoveSelected: false,
        },
      });
    });

    await user.click(saveBtn);
    await waiter;
    expect(mockNavigate).toHaveBeenCalled();

    expect(createCustomerWithOktaOption.mock.calls[0][0]).not.toHaveProperty('secondary_number');
  }, 20000);

  it('navigates the user on cancel click', async () => {
    const { getByText } = render(
      <MockProviders initialState={serviceCounselorState}>
        <CreateCustomerForm {...testProps} />
      </MockProviders>,
    );
    fireEvent.click(getByText('Cancel'));
    await waitFor(() => {
      expect(mockNavigate).toHaveBeenCalled();
    });
  });

  it('submits the form and navigates the user once all required fields are filled out', async () => {
    createCustomerWithOktaOption.mockImplementation(() => Promise.resolve(fakeResponse));
    searchLocationByZipCityState.mockImplementation(mockSearchPickupLocation);

    const { getByLabelText, getByTestId, getByRole } = render(
      <MockProviders initialState={serviceCounselorState}>
        <CreateCustomerForm {...testProps} />
      </MockProviders>,
    );

    const user = userEvent.setup();

    const saveBtn = await screen.findByRole('button', { name: 'Save' });
    expect(saveBtn).toBeInTheDocument();

    await user.selectOptions(getByLabelText('Branch of service'), [fakePayload.affiliation]);

    await user.type(getByLabelText('First name'), fakePayload.first_name);
    await user.type(getByLabelText('Last name'), fakePayload.last_name);

    await user.type(getByLabelText('Best contact phone'), fakePayload.telephone);
    await user.type(getByLabelText('Personal email'), fakePayload.personal_email);

    await userEvent.type(getByTestId('edipiInput'), fakePayload.edipi);

    await userEvent.type(
      getByTestId('residential_address.streetAddress1'),
      fakePayload.residential_address.streetAddress1,
    );

    const locationBox = screen.getAllByRole('combobox');
<<<<<<< HEAD

    await act(async () => {
      await userEvent.type(locationBox[1], 'BEVERLY HILLS');
      const selectedResidentialLocation = await screen.findByText(/90210/);
      await userEvent.click(selectedResidentialLocation);
    });

=======

    await act(async () => {
      await userEvent.type(locationBox[1], 'BEVERLY HILLS');
      const selectedResidentialLocation = await screen.findByText(/90210/);
      await userEvent.click(selectedResidentialLocation);
    });

>>>>>>> 8080398f
    await userEvent.type(
      getByTestId('backup_mailing_address.streetAddress1'),
      safetyPayload.backup_mailing_address.streetAddress1,
    );

    await act(async () => {
      await userEvent.type(locationBox[2], 'DRYDEN');
      const selectedBackupLocation = await screen.findByText(/04225/);
      await userEvent.click(selectedBackupLocation);
    });

    await userEvent.type(getByLabelText('Name'), fakePayload.backup_contact.name);
    await userEvent.type(getByRole('textbox', { name: 'Email' }), fakePayload.backup_contact.email);
    await userEvent.type(getByRole('textbox', { name: 'Phone' }), fakePayload.backup_contact.telephone);

    await userEvent.type(getByTestId('create-okta-account-yes'), fakePayload.create_okta_account);

    await userEvent.type(getByTestId('cac-user-no'), fakePayload.cac_user);

    await waitFor(() => {
      expect(saveBtn).toBeEnabled();
    });
    await userEvent.click(saveBtn);

    await waitFor(() => {
      expect(createCustomerWithOktaOption).toHaveBeenCalledWith(
        expect.objectContaining({
          body: expect.objectContaining({ emplid: null }),
        }),
      );
      expect(testProps.setCanAddOrders).toHaveBeenCalledWith(true);
      expect(mockNavigate).toHaveBeenCalledWith(ordersPath, {
        state: {
          isSafetyMoveSelected: false,
          isBluebarkMoveSelected: false,
        },
      });
    });
  }, 20000);

  it('validates emplid against a coast guard member', async () => {
    createCustomerWithOktaOption.mockImplementation(() => Promise.resolve(fakeResponse));
    searchLocationByZipCityState.mockImplementation(mockSearchPickupLocation);

    const { getByLabelText, getByTestId, getByRole } = render(
      <MockProviders initialState={serviceCounselorState}>
        <CreateCustomerForm />
      </MockProviders>,
    );

    const user = userEvent.setup();

    const saveBtn = await screen.findByRole('button', { name: 'Save' });
    expect(saveBtn).toBeInTheDocument();

    await user.selectOptions(getByLabelText('Branch of service'), 'COAST_GUARD');

    await user.type(getByLabelText('First name'), fakePayload.first_name);
    await user.type(getByLabelText('Last name'), fakePayload.last_name);

    await user.type(getByLabelText('Best contact phone'), fakePayload.telephone);
    await user.type(getByLabelText('Personal email'), fakePayload.personal_email);

    await userEvent.type(getByTestId('edipiInput'), fakePayload.edipi);

    await userEvent.type(
      getByTestId('residential_address.streetAddress1'),
      fakePayload.residential_address.streetAddress1,
    );
<<<<<<< HEAD

    const locationBox = screen.getAllByRole('combobox');

    await act(async () => {
      await userEvent.type(locationBox[1], 'BEVERLY HILLS');
      const selectedResidentialLocation = await screen.findByText(/90210/);
      await userEvent.click(selectedResidentialLocation);
    });

    await userEvent.type(
      getByTestId('backup_mailing_address.streetAddress1'),
      safetyPayload.backup_mailing_address.streetAddress1,
    );

=======

    const locationBox = screen.getAllByRole('combobox');

    await act(async () => {
      await userEvent.type(locationBox[1], 'BEVERLY HILLS');
      const selectedResidentialLocation = await screen.findByText(/90210/);
      await userEvent.click(selectedResidentialLocation);
    });

    await userEvent.type(
      getByTestId('backup_mailing_address.streetAddress1'),
      safetyPayload.backup_mailing_address.streetAddress1,
    );

>>>>>>> 8080398f
    await act(async () => {
      await userEvent.type(locationBox[2], 'DRYDEN');
      const selectedBackupLocation = await screen.findByText(/04225/);
      await userEvent.click(selectedBackupLocation);
    });

    await userEvent.type(getByLabelText('Name'), fakePayload.backup_contact.name);
    await userEvent.type(getByRole('textbox', { name: 'Email' }), fakePayload.backup_contact.email);
    await userEvent.type(getByRole('textbox', { name: 'Phone' }), fakePayload.backup_contact.telephone);

    await userEvent.type(getByTestId('create-okta-account-yes'), fakePayload.create_okta_account);

    await userEvent.type(getByTestId('cac-user-no'), fakePayload.cac_user);

    await waitFor(() => {
      expect(saveBtn).toBeDisabled(); // EMPLID not set yet
    });
    await userEvent.type(getByTestId('emplidInput'), '1234567');
    await waitFor(() => {
      expect(saveBtn).toBeEnabled(); // EMPLID is set now, all validations true
    });
<<<<<<< HEAD
=======
    await userEvent.click(saveBtn);

    await waitFor(() => {
      expect(createCustomerWithOktaOption).toHaveBeenCalledWith(
        expect.objectContaining({
          body: expect.objectContaining({ emplid: '1234567' }),
        }),
      );
    });
>>>>>>> 8080398f
  }, 20000);

  it('allows safety privileged users to pass safety move status to orders screen', async () => {
    createCustomerWithOktaOption.mockImplementation(() => Promise.resolve(fakeResponse));
    isBooleanFlagEnabled.mockImplementation(() => Promise.resolve(true));
    searchLocationByZipCityState.mockImplementation(mockSearchPickupLocation);

    const { getByLabelText, getByTestId, getByRole } = render(
      <MockProviders initialState={serviceCounselorState}>
        <CreateCustomerForm {...testProps} />
      </MockProviders>,
    );

    const user = userEvent.setup();

    const saveBtn = await screen.findByRole('button', { name: 'Save' });
    expect(saveBtn).toBeInTheDocument();

    await userEvent.type(getByTestId('is-safety-move-yes'), safetyPayload.is_safety_move);
    await userEvent.type(getByTestId('is-bluebark-no'), safetyPayload.is_bluebark);
    await user.selectOptions(getByLabelText('Branch of service'), [safetyPayload.affiliation]);

    await user.type(getByLabelText('First name'), safetyPayload.first_name);
    await user.type(getByLabelText('Last name'), safetyPayload.last_name);

    await user.type(getByLabelText('Best contact phone'), safetyPayload.telephone);
    await user.type(getByLabelText('Personal email'), safetyPayload.personal_email);

    await userEvent.type(
      getByTestId('residential_address.streetAddress1'),
      safetyPayload.residential_address.streetAddress1,
    );

    const locationBox = screen.getAllByRole('combobox');

    await act(async () => {
      await userEvent.type(locationBox[1], 'BEVERLY HILLS');
      const selectedResidentialLocation = await screen.findByText(/90210/);
      await userEvent.click(selectedResidentialLocation);
    });

    await userEvent.type(
      getByTestId('backup_mailing_address.streetAddress1'),
      safetyPayload.backup_mailing_address.streetAddress1,
    );

    await act(async () => {
      await userEvent.type(locationBox[2], 'DRYDEN');
      const selectedBackupLocation = await screen.findByText(/04225/);
      await userEvent.click(selectedBackupLocation);
    });

    await userEvent.type(getByLabelText('Name'), safetyPayload.backup_contact.name);
    await userEvent.type(getByRole('textbox', { name: 'Email' }), safetyPayload.backup_contact.email);
    await userEvent.type(getByRole('textbox', { name: 'Phone' }), safetyPayload.backup_contact.telephone);

    await waitFor(() => {
      expect(saveBtn).toBeEnabled();
    });
    await userEvent.click(saveBtn);

    await waitFor(() => {
      expect(createCustomerWithOktaOption).toHaveBeenCalled();
      expect(mockNavigate).toHaveBeenCalledWith(ordersPath, {
        state: {
          isSafetyMoveSelected: true,
          isBluebarkMoveSelected: false,
        },
      });
    });
  }, 20000);

  it('disables and populates DODID and EMPLID inputs when safety move is selected', async () => {
    createCustomerWithOktaOption.mockImplementation(() => Promise.resolve(fakeResponse));
    isBooleanFlagEnabled.mockImplementation(() => Promise.resolve(true));
    searchLocationByZipCityState.mockImplementation(mockSearchPickupLocation);

    const { getByLabelText, getByTestId, getByRole } = render(
      <MockProviders initialState={serviceCounselorState}>
        <CreateCustomerForm {...testProps} />
      </MockProviders>,
    );

    const user = userEvent.setup();

    const safetyMove = await screen.findByTestId('is-safety-move-no');
    expect(safetyMove).toBeChecked();

    // check the safety move box
    await userEvent.type(getByTestId('is-safety-move-yes'), safetyPayload.is_safety_move);
    await userEvent.type(getByTestId('is-bluebark-no'), safetyPayload.is_bluebark);
    expect(await screen.findByTestId('safetyMoveHint')).toBeInTheDocument();

    await user.selectOptions(getByLabelText('Branch of service'), ['COAST_GUARD']);

    // the input boxes should now be disabled
    expect(await screen.findByTestId('edipiInput')).toBeDisabled();
    expect(await screen.findByTestId('emplidInput')).toBeDisabled();

    // should be able to submit the form
    await user.type(getByLabelText('First name'), safetyPayload.first_name);
    await user.type(getByLabelText('Last name'), safetyPayload.last_name);

    await user.type(getByLabelText('Best contact phone'), safetyPayload.telephone);
    await user.type(getByLabelText('Personal email'), safetyPayload.personal_email);

    await userEvent.type(
      getByTestId('residential_address.streetAddress1'),
      safetyPayload.residential_address.streetAddress1,
    );
<<<<<<< HEAD

    const locationBox = screen.getAllByRole('combobox');

    await act(async () => {
      await userEvent.type(locationBox[1], 'BEVERLY HILLS');
      const selectedResidentialLocation = await screen.findByText(/90210/);
      await userEvent.click(selectedResidentialLocation);
    });

    await userEvent.type(
      getByTestId('backup_mailing_address.streetAddress1'),
      safetyPayload.backup_mailing_address.streetAddress1,
    );

=======

    const locationBox = screen.getAllByRole('combobox');

    await act(async () => {
      await userEvent.type(locationBox[1], 'BEVERLY HILLS');
      const selectedResidentialLocation = await screen.findByText(/90210/);
      await userEvent.click(selectedResidentialLocation);
    });

    await userEvent.type(
      getByTestId('backup_mailing_address.streetAddress1'),
      safetyPayload.backup_mailing_address.streetAddress1,
    );

>>>>>>> 8080398f
    await act(async () => {
      await userEvent.type(locationBox[2], 'DRYDEN');
      const selectedBackupLocation = await screen.findByText(/04225/);
      await userEvent.click(selectedBackupLocation);
    });

    await userEvent.type(getByLabelText('Name'), safetyPayload.backup_contact.name);
    await userEvent.type(getByRole('textbox', { name: 'Email' }), safetyPayload.backup_contact.email);
    await userEvent.type(getByRole('textbox', { name: 'Phone' }), safetyPayload.backup_contact.telephone);

    const saveBtn = await screen.findByRole('button', { name: 'Save' });
    expect(saveBtn).toBeInTheDocument();

    await waitFor(() => {
      expect(saveBtn).toBeEnabled();
    });
    await userEvent.click(saveBtn);

    await waitFor(() => {
      expect(createCustomerWithOktaOption).toHaveBeenCalled();
      expect(mockNavigate).toHaveBeenCalledWith(ordersPath, {
        state: {
          isSafetyMoveSelected: true,
          isBluebarkMoveSelected: false,
        },
      });
    });
  }, 50000);

  it('disables okta and non cac user inputs when bluebark move is selected', async () => {
    createCustomerWithOktaOption.mockImplementation(() => Promise.resolve(fakeResponse));
    isBooleanFlagEnabled.mockImplementation(() => Promise.resolve(true));
    searchLocationByZipCityState.mockImplementation(mockSearchPickupLocation);

    const { getByLabelText, getByTestId, getByRole } = render(
      <MockProviders initialState={serviceCounselorState}>
        <CreateCustomerForm {...testProps} />
      </MockProviders>,
    );

    const user = userEvent.setup();

    const saveBtn = await screen.findByRole('button', { name: 'Save' });
    expect(saveBtn).toBeInTheDocument();

<<<<<<< HEAD
    // check the safety move box
    await userEvent.type(getByTestId('is-safety-move-no'), bluebarkPayload.is_safety_move);
=======
>>>>>>> 8080398f
    await userEvent.type(getByTestId('is-bluebark-yes'), bluebarkPayload.is_bluebark);

    await userEvent.selectOptions(getByLabelText('Branch of service'), ['ARMY']);
    await user.type(getByTestId('edipiInput'), safetyPayload.edipi);

    await user.type(getByLabelText('First name'), safetyPayload.first_name);
    await user.type(getByLabelText('Last name'), safetyPayload.last_name);

    await user.type(getByLabelText('Best contact phone'), safetyPayload.telephone);
    await user.type(getByLabelText('Personal email'), safetyPayload.personal_email);

    await userEvent.type(
      getByTestId('residential_address.streetAddress1'),
      safetyPayload.residential_address.streetAddress1,
    );

    const locationBox = screen.getAllByRole('combobox');

    await act(async () => {
      await userEvent.type(locationBox[1], 'BEVERLY HILLS');
      const selectedResidentialLocation = await screen.findByText(/90210/);
      await userEvent.click(selectedResidentialLocation);
    });

    await userEvent.type(
      getByTestId('backup_mailing_address.streetAddress1'),
      safetyPayload.backup_mailing_address.streetAddress1,
    );

    await act(async () => {
      await userEvent.type(locationBox[2], 'DRYDEN');
      const selectedBackupLocation = await screen.findByText(/04225/);
      await userEvent.click(selectedBackupLocation);
    });

    await userEvent.type(getByLabelText('Name'), safetyPayload.backup_contact.name);
    await userEvent.type(getByRole('textbox', { name: 'Email' }), safetyPayload.backup_contact.email);
    await userEvent.type(getByRole('textbox', { name: 'Phone' }), safetyPayload.backup_contact.telephone);

    expect(saveBtn).toBeInTheDocument();

    await waitFor(() => {
      expect(saveBtn).toBeEnabled();
    });
    await userEvent.click(saveBtn);

    await waitFor(() => {
      expect(createCustomerWithOktaOption).toHaveBeenCalled();
      expect(mockNavigate).toHaveBeenCalledWith(ordersPath, {
        state: {
          isSafetyMoveSelected: false,
          isBluebarkMoveSelected: true,
        },
      });
    });
  }, 50000);
<<<<<<< HEAD
});
=======
}, 60000);
>>>>>>> 8080398f
<|MERGE_RESOLUTION|>--- conflicted
+++ resolved
@@ -119,11 +119,7 @@
   },
   create_okta_account: 'true',
   cac_user: 'false',
-<<<<<<< HEAD
-  is_safety_move: false,
-=======
   is_safety_move: 'false',
->>>>>>> 8080398f
   is_bluebark: 'false',
 };
 
@@ -393,7 +389,6 @@
     );
 
     const locationBox = screen.getAllByRole('combobox');
-<<<<<<< HEAD
 
     await act(async () => {
       await userEvent.type(locationBox[1], 'BEVERLY HILLS');
@@ -401,15 +396,6 @@
       await userEvent.click(selectedResidentialLocation);
     });
 
-=======
-
-    await act(async () => {
-      await userEvent.type(locationBox[1], 'BEVERLY HILLS');
-      const selectedResidentialLocation = await screen.findByText(/90210/);
-      await userEvent.click(selectedResidentialLocation);
-    });
-
->>>>>>> 8080398f
     await userEvent.type(
       getByTestId('backup_mailing_address.streetAddress1'),
       safetyPayload.backup_mailing_address.streetAddress1,
@@ -479,7 +465,6 @@
       getByTestId('residential_address.streetAddress1'),
       fakePayload.residential_address.streetAddress1,
     );
-<<<<<<< HEAD
 
     const locationBox = screen.getAllByRole('combobox');
 
@@ -494,22 +479,6 @@
       safetyPayload.backup_mailing_address.streetAddress1,
     );
 
-=======
-
-    const locationBox = screen.getAllByRole('combobox');
-
-    await act(async () => {
-      await userEvent.type(locationBox[1], 'BEVERLY HILLS');
-      const selectedResidentialLocation = await screen.findByText(/90210/);
-      await userEvent.click(selectedResidentialLocation);
-    });
-
-    await userEvent.type(
-      getByTestId('backup_mailing_address.streetAddress1'),
-      safetyPayload.backup_mailing_address.streetAddress1,
-    );
-
->>>>>>> 8080398f
     await act(async () => {
       await userEvent.type(locationBox[2], 'DRYDEN');
       const selectedBackupLocation = await screen.findByText(/04225/);
@@ -531,8 +500,6 @@
     await waitFor(() => {
       expect(saveBtn).toBeEnabled(); // EMPLID is set now, all validations true
     });
-<<<<<<< HEAD
-=======
     await userEvent.click(saveBtn);
 
     await waitFor(() => {
@@ -542,7 +509,6 @@
         }),
       );
     });
->>>>>>> 8080398f
   }, 20000);
 
   it('allows safety privileged users to pass safety move status to orders screen', async () => {
@@ -653,7 +619,6 @@
       getByTestId('residential_address.streetAddress1'),
       safetyPayload.residential_address.streetAddress1,
     );
-<<<<<<< HEAD
 
     const locationBox = screen.getAllByRole('combobox');
 
@@ -668,22 +633,6 @@
       safetyPayload.backup_mailing_address.streetAddress1,
     );
 
-=======
-
-    const locationBox = screen.getAllByRole('combobox');
-
-    await act(async () => {
-      await userEvent.type(locationBox[1], 'BEVERLY HILLS');
-      const selectedResidentialLocation = await screen.findByText(/90210/);
-      await userEvent.click(selectedResidentialLocation);
-    });
-
-    await userEvent.type(
-      getByTestId('backup_mailing_address.streetAddress1'),
-      safetyPayload.backup_mailing_address.streetAddress1,
-    );
-
->>>>>>> 8080398f
     await act(async () => {
       await userEvent.type(locationBox[2], 'DRYDEN');
       const selectedBackupLocation = await screen.findByText(/04225/);
@@ -729,11 +678,6 @@
     const saveBtn = await screen.findByRole('button', { name: 'Save' });
     expect(saveBtn).toBeInTheDocument();
 
-<<<<<<< HEAD
-    // check the safety move box
-    await userEvent.type(getByTestId('is-safety-move-no'), bluebarkPayload.is_safety_move);
-=======
->>>>>>> 8080398f
     await userEvent.type(getByTestId('is-bluebark-yes'), bluebarkPayload.is_bluebark);
 
     await userEvent.selectOptions(getByLabelText('Branch of service'), ['ARMY']);
@@ -790,8 +734,4 @@
       });
     });
   }, 50000);
-<<<<<<< HEAD
-});
-=======
-}, 60000);
->>>>>>> 8080398f
+}, 60000);