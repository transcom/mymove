--- conflicted
+++ resolved
@@ -236,10 +236,7 @@
 
     await user.type(getByLabelText('Best contact phone'), fakePayload.telephone);
     await user.type(getByLabelText('Personal email'), fakePayload.personal_email);
-<<<<<<< HEAD
-=======
     await userEvent.type(getByTestId('edipiInput'), fakePayload.edipi);
->>>>>>> 9df187bf
 
     await user.type(getByTestId('res-add-street1'), fakePayload.residential_address.streetAddress1);
     await user.type(getByTestId('res-add-city'), fakePayload.residential_address.city);
@@ -374,19 +371,19 @@
 
     await userEvent.type(getByTestId('edipiInput'), fakePayload.edipi);
 
-    await user.type(getByTestId('res-add-street1'), fakePayload.residential_address.streetAddress1);
-    await user.type(getByTestId('res-add-city'), fakePayload.residential_address.city);
-    await user.selectOptions(getByTestId('res-add-state'), [fakePayload.residential_address.state]);
-    await user.type(getByTestId('res-add-zip'), fakePayload.residential_address.postalCode);
-
-    await user.type(getByTestId('backup-add-street1'), fakePayload.backup_mailing_address.streetAddress1);
-    await user.type(getByTestId('backup-add-city'), fakePayload.backup_mailing_address.city);
-    await user.selectOptions(getByTestId('backup-add-state'), [fakePayload.backup_mailing_address.state]);
-    await user.type(getByTestId('backup-add-zip'), fakePayload.backup_mailing_address.postalCode);
-
-    await user.type(getByLabelText('Name'), fakePayload.backup_contact.name);
-    await user.type(getByRole('textbox', { name: 'Email' }), fakePayload.backup_contact.email);
-    await user.type(getByRole('textbox', { name: 'Phone' }), fakePayload.backup_contact.telephone);
+    await userEvent.type(getByTestId('res-add-street1'), fakePayload.residential_address.streetAddress1);
+    await userEvent.type(getByTestId('res-add-city'), fakePayload.residential_address.city);
+    await userEvent.selectOptions(getByTestId('res-add-state'), [fakePayload.residential_address.state]);
+    await userEvent.type(getByTestId('res-add-zip'), fakePayload.residential_address.postalCode);
+
+    await userEvent.type(getByTestId('backup-add-street1'), fakePayload.backup_mailing_address.streetAddress1);
+    await userEvent.type(getByTestId('backup-add-city'), fakePayload.backup_mailing_address.city);
+    await userEvent.selectOptions(getByTestId('backup-add-state'), [fakePayload.backup_mailing_address.state]);
+    await userEvent.type(getByTestId('backup-add-zip'), fakePayload.backup_mailing_address.postalCode);
+
+    await userEvent.type(getByLabelText('Name'), fakePayload.backup_contact.name);
+    await userEvent.type(getByRole('textbox', { name: 'Email' }), fakePayload.backup_contact.email);
+    await userEvent.type(getByRole('textbox', { name: 'Phone' }), fakePayload.backup_contact.telephone);
 
     await userEvent.type(getByTestId('create-okta-account-yes'), fakePayload.create_okta_account);
 
@@ -442,8 +439,9 @@
     await waitFor(() => {
       expect(saveBtn).toBeEnabled();
     });
-
-    const waiter = waitFor(() => {
+    await userEvent.click(saveBtn);
+
+    await waitFor(() => {
       expect(createCustomerWithOktaOption).toHaveBeenCalled();
       expect(mockNavigate).toHaveBeenCalledWith(ordersPath, {
         state: {
@@ -451,10 +449,6 @@
         },
       });
     });
-
-    await user.click(saveBtn);
-    await waiter;
-    expect(mockNavigate).toHaveBeenCalled();
   }, 10000);
 
   it('disables and populates DODID and EMPLID inputs when safety move is selected', async () => {
