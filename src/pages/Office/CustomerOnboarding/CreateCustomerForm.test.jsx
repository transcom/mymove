import React from 'react';
import { render, fireEvent, waitFor, screen, act } from '@testing-library/react';
import userEvent from '@testing-library/user-event';
import { generatePath } from 'react-router';

import { CreateCustomerForm } from './CreateCustomerForm';

import { MockProviders } from 'testUtils';
import { createCustomerWithOktaOption, searchLocationByZipCityState } from 'services/ghcApi';
import { servicesCounselingRoutes } from 'constants/routes';
import { isBooleanFlagEnabled } from 'utils/featureFlags';
import departmentIndicators from 'constants/departmentIndicators';
import { roleTypes } from 'constants/userRoles';

const mockPickupLocation = [
  {
    city: 'BEVERLY HILLS',
    usPostRegionCitiesId: 'a13806fc-0e7d-4dc3-91ca-b802d9da50f1',
    postalCode: '90210',
    state: 'CA',
    county: 'LOS ANGELES',
  },
  {
    city: 'DRYDEN',
    usPostRegionCitiesId: 'a13806fc-0e7d-4dc3-91ca-b802d9da50f1',
    postalCode: '04225',
    state: 'ME',
    county: 'FRANKLIN',
  },
];

const mockSearchPickupLocation = () => Promise.resolve(mockPickupLocation);

const mockNavigate = jest.fn();
jest.mock('react-router-dom', () => ({
  ...jest.requireActual('react-router-dom'),
  useNavigate: () => mockNavigate,
}));

jest.mock('services/ghcApi', () => ({
  ...jest.requireActual('services/ghcApi'),
  createCustomerWithOktaOption: jest.fn(),
  searchLocationByZipCityState: jest.fn(),
}));

jest.mock('store/flash/actions', () => ({
  setFlashMessage: jest.fn(),
}));

jest.mock('utils/featureFlags', () => ({
  ...jest.requireActual('utils/featureFlags'),
  isBooleanFlagEnabled: jest.fn().mockImplementation(() => Promise.resolve(false)),
}));

jest.mock('store/general/actions', () => ({
  setCanAddOrders: jest.fn(),
}));

beforeEach(() => {
  jest.clearAllMocks();
});

const serviceCounselorState = {
  auth: {
    activeRole: roleTypes.SERVICES_COUNSELOR,
    isLoading: false,
    isLoggedIn: true,
  },
  entities: {
    user: {
      userId123: {
        id: 'userId123',
        roles: [{ roleType: roleTypes.SERVICES_COUNSELOR }],
        office_user: {
          id: 'officeId123',
          first_name: 'Amanda',
          last_name: 'Gorman',
          transportation_office: {
            gbloc: 'ABCD',
          },
        },
      },
    },
  },
};

const fakePayload = {
  affiliation: 'ARMY',
  edipi: '1234567890',
  first_name: 'Shish',
  middle_name: 'Ka',
  last_name: 'Bob',
  suffix: 'Mr.',
  telephone: '555-555-5555',
  secondary_telephone: '999-867-5309',
  personal_email: 'tastyAndDelicious@mail.mil',
  phone_is_preferred: true,
  email_is_preferred: '',
  residential_address: {
    streetAddress1: '8711 S Hungry Ave.',
    streetAddress2: '',
    streetAddress3: '',
    city: 'Starving',
    state: 'OK',
    postalCode: '74133',
  },
  backup_mailing_address: {
    streetAddress1: '420 S. Munchies Lane',
    streetAddress2: '',
    streetAddress3: '',
    city: 'Mustang',
    state: 'KS',
    postalCode: '73064',
  },
  backup_contact: {
    name: 'Silly String',
    telephone: '666-666-6666',
    email: 'allOverDaPlace@mail.com',
  },
  create_okta_account: 'true',
  cac_user: 'false',
  is_safety_move: false,
  is_bluebark: 'false',
};

const fakeResponse = {
  createdCustomer: {
    '7575b55a-0e14-4f11-8e42-10232d22b135': {
      affiliation: 'string',
      firstName: 'John',
      lastName: 'Doe',
      telephone: '216-421-1392',
      personalEmail: '73sGJ6jq7cS%6@PqElR.WUzkqFNvtduyyA',
      suffix: 'Jr.',
      middleName: 'David',
      residentialAddress: {
        id: 'c56a4180-65aa-42ec-a945-5fd21dec0538',
        streetAddress1: '123 Main Ave',
        streetAddress2: 'Apartment 9000',
        streetAddress3: 'Montmârtre',
        city: 'Anytown',
        eTag: 'string',
        state: 'AL',
        postalCode: '90210',
        country: 'USA',
      },
      backupContact: {
        name: 'string',
        email: 'backupContact@mail.com',
        phone: '381-100-5880',
      },
      id: 'c56a4180-65aa-42ec-a945-5fd21dec0538',
      edipi: 'string',
      userID: 'c56a4180-65aa-42ec-a945-5fd21dec0538',
      oktaID: 'string',
      oktaEmail: 'string',
      phoneIsPreferred: true,
      emailIsPreferred: true,
      secondaryTelephone: '499-793-2722',
      backupAddress: {
        id: 'c56a4180-65aa-42ec-a945-5fd21dec0538',
        streetAddress1: '123 Main Ave',
        streetAddress2: 'Apartment 9000',
        streetAddress3: 'Montmârtre',
        city: 'Anytown',
        eTag: 'string',
        state: 'AL',
        postalCode: '90210',
        country: 'USA',
      },
    },
  },
};

const safetyPayload = {
  affiliation: 'ARMY',
  edipi: '1234567890',
  first_name: 'Shish',
  middle_name: 'Ka',
  last_name: 'Bob',
  suffix: 'Mr.',
  telephone: '555-555-5555',
  secondary_telephone: '999-867-5309',
  personal_email: 'tastyAndDelicious@mail.mil',
  phone_is_preferred: true,
  email_is_preferred: '',
  residential_address: {
    streetAddress1: '8711 S Hungry Ave.',
    streetAddress2: '',
    streetAddress3: '',
    city: 'Starving',
    state: 'OK',
    postalCode: '74133',
  },
  backup_mailing_address: {
    streetAddress1: '420 S. Munchies Lane',
    streetAddress2: '',
    streetAddress3: '',
    city: 'Mustang',
    state: 'KS',
    postalCode: '73064',
  },
  backup_contact: {
    name: 'Silly String',
    telephone: '666-666-6666',
    email: 'allOverDaPlace@mail.com',
  },
  create_okta_account: 'true',
  cac_user: 'false',
  is_safety_move: 'true',
  is_bluebark: 'false',
};

const bluebarkPayload = {
  is_safety_move: 'false',
  is_bluebark: 'true',
};

const mockUserPrivileges = [
  {
    createdAt: '0001-01-01T00:00:00.000Z',
    privilegeType: 'safety',
    updatedAt: '0001-01-01T00:00:00.000Z',
  },
];

const testProps = {
  setFlashMessage: jest.fn(),
  setCanAddOrders: jest.fn(),
  userPrivileges: mockUserPrivileges,
};

const ordersPath = generatePath(servicesCounselingRoutes.BASE_CUSTOMERS_ORDERS_ADD_PATH, {
  customerId: '7575b55a-0e14-4f11-8e42-10232d22b135',
});

describe('CreateCustomerForm', () => {
  it('renders without crashing', async () => {
    render(
      <MockProviders initialState={serviceCounselorState}>
        <CreateCustomerForm {...testProps} />
      </MockProviders>,
    );

    // checking that all headers exist
    expect(screen.getByText('Create Customer Profile')).toBeInTheDocument();
    expect(screen.getByText('Customer Affiliation')).toBeInTheDocument();
    expect(screen.getByText('Customer Name')).toBeInTheDocument();
    expect(screen.getByText('Contact Info')).toBeInTheDocument();
    expect(screen.getByText('Pickup Address')).toBeInTheDocument();
    expect(screen.getByText('Backup Address')).toBeInTheDocument();
    expect(screen.getByText('Backup Contact')).toBeInTheDocument();
    expect(screen.getByText('Okta Account')).toBeInTheDocument();
    expect(screen.getByText('Non-CAC Users')).toBeInTheDocument();

    const saveBtn = await screen.findByRole('button', { name: 'Save' });
    expect(saveBtn).toBeInTheDocument();
    expect(saveBtn).toBeDisabled();
    const cancelBtn = await screen.findByRole('button', { name: 'Cancel' });
    expect(cancelBtn).toBeInTheDocument();
  });

  it('renders emplid input if branch is coast guard', async () => {
    const { getByLabelText } = render(
      <MockProviders initialState={serviceCounselorState}>
        <CreateCustomerForm {...testProps} />
      </MockProviders>,
    );

    const user = userEvent.setup();

    await user.selectOptions(getByLabelText('Branch of service'), [departmentIndicators.COAST_GUARD]);
    expect(screen.getByText('EMPLID')).toBeInTheDocument();
  });

  it('payload can have an empty secondary phone number', async () => {
    createCustomerWithOktaOption.mockImplementation(() => Promise.resolve(fakeResponse));
    searchLocationByZipCityState.mockImplementation(mockSearchPickupLocation);

    const { getByLabelText, getByTestId, getByRole } = render(
      <MockProviders initialState={serviceCounselorState}>
        <CreateCustomerForm {...testProps} />
      </MockProviders>,
    );

    const user = userEvent.setup();

    const saveBtn = await screen.findByRole('button', { name: 'Save' });
    expect(saveBtn).toBeInTheDocument();

    await user.selectOptions(getByLabelText('Branch of service'), [fakePayload.affiliation]);

    await user.type(getByLabelText('First name'), fakePayload.first_name);
    await user.type(getByLabelText('Last name'), fakePayload.last_name);

    await user.type(getByLabelText('Best contact phone'), fakePayload.telephone);
    await user.type(getByLabelText('Personal email'), fakePayload.personal_email);
    await userEvent.type(getByTestId('edipiInput'), fakePayload.edipi);

    await user.type(getByTestId('residential_address.streetAddress1'), fakePayload.residential_address.streetAddress1);

    const locationBox = screen.getAllByRole('combobox');
    await act(async () => {
      await userEvent.type(locationBox[1], 'BEVERLY HILLS');
      const selectedResidentialLocation = await screen.findByText(/90210/);
      await userEvent.click(selectedResidentialLocation);
    });

    await userEvent.type(
      getByTestId('backup_mailing_address.streetAddress1'),
      safetyPayload.backup_mailing_address.streetAddress1,
    );

    await act(async () => {
      await userEvent.type(locationBox[2], 'DRYDEN');
      const selectedBackupLocation = await screen.findByText(/04225/);
      await userEvent.click(selectedBackupLocation);
    });

    await user.type(getByLabelText('Name'), fakePayload.backup_contact.name);
    await user.type(getByRole('textbox', { name: 'Email' }), fakePayload.backup_contact.email);
    await user.type(getByRole('textbox', { name: 'Phone' }), fakePayload.backup_contact.telephone);

    await userEvent.type(getByTestId('create-okta-account-yes'), fakePayload.create_okta_account);

    await userEvent.type(getByTestId('cac-user-no'), fakePayload.cac_user);

    await waitFor(() => {
      expect(saveBtn).toBeEnabled();
    });

    const waiter = waitFor(() => {
      expect(createCustomerWithOktaOption).toHaveBeenCalled();
      expect(mockNavigate).toHaveBeenCalledWith(ordersPath, {
        state: {
          isSafetyMoveSelected: false,
          isBluebarkMoveSelected: false,
        },
      });
    });

    await user.click(saveBtn);
    await waiter;
    expect(mockNavigate).toHaveBeenCalled();

    expect(createCustomerWithOktaOption.mock.calls[0][0]).not.toHaveProperty('secondary_number');
  }, 20000);

  it('navigates the user on cancel click', async () => {
    const { getByText } = render(
      <MockProviders initialState={serviceCounselorState}>
        <CreateCustomerForm {...testProps} />
      </MockProviders>,
    );
    fireEvent.click(getByText('Cancel'));
    await waitFor(() => {
      expect(mockNavigate).toHaveBeenCalled();
    });
  });

  it('submits the form and navigates the user once all required fields are filled out', async () => {
    createCustomerWithOktaOption.mockImplementation(() => Promise.resolve(fakeResponse));
    searchLocationByZipCityState.mockImplementation(mockSearchPickupLocation);

    const { getByLabelText, getByTestId, getByRole } = render(
      <MockProviders initialState={serviceCounselorState}>
        <CreateCustomerForm {...testProps} />
      </MockProviders>,
    );

    const user = userEvent.setup();

    const saveBtn = await screen.findByRole('button', { name: 'Save' });
    expect(saveBtn).toBeInTheDocument();

    await user.selectOptions(getByLabelText('Branch of service'), [fakePayload.affiliation]);

    await user.type(getByLabelText('First name'), fakePayload.first_name);
    await user.type(getByLabelText('Last name'), fakePayload.last_name);

    await user.type(getByLabelText('Best contact phone'), fakePayload.telephone);
    await user.type(getByLabelText('Personal email'), fakePayload.personal_email);

    await userEvent.type(getByTestId('edipiInput'), fakePayload.edipi);

    await userEvent.type(
      getByTestId('residential_address.streetAddress1'),
      fakePayload.residential_address.streetAddress1,
    );

    const locationBox = screen.getAllByRole('combobox');

    await act(async () => {
      await userEvent.type(locationBox[1], 'BEVERLY HILLS');
      const selectedResidentialLocation = await screen.findByText(/90210/);
      await userEvent.click(selectedResidentialLocation);
    });

    await userEvent.type(
      getByTestId('backup_mailing_address.streetAddress1'),
      safetyPayload.backup_mailing_address.streetAddress1,
    );

    await act(async () => {
      await userEvent.type(locationBox[2], 'DRYDEN');
      const selectedBackupLocation = await screen.findByText(/04225/);
      await userEvent.click(selectedBackupLocation);
    });

    await userEvent.type(getByLabelText('Name'), fakePayload.backup_contact.name);
    await userEvent.type(getByRole('textbox', { name: 'Email' }), fakePayload.backup_contact.email);
    await userEvent.type(getByRole('textbox', { name: 'Phone' }), fakePayload.backup_contact.telephone);

    await userEvent.type(getByTestId('create-okta-account-yes'), fakePayload.create_okta_account);

    await userEvent.type(getByTestId('cac-user-no'), fakePayload.cac_user);

    await waitFor(() => {
      expect(saveBtn).toBeEnabled();
    });
    await userEvent.click(saveBtn);

    await waitFor(() => {
      expect(createCustomerWithOktaOption).toHaveBeenCalledWith(
        expect.objectContaining({
          body: expect.objectContaining({ emplid: null }),
        }),
      );
      expect(testProps.setCanAddOrders).toHaveBeenCalledWith(true);
      expect(mockNavigate).toHaveBeenCalledWith(ordersPath, {
        state: {
          isSafetyMoveSelected: false,
          isBluebarkMoveSelected: false,
        },
      });
    });
  }, 20000);

  it('validates emplid against a coast guard member', async () => {
    createCustomerWithOktaOption.mockImplementation(() => Promise.resolve(fakeResponse));
    searchLocationByZipCityState.mockImplementation(mockSearchPickupLocation);

    const { getByLabelText, getByTestId, getByRole } = render(
      <MockProviders initialState={serviceCounselorState}>
        <CreateCustomerForm />
      </MockProviders>,
    );

    const user = userEvent.setup();

    const saveBtn = await screen.findByRole('button', { name: 'Save' });
    expect(saveBtn).toBeInTheDocument();

    await user.selectOptions(getByLabelText('Branch of service'), 'COAST_GUARD');

    await user.type(getByLabelText('First name'), fakePayload.first_name);
    await user.type(getByLabelText('Last name'), fakePayload.last_name);

    await user.type(getByLabelText('Best contact phone'), fakePayload.telephone);
    await user.type(getByLabelText('Personal email'), fakePayload.personal_email);

    await userEvent.type(getByTestId('edipiInput'), fakePayload.edipi);

    await userEvent.type(
      getByTestId('residential_address.streetAddress1'),
      fakePayload.residential_address.streetAddress1,
    );

    const locationBox = screen.getAllByRole('combobox');

    await act(async () => {
      await userEvent.type(locationBox[1], 'BEVERLY HILLS');
      const selectedResidentialLocation = await screen.findByText(/90210/);
      await userEvent.click(selectedResidentialLocation);
    });

    await userEvent.type(
      getByTestId('backup_mailing_address.streetAddress1'),
      safetyPayload.backup_mailing_address.streetAddress1,
    );

    await act(async () => {
      await userEvent.type(locationBox[2], 'DRYDEN');
      const selectedBackupLocation = await screen.findByText(/04225/);
      await userEvent.click(selectedBackupLocation);
    });

    await userEvent.type(getByLabelText('Name'), fakePayload.backup_contact.name);
    await userEvent.type(getByRole('textbox', { name: 'Email' }), fakePayload.backup_contact.email);
    await userEvent.type(getByRole('textbox', { name: 'Phone' }), fakePayload.backup_contact.telephone);

    await userEvent.type(getByTestId('create-okta-account-yes'), fakePayload.create_okta_account);

    await userEvent.type(getByTestId('cac-user-no'), fakePayload.cac_user);

    await waitFor(() => {
      expect(saveBtn).toBeDisabled(); // EMPLID not set yet
    });
    await userEvent.type(getByTestId('emplidInput'), '1234567');
    await waitFor(() => {
      expect(saveBtn).toBeEnabled(); // EMPLID is set now, all validations true
    });
    await userEvent.click(saveBtn);

    await waitFor(() => {
      expect(createCustomerWithOktaOption).toHaveBeenCalledWith(
        expect.objectContaining({
          body: expect.objectContaining({ emplid: '1234567' }),
        }),
      );
    });
  }, 20000);

  it('allows safety privileged users to pass safety move status to orders screen', async () => {
    createCustomerWithOktaOption.mockImplementation(() => Promise.resolve(fakeResponse));
    isBooleanFlagEnabled.mockImplementation(() => Promise.resolve(true));
    searchLocationByZipCityState.mockImplementation(mockSearchPickupLocation);

    const { getByLabelText, getByTestId, getByRole } = render(
      <MockProviders initialState={serviceCounselorState}>
        <CreateCustomerForm {...testProps} />
      </MockProviders>,
    );

    const user = userEvent.setup();

    const saveBtn = await screen.findByRole('button', { name: 'Save' });
    expect(saveBtn).toBeInTheDocument();

    await userEvent.type(getByTestId('is-safety-move-yes'), safetyPayload.is_safety_move);
    await userEvent.type(getByTestId('is-bluebark-no'), safetyPayload.is_bluebark);
    await user.selectOptions(getByLabelText('Branch of service'), [safetyPayload.affiliation]);

    await user.type(getByLabelText('First name'), safetyPayload.first_name);
    await user.type(getByLabelText('Last name'), safetyPayload.last_name);

    await user.type(getByLabelText('Best contact phone'), safetyPayload.telephone);
    await user.type(getByLabelText('Personal email'), safetyPayload.personal_email);

    await userEvent.type(
      getByTestId('residential_address.streetAddress1'),
      safetyPayload.residential_address.streetAddress1,
    );

    const locationBox = screen.getAllByRole('combobox');

    await act(async () => {
      await userEvent.type(locationBox[1], 'BEVERLY HILLS');
      const selectedResidentialLocation = await screen.findByText(/90210/);
      await userEvent.click(selectedResidentialLocation);
    });

    await userEvent.type(
      getByTestId('backup_mailing_address.streetAddress1'),
      safetyPayload.backup_mailing_address.streetAddress1,
    );

    await act(async () => {
      await userEvent.type(locationBox[2], 'DRYDEN');
      const selectedBackupLocation = await screen.findByText(/04225/);
      await userEvent.click(selectedBackupLocation);
    });

    await userEvent.type(getByLabelText('Name'), safetyPayload.backup_contact.name);
    await userEvent.type(getByRole('textbox', { name: 'Email' }), safetyPayload.backup_contact.email);
    await userEvent.type(getByRole('textbox', { name: 'Phone' }), safetyPayload.backup_contact.telephone);

    await waitFor(() => {
      expect(saveBtn).toBeEnabled();
    });
    await userEvent.click(saveBtn);

    await waitFor(() => {
      expect(createCustomerWithOktaOption).toHaveBeenCalled();
      expect(mockNavigate).toHaveBeenCalledWith(ordersPath, {
        state: {
          isSafetyMoveSelected: true,
          isBluebarkMoveSelected: false,
        },
      });
    });
  }, 20000);

  it('disables and populates DODID and EMPLID inputs when safety move is selected', async () => {
    createCustomerWithOktaOption.mockImplementation(() => Promise.resolve(fakeResponse));
    isBooleanFlagEnabled.mockImplementation(() => Promise.resolve(true));
    searchLocationByZipCityState.mockImplementation(mockSearchPickupLocation);

    const { getByLabelText, getByTestId, getByRole } = render(
      <MockProviders initialState={serviceCounselorState}>
        <CreateCustomerForm {...testProps} />
      </MockProviders>,
    );

    const user = userEvent.setup();

    const safetyMove = await screen.findByTestId('is-safety-move-no');
    expect(safetyMove).toBeChecked();

    // check the safety move box
    await userEvent.type(getByTestId('is-safety-move-yes'), safetyPayload.is_safety_move);
    await userEvent.type(getByTestId('is-bluebark-no'), safetyPayload.is_bluebark);
    expect(await screen.findByTestId('safetyMoveHint')).toBeInTheDocument();

    await user.selectOptions(getByLabelText('Branch of service'), ['COAST_GUARD']);

    // the input boxes should now be disabled
    expect(await screen.findByTestId('edipiInput')).toBeDisabled();
    expect(await screen.findByTestId('emplidInput')).toBeDisabled();

    // should be able to submit the form
    await user.type(getByLabelText('First name'), safetyPayload.first_name);
    await user.type(getByLabelText('Last name'), safetyPayload.last_name);

    await user.type(getByLabelText('Best contact phone'), safetyPayload.telephone);
    await user.type(getByLabelText('Personal email'), safetyPayload.personal_email);

    await userEvent.type(
      getByTestId('residential_address.streetAddress1'),
      safetyPayload.residential_address.streetAddress1,
    );

    const locationBox = screen.getAllByRole('combobox');

<<<<<<< HEAD
    await waitFor(() => {
      expect(createCustomerWithOktaOption).toHaveBeenCalled();
      expect(mockNavigate).toHaveBeenCalledWith(ordersPath, {
        state: {
          isSafetyMoveSelected: true,
          isBluebarkMoveSelected: false,
        },
      });
=======
    await act(async () => {
      await userEvent.type(locationBox[1], 'BEVERLY HILLS');
      const selectedResidentialLocation = await screen.findByText(/90210/);
      await userEvent.click(selectedResidentialLocation);
>>>>>>> 6fb9a16e
    });

    await userEvent.type(
      getByTestId('backup_mailing_address.streetAddress1'),
      safetyPayload.backup_mailing_address.streetAddress1,
    );

    await act(async () => {
      await userEvent.type(locationBox[2], 'DRYDEN');
      const selectedBackupLocation = await screen.findByText(/04225/);
      await userEvent.click(selectedBackupLocation);
    });

    await userEvent.type(getByLabelText('Name'), safetyPayload.backup_contact.name);
    await userEvent.type(getByRole('textbox', { name: 'Email' }), safetyPayload.backup_contact.email);
    await userEvent.type(getByRole('textbox', { name: 'Phone' }), safetyPayload.backup_contact.telephone);

    const saveBtn = await screen.findByRole('button', { name: 'Save' });
    expect(saveBtn).toBeInTheDocument();

    await waitFor(() => {
      expect(saveBtn).toBeEnabled();
    });
    await userEvent.click(saveBtn);

    await waitFor(() => {
      expect(createCustomerWithOktaOption).toHaveBeenCalled();
      expect(mockNavigate).toHaveBeenCalledWith(ordersPath, {
        state: {
<<<<<<< HEAD
          isSafetyMoveSelected: false,
          isBluebarkMoveSelected: false,
        },
      });
    });
  }, 10000);

  it('disables and populates DODID and EMPLID inputs when bluebark move is selected', async () => {
    createCustomerWithOktaOption.mockImplementation(() => Promise.resolve(fakeResponse));
    isBooleanFlagEnabled.mockImplementation(() => Promise.resolve(true));

    const { getByLabelText, getByTestId, getByRole } = render(
      <MockProviders>
        <CreateCustomerForm {...testProps} />
      </MockProviders>,
    );

    const user = userEvent.setup();

    const safetyMove = await screen.findByTestId('is-safety-move-no');
    expect(safetyMove).toBeChecked();

    // check the safety move box
    await userEvent.type(getByTestId('is-safety-move-no'), bluebarkPayload.is_safety_move);
    await userEvent.type(getByTestId('is-bluebark-yes'), bluebarkPayload.is_bluebark);

    await user.selectOptions(getByLabelText('Branch of service'), ['ARMY']);
    await user.type(getByTestId('edipiInput'), safetyPayload.edipi);

    // should be able to submit the form
    await user.type(getByLabelText('First name'), safetyPayload.first_name);
    await user.type(getByLabelText('Last name'), safetyPayload.last_name);

    await user.type(getByLabelText('Best contact phone'), safetyPayload.telephone);
    await user.type(getByLabelText('Personal email'), safetyPayload.personal_email);

    await userEvent.type(getByTestId('res-add-street1'), safetyPayload.residential_address.streetAddress1);
    await userEvent.type(getByTestId('res-add-city'), safetyPayload.residential_address.city);
    await userEvent.selectOptions(getByTestId('res-add-state'), [safetyPayload.residential_address.state]);
    await userEvent.type(getByTestId('res-add-zip'), safetyPayload.residential_address.postalCode);

    await userEvent.type(getByTestId('backup-add-street1'), safetyPayload.backup_mailing_address.streetAddress1);
    await userEvent.type(getByTestId('backup-add-city'), safetyPayload.backup_mailing_address.city);
    await userEvent.selectOptions(getByTestId('backup-add-state'), [safetyPayload.backup_mailing_address.state]);
    await userEvent.type(getByTestId('backup-add-zip'), safetyPayload.backup_mailing_address.postalCode);

    await userEvent.type(getByLabelText('Name'), safetyPayload.backup_contact.name);
    await userEvent.type(getByRole('textbox', { name: 'Email' }), safetyPayload.backup_contact.email);
    await userEvent.type(getByRole('textbox', { name: 'Phone' }), safetyPayload.backup_contact.telephone);

    const saveBtn = await screen.findByRole('button', { name: 'Save' });
    expect(saveBtn).toBeInTheDocument();

    await waitFor(() => {
      expect(saveBtn).toBeEnabled();
    });
    await userEvent.click(saveBtn);

    await waitFor(() => {
      expect(createCustomerWithOktaOption).toHaveBeenCalled();
      expect(mockNavigate).toHaveBeenCalledWith(ordersPath, {
        state: {
          isSafetyMoveSelected: false,
          isBluebarkMoveSelected: true,
=======
          isSafetyMoveSelected: true,
>>>>>>> 6fb9a16e
        },
      });
    });
  }, 20000);
});<|MERGE_RESOLUTION|>--- conflicted
+++ resolved
@@ -211,11 +211,6 @@
   is_bluebark: 'false',
 };
 
-const bluebarkPayload = {
-  is_safety_move: 'false',
-  is_bluebark: 'true',
-};
-
 const mockUserPrivileges = [
   {
     createdAt: '0001-01-01T00:00:00.000Z',
@@ -622,7 +617,35 @@
 
     const locationBox = screen.getAllByRole('combobox');
 
-<<<<<<< HEAD
+    await act(async () => {
+      await userEvent.type(locationBox[1], 'BEVERLY HILLS');
+      const selectedResidentialLocation = await screen.findByText(/90210/);
+      await userEvent.click(selectedResidentialLocation);
+    });
+
+    await userEvent.type(
+      getByTestId('backup_mailing_address.streetAddress1'),
+      safetyPayload.backup_mailing_address.streetAddress1,
+    );
+
+    await act(async () => {
+      await userEvent.type(locationBox[2], 'DRYDEN');
+      const selectedBackupLocation = await screen.findByText(/04225/);
+      await userEvent.click(selectedBackupLocation);
+    });
+
+    await userEvent.type(getByLabelText('Name'), safetyPayload.backup_contact.name);
+    await userEvent.type(getByRole('textbox', { name: 'Email' }), safetyPayload.backup_contact.email);
+    await userEvent.type(getByRole('textbox', { name: 'Phone' }), safetyPayload.backup_contact.telephone);
+
+    const saveBtn = await screen.findByRole('button', { name: 'Save' });
+    expect(saveBtn).toBeInTheDocument();
+
+    await waitFor(() => {
+      expect(saveBtn).toBeEnabled();
+    });
+    await userEvent.click(saveBtn);
+
     await waitFor(() => {
       expect(createCustomerWithOktaOption).toHaveBeenCalled();
       expect(mockNavigate).toHaveBeenCalledWith(ordersPath, {
@@ -631,111 +654,6 @@
           isBluebarkMoveSelected: false,
         },
       });
-=======
-    await act(async () => {
-      await userEvent.type(locationBox[1], 'BEVERLY HILLS');
-      const selectedResidentialLocation = await screen.findByText(/90210/);
-      await userEvent.click(selectedResidentialLocation);
->>>>>>> 6fb9a16e
-    });
-
-    await userEvent.type(
-      getByTestId('backup_mailing_address.streetAddress1'),
-      safetyPayload.backup_mailing_address.streetAddress1,
-    );
-
-    await act(async () => {
-      await userEvent.type(locationBox[2], 'DRYDEN');
-      const selectedBackupLocation = await screen.findByText(/04225/);
-      await userEvent.click(selectedBackupLocation);
-    });
-
-    await userEvent.type(getByLabelText('Name'), safetyPayload.backup_contact.name);
-    await userEvent.type(getByRole('textbox', { name: 'Email' }), safetyPayload.backup_contact.email);
-    await userEvent.type(getByRole('textbox', { name: 'Phone' }), safetyPayload.backup_contact.telephone);
-
-    const saveBtn = await screen.findByRole('button', { name: 'Save' });
-    expect(saveBtn).toBeInTheDocument();
-
-    await waitFor(() => {
-      expect(saveBtn).toBeEnabled();
-    });
-    await userEvent.click(saveBtn);
-
-    await waitFor(() => {
-      expect(createCustomerWithOktaOption).toHaveBeenCalled();
-      expect(mockNavigate).toHaveBeenCalledWith(ordersPath, {
-        state: {
-<<<<<<< HEAD
-          isSafetyMoveSelected: false,
-          isBluebarkMoveSelected: false,
-        },
-      });
-    });
-  }, 10000);
-
-  it('disables and populates DODID and EMPLID inputs when bluebark move is selected', async () => {
-    createCustomerWithOktaOption.mockImplementation(() => Promise.resolve(fakeResponse));
-    isBooleanFlagEnabled.mockImplementation(() => Promise.resolve(true));
-
-    const { getByLabelText, getByTestId, getByRole } = render(
-      <MockProviders>
-        <CreateCustomerForm {...testProps} />
-      </MockProviders>,
-    );
-
-    const user = userEvent.setup();
-
-    const safetyMove = await screen.findByTestId('is-safety-move-no');
-    expect(safetyMove).toBeChecked();
-
-    // check the safety move box
-    await userEvent.type(getByTestId('is-safety-move-no'), bluebarkPayload.is_safety_move);
-    await userEvent.type(getByTestId('is-bluebark-yes'), bluebarkPayload.is_bluebark);
-
-    await user.selectOptions(getByLabelText('Branch of service'), ['ARMY']);
-    await user.type(getByTestId('edipiInput'), safetyPayload.edipi);
-
-    // should be able to submit the form
-    await user.type(getByLabelText('First name'), safetyPayload.first_name);
-    await user.type(getByLabelText('Last name'), safetyPayload.last_name);
-
-    await user.type(getByLabelText('Best contact phone'), safetyPayload.telephone);
-    await user.type(getByLabelText('Personal email'), safetyPayload.personal_email);
-
-    await userEvent.type(getByTestId('res-add-street1'), safetyPayload.residential_address.streetAddress1);
-    await userEvent.type(getByTestId('res-add-city'), safetyPayload.residential_address.city);
-    await userEvent.selectOptions(getByTestId('res-add-state'), [safetyPayload.residential_address.state]);
-    await userEvent.type(getByTestId('res-add-zip'), safetyPayload.residential_address.postalCode);
-
-    await userEvent.type(getByTestId('backup-add-street1'), safetyPayload.backup_mailing_address.streetAddress1);
-    await userEvent.type(getByTestId('backup-add-city'), safetyPayload.backup_mailing_address.city);
-    await userEvent.selectOptions(getByTestId('backup-add-state'), [safetyPayload.backup_mailing_address.state]);
-    await userEvent.type(getByTestId('backup-add-zip'), safetyPayload.backup_mailing_address.postalCode);
-
-    await userEvent.type(getByLabelText('Name'), safetyPayload.backup_contact.name);
-    await userEvent.type(getByRole('textbox', { name: 'Email' }), safetyPayload.backup_contact.email);
-    await userEvent.type(getByRole('textbox', { name: 'Phone' }), safetyPayload.backup_contact.telephone);
-
-    const saveBtn = await screen.findByRole('button', { name: 'Save' });
-    expect(saveBtn).toBeInTheDocument();
-
-    await waitFor(() => {
-      expect(saveBtn).toBeEnabled();
-    });
-    await userEvent.click(saveBtn);
-
-    await waitFor(() => {
-      expect(createCustomerWithOktaOption).toHaveBeenCalled();
-      expect(mockNavigate).toHaveBeenCalledWith(ordersPath, {
-        state: {
-          isSafetyMoveSelected: false,
-          isBluebarkMoveSelected: true,
-=======
-          isSafetyMoveSelected: true,
->>>>>>> 6fb9a16e
-        },
-      });
     });
   }, 20000);
 });