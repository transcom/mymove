import React from 'react';
import { render, fireEvent, waitFor, screen } from '@testing-library/react';
import userEvent from '@testing-library/user-event';
import { generatePath } from 'react-router';

import { CreateCustomerForm } from './CreateCustomerForm';

import { MockProviders } from 'testUtils';
import { createCustomerWithOktaOption } from 'services/ghcApi';
import { servicesCounselingRoutes } from 'constants/routes';

const mockNavigate = jest.fn();
jest.mock('react-router-dom', () => ({
  ...jest.requireActual('react-router-dom'),
  useNavigate: () => mockNavigate,
}));

jest.mock('services/ghcApi', () => ({
  ...jest.requireActual('services/ghcApi'),
  createCustomerWithOktaOption: jest.fn(),
}));

jest.mock('store/flash/actions', () => ({
  ...jest.requireActual('store/flash/actions'),
  setFlashMessage: jest.fn(),
}));

jest.mock('utils/featureFlags', () => ({
  ...jest.requireActual('utils/featureFlags'),
  isBooleanFlagEnabled: jest.fn().mockImplementation(() => Promise.resolve(false)),
}));

beforeEach(jest.resetAllMocks);

const fakePayload = {
  affiliation: 'ARMY',
  edipi: '1234567890',
  first_name: 'Shish',
  middle_name: 'Ka',
  last_name: 'Bob',
  suffix: 'Mr.',
  telephone: '555-555-5555',
  secondary_telephone: '999-867-5309',
  personal_email: 'tastyAndDelicious@mail.mil',
  phone_is_preferred: true,
  email_is_preferred: '',
  residential_address: {
    streetAddress1: '8711 S Hungry Ave.',
    streetAddress2: '',
    streetAddress3: '',
    city: 'Starving',
    state: 'OK',
    postalCode: '74133',
  },
  backup_mailing_address: {
    streetAddress1: '420 S. Munchies Lane',
    streetAddress2: '',
    streetAddress3: '',
    city: 'Mustang',
    state: 'KS',
    postalCode: '73064',
  },
  backup_contact: {
    name: 'Silly String',
    telephone: '666-666-6666',
    email: 'allOverDaPlace@mail.com',
  },
  create_okta_account: 'true',
  cac_user: 'false',
  is_safety_move: 'false',
};

const fakeResponse = {
<<<<<<< HEAD
  '7575b55a-0e14-4f11-8e42-10232d22b135': {
    affiliation: 'string',
    firstName: 'John',
    lastName: 'Doe',
    telephone: '216-421-1392',
    personalEmail: '73sGJ6jq7cS%6@PqElR.WUzkqFNvtduyyA',
    suffix: 'Jr.',
    middleName: 'David',
    residentialAddress: {
      id: 'c56a4180-65aa-42ec-a945-5fd21dec0538',
      streetAddress1: '123 Main Ave',
      streetAddress2: 'Apartment 9000',
      streetAddress3: 'Montmârtre',
      city: 'Anytown',
      eTag: 'string',
      state: 'AL',
      postalCode: '90210',
      country: 'USA',
    },
    backupContact: {
      name: 'string',
      email: 'backupContact@mail.com',
      phone: '381-100-5880',
    },
    id: 'c56a4180-65aa-42ec-a945-5fd21dec0538',
    edipi: 'string',
    userID: 'c56a4180-65aa-42ec-a945-5fd21dec0538',
    oktaID: 'string',
    oktaEmail: 'string',
    phoneIsPreferred: true,
    emailIsPreferred: true,
    secondaryTelephone: '499-793-2722',
    backupAddress: {
      id: 'c56a4180-65aa-42ec-a945-5fd21dec0538',
      streetAddress1: '123 Main Ave',
      streetAddress2: 'Apartment 9000',
      streetAddress3: 'Montmârtre',
      city: 'Anytown',
      eTag: 'string',
      state: 'AL',
      postalCode: '90210',
      country: 'USA',
=======
  createdCustomer: {
    '7575b55a-0e14-4f11-8e42-10232d22b135': {
      affiliation: 'string',
      firstName: 'John',
      lastName: 'Doe',
      telephone: '216-421-1392',
      personalEmail: '73sGJ6jq7cS%6@PqElR.WUzkqFNvtduyyA',
      suffix: 'Jr.',
      middleName: 'David',
      residentialAddress: {
        id: 'c56a4180-65aa-42ec-a945-5fd21dec0538',
        streetAddress1: '123 Main Ave',
        streetAddress2: 'Apartment 9000',
        streetAddress3: 'Montmârtre',
        city: 'Anytown',
        eTag: 'string',
        state: 'AL',
        postalCode: '90210',
        country: 'USA',
      },
      backupContact: {
        name: 'string',
        email: 'backupContact@mail.com',
        phone: '381-100-5880',
      },
      id: 'c56a4180-65aa-42ec-a945-5fd21dec0538',
      edipi: 'string',
      userID: 'c56a4180-65aa-42ec-a945-5fd21dec0538',
      oktaID: 'string',
      oktaEmail: 'string',
      phoneIsPreferred: true,
      emailIsPreferred: true,
      secondaryTelephone: '499-793-2722',
      backupAddress: {
        id: 'c56a4180-65aa-42ec-a945-5fd21dec0538',
        streetAddress1: '123 Main Ave',
        streetAddress2: 'Apartment 9000',
        streetAddress3: 'Montmârtre',
        city: 'Anytown',
        eTag: 'string',
        state: 'AL',
        postalCode: '90210',
        country: 'USA',
      },
>>>>>>> bbd32957
    },
  },
};

const testProps = {
  setFlashMessage: jest.fn(),
};

const ordersPath = generatePath(servicesCounselingRoutes.BASE_CUSTOMERS_ORDERS_ADD_PATH, {
  customerId: '7575b55a-0e14-4f11-8e42-10232d22b135',
});

describe('CreateCustomerForm', () => {
  it('renders without crashing', async () => {
    render(
      <MockProviders>
        <CreateCustomerForm {...testProps} />
      </MockProviders>,
    );

    // checking that all headers exist
    expect(screen.getByText('Create Customer Profile')).toBeInTheDocument();
    expect(screen.getByText('Customer Affiliation')).toBeInTheDocument();
    expect(screen.getByText('Customer Name')).toBeInTheDocument();
    expect(screen.getByText('Contact Info')).toBeInTheDocument();
    expect(screen.getByText('Current Address')).toBeInTheDocument();
    expect(screen.getByText('Backup Address')).toBeInTheDocument();
    expect(screen.getByText('Backup Contact')).toBeInTheDocument();
    expect(screen.getByText('Okta Account')).toBeInTheDocument();
    expect(screen.getByText('Non-CAC Users')).toBeInTheDocument();

    const saveBtn = await screen.findByRole('button', { name: 'Save' });
    expect(saveBtn).toBeInTheDocument();
    expect(saveBtn).toBeDisabled();
    const cancelBtn = await screen.findByRole('button', { name: 'Cancel' });
    expect(cancelBtn).toBeInTheDocument();
  });

  it('navigates the user on cancel click', async () => {
    const { getByText } = render(
      <MockProviders>
        <CreateCustomerForm {...testProps} />
      </MockProviders>,
    );
    fireEvent.click(getByText('Cancel'));
    await waitFor(() => {
      expect(mockNavigate).toHaveBeenCalled();
    });
  });

  it('submits the form and navigates the user once all required fields are filled out', async () => {
    createCustomerWithOktaOption.mockImplementation(() => Promise.resolve(fakeResponse));
    mockNavigate.mockImplementation(() => Promise.resolve(fakeResponse));

    const { getByLabelText, getByTestId, getByRole } = render(
      <MockProviders>
        <CreateCustomerForm {...testProps} />
      </MockProviders>,
    );

    const user = userEvent.setup();

    const saveBtn = await screen.findByRole('button', { name: 'Save' });
    expect(saveBtn).toBeInTheDocument();

    await user.selectOptions(getByLabelText('Branch of service'), [fakePayload.affiliation]);

    await user.type(getByLabelText('First name'), fakePayload.first_name);
    await user.type(getByLabelText('Last name'), fakePayload.last_name);

    await user.type(getByLabelText('Best contact phone'), fakePayload.telephone);
    await user.type(getByLabelText('Personal email'), fakePayload.personal_email);

    await userEvent.type(getByTestId('res-add-street1'), fakePayload.residential_address.streetAddress1);
    await userEvent.type(getByTestId('res-add-city'), fakePayload.residential_address.city);
    await userEvent.selectOptions(getByTestId('res-add-state'), [fakePayload.residential_address.state]);
    await userEvent.type(getByTestId('res-add-zip'), fakePayload.residential_address.postalCode);

    await userEvent.type(getByTestId('backup-add-street1'), fakePayload.backup_mailing_address.streetAddress1);
    await userEvent.type(getByTestId('backup-add-city'), fakePayload.backup_mailing_address.city);
    await userEvent.selectOptions(getByTestId('backup-add-state'), [fakePayload.backup_mailing_address.state]);
    await userEvent.type(getByTestId('backup-add-zip'), fakePayload.backup_mailing_address.postalCode);

    await userEvent.type(getByLabelText('Name'), fakePayload.backup_contact.name);
    await userEvent.type(getByRole('textbox', { name: 'Email' }), fakePayload.backup_contact.email);
    await userEvent.type(getByRole('textbox', { name: 'Phone' }), fakePayload.backup_contact.telephone);

    await userEvent.type(getByTestId('create-okta-account-yes'), fakePayload.create_okta_account);

    await userEvent.type(getByTestId('cac-user-no'), fakePayload.cac_user);

    await waitFor(() => {
      expect(saveBtn).toBeEnabled();
    });
    await userEvent.click(saveBtn);

    await waitFor(() => {
      expect(createCustomerWithOktaOption).toHaveBeenCalled();
      expect(mockNavigate).toHaveBeenCalledWith(ordersPath);
    });
  }, 10000);

  it('submits the form and tests for unsupported state validation', async () => {
    createCustomerWithOktaOption.mockImplementation(() => Promise.resolve(fakeResponse));

    const { getByLabelText, getByTestId, getByRole, getByText } = render(
      <MockProviders>
        <CreateCustomerForm {...testProps} />
      </MockProviders>,
    );

    const user = userEvent.setup();

    const saveBtn = await screen.findByRole('button', { name: 'Save' });
    expect(saveBtn).toBeInTheDocument();

    await user.selectOptions(getByLabelText('Branch of service'), [fakePayload.affiliation]);

    await user.type(getByLabelText('First name'), fakePayload.first_name);
    await user.type(getByLabelText('Last name'), fakePayload.last_name);

    await user.type(getByLabelText('Best contact phone'), fakePayload.telephone);
    await user.type(getByLabelText('Personal email'), fakePayload.personal_email);

    await userEvent.type(getByTestId('res-add-street1'), fakePayload.residential_address.streetAddress1);
    await userEvent.type(getByTestId('res-add-city'), fakePayload.residential_address.city);
    await userEvent.selectOptions(getByTestId('res-add-state'), [fakePayload.residential_address.state]);
    await userEvent.type(getByTestId('res-add-zip'), fakePayload.residential_address.postalCode);

    await userEvent.type(getByTestId('backup-add-street1'), fakePayload.backup_mailing_address.streetAddress1);
    await userEvent.type(getByTestId('backup-add-city'), fakePayload.backup_mailing_address.city);
    await userEvent.selectOptions(getByTestId('backup-add-state'), [fakePayload.backup_mailing_address.state]);
    await userEvent.type(getByTestId('backup-add-zip'), fakePayload.backup_mailing_address.postalCode);

    await userEvent.type(getByLabelText('Name'), fakePayload.backup_contact.name);
    await userEvent.type(getByRole('textbox', { name: 'Email' }), fakePayload.backup_contact.email);
    await userEvent.type(getByRole('textbox', { name: 'Phone' }), fakePayload.backup_contact.telephone);

    await userEvent.type(getByTestId('create-okta-account-yes'), fakePayload.create_okta_account);

    await userEvent.type(getByTestId('cac-user-no'), fakePayload.cac_user);

    await waitFor(() => {
      expect(saveBtn).toBeEnabled();
    });

    await userEvent.selectOptions(getByTestId('backup-add-state'), 'AK');
    await userEvent.tab();

    const msg = getByText('Moves to this state are not supported at this time.');
    expect(msg).toBeVisible();

    await userEvent.selectOptions(getByTestId('backup-add-state'), [fakePayload.residential_address.state]);
    await userEvent.tab();
    expect(msg).not.toBeVisible();

    await waitFor(() => {
      expect(saveBtn).toBeEnabled();
    });

    await userEvent.click(saveBtn);

    expect(createCustomerWithOktaOption).toHaveBeenCalled();
    expect(mockNavigate).toHaveBeenCalled();
  }, 10000);
});<|MERGE_RESOLUTION|>--- conflicted
+++ resolved
@@ -71,50 +71,6 @@
 };
 
 const fakeResponse = {
-<<<<<<< HEAD
-  '7575b55a-0e14-4f11-8e42-10232d22b135': {
-    affiliation: 'string',
-    firstName: 'John',
-    lastName: 'Doe',
-    telephone: '216-421-1392',
-    personalEmail: '73sGJ6jq7cS%6@PqElR.WUzkqFNvtduyyA',
-    suffix: 'Jr.',
-    middleName: 'David',
-    residentialAddress: {
-      id: 'c56a4180-65aa-42ec-a945-5fd21dec0538',
-      streetAddress1: '123 Main Ave',
-      streetAddress2: 'Apartment 9000',
-      streetAddress3: 'Montmârtre',
-      city: 'Anytown',
-      eTag: 'string',
-      state: 'AL',
-      postalCode: '90210',
-      country: 'USA',
-    },
-    backupContact: {
-      name: 'string',
-      email: 'backupContact@mail.com',
-      phone: '381-100-5880',
-    },
-    id: 'c56a4180-65aa-42ec-a945-5fd21dec0538',
-    edipi: 'string',
-    userID: 'c56a4180-65aa-42ec-a945-5fd21dec0538',
-    oktaID: 'string',
-    oktaEmail: 'string',
-    phoneIsPreferred: true,
-    emailIsPreferred: true,
-    secondaryTelephone: '499-793-2722',
-    backupAddress: {
-      id: 'c56a4180-65aa-42ec-a945-5fd21dec0538',
-      streetAddress1: '123 Main Ave',
-      streetAddress2: 'Apartment 9000',
-      streetAddress3: 'Montmârtre',
-      city: 'Anytown',
-      eTag: 'string',
-      state: 'AL',
-      postalCode: '90210',
-      country: 'USA',
-=======
   createdCustomer: {
     '7575b55a-0e14-4f11-8e42-10232d22b135': {
       affiliation: 'string',
@@ -159,7 +115,6 @@
         postalCode: '90210',
         country: 'USA',
       },
->>>>>>> bbd32957
     },
   },
 };
@@ -212,7 +167,6 @@
 
   it('submits the form and navigates the user once all required fields are filled out', async () => {
     createCustomerWithOktaOption.mockImplementation(() => Promise.resolve(fakeResponse));
-    mockNavigate.mockImplementation(() => Promise.resolve(fakeResponse));
 
     const { getByLabelText, getByTestId, getByRole } = render(
       <MockProviders>
