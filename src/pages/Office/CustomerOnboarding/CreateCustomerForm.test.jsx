import React from 'react';
import { render, fireEvent, waitFor, screen } from '@testing-library/react';
import userEvent from '@testing-library/user-event';

import { CreateCustomerForm } from './CreateCustomerForm';

import { MockProviders } from 'testUtils';
import { createCustomerWithOktaOption } from 'services/ghcApi';

const mockNavigate = jest.fn();
jest.mock('react-router-dom', () => ({
  ...jest.requireActual('react-router-dom'),
  useNavigate: () => mockNavigate,
}));

jest.mock('services/ghcApi', () => ({
  ...jest.requireActual('services/ghcApi'),
  createCustomerWithOktaOption: jest.fn(),
}));

jest.mock('store/flash/actions', () => ({
  ...jest.requireActual('store/flash/actions'),
  setFlashMessage: jest.fn(),
}));

beforeEach(jest.resetAllMocks);

const fakePayload = {
  affiliation: 'ARMY',
  edipi: '1234567890',
  first_name: 'Shish',
  middle_name: 'Ka',
  last_name: 'Bob',
  suffix: 'Mr.',
  telephone: '555-555-5555',
  secondary_telephone: '999-867-5309',
  personal_email: 'tastyAndDelicious@mail.mil',
  phone_is_preferred: true,
  email_is_preferred: '',
  residential_address: {
    streetAddress1: '8711 S Hungry Ave.',
    streetAddress2: '',
    streetAddress3: '',
    city: 'Starving',
    state: 'OK',
    postalCode: '74133',
  },
  backup_mailing_address: {
    streetAddress1: '420 S. Munchies Lane',
    streetAddress2: '',
    streetAddress3: '',
    city: 'Mustang',
    state: 'KS',
    postalCode: '73064',
  },
  backup_contact: {
    name: 'Silly String',
    telephone: '666-666-6666',
    email: 'allOverDaPlace@mail.com',
  },
  create_okta_account: 'true',
  cac_user: 'false',
};

const fakeResponse = {
  affiliation: 'string',
  firstName: 'John',
  lastName: 'Doe',
  telephone: '216-421-1392',
  personalEmail: '73sGJ6jq7cS%6@PqElR.WUzkqFNvtduyyA',
  suffix: 'Jr.',
  middleName: 'David',
  residentialAddress: {
    id: 'c56a4180-65aa-42ec-a945-5fd21dec0538',
    streetAddress1: '123 Main Ave',
    streetAddress2: 'Apartment 9000',
    streetAddress3: 'Montmârtre',
    city: 'Anytown',
    eTag: 'string',
    state: 'AL',
    postalCode: '90210',
    country: 'USA',
  },
  backupContact: {
    name: 'string',
    email: 'backupContact@mail.com',
    phone: '381-100-5880',
  },
  id: 'c56a4180-65aa-42ec-a945-5fd21dec0538',
  edipi: 'string',
  userID: 'c56a4180-65aa-42ec-a945-5fd21dec0538',
  oktaID: 'string',
  oktaEmail: 'string',
  phoneIsPreferred: true,
  emailIsPreferred: true,
  secondaryTelephone: '499-793-2722',
  backupAddress: {
    id: 'c56a4180-65aa-42ec-a945-5fd21dec0538',
    streetAddress1: '123 Main Ave',
    streetAddress2: 'Apartment 9000',
    streetAddress3: 'Montmârtre',
    city: 'Anytown',
    eTag: 'string',
    state: 'AL',
    postalCode: '90210',
    country: 'USA',
  },
};

const testProps = {
  setFlashMessage: jest.fn(),
};

describe('CreateCustomerForm', () => {
  it('renders without crashing', async () => {
    render(
      <MockProviders>
        <CreateCustomerForm {...testProps} />
      </MockProviders>,
    );

    // checking that all headers exist
    expect(screen.getByText('Create Customer Profile')).toBeInTheDocument();
    expect(screen.getByText('Customer Affiliation')).toBeInTheDocument();
    expect(screen.getByText('Customer Name')).toBeInTheDocument();
    expect(screen.getByText('Contact Info')).toBeInTheDocument();
    expect(screen.getByText('Current Address')).toBeInTheDocument();
    expect(screen.getByText('Backup Address')).toBeInTheDocument();
    expect(screen.getByText('Backup Contact')).toBeInTheDocument();
    expect(screen.getByText('Okta Account')).toBeInTheDocument();
    expect(screen.getByText('Non-CAC Users')).toBeInTheDocument();

    const saveBtn = await screen.findByRole('button', { name: 'Save' });
    expect(saveBtn).toBeInTheDocument();
    expect(saveBtn).toBeDisabled();
    const cancelBtn = await screen.findByRole('button', { name: 'Cancel' });
    expect(cancelBtn).toBeInTheDocument();
  });

  it('navigates the user on cancel click', async () => {
    const { getByText } = render(
      <MockProviders>
        <CreateCustomerForm {...testProps} />
      </MockProviders>,
    );
    fireEvent.click(getByText('Cancel'));
    await waitFor(() => {
      expect(mockNavigate).toHaveBeenCalled();
    });
  });

  it('submits the form and navigates the user once all required fields are filled out', async () => {
    createCustomerWithOktaOption.mockImplementation(() => Promise.resolve(fakeResponse));

    const { getByLabelText, getByTestId, getByRole } = render(
      <MockProviders>
        <CreateCustomerForm {...testProps} />
      </MockProviders>,
    );

    const user = userEvent.setup();

    const saveBtn = await screen.findByRole('button', { name: 'Save' });
    expect(saveBtn).toBeInTheDocument();

    await user.selectOptions(getByLabelText('Branch of service'), [fakePayload.affiliation]);

    await user.type(getByLabelText('First name'), fakePayload.first_name);
    await user.type(getByLabelText('Last name'), fakePayload.last_name);

    await user.type(getByLabelText('Best contact phone'), fakePayload.telephone);
    await user.type(getByLabelText('Personal email'), fakePayload.personal_email);

    await user.type(getByTestId('res-add-street1'), fakePayload.residential_address.streetAddress1);
    await user.type(getByTestId('res-add-city'), fakePayload.residential_address.city);
    await user.selectOptions(getByTestId('res-add-state'), [fakePayload.residential_address.state]);
    await user.type(getByTestId('res-add-zip'), fakePayload.residential_address.postalCode);

    await user.type(getByTestId('backup-add-street1'), fakePayload.backup_mailing_address.streetAddress1);
    await user.type(getByTestId('backup-add-city'), fakePayload.backup_mailing_address.city);
    await user.selectOptions(getByTestId('backup-add-state'), [fakePayload.backup_mailing_address.state]);
    await user.type(getByTestId('backup-add-zip'), fakePayload.backup_mailing_address.postalCode);

    await user.type(getByLabelText('Name'), fakePayload.backup_contact.name);
    await user.type(getByRole('textbox', { name: 'Email' }), fakePayload.backup_contact.email);
    await user.type(getByRole('textbox', { name: 'Phone' }), fakePayload.backup_contact.telephone);

<<<<<<< HEAD
    const oktaRadioButton = getByLabelText('Yes');
    await user.click(oktaRadioButton);
=======
    await userEvent.type(getByTestId('create-okta-account-yes'), fakePayload.create_okta_account);

    await userEvent.type(getByTestId('cac-user-no'), fakePayload.cac_user);
>>>>>>> a51ce57b

    await waitFor(() => {
      expect(saveBtn).toBeEnabled();
    });

    const waiter = waitFor(() => {
      expect(createCustomerWithOktaOption).toHaveBeenCalled();
    });

    await user.click(saveBtn);
    await waiter;
    expect(mockNavigate).toHaveBeenCalled();
  }, 10000);

  it('submits the form and tests for unsupported state validation', async () => {
    createCustomerWithOktaOption.mockImplementation(() => Promise.resolve(fakeResponse));

    const { getByLabelText, getByTestId, getByRole, getByText } = render(
      <MockProviders>
        <CreateCustomerForm {...testProps} />
      </MockProviders>,
    );

    const user = userEvent.setup();

    const saveBtn = await screen.findByRole('button', { name: 'Save' });
    expect(saveBtn).toBeInTheDocument();

    await user.selectOptions(getByLabelText('Branch of service'), [fakePayload.affiliation]);

    await user.type(getByLabelText('First name'), fakePayload.first_name);
    await user.type(getByLabelText('Last name'), fakePayload.last_name);

    await user.type(getByLabelText('Best contact phone'), fakePayload.telephone);
    await user.type(getByLabelText('Personal email'), fakePayload.personal_email);

    await userEvent.type(getByTestId('res-add-street1'), fakePayload.residential_address.streetAddress1);
    await userEvent.type(getByTestId('res-add-city'), fakePayload.residential_address.city);
    await userEvent.selectOptions(getByTestId('res-add-state'), [fakePayload.residential_address.state]);
    await userEvent.type(getByTestId('res-add-zip'), fakePayload.residential_address.postalCode);

    await userEvent.type(getByTestId('backup-add-street1'), fakePayload.backup_mailing_address.streetAddress1);
    await userEvent.type(getByTestId('backup-add-city'), fakePayload.backup_mailing_address.city);
    await userEvent.selectOptions(getByTestId('backup-add-state'), [fakePayload.backup_mailing_address.state]);
    await userEvent.type(getByTestId('backup-add-zip'), fakePayload.backup_mailing_address.postalCode);

    await userEvent.type(getByLabelText('Name'), fakePayload.backup_contact.name);
    await userEvent.type(getByRole('textbox', { name: 'Email' }), fakePayload.backup_contact.email);
    await userEvent.type(getByRole('textbox', { name: 'Phone' }), fakePayload.backup_contact.telephone);

    await userEvent.type(getByTestId('create-okta-account-yes'), fakePayload.create_okta_account);

    await userEvent.type(getByTestId('cac-user-no'), fakePayload.cac_user);

    await waitFor(() => {
      expect(saveBtn).toBeEnabled();
    });

    await userEvent.selectOptions(getByTestId('backup-add-state'), 'AK');
    await userEvent.tab();

    const msg = getByText('Moves to this state are not supported at this time.');
    expect(msg).toBeVisible();

    await userEvent.selectOptions(getByTestId('backup-add-state'), [fakePayload.residential_address.state]);
    await userEvent.tab();
    expect(msg).not.toBeVisible();

    await waitFor(() => {
      expect(saveBtn).toBeEnabled();
    });

<<<<<<< HEAD
    await userEvent.selectOptions(getByTestId('backup-add-state'), 'AK');
    await userEvent.tab();

    const msg = getByText('Moves to this state are not supported at this time.');
    expect(msg).toBeVisible();

    await userEvent.selectOptions(getByTestId('backup-add-state'), [fakePayload.residential_address.state]);
    await userEvent.tab();
    expect(msg).not.toBeVisible();

    await waitFor(() => {
      expect(saveBtn).toBeEnabled();
    });

=======
>>>>>>> a51ce57b
    await userEvent.click(saveBtn);

    expect(createCustomerWithOktaOption).toHaveBeenCalled();
    expect(mockNavigate).toHaveBeenCalled();
  }, 10000);
});<|MERGE_RESOLUTION|>--- conflicted
+++ resolved
@@ -185,14 +185,9 @@
     await user.type(getByRole('textbox', { name: 'Email' }), fakePayload.backup_contact.email);
     await user.type(getByRole('textbox', { name: 'Phone' }), fakePayload.backup_contact.telephone);
 
-<<<<<<< HEAD
-    const oktaRadioButton = getByLabelText('Yes');
-    await user.click(oktaRadioButton);
-=======
     await userEvent.type(getByTestId('create-okta-account-yes'), fakePayload.create_okta_account);
 
     await userEvent.type(getByTestId('cac-user-no'), fakePayload.cac_user);
->>>>>>> a51ce57b
 
     await waitFor(() => {
       expect(saveBtn).toBeEnabled();
@@ -265,23 +260,6 @@
       expect(saveBtn).toBeEnabled();
     });
 
-<<<<<<< HEAD
-    await userEvent.selectOptions(getByTestId('backup-add-state'), 'AK');
-    await userEvent.tab();
-
-    const msg = getByText('Moves to this state are not supported at this time.');
-    expect(msg).toBeVisible();
-
-    await userEvent.selectOptions(getByTestId('backup-add-state'), [fakePayload.residential_address.state]);
-    await userEvent.tab();
-    expect(msg).not.toBeVisible();
-
-    await waitFor(() => {
-      expect(saveBtn).toBeEnabled();
-    });
-
-=======
->>>>>>> a51ce57b
     await userEvent.click(saveBtn);
 
     expect(createCustomerWithOktaOption).toHaveBeenCalled();
