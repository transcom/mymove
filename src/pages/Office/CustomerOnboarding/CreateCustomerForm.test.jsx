import React from 'react';
import { render, fireEvent, waitFor, screen } from '@testing-library/react';
import userEvent from '@testing-library/user-event';
import { generatePath } from 'react-router';

import { CreateCustomerForm } from './CreateCustomerForm';

import { MockProviders } from 'testUtils';
import { createCustomerWithOktaOption } from 'services/ghcApi';
import { servicesCounselingRoutes } from 'constants/routes';

const mockNavigate = jest.fn();
jest.mock('react-router-dom', () => ({
  ...jest.requireActual('react-router-dom'),
  useNavigate: () => mockNavigate,
}));

jest.mock('services/ghcApi', () => ({
  ...jest.requireActual('services/ghcApi'),
  createCustomerWithOktaOption: jest.fn(),
}));

jest.mock('store/flash/actions', () => ({
  ...jest.requireActual('store/flash/actions'),
  setFlashMessage: jest.fn(),
}));

jest.mock('utils/featureFlags', () => ({
  ...jest.requireActual('utils/featureFlags'),
  isBooleanFlagEnabled: jest.fn().mockImplementation(() => Promise.resolve(false)),
}));

beforeEach(jest.resetAllMocks);

const fakePayload = {
  affiliation: 'ARMY',
  edipi: '1234567890',
  first_name: 'Shish',
  middle_name: 'Ka',
  last_name: 'Bob',
  suffix: 'Mr.',
  telephone: '555-555-5555',
  secondary_telephone: '999-867-5309',
  personal_email: 'tastyAndDelicious@mail.mil',
  phone_is_preferred: true,
  email_is_preferred: '',
  residential_address: {
    streetAddress1: '8711 S Hungry Ave.',
    streetAddress2: '',
    streetAddress3: '',
    city: 'Starving',
    state: 'OK',
    postalCode: '74133',
  },
  backup_mailing_address: {
    streetAddress1: '420 S. Munchies Lane',
    streetAddress2: '',
    streetAddress3: '',
    city: 'Mustang',
    state: 'KS',
    postalCode: '73064',
  },
  backup_contact: {
    name: 'Silly String',
    telephone: '666-666-6666',
    email: 'allOverDaPlace@mail.com',
  },
  create_okta_account: 'true',
  cac_user: 'false',
<<<<<<< HEAD
=======
  is_safety_move: 'false',
>>>>>>> 1dd87325
};

const fakeResponse = {
  createdCustomer: {
    '7575b55a-0e14-4f11-8e42-10232d22b135': {
      affiliation: 'string',
      firstName: 'John',
      lastName: 'Doe',
      telephone: '216-421-1392',
      personalEmail: '73sGJ6jq7cS%6@PqElR.WUzkqFNvtduyyA',
      suffix: 'Jr.',
      middleName: 'David',
      residentialAddress: {
        id: 'c56a4180-65aa-42ec-a945-5fd21dec0538',
        streetAddress1: '123 Main Ave',
        streetAddress2: 'Apartment 9000',
        streetAddress3: 'Montmârtre',
        city: 'Anytown',
        eTag: 'string',
        state: 'AL',
        postalCode: '90210',
        country: 'USA',
      },
      backupContact: {
        name: 'string',
        email: 'backupContact@mail.com',
        phone: '381-100-5880',
      },
      id: 'c56a4180-65aa-42ec-a945-5fd21dec0538',
      edipi: 'string',
      userID: 'c56a4180-65aa-42ec-a945-5fd21dec0538',
      oktaID: 'string',
      oktaEmail: 'string',
      phoneIsPreferred: true,
      emailIsPreferred: true,
      secondaryTelephone: '499-793-2722',
      backupAddress: {
        id: 'c56a4180-65aa-42ec-a945-5fd21dec0538',
        streetAddress1: '123 Main Ave',
        streetAddress2: 'Apartment 9000',
        streetAddress3: 'Montmârtre',
        city: 'Anytown',
        eTag: 'string',
        state: 'AL',
        postalCode: '90210',
        country: 'USA',
      },
    },
  },
};

const testProps = {
  setFlashMessage: jest.fn(),
};

const ordersPath = generatePath(servicesCounselingRoutes.BASE_CUSTOMERS_ORDERS_ADD_PATH, {
  customerId: '7575b55a-0e14-4f11-8e42-10232d22b135',
});

describe('CreateCustomerForm', () => {
  it('renders without crashing', async () => {
    render(
      <MockProviders>
        <CreateCustomerForm {...testProps} />
      </MockProviders>,
    );

    // checking that all headers exist
    expect(screen.getByText('Create Customer Profile')).toBeInTheDocument();
    expect(screen.getByText('Customer Affiliation')).toBeInTheDocument();
    expect(screen.getByText('Customer Name')).toBeInTheDocument();
    expect(screen.getByText('Contact Info')).toBeInTheDocument();
    expect(screen.getByText('Current Address')).toBeInTheDocument();
    expect(screen.getByText('Backup Address')).toBeInTheDocument();
    expect(screen.getByText('Backup Contact')).toBeInTheDocument();
    expect(screen.getByText('Okta Account')).toBeInTheDocument();
    expect(screen.getByText('Non-CAC Users')).toBeInTheDocument();

    const saveBtn = await screen.findByRole('button', { name: 'Save' });
    expect(saveBtn).toBeInTheDocument();
    expect(saveBtn).toBeDisabled();
    const cancelBtn = await screen.findByRole('button', { name: 'Cancel' });
    expect(cancelBtn).toBeInTheDocument();
  });

  it('navigates the user on cancel click', async () => {
    const { getByText } = render(
      <MockProviders>
        <CreateCustomerForm {...testProps} />
      </MockProviders>,
    );
    fireEvent.click(getByText('Cancel'));
    await waitFor(() => {
      expect(mockNavigate).toHaveBeenCalled();
    });
  });

  it('submits the form and navigates the user once all required fields are filled out', async () => {
    createCustomerWithOktaOption.mockImplementation(() => Promise.resolve(fakeResponse));

    const { getByLabelText, getByTestId, getByRole } = render(
      <MockProviders>
        <CreateCustomerForm {...testProps} />
      </MockProviders>,
    );

    const user = userEvent.setup();

    const saveBtn = await screen.findByRole('button', { name: 'Save' });
    expect(saveBtn).toBeInTheDocument();

    await user.selectOptions(getByLabelText('Branch of service'), [fakePayload.affiliation]);

    await user.type(getByLabelText('First name'), fakePayload.first_name);
    await user.type(getByLabelText('Last name'), fakePayload.last_name);

    await user.type(getByLabelText('Best contact phone'), fakePayload.telephone);
    await user.type(getByLabelText('Personal email'), fakePayload.personal_email);

    await user.type(getByTestId('res-add-street1'), fakePayload.residential_address.streetAddress1);
    await user.type(getByTestId('res-add-city'), fakePayload.residential_address.city);
    await user.selectOptions(getByTestId('res-add-state'), [fakePayload.residential_address.state]);
    await user.type(getByTestId('res-add-zip'), fakePayload.residential_address.postalCode);

    await user.type(getByTestId('backup-add-street1'), fakePayload.backup_mailing_address.streetAddress1);
    await user.type(getByTestId('backup-add-city'), fakePayload.backup_mailing_address.city);
    await user.selectOptions(getByTestId('backup-add-state'), [fakePayload.backup_mailing_address.state]);
    await user.type(getByTestId('backup-add-zip'), fakePayload.backup_mailing_address.postalCode);

    await user.type(getByLabelText('Name'), fakePayload.backup_contact.name);
    await user.type(getByRole('textbox', { name: 'Email' }), fakePayload.backup_contact.email);
    await user.type(getByRole('textbox', { name: 'Phone' }), fakePayload.backup_contact.telephone);

    await userEvent.type(getByTestId('create-okta-account-yes'), fakePayload.create_okta_account);

    await userEvent.type(getByTestId('cac-user-no'), fakePayload.cac_user);

    await waitFor(() => {
      expect(saveBtn).toBeEnabled();
    });

    const waiter = waitFor(() => {
      expect(createCustomerWithOktaOption).toHaveBeenCalled();
      expect(mockNavigate).toHaveBeenCalledWith(ordersPath, {
        state: {
          isSafetyMoveSelected: false,
        },
      });
    });

    await user.click(saveBtn);
    await waiter;
    expect(mockNavigate).toHaveBeenCalled();
  }, 10000);

  it('submits the form and tests for unsupported state validation', async () => {
    createCustomerWithOktaOption.mockImplementation(() => Promise.resolve(fakeResponse));

    const { getByLabelText, getByTestId, getByRole, getByText } = render(
      <MockProviders>
        <CreateCustomerForm {...testProps} />
      </MockProviders>,
    );

    const user = userEvent.setup();

    const saveBtn = await screen.findByRole('button', { name: 'Save' });
    expect(saveBtn).toBeInTheDocument();

    await user.selectOptions(getByLabelText('Branch of service'), [fakePayload.affiliation]);

    await user.type(getByLabelText('First name'), fakePayload.first_name);
    await user.type(getByLabelText('Last name'), fakePayload.last_name);

    await user.type(getByLabelText('Best contact phone'), fakePayload.telephone);
    await user.type(getByLabelText('Personal email'), fakePayload.personal_email);

    await userEvent.type(getByTestId('res-add-street1'), fakePayload.residential_address.streetAddress1);
    await userEvent.type(getByTestId('res-add-city'), fakePayload.residential_address.city);
    await userEvent.selectOptions(getByTestId('res-add-state'), [fakePayload.residential_address.state]);
    await userEvent.type(getByTestId('res-add-zip'), fakePayload.residential_address.postalCode);

    await userEvent.type(getByTestId('backup-add-street1'), fakePayload.backup_mailing_address.streetAddress1);
    await userEvent.type(getByTestId('backup-add-city'), fakePayload.backup_mailing_address.city);
    await userEvent.selectOptions(getByTestId('backup-add-state'), [fakePayload.backup_mailing_address.state]);
    await userEvent.type(getByTestId('backup-add-zip'), fakePayload.backup_mailing_address.postalCode);

    await userEvent.type(getByLabelText('Name'), fakePayload.backup_contact.name);
    await userEvent.type(getByRole('textbox', { name: 'Email' }), fakePayload.backup_contact.email);
    await userEvent.type(getByRole('textbox', { name: 'Phone' }), fakePayload.backup_contact.telephone);

    await userEvent.type(getByTestId('create-okta-account-yes'), fakePayload.create_okta_account);

    await userEvent.type(getByTestId('cac-user-no'), fakePayload.cac_user);
<<<<<<< HEAD
=======

    await waitFor(() => {
      expect(saveBtn).toBeEnabled();
    });

    await userEvent.selectOptions(getByTestId('backup-add-state'), 'AK');
    await userEvent.tab();

    const msg = getByText('Moves to this state are not supported at this time.');
    expect(msg).toBeVisible();

    await userEvent.selectOptions(getByTestId('backup-add-state'), [fakePayload.residential_address.state]);
    await userEvent.tab();
    expect(msg).not.toBeVisible();
>>>>>>> 1dd87325

    await waitFor(() => {
      expect(saveBtn).toBeEnabled();
    });

    await userEvent.click(saveBtn);

    await waitFor(() => {
      expect(createCustomerWithOktaOption).toHaveBeenCalled();
<<<<<<< HEAD
      expect(mockNavigate).toHaveBeenCalledWith(ordersPath);
    });
  }, 10000);

  it('submits the form and tests for unsupported state validation', async () => {
    createCustomerWithOktaOption.mockImplementation(() => Promise.resolve(fakeResponse));

    const { getByLabelText, getByTestId, getByRole, getByText } = render(
      <MockProviders>
        <CreateCustomerForm {...testProps} />
      </MockProviders>,
    );

    const user = userEvent.setup();

    const saveBtn = await screen.findByRole('button', { name: 'Save' });
    expect(saveBtn).toBeInTheDocument();

    await user.selectOptions(getByLabelText('Branch of service'), [fakePayload.affiliation]);

    await user.type(getByLabelText('First name'), fakePayload.first_name);
    await user.type(getByLabelText('Last name'), fakePayload.last_name);

    await user.type(getByLabelText('Best contact phone'), fakePayload.telephone);
    await user.type(getByLabelText('Personal email'), fakePayload.personal_email);

    await userEvent.type(getByTestId('res-add-street1'), fakePayload.residential_address.streetAddress1);
    await userEvent.type(getByTestId('res-add-city'), fakePayload.residential_address.city);
    await userEvent.selectOptions(getByTestId('res-add-state'), [fakePayload.residential_address.state]);
    await userEvent.type(getByTestId('res-add-zip'), fakePayload.residential_address.postalCode);

    await userEvent.type(getByTestId('backup-add-street1'), fakePayload.backup_mailing_address.streetAddress1);
    await userEvent.type(getByTestId('backup-add-city'), fakePayload.backup_mailing_address.city);
    await userEvent.selectOptions(getByTestId('backup-add-state'), [fakePayload.backup_mailing_address.state]);
    await userEvent.type(getByTestId('backup-add-zip'), fakePayload.backup_mailing_address.postalCode);

    await userEvent.type(getByLabelText('Name'), fakePayload.backup_contact.name);
    await userEvent.type(getByRole('textbox', { name: 'Email' }), fakePayload.backup_contact.email);
    await userEvent.type(getByRole('textbox', { name: 'Phone' }), fakePayload.backup_contact.telephone);

    await userEvent.type(getByTestId('create-okta-account-yes'), fakePayload.create_okta_account);

    await userEvent.type(getByTestId('cac-user-no'), fakePayload.cac_user);

    await waitFor(() => {
      expect(saveBtn).toBeEnabled();
    });

    await userEvent.selectOptions(getByTestId('backup-add-state'), 'AK');
    await userEvent.tab();

    const msg = getByText('Moves to this state are not supported at this time.');
    expect(msg).toBeVisible();

    await userEvent.selectOptions(getByTestId('backup-add-state'), [fakePayload.residential_address.state]);
    await userEvent.tab();
    expect(msg).not.toBeVisible();

    await waitFor(() => {
      expect(saveBtn).toBeEnabled();
    });

    await userEvent.click(saveBtn);

    expect(createCustomerWithOktaOption).toHaveBeenCalled();
    expect(mockNavigate).toHaveBeenCalled();
=======
      expect(mockNavigate).toHaveBeenCalledWith(ordersPath, {
        state: {
          isSafetyMoveSelected: false,
        },
      });
    });
>>>>>>> 1dd87325
  }, 10000);
});<|MERGE_RESOLUTION|>--- conflicted
+++ resolved
@@ -67,10 +67,7 @@
   },
   create_okta_account: 'true',
   cac_user: 'false',
-<<<<<<< HEAD
-=======
   is_safety_move: 'false',
->>>>>>> 1dd87325
 };
 
 const fakeResponse = {
@@ -265,8 +262,6 @@
     await userEvent.type(getByTestId('create-okta-account-yes'), fakePayload.create_okta_account);
 
     await userEvent.type(getByTestId('cac-user-no'), fakePayload.cac_user);
-<<<<<<< HEAD
-=======
 
     await waitFor(() => {
       expect(saveBtn).toBeEnabled();
@@ -281,7 +276,6 @@
     await userEvent.selectOptions(getByTestId('backup-add-state'), [fakePayload.residential_address.state]);
     await userEvent.tab();
     expect(msg).not.toBeVisible();
->>>>>>> 1dd87325
 
     await waitFor(() => {
       expect(saveBtn).toBeEnabled();
@@ -291,80 +285,11 @@
 
     await waitFor(() => {
       expect(createCustomerWithOktaOption).toHaveBeenCalled();
-<<<<<<< HEAD
-      expect(mockNavigate).toHaveBeenCalledWith(ordersPath);
-    });
-  }, 10000);
-
-  it('submits the form and tests for unsupported state validation', async () => {
-    createCustomerWithOktaOption.mockImplementation(() => Promise.resolve(fakeResponse));
-
-    const { getByLabelText, getByTestId, getByRole, getByText } = render(
-      <MockProviders>
-        <CreateCustomerForm {...testProps} />
-      </MockProviders>,
-    );
-
-    const user = userEvent.setup();
-
-    const saveBtn = await screen.findByRole('button', { name: 'Save' });
-    expect(saveBtn).toBeInTheDocument();
-
-    await user.selectOptions(getByLabelText('Branch of service'), [fakePayload.affiliation]);
-
-    await user.type(getByLabelText('First name'), fakePayload.first_name);
-    await user.type(getByLabelText('Last name'), fakePayload.last_name);
-
-    await user.type(getByLabelText('Best contact phone'), fakePayload.telephone);
-    await user.type(getByLabelText('Personal email'), fakePayload.personal_email);
-
-    await userEvent.type(getByTestId('res-add-street1'), fakePayload.residential_address.streetAddress1);
-    await userEvent.type(getByTestId('res-add-city'), fakePayload.residential_address.city);
-    await userEvent.selectOptions(getByTestId('res-add-state'), [fakePayload.residential_address.state]);
-    await userEvent.type(getByTestId('res-add-zip'), fakePayload.residential_address.postalCode);
-
-    await userEvent.type(getByTestId('backup-add-street1'), fakePayload.backup_mailing_address.streetAddress1);
-    await userEvent.type(getByTestId('backup-add-city'), fakePayload.backup_mailing_address.city);
-    await userEvent.selectOptions(getByTestId('backup-add-state'), [fakePayload.backup_mailing_address.state]);
-    await userEvent.type(getByTestId('backup-add-zip'), fakePayload.backup_mailing_address.postalCode);
-
-    await userEvent.type(getByLabelText('Name'), fakePayload.backup_contact.name);
-    await userEvent.type(getByRole('textbox', { name: 'Email' }), fakePayload.backup_contact.email);
-    await userEvent.type(getByRole('textbox', { name: 'Phone' }), fakePayload.backup_contact.telephone);
-
-    await userEvent.type(getByTestId('create-okta-account-yes'), fakePayload.create_okta_account);
-
-    await userEvent.type(getByTestId('cac-user-no'), fakePayload.cac_user);
-
-    await waitFor(() => {
-      expect(saveBtn).toBeEnabled();
-    });
-
-    await userEvent.selectOptions(getByTestId('backup-add-state'), 'AK');
-    await userEvent.tab();
-
-    const msg = getByText('Moves to this state are not supported at this time.');
-    expect(msg).toBeVisible();
-
-    await userEvent.selectOptions(getByTestId('backup-add-state'), [fakePayload.residential_address.state]);
-    await userEvent.tab();
-    expect(msg).not.toBeVisible();
-
-    await waitFor(() => {
-      expect(saveBtn).toBeEnabled();
-    });
-
-    await userEvent.click(saveBtn);
-
-    expect(createCustomerWithOktaOption).toHaveBeenCalled();
-    expect(mockNavigate).toHaveBeenCalled();
-=======
       expect(mockNavigate).toHaveBeenCalledWith(ordersPath, {
         state: {
           isSafetyMoveSelected: false,
         },
       });
     });
->>>>>>> 1dd87325
   }, 10000);
 });