--- conflicted
+++ resolved
@@ -305,21 +305,12 @@
       const selectedResidentialLocation = await screen.findByText(/90210/);
       await userEvent.click(selectedResidentialLocation);
     });
-<<<<<<< HEAD
 
     await userEvent.type(
       getByTestId('backup_mailing_address.streetAddress1'),
       safetyPayload.backup_mailing_address.streetAddress1,
     );
 
-=======
-
-    await userEvent.type(
-      getByTestId('backup_mailing_address.streetAddress1'),
-      safetyPayload.backup_mailing_address.streetAddress1,
-    );
-
->>>>>>> 21828b63
     await act(async () => {
       await userEvent.type(locationBox[2], 'DRYDEN');
       const selectedBackupLocation = await screen.findByText(/04225/);
@@ -482,21 +473,12 @@
       const selectedResidentialLocation = await screen.findByText(/90210/);
       await userEvent.click(selectedResidentialLocation);
     });
-<<<<<<< HEAD
 
     await userEvent.type(
       getByTestId('backup_mailing_address.streetAddress1'),
       safetyPayload.backup_mailing_address.streetAddress1,
     );
 
-=======
-
-    await userEvent.type(
-      getByTestId('backup_mailing_address.streetAddress1'),
-      safetyPayload.backup_mailing_address.streetAddress1,
-    );
-
->>>>>>> 21828b63
     await act(async () => {
       await userEvent.type(locationBox[2], 'DRYDEN');
       const selectedBackupLocation = await screen.findByText(/04225/);
@@ -518,8 +500,6 @@
     await waitFor(() => {
       expect(saveBtn).toBeEnabled(); // EMPLID is set now, all validations true
     });
-<<<<<<< HEAD
-=======
     await userEvent.click(saveBtn);
 
     await waitFor(() => {
@@ -529,7 +509,6 @@
         }),
       );
     });
->>>>>>> 21828b63
   }, 20000);
 
   it('allows safety privileged users to pass safety move status to orders screen', async () => {
@@ -562,7 +541,6 @@
       getByTestId('residential_address.streetAddress1'),
       safetyPayload.residential_address.streetAddress1,
     );
-<<<<<<< HEAD
 
     const locationBox = screen.getAllByRole('combobox');
 
@@ -577,22 +555,6 @@
       safetyPayload.backup_mailing_address.streetAddress1,
     );
 
-=======
-
-    const locationBox = screen.getAllByRole('combobox');
-
-    await act(async () => {
-      await userEvent.type(locationBox[1], 'BEVERLY HILLS');
-      const selectedResidentialLocation = await screen.findByText(/90210/);
-      await userEvent.click(selectedResidentialLocation);
-    });
-
-    await userEvent.type(
-      getByTestId('backup_mailing_address.streetAddress1'),
-      safetyPayload.backup_mailing_address.streetAddress1,
-    );
-
->>>>>>> 21828b63
     await act(async () => {
       await userEvent.type(locationBox[2], 'DRYDEN');
       const selectedBackupLocation = await screen.findByText(/04225/);
@@ -657,7 +619,6 @@
       getByTestId('residential_address.streetAddress1'),
       safetyPayload.residential_address.streetAddress1,
     );
-<<<<<<< HEAD
 
     const locationBox = screen.getAllByRole('combobox');
 
@@ -681,17 +642,13 @@
     await userEvent.type(getByLabelText('Name'), safetyPayload.backup_contact.name);
     await userEvent.type(getByRole('textbox', { name: 'Email' }), safetyPayload.backup_contact.email);
     await userEvent.type(getByRole('textbox', { name: 'Phone' }), safetyPayload.backup_contact.telephone);
-=======
->>>>>>> 21828b63
-
-    const locationBox = screen.getAllByRole('combobox');
-
-    await act(async () => {
-      await userEvent.type(locationBox[1], 'BEVERLY HILLS');
-      const selectedResidentialLocation = await screen.findByText(/90210/);
-      await userEvent.click(selectedResidentialLocation);
-    });
-<<<<<<< HEAD
+
+    const saveBtn = await screen.findByRole('button', { name: 'Save' });
+    expect(saveBtn).toBeInTheDocument();
+
+    await waitFor(() => {
+      expect(saveBtn).toBeEnabled();
+    });
     await userEvent.click(saveBtn);
 
     await waitFor(() => {
@@ -703,102 +660,80 @@
         },
       });
     });
-  }, 50000);
-
-  it('disables okta and non cac user inputs when bluebark move is selected', async () => {
-    createCustomerWithOktaOption.mockImplementation(() => Promise.resolve(fakeResponse));
-    isBooleanFlagEnabled.mockImplementation(() => Promise.resolve(true));
-    searchLocationByZipCityState.mockImplementation(mockSearchPickupLocation);
-
-    const { getByLabelText, getByTestId, getByRole } = render(
-      <MockProviders initialState={serviceCounselorState}>
-        <CreateCustomerForm {...testProps} />
-      </MockProviders>,
-    );
-
-    const user = userEvent.setup();
-
-    const saveBtn = await screen.findByRole('button', { name: 'Save' });
-    expect(saveBtn).toBeInTheDocument();
-
-    // check the safety move box
-    await userEvent.type(getByTestId('is-safety-move-no'), bluebarkPayload.is_safety_move);
-    await userEvent.type(getByTestId('is-bluebark-yes'), bluebarkPayload.is_bluebark);
-
-    await userEvent.selectOptions(getByLabelText('Branch of service'), ['ARMY']);
-    await user.type(getByTestId('edipiInput'), safetyPayload.edipi);
-
-    await user.type(getByLabelText('First name'), safetyPayload.first_name);
-    await user.type(getByLabelText('Last name'), safetyPayload.last_name);
-
-    await user.type(getByLabelText('Best contact phone'), safetyPayload.telephone);
-    await user.type(getByLabelText('Personal email'), safetyPayload.personal_email);
-
-    await userEvent.type(
-      getByTestId('residential_address.streetAddress1'),
-      safetyPayload.residential_address.streetAddress1,
-    );
-
-    const locationBox = screen.getAllByRole('combobox');
-
-    await act(async () => {
-      await userEvent.type(locationBox[1], 'BEVERLY HILLS');
-      const selectedResidentialLocation = await screen.findByText(/90210/);
-      await userEvent.click(selectedResidentialLocation);
-    });
-
-    await userEvent.type(
-      getByTestId('backup_mailing_address.streetAddress1'),
-      safetyPayload.backup_mailing_address.streetAddress1,
-    );
-
-=======
-
-    await userEvent.type(
-      getByTestId('backup_mailing_address.streetAddress1'),
-      safetyPayload.backup_mailing_address.streetAddress1,
-    );
-
->>>>>>> 21828b63
-    await act(async () => {
-      await userEvent.type(locationBox[2], 'DRYDEN');
-      const selectedBackupLocation = await screen.findByText(/04225/);
-      await userEvent.click(selectedBackupLocation);
-    });
-
-    await userEvent.type(getByLabelText('Name'), safetyPayload.backup_contact.name);
-    await userEvent.type(getByRole('textbox', { name: 'Email' }), safetyPayload.backup_contact.email);
-    await userEvent.type(getByRole('textbox', { name: 'Phone' }), safetyPayload.backup_contact.telephone);
-
-<<<<<<< HEAD
-=======
-    const saveBtn = await screen.findByRole('button', { name: 'Save' });
->>>>>>> 21828b63
-    expect(saveBtn).toBeInTheDocument();
-
-    await waitFor(() => {
-      expect(saveBtn).toBeEnabled();
-    });
-    await userEvent.click(saveBtn);
-
-    await waitFor(() => {
-      expect(createCustomerWithOktaOption).toHaveBeenCalled();
-<<<<<<< HEAD
-      expect(mockNavigate).toHaveBeenCalledWith(ordersPath, {
-        state: {
-          isSafetyMoveSelected: false,
-          isBluebarkMoveSelected: true,
-        },
-      });
-    });
-  }, 50000);
-=======
-    });
+  });
+}, 50000);
+
+it('disables okta and non cac user inputs when bluebark move is selected', async () => {
+  createCustomerWithOktaOption.mockImplementation(() => Promise.resolve(fakeResponse));
+  isBooleanFlagEnabled.mockImplementation(() => Promise.resolve(true));
+  searchLocationByZipCityState.mockImplementation(mockSearchPickupLocation);
+
+  const { getByLabelText, getByTestId, getByRole } = render(
+    <MockProviders initialState={serviceCounselorState}>
+      <CreateCustomerForm {...testProps} />
+    </MockProviders>,
+  );
+
+  const user = userEvent.setup();
+
+  const saveBtn = await screen.findByRole('button', { name: 'Save' });
+  expect(saveBtn).toBeInTheDocument();
+
+  // check the safety move box
+  await userEvent.type(getByTestId('is-safety-move-no'), bluebarkPayload.is_safety_move);
+  await userEvent.type(getByTestId('is-bluebark-yes'), bluebarkPayload.is_bluebark);
+
+  await userEvent.selectOptions(getByLabelText('Branch of service'), ['ARMY']);
+  await user.type(getByTestId('edipiInput'), safetyPayload.edipi);
+
+  await user.type(getByLabelText('First name'), safetyPayload.first_name);
+  await user.type(getByLabelText('Last name'), safetyPayload.last_name);
+
+  await user.type(getByLabelText('Best contact phone'), safetyPayload.telephone);
+  await user.type(getByLabelText('Personal email'), safetyPayload.personal_email);
+
+  await userEvent.type(
+    getByTestId('residential_address.streetAddress1'),
+    safetyPayload.residential_address.streetAddress1,
+  );
+
+  const locationBox = screen.getAllByRole('combobox');
+
+  await act(async () => {
+    await userEvent.type(locationBox[1], 'BEVERLY HILLS');
+    const selectedResidentialLocation = await screen.findByText(/90210/);
+    await userEvent.click(selectedResidentialLocation);
+  });
+
+  await userEvent.type(
+    getByTestId('backup_mailing_address.streetAddress1'),
+    safetyPayload.backup_mailing_address.streetAddress1,
+  );
+
+  await act(async () => {
+    await userEvent.type(locationBox[2], 'DRYDEN');
+    const selectedBackupLocation = await screen.findByText(/04225/);
+    await userEvent.click(selectedBackupLocation);
+  });
+
+  await userEvent.type(getByLabelText('Name'), safetyPayload.backup_contact.name);
+  await userEvent.type(getByRole('textbox', { name: 'Email' }), safetyPayload.backup_contact.email);
+  await userEvent.type(getByRole('textbox', { name: 'Phone' }), safetyPayload.backup_contact.telephone);
+
+  expect(saveBtn).toBeInTheDocument();
+
+  await waitFor(() => {
+    expect(saveBtn).toBeEnabled();
+  });
+  await userEvent.click(saveBtn);
+
+  await waitFor(() => {
+    expect(createCustomerWithOktaOption).toHaveBeenCalled();
     expect(mockNavigate).toHaveBeenCalledWith(ordersPath, {
       state: {
-        isSafetyMoveSelected: true,
+        isSafetyMoveSelected: false,
+        isBluebarkMoveSelected: true,
       },
     });
-  }, 20000);
->>>>>>> 21828b63
+  }, 50000);
 });