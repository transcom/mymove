--- conflicted
+++ resolved
@@ -318,10 +318,6 @@
                       label="DoD ID number"
                       name="edipi"
                       id="edipi"
-<<<<<<< HEAD
-                      optional
-=======
->>>>>>> 758c4f03
                       maxLength="10"
                       isDisabled={isSafetyMove}
                       data-testid="edipiInput"
@@ -332,10 +328,6 @@
                         name="emplid"
                         id="emplid"
                         maxLength="7"
-<<<<<<< HEAD
-                        optional
-=======
->>>>>>> 758c4f03
                         inputMode="numeric"
                         pattern="[0-9]{7}"
                         isDisabled={isSafetyMove}
@@ -351,9 +343,9 @@
                   <SectionWrapper className={formStyles.formSection}>
                     <h3>Customer Name</h3>
                     <TextField label="First name" name="first_name" id="firstName" required />
-                    <TextField label="Middle name" name="middle_name" id="middleName" optional />
+                    <TextField label="Middle name" name="middle_name" id="middleName" labelHint="Optional" />
                     <TextField label="Last name" name="last_name" id="lastName" required />
-                    <TextField label="Suffix" name="suffix" id="suffix" optional />
+                    <TextField label="Suffix" name="suffix" id="suffix" labelHint="Optional" />
                   </SectionWrapper>
                   <SectionWrapper className={formStyles.formSection}>
                     <h3>Contact Info</h3>
@@ -368,7 +360,7 @@
                     />
                     <MaskedTextField
                       label="Alt. phone"
-                      optional
+                      labelHint="Optional"
                       id="altTelephone"
                       name="secondary_telephone"
                       type="tel"
@@ -392,14 +384,14 @@
                     />
                     <TextField
                       label="Address 2"
-                      optional
+                      labelHint="Optional"
                       id="mailingAddress2"
                       name="residential_address.streetAddress2"
                       data-testid="res-add-street2"
                     />
                     <TextField
                       label="Address 3"
-                      optional
+                      labelHint="Optional"
                       id="mailingAddress3"
                       name="residential_address.streetAddress3"
                       data-testid="res-add-street3"
@@ -437,14 +429,14 @@
                     />
                     <TextField
                       label="Address 2"
-                      optional
+                      labelHint="Optional"
                       id="backupMailingAddress2"
                       name="backup_mailing_address.streetAddress2"
                       data-testid="backup-add-street2"
                     />
                     <TextField
                       label="Address 3"
-                      optional
+                      labelHint="Optional"
                       id="backupMailingAddress3"
                       name="backup_mailing_address.streetAddress3"
                       data-testid="backup-add-street3"
