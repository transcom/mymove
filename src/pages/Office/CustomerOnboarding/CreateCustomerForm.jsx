--- conflicted
+++ resolved
@@ -108,11 +108,7 @@
       .then((res) => {
         const customerId = Object.keys(res.createdCustomer)[0];
         setFlashMessage('CUSTOMER_CREATE_SUCCESS', 'success', `Customer created successfully.`);
-<<<<<<< HEAD
-        navigate(servicesCounselingRoutes.BASE_CUSTOMER_SEARCH_PATH);
-=======
         navigate(generatePath(servicesCounselingRoutes.BASE_CUSTOMERS_ORDERS_ADD_PATH, { customerId }));
->>>>>>> d5c0f407
       })
       .catch((e) => {
         const { response } = e;
