import classnames from 'classnames';
import React, { useEffect, useState } from 'react';
import { GridContainer, Grid, Alert, Label, Radio, Fieldset } from '@trussworks/react-uswds';
import { generatePath, useNavigate } from 'react-router-dom';
import { Field, Formik } from 'formik';
import * as Yup from 'yup';
import { connect } from 'react-redux';

import styles from './CreateCustomerForm.module.scss';

import { Form } from 'components/form/Form';
import { AddressFields } from 'components/form/AddressFields/AddressFields';
import TextField from 'components/form/fields/TextField/TextField';
import NotificationScrollToTop from 'components/NotificationScrollToTop';
import { servicesCounselingRoutes } from 'constants/routes';
import WizardNavigation from 'components/Customer/WizardNavigation/WizardNavigation';
import SectionWrapper from 'components/Shared/SectionWrapper/SectionWrapper';
import formStyles from 'styles/form.module.scss';
import { CheckboxField, DropdownInput } from 'components/form/fields';
import { dropdownInputOptions } from 'utils/formatters';
import { SERVICE_MEMBER_AGENCY_LABELS } from 'content/serviceMemberAgencies';
import MaskedTextField from 'components/form/fields/MaskedTextField/MaskedTextField';
import { backupContactInfoSchema, requiredAddressSchema } from 'utils/validation';
import { createCustomerWithOktaOption } from 'services/ghcApi';
import { getResponseError } from 'services/internalApi';
import { setFlashMessage as setFlashMessageAction } from 'store/flash/actions';
import { elevatedPrivilegeTypes } from 'constants/userPrivileges';
import { isBooleanFlagEnabled } from 'utils/featureFlags';
import departmentIndicators from 'constants/departmentIndicators';
import { generateUniqueDodid, generateUniqueEmplid } from 'utils/customer';
import Hint from 'components/Hint';
import { setCanAddOrders as setCanAddOrdersAction } from 'store/general/actions';
import RequiredAsterisk, { requiredAsteriskMessage } from 'components/form/RequiredAsterisk';

export const CreateCustomerForm = ({ userPrivileges, setFlashMessage, setCanAddOrders }) => {
  const [serverError, setServerError] = useState(null);
  const [showEmplid, setShowEmplid] = useState(false);
  const [isSafetyMove, setIsSafetyMove] = useState(false);
  const [showSafetyMoveHint, setShowSafetyMoveHint] = useState(false);
  const [isBluebarkMove, setIsBluebarkMove] = useState(false);
  const navigate = useNavigate();

  const branchOptions = dropdownInputOptions(SERVICE_MEMBER_AGENCY_LABELS);

  const residentialAddressName = 'residential_address';
  const backupAddressName = 'backup_mailing_address';
  const backupContactName = 'backup_contact';

  const [isSafetyMoveFF, setSafetyMoveFF] = useState(false);
  const [isBluebarkMoveFF, setBluebarkMoveFF] = useState(false);

  const uniqueDodid = generateUniqueDodid();
  const uniqueEmplid = generateUniqueEmplid();

  useEffect(() => {
    isBooleanFlagEnabled('safety_move')?.then((enabled) => {
      setSafetyMoveFF(enabled);
    });
  }, []);

  useEffect(() => {
    isBooleanFlagEnabled('bluebark_move')?.then((enabled) => {
      setBluebarkMoveFF(enabled);
    });
  }, []);

  const isSafetyPrivileged = isSafetyMoveFF
    ? userPrivileges?.some((privilege) => privilege.privilegeType === elevatedPrivilegeTypes.SAFETY)
    : false;

  const initialValues = {
    affiliation: '',
    edipi: '',
    emplid: null,
    first_name: '',
    middle_name: '',
    last_name: '',
    suffix: '',
    telephone: '',
    secondary_telephone: null,
    personal_email: '',
    phone_is_preferred: false,
    email_is_preferred: false,
    [residentialAddressName]: {
      streetAddress1: '',
      streetAddress2: '',
      streetAddress3: '',
      city: '',
      state: '',
      postalCode: '',
    },
    [backupAddressName]: {
      streetAddress1: '',
      streetAddress2: '',
      streetAddress3: '',
      city: '',
      state: '',
      postalCode: '',
    },
    [backupContactName]: {
      firstName: '',
      lastName: '',
      telephone: '',
      email: '',
    },
    create_okta_account: '',
    cac_user: '',
    is_safety_move: 'false',
    is_bluebark: 'false',
  };

  const handleBack = () => {
    navigate(servicesCounselingRoutes.BASE_CUSTOMER_SEARCH_PATH);
  };

  const onSubmit = async (values) => {
    // Convert strings to booleans to satisfy swagger
    const createOktaAccount = values.create_okta_account === 'true';
    const cacUser = values.cac_user === 'true';

    const valuesBackupFirstName = (values[backupContactName].firstName || '').trim();
    const valuesBackupLastName = (values[backupContactName].lastName || '').trim();
    const valuesBackupFullName = `${valuesBackupFirstName} ${valuesBackupLastName}`.trim();

    const body = {
      affiliation: values.affiliation,
      edipi: values.edipi,
      emplid: values.emplid,
      firstName: values.first_name,
      middleName: values.middle_name,
      lastName: values.last_name,
      suffix: values.suffix,
      telephone: values.telephone,
      secondaryTelephone: values.secondary_telephone,
      personalEmail: values.personal_email,
      phoneIsPreferred: values.phone_is_preferred,
      emailIsPreferred: values.email_is_preferred,
      residentialAddress: values[residentialAddressName],
      backupMailingAddress: values[backupAddressName],
      backupContact: {
        name: valuesBackupFullName,
        firstName: valuesBackupFirstName,
        lastName: valuesBackupLastName,
        email: values[backupContactName].email,
        phone: values[backupContactName].telephone,
      },
      createOktaAccount,
      cacUser,
    };

    return createCustomerWithOktaOption({ body })
      .then((res) => {
        const customerId = Object.keys(res.createdCustomer)[0];
        setCanAddOrders(true);
        setFlashMessage('CUSTOMER_CREATE_SUCCESS', 'success', `Customer created successfully.`);
        navigate(
          generatePath(servicesCounselingRoutes.BASE_CUSTOMERS_ORDERS_ADD_PATH, {
            customerId,
          }),
          {
            state: {
              isSafetyMoveSelected: isSafetyMove,
              isBluebarkMoveSelected: isBluebarkMove,
              affiliation: values.affiliation,
            },
          },
        );
      })
      .catch((e) => {
        let errorMessage;
        if (e.status === 409) errorMessage = 'This EMPLID is already in use';
        else errorMessage = getResponseError(e?.response, 'failed to create service member due to server error');
        setServerError(errorMessage);
      });
  };

  const validationSchema = Yup.object().shape({
    affiliation: Yup.mixed().oneOf(Object.keys(SERVICE_MEMBER_AGENCY_LABELS)).required('Required'),
    // All branches require an EDIPI unless it is a safety move
    // where a fake DoD ID may be used
    edipi:
      !isSafetyMove &&
      Yup.string()
        .matches(/^(SM[0-9]{8}|[0-9]{10})$/, 'Enter a 10-digit DoD ID number')
        .required('Required'),
    // Only the coast guard requires both EDIPI and EMPLID
    // unless it is a safety move
    emplid:
      !isSafetyMove &&
      showEmplid &&
      Yup.string().when('affiliation', {
        is: (affiliationValue) => affiliationValue === departmentIndicators.COAST_GUARD,
        then: () =>
          Yup.string()
            .matches(/^(SM[0-9]{5}|[0-9]{7})$/, 'Enter a 7-digit EMPLID number')
            .required(`EMPLID is required for the Coast Guard`),
        otherwise: Yup.string().notRequired(),
      }),
    first_name: Yup.string().required('Required'),
    middle_name: Yup.string(),
    last_name: Yup.string().required('Required'),
    suffix: Yup.string(),
    telephone: Yup.string()
      .min(12, 'Please enter a valid phone number. Phone numbers must be entered as ###-###-####.')
      .required('Required'),
    secondary_telephone: Yup.string()
      .min(12, 'Please enter a valid phone number. Phone numbers must be entered as ###-###-####.')
      .nullable(),
    personal_email: Yup.string()
      .matches(/^[a-zA-Z0-9._%+-]+@[a-zA-Z0-9.-]+.[a-zA-Z]{2,}$/, 'Must be a valid email address')
      .required('Required'),
    phoneIsPreferred: Yup.boolean(),
    emailIsPreferred: Yup.boolean(),
    [residentialAddressName]: requiredAddressSchema.required(),
    [backupAddressName]: requiredAddressSchema.required(),
    [backupContactName]: backupContactInfoSchema.required(),
    create_okta_account: isSafetyMove ? '' : Yup.boolean().required('Required'),
    cac_user: isSafetyMove ? '' : Yup.boolean().required('Required'),
    is_safety_move: isSafetyMoveFF ? Yup.boolean().required('Required') : '',
  });

  const sectionStyles = classnames(styles.noTopMargin, formStyles.formSection);

  return (
    <GridContainer>
      <NotificationScrollToTop dependency={serverError} />

      {serverError && (
        <Grid className={styles.nameFormContainer}>
          <Grid col desktop={{ col: 8 }} className={styles.nameForm}>
            <Alert type="error" headingLevel="h4" heading="An error occurred">
              {serverError}
            </Alert>
          </Grid>
        </Grid>
      )}

      <Grid className={styles.nameFormContainer}>
        <Grid col desktop={{ col: 8 }} className={styles.nameForm}>
          <Formik initialValues={initialValues} validateOnMount validationSchema={validationSchema} onSubmit={onSubmit}>
            {({ isValid, handleSubmit, setValues, values, handleChange, ...formikProps }) => {
              const handleIsSafetyMove = (e) => {
                const { value } = e.target;
                if (value === 'true') {
                  setIsSafetyMove(true);
                  setShowSafetyMoveHint(true);
                  setValues({
                    ...values,
                    affiliation: '',
                    create_okta_account: '',
                    cac_user: 'true',
                    is_safety_move: 'true',
                    is_bluebark: 'false',
                  });
                } else if (value === 'false') {
                  setIsSafetyMove(false);
                  setValues({
                    ...values,
                    affiliation: '',
                    edipi: '',
                    emplid: null,
                    is_safety_move: 'false',
                  });
                }
              };
              const handleBranchChange = (e) => {
                setShowSafetyMoveHint(false);
                if (e.target.value === departmentIndicators.COAST_GUARD && isSafetyMove) {
                  setShowEmplid(true);
                  setValues({
                    ...values,
                    affiliation: e.target.value,
                    edipi: uniqueDodid,
                    emplid: uniqueEmplid,
                  });
                } else if (e.target.value === departmentIndicators.COAST_GUARD && !isSafetyMove) {
                  setShowEmplid(true);
                  setValues({
                    ...values,
                    affiliation: e.target.value,
                    edipi: '',
                    emplid: null,
                  });
                } else if (e.target.value !== departmentIndicators.COAST_GUARD && isSafetyMove) {
                  setShowEmplid(false);
                  setValues({
                    ...values,
                    affiliation: e.target.value,
                    edipi: uniqueDodid,
                    emplid: null,
                  });
                } else {
                  setShowEmplid(false);
                  setValues({
                    ...values,
                    affiliation: e.target.value,
                    edipi: '',
                    emplid: null,
                  });
                }
              };
              const handleBluebarkChange = (e) => {
                if (e.target.value === 'true') {
                  setIsBluebarkMove(true);
                  setIsSafetyMove(false);
                  setShowEmplid(false);
                  setValues({
                    ...values,
                    affiliation: e.target.value,
                    create_okta_account: 'false',
                    cac_user: 'false',
                    is_bluebark: 'true',
                    is_safety_move: 'false',
                  });
                } else {
                  setIsBluebarkMove(false);
                  setShowEmplid(false);
                  setValues({
                    ...values,
                    affiliation: e.target.value,
                    is_bluebark: 'false',
                  });
                }
              };
              return (
                <Form className={classnames(formStyles.form, styles.form)}>
                  <h1 className={styles.header}>Create Customer Profile</h1>
                  {(isSafetyPrivileged || isBluebarkMoveFF) && (
                    <SectionWrapper className={sectionStyles}>
                      <h3>Special Moves</h3>
                      {isSafetyPrivileged && (
                        <Fieldset className={styles.trailerOwnershipFieldset}>
                          <legend className="usa-label">Is this a Safety move?</legend>
                          <div className="grid-row grid-gap">
                            <Field
                              as={Radio}
                              id="isSafetyMoveYes"
                              label="Yes"
                              name="is_safety_move"
                              value="true"
                              data-testid="is-safety-move-yes"
                              onChange={handleIsSafetyMove}
                              checked={values.is_safety_move === 'true'}
                            />
                            <Field
                              as={Radio}
                              id="isSafetyMoveNo"
                              label="No"
                              name="is_safety_move"
                              value="false"
                              data-testid="is-safety-move-no"
                              onChange={handleIsSafetyMove}
                              checked={values.is_safety_move === 'false'}
                            />
                          </div>
                        </Fieldset>
                      )}
                      {isBluebarkMoveFF && (
                        <Fieldset className={styles.trailerOwnershipFieldset}>
                          <legend className="usa-label">Is this a Bluebark move?</legend>
                          <div className="grid-row grid-gap">
                            <Field
                              as={Radio}
                              id="isBluebarkYes"
                              label="Yes"
                              name="is_bluebark"
                              value="true"
                              data-testid="is-bluebark-yes"
                              onChange={handleBluebarkChange}
                              checked={values.is_bluebark === 'true'}
                            />
                            <Field
                              as={Radio}
                              id="isBluebarkNo"
                              label="No"
                              name="is_bluebark"
                              value="false"
                              data-testid="is-bluebark-no"
                              onChange={handleBluebarkChange}
                              checked={values.is_bluebark === 'false'}
                            />
                          </div>
                        </Fieldset>
                      )}
                    </SectionWrapper>
                  )}
                  <SectionWrapper className={sectionStyles}>
                    <h3>Customer Affiliation</h3>
                    {requiredAsteriskMessage}
                    <DropdownInput
                      label="Branch of service"
                      name="affiliation"
                      id="affiliation"
                      data-testid="affiliationInput"
                      required
                      onChange={(e) => {
                        handleChange(e);
                        handleBranchChange(e);
                      }}
                      options={branchOptions}
                      showRequiredAsterisk
                    />
                    <TextField
                      label="DoD ID number"
                      name="edipi"
                      id="edipi"
                      maxLength="10"
                      isDisabled={isSafetyMove}
                      data-testid="edipiInput"
                      showRequiredAsterisk
                      required
                    />
                    {showEmplid && (
                      <TextField
                        label="EMPLID"
                        name="emplid"
                        id="emplid"
                        maxLength="7"
                        inputMode="numeric"
                        pattern="[0-9]{7}"
                        isDisabled={isSafetyMove}
                        data-testid="emplidInput"
                        showRequiredAsterisk
                        required
                      />
                    )}
                    {isSafetyMove && showSafetyMoveHint && (
                      <Hint data-testid="safetyMoveHint">
                        Once a branch is selected, this will generate a random safety move identifier
                      </Hint>
                    )}
                  </SectionWrapper>
                  <SectionWrapper className={sectionStyles}>
                    <h3>Customer Name</h3>
                    {requiredAsteriskMessage}
                    <TextField label="First name" name="first_name" id="firstName" showRequiredAsterisk required />
                    <TextField label="Middle name" name="middle_name" id="middleName" />
                    <TextField label="Last name" name="last_name" id="lastName" showRequiredAsterisk required />
                    <TextField label="Suffix" name="suffix" id="suffix" />
                  </SectionWrapper>
                  <SectionWrapper className={sectionStyles}>
                    <h3>Contact Info</h3>
                    {requiredAsteriskMessage}
                    <MaskedTextField
                      label="Best contact phone"
                      id="telephone"
                      name="telephone"
                      type="tel"
                      minimum="12"
                      mask="000{-}000{-}0000"
                      showRequiredAsterisk
                      required
                    />
                    <MaskedTextField
                      label="Alt. phone"
                      id="altTelephone"
                      name="secondary_telephone"
                      type="tel"
                      minimum="12"
                      mask="000{-}000{-}0000"
                    />
                    <TextField
                      label="Personal email"
                      id="personalEmail"
                      name="personal_email"
                      showRequiredAsterisk
                      required
                    />
                    <Label>Preferred contact method</Label>
                    <div className={formStyles.radioGroup}>
                      <CheckboxField id="phoneIsPreferred" label="Phone" name="phone_is_preferred" />
                      <CheckboxField id="emailIsPreferred" label="Email" name="email_is_preferred" />
                    </div>
                  </SectionWrapper>
                  <SectionWrapper className={formStyles.formSection}>
                    <h3>Pickup Address</h3>
                    <AddressFields name={residentialAddressName} labelHint="Required" formikProps={formikProps} />
                  </SectionWrapper>
                  <SectionWrapper className={sectionStyles}>
                    <h3>Backup Address</h3>
                    <AddressFields name={backupAddressName} labelHint="Required" formikProps={formikProps} />
                  </SectionWrapper>
                  <SectionWrapper className={sectionStyles}>
                    <h3>Backup Contact</h3>
<<<<<<< HEAD
                    <TextField
                      label="First Name"
                      id="backupContactFirstName"
                      name="backup_contact.firstName"
                      required
                    />
                    <TextField label="Last Name" id="backupContactLastName" name="backup_contact.lastName" required />
                    <TextField label="Email" id="backupContactEmail" name="backup_contact.email" required />
=======
                    {requiredAsteriskMessage}
                    <TextField
                      label="Name"
                      id="backupContactName"
                      name="backup_contact.name"
                      showRequiredAsterisk
                      required
                    />
                    <TextField
                      label="Email"
                      id="backupContactEmail"
                      name="backup_contact.email"
                      showRequiredAsterisk
                      required
                    />
>>>>>>> cec1eca1
                    <MaskedTextField
                      label="Phone"
                      id="backupContactTelephone"
                      name="backup_contact.telephone"
                      type="tel"
                      minimum="12"
                      mask="000{-}000{-}0000"
                      // showRequiredAsterisk
                      required
                    />
                  </SectionWrapper>
                  {values.is_safety_move !== 'true' && values.is_bluebark !== 'true' && (
                    <SectionWrapper className={formStyles.formSection}>
                      <h3>Okta Account</h3>
                      <span style={{ marginTop: '8px', marginBottom: '15px', display: 'block' }}>
                        {requiredAsteriskMessage}
                      </span>
                      <Fieldset className={styles.trailerOwnershipFieldset}>
                        <legend className="usa-label">
                          <span required>
                            Do you want to create an Okta account for this customer? <RequiredAsterisk />
                          </span>
                        </legend>
                        <div className="grid-row grid-gap">
                          <Field
                            as={Radio}
                            id="yesCreateOktaAccount"
                            label="Yes"
                            name="create_okta_account"
                            value="true"
                            data-testid="create-okta-account-yes"
                          />
                          <Field
                            as={Radio}
                            id="noCreateOktaAccount"
                            label="No"
                            name="create_okta_account"
                            value="false"
                            data-testid="create-okta-account-no"
                          />
                        </div>
                      </Fieldset>
                    </SectionWrapper>
                  )}
                  {values.is_safety_move !== 'true' && values.is_bluebark !== 'true' && (
                    <SectionWrapper className={formStyles.formSection}>
                      <h3>Non-CAC Users</h3>
                      <span style={{ marginTop: '8px', marginBottom: '15px', display: 'block' }}>
                        {requiredAsteriskMessage}
                      </span>
                      <Fieldset className={styles.trailerOwnershipFieldset}>
                        <legend className="usa-label">
                          <span required>
                            Does the customer have a CAC? <RequiredAsterisk />
                          </span>
                        </legend>
                        <div className="grid-row grid-gap">
                          <Field
                            as={Radio}
                            id="yesCacUser"
                            label="Yes"
                            name="cac_user"
                            value="true"
                            data-testid="cac-user-yes"
                          />
                          <Field
                            as={Radio}
                            id="NonCacUser"
                            label="No"
                            name="cac_user"
                            value="false"
                            data-testid="cac-user-no"
                          />
                        </div>
                      </Fieldset>
                    </SectionWrapper>
                  )}
                  <div className={formStyles.formActions}>
                    <WizardNavigation
                      editMode
                      onCancelClick={handleBack}
                      disableNext={!isValid}
                      onNextClick={handleSubmit}
                    />
                  </div>
                </Form>
              );
            }}
          </Formik>
        </Grid>
      </Grid>
    </GridContainer>
  );
};

const mapDispatchToProps = {
  setFlashMessage: setFlashMessageAction,
  setCanAddOrders: setCanAddOrdersAction,
};

export default connect(() => ({}), mapDispatchToProps)(CreateCustomerForm);<|MERGE_RESOLUTION|>--- conflicted
+++ resolved
@@ -482,21 +482,18 @@
                   </SectionWrapper>
                   <SectionWrapper className={sectionStyles}>
                     <h3>Backup Contact</h3>
-<<<<<<< HEAD
+                    {requiredAsteriskMessage}
                     <TextField
                       label="First Name"
                       id="backupContactFirstName"
                       name="backup_contact.firstName"
-                      required
-                    />
-                    <TextField label="Last Name" id="backupContactLastName" name="backup_contact.lastName" required />
-                    <TextField label="Email" id="backupContactEmail" name="backup_contact.email" required />
-=======
-                    {requiredAsteriskMessage}
+                      showRequiredAsterisk
+                      required
+                    />
                     <TextField
-                      label="Name"
-                      id="backupContactName"
-                      name="backup_contact.name"
+                      label="Last Name"
+                      id="backupContactLastName"
+                      name="backup_contact.lastName"
                       showRequiredAsterisk
                       required
                     />
@@ -507,7 +504,6 @@
                       showRequiredAsterisk
                       required
                     />
->>>>>>> cec1eca1
                     <MaskedTextField
                       label="Phone"
                       id="backupContactTelephone"
