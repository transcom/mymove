import classnames from 'classnames';
import React, { useEffect, useState } from 'react';
import { GridContainer, Grid, Alert, Label, Radio, Fieldset } from '@trussworks/react-uswds';
import { generatePath, useNavigate } from 'react-router-dom';
import { Field, Formik } from 'formik';
import * as Yup from 'yup';
import { connect } from 'react-redux';

import styles from './CreateCustomerForm.module.scss';

import { Form } from 'components/form/Form';
import { AddressFields } from 'components/form/AddressFields/AddressFields';
import TextField from 'components/form/fields/TextField/TextField';
import NotificationScrollToTop from 'components/NotificationScrollToTop';
import { servicesCounselingRoutes } from 'constants/routes';
import WizardNavigation from 'components/Customer/WizardNavigation/WizardNavigation';
import SectionWrapper from 'components/Customer/SectionWrapper';
import formStyles from 'styles/form.module.scss';
import { CheckboxField, DropdownInput } from 'components/form/fields';
import { dropdownInputOptions } from 'utils/formatters';
import { SERVICE_MEMBER_AGENCY_LABELS } from 'content/serviceMemberAgencies';
import MaskedTextField from 'components/form/fields/MaskedTextField/MaskedTextField';
import { backupContactInfoSchema, requiredAddressSchema } from 'utils/validation';
import { createCustomerWithOktaOption } from 'services/ghcApi';
import { getResponseError } from 'services/internalApi';
import { setFlashMessage as setFlashMessageAction } from 'store/flash/actions';
import { elevatedPrivilegeTypes } from 'constants/userPrivileges';
import { isBooleanFlagEnabled } from 'utils/featureFlags';
import departmentIndicators from 'constants/departmentIndicators';
import { generateUniqueDodid, generateUniqueEmplid } from 'utils/customer';
import Hint from 'components/Hint';
import { setCanAddOrders as setCanAddOrdersAction } from 'store/general/actions';

export const CreateCustomerForm = ({ userPrivileges, setFlashMessage, setCanAddOrders }) => {
  const [serverError, setServerError] = useState(null);
  const [showEmplid, setShowEmplid] = useState(false);
  const [isSafetyMove, setIsSafetyMove] = useState(false);
  const [showSafetyMoveHint, setShowSafetyMoveHint] = useState(false);
  const [isBluebarkMove, setIsBluebarkMove] = useState(false);
  const navigate = useNavigate();

  const branchOptions = dropdownInputOptions(SERVICE_MEMBER_AGENCY_LABELS);

  const residentialAddressName = 'residential_address';
  const backupAddressName = 'backup_mailing_address';
  const backupContactName = 'backup_contact';

  const [isSafetyMoveFF, setSafetyMoveFF] = useState(false);

  const uniqueDodid = generateUniqueDodid();
  const uniqueEmplid = generateUniqueEmplid();

  useEffect(() => {
    isBooleanFlagEnabled('safety_move')?.then((enabled) => {
      setSafetyMoveFF(enabled);
    });
  }, []);

  const isSafetyPrivileged = isSafetyMoveFF
    ? userPrivileges?.some((privilege) => privilege.privilegeType === elevatedPrivilegeTypes.SAFETY)
    : false;

  const initialValues = {
    affiliation: '',
    edipi: '',
    emplid: '',
    first_name: '',
    middle_name: '',
    last_name: '',
    suffix: '',
    telephone: '',
    secondary_telephone: null,
    personal_email: '',
    phone_is_preferred: false,
    email_is_preferred: false,
    [residentialAddressName]: {
      streetAddress1: '',
      streetAddress2: '',
      streetAddress3: '',
      city: '',
      state: '',
      postalCode: '',
    },
    [backupAddressName]: {
      streetAddress1: '',
      streetAddress2: '',
      streetAddress3: '',
      city: '',
      state: '',
      postalCode: '',
    },
    [backupContactName]: {
      name: '',
      telephone: '',
      email: '',
    },
    create_okta_account: '',
    cac_user: '',
    is_safety_move: 'false',
    is_bluebark: 'false',
  };

  const handleBack = () => {
    navigate(servicesCounselingRoutes.BASE_CUSTOMER_SEARCH_PATH);
  };

  const onSubmit = async (values) => {
    // Convert strings to booleans to satisfy swagger
    const createOktaAccount = values.create_okta_account === 'true';
    const cacUser = values.cac_user === 'true';

    const body = {
      affiliation: values.affiliation,
      edipi: values.edipi,
      emplid: values.emplid || '',
      firstName: values.first_name,
      middleName: values.middle_name,
      lastName: values.last_name,
      suffix: values.suffix,
      telephone: values.telephone,
      secondaryTelephone: values.secondary_telephone,
      personalEmail: values.personal_email,
      phoneIsPreferred: values.phone_is_preferred,
      emailIsPreferred: values.email_is_preferred,
      residentialAddress: values[residentialAddressName],
      backupMailingAddress: values[backupAddressName],
      backupContact: {
        name: values[backupContactName].name,
        email: values[backupContactName].email,
        phone: values[backupContactName].telephone,
      },
      createOktaAccount,
      cacUser,
    };

    return createCustomerWithOktaOption({ body })
      .then((res) => {
        const customerId = Object.keys(res.createdCustomer)[0];
        setCanAddOrders(true);
        setFlashMessage('CUSTOMER_CREATE_SUCCESS', 'success', `Customer created successfully.`);
        navigate(
          generatePath(servicesCounselingRoutes.BASE_CUSTOMERS_ORDERS_ADD_PATH, {
            customerId,
          }),
          { state: { isSafetyMoveSelected: isSafetyMove, isBluebarkMoveSelected: isBluebarkMove } },
        );
      })
      .catch((e) => {
        let errorMessage;
        if (e.status === 409) errorMessage = 'This EMPLID is already in use';
        else errorMessage = getResponseError(e?.response, 'failed to create service member due to server error');
        setServerError(errorMessage);
      });
  };

  const validationSchema = Yup.object().shape({
    affiliation: Yup.mixed().oneOf(Object.keys(SERVICE_MEMBER_AGENCY_LABELS)).required('Required'),
    // All branches require an EDIPI unless it is a safety move
    // where a fake DoD ID may be used
    edipi:
      !isSafetyMove &&
      Yup.string()
        .matches(/^(SM[0-9]{8}|[0-9]{10})$/, 'Enter a 10-digit DoD ID number')
        .required('Required'),
    // Only the coast guard requires both EDIPI and EMPLID
    // unless it is a safety move
    emplid:
      !isSafetyMove &&
      showEmplid &&
      Yup.string().when('affiliation', {
        is: (affiliationValue) => affiliationValue === departmentIndicators.COAST_GUARD,
        then: () =>
          Yup.string()
            .matches(/^(SM[0-9]{5}|[0-9]{7})$/, 'Enter a 7-digit EMPLID number')
            .required(`EMPLID is required for the Coast Guard`),
        otherwise: Yup.string().notRequired(),
      }),
    first_name: Yup.string().required('Required'),
    middle_name: Yup.string(),
    last_name: Yup.string().required('Required'),
    suffix: Yup.string(),
    telephone: Yup.string()
      .min(12, 'Please enter a valid phone number. Phone numbers must be entered as ###-###-####.')
      .required('Required'),
    secondary_telephone: Yup.string()
      .min(12, 'Please enter a valid phone number. Phone numbers must be entered as ###-###-####.')
      .nullable(),
    personal_email: Yup.string()
      .matches(/^[a-zA-Z0-9._%+-]+@[a-zA-Z0-9.-]+.[a-zA-Z]{2,}$/, 'Must be a valid email address')
      .required('Required'),
    phoneIsPreferred: Yup.boolean(),
    emailIsPreferred: Yup.boolean(),
    [residentialAddressName]: requiredAddressSchema.required(),
    [backupAddressName]: requiredAddressSchema.required(),
    [backupContactName]: backupContactInfoSchema.required(),
    create_okta_account: isSafetyMove ? '' : Yup.boolean().required('Required'),
    cac_user: isSafetyMove ? '' : Yup.boolean().required('Required'),
    is_safety_move: isSafetyMoveFF ? Yup.boolean().required('Required') : '',
  });

  const sectionStyles = classnames(styles.noTopMargin, formStyles.formSection);

  return (
    <GridContainer>
      <NotificationScrollToTop dependency={serverError} />

      {serverError && (
        <Grid className={styles.nameFormContainer}>
          <Grid col desktop={{ col: 8 }} className={styles.nameForm}>
            <Alert type="error" headingLevel="h4" heading="An error occurred">
              {serverError}
            </Alert>
          </Grid>
        </Grid>
      )}

      <Grid className={styles.nameFormContainer}>
        <Grid col desktop={{ col: 8 }} className={styles.nameForm}>
          <Formik initialValues={initialValues} validateOnMount validationSchema={validationSchema} onSubmit={onSubmit}>
            {({ isValid, handleSubmit, setValues, values, handleChange, ...formikProps }) => {
              const handleIsSafetyMove = (e) => {
                const { value } = e.target;
                if (value === 'true') {
                  setIsSafetyMove(true);
                  setShowSafetyMoveHint(true);
                  setValues({
                    ...values,
                    affiliation: '',
                    create_okta_account: '',
                    cac_user: 'true',
                    is_safety_move: 'true',
                    is_bluebark: 'false',
                  });
                } else if (value === 'false') {
                  setIsSafetyMove(false);
                  setValues({
                    ...values,
                    affiliation: '',
                    edipi: '',
                    emplid: '',
                    is_safety_move: 'false',
                  });
                }
              };
              const handleBranchChange = (e) => {
                setShowSafetyMoveHint(false);
                if (e.target.value === departmentIndicators.COAST_GUARD && isSafetyMove) {
                  setShowEmplid(true);
                  setValues({
                    ...values,
                    affiliation: e.target.value,
                    edipi: uniqueDodid,
                    emplid: uniqueEmplid,
                  });
                } else if (e.target.value === departmentIndicators.COAST_GUARD && !isSafetyMove) {
                  setShowEmplid(true);
                  setValues({
                    ...values,
                    affiliation: e.target.value,
                    edipi: '',
                    emplid: '',
                  });
                } else if (e.target.value !== departmentIndicators.COAST_GUARD && isSafetyMove) {
                  setShowEmplid(false);
                  setValues({
                    ...values,
                    affiliation: e.target.value,
                    edipi: uniqueDodid,
                    emplid: '',
                  });
                } else {
                  setShowEmplid(false);
                  setValues({
                    ...values,
                    affiliation: e.target.value,
                    edipi: '',
                    emplid: '',
                  });
                }
              };
              const handleBluebarkChange = (e) => {
                if (e.target.value === 'true') {
                  setIsBluebarkMove(true);
                  setIsSafetyMove(false);
                  setShowEmplid(false);
                  setValues({
                    ...values,
                    affiliation: e.target.value,
                    create_okta_account: 'false',
                    cac_user: 'false',
                    is_bluebark: 'true',
                    is_safety_move: 'false',
                  });
                } else {
                  setIsBluebarkMove(false);
                  setShowEmplid(false);
                  setValues({
                    ...values,
                    affiliation: e.target.value,
                    is_bluebark: 'false',
                  });
                }
              };
              return (
                <Form className={classnames(formStyles.form, styles.form)}>
                  <h1 className={styles.header}>Create Customer Profile</h1>
                  <SectionWrapper className={sectionStyles}>
<<<<<<< HEAD
                    <h3>Customer Affiliation</h3>
=======
                    <h3>Special Moves</h3>
>>>>>>> fa6b802e
                    {isSafetyPrivileged && (
                      <Fieldset className={styles.trailerOwnershipFieldset}>
                        <legend className="usa-label">Is this a Safety move?</legend>
                        <div className="grid-row grid-gap">
                          <Field
                            as={Radio}
                            id="isSafetyMoveYes"
                            label="Yes"
                            name="is_safety_move"
                            value="true"
                            data-testid="is-safety-move-yes"
                            onChange={handleIsSafetyMove}
                            checked={values.is_safety_move === 'true'}
                          />
                          <Field
                            as={Radio}
                            id="isSafetyMoveNo"
                            label="No"
                            name="is_safety_move"
                            value="false"
                            data-testid="is-safety-move-no"
                            onChange={handleIsSafetyMove}
                            checked={values.is_safety_move === 'false'}
                          />
                        </div>
                      </Fieldset>
                    )}
                    <Fieldset className={styles.trailerOwnershipFieldset}>
                      <legend className="usa-label">Is this a Bluebark move?</legend>
                      <div className="grid-row grid-gap">
                        <Field
                          as={Radio}
                          id="isBluebarkYes"
                          label="Yes"
                          name="is_bluebark"
                          value="true"
                          data-testid="is-bluebark-yes"
                          onChange={handleBluebarkChange}
                          checked={values.is_bluebark === 'true'}
                        />
                        <Field
                          as={Radio}
                          id="isBluebarkNo"
                          label="No"
                          name="is_bluebark"
                          value="false"
                          data-testid="is-bluebark-no"
                          onChange={handleBluebarkChange}
                          checked={values.is_bluebark === 'false'}
                        />
                      </div>
                    </Fieldset>
                  </SectionWrapper>
                  <SectionWrapper className={sectionStyles}>
                    <h3>Customer Affiliation</h3>
                    <DropdownInput
                      label="Branch of service"
                      name="affiliation"
                      id="affiliation"
                      data-testid="affiliationInput"
                      required
                      onChange={(e) => {
                        handleChange(e);
                        handleBranchChange(e);
                      }}
                      options={branchOptions}
                    />
                    <TextField
                      label="DoD ID number"
                      name="edipi"
                      id="edipi"
                      maxLength="10"
                      isDisabled={isSafetyMove}
                      data-testid="edipiInput"
                    />
                    {showEmplid && (
                      <TextField
                        label="EMPLID"
                        name="emplid"
                        id="emplid"
                        maxLength="7"
                        inputMode="numeric"
                        pattern="[0-9]{7}"
                        isDisabled={isSafetyMove}
                        data-testid="emplidInput"
                      />
                    )}
                    {isSafetyMove && showSafetyMoveHint && (
                      <Hint data-testid="safetyMoveHint">
                        Once a branch is selected, this will generate a random safety move identifier
                      </Hint>
                    )}
                  </SectionWrapper>
                  <SectionWrapper className={sectionStyles}>
                    <h3>Customer Name</h3>
                    <TextField label="First name" name="first_name" id="firstName" required />
                    <TextField label="Middle name" name="middle_name" id="middleName" labelHint="Optional" />
                    <TextField label="Last name" name="last_name" id="lastName" required />
                    <TextField label="Suffix" name="suffix" id="suffix" labelHint="Optional" />
                  </SectionWrapper>
                  <SectionWrapper className={sectionStyles}>
                    <h3>Contact Info</h3>
                    <MaskedTextField
                      label="Best contact phone"
                      id="telephone"
                      name="telephone"
                      type="tel"
                      minimum="12"
                      mask="000{-}000{-}0000"
                      required
                    />
                    <MaskedTextField
                      label="Alt. phone"
                      labelHint="Optional"
                      id="altTelephone"
                      name="secondary_telephone"
                      type="tel"
                      minimum="12"
                      mask="000{-}000{-}0000"
                    />
                    <TextField label="Personal email" id="personalEmail" name="personal_email" required />
                    <Label>Preferred contact method (optional)</Label>
                    <div className={formStyles.radioGroup}>
                      <CheckboxField id="phoneIsPreferred" label="Phone" name="phone_is_preferred" />
                      <CheckboxField id="emailIsPreferred" label="Email" name="email_is_preferred" />
                    </div>
                  </SectionWrapper>
                  <SectionWrapper className={formStyles.formSection}>
                    <h3>Pickup Address</h3>
                    <AddressFields
                      name={residentialAddressName}
                      labelHint="Required"
                      locationLookup
                      formikProps={formikProps}
                    />
                  </SectionWrapper>
                  <SectionWrapper className={sectionStyles}>
                    <h3>Backup Address</h3>
                    <AddressFields
                      name={backupAddressName}
                      labelHint="Required"
                      locationLookup
                      formikProps={formikProps}
                    />
                  </SectionWrapper>
                  <SectionWrapper className={sectionStyles}>
                    <h3>Backup Contact</h3>
                    <TextField label="Name" id="backupContactName" name="backup_contact.name" required />
                    <TextField label="Email" id="backupContactEmail" name="backup_contact.email" required />
                    <MaskedTextField
                      label="Phone"
                      id="backupContactTelephone"
                      name="backup_contact.telephone"
                      type="tel"
                      minimum="12"
                      mask="000{-}000{-}0000"
                      required
                    />
                  </SectionWrapper>
<<<<<<< HEAD
                  {values.is_safety_move !== 'true' && (
                    <SectionWrapper className={sectionStyles}>
=======
                  {values.is_safety_move !== 'true' && values.is_bluebark !== 'true' && (
                    <SectionWrapper className={formStyles.formSection}>
>>>>>>> fa6b802e
                      <h3>Okta Account</h3>
                      <Fieldset className={styles.trailerOwnershipFieldset}>
                        <legend className="usa-label">Do you want to create an Okta account for this customer?</legend>
                        <div className="grid-row grid-gap">
                          <Field
                            as={Radio}
                            id="yesCreateOktaAccount"
                            label="Yes"
                            name="create_okta_account"
                            value="true"
                            data-testid="create-okta-account-yes"
                          />
                          <Field
                            as={Radio}
                            id="noCreateOktaAccount"
                            label="No"
                            name="create_okta_account"
                            value="false"
                            data-testid="create-okta-account-no"
                          />
                        </div>
                      </Fieldset>
                    </SectionWrapper>
                  )}
<<<<<<< HEAD
                  {values.is_safety_move !== 'true' && (
                    <SectionWrapper className={sectionStyles}>
=======
                  {values.is_safety_move !== 'true' && values.is_bluebark !== 'true' && (
                    <SectionWrapper className={formStyles.formSection}>
>>>>>>> fa6b802e
                      <h3>Non-CAC Users</h3>
                      <Fieldset className={styles.trailerOwnershipFieldset}>
                        <legend className="usa-label">Does the customer have a CAC?</legend>
                        <div className="grid-row grid-gap">
                          <Field
                            as={Radio}
                            id="yesCacUser"
                            label="Yes"
                            name="cac_user"
                            value="true"
                            data-testid="cac-user-yes"
                          />
                          <Field
                            as={Radio}
                            id="NonCacUser"
                            label="No"
                            name="cac_user"
                            value="false"
                            data-testid="cac-user-no"
                          />
                        </div>
                      </Fieldset>
                    </SectionWrapper>
                  )}
                  <div className={formStyles.formActions}>
                    <WizardNavigation
                      editMode
                      onCancelClick={handleBack}
                      disableNext={!isValid}
                      onNextClick={handleSubmit}
                    />
                  </div>
                </Form>
              );
            }}
          </Formik>
        </Grid>
      </Grid>
    </GridContainer>
  );
};

const mapDispatchToProps = {
  setFlashMessage: setFlashMessageAction,
  setCanAddOrders: setCanAddOrdersAction,
};

export default connect(() => ({}), mapDispatchToProps)(CreateCustomerForm);<|MERGE_RESOLUTION|>--- conflicted
+++ resolved
@@ -305,11 +305,7 @@
                 <Form className={classnames(formStyles.form, styles.form)}>
                   <h1 className={styles.header}>Create Customer Profile</h1>
                   <SectionWrapper className={sectionStyles}>
-<<<<<<< HEAD
-                    <h3>Customer Affiliation</h3>
-=======
                     <h3>Special Moves</h3>
->>>>>>> fa6b802e
                     {isSafetyPrivileged && (
                       <Fieldset className={styles.trailerOwnershipFieldset}>
                         <legend className="usa-label">Is this a Safety move?</legend>
@@ -469,13 +465,8 @@
                       required
                     />
                   </SectionWrapper>
-<<<<<<< HEAD
-                  {values.is_safety_move !== 'true' && (
-                    <SectionWrapper className={sectionStyles}>
-=======
                   {values.is_safety_move !== 'true' && values.is_bluebark !== 'true' && (
                     <SectionWrapper className={formStyles.formSection}>
->>>>>>> fa6b802e
                       <h3>Okta Account</h3>
                       <Fieldset className={styles.trailerOwnershipFieldset}>
                         <legend className="usa-label">Do you want to create an Okta account for this customer?</legend>
@@ -500,13 +491,8 @@
                       </Fieldset>
                     </SectionWrapper>
                   )}
-<<<<<<< HEAD
-                  {values.is_safety_move !== 'true' && (
-                    <SectionWrapper className={sectionStyles}>
-=======
                   {values.is_safety_move !== 'true' && values.is_bluebark !== 'true' && (
                     <SectionWrapper className={formStyles.formSection}>
->>>>>>> fa6b802e
                       <h3>Non-CAC Users</h3>
                       <Fieldset className={styles.trailerOwnershipFieldset}>
                         <legend className="usa-label">Does the customer have a CAC?</legend>
