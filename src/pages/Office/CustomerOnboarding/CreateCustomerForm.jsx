import React, { useEffect, useState } from 'react';
import { GridContainer, Grid, Alert, Label, Radio, Fieldset } from '@trussworks/react-uswds';
import { generatePath, useNavigate } from 'react-router-dom';
import { Field, Formik } from 'formik';
import * as Yup from 'yup';
import { connect } from 'react-redux';

import { statesList } from '../../../constants/states';

import styles from './CreateCustomerForm.module.scss';

import { Form } from 'components/form/Form';
import TextField from 'components/form/fields/TextField/TextField';
import NotificationScrollToTop from 'components/NotificationScrollToTop';
import { servicesCounselingRoutes } from 'constants/routes';
import WizardNavigation from 'components/Customer/WizardNavigation/WizardNavigation';
import SectionWrapper from 'components/Customer/SectionWrapper';
import formStyles from 'styles/form.module.scss';
import { CheckboxField, DropdownInput } from 'components/form/fields';
import { dropdownInputOptions } from 'utils/formatters';
import { SERVICE_MEMBER_AGENCY_LABELS } from 'content/serviceMemberAgencies';
import MaskedTextField from 'components/form/fields/MaskedTextField/MaskedTextField';
import { backupContactInfoSchema, requiredAddressSchema } from 'utils/validation';
import { createCustomerWithOktaOption } from 'services/ghcApi';
import { getResponseError } from 'services/internalApi';
import { setFlashMessage as setFlashMessageAction } from 'store/flash/actions';
import { elevatedPrivilegeTypes } from 'constants/userPrivileges';
import { isBooleanFlagEnabled } from 'utils/featureFlags';

export const CreateCustomerForm = ({ userPrivileges, setFlashMessage }) => {
  const [serverError, setServerError] = useState(null);
  const navigate = useNavigate();

  const branchOptions = dropdownInputOptions(SERVICE_MEMBER_AGENCY_LABELS);

  const residentialAddressName = 'residential_address';
  const backupAddressName = 'backup_mailing_address';
  const backupContactName = 'backup_contact';

  const [isSafetyMoveFF, setSafetyMoveFF] = useState(false);

  useEffect(() => {
    isBooleanFlagEnabled('safety_move')?.then((enabled) => {
      setSafetyMoveFF(enabled);
    });
  }, []);

  const isSafetyPrivileged = isSafetyMoveFF
    ? userPrivileges?.some((privilege) => privilege.privilegeType === elevatedPrivilegeTypes.SAFETY)
    : false;

  const initialValues = {
    affiliation: '',
    edipi: '',
    first_name: '',
    middle_name: '',
    last_name: '',
    suffix: '',
    telephone: '',
    secondary_telephone: null,
    personal_email: '',
    phone_is_preferred: false,
    email_is_preferred: false,
    [residentialAddressName]: {
      streetAddress1: '',
      streetAddress2: '',
      streetAddress3: '',
      city: '',
      state: '',
      postalCode: '',
    },
    [backupAddressName]: {
      streetAddress1: '',
      streetAddress2: '',
      streetAddress3: '',
      city: '',
      state: '',
      postalCode: '',
    },
    [backupContactName]: {
      name: '',
      telephone: '',
      email: '',
    },
    create_okta_account: '',
    cac_user: '',
<<<<<<< HEAD
=======
    is_safety_move: false,
>>>>>>> d68d0491
  };

  const handleBack = () => {
    navigate(servicesCounselingRoutes.BASE_CUSTOMER_SEARCH_PATH);
  };

  const onSubmit = async (values) => {
    // Convert strings to booleans to satisfy swagger
    const isSafetyMove = values.is_safety_move === 'true';
    const createOktaAccount = values.create_okta_account === 'true';
    const cacUser = values.cac_user === 'true';

    const body = {
      affiliation: values.affiliation,
      edipi: values.edipi,
      firstName: values.first_name,
      middleName: values.middle_name,
      lastName: values.last_name,
      suffix: values.suffix,
      telephone: values.telephone,
      secondaryTelephone: values.secondary_telephone,
      personalEmail: values.personal_email,
      phoneIsPreferred: values.phone_is_preferred,
      emailIsPreferred: values.email_is_preferred,
      residentialAddress: values[residentialAddressName],
      backupMailingAddress: values[backupAddressName],
      backupContact: {
        name: values[backupContactName].name,
        email: values[backupContactName].email,
        phone: values[backupContactName].telephone,
      },
      createOktaAccount,
      cacUser,
      isSafetyMove,
    };

    return createCustomerWithOktaOption({ body })
      .then((res) => {
        const customerId = Object.keys(res.createdCustomer)[0];
        const isSafetyMoveSelected = values.is_safety_move === 'true';
        setFlashMessage('CUSTOMER_CREATE_SUCCESS', 'success', `Customer created successfully.`);
        navigate(
          generatePath(servicesCounselingRoutes.BASE_CUSTOMERS_ORDERS_ADD_PATH, {
            customerId,
          }),
          { state: { isSafetyMoveSelected } },
        );
      })
      .catch((e) => {
        const { response } = e;
        const errorMessage = getResponseError(response, 'failed to create service member due to server error');
        setServerError(errorMessage);
      });
  };

  const validationSchema = Yup.object().shape({
    affiliation: Yup.mixed().oneOf(Object.keys(SERVICE_MEMBER_AGENCY_LABELS)).required('Required'),
    edipi: Yup.string().matches(/[0-9]{10}/, 'Enter a 10-digit DOD ID number'),
    first_name: Yup.string().required('Required'),
    middle_name: Yup.string(),
    last_name: Yup.string().required('Required'),
    suffix: Yup.string(),
    telephone: Yup.string()
      .min(12, 'Please enter a valid phone number. Phone numbers must be entered as ###-###-####.')
      .required('Required'),
    secondary_telephone: Yup.string()
      .min(12, 'Please enter a valid phone number. Phone numbers must be entered as ###-###-####.')
      .nullable(),
    personal_email: Yup.string()
      .matches(/^[a-zA-Z0-9._%+-]+@[a-zA-Z0-9.-]+.[a-zA-Z]{2,}$/, 'Must be a valid email address')
      .required('Required'),
    phoneIsPreferred: Yup.boolean(),
    emailIsPreferred: Yup.boolean(),
    [residentialAddressName]: requiredAddressSchema.required(),
    [backupAddressName]: requiredAddressSchema.required(),
    [backupContactName]: backupContactInfoSchema.required(),
    create_okta_account: Yup.boolean().when('is_safety_move', {
      is: false,
      then: (schema) => schema.required('Required'),
    }),
    cac_user: Yup.boolean().when('is_safety_move', {
      is: false,
      then: (schema) => schema.required('Required'),
    }),
    is_safety_move: isSafetyMoveFF ? Yup.boolean().required('Required') : '',
  });

  return (
    <GridContainer>
      <NotificationScrollToTop dependency={serverError} />

      {serverError && (
        <Grid>
          <Grid col desktop={{ col: 8 }}>
            <Alert type="error" headingLevel="h4" heading="An error occurred">
              {serverError}
            </Alert>
          </Grid>
        </Grid>
      )}

      <Grid className={styles.nameFormContainer}>
        <Grid col desktop={{ col: 8 }} className={styles.nameForm}>
          <Formik initialValues={initialValues} validateOnMount validationSchema={validationSchema} onSubmit={onSubmit}>
            {({ isValid, handleSubmit, setValues, values }) => {
              const handleIsSafetyMove = (e) => {
                const { checked } = e.target;
                if (checked) {
                  // clear out DoDID and OKTA fields
                  setValues({
                    ...values,
                    edipi: '',
                    create_okta_account: '',
                    cac_user: 'true',
                    is_safety_move: 'true',
                  });
                }
              };
              return (
                <Form className={formStyles.form}>
                  <h1 className={styles.header}>Create Customer Profile</h1>
                  <SectionWrapper className={formStyles.formSection}>
                    <h3>Customer Affiliation</h3>
                    {isSafetyPrivileged && (
                      <Fieldset className={styles.trailerOwnershipFieldset}>
                        <legend className="usa-label">Is this a Safety Move?</legend>
                        <div className="grid-row grid-gap">
                          <Field
                            as={Radio}
                            id="isSafetyMoveYes"
                            label="Yes"
                            name="is_safety_move"
                            value="true"
                            data-testid="is-safety-move-yes"
                            onChange={handleIsSafetyMove}
                          />
                          <Field
                            as={Radio}
                            id="isSafetyMoveNo"
                            label="No"
                            name="is_safety_move"
                            value="false"
                            data-testid="is-safety-move-no"
                          />
                        </div>
                      </Fieldset>
                    )}
                    <DropdownInput
                      label="Branch of service"
                      name="affiliation"
                      id="affiliation"
                      required
                      options={branchOptions}
                    />
                    <TextField
                      label="DoD ID number"
                      name="edipi"
                      id="edipi"
                      labelHint="Optional"
                      maxLength="10"
                      isDisabled={values.is_safety_move === 'true'}
                    />
                  </SectionWrapper>
                  <SectionWrapper className={formStyles.formSection}>
                    <h3>Customer Name</h3>
                    <TextField label="First name" name="first_name" id="firstName" required />
                    <TextField label="Middle name" name="middle_name" id="middleName" labelHint="Optional" />
                    <TextField label="Last name" name="last_name" id="lastName" required />
                    <TextField label="Suffix" name="suffix" id="suffix" labelHint="Optional" />
                  </SectionWrapper>
                  <SectionWrapper className={formStyles.formSection}>
                    <h3>Contact Info</h3>
                    <MaskedTextField
                      label="Best contact phone"
                      id="telephone"
                      name="telephone"
                      type="tel"
                      minimum="12"
                      mask="000{-}000{-}0000"
                      required
                    />
                    <MaskedTextField
                      label="Alt. phone"
                      labelHint="Optional"
                      id="altTelephone"
                      name="secondary_telephone"
                      type="tel"
                      minimum="12"
                      mask="000{-}000{-}0000"
                    />
                    <TextField label="Personal email" id="personalEmail" name="personal_email" required />
                    <Label>Preferred contact method (optional)</Label>
                    <div className={formStyles.radioGroup}>
                      <CheckboxField id="phoneIsPreferred" label="Phone" name="phone_is_preferred" />
                      <CheckboxField id="emailIsPreferred" label="Email" name="email_is_preferred" />
                    </div>
                  </SectionWrapper>
                  <SectionWrapper className={formStyles.formSection}>
                    <h3>Current Address</h3>
                    <TextField
                      label="Address 1"
                      id="mailingAddress1"
                      name="residential_address.streetAddress1"
                      data-testid="res-add-street1"
                    />
                    <TextField
                      label="Address 2"
                      labelHint="Optional"
                      id="mailingAddress2"
                      name="residential_address.streetAddress2"
                      data-testid="res-add-street2"
                    />
                    <TextField
                      label="Address 3"
                      labelHint="Optional"
                      id="mailingAddress3"
                      name="residential_address.streetAddress3"
                      data-testid="res-add-street3"
                    />
                    <TextField label="City" id="city" name="residential_address.city" data-testid="res-add-city" />

                    <div className="grid-row grid-gap">
                      <div className="mobile-lg:grid-col-6">
                        <DropdownInput
                          name="residential_address.state"
                          id="state"
                          label="State"
                          options={statesList}
                          data-testid="res-add-state"
                        />
                      </div>
                      <div className="mobile-lg:grid-col-6">
                        <TextField
                          label="ZIP"
                          id="zip"
                          name="residential_address.postalCode"
                          maxLength={10}
                          data-testid="res-add-zip"
                        />
                      </div>
                    </div>
                  </SectionWrapper>
                  <SectionWrapper className={formStyles.formSection}>
                    <h3>Backup Address</h3>
                    <TextField
                      label="Address 1"
                      id="backupMailingAddress1"
                      name="backup_mailing_address.streetAddress1"
                      data-testid="backup-add-street1"
                    />
                    <TextField
                      label="Address 2"
                      labelHint="Optional"
                      id="backupMailingAddress2"
                      name="backup_mailing_address.streetAddress2"
                      data-testid="backup-add-street2"
                    />
                    <TextField
                      label="Address 3"
                      labelHint="Optional"
                      id="backupMailingAddress3"
                      name="backup_mailing_address.streetAddress3"
                      data-testid="backup-add-street3"
                    />
                    <TextField
                      label="City"
                      id="backupCity"
                      name="backup_mailing_address.city"
                      data-testid="backup-add-city"
                    />

                    <div className="grid-row grid-gap">
                      <div className="mobile-lg:grid-col-6">
                        <DropdownInput
                          name="backup_mailing_address.state"
                          id="backupState"
                          label="State"
                          options={statesList}
                          data-testid="backup-add-state"
                        />
                      </div>
                      <div className="mobile-lg:grid-col-6">
                        <TextField
                          label="ZIP"
                          id="backupZip"
                          name="backup_mailing_address.postalCode"
                          maxLength={10}
                          data-testid="backup-add-zip"
                        />
                      </div>
                    </div>
                  </SectionWrapper>
                  <SectionWrapper className={formStyles.formSection}>
                    <h3>Backup Contact</h3>
                    <TextField label="Name" id="backupContactName" name="backup_contact.name" required />
                    <TextField label="Email" id="backupContactEmail" name="backup_contact.email" required />
                    <MaskedTextField
                      label="Phone"
                      id="backupContactTelephone"
                      name="backup_contact.telephone"
                      type="tel"
                      minimum="12"
                      mask="000{-}000{-}0000"
                      required
                    />
                  </SectionWrapper>
                  {values.is_safety_move !== 'true' && (
                    <SectionWrapper className={formStyles.formSection}>
                      <h3>Okta Account</h3>
                      <Fieldset className={styles.trailerOwnershipFieldset}>
                        <legend className="usa-label">Do you want to create an Okta account for this customer?</legend>
                        <div className="grid-row grid-gap">
                          <Field
                            as={Radio}
                            id="yesCreateOktaAccount"
                            label="Yes"
                            name="create_okta_account"
                            value="true"
                            data-testid="create-okta-account-yes"
                          />
                          <Field
                            as={Radio}
                            id="noCreateOktaAccount"
                            label="No"
                            name="create_okta_account"
                            value="false"
                            data-testid="create-okta-account-no"
                          />
                        </div>
                      </Fieldset>
                    </SectionWrapper>
                  )}
                  {values.is_safety_move !== 'true' && (
                    <SectionWrapper className={formStyles.formSection}>
                      <h3>Non-CAC Users</h3>
                      <Fieldset className={styles.trailerOwnershipFieldset}>
                        <legend className="usa-label">Does the customer have a CAC?</legend>
                        <div className="grid-row grid-gap">
                          <Field
                            as={Radio}
                            id="yesCacUser"
                            label="Yes"
                            name="cac_user"
                            value="true"
                            data-testid="cac-user-yes"
                          />
                          <Field
                            as={Radio}
                            id="NonCacUser"
                            label="No"
                            name="cac_user"
                            value="false"
                            data-testid="cac-user-no"
                          />
                        </div>
                      </Fieldset>
                    </SectionWrapper>
                  )}
                  <div className={formStyles.formActions}>
                    <WizardNavigation
                      editMode
                      onCancelClick={handleBack}
                      disableNext={!isValid}
                      onNextClick={handleSubmit}
                    />
                  </div>
                </Form>
              );
            }}
          </Formik>
        </Grid>
      </Grid>
    </GridContainer>
  );
};

const mapDispatchToProps = {
  setFlashMessage: setFlashMessageAction,
};

export default connect(() => ({}), mapDispatchToProps)(CreateCustomerForm);<|MERGE_RESOLUTION|>--- conflicted
+++ resolved
@@ -84,10 +84,7 @@
     },
     create_okta_account: '',
     cac_user: '',
-<<<<<<< HEAD
-=======
     is_safety_move: false,
->>>>>>> d68d0491
   };
 
   const handleBack = () => {
