--- conflicted
+++ resolved
@@ -84,10 +84,7 @@
     },
     create_okta_account: '',
     cac_user: '',
-<<<<<<< HEAD
-=======
     is_safety_move: false,
->>>>>>> 1dd87325
   };
 
   const handleBack = () => {
@@ -121,19 +118,12 @@
       },
       createOktaAccount,
       cacUser,
-<<<<<<< HEAD
-=======
       isSafetyMove,
->>>>>>> 1dd87325
     };
 
     return createCustomerWithOktaOption({ body })
       .then((res) => {
         const customerId = Object.keys(res.createdCustomer)[0];
-<<<<<<< HEAD
-        setFlashMessage('CUSTOMER_CREATE_SUCCESS', 'success', `Customer created successfully.`);
-        navigate(generatePath(servicesCounselingRoutes.BASE_CUSTOMERS_ORDERS_ADD_PATH, { customerId }));
-=======
         const isSafetyMoveSelected = values.is_safety_move === 'true';
         setFlashMessage('CUSTOMER_CREATE_SUCCESS', 'success', `Customer created successfully.`);
         navigate(
@@ -142,7 +132,6 @@
           }),
           { state: { isSafetyMoveSelected } },
         );
->>>>>>> 1dd87325
       })
       .catch((e) => {
         const { response } = e;
@@ -172,10 +161,6 @@
     [residentialAddressName]: requiredAddressSchema.required(),
     [backupAddressName]: requiredAddressSchema.required(),
     [backupContactName]: backupContactInfoSchema.required(),
-<<<<<<< HEAD
-    create_okta_account: Yup.boolean().required('Required'),
-    cac_user: Yup.boolean().required('Required'),
-=======
     create_okta_account: Yup.boolean().when('is_safety_move', {
       is: false,
       then: (schema) => schema.required('Required'),
@@ -185,7 +170,6 @@
       then: (schema) => schema.required('Required'),
     }),
     is_safety_move: isSafetyMoveFF ? Yup.boolean().required('Required') : '',
->>>>>>> 1dd87325
   });
 
   return (
@@ -407,56 +391,6 @@
                       required
                     />
                   </SectionWrapper>
-<<<<<<< HEAD
-                  <SectionWrapper className={formStyles.formSection}>
-                    <h3>Okta Account</h3>
-                    <Fieldset className={styles.trailerOwnershipFieldset}>
-                      <legend className="usa-label">Do you want to create an Okta account for this customer?</legend>
-                      <div className="grid-row grid-gap">
-                        <Field
-                          as={Radio}
-                          id="yesCreateOktaAccount"
-                          label="Yes"
-                          name="create_okta_account"
-                          value="true"
-                          data-testid="create-okta-account-yes"
-                        />
-                        <Field
-                          as={Radio}
-                          id="noCreateOktaAccount"
-                          label="No"
-                          name="create_okta_account"
-                          value="false"
-                          data-testid="create-okta-account-no"
-                        />
-                      </div>
-                    </Fieldset>
-                  </SectionWrapper>
-                  <SectionWrapper className={formStyles.formSection}>
-                    <h3>Non-CAC Users</h3>
-                    <Fieldset className={styles.trailerOwnershipFieldset}>
-                      <legend className="usa-label">Does the customer have a CAC?</legend>
-                      <div className="grid-row grid-gap">
-                        <Field
-                          as={Radio}
-                          id="yesCacUser"
-                          label="Yes"
-                          name="cac_user"
-                          value="true"
-                          data-testid="cac-user-yes"
-                        />
-                        <Field
-                          as={Radio}
-                          id="NonCacUser"
-                          label="No"
-                          name="cac_user"
-                          value="false"
-                          data-testid="cac-user-no"
-                        />
-                      </div>
-                    </Fieldset>
-                  </SectionWrapper>
-=======
                   {values.is_safety_move !== 'true' && (
                     <SectionWrapper className={formStyles.formSection}>
                       <h3>Okta Account</h3>
@@ -509,7 +443,6 @@
                       </Fieldset>
                     </SectionWrapper>
                   )}
->>>>>>> 1dd87325
                   <div className={formStyles.formActions}>
                     <WizardNavigation
                       editMode
