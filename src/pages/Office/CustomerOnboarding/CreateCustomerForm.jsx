import classnames from 'classnames';
import React, { useEffect, useState } from 'react';
import { GridContainer, Grid, Alert, Label, Radio, Fieldset } from '@trussworks/react-uswds';
import { generatePath, useNavigate } from 'react-router-dom';
import { Field, Formik } from 'formik';
import * as Yup from 'yup';
import { connect } from 'react-redux';

import styles from './CreateCustomerForm.module.scss';

import { Form } from 'components/form/Form';
import { AddressFields } from 'components/form/AddressFields/AddressFields';
import TextField from 'components/form/fields/TextField/TextField';
import NotificationScrollToTop from 'components/NotificationScrollToTop';
import { servicesCounselingRoutes } from 'constants/routes';
import WizardNavigation from 'components/Customer/WizardNavigation/WizardNavigation';
import SectionWrapper from 'components/Shared/SectionWrapper/SectionWrapper';
import formStyles from 'styles/form.module.scss';
import { CheckboxField, DropdownInput } from 'components/form/fields';
import { dropdownInputOptions } from 'utils/formatters';
import { SERVICE_MEMBER_AGENCY_LABELS } from 'content/serviceMemberAgencies';
import MaskedTextField from 'components/form/fields/MaskedTextField/MaskedTextField';
import { backupContactInfoSchema, requiredAddressSchema } from 'utils/validation';
import { createCustomerWithOktaOption } from 'services/ghcApi';
import { getResponseError } from 'services/internalApi';
import { setFlashMessage as setFlashMessageAction } from 'store/flash/actions';
import { elevatedPrivilegeTypes } from 'constants/userPrivileges';
import { isBooleanFlagEnabled } from 'utils/featureFlags';
import departmentIndicators from 'constants/departmentIndicators';
import { generateUniqueDodid, generateUniqueEmplid } from 'utils/customer';
import Hint from 'components/Hint';
import { setCanAddOrders as setCanAddOrdersAction } from 'store/general/actions';
import RequiredAsterisk, { requiredAsteriskMessage } from 'components/form/RequiredAsterisk';

export const CreateCustomerForm = ({ userPrivileges, setFlashMessage, setCanAddOrders }) => {
  const [serverError, setServerError] = useState(null);
  const [showEmplid, setShowEmplid] = useState(false);
  const [isSafetyMove, setIsSafetyMove] = useState(false);
  const [showSafetyMoveHint, setShowSafetyMoveHint] = useState(false);
  const [isBluebarkMove, setIsBluebarkMove] = useState(false);
  const navigate = useNavigate();

  const branchOptions = dropdownInputOptions(SERVICE_MEMBER_AGENCY_LABELS);

  const residentialAddressName = 'residential_address';
  const backupAddressName = 'backup_mailing_address';
  const backupContactName = 'backup_contact';

  const [isSafetyMoveFF, setSafetyMoveFF] = useState(false);
  const [isBluebarkMoveFF, setBluebarkMoveFF] = useState(false);

  const uniqueDodid = generateUniqueDodid();
  const uniqueEmplid = generateUniqueEmplid();

  useEffect(() => {
    isBooleanFlagEnabled('safety_move')?.then((enabled) => {
      setSafetyMoveFF(enabled);
    });
  }, []);

  useEffect(() => {
    isBooleanFlagEnabled('bluebark_move')?.then((enabled) => {
      setBluebarkMoveFF(enabled);
    });
  }, []);

  const isSafetyPrivileged = isSafetyMoveFF
    ? userPrivileges?.some((privilege) => privilege.privilegeType === elevatedPrivilegeTypes.SAFETY)
    : false;

  const initialValues = {
    affiliation: '',
    edipi: '',
    emplid: null,
    first_name: '',
    middle_name: '',
    last_name: '',
    suffix: '',
    telephone: '',
    secondary_telephone: null,
    personal_email: '',
    phone_is_preferred: false,
    email_is_preferred: false,
    [residentialAddressName]: {
      streetAddress1: '',
      streetAddress2: '',
      streetAddress3: '',
      city: '',
      state: '',
      postalCode: '',
    },
    [backupAddressName]: {
      streetAddress1: '',
      streetAddress2: '',
      streetAddress3: '',
      city: '',
      state: '',
      postalCode: '',
    },
    [backupContactName]: {
      firstName: '',
      lastName: '',
      telephone: '',
      email: '',
    },
    create_okta_account: '',
    cac_user: '',
    is_safety_move: 'false',
    is_bluebark: 'false',
  };

  const handleBack = () => {
    navigate(servicesCounselingRoutes.BASE_CUSTOMER_SEARCH_PATH);
  };

  const onSubmit = async (values) => {
    // Convert strings to booleans to satisfy swagger
    const createOktaAccount = values.create_okta_account === 'true';
    const cacUser = values.cac_user === 'true';

    const valuesBackupFirstName = (values[backupContactName].firstName || '').trim();
    const valuesBackupLastName = (values[backupContactName].lastName || '').trim();
    const valuesBackupFullName = `${valuesBackupFirstName} ${valuesBackupLastName}`.trim();

    const body = {
      affiliation: values.affiliation,
      edipi: values.edipi,
      emplid: values.emplid,
      firstName: values.first_name,
      middleName: values.middle_name,
      lastName: values.last_name,
      suffix: values.suffix,
      telephone: values.telephone,
      secondaryTelephone: values.secondary_telephone,
      personalEmail: values.personal_email,
      phoneIsPreferred: values.phone_is_preferred,
      emailIsPreferred: values.email_is_preferred,
      residentialAddress: values[residentialAddressName],
      backupMailingAddress: values[backupAddressName],
      backupContact: {
        name: valuesBackupFullName,
        firstName: valuesBackupFirstName,
        lastName: valuesBackupLastName,
        email: values[backupContactName].email,
        phone: values[backupContactName].telephone,
      },
      createOktaAccount,
      cacUser,
    };

    return createCustomerWithOktaOption({ body })
      .then((res) => {
        const customerId = Object.keys(res.createdCustomer)[0];
        setCanAddOrders(true);
        setFlashMessage('CUSTOMER_CREATE_SUCCESS', 'success', `Customer created successfully.`);
        navigate(
          generatePath(servicesCounselingRoutes.BASE_CUSTOMERS_ORDERS_ADD_PATH, {
            customerId,
          }),
          {
            state: {
              isSafetyMoveSelected: isSafetyMove,
              isBluebarkMoveSelected: isBluebarkMove,
              affiliation: values.affiliation,
            },
          },
        );
      })
      .catch((e) => {
        let errorMessage;
        if (e.status === 409) errorMessage = 'This EMPLID is already in use';
        else errorMessage = getResponseError(e?.response, 'failed to create service member due to server error');
        setServerError(errorMessage);
      });
  };

  const validationSchema = Yup.object().shape({
    affiliation: Yup.mixed().oneOf(Object.keys(SERVICE_MEMBER_AGENCY_LABELS)).required('Required'),
    // All branches require an EDIPI unless it is a safety move
    // where a fake DoD ID may be used
    edipi:
      !isSafetyMove &&
      Yup.string()
        .matches(/^(SM[0-9]{8}|[0-9]{10})$/, 'Enter a 10-digit DoD ID number')
        .required('Required'),
    // Only the coast guard requires both EDIPI and EMPLID
    // unless it is a safety move
    emplid:
      !isSafetyMove &&
      showEmplid &&
      Yup.string().when('affiliation', {
        is: (affiliationValue) => affiliationValue === departmentIndicators.COAST_GUARD,
        then: () =>
          Yup.string()
            .matches(/^(SM[0-9]{5}|[0-9]{7})$/, 'Enter a 7-digit EMPLID number')
            .required(`EMPLID is required for the Coast Guard`),
        otherwise: Yup.string().notRequired(),
      }),
    first_name: Yup.string().required('Required'),
    middle_name: Yup.string(),
    last_name: Yup.string().required('Required'),
    suffix: Yup.string(),
    telephone: Yup.string()
      .min(12, 'Please enter a valid phone number. Phone numbers must be entered as ###-###-####.')
      .required('Required'),
    secondary_telephone: Yup.string()
      .min(12, 'Please enter a valid phone number. Phone numbers must be entered as ###-###-####.')
      .nullable(),
    personal_email: Yup.string()
      .matches(/^[a-zA-Z0-9._%+-]+@[a-zA-Z0-9.-]+.[a-zA-Z]{2,}$/, 'Must be a valid email address')
      .required('Required'),
    phoneIsPreferred: Yup.boolean(),
    emailIsPreferred: Yup.boolean(),
    [residentialAddressName]: requiredAddressSchema.required(),
    [backupAddressName]: requiredAddressSchema.required(),
    [backupContactName]: backupContactInfoSchema.required(),
    create_okta_account: isSafetyMove ? '' : Yup.boolean().required('Required'),
    cac_user: isSafetyMove ? '' : Yup.boolean().required('Required'),
    is_safety_move: isSafetyMoveFF ? Yup.boolean().required('Required') : '',
  });

  const sectionStyles = classnames(styles.noTopMargin, formStyles.formSection);

  return (
    <GridContainer>
      <NotificationScrollToTop dependency={serverError} />

      {serverError && (
        <Grid className={styles.nameFormContainer}>
          <Grid col desktop={{ col: 8 }} className={styles.nameForm}>
            <Alert type="error" headingLevel="h4" heading="An error occurred">
              {serverError}
            </Alert>
          </Grid>
        </Grid>
      )}

      <Grid className={styles.nameFormContainer}>
        <Grid col desktop={{ col: 8 }} className={styles.nameForm}>
          <Formik initialValues={initialValues} validateOnMount validationSchema={validationSchema} onSubmit={onSubmit}>
            {({ isValid, handleSubmit, setValues, values, handleChange, ...formikProps }) => {
              const handleIsSafetyMove = (e) => {
                const { value } = e.target;
                if (value === 'true') {
                  setIsSafetyMove(true);
                  setShowSafetyMoveHint(true);
                  setValues({
                    ...values,
                    affiliation: '',
                    create_okta_account: '',
                    cac_user: 'true',
                    is_safety_move: 'true',
                    is_bluebark: 'false',
                  });
                } else if (value === 'false') {
                  setIsSafetyMove(false);
                  setValues({
                    ...values,
                    affiliation: '',
                    edipi: '',
                    emplid: null,
                    is_safety_move: 'false',
                  });
                }
              };
              const handleBranchChange = (e) => {
                setShowSafetyMoveHint(false);
                if (e.target.value === departmentIndicators.COAST_GUARD && isSafetyMove) {
                  setShowEmplid(true);
                  setValues({
                    ...values,
                    affiliation: e.target.value,
                    edipi: uniqueDodid,
                    emplid: uniqueEmplid,
                  });
                } else if (e.target.value === departmentIndicators.COAST_GUARD && !isSafetyMove) {
                  setShowEmplid(true);
                  setValues({
                    ...values,
                    affiliation: e.target.value,
                    edipi: '',
                    emplid: null,
                  });
                } else if (e.target.value !== departmentIndicators.COAST_GUARD && isSafetyMove) {
                  setShowEmplid(false);
                  setValues({
                    ...values,
                    affiliation: e.target.value,
                    edipi: uniqueDodid,
                    emplid: null,
                  });
                } else {
                  setShowEmplid(false);
                  setValues({
                    ...values,
                    affiliation: e.target.value,
                    edipi: '',
                    emplid: null,
                  });
                }
              };
              const handleBluebarkChange = (e) => {
                if (e.target.value === 'true') {
                  setIsBluebarkMove(true);
                  setIsSafetyMove(false);
                  setShowEmplid(false);
                  setValues({
                    ...values,
                    affiliation: e.target.value,
                    create_okta_account: 'false',
                    cac_user: 'false',
                    is_bluebark: 'true',
                    is_safety_move: 'false',
                  });
                } else {
                  setIsBluebarkMove(false);
                  setShowEmplid(false);
                  setValues({
                    ...values,
                    affiliation: e.target.value,
                    is_bluebark: 'false',
                  });
                }
              };
              return (
                <Form className={classnames(formStyles.form, styles.form)}>
                  <h1 className={styles.header}>Create Customer Profile</h1>
                  {(isSafetyPrivileged || isBluebarkMoveFF) && (
                    <SectionWrapper className={sectionStyles}>
                      <h3>Special Moves</h3>
                      {isSafetyPrivileged && (
                        <Fieldset className={styles.trailerOwnershipFieldset}>
                          <legend className="usa-label">Is this a Safety move?</legend>
                          <div className="grid-row grid-gap">
                            <Field
                              as={Radio}
                              id="isSafetyMoveYes"
                              label="Yes"
                              name="is_safety_move"
                              value="true"
                              data-testid="is-safety-move-yes"
                              onChange={handleIsSafetyMove}
                              checked={values.is_safety_move === 'true'}
                            />
                            <Field
                              as={Radio}
                              id="isSafetyMoveNo"
                              label="No"
                              name="is_safety_move"
                              value="false"
                              data-testid="is-safety-move-no"
                              onChange={handleIsSafetyMove}
                              checked={values.is_safety_move === 'false'}
                            />
                          </div>
                        </Fieldset>
                      )}
                      {isBluebarkMoveFF && (
                        <Fieldset className={styles.trailerOwnershipFieldset}>
                          <legend className="usa-label">Is this a Bluebark move?</legend>
                          <div className="grid-row grid-gap">
                            <Field
                              as={Radio}
                              id="isBluebarkYes"
                              label="Yes"
                              name="is_bluebark"
                              value="true"
                              data-testid="is-bluebark-yes"
                              onChange={handleBluebarkChange}
                              checked={values.is_bluebark === 'true'}
                            />
                            <Field
                              as={Radio}
                              id="isBluebarkNo"
                              label="No"
                              name="is_bluebark"
                              value="false"
                              data-testid="is-bluebark-no"
                              onChange={handleBluebarkChange}
                              checked={values.is_bluebark === 'false'}
                            />
                          </div>
                        </Fieldset>
                      )}
                    </SectionWrapper>
                  )}
                  <SectionWrapper className={sectionStyles}>
                    <h3>Customer Affiliation</h3>
                    {requiredAsteriskMessage}
                    <DropdownInput
                      label="Branch of service"
                      name="affiliation"
                      id="affiliation"
                      data-testid="affiliationInput"
                      required
                      onChange={(e) => {
                        handleChange(e);
                        handleBranchChange(e);
                      }}
                      options={branchOptions}
                      showRequiredAsterisk
                    />
                    <TextField
                      label="DoD ID number"
                      name="edipi"
                      id="edipi"
                      maxLength="10"
                      isDisabled={isSafetyMove}
                      data-testid="edipiInput"
                      showRequiredAsterisk
                      required
                    />
                    {showEmplid && (
                      <TextField
                        label="EMPLID"
                        name="emplid"
                        id="emplid"
                        maxLength="7"
                        inputMode="numeric"
                        pattern="[0-9]{7}"
                        isDisabled={isSafetyMove}
                        data-testid="emplidInput"
                        showRequiredAsterisk
                        required
                      />
                    )}
                    {isSafetyMove && showSafetyMoveHint && (
                      <Hint data-testid="safetyMoveHint">
                        Once a branch is selected, this will generate a random safety move identifier
                      </Hint>
                    )}
                  </SectionWrapper>
                  <SectionWrapper className={sectionStyles}>
                    <h3>Customer Name</h3>
                    {requiredAsteriskMessage}
                    <TextField label="First name" name="first_name" id="firstName" showRequiredAsterisk required />
                    <TextField label="Middle name" name="middle_name" id="middleName" />
                    <TextField label="Last name" name="last_name" id="lastName" showRequiredAsterisk required />
                    <TextField label="Suffix" name="suffix" id="suffix" />
                  </SectionWrapper>
                  <SectionWrapper className={sectionStyles}>
                    <h3>Contact Info</h3>
                    {requiredAsteriskMessage}
                    <MaskedTextField
                      label="Best contact phone"
                      id="telephone"
                      name="telephone"
                      type="tel"
                      minimum="12"
                      mask="000{-}000{-}0000"
                      showRequiredAsterisk
                      required
                    />
                    <MaskedTextField
                      label="Alt. phone"
                      id="altTelephone"
                      name="secondary_telephone"
                      type="tel"
                      minimum="12"
                      mask="000{-}000{-}0000"
                    />
                    <TextField
                      label="Personal email"
                      id="personalEmail"
                      name="personal_email"
                      showRequiredAsterisk
                      required
                    />
                    <Label>Preferred contact method</Label>
                    <div className={formStyles.radioGroup}>
                      <CheckboxField id="phoneIsPreferred" label="Phone" name="phone_is_preferred" />
                      <CheckboxField id="emailIsPreferred" label="Email" name="email_is_preferred" />
                    </div>
                  </SectionWrapper>
                  <SectionWrapper className={formStyles.formSection}>
                    <h3>Pickup Address</h3>
                    <AddressFields name={residentialAddressName} labelHint="Required" formikProps={formikProps} />
                  </SectionWrapper>
                  <SectionWrapper className={sectionStyles}>
                    <h3>Backup Address</h3>
                    <AddressFields name={backupAddressName} labelHint="Required" formikProps={formikProps} />
                  </SectionWrapper>
                  <SectionWrapper className={sectionStyles}>
                    <h3>Backup Contact</h3>
                    {requiredAsteriskMessage}
                    <TextField
<<<<<<< HEAD
                      label="First Name"
                      id="backupContactFirstName"
                      name="backup_contact.firstName"
                      showRequiredAsterisk
                      required
                    />
                    <TextField
                      label="Last Name"
                      id="backupContactLastName"
                      name="backup_contact.lastName"
=======
                      label="Name"
                      id="backupContactName"
                      name="backup_contact.name"
>>>>>>> da4002f6
                      showRequiredAsterisk
                      required
                    />
                    <TextField
                      label="Email"
                      id="backupContactEmail"
                      name="backup_contact.email"
                      showRequiredAsterisk
                      required
                    />
                    <MaskedTextField
                      label="Phone"
                      id="backupContactTelephone"
                      name="backup_contact.telephone"
                      type="tel"
                      minimum="12"
                      mask="000{-}000{-}0000"
<<<<<<< HEAD
                      // showRequiredAsterisk
=======
                      showRequiredAsterisk
>>>>>>> da4002f6
                      required
                    />
                  </SectionWrapper>
                  {values.is_safety_move !== 'true' && values.is_bluebark !== 'true' && (
                    <SectionWrapper className={formStyles.formSection}>
                      <h3>Okta Account</h3>
                      <span style={{ marginTop: '8px', marginBottom: '15px', display: 'block' }}>
                        {requiredAsteriskMessage}
                      </span>
                      <Fieldset className={styles.trailerOwnershipFieldset}>
                        <legend className="usa-label">
                          <span required>
                            Do you want to create an Okta account for this customer? <RequiredAsterisk />
                          </span>
                        </legend>
                        <div className="grid-row grid-gap">
                          <Field
                            as={Radio}
                            id="yesCreateOktaAccount"
                            label="Yes"
                            name="create_okta_account"
                            value="true"
                            data-testid="create-okta-account-yes"
                          />
                          <Field
                            as={Radio}
                            id="noCreateOktaAccount"
                            label="No"
                            name="create_okta_account"
                            value="false"
                            data-testid="create-okta-account-no"
                          />
                        </div>
                      </Fieldset>
                    </SectionWrapper>
                  )}
                  {values.is_safety_move !== 'true' && values.is_bluebark !== 'true' && (
                    <SectionWrapper className={formStyles.formSection}>
                      <h3>Non-CAC Users</h3>
                      <span style={{ marginTop: '8px', marginBottom: '15px', display: 'block' }}>
                        {requiredAsteriskMessage}
                      </span>
                      <Fieldset className={styles.trailerOwnershipFieldset}>
                        <legend className="usa-label">
                          <span required>
                            Does the customer have a CAC? <RequiredAsterisk />
                          </span>
                        </legend>
                        <div className="grid-row grid-gap">
                          <Field
                            as={Radio}
                            id="yesCacUser"
                            label="Yes"
                            name="cac_user"
                            value="true"
                            data-testid="cac-user-yes"
                          />
                          <Field
                            as={Radio}
                            id="NonCacUser"
                            label="No"
                            name="cac_user"
                            value="false"
                            data-testid="cac-user-no"
                          />
                        </div>
                      </Fieldset>
                    </SectionWrapper>
                  )}
                  <div className={formStyles.formActions}>
                    <WizardNavigation
                      editMode
                      onCancelClick={handleBack}
                      disableNext={!isValid}
                      onNextClick={handleSubmit}
                    />
                  </div>
                </Form>
              );
            }}
          </Formik>
        </Grid>
      </Grid>
    </GridContainer>
  );
};

const mapDispatchToProps = {
  setFlashMessage: setFlashMessageAction,
  setCanAddOrders: setCanAddOrdersAction,
};

export default connect(() => ({}), mapDispatchToProps)(CreateCustomerForm);<|MERGE_RESOLUTION|>--- conflicted
+++ resolved
@@ -484,7 +484,6 @@
                     <h3>Backup Contact</h3>
                     {requiredAsteriskMessage}
                     <TextField
-<<<<<<< HEAD
                       label="First Name"
                       id="backupContactFirstName"
                       name="backup_contact.firstName"
@@ -495,11 +494,6 @@
                       label="Last Name"
                       id="backupContactLastName"
                       name="backup_contact.lastName"
-=======
-                      label="Name"
-                      id="backupContactName"
-                      name="backup_contact.name"
->>>>>>> da4002f6
                       showRequiredAsterisk
                       required
                     />
@@ -517,11 +511,7 @@
                       type="tel"
                       minimum="12"
                       mask="000{-}000{-}0000"
-<<<<<<< HEAD
-                      // showRequiredAsterisk
-=======
-                      showRequiredAsterisk
->>>>>>> da4002f6
+                      showRequiredAsterisk
                       required
                     />
                   </SectionWrapper>
