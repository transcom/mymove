import React, { useEffect, useState } from 'react';
import { GridContainer, Grid, Alert, Label, Radio, Fieldset } from '@trussworks/react-uswds';
import { generatePath, useNavigate } from 'react-router-dom';
import { Field, Formik } from 'formik';
import * as Yup from 'yup';
import { connect } from 'react-redux';

import { statesList } from '../../../constants/states';

import styles from './CreateCustomerForm.module.scss';

import { Form } from 'components/form/Form';
import TextField from 'components/form/fields/TextField/TextField';
import NotificationScrollToTop from 'components/NotificationScrollToTop';
import { servicesCounselingRoutes } from 'constants/routes';
import WizardNavigation from 'components/Customer/WizardNavigation/WizardNavigation';
import SectionWrapper from 'components/Customer/SectionWrapper';
import formStyles from 'styles/form.module.scss';
import { CheckboxField, DropdownInput } from 'components/form/fields';
import { dropdownInputOptions } from 'utils/formatters';
import { SERVICE_MEMBER_AGENCY_LABELS } from 'content/serviceMemberAgencies';
import MaskedTextField from 'components/form/fields/MaskedTextField/MaskedTextField';
import { backupContactInfoSchema, requiredAddressSchema } from 'utils/validation';
import { createCustomerWithOktaOption } from 'services/ghcApi';
import { getResponseError } from 'services/internalApi';
import { setFlashMessage as setFlashMessageAction } from 'store/flash/actions';
import { elevatedPrivilegeTypes } from 'constants/userPrivileges';
import { isBooleanFlagEnabled } from 'utils/featureFlags';

export const CreateCustomerForm = ({ userPrivileges, setFlashMessage }) => {
  const [serverError, setServerError] = useState(null);
  const navigate = useNavigate();

  const branchOptions = dropdownInputOptions(SERVICE_MEMBER_AGENCY_LABELS);

  const residentialAddressName = 'residential_address';
  const backupAddressName = 'backup_mailing_address';
  const backupContactName = 'backup_contact';

  const [isSafetyMoveFF, setSafetyMoveFF] = useState(false);

  useEffect(() => {
    isBooleanFlagEnabled('safety_move')?.then((enabled) => {
      setSafetyMoveFF(enabled);
    });
  }, []);

  const isSafetyPrivileged = isSafetyMoveFF
    ? userPrivileges?.some((privilege) => privilege.privilegeType === elevatedPrivilegeTypes.SAFETY)
    : false;

  const initialValues = {
    affiliation: '',
    edipi: '',
    first_name: '',
    middle_name: '',
    last_name: '',
    suffix: '',
    telephone: '',
    secondary_telephone: null,
    personal_email: '',
    phone_is_preferred: false,
    email_is_preferred: false,
    [residentialAddressName]: {
      streetAddress1: '',
      streetAddress2: '',
      streetAddress3: '',
      city: '',
      state: '',
      postalCode: '',
    },
    [backupAddressName]: {
      streetAddress1: '',
      streetAddress2: '',
      streetAddress3: '',
      city: '',
      state: '',
      postalCode: '',
    },
    [backupContactName]: {
      name: '',
      telephone: '',
      email: '',
    },
    create_okta_account: '',
<<<<<<< HEAD
    is_safety_move: false,
=======
    cac_user: true,
>>>>>>> eae5bdfd
  };

  const handleBack = () => {
    navigate(servicesCounselingRoutes.BASE_CUSTOMER_SEARCH_PATH);
  };

  const onSubmit = async (values) => {
    // Convert strings to booleans to satisfy swagger
    const isSafetyMove = values.is_safety_move === 'true';
    const createOktaAccount = values.create_okta_account === 'true';
    const cacUser = values.cac_user === 'true';

    const body = {
      affiliation: values.affiliation,
      edipi: values.edipi,
      firstName: values.first_name,
      middleName: values.middle_name,
      lastName: values.last_name,
      suffix: values.suffix,
      telephone: values.telephone,
      secondaryTelephone: values.secondary_telephone,
      personalEmail: values.personal_email,
      phoneIsPreferred: values.phone_is_preferred,
      emailIsPreferred: values.email_is_preferred,
      residentialAddress: values[residentialAddressName],
      backupMailingAddress: values[backupAddressName],
      backupContact: {
        name: values[backupContactName].name,
        email: values[backupContactName].email,
        phone: values[backupContactName].telephone,
      },
      createOktaAccount,
<<<<<<< HEAD
      isSafetyMove,
=======
      cacUser,
>>>>>>> eae5bdfd
    };

    return createCustomerWithOktaOption({ body })
      .then((res) => {
        const customerId = Object.keys(res.createdCustomer)[0];
        const isSafetyMoveSelected = values.is_safety_move === 'true';
        setFlashMessage('CUSTOMER_CREATE_SUCCESS', 'success', `Customer created successfully.`);
        navigate(
          generatePath(servicesCounselingRoutes.BASE_CUSTOMERS_ORDERS_ADD_PATH, {
            customerId,
          }),
          { state: { isSafetyMoveSelected } },
        );
      })
      .catch((e) => {
        const { response } = e;
        const errorMessage = getResponseError(response, 'failed to create service member due to server error');
        setServerError(errorMessage);
      });
  };

  const validationSchema = Yup.object().shape({
    affiliation: Yup.mixed().oneOf(Object.keys(SERVICE_MEMBER_AGENCY_LABELS)).required('Required'),
    edipi: Yup.string().matches(/[0-9]{10}/, 'Enter a 10-digit DOD ID number'),
    first_name: Yup.string().required('Required'),
    middle_name: Yup.string(),
    last_name: Yup.string().required('Required'),
    suffix: Yup.string(),
    telephone: Yup.string()
      .min(12, 'Please enter a valid phone number. Phone numbers must be entered as ###-###-####.')
      .required('Required'),
    secondary_telephone: Yup.string()
      .min(12, 'Please enter a valid phone number. Phone numbers must be entered as ###-###-####.')
      .nullable(),
    personal_email: Yup.string()
      .matches(/^[a-zA-Z0-9._%+-]+@[a-zA-Z0-9.-]+.[a-zA-Z]{2,}$/, 'Must be a valid email address')
      .required('Required'),
    phoneIsPreferred: Yup.boolean(),
    emailIsPreferred: Yup.boolean(),
    [residentialAddressName]: requiredAddressSchema.required(),
    [backupAddressName]: requiredAddressSchema.required(),
    [backupContactName]: backupContactInfoSchema.required(),
<<<<<<< HEAD
    create_okta_account: Yup.boolean().when('is_safety_move', {
      is: false,
      then: (schema) => schema.required('Required'),
    }),
    is_safety_move: isSafetyMoveFF ? Yup.boolean().required('Required') : '',
=======
    create_okta_account: Yup.boolean().required('Required'),
    cac_user: Yup.boolean().required('Required'),
>>>>>>> eae5bdfd
  });

  return (
    <GridContainer>
      <NotificationScrollToTop dependency={serverError} />

      {serverError && (
        <Grid>
          <Grid col desktop={{ col: 8 }}>
            <Alert type="error" headingLevel="h4" heading="An error occurred">
              {serverError}
            </Alert>
          </Grid>
        </Grid>
      )}

      <Grid className={styles.nameFormContainer}>
        <Grid col desktop={{ col: 8 }} className={styles.nameForm}>
          <Formik initialValues={initialValues} validateOnMount validationSchema={validationSchema} onSubmit={onSubmit}>
            {({ isValid, handleSubmit, setValues, values }) => {
              const handleIsSafetyMove = (e) => {
                const { checked } = e.target;
                if (checked) {
                  // clear out DoDID and OKTA fields
                  setValues({
                    ...values,
                    edipi: '',
                    create_okta_account: '',
                    is_safety_move: 'true',
                  });
                }
              };
              return (
                <Form className={formStyles.form}>
                  <h1 className={styles.header}>Create Customer Profile</h1>
                  <SectionWrapper className={formStyles.formSection}>
                    <h3>Customer Affiliation</h3>
                    {isSafetyPrivileged && (
                      <Fieldset className={styles.trailerOwnershipFieldset}>
                        <legend className="usa-label">Is this a Safety Move?</legend>
                        <div className="grid-row grid-gap">
                          <Field
                            as={Radio}
                            id="isSafetyMoveYes"
                            label="Yes"
                            name="is_safety_move"
                            value="true"
                            data-testid="is-safety-move-yes"
                            onChange={handleIsSafetyMove}
                          />
                          <Field
                            as={Radio}
                            id="isSafetyMoveNo"
                            label="No"
                            name="is_safety_move"
                            value="false"
                            data-testid="is-safety-move-no"
                          />
                        </div>
                      </Fieldset>
                    )}
                    <DropdownInput
                      label="Branch of service"
                      name="affiliation"
                      id="affiliation"
                      required
                      options={branchOptions}
                    />
                    <TextField
                      label="DoD ID number"
                      name="edipi"
                      id="edipi"
                      labelHint="Optional"
                      maxLength="10"
                      isDisabled={values.is_safety_move === 'true'}
                    />
                  </SectionWrapper>
                  <SectionWrapper className={formStyles.formSection}>
                    <h3>Customer Name</h3>
                    <TextField label="First name" name="first_name" id="firstName" required />
                    <TextField label="Middle name" name="middle_name" id="middleName" labelHint="Optional" />
                    <TextField label="Last name" name="last_name" id="lastName" required />
                    <TextField label="Suffix" name="suffix" id="suffix" labelHint="Optional" />
                  </SectionWrapper>
                  <SectionWrapper className={formStyles.formSection}>
                    <h3>Contact Info</h3>
                    <MaskedTextField
                      label="Best contact phone"
                      id="telephone"
                      name="telephone"
                      type="tel"
                      minimum="12"
                      mask="000{-}000{-}0000"
                      required
                    />
                    <MaskedTextField
                      label="Alt. phone"
                      labelHint="Optional"
                      id="altTelephone"
                      name="secondary_telephone"
                      type="tel"
                      minimum="12"
                      mask="000{-}000{-}0000"
                    />
                    <TextField label="Personal email" id="personalEmail" name="personal_email" required />
                    <Label>Preferred contact method (optional)</Label>
                    <div className={formStyles.radioGroup}>
                      <CheckboxField id="phoneIsPreferred" label="Phone" name="phone_is_preferred" />
                      <CheckboxField id="emailIsPreferred" label="Email" name="email_is_preferred" />
                    </div>
                  </SectionWrapper>
                  <SectionWrapper className={formStyles.formSection}>
                    <h3>Current Address</h3>
                    <TextField
                      label="Address 1"
                      id="mailingAddress1"
                      name="residential_address.streetAddress1"
                      data-testid="res-add-street1"
                    />
                    <TextField
                      label="Address 2"
                      labelHint="Optional"
                      id="mailingAddress2"
                      name="residential_address.streetAddress2"
                      data-testid="res-add-street2"
                    />
                    <TextField
                      label="Address 3"
                      labelHint="Optional"
                      id="mailingAddress3"
                      name="residential_address.streetAddress3"
                      data-testid="res-add-street3"
                    />
                    <TextField label="City" id="city" name="residential_address.city" data-testid="res-add-city" />

                    <div className="grid-row grid-gap">
                      <div className="mobile-lg:grid-col-6">
                        <DropdownInput
                          name="residential_address.state"
                          id="state"
                          label="State"
                          options={statesList}
                          data-testid="res-add-state"
                        />
                      </div>
                      <div className="mobile-lg:grid-col-6">
                        <TextField
                          label="ZIP"
                          id="zip"
                          name="residential_address.postalCode"
                          maxLength={10}
                          data-testid="res-add-zip"
                        />
                      </div>
                    </div>
                  </SectionWrapper>
                  <SectionWrapper className={formStyles.formSection}>
                    <h3>Backup Address</h3>
                    <TextField
                      label="Address 1"
                      id="backupMailingAddress1"
                      name="backup_mailing_address.streetAddress1"
                      data-testid="backup-add-street1"
                    />
                    <TextField
                      label="Address 2"
                      labelHint="Optional"
                      id="backupMailingAddress2"
                      name="backup_mailing_address.streetAddress2"
                      data-testid="backup-add-street2"
                    />
                    <TextField
                      label="Address 3"
                      labelHint="Optional"
                      id="backupMailingAddress3"
                      name="backup_mailing_address.streetAddress3"
                      data-testid="backup-add-street3"
                    />
                    <TextField
                      label="City"
                      id="backupCity"
                      name="backup_mailing_address.city"
                      data-testid="backup-add-city"
                    />

                    <div className="grid-row grid-gap">
                      <div className="mobile-lg:grid-col-6">
                        <DropdownInput
                          name="backup_mailing_address.state"
                          id="backupState"
                          label="State"
                          options={statesList}
                          data-testid="backup-add-state"
                        />
                      </div>
                      <div className="mobile-lg:grid-col-6">
                        <TextField
                          label="ZIP"
                          id="backupZip"
                          name="backup_mailing_address.postalCode"
                          maxLength={10}
                          data-testid="backup-add-zip"
                        />
                      </div>
                    </div>
                  </SectionWrapper>
                  <SectionWrapper className={formStyles.formSection}>
                    <h3>Backup Contact</h3>
                    <TextField label="Name" id="backupContactName" name="backup_contact.name" required />
                    <TextField label="Email" id="backupContactEmail" name="backup_contact.email" required />
                    <MaskedTextField
                      label="Phone"
                      id="backupContactTelephone"
                      name="backup_contact.telephone"
                      type="tel"
                      minimum="12"
                      mask="000{-}000{-}0000"
                      required
                    />
                  </SectionWrapper>
<<<<<<< HEAD
                  {values.is_safety_move !== 'true' && (
                    <SectionWrapper className={formStyles.formSection} disabled={values.is_safety_move === 'true'}>
                      <h3>Okta Account</h3>
                      <Fieldset className={styles.trailerOwnershipFieldset}>
                        <legend className="usa-label">Do you want to create an Okta account for this customer?</legend>
                        <div className="grid-row grid-gap">
                          <Field
                            as={Radio}
                            id="yesCreateOktaAccount"
                            label="Yes"
                            name="create_okta_account"
                            value="true"
                            data-testid="create-okta-account-yes"
                          />
                          <Field
                            as={Radio}
                            id="noCreateOktaAccount"
                            label="No"
                            name="create_okta_account"
                            value="false"
                            data-testid="create-okta-account-no"
                          />
                        </div>
                      </Fieldset>
                    </SectionWrapper>
                  )}
=======
                  <SectionWrapper className={formStyles.formSection}>
                    <h3>Okta Account</h3>
                    <Fieldset className={styles.trailerOwnershipFieldset}>
                      <legend className="usa-label">Do you want to create an Okta account for this customer?</legend>
                      <div className="grid-row grid-gap">
                        <Field
                          as={Radio}
                          id="yesCreateOktaAccount"
                          label="Yes"
                          name="create_okta_account"
                          value="true"
                          data-testid="create-okta-account-yes"
                        />
                        <Field
                          as={Radio}
                          id="noCreateOktaAccount"
                          label="No"
                          name="create_okta_account"
                          value="false"
                          data-testid="create-okta-account-no"
                        />
                      </div>
                    </Fieldset>
                  </SectionWrapper>
                  <SectionWrapper className={formStyles.formSection}>
                    <h3>Non-CAC Users</h3>
                    <Fieldset className={styles.trailerOwnershipFieldset}>
                      <legend className="usa-label">Does the customer have a CAC?</legend>
                      <div className="grid-row grid-gap">
                        <Field
                          as={Radio}
                          id="yesCacUser"
                          label="Yes"
                          name="cac_user"
                          value="true"
                          data-testid="cac-user-yes"
                        />
                        <Field
                          as={Radio}
                          id="NonCacUser"
                          label="No"
                          name="cac_user"
                          value="false"
                          data-testid="cac-user-no"
                        />
                      </div>
                    </Fieldset>
                  </SectionWrapper>
>>>>>>> eae5bdfd
                  <div className={formStyles.formActions}>
                    <WizardNavigation
                      editMode
                      onCancelClick={handleBack}
                      disableNext={!isValid}
                      onNextClick={handleSubmit}
                    />
                  </div>
                </Form>
              );
            }}
          </Formik>
        </Grid>
      </Grid>
    </GridContainer>
  );
};

const mapDispatchToProps = {
  setFlashMessage: setFlashMessageAction,
};

export default connect(() => ({}), mapDispatchToProps)(CreateCustomerForm);<|MERGE_RESOLUTION|>--- conflicted
+++ resolved
@@ -83,11 +83,8 @@
       email: '',
     },
     create_okta_account: '',
-<<<<<<< HEAD
+    cac_user: true,
     is_safety_move: false,
-=======
-    cac_user: true,
->>>>>>> eae5bdfd
   };
 
   const handleBack = () => {
@@ -120,11 +117,8 @@
         phone: values[backupContactName].telephone,
       },
       createOktaAccount,
-<<<<<<< HEAD
+      cacUser,
       isSafetyMove,
-=======
-      cacUser,
->>>>>>> eae5bdfd
     };
 
     return createCustomerWithOktaOption({ body })
@@ -167,16 +161,12 @@
     [residentialAddressName]: requiredAddressSchema.required(),
     [backupAddressName]: requiredAddressSchema.required(),
     [backupContactName]: backupContactInfoSchema.required(),
-<<<<<<< HEAD
     create_okta_account: Yup.boolean().when('is_safety_move', {
       is: false,
       then: (schema) => schema.required('Required'),
     }),
+    cac_user: Yup.boolean().required('Required'),
     is_safety_move: isSafetyMoveFF ? Yup.boolean().required('Required') : '',
-=======
-    create_okta_account: Yup.boolean().required('Required'),
-    cac_user: Yup.boolean().required('Required'),
->>>>>>> eae5bdfd
   });
 
   return (
@@ -397,7 +387,6 @@
                       required
                     />
                   </SectionWrapper>
-<<<<<<< HEAD
                   {values.is_safety_move !== 'true' && (
                     <SectionWrapper className={formStyles.formSection} disabled={values.is_safety_move === 'true'}>
                       <h3>Okta Account</h3>
@@ -423,33 +412,7 @@
                         </div>
                       </Fieldset>
                     </SectionWrapper>
-                  )}
-=======
-                  <SectionWrapper className={formStyles.formSection}>
-                    <h3>Okta Account</h3>
-                    <Fieldset className={styles.trailerOwnershipFieldset}>
-                      <legend className="usa-label">Do you want to create an Okta account for this customer?</legend>
-                      <div className="grid-row grid-gap">
-                        <Field
-                          as={Radio}
-                          id="yesCreateOktaAccount"
-                          label="Yes"
-                          name="create_okta_account"
-                          value="true"
-                          data-testid="create-okta-account-yes"
-                        />
-                        <Field
-                          as={Radio}
-                          id="noCreateOktaAccount"
-                          label="No"
-                          name="create_okta_account"
-                          value="false"
-                          data-testid="create-okta-account-no"
-                        />
-                      </div>
-                    </Fieldset>
-                  </SectionWrapper>
-                  <SectionWrapper className={formStyles.formSection}>
+                    <SectionWrapper className={formStyles.formSection}>
                     <h3>Non-CAC Users</h3>
                     <Fieldset className={styles.trailerOwnershipFieldset}>
                       <legend className="usa-label">Does the customer have a CAC?</legend>
@@ -473,7 +436,7 @@
                       </div>
                     </Fieldset>
                   </SectionWrapper>
->>>>>>> eae5bdfd
+                  )}
                   <div className={formStyles.formActions}>
                     <WizardNavigation
                       editMode
