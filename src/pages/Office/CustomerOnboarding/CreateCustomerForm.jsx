--- conflicted
+++ resolved
@@ -461,13 +461,8 @@
                       required
                     />
                   </SectionWrapper>
-<<<<<<< HEAD
                   {values.is_safety_move !== 'true' && values.is_bluebark !== 'true' && (
                     <SectionWrapper className={formStyles.formSection}>
-=======
-                  {values.is_safety_move !== 'true' && (
-                    <SectionWrapper className={sectionStyles}>
->>>>>>> 6fb9a16e
                       <h3>Okta Account</h3>
                       <Fieldset className={styles.trailerOwnershipFieldset}>
                         <legend className="usa-label">Do you want to create an Okta account for this customer?</legend>
@@ -492,13 +487,8 @@
                       </Fieldset>
                     </SectionWrapper>
                   )}
-<<<<<<< HEAD
                   {values.is_safety_move !== 'true' && values.is_bluebark !== 'true' && (
                     <SectionWrapper className={formStyles.formSection}>
-=======
-                  {values.is_safety_move !== 'true' && (
-                    <SectionWrapper className={sectionStyles}>
->>>>>>> 6fb9a16e
                       <h3>Non-CAC Users</h3>
                       <Fieldset className={styles.trailerOwnershipFieldset}>
                         <legend className="usa-label">Does the customer have a CAC?</legend>
