import classnames from 'classnames';
import React, { useEffect, useState } from 'react';
import { GridContainer, Grid, Alert, Label, Radio, Fieldset } from '@trussworks/react-uswds';
import { generatePath, useNavigate } from 'react-router-dom';
import { Field, Formik } from 'formik';
import * as Yup from 'yup';
import { connect } from 'react-redux';

import styles from './CreateCustomerForm.module.scss';

import { Form } from 'components/form/Form';
import { AddressFields } from 'components/form/AddressFields/AddressFields';
import TextField from 'components/form/fields/TextField/TextField';
import NotificationScrollToTop from 'components/NotificationScrollToTop';
import { servicesCounselingRoutes } from 'constants/routes';
import WizardNavigation from 'components/Customer/WizardNavigation/WizardNavigation';
import SectionWrapper from 'components/Shared/SectionWrapper/SectionWrapper';
import formStyles from 'styles/form.module.scss';
import { CheckboxField, DropdownInput } from 'components/form/fields';
import { dropdownInputOptions } from 'utils/formatters';
import { SERVICE_MEMBER_AGENCY_LABELS } from 'content/serviceMemberAgencies';
import MaskedTextField from 'components/form/fields/MaskedTextField/MaskedTextField';
import { backupContactInfoSchema, requiredAddressSchema } from 'utils/validation';
import { createCustomerWithOktaOption } from 'services/ghcApi';
import { getResponseError } from 'services/internalApi';
import { setFlashMessage as setFlashMessageAction } from 'store/flash/actions';
import { elevatedPrivilegeTypes } from 'constants/userPrivileges';
import { isBooleanFlagEnabled } from 'utils/featureFlags';
import departmentIndicators from 'constants/departmentIndicators';
import { generateUniqueDodid, generateUniqueEmplid } from 'utils/customer';
import Hint from 'components/Hint';
import { setCanAddOrders as setCanAddOrdersAction } from 'store/general/actions';
import RequiredAsterisk, { requiredAsteriskMessage } from 'components/form/RequiredAsterisk';

export const CreateCustomerForm = ({ userPrivileges, setFlashMessage, setCanAddOrders }) => {
  const [serverError, setServerError] = useState(null);
  const [showEmplid, setShowEmplid] = useState(false);
  const [isSafetyMove, setIsSafetyMove] = useState(false);
  const [showSafetyMoveHint, setShowSafetyMoveHint] = useState(false);
  const [isBluebarkMove, setIsBluebarkMove] = useState(false);
  const navigate = useNavigate();

  const branchOptions = dropdownInputOptions(SERVICE_MEMBER_AGENCY_LABELS);

  const residentialAddressName = 'residential_address';
  const backupAddressName = 'backup_mailing_address';
  const backupContactName = 'backup_contact';

  const [isSafetyMoveFF, setSafetyMoveFF] = useState(false);
  const [isBluebarkMoveFF, setBluebarkMoveFF] = useState(false);

  const uniqueDodid = generateUniqueDodid();
  const uniqueEmplid = generateUniqueEmplid();

  useEffect(() => {
    isBooleanFlagEnabled('safety_move')?.then((enabled) => {
      setSafetyMoveFF(enabled);
    });
  }, []);

  useEffect(() => {
    isBooleanFlagEnabled('bluebark_move')?.then((enabled) => {
      setBluebarkMoveFF(enabled);
    });
  }, []);

  const isSafetyPrivileged = isSafetyMoveFF
    ? userPrivileges?.some((privilege) => privilege.privilegeType === elevatedPrivilegeTypes.SAFETY)
    : false;

  const initialValues = {
    affiliation: '',
    edipi: '',
    emplid: null,
    first_name: '',
    middle_name: '',
    last_name: '',
    suffix: '',
    telephone: '',
    secondary_telephone: null,
    personal_email: '',
    phone_is_preferred: false,
    email_is_preferred: false,
    [residentialAddressName]: {
      streetAddress1: '',
      streetAddress2: '',
      streetAddress3: '',
      city: '',
      state: '',
      postalCode: '',
    },
    [backupAddressName]: {
      streetAddress1: '',
      streetAddress2: '',
      streetAddress3: '',
      city: '',
      state: '',
      postalCode: '',
    },
    [backupContactName]: {
      name: '',
      telephone: '',
      email: '',
    },
    create_okta_account: '',
    cac_user: '',
    is_safety_move: 'false',
    is_bluebark: 'false',
  };

  const handleBack = () => {
    navigate(servicesCounselingRoutes.BASE_CUSTOMER_SEARCH_PATH);
  };

  const onSubmit = async (values) => {
    // Convert strings to booleans to satisfy swagger
    const createOktaAccount = values.create_okta_account === 'true';
    const cacUser = values.cac_user === 'true';

    const body = {
      affiliation: values.affiliation,
      edipi: values.edipi,
      emplid: values.emplid,
      firstName: values.first_name,
      middleName: values.middle_name,
      lastName: values.last_name,
      suffix: values.suffix,
      telephone: values.telephone,
      secondaryTelephone: values.secondary_telephone,
      personalEmail: values.personal_email,
      phoneIsPreferred: values.phone_is_preferred,
      emailIsPreferred: values.email_is_preferred,
      residentialAddress: values[residentialAddressName],
      backupMailingAddress: values[backupAddressName],
      backupContact: {
        name: values[backupContactName].name,
        email: values[backupContactName].email,
        phone: values[backupContactName].telephone,
      },
      createOktaAccount,
      cacUser,
    };

    return createCustomerWithOktaOption({ body })
      .then((res) => {
        const customerId = Object.keys(res.createdCustomer)[0];
        setCanAddOrders(true);
        setFlashMessage('CUSTOMER_CREATE_SUCCESS', 'success', `Customer created successfully.`);
        navigate(
          generatePath(servicesCounselingRoutes.BASE_CUSTOMERS_ORDERS_ADD_PATH, {
            customerId,
          }),
          {
            state: {
              isSafetyMoveSelected: isSafetyMove,
              isBluebarkMoveSelected: isBluebarkMove,
              affiliation: values.affiliation,
            },
          },
        );
      })
      .catch((e) => {
        let errorMessage;
        if (e.status === 409) errorMessage = 'This EMPLID is already in use';
        else errorMessage = getResponseError(e?.response, 'failed to create service member due to server error');
        setServerError(errorMessage);
      });
  };

  const validationSchema = Yup.object().shape({
    affiliation: Yup.mixed().oneOf(Object.keys(SERVICE_MEMBER_AGENCY_LABELS)).required('Required'),
    // All branches require an EDIPI unless it is a safety move
    // where a fake DoD ID may be used
    edipi:
      !isSafetyMove &&
      Yup.string()
        .matches(/^(SM[0-9]{8}|[0-9]{10})$/, 'Enter a 10-digit DoD ID number')
        .required('Required'),
    // Only the coast guard requires both EDIPI and EMPLID
    // unless it is a safety move
    emplid:
      !isSafetyMove &&
      showEmplid &&
      Yup.string().when('affiliation', {
        is: (affiliationValue) => affiliationValue === departmentIndicators.COAST_GUARD,
        then: () =>
          Yup.string()
            .matches(/^(SM[0-9]{5}|[0-9]{7})$/, 'Enter a 7-digit EMPLID number')
            .required(`EMPLID is required for the Coast Guard`),
        otherwise: Yup.string().notRequired(),
      }),
    first_name: Yup.string().required('Required'),
    middle_name: Yup.string(),
    last_name: Yup.string().required('Required'),
    suffix: Yup.string(),
    telephone: Yup.string()
      .min(12, 'Please enter a valid phone number. Phone numbers must be entered as ###-###-####.')
      .required('Required'),
    secondary_telephone: Yup.string()
      .min(12, 'Please enter a valid phone number. Phone numbers must be entered as ###-###-####.')
      .nullable(),
    personal_email: Yup.string()
      .matches(/^[a-zA-Z0-9._%+-]+@[a-zA-Z0-9.-]+.[a-zA-Z]{2,}$/, 'Must be a valid email address')
      .required('Required'),
    phoneIsPreferred: Yup.boolean(),
    emailIsPreferred: Yup.boolean(),
    [residentialAddressName]: requiredAddressSchema.required(),
    [backupAddressName]: requiredAddressSchema.required(),
    [backupContactName]: backupContactInfoSchema.required(),
    create_okta_account: isSafetyMove ? '' : Yup.boolean().required('Required'),
    cac_user: isSafetyMove ? '' : Yup.boolean().required('Required'),
    is_safety_move: isSafetyMoveFF ? Yup.boolean().required('Required') : '',
  });

  const sectionStyles = classnames(styles.noTopMargin, formStyles.formSection);

  return (
    <GridContainer>
      <NotificationScrollToTop dependency={serverError} />

      {serverError && (
        <Grid className={styles.nameFormContainer}>
          <Grid col desktop={{ col: 8 }} className={styles.nameForm}>
            <Alert type="error" headingLevel="h4" heading="An error occurred">
              {serverError}
            </Alert>
          </Grid>
        </Grid>
      )}

      <Grid className={styles.nameFormContainer}>
        <Grid col desktop={{ col: 8 }} className={styles.nameForm}>
          <Formik initialValues={initialValues} validateOnMount validationSchema={validationSchema} onSubmit={onSubmit}>
            {({ isValid, handleSubmit, setValues, values, handleChange, ...formikProps }) => {
              const handleIsSafetyMove = (e) => {
                const { value } = e.target;
                if (value === 'true') {
                  setIsSafetyMove(true);
                  setShowSafetyMoveHint(true);
                  setValues({
                    ...values,
                    affiliation: '',
                    create_okta_account: '',
                    cac_user: 'true',
                    is_safety_move: 'true',
                    is_bluebark: 'false',
                  });
                } else if (value === 'false') {
                  setIsSafetyMove(false);
                  setValues({
                    ...values,
                    affiliation: '',
                    edipi: '',
                    emplid: null,
                    is_safety_move: 'false',
                  });
                }
              };
              const handleBranchChange = (e) => {
                setShowSafetyMoveHint(false);
                if (e.target.value === departmentIndicators.COAST_GUARD && isSafetyMove) {
                  setShowEmplid(true);
                  setValues({
                    ...values,
                    affiliation: e.target.value,
                    edipi: uniqueDodid,
                    emplid: uniqueEmplid,
                  });
                } else if (e.target.value === departmentIndicators.COAST_GUARD && !isSafetyMove) {
                  setShowEmplid(true);
                  setValues({
                    ...values,
                    affiliation: e.target.value,
                    edipi: '',
                    emplid: null,
                  });
                } else if (e.target.value !== departmentIndicators.COAST_GUARD && isSafetyMove) {
                  setShowEmplid(false);
                  setValues({
                    ...values,
                    affiliation: e.target.value,
                    edipi: uniqueDodid,
                    emplid: null,
                  });
                } else {
                  setShowEmplid(false);
                  setValues({
                    ...values,
                    affiliation: e.target.value,
                    edipi: '',
                    emplid: null,
                  });
                }
              };
              const handleBluebarkChange = (e) => {
                if (e.target.value === 'true') {
                  setIsBluebarkMove(true);
                  setIsSafetyMove(false);
                  setShowEmplid(false);
                  setValues({
                    ...values,
                    affiliation: e.target.value,
                    create_okta_account: 'false',
                    cac_user: 'false',
                    is_bluebark: 'true',
                    is_safety_move: 'false',
                  });
                } else {
                  setIsBluebarkMove(false);
                  setShowEmplid(false);
                  setValues({
                    ...values,
                    affiliation: e.target.value,
                    is_bluebark: 'false',
                  });
                }
              };
              return (
                <Form className={classnames(formStyles.form, styles.form)}>
                  <h1 className={styles.header}>Create Customer Profile</h1>
                  {(isSafetyPrivileged || isBluebarkMoveFF) && (
                    <SectionWrapper className={sectionStyles}>
                      <h3>Special Moves</h3>
                      {isSafetyPrivileged && (
                        <Fieldset className={styles.trailerOwnershipFieldset}>
                          <legend className="usa-label">Is this a Safety move?</legend>
                          <div className="grid-row grid-gap">
                            <Field
                              as={Radio}
                              id="isSafetyMoveYes"
                              label="Yes"
                              name="is_safety_move"
                              value="true"
                              data-testid="is-safety-move-yes"
                              onChange={handleIsSafetyMove}
                              checked={values.is_safety_move === 'true'}
                            />
                            <Field
                              as={Radio}
                              id="isSafetyMoveNo"
                              label="No"
                              name="is_safety_move"
                              value="false"
                              data-testid="is-safety-move-no"
                              onChange={handleIsSafetyMove}
                              checked={values.is_safety_move === 'false'}
                            />
                          </div>
                        </Fieldset>
                      )}
                      {isBluebarkMoveFF && (
                        <Fieldset className={styles.trailerOwnershipFieldset}>
                          <legend className="usa-label">Is this a Bluebark move?</legend>
                          <div className="grid-row grid-gap">
                            <Field
                              as={Radio}
                              id="isBluebarkYes"
                              label="Yes"
                              name="is_bluebark"
                              value="true"
                              data-testid="is-bluebark-yes"
                              onChange={handleBluebarkChange}
                              checked={values.is_bluebark === 'true'}
                            />
                            <Field
                              as={Radio}
                              id="isBluebarkNo"
                              label="No"
                              name="is_bluebark"
                              value="false"
                              data-testid="is-bluebark-no"
                              onChange={handleBluebarkChange}
                              checked={values.is_bluebark === 'false'}
                            />
                          </div>
                        </Fieldset>
                      )}
                    </SectionWrapper>
                  )}
                  <SectionWrapper className={sectionStyles}>
                    <h3>Customer Affiliation</h3>
                    {requiredAsteriskMessage}
                    <DropdownInput
                      label="Branch of service"
                      name="affiliation"
                      id="affiliation"
                      data-testid="affiliationInput"
                      required
                      onChange={(e) => {
                        handleChange(e);
                        handleBranchChange(e);
                      }}
                      options={branchOptions}
                      showRequiredAsterisk
                    />
                    <TextField
                      label="DoD ID number"
                      name="edipi"
                      id="edipi"
                      maxLength="10"
                      isDisabled={isSafetyMove}
                      data-testid="edipiInput"
                      showRequiredAsterisk
                      required
                    />
                    {showEmplid && (
                      <TextField
                        label="EMPLID"
                        name="emplid"
                        id="emplid"
                        maxLength="7"
                        inputMode="numeric"
                        pattern="[0-9]{7}"
                        isDisabled={isSafetyMove}
                        data-testid="emplidInput"
                        showRequiredAsterisk
                        required
                      />
                    )}
                    {isSafetyMove && showSafetyMoveHint && (
                      <Hint data-testid="safetyMoveHint">
                        Once a branch is selected, this will generate a random safety move identifier
                      </Hint>
                    )}
                  </SectionWrapper>
                  <SectionWrapper className={sectionStyles}>
                    <h3>Customer Name</h3>
                    {requiredAsteriskMessage}
                    <TextField label="First name" name="first_name" id="firstName" showRequiredAsterisk required />
                    <TextField label="Middle name" name="middle_name" id="middleName" />
                    <TextField label="Last name" name="last_name" id="lastName" showRequiredAsterisk required />
                    <TextField label="Suffix" name="suffix" id="suffix" />
                  </SectionWrapper>
                  <SectionWrapper className={sectionStyles}>
                    <h3>Contact Info</h3>
                    {requiredAsteriskMessage}
                    <MaskedTextField
                      label="Best contact phone"
                      id="telephone"
                      name="telephone"
                      type="tel"
                      minimum="12"
                      mask="000{-}000{-}0000"
                      showRequiredAsterisk
                      required
                    />
                    <MaskedTextField
                      label="Alt. phone"
                      id="altTelephone"
                      name="secondary_telephone"
                      type="tel"
                      minimum="12"
                      mask="000{-}000{-}0000"
                    />
                    <TextField
                      label="Personal email"
                      id="personalEmail"
                      name="personal_email"
                      showRequiredAsterisk
                      required
                    />
                    <Label>Preferred contact method</Label>
                    <div className={formStyles.radioGroup}>
                      <CheckboxField id="phoneIsPreferred" label="Phone" name="phone_is_preferred" />
                      <CheckboxField id="emailIsPreferred" label="Email" name="email_is_preferred" />
                    </div>
                  </SectionWrapper>
                  <SectionWrapper className={formStyles.formSection}>
                    <h3>Pickup Address</h3>
                    <AddressFields name={residentialAddressName} labelHint="Required" formikProps={formikProps} />
                  </SectionWrapper>
                  <SectionWrapper className={sectionStyles}>
                    <h3>Backup Address</h3>
                    <AddressFields name={backupAddressName} labelHint="Required" formikProps={formikProps} />
                  </SectionWrapper>
                  <SectionWrapper className={sectionStyles}>
                    <h3>Backup Contact</h3>
                    {requiredAsteriskMessage}
                    <TextField
                      label="Name"
                      id="backupContactName"
                      name="backup_contact.name"
                      showRequiredAsterisk
                      required
                    />
                    <TextField
                      label="Email"
                      id="backupContactEmail"
                      name="backup_contact.email"
                      showRequiredAsterisk
                      required
                    />
                    <MaskedTextField
                      label="Phone"
                      id="backupContactTelephone"
                      name="backup_contact.telephone"
                      type="tel"
                      minimum="12"
                      mask="000{-}000{-}0000"
<<<<<<< HEAD
                      // showRequiredAsterisk
=======
                      showRequiredAsterisk
>>>>>>> e5129e6b
                      required
                    />
                  </SectionWrapper>
                  {values.is_safety_move !== 'true' && values.is_bluebark !== 'true' && (
                    <SectionWrapper className={formStyles.formSection}>
                      <h3>Okta Account</h3>
                      <span style={{ marginTop: '8px', marginBottom: '15px', display: 'block' }}>
                        {requiredAsteriskMessage}
                      </span>
                      <Fieldset className={styles.trailerOwnershipFieldset}>
                        <legend className="usa-label">
                          <span required>
                            Do you want to create an Okta account for this customer? <RequiredAsterisk />
                          </span>
                        </legend>
                        <div className="grid-row grid-gap">
                          <Field
                            as={Radio}
                            id="yesCreateOktaAccount"
                            label="Yes"
                            name="create_okta_account"
                            value="true"
                            data-testid="create-okta-account-yes"
                          />
                          <Field
                            as={Radio}
                            id="noCreateOktaAccount"
                            label="No"
                            name="create_okta_account"
                            value="false"
                            data-testid="create-okta-account-no"
                          />
                        </div>
                      </Fieldset>
                    </SectionWrapper>
                  )}
                  {values.is_safety_move !== 'true' && values.is_bluebark !== 'true' && (
                    <SectionWrapper className={formStyles.formSection}>
                      <h3>Non-CAC Users</h3>
                      <span style={{ marginTop: '8px', marginBottom: '15px', display: 'block' }}>
                        {requiredAsteriskMessage}
                      </span>
                      <Fieldset className={styles.trailerOwnershipFieldset}>
                        <legend className="usa-label">
                          <span required>
                            Does the customer have a CAC? <RequiredAsterisk />
                          </span>
                        </legend>
                        <div className="grid-row grid-gap">
                          <Field
                            as={Radio}
                            id="yesCacUser"
                            label="Yes"
                            name="cac_user"
                            value="true"
                            data-testid="cac-user-yes"
                          />
                          <Field
                            as={Radio}
                            id="NonCacUser"
                            label="No"
                            name="cac_user"
                            value="false"
                            data-testid="cac-user-no"
                          />
                        </div>
                      </Fieldset>
                    </SectionWrapper>
                  )}
                  <div className={formStyles.formActions}>
                    <WizardNavigation
                      editMode
                      onCancelClick={handleBack}
                      disableNext={!isValid}
                      onNextClick={handleSubmit}
                    />
                  </div>
                </Form>
              );
            }}
          </Formik>
        </Grid>
      </Grid>
    </GridContainer>
  );
};

const mapDispatchToProps = {
  setFlashMessage: setFlashMessageAction,
  setCanAddOrders: setCanAddOrdersAction,
};

export default connect(() => ({}), mapDispatchToProps)(CreateCustomerForm);<|MERGE_RESOLUTION|>--- conflicted
+++ resolved
@@ -497,11 +497,7 @@
                       type="tel"
                       minimum="12"
                       mask="000{-}000{-}0000"
-<<<<<<< HEAD
-                      // showRequiredAsterisk
-=======
-                      showRequiredAsterisk
->>>>>>> e5129e6b
+                      showRequiredAsterisk
                       required
                     />
                   </SectionWrapper>
