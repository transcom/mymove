--- conflicted
+++ resolved
@@ -12,7 +12,7 @@
 import { Form } from 'components/form/Form';
 import TextField from 'components/form/fields/TextField/TextField';
 import NotificationScrollToTop from 'components/NotificationScrollToTop';
-import { generalRoutes } from 'constants/routes';
+import { servicesCounselingRoutes } from 'constants/routes';
 import WizardNavigation from 'components/Customer/WizardNavigation/WizardNavigation';
 import SectionWrapper from 'components/Customer/SectionWrapper';
 import formStyles from 'styles/form.module.scss';
@@ -72,11 +72,7 @@
   };
 
   const handleBack = () => {
-<<<<<<< HEAD
-    navigate(generalRoutes.BASE_QUEUE_SEARCH_PATH);
-=======
     navigate(servicesCounselingRoutes.BASE_CUSTOMER_SEARCH_PATH);
->>>>>>> 5f0974b5
   };
 
   const onSubmit = async (values) => {
@@ -108,11 +104,7 @@
     return createCustomerWithOktaOption({ body })
       .then(() => {
         setFlashMessage('CUSTOMER_CREATE_SUCCESS', 'success', `Customer created successfully.`);
-<<<<<<< HEAD
-        navigate(generalRoutes.BASE_QUEUE_SEARCH_PATH);
-=======
         navigate(servicesCounselingRoutes.BASE_CUSTOMER_SEARCH_PATH);
->>>>>>> 5f0974b5
       })
       .catch((e) => {
         const { response } = e;
