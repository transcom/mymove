--- conflicted
+++ resolved
@@ -10,14 +10,6 @@
 import { roleTypes } from 'constants/userRoles';
 import { configureStore } from 'shared/store';
 import { usePPMShipmentAndDocsOnlyQueries } from 'hooks/queries';
-<<<<<<< HEAD
-
-jest.mock('utils/featureFlags', () => ({
-  ...jest.requireActual('utils/featureFlags'),
-  isBooleanFlagEnabled: jest.fn().mockImplementation(() => Promise.resolve(false)),
-}));
-=======
->>>>>>> 384c0299
 
 const mockMTOShipmentId = v4();
 const mockPPMShipmentId = v4();
