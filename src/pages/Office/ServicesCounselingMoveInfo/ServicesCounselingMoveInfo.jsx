import React, { Suspense, lazy, useState, useEffect } from 'react';
import { Routes, useParams, Route, Navigate, useLocation, matchPath } from 'react-router-dom';
import { useSelector } from 'react-redux';

import 'styles/office.scss';

import ServicesCounselorTabNav from 'components/Office/ServicesCounselingTabNav/ServicesCounselingTabNav';
import CustomerHeader from 'components/CustomerHeader';
import SystemError from 'components/SystemError';
import { servicesCounselingRoutes } from 'constants/routes';
import { useTXOMoveInfoQueries, useUserQueries } from 'hooks/queries';
import LoadingPlaceholder from 'shared/LoadingPlaceholder';
import SomethingWentWrong from 'shared/SomethingWentWrong';
import Inaccessible from 'shared/Inaccessible';
import { roleTypes } from 'constants/userRoles';
import LockedMoveBanner from 'components/LockedMoveBanner/LockedMoveBanner';
import { isBooleanFlagEnabled } from 'utils/featureFlags';
import { FEATURE_FLAG_KEYS } from 'shared/constants';

const ServicesCounselingMoveDocumentWrapper = lazy(() =>
  import('pages/Office/ServicesCounselingMoveDocumentWrapper/ServicesCounselingMoveDocumentWrapper'),
);
const ServicesCounselingMoveDetails = lazy(() =>
  import('pages/Office/ServicesCounselingMoveDetails/ServicesCounselingMoveDetails'),
);
const ServicesCounselingAddShipment = lazy(() =>
  import('pages/Office/ServicesCounselingAddShipment/ServicesCounselingAddShipment'),
);
const ServicesCounselingEditShipmentDetails = lazy(() =>
  import('pages/Office/ServicesCounselingEditShipmentDetails/ServicesCounselingEditShipmentDetails'),
);
const CustomerInfo = lazy(() => import('pages/Office/CustomerInfo/CustomerInfo'));
const MoveTaskOrder = lazy(() => import('pages/Office/MoveTaskOrder/MoveTaskOrder'));
const CustomerSupportRemarks = lazy(() => import('pages/Office/CustomerSupportRemarks/CustomerSupportRemarks'));
const MoveHistory = lazy(() => import('pages/Office/MoveHistory/MoveHistory'));
const ReviewDocuments = lazy(() => import('pages/Office/PPM/ReviewDocuments/ReviewDocuments'));
const About = lazy(() => import('pages/Office/PPM/Closeout/About/About'));
const PPMReview = lazy(() => import('pages/Office/PPM/Closeout/Review/Review'));
const PPMExpenses = lazy(() => import('pages/Office/PPM/Closeout/Expenses/Expenses'));
const WeightTickets = lazy(() => import('pages/Office/PPM/Closeout/WeightTickets/WeightTickets'));
const ProGear = lazy(() => import('pages/Office/PPM/Closeout/ProGear/ProGear'));
const GunSafe = lazy(() => import('pages/Office/PPM/Closeout/GunSafe/GunSafe'));
const PPMFinalCloseout = lazy(() => import('pages/Office/PPM/Closeout/FinalCloseout/FinalCloseout'));
const ServicesCounselingReviewShipmentWeights = lazy(() =>
  import('pages/Office/ServicesCounselingReviewShipmentWeights/ServicesCounselingReviewShipmentWeights'),
);
const SupportingDocuments = lazy(() => import('../SupportingDocuments/SupportingDocuments'));

const ServicesCounselingMoveInfo = () => {
  const [unapprovedServiceItemCount, setUnapprovedServiceItemCount] = React.useState(0);
  const [excessWeightRiskCount, setExcessWeightRiskCount] = React.useState(0);
  const [unapprovedSITExtensionCount, setUnApprovedSITExtensionCount] = React.useState(0);
  const [missingOrdersInfoCount, setMissingOrdersInfoCount] = useState(0);
  const [shipmentWarnConcernCount, setShipmentWarnConcernCount] = useState(0);
  const [shipmentErrorConcernCount, setShipmentErrorConcernCount] = useState(0);
  const [infoSavedAlert, setInfoSavedAlert] = useState(null);
  const { hasRecentError, traceId } = useSelector((state) => state.interceptor);
  const [moveLockFlag, setMoveLockFlag] = useState(false);
  const [isMoveLocked, setIsMoveLocked] = useState(false);
  const [gunSafeEnabled, setGunSafeEnabled] = useState(false);
  const onInfoSavedUpdate = (alertType) => {
    if (alertType === 'error') {
      setInfoSavedAlert({
        alertType,
        message: 'Something went wrong, and your changes were not saved. Please try again later.',
      });
    } else {
      setInfoSavedAlert({
        alertType,
        message: 'Your changes were saved.',
      });
    }
  };

  // Clear the alert when route changes
  const location = useLocation();
  const { moveCode } = useParams();
  const { move, order, customerData, isLoading, isError, errors } = useTXOMoveInfoQueries(moveCode);
  const { data } = useUserQueries();
  const officeUserID = data?.office_user?.id;

  useEffect(() => {
    const fetchData = async () => {
      if (
        infoSavedAlert &&
        !matchPath(
          {
            path: servicesCounselingRoutes.BASE_MOVE_VIEW_PATH,
            end: true,
          },
          location.pathname,
        )
      ) {
        setInfoSavedAlert(null);
      }
      const lockedMoveFlag = await isBooleanFlagEnabled('move_lock');
      setMoveLockFlag(lockedMoveFlag);
      const now = new Date();
      if (officeUserID !== move?.lockedByOfficeUserID && now < new Date(move?.lockExpiresAt) && moveLockFlag) {
        setIsMoveLocked(true);
      }
    };

    fetchData();
  }, [infoSavedAlert, location, move, officeUserID, moveLockFlag]);

  useEffect(() => {
    const fetchData = async () => {
      setGunSafeEnabled(await isBooleanFlagEnabled(FEATURE_FLAG_KEYS.GUN_SAFE));
    };
    fetchData();
  }, []);

  const { pathname } = useLocation();
  const hideNav =
    matchPath(
      {
        path: servicesCounselingRoutes.BASE_SHIPMENT_ADD_PATH,
        end: true,
      },
      pathname,
    ) ||
    matchPath(
      {
        path: servicesCounselingRoutes.BASE_SHIPMENT_EDIT_PATH,
        end: true,
      },
      pathname,
    ) ||
    matchPath(
      {
        path: servicesCounselingRoutes.BASE_ORDERS_EDIT_PATH,
        end: true,
      },
      pathname,
    ) ||
    matchPath(
      {
        path: servicesCounselingRoutes.BASE_ALLOWANCES_EDIT_PATH,
        end: true,
      },
      pathname,
    ) ||
    matchPath(
      {
        path: servicesCounselingRoutes.BASE_SHIPMENT_REVIEW_PATH,
        end: true,
      },
      pathname,
    ) ||
    matchPath(
      {
        path: servicesCounselingRoutes.BASE_CUSTOMER_INFO_EDIT_PATH,
        end: true,
      },
      pathname,
    ) ||
    matchPath(
      {
        path: servicesCounselingRoutes.BASE_SHIPMENT_PPM_ABOUT_PATH,
        end: true,
      },
      pathname,
    ) ||
    matchPath(
      {
        path: servicesCounselingRoutes.BASE_SHIPMENT_PPM_REVIEW_PATH,
        end: true,
      },
      pathname,
    ) ||
    matchPath(
      {
        path: servicesCounselingRoutes.BASE_SHIPMENT_PPM_EXPENSES_PATH,
        end: true,
      },
      pathname,
    ) ||
    matchPath(
      {
        path: servicesCounselingRoutes.BASE_SHIPMENT_PPM_EXPENSES_EDIT_PATH,
        end: true,
      },
      pathname,
    ) ||
    matchPath(
      {
        path: servicesCounselingRoutes.BASE_SHIPMENT_PPM_WEIGHT_TICKETS_EDIT_PATH,
        end: true,
      },
      pathname,
    ) ||
    matchPath(
      {
        path: servicesCounselingRoutes.BASE_SHIPMENT_PPM_PRO_GEAR_EDIT_PATH,
        end: true,
      },
      pathname,
    ) ||
    matchPath(
      {
        path: servicesCounselingRoutes.BASE_SHIPMENT_PPM_GUN_SAFE_EDIT_PATH,
        end: true,
      },
      pathname,
    ) ||
    matchPath(
      {
        path: servicesCounselingRoutes.BASE_SHIPMENT_PPM_COMPLETE_PATH,
        end: true,
      },
      pathname,
    );
  if (isLoading) return <LoadingPlaceholder />;
  if (isError) {
    return errors?.[0]?.response?.body?.message ? <Inaccessible /> : <SomethingWentWrong />;
  }

  // this locked move banner will display if the current user is not the one who has it locked
  // if the current user is the one who has it locked, it will not display
  const renderLockedBanner = () => {
    const now = new Date();
    if (move?.lockedByOfficeUserID && move?.lockExpiresAt && moveLockFlag) {
      if (move?.lockedByOfficeUserID !== officeUserID && now < new Date(move?.lockExpiresAt)) {
        return (
          <LockedMoveBanner data-testid="locked-move-banner">
            This move is locked by {move?.lockedByOfficeUser?.firstName} {move?.lockedByOfficeUser?.lastName} at{' '}
            {move?.lockedByOfficeUser?.transportationOffice?.name}
          </LockedMoveBanner>
        );
      }
      return null;
    }
    return null;
  };

  return (
    <>
      <CustomerHeader
        move={move}
        order={order}
        customer={customerData}
        moveCode={moveCode}
        userRole={roleTypes.SERVICES_COUNSELOR}
      />
      {renderLockedBanner()}

      {hasRecentError && (
        <SystemError>
          Something isn&apos;t working, but we&apos;re not sure what. Wait a minute and try again.
          <br />
          If that doesn&apos;t fix it, contact the{' '}
          <a href="mailto:usarmy.scott.sddc.mbx.G6-SRC-MilMove-HD@army.mil">Technical Help Desk</a>{' '}
          (usarmy.scott.sddc.mbx.G6-SRC-MilMove-HD@army.mil) and give them this code: <strong>{traceId}</strong>
        </SystemError>
      )}

      {!hideNav && (
        <ServicesCounselorTabNav
          moveCode={moveCode}
          unapprovedServiceItemCount={unapprovedServiceItemCount}
          excessWeightRiskCount={excessWeightRiskCount}
          unapprovedSITExtensionCount={unapprovedSITExtensionCount}
          missingOrdersInfoCount={missingOrdersInfoCount}
          shipmentWarnConcernCount={shipmentWarnConcernCount}
          shipmentErrorConcernCount={shipmentErrorConcernCount}
        />
      )}

      <Suspense fallback={<LoadingPlaceholder />}>
        <Routes>
          {/* TODO - Routes not finalized, revisit */}
          <Route path={servicesCounselingRoutes.SHIPMENT_REVIEW_PATH} end element={<ReviewDocuments />} />
          <Route
            path={servicesCounselingRoutes.SHIPMENT_VIEW_DOCUMENT_PATH}
            end
            element={<ReviewDocuments readOnly />}
          />
          <Route path={servicesCounselingRoutes.SHIPMENT_PPM_ABOUT_PATH} end element={<About />} />
          <Route path={servicesCounselingRoutes.SHIPMENT_PPM_REVIEW_PATH} end element={<PPMReview />} />
          <Route path={servicesCounselingRoutes.SHIPMENT_PPM_EXPENSES_PATH} end element={<PPMExpenses />} />
          <Route path={servicesCounselingRoutes.SHIPMENT_PPM_EXPENSES_EDIT_PATH} end element={<PPMExpenses />} />
          <Route path={servicesCounselingRoutes.SHIPMENT_PPM_WEIGHT_TICKETS_PATH} end element={<WeightTickets />} />
          <Route path={servicesCounselingRoutes.SHIPMENT_PPM_COMPLETE_PATH} end element={<PPMFinalCloseout />} />
          <Route
            path={servicesCounselingRoutes.SHIPMENT_PPM_WEIGHT_TICKETS_EDIT_PATH}
            end
            element={<WeightTickets />}
          />
          <Route path={servicesCounselingRoutes.SHIPMENT_PPM_PRO_GEAR_PATH} end element={<ProGear />} />
          <Route path={servicesCounselingRoutes.SHIPMENT_PPM_PRO_GEAR_EDIT_PATH} end element={<ProGear />} />
<<<<<<< HEAD
          <Route path={servicesCounselingRoutes.SHIPMENT_PPM_GUN_SAFE_PATH} end element={<GunSafe />} />
          <Route path={servicesCounselingRoutes.SHIPMENT_PPM_GUN_SAFE_EDIT_PATH} end element={<GunSafe />} />
=======
          {gunSafeEnabled && (
            <>
              <Route path={servicesCounselingRoutes.SHIPMENT_PPM_GUN_SAFE_PATH} end element={<GunSafe />} />
              <Route path={servicesCounselingRoutes.SHIPMENT_PPM_GUN_SAFE_EDIT_PATH} end element={<GunSafe />} />
            </>
          )}
>>>>>>> 445cea46
          <Route
            path={servicesCounselingRoutes.MOVE_VIEW_PATH}
            end
            element={
              <ServicesCounselingMoveDetails
                infoSavedAlert={infoSavedAlert}
                missingOrdersInfoCount={missingOrdersInfoCount}
                setMissingOrdersInfoCount={setMissingOrdersInfoCount}
                setShipmentWarnConcernCount={setShipmentWarnConcernCount}
                setShipmentErrorConcernCount={setShipmentErrorConcernCount}
                shipmentWarnConcernCount={shipmentWarnConcernCount}
                shipmentErrorConcernCount={shipmentErrorConcernCount}
                isMoveLocked={isMoveLocked}
              />
            }
          />
          <Route
            key="servicesCounselingAddShipment"
            end
            path={servicesCounselingRoutes.SHIPMENT_ADD_PATH}
            element={<ServicesCounselingAddShipment />}
          />
          <Route
            path={servicesCounselingRoutes.CUSTOMER_SUPPORT_REMARKS_PATH}
            end
            element={<CustomerSupportRemarks isMoveLocked={isMoveLocked} />}
          />
          <Route
            path={servicesCounselingRoutes.MTO_PATH}
            end
            element={
              <MoveTaskOrder
                setUnapprovedServiceItemCount={setUnapprovedServiceItemCount}
                setExcessWeightRiskCount={setExcessWeightRiskCount}
                setUnapprovedSITExtensionCount={setUnApprovedSITExtensionCount}
                userRole={roleTypes.SERVICES_COUNSELOR}
                isMoveLocked={isMoveLocked}
              />
            }
          />
          <Route path={servicesCounselingRoutes.MOVE_HISTORY_PATH} end element={<MoveHistory moveCode={moveCode} />} />
          <Route
            path={servicesCounselingRoutes.SUPPORTING_DOCUMENTS_PATH}
            end
            element={<SupportingDocuments move={move} uploads={move?.additionalDocuments?.uploads} />}
          />
          <Route
            path={servicesCounselingRoutes.ALLOWANCES_EDIT_PATH}
            end
            element={<ServicesCounselingMoveDocumentWrapper />}
          />
          <Route
            path={servicesCounselingRoutes.ORDERS_EDIT_PATH}
            end
            element={<ServicesCounselingMoveDocumentWrapper />}
          />

          {/*  WARN: MB-15562 captured this as a potential bug. An error was reported */}
          {/* that `order` was without an `id` field. Therefore this broke the */}
          {/* `CustomerInfo` component because it is expecting an `ordersId` to come */}
          {/* from the `order.id` property returned by `useTXOMoveInfoQueries`. */}
          {order.id && (
            <Route
              path={servicesCounselingRoutes.CUSTOMER_INFO_EDIT_PATH}
              end
              element={
                <CustomerInfo
                  ordersId={order.id}
                  customer={customerData}
                  isLoading={isLoading}
                  isError={isError}
                  onUpdate={onInfoSavedUpdate}
                />
              }
            />
          )}
          <Route
            path={servicesCounselingRoutes.SHIPMENT_EDIT_PATH}
            end
            element={<ServicesCounselingEditShipmentDetails onUpdate={onInfoSavedUpdate} />}
          />
          <Route
            path={servicesCounselingRoutes.SHIPMENT_ADVANCE_PATH}
            end
            element={<ServicesCounselingEditShipmentDetails onUpdate={onInfoSavedUpdate} isAdvancePage />}
          />
          <Route
            path={servicesCounselingRoutes.SHIPMENT_REVIEW_PATH}
            exact
            element={<ReviewDocuments onUpdate={onInfoSavedUpdate} />}
          />
          <Route
            path={servicesCounselingRoutes.REVIEW_SHIPMENT_WEIGHTS_PATH}
            exact
            element={<ServicesCounselingReviewShipmentWeights moveCode={moveCode} />}
          />
          {/* TODO - clarify role/tab access */}
          <Route path="/" element={<Navigate to={servicesCounselingRoutes.MOVE_VIEW_PATH} replace />} />
        </Routes>
      </Suspense>
    </>
  );
};

export default ServicesCounselingMoveInfo;<|MERGE_RESOLUTION|>--- conflicted
+++ resolved
@@ -289,17 +289,12 @@
           />
           <Route path={servicesCounselingRoutes.SHIPMENT_PPM_PRO_GEAR_PATH} end element={<ProGear />} />
           <Route path={servicesCounselingRoutes.SHIPMENT_PPM_PRO_GEAR_EDIT_PATH} end element={<ProGear />} />
-<<<<<<< HEAD
-          <Route path={servicesCounselingRoutes.SHIPMENT_PPM_GUN_SAFE_PATH} end element={<GunSafe />} />
-          <Route path={servicesCounselingRoutes.SHIPMENT_PPM_GUN_SAFE_EDIT_PATH} end element={<GunSafe />} />
-=======
           {gunSafeEnabled && (
             <>
               <Route path={servicesCounselingRoutes.SHIPMENT_PPM_GUN_SAFE_PATH} end element={<GunSafe />} />
               <Route path={servicesCounselingRoutes.SHIPMENT_PPM_GUN_SAFE_EDIT_PATH} end element={<GunSafe />} />
             </>
           )}
->>>>>>> 445cea46
           <Route
             path={servicesCounselingRoutes.MOVE_VIEW_PATH}
             end
