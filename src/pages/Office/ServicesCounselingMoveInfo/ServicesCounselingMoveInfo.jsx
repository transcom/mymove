--- conflicted
+++ resolved
@@ -35,11 +35,8 @@
 const ReviewDocuments = lazy(() => import('pages/Office/PPM/ReviewDocuments/ReviewDocuments'));
 const About = lazy(() => import('pages/Office/PPM/Closeout/About/About'));
 const PPMReview = lazy(() => import('pages/Office/PPM/Closeout/Review/Review'));
-<<<<<<< HEAD
 const PPMExpenses = lazy(() => import('pages/Office/PPM/Closeout/Expenses/Expenses'));
-=======
 const WeightTickets = lazy(() => import('pages/Office/PPM/Closeout/WeightTickets/WeightTickets'));
->>>>>>> 6a2217f0
 const ServicesCounselingReviewShipmentWeights = lazy(() =>
   import('pages/Office/ServicesCounselingReviewShipmentWeights/ServicesCounselingReviewShipmentWeights'),
 );
@@ -171,7 +168,6 @@
     ) ||
     matchPath(
       {
-<<<<<<< HEAD
         path: servicesCounselingRoutes.BASE_SHIPMENT_PPM_EXPENSES_PATH,
         end: true,
       },
@@ -180,9 +176,13 @@
     matchPath(
       {
         path: servicesCounselingRoutes.BASE_SHIPMENT_PPM_EXPENSES_EDIT_PATH,
-=======
+        end: true,
+      },
+      pathname,
+    ) ||
+    matchPath(
+      {
         path: servicesCounselingRoutes.BASE_SHIPMENT_PPM_WEIGHT_TICKETS_EDIT_PATH,
->>>>>>> 6a2217f0
         end: true,
       },
       pathname,
@@ -254,16 +254,13 @@
           />
           <Route path={servicesCounselingRoutes.SHIPMENT_PPM_ABOUT_PATH} end element={<About />} />
           <Route path={servicesCounselingRoutes.SHIPMENT_PPM_REVIEW_PATH} end element={<PPMReview />} />
-<<<<<<< HEAD
           <Route path={servicesCounselingRoutes.SHIPMENT_PPM_EXPENSES_PATH} end element={<PPMExpenses />} />
-=======
           <Route path={servicesCounselingRoutes.SHIPMENT_PPM_WEIGHT_TICKETS_PATH} end element={<WeightTickets />} />
           <Route
             path={servicesCounselingRoutes.SHIPMENT_PPM_WEIGHT_TICKETS_EDIT_PATH}
             end
             element={<WeightTickets />}
           />
->>>>>>> 6a2217f0
           <Route
             path={servicesCounselingRoutes.MOVE_VIEW_PATH}
             end
