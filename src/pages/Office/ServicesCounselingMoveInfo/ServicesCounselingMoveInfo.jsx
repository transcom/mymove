import React, { Suspense, lazy, useState, useEffect } from 'react';
import { Routes, useParams, Route, Navigate, useLocation, matchPath } from 'react-router-dom';
import { useSelector } from 'react-redux';

import 'styles/office.scss';

import ServicesCounselorTabNav from 'components/Office/ServicesCounselingTabNav/ServicesCounselingTabNav';
import CustomerHeader from 'components/CustomerHeader';
import SystemError from 'components/SystemError';
import { servicesCounselingRoutes } from 'constants/routes';
import { useTXOMoveInfoQueries, useUserQueries } from 'hooks/queries';
import LoadingPlaceholder from 'shared/LoadingPlaceholder';
import SomethingWentWrong from 'shared/SomethingWentWrong';
import { roleTypes } from 'constants/userRoles';
import LockedMoveBanner from 'components/LockedMoveBanner/LockedMoveBanner';
import { isBooleanFlagEnabled } from 'utils/featureFlags';

const ServicesCounselingMoveDocumentWrapper = lazy(() =>
  import('pages/Office/ServicesCounselingMoveDocumentWrapper/ServicesCounselingMoveDocumentWrapper'),
);
const ServicesCounselingMoveDetails = lazy(() =>
  import('pages/Office/ServicesCounselingMoveDetails/ServicesCounselingMoveDetails'),
);
const ServicesCounselingAddShipment = lazy(() =>
  import('pages/Office/ServicesCounselingAddShipment/ServicesCounselingAddShipment'),
);
const ServicesCounselingEditShipmentDetails = lazy(() =>
  import('pages/Office/ServicesCounselingEditShipmentDetails/ServicesCounselingEditShipmentDetails'),
);
const CustomerInfo = lazy(() => import('pages/Office/CustomerInfo/CustomerInfo'));
const MoveTaskOrder = lazy(() => import('pages/Office/MoveTaskOrder/MoveTaskOrder'));
const CustomerSupportRemarks = lazy(() => import('pages/Office/CustomerSupportRemarks/CustomerSupportRemarks'));
const MoveHistory = lazy(() => import('pages/Office/MoveHistory/MoveHistory'));
const ReviewDocuments = lazy(() => import('pages/Office/PPM/ReviewDocuments/ReviewDocuments'));
const ServicesCounselingReviewShipmentWeights = lazy(() =>
  import('pages/Office/ServicesCounselingReviewShipmentWeights/ServicesCounselingReviewShipmentWeights'),
);
const SupportingDocuments = lazy(() => import('../SupportingDocuments/SupportingDocuments'));

const ServicesCounselingMoveInfo = () => {
  const [unapprovedShipmentCount, setUnapprovedShipmentCount] = React.useState(0);
  const [unapprovedServiceItemCount, setUnapprovedServiceItemCount] = React.useState(0);
  const [excessWeightRiskCount, setExcessWeightRiskCount] = React.useState(0);
  const [unapprovedSITExtensionCount, setUnApprovedSITExtensionCount] = React.useState(0);
<<<<<<< HEAD
=======
  const [shipmentWarnConcernCount, setShipmentWarnConcernCount] = useState(0);
  const [shipmentErrorConcernCount, setShipmentErrorConcernCount] = useState(0);
>>>>>>> d92c3d0a
  const [missingOrdersInfoCount, setMissingOrdersInfoCount] = useState(0);
  const [infoSavedAlert, setInfoSavedAlert] = useState(null);
  const { hasRecentError, traceId } = useSelector((state) => state.interceptor);
  const [moveLockFlag, setMoveLockFlag] = useState(false);
  const [isMoveLocked, setIsMoveLocked] = useState(false);
  const onInfoSavedUpdate = (alertType) => {
    if (alertType === 'error') {
      setInfoSavedAlert({
        alertType,
        message: 'Something went wrong, and your changes were not saved. Please try again later.',
      });
    } else {
      setInfoSavedAlert({
        alertType,
        message: 'Your changes were saved.',
      });
    }
  };

  // Clear the alert when route changes
  const location = useLocation();
  const { moveCode } = useParams();
  const { move, order, customerData, isLoading, isError } = useTXOMoveInfoQueries(moveCode);
  const { data } = useUserQueries();
  const officeUserID = data?.office_user?.id;

  const [supportingDocsFF, setSupportingDocsFF] = useState(false);

  useEffect(() => {
    const fetchData = async () => {
      setSupportingDocsFF(await isBooleanFlagEnabled('manage_supporting_docs'));
    };
    fetchData();
  }, []);

  useEffect(() => {
    const fetchData = async () => {
      if (
        infoSavedAlert &&
        !matchPath(
          {
            path: servicesCounselingRoutes.BASE_MOVE_VIEW_PATH,
            end: true,
          },
          location.pathname,
        )
      ) {
        setInfoSavedAlert(null);
      }
      const lockedMoveFlag = await isBooleanFlagEnabled('move_lock');
      setMoveLockFlag(lockedMoveFlag);
      const now = new Date();
      if (officeUserID !== move?.lockedByOfficeUserID && now < new Date(move?.lockExpiresAt) && moveLockFlag) {
        setIsMoveLocked(true);
      }
    };

    fetchData();
  }, [infoSavedAlert, location, move, officeUserID, moveLockFlag]);

  const { pathname } = useLocation();
  const hideNav =
    matchPath(
      {
        path: servicesCounselingRoutes.BASE_SHIPMENT_ADD_PATH,
        end: true,
      },
      pathname,
    ) ||
    matchPath(
      {
        path: servicesCounselingRoutes.BASE_SHIPMENT_EDIT_PATH,
        end: true,
      },
      pathname,
    ) ||
    matchPath(
      {
        path: servicesCounselingRoutes.BASE_ORDERS_EDIT_PATH,
        end: true,
      },
      pathname,
    ) ||
    matchPath(
      {
        path: servicesCounselingRoutes.BASE_ALLOWANCES_EDIT_PATH,
        end: true,
      },
      pathname,
    ) ||
    matchPath(
      {
        path: servicesCounselingRoutes.BASE_SHIPMENT_REVIEW_PATH,
        end: true,
      },
      pathname,
    ) ||
    matchPath(
      {
        path: servicesCounselingRoutes.BASE_CUSTOMER_INFO_EDIT_PATH,
        end: true,
      },
      pathname,
    );

  if (isLoading) return <LoadingPlaceholder />;
  if (isError) return <SomethingWentWrong />;

  // this locked move banner will display if the current user is not the one who has it locked
  // if the current user is the one who has it locked, it will not display
  const renderLockedBanner = () => {
    const now = new Date();
    if (move?.lockedByOfficeUserID && move?.lockExpiresAt && moveLockFlag) {
      if (move?.lockedByOfficeUserID !== officeUserID && now < new Date(move?.lockExpiresAt)) {
        return (
          <LockedMoveBanner data-testid="locked-move-banner">
            This move is locked by {move?.lockedByOfficeUser?.firstName} {move?.lockedByOfficeUser?.lastName} at{' '}
            {move?.lockedByOfficeUser?.transportationOffice?.name}
          </LockedMoveBanner>
        );
      }
      return null;
    }
    return null;
  };

  return (
    <>
      <CustomerHeader
        move={move}
        order={order}
        customer={customerData}
        moveCode={moveCode}
        userRole={roleTypes.SERVICES_COUNSELOR}
      />
      {renderLockedBanner()}

      {hasRecentError && (
        <SystemError>
          Something isn&apos;t working, but we&apos;re not sure what. Wait a minute and try again.
          <br />
          If that doesn&apos;t fix it, contact the{' '}
          <a href="mailto:usarmy.scott.sddc.mbx.G6-SRC-MilMove-HD@army.mil">Technical Help Desk</a>{' '}
          (usarmy.scott.sddc.mbx.G6-SRC-MilMove-HD@army.mil) and give them this code: <strong>{traceId}</strong>
        </SystemError>
      )}

      {!hideNav && (
        <ServicesCounselorTabNav
          unapprovedShipmentCount={unapprovedShipmentCount}
          moveCode={moveCode}
          unapprovedServiceItemCount={unapprovedServiceItemCount}
          excessWeightRiskCount={excessWeightRiskCount}
          unapprovedSITExtensionCount={unapprovedSITExtensionCount}
<<<<<<< HEAD
=======
          shipmentWarnConcernCount={shipmentWarnConcernCount}
          shipmentErrorConcernCount={shipmentErrorConcernCount}
>>>>>>> d92c3d0a
          missingOrdersInfoCount={missingOrdersInfoCount}
        />
      )}

      <Suspense fallback={<LoadingPlaceholder />}>
        <Routes>
          {/* TODO - Routes not finalized, revisit */}
          <Route path={servicesCounselingRoutes.SHIPMENT_REVIEW_PATH} end element={<ReviewDocuments />} />
          <Route
            path={servicesCounselingRoutes.SHIPMENT_VIEW_DOCUMENT_PATH}
            end
            element={<ReviewDocuments readOnly />}
          />
          <Route
            path={servicesCounselingRoutes.MOVE_VIEW_PATH}
            end
            element={
              <ServicesCounselingMoveDetails
                infoSavedAlert={infoSavedAlert}
                setUnapprovedShipmentCount={setUnapprovedShipmentCount}
<<<<<<< HEAD
=======
                setShipmentWarnConcernCount={setShipmentWarnConcernCount}
                setShipmentErrorConcernCount={setShipmentErrorConcernCount}
                shipmentWarnConcernCount={shipmentWarnConcernCount}
                shipmentErrorConcernCount={shipmentErrorConcernCount}
>>>>>>> d92c3d0a
                missingOrdersInfoCount={missingOrdersInfoCount}
                setMissingOrdersInfoCount={setMissingOrdersInfoCount}
                isMoveLocked={isMoveLocked}
              />
            }
          />
          <Route
            key="servicesCounselingAddShipment"
            end
            path={servicesCounselingRoutes.SHIPMENT_ADD_PATH}
            element={<ServicesCounselingAddShipment />}
          />
          <Route
            path={servicesCounselingRoutes.CUSTOMER_SUPPORT_REMARKS_PATH}
            end
            element={<CustomerSupportRemarks isMoveLocked={isMoveLocked} />}
          />
          <Route
            path={servicesCounselingRoutes.MTO_PATH}
            end
            element={
              <MoveTaskOrder
                setUnapprovedShipmentCount={setUnapprovedShipmentCount}
                setUnapprovedServiceItemCount={setUnapprovedServiceItemCount}
                setExcessWeightRiskCount={setExcessWeightRiskCount}
                setUnapprovedSITExtensionCount={setUnApprovedSITExtensionCount}
                isMoveLocked={isMoveLocked}
              />
            }
          />
          <Route path={servicesCounselingRoutes.MOVE_HISTORY_PATH} end element={<MoveHistory moveCode={moveCode} />} />
          {supportingDocsFF && (
            <Route
              path={servicesCounselingRoutes.SUPPORTING_DOCUMENTS_PATH}
              end
              element={<SupportingDocuments move={move} uploads={move?.additionalDocuments?.uploads} />}
            />
          )}
          <Route
            path={servicesCounselingRoutes.ALLOWANCES_EDIT_PATH}
            end
            element={<ServicesCounselingMoveDocumentWrapper />}
          />
          <Route
            path={servicesCounselingRoutes.ORDERS_EDIT_PATH}
            end
            element={<ServicesCounselingMoveDocumentWrapper />}
          />

          {/*  WARN: MB-15562 captured this as a potential bug. An error was reported */}
          {/* that `order` was without an `id` field. Therefore this broke the */}
          {/* `CustomerInfo` component because it is expecting an `ordersId` to come */}
          {/* from the `order.id` property returned by `useTXOMoveInfoQueries`. */}
          {order.id && (
            <Route
              path={servicesCounselingRoutes.CUSTOMER_INFO_EDIT_PATH}
              end
              element={
                <CustomerInfo
                  ordersId={order.id}
                  customer={customerData}
                  isLoading={isLoading}
                  isError={isError}
                  onUpdate={onInfoSavedUpdate}
                />
              }
            />
          )}
          <Route
            path={servicesCounselingRoutes.SHIPMENT_EDIT_PATH}
            end
            element={<ServicesCounselingEditShipmentDetails onUpdate={onInfoSavedUpdate} />}
          />
          <Route
            path={servicesCounselingRoutes.SHIPMENT_ADVANCE_PATH}
            end
            element={<ServicesCounselingEditShipmentDetails onUpdate={onInfoSavedUpdate} isAdvancePage />}
          />
          <Route
            path={servicesCounselingRoutes.SHIPMENT_REVIEW_PATH}
            exact
            element={<ReviewDocuments onUpdate={onInfoSavedUpdate} />}
          />
          <Route
            path={servicesCounselingRoutes.REVIEW_SHIPMENT_WEIGHTS_PATH}
            exact
            element={<ServicesCounselingReviewShipmentWeights moveCode={moveCode} />}
          />
          {/* TODO - clarify role/tab access */}
          <Route path="/" element={<Navigate to={servicesCounselingRoutes.MOVE_VIEW_PATH} replace />} />
        </Routes>
      </Suspense>
    </>
  );
};

export default ServicesCounselingMoveInfo;<|MERGE_RESOLUTION|>--- conflicted
+++ resolved
@@ -42,11 +42,8 @@
   const [unapprovedServiceItemCount, setUnapprovedServiceItemCount] = React.useState(0);
   const [excessWeightRiskCount, setExcessWeightRiskCount] = React.useState(0);
   const [unapprovedSITExtensionCount, setUnApprovedSITExtensionCount] = React.useState(0);
-<<<<<<< HEAD
-=======
   const [shipmentWarnConcernCount, setShipmentWarnConcernCount] = useState(0);
   const [shipmentErrorConcernCount, setShipmentErrorConcernCount] = useState(0);
->>>>>>> d92c3d0a
   const [missingOrdersInfoCount, setMissingOrdersInfoCount] = useState(0);
   const [infoSavedAlert, setInfoSavedAlert] = useState(null);
   const { hasRecentError, traceId } = useSelector((state) => state.interceptor);
@@ -201,11 +198,8 @@
           unapprovedServiceItemCount={unapprovedServiceItemCount}
           excessWeightRiskCount={excessWeightRiskCount}
           unapprovedSITExtensionCount={unapprovedSITExtensionCount}
-<<<<<<< HEAD
-=======
           shipmentWarnConcernCount={shipmentWarnConcernCount}
           shipmentErrorConcernCount={shipmentErrorConcernCount}
->>>>>>> d92c3d0a
           missingOrdersInfoCount={missingOrdersInfoCount}
         />
       )}
@@ -226,13 +220,10 @@
               <ServicesCounselingMoveDetails
                 infoSavedAlert={infoSavedAlert}
                 setUnapprovedShipmentCount={setUnapprovedShipmentCount}
-<<<<<<< HEAD
-=======
                 setShipmentWarnConcernCount={setShipmentWarnConcernCount}
                 setShipmentErrorConcernCount={setShipmentErrorConcernCount}
                 shipmentWarnConcernCount={shipmentWarnConcernCount}
                 shipmentErrorConcernCount={shipmentErrorConcernCount}
->>>>>>> d92c3d0a
                 missingOrdersInfoCount={missingOrdersInfoCount}
                 setMissingOrdersInfoCount={setMissingOrdersInfoCount}
                 isMoveLocked={isMoveLocked}
