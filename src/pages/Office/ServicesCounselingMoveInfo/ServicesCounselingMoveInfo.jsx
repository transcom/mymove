--- conflicted
+++ resolved
@@ -250,11 +250,7 @@
             <Route
               path={servicesCounselingRoutes.SUPPORTING_DOCUMENTS_PATH}
               end
-<<<<<<< HEAD
-              element={<SupportingDocuments uploads={move?.additionalDocuments?.uploads} />}
-=======
               element={<SupportingDocuments move={move} uploads={move?.additionalDocuments?.uploads} />}
->>>>>>> 0e76ae97
             />
           )}
           <Route
