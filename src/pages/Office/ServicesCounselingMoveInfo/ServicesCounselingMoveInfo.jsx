import React, { Suspense, lazy, useState, useEffect } from 'react';
import { Routes, useParams, Route, Navigate, useLocation, matchPath } from 'react-router-dom';
import { useSelector } from 'react-redux';

import 'styles/office.scss';

import ServicesCounselorTabNav from 'components/Office/ServicesCounselingTabNav/ServicesCounselingTabNav';
import CustomerHeader from 'components/CustomerHeader';
import SystemError from 'components/SystemError';
import { servicesCounselingRoutes } from 'constants/routes';
import { useTXOMoveInfoQueries, useUserQueries } from 'hooks/queries';
import LoadingPlaceholder from 'shared/LoadingPlaceholder';
import SomethingWentWrong from 'shared/SomethingWentWrong';
import Inaccessible from 'shared/Inaccessible';
import { roleTypes } from 'constants/userRoles';
import LockedMoveBanner from 'components/LockedMoveBanner/LockedMoveBanner';
import { isBooleanFlagEnabled } from 'utils/featureFlags';

const ServicesCounselingMoveDocumentWrapper = lazy(() =>
  import('pages/Office/ServicesCounselingMoveDocumentWrapper/ServicesCounselingMoveDocumentWrapper'),
);
const ServicesCounselingMoveDetails = lazy(() =>
  import('pages/Office/ServicesCounselingMoveDetails/ServicesCounselingMoveDetails'),
);
const ServicesCounselingAddShipment = lazy(() =>
  import('pages/Office/ServicesCounselingAddShipment/ServicesCounselingAddShipment'),
);
const ServicesCounselingEditShipmentDetails = lazy(() =>
  import('pages/Office/ServicesCounselingEditShipmentDetails/ServicesCounselingEditShipmentDetails'),
);
const CustomerInfo = lazy(() => import('pages/Office/CustomerInfo/CustomerInfo'));
const MoveTaskOrder = lazy(() => import('pages/Office/MoveTaskOrder/MoveTaskOrder'));
const CustomerSupportRemarks = lazy(() => import('pages/Office/CustomerSupportRemarks/CustomerSupportRemarks'));
const MoveHistory = lazy(() => import('pages/Office/MoveHistory/MoveHistory'));
const ReviewDocuments = lazy(() => import('pages/Office/PPM/ReviewDocuments/ReviewDocuments'));
const About = lazy(() => import('pages/Office/PPM/Closeout/About/About'));
const PPMReview = lazy(() => import('pages/Office/PPM/Closeout/Review/Review'));
const PPMExpenses = lazy(() => import('pages/Office/PPM/Closeout/Expenses/Expenses'));
const WeightTickets = lazy(() => import('pages/Office/PPM/Closeout/WeightTickets/WeightTickets'));
const ProGear = lazy(() => import('pages/Office/PPM/Closeout/ProGear/ProGear'));
const PPMFinalCloseout = lazy(() => import('pages/Office/PPM/Closeout/FinalCloseout/FinalCloseout'));
const ServicesCounselingReviewShipmentWeights = lazy(() =>
  import('pages/Office/ServicesCounselingReviewShipmentWeights/ServicesCounselingReviewShipmentWeights'),
);
const SupportingDocuments = lazy(() => import('../SupportingDocuments/SupportingDocuments'));

const ServicesCounselingMoveInfo = () => {
  const [unapprovedServiceItemCount, setUnapprovedServiceItemCount] = React.useState(0);
  const [excessWeightRiskCount, setExcessWeightRiskCount] = React.useState(0);
  const [unapprovedSITExtensionCount, setUnApprovedSITExtensionCount] = React.useState(0);
  const [missingOrdersInfoCount, setMissingOrdersInfoCount] = useState(0);
  const [shipmentWarnConcernCount, setShipmentWarnConcernCount] = useState(0);
  const [shipmentErrorConcernCount, setShipmentErrorConcernCount] = useState(0);
  const [infoSavedAlert, setInfoSavedAlert] = useState(null);
  const { hasRecentError, traceId } = useSelector((state) => state.interceptor);
  const [moveLockFlag, setMoveLockFlag] = useState(false);
  const [isMoveLocked, setIsMoveLocked] = useState(false);
  const onInfoSavedUpdate = (alertType) => {
    if (alertType === 'error') {
      setInfoSavedAlert({
        alertType,
        message: 'Something went wrong, and your changes were not saved. Please try again later.',
      });
    } else {
      setInfoSavedAlert({
        alertType,
        message: 'Your changes were saved.',
      });
    }
  };

  // Clear the alert when route changes
  const location = useLocation();
  const { moveCode } = useParams();
  const { move, order, customerData, isLoading, isError, errors } = useTXOMoveInfoQueries(moveCode);
  const { data } = useUserQueries();
  const officeUserID = data?.office_user?.id;

<<<<<<< HEAD
  const [supportingDocsFF, setSupportingDocsFF] = useState(false);

  useEffect(() => {
    const fetchData = async () => {
      setSupportingDocsFF(await isBooleanFlagEnabled('manage_supporting_docs'));
    };
    fetchData();
  }, []);

  // checking for the move_lock flag, if it's turned on we need to assess if the move should be locked to the user
  useEffect(() => {
    isBooleanFlagEnabled('move_lock').then(setMoveLockFlag);
  }, []);

  useEffect(() => {
    const checkLock = async () => {
      const now = new Date();
      const isLocked =
        moveLockFlag &&
        move?.lockedByOfficeUserID &&
        officeUserID !== move?.lockedByOfficeUserID &&
        now < new Date(move?.lockExpiresAt);
      setIsMoveLocked(isLocked);
    };
    checkLock();
  }, [move, officeUserID, moveLockFlag]);

=======
>>>>>>> 4fb1ee1d
  useEffect(() => {
    const fetchData = async () => {
      if (
        infoSavedAlert &&
        !matchPath(
          {
            path: servicesCounselingRoutes.BASE_MOVE_VIEW_PATH,
            end: true,
          },
          location.pathname,
        )
      ) {
        setInfoSavedAlert(null);
      }
    };

    fetchData();
  }, [infoSavedAlert, location]);

  const { pathname } = useLocation();
  const hideNav =
    matchPath(
      {
        path: servicesCounselingRoutes.BASE_SHIPMENT_ADD_PATH,
        end: true,
      },
      pathname,
    ) ||
    matchPath(
      {
        path: servicesCounselingRoutes.BASE_SHIPMENT_EDIT_PATH,
        end: true,
      },
      pathname,
    ) ||
    matchPath(
      {
        path: servicesCounselingRoutes.BASE_ORDERS_EDIT_PATH,
        end: true,
      },
      pathname,
    ) ||
    matchPath(
      {
        path: servicesCounselingRoutes.BASE_ALLOWANCES_EDIT_PATH,
        end: true,
      },
      pathname,
    ) ||
    matchPath(
      {
        path: servicesCounselingRoutes.BASE_SHIPMENT_REVIEW_PATH,
        end: true,
      },
      pathname,
    ) ||
    matchPath(
      {
        path: servicesCounselingRoutes.BASE_CUSTOMER_INFO_EDIT_PATH,
        end: true,
      },
      pathname,
    ) ||
    matchPath(
      {
        path: servicesCounselingRoutes.BASE_SHIPMENT_PPM_ABOUT_PATH,
        end: true,
      },
      pathname,
    ) ||
    matchPath(
      {
        path: servicesCounselingRoutes.BASE_SHIPMENT_PPM_REVIEW_PATH,
        end: true,
      },
      pathname,
    ) ||
    matchPath(
      {
        path: servicesCounselingRoutes.BASE_SHIPMENT_PPM_EXPENSES_PATH,
        end: true,
      },
      pathname,
    ) ||
    matchPath(
      {
        path: servicesCounselingRoutes.BASE_SHIPMENT_PPM_EXPENSES_EDIT_PATH,
        end: true,
      },
      pathname,
    ) ||
    matchPath(
      {
        path: servicesCounselingRoutes.BASE_SHIPMENT_PPM_WEIGHT_TICKETS_EDIT_PATH,
        end: true,
      },
      pathname,
    ) ||
    matchPath(
      {
        path: servicesCounselingRoutes.BASE_SHIPMENT_PPM_PRO_GEAR_EDIT_PATH,
        end: true,
      },
      pathname,
    ) ||
    matchPath(
      {
        path: servicesCounselingRoutes.BASE_SHIPMENT_PPM_COMPLETE_PATH,
        end: true,
      },
      pathname,
    );
  if (isLoading) return <LoadingPlaceholder />;
  if (isError) {
    return errors?.[0]?.response?.body?.message ? <Inaccessible /> : <SomethingWentWrong />;
  }

  // this locked move banner will display if the current user is not the one who has it locked
  // if the current user is the one who has it locked, it will not display
  const renderLockedBanner = () => {
    const now = new Date();
    if (move?.lockedByOfficeUserID && move?.lockExpiresAt && moveLockFlag) {
      if (move?.lockedByOfficeUserID !== officeUserID && now < new Date(move?.lockExpiresAt)) {
        return (
          <LockedMoveBanner data-testid="locked-move-banner">
            This move is locked by {move?.lockedByOfficeUser?.firstName} {move?.lockedByOfficeUser?.lastName} at{' '}
            {move?.lockedByOfficeUser?.transportationOffice?.name}
          </LockedMoveBanner>
        );
      }
      return null;
    }
    return null;
  };

  return (
    <>
      <CustomerHeader
        move={move}
        order={order}
        customer={customerData}
        moveCode={moveCode}
        userRole={roleTypes.SERVICES_COUNSELOR}
      />
      {renderLockedBanner()}

      {hasRecentError && (
        <SystemError>
          Something isn&apos;t working, but we&apos;re not sure what. Wait a minute and try again.
          <br />
          If that doesn&apos;t fix it, contact the{' '}
          <a href="mailto:usarmy.scott.sddc.mbx.G6-SRC-MilMove-HD@army.mil">Technical Help Desk</a>{' '}
          (usarmy.scott.sddc.mbx.G6-SRC-MilMove-HD@army.mil) and give them this code: <strong>{traceId}</strong>
        </SystemError>
      )}

      {!hideNav && (
        <ServicesCounselorTabNav
          moveCode={moveCode}
          unapprovedServiceItemCount={unapprovedServiceItemCount}
          excessWeightRiskCount={excessWeightRiskCount}
          unapprovedSITExtensionCount={unapprovedSITExtensionCount}
          missingOrdersInfoCount={missingOrdersInfoCount}
          shipmentWarnConcernCount={shipmentWarnConcernCount}
          shipmentErrorConcernCount={shipmentErrorConcernCount}
        />
      )}

      <Suspense fallback={<LoadingPlaceholder />}>
        <Routes>
          {/* TODO - Routes not finalized, revisit */}
          <Route path={servicesCounselingRoutes.SHIPMENT_REVIEW_PATH} end element={<ReviewDocuments />} />
          <Route
            path={servicesCounselingRoutes.SHIPMENT_VIEW_DOCUMENT_PATH}
            end
            element={<ReviewDocuments readOnly />}
          />
          <Route path={servicesCounselingRoutes.SHIPMENT_PPM_ABOUT_PATH} end element={<About />} />
          <Route path={servicesCounselingRoutes.SHIPMENT_PPM_REVIEW_PATH} end element={<PPMReview />} />
          <Route path={servicesCounselingRoutes.SHIPMENT_PPM_EXPENSES_PATH} end element={<PPMExpenses />} />
          <Route path={servicesCounselingRoutes.SHIPMENT_PPM_EXPENSES_EDIT_PATH} end element={<PPMExpenses />} />
          <Route path={servicesCounselingRoutes.SHIPMENT_PPM_WEIGHT_TICKETS_PATH} end element={<WeightTickets />} />
          <Route path={servicesCounselingRoutes.SHIPMENT_PPM_COMPLETE_PATH} end element={<PPMFinalCloseout />} />
          <Route
            path={servicesCounselingRoutes.SHIPMENT_PPM_WEIGHT_TICKETS_EDIT_PATH}
            end
            element={<WeightTickets />}
          />
          <Route path={servicesCounselingRoutes.SHIPMENT_PPM_PRO_GEAR_PATH} end element={<ProGear />} />
          <Route path={servicesCounselingRoutes.SHIPMENT_PPM_PRO_GEAR_EDIT_PATH} end element={<ProGear />} />
          <Route
            path={servicesCounselingRoutes.MOVE_VIEW_PATH}
            end
            element={
              <ServicesCounselingMoveDetails
                infoSavedAlert={infoSavedAlert}
                missingOrdersInfoCount={missingOrdersInfoCount}
                setMissingOrdersInfoCount={setMissingOrdersInfoCount}
                setShipmentWarnConcernCount={setShipmentWarnConcernCount}
                setShipmentErrorConcernCount={setShipmentErrorConcernCount}
                shipmentWarnConcernCount={shipmentWarnConcernCount}
                shipmentErrorConcernCount={shipmentErrorConcernCount}
                isMoveLocked={isMoveLocked}
              />
            }
          />
          <Route
            key="servicesCounselingAddShipment"
            end
            path={servicesCounselingRoutes.SHIPMENT_ADD_PATH}
            element={<ServicesCounselingAddShipment />}
          />
          <Route
            path={servicesCounselingRoutes.CUSTOMER_SUPPORT_REMARKS_PATH}
            end
            element={<CustomerSupportRemarks isMoveLocked={isMoveLocked} />}
          />
          <Route
            path={servicesCounselingRoutes.MTO_PATH}
            end
            element={
              <MoveTaskOrder
                setUnapprovedServiceItemCount={setUnapprovedServiceItemCount}
                setExcessWeightRiskCount={setExcessWeightRiskCount}
                setUnapprovedSITExtensionCount={setUnApprovedSITExtensionCount}
                userRole={roleTypes.SERVICES_COUNSELOR}
                isMoveLocked={isMoveLocked}
              />
            }
          />
          <Route path={servicesCounselingRoutes.MOVE_HISTORY_PATH} end element={<MoveHistory moveCode={moveCode} />} />
          <Route
            path={servicesCounselingRoutes.SUPPORTING_DOCUMENTS_PATH}
            end
            element={<SupportingDocuments move={move} uploads={move?.additionalDocuments?.uploads} />}
          />
          <Route
            path={servicesCounselingRoutes.ALLOWANCES_EDIT_PATH}
            end
            element={<ServicesCounselingMoveDocumentWrapper />}
          />
          <Route
            path={servicesCounselingRoutes.ORDERS_EDIT_PATH}
            end
            element={<ServicesCounselingMoveDocumentWrapper />}
          />

          {/*  WARN: MB-15562 captured this as a potential bug. An error was reported */}
          {/* that `order` was without an `id` field. Therefore this broke the */}
          {/* `CustomerInfo` component because it is expecting an `ordersId` to come */}
          {/* from the `order.id` property returned by `useTXOMoveInfoQueries`. */}
          {order.id && (
            <Route
              path={servicesCounselingRoutes.CUSTOMER_INFO_EDIT_PATH}
              end
              element={
                <CustomerInfo
                  ordersId={order.id}
                  customer={customerData}
                  isLoading={isLoading}
                  isError={isError}
                  onUpdate={onInfoSavedUpdate}
                />
              }
            />
          )}
          <Route
            path={servicesCounselingRoutes.SHIPMENT_EDIT_PATH}
            end
            element={<ServicesCounselingEditShipmentDetails onUpdate={onInfoSavedUpdate} />}
          />
          <Route
            path={servicesCounselingRoutes.SHIPMENT_ADVANCE_PATH}
            end
            element={<ServicesCounselingEditShipmentDetails onUpdate={onInfoSavedUpdate} isAdvancePage />}
          />
          <Route
            path={servicesCounselingRoutes.SHIPMENT_REVIEW_PATH}
            exact
            element={<ReviewDocuments onUpdate={onInfoSavedUpdate} />}
          />
          <Route
            path={servicesCounselingRoutes.REVIEW_SHIPMENT_WEIGHTS_PATH}
            exact
            element={<ServicesCounselingReviewShipmentWeights moveCode={moveCode} />}
          />
          {/* TODO - clarify role/tab access */}
          <Route path="/" element={<Navigate to={servicesCounselingRoutes.MOVE_VIEW_PATH} replace />} />
        </Routes>
      </Suspense>
    </>
  );
};

export default ServicesCounselingMoveInfo;<|MERGE_RESOLUTION|>--- conflicted
+++ resolved
@@ -76,16 +76,6 @@
   const { data } = useUserQueries();
   const officeUserID = data?.office_user?.id;
 
-<<<<<<< HEAD
-  const [supportingDocsFF, setSupportingDocsFF] = useState(false);
-
-  useEffect(() => {
-    const fetchData = async () => {
-      setSupportingDocsFF(await isBooleanFlagEnabled('manage_supporting_docs'));
-    };
-    fetchData();
-  }, []);
-
   // checking for the move_lock flag, if it's turned on we need to assess if the move should be locked to the user
   useEffect(() => {
     isBooleanFlagEnabled('move_lock').then(setMoveLockFlag);
@@ -104,8 +94,6 @@
     checkLock();
   }, [move, officeUserID, moveLockFlag]);
 
-=======
->>>>>>> 4fb1ee1d
   useEffect(() => {
     const fetchData = async () => {
       if (
