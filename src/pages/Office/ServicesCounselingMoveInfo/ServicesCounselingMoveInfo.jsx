import React, { Suspense, lazy, useState, useEffect } from 'react';
import { Routes, useParams, Route, Navigate, useLocation, matchPath } from 'react-router-dom';
import { useSelector } from 'react-redux';

import 'styles/office.scss';

import ServicesCounselorTabNav from 'components/Office/ServicesCounselingTabNav/ServicesCounselingTabNav';
import CustomerHeader from 'components/CustomerHeader';
import SystemError from 'components/SystemError';
import { servicesCounselingRoutes } from 'constants/routes';
import { useTXOMoveInfoQueries, useUserQueries } from 'hooks/queries';
import LoadingPlaceholder from 'shared/LoadingPlaceholder';
import SomethingWentWrong from 'shared/SomethingWentWrong';
import { roleTypes } from 'constants/userRoles';
import LockedMoveBanner from 'components/LockedMoveBanner/LockedMoveBanner';
import { isBooleanFlagEnabled } from 'utils/featureFlags';

const ServicesCounselingMoveDocumentWrapper = lazy(() =>
  import('pages/Office/ServicesCounselingMoveDocumentWrapper/ServicesCounselingMoveDocumentWrapper'),
);
const ServicesCounselingMoveDetails = lazy(() =>
  import('pages/Office/ServicesCounselingMoveDetails/ServicesCounselingMoveDetails'),
);
const ServicesCounselingAddShipment = lazy(() =>
  import('pages/Office/ServicesCounselingAddShipment/ServicesCounselingAddShipment'),
);
const ServicesCounselingEditShipmentDetails = lazy(() =>
  import('pages/Office/ServicesCounselingEditShipmentDetails/ServicesCounselingEditShipmentDetails'),
);
const CustomerInfo = lazy(() => import('pages/Office/CustomerInfo/CustomerInfo'));
const MoveTaskOrder = lazy(() => import('pages/Office/MoveTaskOrder/MoveTaskOrder'));
const CustomerSupportRemarks = lazy(() => import('pages/Office/CustomerSupportRemarks/CustomerSupportRemarks'));
const MoveHistory = lazy(() => import('pages/Office/MoveHistory/MoveHistory'));
const ReviewDocuments = lazy(() => import('pages/Office/PPM/ReviewDocuments/ReviewDocuments'));
const ServicesCounselingReviewShipmentWeights = lazy(() =>
  import('pages/Office/ServicesCounselingReviewShipmentWeights/ServicesCounselingReviewShipmentWeights'),
);
const SupportingDocuments = lazy(() => import('../SupportingDocuments/SupportingDocuments'));

const ServicesCounselingMoveInfo = () => {
  const [unapprovedShipmentCount, setUnapprovedShipmentCount] = React.useState(0);
  const [unapprovedServiceItemCount, setUnapprovedServiceItemCount] = React.useState(0);
  const [unapprovedSITAddressUpdateCount, setUnapprovedSITAddressUpdateCount] = React.useState(0);
  const [excessWeightRiskCount, setExcessWeightRiskCount] = React.useState(0);
  const [unapprovedSITExtensionCount, setUnApprovedSITExtensionCount] = React.useState(0);
  const [infoSavedAlert, setInfoSavedAlert] = useState(null);
  const { hasRecentError, traceId } = useSelector((state) => state.interceptor);
  const [moveLockFlag, setMoveLockFlag] = useState(false);
  const [isMoveLocked, setIsMoveLocked] = useState(false);
  const onInfoSavedUpdate = (alertType) => {
    if (alertType === 'error') {
      setInfoSavedAlert({
        alertType,
        message: 'Something went wrong, and your changes were not saved. Please try again later.',
      });
    } else {
      setInfoSavedAlert({
        alertType,
        message: 'Your changes were saved.',
      });
    }
  };

  // Clear the alert when route changes
  const location = useLocation();
  const { moveCode } = useParams();
  const { move, order, customerData, isLoading, isError } = useTXOMoveInfoQueries(moveCode);
  const { data } = useUserQueries();
  const officeUserID = data?.office_user?.id;

  const [supportingDocsFF, setSupportingDocsFF] = useState(false);

  useEffect(() => {
    const fetchData = async () => {
      setSupportingDocsFF(await isBooleanFlagEnabled('manage_supporting_docs'));
    };
    fetchData();
  }, []);

  useEffect(() => {
    const fetchData = async () => {
      if (
        infoSavedAlert &&
        !matchPath(
          {
            path: servicesCounselingRoutes.BASE_MOVE_VIEW_PATH,
            end: true,
          },
          location.pathname,
        )
      ) {
        setInfoSavedAlert(null);
      }
      const lockedMoveFlag = await isBooleanFlagEnabled('move_lock');
      setMoveLockFlag(lockedMoveFlag);
      const now = new Date();
      if (officeUserID !== move?.lockedByOfficeUserID && now < new Date(move?.lockExpiresAt) && moveLockFlag) {
        setIsMoveLocked(true);
      }
    };

    fetchData();
  }, [infoSavedAlert, location, move, officeUserID, moveLockFlag]);

  const { pathname } = useLocation();
  const hideNav =
    matchPath(
      {
        path: servicesCounselingRoutes.BASE_SHIPMENT_ADD_PATH,
        end: true,
      },
      pathname,
    ) ||
    matchPath(
      {
        path: servicesCounselingRoutes.BASE_SHIPMENT_EDIT_PATH,
        end: true,
      },
      pathname,
    ) ||
    matchPath(
      {
        path: servicesCounselingRoutes.BASE_ORDERS_EDIT_PATH,
        end: true,
      },
      pathname,
    ) ||
    matchPath(
      {
        path: servicesCounselingRoutes.BASE_ALLOWANCES_EDIT_PATH,
        end: true,
      },
      pathname,
    ) ||
    matchPath(
      {
        path: servicesCounselingRoutes.BASE_SHIPMENT_REVIEW_PATH,
        end: true,
      },
      pathname,
    ) ||
    matchPath(
      {
        path: servicesCounselingRoutes.BASE_CUSTOMER_INFO_EDIT_PATH,
        end: true,
      },
      pathname,
    );

  if (isLoading) return <LoadingPlaceholder />;
  if (isError) return <SomethingWentWrong />;

  // this locked move banner will display if the current user is not the one who has it locked
  // if the current user is the one who has it locked, it will not display
  const renderLockedBanner = () => {
    const now = new Date();
    if (move?.lockedByOfficeUserID && move?.lockExpiresAt && moveLockFlag) {
      if (move?.lockedByOfficeUserID !== officeUserID && now < new Date(move?.lockExpiresAt)) {
        return (
          <LockedMoveBanner data-testid="locked-move-banner">
            This move is locked by {move?.lockedByOfficeUser?.firstName} {move?.lockedByOfficeUser?.lastName} at{' '}
            {move?.lockedByOfficeUser?.transportationOffice?.name}
          </LockedMoveBanner>
        );
      }
      return null;
    }
    return null;
  };

  return (
    <>
      <CustomerHeader
        move={move}
        order={order}
        customer={customerData}
        moveCode={moveCode}
        userRole={roleTypes.SERVICES_COUNSELOR}
      />
      {renderLockedBanner()}

      {hasRecentError && (
        <SystemError>
          Something isn&apos;t working, but we&apos;re not sure what. Wait a minute and try again.
          <br />
          If that doesn&apos;t fix it, contact the{' '}
          <a href="mailto:usarmy.scott.sddc.mbx.G6-SRC-MilMove-HD@army.mil">Technical Help Desk</a>{' '}
          (usarmy.scott.sddc.mbx.G6-SRC-MilMove-HD@army.mil) and give them this code: <strong>{traceId}</strong>
        </SystemError>
      )}

      {!hideNav && (
        <ServicesCounselorTabNav
          unapprovedShipmentCount={unapprovedShipmentCount}
          moveCode={moveCode}
          unapprovedServiceItemCount={unapprovedServiceItemCount}
          unapprovedSITAddressUpdateCount={unapprovedSITAddressUpdateCount}
          excessWeightRiskCount={excessWeightRiskCount}
          unapprovedSITExtensionCount={unapprovedSITExtensionCount}
        />
      )}

      <Suspense fallback={<LoadingPlaceholder />}>
        <Routes>
          {/* TODO - Routes not finalized, revisit */}
          <Route path={servicesCounselingRoutes.SHIPMENT_REVIEW_PATH} end element={<ReviewDocuments />} />
          <Route
            path={servicesCounselingRoutes.SHIPMENT_VIEW_DOCUMENT_PATH}
            end
            element={<ReviewDocuments readOnly />}
          />
          <Route
            path={servicesCounselingRoutes.MOVE_VIEW_PATH}
            end
            element={
              <ServicesCounselingMoveDetails
                infoSavedAlert={infoSavedAlert}
                setUnapprovedShipmentCount={setUnapprovedShipmentCount}
                isMoveLocked={isMoveLocked}
              />
            }
          />
          <Route
            key="servicesCounselingAddShipment"
            end
            path={servicesCounselingRoutes.SHIPMENT_ADD_PATH}
            element={<ServicesCounselingAddShipment />}
          />
          <Route
            path={servicesCounselingRoutes.CUSTOMER_SUPPORT_REMARKS_PATH}
            end
            element={<CustomerSupportRemarks isMoveLocked={isMoveLocked} />}
          />
          <Route
            path={servicesCounselingRoutes.MTO_PATH}
            end
            element={
              <MoveTaskOrder
                setUnapprovedShipmentCount={setUnapprovedShipmentCount}
                setUnapprovedServiceItemCount={setUnapprovedServiceItemCount}
                setUnapprovedSITAddressUpdateCount={setUnapprovedSITAddressUpdateCount}
                setExcessWeightRiskCount={setExcessWeightRiskCount}
                setUnapprovedSITExtensionCount={setUnApprovedSITExtensionCount}
                isMoveLocked={isMoveLocked}
              />
            }
          />
          <Route path={servicesCounselingRoutes.MOVE_HISTORY_PATH} end element={<MoveHistory moveCode={moveCode} />} />
          {supportingDocsFF && (
            <Route
              path={servicesCounselingRoutes.SUPPORTING_DOCUMENTS_PATH}
              end
<<<<<<< HEAD
              element={<SupportingDocuments uploads={move?.additionalDocuments?.uploads} />}
=======
              element={<SupportingDocuments move={move} uploads={move?.additionalDocuments?.uploads} />}
>>>>>>> c31662c6
            />
          )}
          <Route
            path={servicesCounselingRoutes.ALLOWANCES_EDIT_PATH}
            end
            element={<ServicesCounselingMoveDocumentWrapper />}
          />
          <Route
            path={servicesCounselingRoutes.ORDERS_EDIT_PATH}
            end
            element={<ServicesCounselingMoveDocumentWrapper />}
          />

          {/*  WARN: MB-15562 captured this as a potential bug. An error was reported */}
          {/* that `order` was without an `id` field. Therefore this broke the */}
          {/* `CustomerInfo` component because it is expecting an `ordersId` to come */}
          {/* from the `order.id` property returned by `useTXOMoveInfoQueries`. */}
          {order.id && (
            <Route
              path={servicesCounselingRoutes.CUSTOMER_INFO_EDIT_PATH}
              end
              element={
                <CustomerInfo
                  ordersId={order.id}
                  customer={customerData}
                  isLoading={isLoading}
                  isError={isError}
                  onUpdate={onInfoSavedUpdate}
                />
              }
            />
          )}
          <Route
            path={servicesCounselingRoutes.SHIPMENT_EDIT_PATH}
            end
            element={<ServicesCounselingEditShipmentDetails onUpdate={onInfoSavedUpdate} />}
          />
          <Route
            path={servicesCounselingRoutes.SHIPMENT_ADVANCE_PATH}
            end
            element={<ServicesCounselingEditShipmentDetails onUpdate={onInfoSavedUpdate} isAdvancePage />}
          />
          <Route
            path={servicesCounselingRoutes.SHIPMENT_REVIEW_PATH}
            exact
            element={<ReviewDocuments onUpdate={onInfoSavedUpdate} />}
          />
          <Route
            path={servicesCounselingRoutes.REVIEW_SHIPMENT_WEIGHTS_PATH}
            exact
            element={<ServicesCounselingReviewShipmentWeights moveCode={moveCode} />}
          />
          {/* TODO - clarify role/tab access */}
          <Route path="/" element={<Navigate to={servicesCounselingRoutes.MOVE_VIEW_PATH} replace />} />
        </Routes>
      </Suspense>
    </>
  );
};

export default ServicesCounselingMoveInfo;<|MERGE_RESOLUTION|>--- conflicted
+++ resolved
@@ -250,11 +250,7 @@
             <Route
               path={servicesCounselingRoutes.SUPPORTING_DOCUMENTS_PATH}
               end
-<<<<<<< HEAD
-              element={<SupportingDocuments uploads={move?.additionalDocuments?.uploads} />}
-=======
               element={<SupportingDocuments move={move} uploads={move?.additionalDocuments?.uploads} />}
->>>>>>> c31662c6
             />
           )}
           <Route
