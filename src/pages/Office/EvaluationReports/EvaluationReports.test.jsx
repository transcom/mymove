--- conflicted
+++ resolved
@@ -82,11 +82,7 @@
 
       renderWithProviders(<EvaluationReports customerInfo={{}} grade="" />, mockRoutingOptions);
 
-<<<<<<< HEAD
-      const h1 = await screen.getByRole('heading', { name: 'Quality Assurance Reports', level: 1 });
-=======
-      const h1 = screen.getByRole('heading', { name: 'Quality assurance reports', level: 1 });
->>>>>>> daa7de4f
+      const h1 = screen.getByRole('heading', { name: 'Quality Assurance Reports', level: 1 });
       expect(h1).toBeInTheDocument();
 
       expect(screen.getByRole('heading', { name: 'Shipment QAE reports (0)', level: 2 })).toBeInTheDocument();
