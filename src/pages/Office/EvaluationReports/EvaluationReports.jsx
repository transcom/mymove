--- conflicted
+++ resolved
@@ -1,11 +1,8 @@
 import React from 'react';
 import { useParams, useHistory, useLocation } from 'react-router-dom';
 import { Button, Grid, GridContainer } from '@trussworks/react-uswds';
-<<<<<<< HEAD
+import PropTypes from 'prop-types';
 import { useMutation, queryCache } from 'react-query';
-=======
-import PropTypes from 'prop-types';
->>>>>>> 380558cd
 
 import styles from '../TXOMoveInfo/TXOTab.module.scss';
 
@@ -17,13 +14,10 @@
 import LoadingPlaceholder from 'shared/LoadingPlaceholder';
 import SomethingWentWrong from 'shared/SomethingWentWrong';
 import Alert from 'shared/Alert';
-<<<<<<< HEAD
+import { CustomerShape } from 'types';
 import { createCounselingEvaluationReport } from 'services/ghcApi';
 import { COUNSELING_EVALUATION_REPORTS } from 'constants/queryKeys';
 import { milmoveLog, MILMOVE_LOG_LEVEL } from 'utils/milmoveLog';
-=======
-import { CustomerShape } from 'types';
->>>>>>> 380558cd
 
 const EvaluationReports = ({ customerInfo, grade }) => {
   const { moveCode } = useParams();
