import React from 'react';
import { useParams, useLocation } from 'react-router-dom';
import { Button, Grid, GridContainer } from '@trussworks/react-uswds';

<<<<<<< HEAD
=======
import styles from '../TXOMoveInfo/TXOTab.module.scss';

>>>>>>> 3926ac25
import evaluationReportsStyles from './EvaluationReports.module.scss';

import { useEvaluationReportsQueries } from 'hooks/queries';
import ShipmentEvaluationReports from 'components/Office/EvaluationReportTable/ShipmentEvaluationReports';
import EvaluationReportTable from 'components/Office/EvaluationReportTable/EvaluationReportTable';
import LoadingPlaceholder from 'shared/LoadingPlaceholder';
import SomethingWentWrong from 'shared/SomethingWentWrong';
import Alert from 'shared/Alert';

const EvaluationReports = () => {
  const { moveCode } = useParams();
  const location = useLocation();

  const { shipmentEvaluationReports, counselingEvaluationReports, shipments, isLoading, isError } =
    useEvaluationReportsQueries(moveCode);

  if (isLoading) {
    return <LoadingPlaceholder />;
  }
  if (isError) {
    return <SomethingWentWrong />;
  }

  return (
<<<<<<< HEAD
    <GridContainer>
      {location.state?.showDeleteSuccess && (
        <div className={evaluationReportsStyles.alert}>
          <Alert type="success">Your report has been canceled</Alert>
        </div>
      )}
      <Grid row>
        <h1>Quality assurance reports</h1>
      </Grid>
      <Grid row>
        <h2>Counseling QAE reports ({counselingEvaluationReports.length})</h2>
        <Button>Create report</Button>
        <EvaluationReportTable reports={counselingEvaluationReports} />
      </Grid>
      <Grid row>
        <ShipmentEvaluationReports reports={shipmentEvaluationReports} shipments={shipments} />
      </Grid>
    </GridContainer>
=======
    <div className={styles.tabContent}>
      <GridContainer>
        <Grid row>
          <h1>Quality assurance reports</h1>
        </Grid>
        <GridContainer className={evaluationReportsStyles.evaluationReportSection}>
          <Grid row className={evaluationReportsStyles.counselingHeadingContainer}>
            <h2>Counseling QAE reports ({counselingEvaluationReports.length})</h2>
            <Button>Create report</Button>
          </Grid>
          <Grid row>
            <EvaluationReportTable
              reports={counselingEvaluationReports}
              emptyText="No QAE reports have been submitted for counseling."
            />
          </Grid>
        </GridContainer>
        <GridContainer className={evaluationReportsStyles.evaluationReportSection}>
          <Grid row>
            <ShipmentEvaluationReports
              reports={shipmentEvaluationReports}
              shipments={shipments}
              emptyText="No QAE reports have been submitted for this shipment"
            />
          </Grid>
        </GridContainer>
      </GridContainer>
    </div>
>>>>>>> 3926ac25
  );
};

export default EvaluationReports;<|MERGE_RESOLUTION|>--- conflicted
+++ resolved
@@ -2,11 +2,8 @@
 import { useParams, useLocation } from 'react-router-dom';
 import { Button, Grid, GridContainer } from '@trussworks/react-uswds';
 
-<<<<<<< HEAD
-=======
 import styles from '../TXOMoveInfo/TXOTab.module.scss';
 
->>>>>>> 3926ac25
 import evaluationReportsStyles from './EvaluationReports.module.scss';
 
 import { useEvaluationReportsQueries } from 'hooks/queries';
@@ -31,28 +28,13 @@
   }
 
   return (
-<<<<<<< HEAD
-    <GridContainer>
-      {location.state?.showDeleteSuccess && (
-        <div className={evaluationReportsStyles.alert}>
-          <Alert type="success">Your report has been canceled</Alert>
-        </div>
-      )}
-      <Grid row>
-        <h1>Quality assurance reports</h1>
-      </Grid>
-      <Grid row>
-        <h2>Counseling QAE reports ({counselingEvaluationReports.length})</h2>
-        <Button>Create report</Button>
-        <EvaluationReportTable reports={counselingEvaluationReports} />
-      </Grid>
-      <Grid row>
-        <ShipmentEvaluationReports reports={shipmentEvaluationReports} shipments={shipments} />
-      </Grid>
-    </GridContainer>
-=======
     <div className={styles.tabContent}>
       <GridContainer>
+        {location.state?.showDeleteSuccess && (
+          <div className={evaluationReportsStyles.alert}>
+            <Alert type="success">Your report has been canceled</Alert>
+          </div>
+        )}
         <Grid row>
           <h1>Quality assurance reports</h1>
         </Grid>
@@ -79,7 +61,6 @@
         </GridContainer>
       </GridContainer>
     </div>
->>>>>>> 3926ac25
   );
 };
 
