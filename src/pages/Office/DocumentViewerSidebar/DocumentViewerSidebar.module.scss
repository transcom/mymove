@import 'shared/styles/_basics';
@import 'shared/styles/_mixins';
@import 'shared/styles/colors';

.container {
  display: flex;
  flex-direction: column;
<<<<<<< HEAD
  width: 500px;
  max-height: 100%;
=======
  height: 100%;
  width: 600px;
>>>>>>> 0f5576c0

  h1,
  h2,
  h3,
  h4,
  h5,
  h6 {
    margin: 0;
    font-weight: bold;
  }

  h1 {
    font-size: 28px;
    color: $base-darkest;
    display: flex;
    align-items: center;
    justify-content: space-between;
  }

  h2 {
    font-size: 22px;
    color: $base;
    @include u-margin-top(1.5);
  }

  .supertitle {
    font-size: 15px;
    color: $base;
    font-weight: normal;
    text-transform: uppercase;
    @include u-margin-bottom(2);
  }

  .header {
    display: flex;
    justify-content: space-between;
    @include u-padding-y(3);
    @include u-padding-left(4);

    @include u-border-bottom('2px');
    @include u-border-bottom('gray-10');

    .closeButton {
      @include u-height(2);
      @include u-padding(0);

      svg {
        @include u-width(2);
        @include u-height(2);

        path {
          fill: $primary;
        }
      }
    }
  }

  main {
    background: $bg-gray;
    display: flex;
    flex: 1 1 0;
    flex-basis: 0;
    flex-direction: column;
    overflow-y: auto;
    overflow-x: hidden;
    @include u-padding-x(2);
    @include u-padding-top(3);
    @include u-padding-bottom(5);
  }

  .footer {
    display: flex;
    align-items: center;
    @include u-position('sticky');
    bottom: 0;
    @include u-bg('white');
    @include u-padding-y(2);
    @include u-padding-left(4);
    @include u-border-top('2px');
    @include u-border-top('gray-10');
    margin-top: auto;
    z-index: 2;
  }
}

.container:not(.defaultH3) h3 {
  font-size: 15px;
  color: #3d4551;
  font-weight: normal;
  text-transform: uppercase;
  @include u-margin-top(0.5);
}<|MERGE_RESOLUTION|>--- conflicted
+++ resolved
@@ -5,13 +5,8 @@
 .container {
   display: flex;
   flex-direction: column;
-<<<<<<< HEAD
-  width: 500px;
+  width: 600px;
   max-height: 100%;
-=======
-  height: 100%;
-  width: 600px;
->>>>>>> 0f5576c0
 
   h1,
   h2,
