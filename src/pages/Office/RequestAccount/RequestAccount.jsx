import React, { useState } from 'react';
import { connect } from 'react-redux';
import { func } from 'prop-types';
import { useNavigate } from 'react-router-dom';
import { Grid, GridContainer, Alert } from '@trussworks/react-uswds';

import { setFlashMessage as setFlashMessageAction } from 'store/flash/actions';
import RequestAccountForm from 'components/Office/RequestAccountForm/RequestAccountForm';
import { createOfficeAccountRequest } from 'services/ghcApi';
import NotificationScrollToTop from 'components/NotificationScrollToTop';
import { generalRoutes } from 'constants/routes';

export const RequestAccount = ({ setFlashMessage }) => {
  const navigate = useNavigate();
  const [serverError, setServerError] = useState(null);

  const initialValues = {
    officeAccountRequestFirstName: '',
    officeAccountRequestMiddleInitial: '',
    officeAccountRequestLastName: '',
    officeAccountRequestEmail: '',
    officeAccountRequestTelephone: '',
    officeAccountRequestEdipi: '',
    officeAccountRequestOtherUniqueId: '',
    officeAccountTransportationOffice: undefined,
  };

  const handleCancel = () => {
    navigate(generalRoutes.SIGN_IN_PATH);
  };

  const handleSubmit = async (values) => {
    const requestedRoles = [];

    if (values.transportationInvoicingOfficerCheckBox) {
      requestedRoles.push({
        name: 'Transportation Ordering Officer',
        roleType: 'transportation_ordering_officer',
      });
    }
    if (values.transportationOrderingOfficerCheckBox) {
      requestedRoles.push({
        name: 'Transportation Invoicing Officer',
        roleType: 'transportation_invoicing_officer',
      });
    }
    if (values.transportationContractingOfficerCheckBox) {
      requestedRoles.push({
        name: 'Contracting Officer',
        roleType: 'contracting_officer',
      });
    }
    if (values.servicesCounselorCheckBox) {
      requestedRoles.push({
        name: 'Services Counselor',
        roleType: 'services_counselor',
      });
    }
    if (values.qualityAssuranceAndCustomerSupportCheckBox) {
      requestedRoles.push({
        name: 'Quality Assurance and Customer Service',
        roleType: 'qae_csr',
      });
    }

    let body = {
      email: values.officeAccountRequestEmail,
      firstName: values.officeAccountRequestFirstName,
      middleInitials: values.officeAccountRequestMiddleInitial,
      lastName: values.officeAccountRequestLastName,
      telephone: values.officeAccountRequestTelephone,
      transportationOfficeId: values.officeAccountTransportationOffice.id,
      roles: requestedRoles,
    };

    if (values.officeAccountRequestEdipi !== '') {
      body = {
        ...body,
        edipi: values.officeAccountRequestEdipi,
      };
    }

    if (values.officeAccountRequestOtherUniqueId !== '') {
      body = {
        ...body,
        otherUniqueId: values.officeAccountRequestOtherUniqueId,
      };
    }

    return createOfficeAccountRequest({ body })
      .then(() => {
        setFlashMessage(
          'OFFICE_ACCOUNT_REQUEST_SUCCESS',
          'success',
          'Request Office Account form successfully submitted.',
          '',
          true,
        );
        navigate(generalRoutes.SIGN_IN_PATH);
      })
      .catch((e) => {
        const { response } = e;
<<<<<<< HEAD
        const responseBody = response.body;
        let responseMsg = '';

        if (responseBody.detail) {
          responseMsg += `${responseBody.detail}:`;
        }

        if (responseBody.invalid_fields) {
          const invalidFields = responseBody.invalid_fields;
          Object.keys(invalidFields).forEach((key) => {
            responseMsg += `\n${invalidFields[key]}`;
          });
=======
        let errorMessage = `Failed to submit office account request.`;

        if (response.body) {
          const responseBody = response.body;
          let responseMsg = '';

          if (responseBody.detail) {
            responseMsg += `${responseBody.detail}:`;
          }

          if (responseBody.invalid_fields) {
            const invalidFields = responseBody.invalid_fields;
            Object.keys(invalidFields).forEach((key) => {
              responseMsg += `\n${invalidFields[key]}`;
            });
          }
          errorMessage += `\n${responseMsg}`;
>>>>>>> b0ad8807
        }

        setServerError(errorMessage);
      });
  };

  return (
    <GridContainer>
      <NotificationScrollToTop dependency={serverError} />

      {serverError && (
        <Grid row>
          <Grid col desktop={{ col: 8, offset: 2 }}>
            <Alert data-testid="alert2" type="error" headingLevel="h4" heading="An error occurred">
              {serverError}
            </Alert>
          </Grid>
        </Grid>
      )}

      <Grid row>
        <Grid col desktop={{ col: 8, offset: 2 }}>
          <RequestAccountForm onCancel={handleCancel} onSubmit={handleSubmit} initialValues={initialValues} />
        </Grid>
      </Grid>
    </GridContainer>
  );
};

RequestAccount.propTypes = {
  setFlashMessage: func.isRequired,
};

const mapDispatchToProps = {
  setFlashMessage: setFlashMessageAction,
};

export default connect(() => ({}), mapDispatchToProps)(RequestAccount);<|MERGE_RESOLUTION|>--- conflicted
+++ resolved
@@ -100,20 +100,6 @@
       })
       .catch((e) => {
         const { response } = e;
-<<<<<<< HEAD
-        const responseBody = response.body;
-        let responseMsg = '';
-
-        if (responseBody.detail) {
-          responseMsg += `${responseBody.detail}:`;
-        }
-
-        if (responseBody.invalid_fields) {
-          const invalidFields = responseBody.invalid_fields;
-          Object.keys(invalidFields).forEach((key) => {
-            responseMsg += `\n${invalidFields[key]}`;
-          });
-=======
         let errorMessage = `Failed to submit office account request.`;
 
         if (response.body) {
@@ -131,7 +117,6 @@
             });
           }
           errorMessage += `\n${responseMsg}`;
->>>>>>> b0ad8807
         }
 
         setServerError(errorMessage);
