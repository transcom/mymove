import React, { useState } from 'react';
import { connect } from 'react-redux';
import { func } from 'prop-types';
import { useNavigate } from 'react-router-dom';
import { Grid, GridContainer, Alert } from '@trussworks/react-uswds';

import { setFlashMessage as setFlashMessageAction } from 'store/flash/actions';
import RequestAccountForm from 'components/Office/RequestAccountForm/RequestAccountForm';
import { createOfficeAccountRequest } from 'services/ghcApi';
import NotificationScrollToTop from 'components/NotificationScrollToTop';
import { generalRoutes } from 'constants/routes';

export const RequestAccount = ({ setFlashMessage }) => {
  const navigate = useNavigate();
  const [serverError, setServerError] = useState(null);

  const initialValues = {
    officeAccountRequestFirstName: '',
    officeAccountRequestMiddleInitial: '',
    officeAccountRequestLastName: '',
    officeAccountRequestEmail: '',
    officeAccountRequestTelephone: '',
    officeAccountRequestEdipi: '',
    officeAccountRequestOtherUniqueId: '',
    officeAccountTransportationOffice: undefined,
  };

  const handleCancel = () => {
    navigate(generalRoutes.SIGN_IN_PATH);
  };

  const handleSubmit = async (values) => {
    const requestedRoles = [];

    if (values.taskInvoicingOfficerCheckBox) {
      requestedRoles.push({
        name: 'Task Invoicing Officer',
        roleType: 'task_invoicing_officer',
      });
    }
    if (values.transportationOrderingOfficerCheckBox) {
      requestedRoles.push({
        name: 'Transportation Ordering Officer',
        roleType: 'transportation_ordering_officer',
      });
    }
    if (values.transportationContractingOfficerCheckBox) {
      requestedRoles.push({
        name: 'Contracting Officer',
        roleType: 'contracting_officer',
      });
    }
    if (values.servicesCounselorCheckBox) {
      requestedRoles.push({
        name: 'Services Counselor',
        roleType: 'services_counselor',
      });
    }
    if (values.qualityAssuranceAndCustomerSupportCheckBox) {
      requestedRoles.push({
        name: 'Quality Assurance and Customer Service',
        roleType: 'qae_csr',
      });
    }
<<<<<<< HEAD
    if (values.headquartersCheckBox) {
      requestedRoles.push({
        name: 'Headquarters',
        roleType: 'headquarters',
      });
    }
=======
>>>>>>> cc7c213b
    if (values.customerSupportRepresentativeCheckBox) {
      requestedRoles.push({
        name: 'Customer Service Representative',
        roleType: 'customer_service_representative',
      });
    }

    let body = {
      email: values.officeAccountRequestEmail,
      firstName: values.officeAccountRequestFirstName,
      middleInitials: values.officeAccountRequestMiddleInitial,
      lastName: values.officeAccountRequestLastName,
      telephone: values.officeAccountRequestTelephone,
      transportationOfficeId: values.officeAccountTransportationOffice.id,
      roles: requestedRoles,
    };

    if (values.officeAccountRequestEdipi !== '') {
      body = {
        ...body,
        edipi: values.officeAccountRequestEdipi,
      };
    }

    if (values.officeAccountRequestOtherUniqueId !== '') {
      body = {
        ...body,
        otherUniqueId: values.officeAccountRequestOtherUniqueId,
      };
    }

    return createOfficeAccountRequest({ body })
      .then(() => {
        setFlashMessage(
          'OFFICE_ACCOUNT_REQUEST_SUCCESS',
          'success',
          'Request Office Account form successfully submitted.',
          '',
          true,
        );
        navigate(generalRoutes.SIGN_IN_PATH);
      })
      .catch((e) => {
        const { response } = e;
        let errorMessage = `Failed to submit office account request.`;

        if (response.body) {
          const responseBody = response.body;
          let responseMsg = '';

          if (responseBody.detail) {
            responseMsg += `${responseBody.detail}:`;
          }

          if (responseBody.invalid_fields) {
            const invalidFields = responseBody.invalid_fields;
            Object.keys(invalidFields).forEach((key) => {
              responseMsg += `\n${invalidFields[key]}`;
            });
          }
          errorMessage += `\n${responseMsg}`;
        }

        setServerError(errorMessage);
      });
  };

  return (
    <GridContainer>
      <NotificationScrollToTop dependency={serverError} />

      {serverError && (
        <Grid row>
          <Grid col desktop={{ col: 8, offset: 2 }}>
            <Alert data-testid="alert2" type="error" headingLevel="h4" heading="An error occurred">
              {serverError}
            </Alert>
          </Grid>
        </Grid>
      )}

      <Grid row>
        <Grid col desktop={{ col: 8, offset: 2 }}>
          <RequestAccountForm onCancel={handleCancel} onSubmit={handleSubmit} initialValues={initialValues} />
        </Grid>
      </Grid>
    </GridContainer>
  );
};

RequestAccount.propTypes = {
  setFlashMessage: func.isRequired,
};

const mapDispatchToProps = {
  setFlashMessage: setFlashMessageAction,
};

export default connect(() => ({}), mapDispatchToProps)(RequestAccount);<|MERGE_RESOLUTION|>--- conflicted
+++ resolved
@@ -62,15 +62,12 @@
         roleType: 'qae_csr',
       });
     }
-<<<<<<< HEAD
-    if (values.headquartersCheckBox) {
+    if (values.customerSupportRepresentativeCheckBox) {
       requestedRoles.push({
-        name: 'Headquarters',
-        roleType: 'headquarters',
+        name: 'Customer Service Representative',
+        roleType: 'customer_service_representative',
       });
     }
-=======
->>>>>>> cc7c213b
     if (values.customerSupportRepresentativeCheckBox) {
       requestedRoles.push({
         name: 'Customer Service Representative',
