--- conflicted
+++ resolved
@@ -60,15 +60,6 @@
       requestedRoles.push({
         name: 'Quality Assurance Evaluator',
         roleType: 'qae',
-<<<<<<< HEAD
-      });
-    }
-    if (values.headquartersCheckBox) {
-      requestedRoles.push({
-        name: 'Headquarters',
-        roleType: 'headquarters',
-=======
->>>>>>> d4097187
       });
     }
     if (values.customerSupportRepresentativeCheckBox) {
