import React from 'react';
import { render, screen, within } from '@testing-library/react';
import userEvent from '@testing-library/user-event';

import { ReviewDocuments } from './ReviewDocuments';

import PPMDocumentsStatus from 'constants/ppms';
import { ppmShipmentStatuses } from 'constants/shipments';
import { usePPMShipmentDocsQueries } from 'hooks/queries';
import { MockProviders } from 'testUtils';
import { createPPMShipmentWithFinalIncentive } from 'utils/test/factories/ppmShipment';
import { createCompleteWeightTicket } from 'utils/test/factories/weightTicket';
import createUpload from 'utils/test/factories/upload';

Element.prototype.scrollTo = jest.fn();

beforeEach(() => {
  jest.clearAllMocks();
});

const mockPush = jest.fn();
jest.mock('react-router-dom', () => ({
  ...jest.requireActual('react-router-dom'),
  useHistory: () => ({
    push: mockPush,
  }),
  useLocation: jest.fn(),
}));

const mockPatchWeightTicket = jest.fn();
<<<<<<< HEAD
const mockPatchExpense = jest.fn();
=======
const mockPatchProGear = jest.fn();
>>>>>>> a2c4cfaf

jest.mock('services/ghcApi', () => ({
  ...jest.requireActual('services/ghcApi'),
  patchWeightTicket: (options) => mockPatchWeightTicket(options),
<<<<<<< HEAD
  patchExpense: (options) => mockPatchExpense(options),
=======
  patchProGearWeightTicket: (options) => mockPatchProGear(options),
>>>>>>> a2c4cfaf
}));

// prevents react-fileviewer from throwing errors without mocking relevant DOM elements
jest.mock('components/DocumentViewer/Content/Content', () => {
  const MockContent = () => <div>Content</div>;
  return MockContent;
});

jest.mock('hooks/queries', () => ({
  usePPMShipmentDocsQueries: jest.fn(),
}));

const mtoShipment = createPPMShipmentWithFinalIncentive({
  ppmShipment: { status: ppmShipmentStatuses.NEEDS_PAYMENT_APPROVAL },
});

// The factory used above doesn't handle overrides for uploads correctly, so we need to do it manually.
const weightTicketEmptyDocumentUpload = createUpload({ fileName: 'emptyWeightTicket.pdf' });
const weightTicketFullDocumentUpload = createUpload(
  { fileName: 'fullWeightTicket.xls' },
  { contentType: 'application/vnd.ms-excel' },
);
const progearWeightTicketDocumentUpload = createUpload({ fileName: 'progearWeightTicket.pdf' });
const movingExpenseDocumentUpload = createUpload({ fileName: 'movingExpense.jpg' }, { contentType: 'image/jpeg' });

mtoShipment.ppmShipment.weightTickets[0].emptyDocument.uploads = [weightTicketEmptyDocumentUpload];
mtoShipment.ppmShipment.weightTickets[0].fullDocument.uploads = [weightTicketFullDocumentUpload];
mtoShipment.ppmShipment.proGearWeightTickets[0].document.uploads = [progearWeightTicketDocumentUpload];
mtoShipment.ppmShipment.movingExpenses[0].document.uploads = [movingExpenseDocumentUpload];

const usePPMShipmentDocsQueriesReturnValueAllDocs = {
  mtoShipment,
  documents: {
    MovingExpenses: [...mtoShipment.ppmShipment.movingExpenses],
    ProGearWeightTickets: [...mtoShipment.ppmShipment.proGearWeightTickets],
    WeightTickets: [...mtoShipment.ppmShipment.weightTickets],
  },
  isError: false,
  isLoading: false,
  isSuccess: true,
};

const requiredProps = {
  match: { params: { shipmentId: mtoShipment.id, moveCode: 'READY1' } },
};

describe('ReviewDocuments', () => {
  describe('check loading and error component states', () => {
    const loadingReturnValue = {
      isLoading: true,
      isError: false,
      isSuccess: false,
    };

    const errorReturnValue = {
      isLoading: false,
      isError: true,
      isSuccess: false,
    };

    it('renders the Loading Placeholder when the query is still loading', async () => {
      usePPMShipmentDocsQueries.mockReturnValue(loadingReturnValue);
      render(<ReviewDocuments {...requiredProps} />, { wrapper: MockProviders });

      const h2 = await screen.findByRole('heading', { name: 'Loading, please wait...', level: 2 });
      expect(h2).toBeInTheDocument();
    });
    it('renders the Something Went Wrong component when the query errors', async () => {
      usePPMShipmentDocsQueries.mockReturnValue(errorReturnValue);
      render(<ReviewDocuments {...requiredProps} />, { wrapper: MockProviders });

      const errorMessage = await screen.findByText(/Something went wrong./);
      expect(errorMessage).toBeInTheDocument();
    });
  });
  describe('with a single weight ticket loaded', () => {
    const mtoShipmentWithOneWeightTicket = {
      ...mtoShipment,
      ppmShipment: {
        ...mtoShipment.ppmShipment,
        proGearWeightTickets: [],
        movingExpenses: [],
      },
    };
    const usePPMShipmentDocsQueriesReturnValueWithOneWeightTicket = {
      ...usePPMShipmentDocsQueriesReturnValueAllDocs,
      mtoShipment: mtoShipmentWithOneWeightTicket,
      documents: {
        MovingExpenses: [],
        ProGearWeightTickets: [],
        WeightTickets: [...mtoShipment.ppmShipment.weightTickets],
      },
    };

    it('renders the DocumentViewer', async () => {
      usePPMShipmentDocsQueries.mockReturnValue(usePPMShipmentDocsQueriesReturnValueWithOneWeightTicket);
      render(<ReviewDocuments {...requiredProps} />, { wrapper: MockProviders });

      const docMenuButton = await screen.findByRole('button', { name: /open menu/i });
      expect(docMenuButton).toBeInTheDocument();

      // We don't really have a better way to grab the DocumentViewerMenu to check its visibility because css isn't
      // loaded in the test environment. Instead, we'll grab it by its test id and check that it has the correct class.
      const docViewer = screen.getByTestId('DocViewerMenu');
      expect(docViewer).toHaveClass('collapsed');

      expect(within(docViewer).getByRole('heading', { level: 3, name: 'Documents' })).toBeInTheDocument();

      await userEvent.click(docMenuButton);

      expect(docViewer).not.toHaveClass('collapsed');

      const uploadList = within(docViewer).getByRole('list');
      expect(uploadList).toBeInTheDocument();

      expect(within(uploadList).getAllByRole('listitem').length).toBe(2);
      expect(within(uploadList).getByRole('button', { name: /emptyWeightTicket\.pdf.*/i })).toBeInTheDocument();
      expect(within(uploadList).getByRole('button', { name: /fullWeightTicket\.xls.*/i })).toBeInTheDocument();

      expect(screen.getByRole('heading', { level: 2, name: '1 of 1 Document Sets' })).toBeInTheDocument();
      expect(screen.getByRole('heading', { level: 3, name: /trip 1/ })).toBeInTheDocument();
      expect(screen.getByRole('button', { name: 'Continue' })).toBeInTheDocument();
      expect(screen.getByRole('button', { name: 'Back' })).toBeInTheDocument();

      expect(screen.getByRole('button', { name: /close sidebar/i })).toBeInTheDocument();
    });

    it('renders and handles the Continue button with the appropriate payload', async () => {
      usePPMShipmentDocsQueries.mockReturnValue(usePPMShipmentDocsQueriesReturnValueWithOneWeightTicket);
      render(<ReviewDocuments {...requiredProps} />, { wrapper: MockProviders });

      const newEmptyWeight = 14500;
      const emptyWeightInput = screen.getByRole('textbox', { name: 'Empty weight' });
      await userEvent.clear(emptyWeightInput);
      await userEvent.type(emptyWeightInput, newEmptyWeight.toString());

      const newFullWeight = 18500;
      const fullWeightInput = screen.getByRole('textbox', { name: 'Full weight' });
      await userEvent.clear(fullWeightInput);
      await userEvent.type(fullWeightInput, newFullWeight.toString());

      expect(screen.getByLabelText(/net weight/i)).toHaveTextContent('4,000 lbs');

      expect(await screen.findByLabelText('Accept')).toBeInTheDocument();

      const rejectOption = screen.getByLabelText('Reject');
      expect(rejectOption).toBeInTheDocument();
      await userEvent.click(rejectOption);

      expect(screen.getByLabelText('Reason')).toBeInTheDocument();

      const rejectionReason = 'Not legible';
      await userEvent.type(screen.getByLabelText('Reason'), rejectionReason);

      const continueButton = screen.getByRole('button', { name: 'Continue' });
      expect(continueButton).toBeInTheDocument();
      await userEvent.click(continueButton);

      expect(screen.queryByText('Reviewing this weight ticket is required')).not.toBeInTheDocument();

      const weightTicket = mtoShipmentWithOneWeightTicket.ppmShipment.weightTickets[0];
      const expectedPayload = {
        ppmShipmentId: mtoShipmentWithOneWeightTicket.ppmShipment.id,
        weightTicketId: weightTicket.id,
        eTag: weightTicket.eTag,
        payload: {
          ppmShipmentId: mtoShipmentWithOneWeightTicket.ppmShipment.id,
          vehicleDescription: weightTicket.vehicleDescription,
          emptyWeight: newEmptyWeight,
          missingEmptyWeightTicket: weightTicket.missingEmptyWeightTicket,
          fullWeight: newFullWeight,
          missingFullWeightTicket: weightTicket.missingFullWeightTicket,
          ownsTrailer: weightTicket.ownsTrailer,
          trailerMeetsCriteria: weightTicket.trailerMeetsCriteria,
          status: PPMDocumentsStatus.REJECTED,
          reason: rejectionReason,
        },
      };

      expect(mockPatchWeightTicket).toHaveBeenCalledWith(expectedPayload);

      expect(await screen.findByRole('heading', { name: 'Send to customer?', level: 3 })).toBeInTheDocument();

      await userEvent.click(screen.getByRole('button', { name: 'Confirm' }));
      expect(mockPush).toHaveBeenCalled();
    });

    it('renders and handles the Close button', async () => {
      usePPMShipmentDocsQueries.mockReturnValue(usePPMShipmentDocsQueriesReturnValueWithOneWeightTicket);
      render(<ReviewDocuments {...requiredProps} />, { wrapper: MockProviders });

      const closeSidebarButton = await screen.findByRole('button', { name: /close sidebar/i });

      expect(closeSidebarButton).toBeInTheDocument();

      await userEvent.click(closeSidebarButton);
      expect(mockPush).toHaveBeenCalled();
    });

    it('shows an error if submissions fails', async () => {
      jest.spyOn(console, 'error').mockImplementation(() => {});

      mockPatchWeightTicket.mockRejectedValueOnce('fatal error');
      usePPMShipmentDocsQueries.mockReturnValue(usePPMShipmentDocsQueriesReturnValueWithOneWeightTicket);

      render(<ReviewDocuments {...requiredProps} />, { wrapper: MockProviders });

      expect(await screen.findByRole('button', { name: 'Continue' })).toBeInTheDocument();

      await userEvent.click(screen.getByLabelText('Accept'));
      await userEvent.click(screen.getByRole('button', { name: 'Continue' }));

      expect(screen.getByText('There was an error submitting the form. Please try again later.')).toBeInTheDocument();
    });

    it('handles navigation properly using the continue/back buttons', async () => {
      usePPMShipmentDocsQueries.mockReturnValue(usePPMShipmentDocsQueriesReturnValueWithOneWeightTicket);
      render(<ReviewDocuments {...requiredProps} />, { wrapper: MockProviders });

      expect(await screen.findByRole('heading', { level: 2, name: '1 of 1 Document Sets' }));

      expect(await screen.findByRole('heading', { level: 3, name: /trip 1/ })).toBeInTheDocument();

      // Need to accept the document before we can move forward without errors.
      await userEvent.click(screen.getByLabelText('Accept'));

      const continueButton = screen.getByRole('button', { name: 'Continue' });
      expect(continueButton).toBeEnabled();

      const backButton = screen.getByRole('button', { name: 'Back' });
      expect(backButton).not.toBeEnabled();

      await userEvent.click(continueButton);

      expect(await screen.findByRole('heading', { name: 'Send to customer?', level: 3 })).toBeInTheDocument();

      expect(backButton).toBeEnabled();
      await userEvent.click(backButton);

      expect(await screen.findByRole('heading', { level: 3, name: /trip 1/ })).toBeInTheDocument();
    });
  });
  describe('with multiple document sets loaded', () => {
    const usePPMShipmentDocsQueriesReturnValueMultipleWeightTickets = {
      ...usePPMShipmentDocsQueriesReturnValueAllDocs,
      documents: {
        ...usePPMShipmentDocsQueriesReturnValueAllDocs.documents,
        WeightTickets: [
          ...mtoShipment.ppmShipment.weightTickets,
          createCompleteWeightTicket({ serviceMemberId: mtoShipment.ppmShipment.serviceMemberId }),
        ],
      },
    };

    it('renders and handles the Accept button', async () => {
      usePPMShipmentDocsQueries.mockReturnValue(usePPMShipmentDocsQueriesReturnValueMultipleWeightTickets);

      render(<ReviewDocuments {...requiredProps} />, { wrapper: MockProviders });

      expect(await screen.findByRole('heading', { level: 2, name: '1 of 4 Document Sets' }));
      expect(screen.getByLabelText('Accept')).toBeInTheDocument();
      expect(screen.getByLabelText('Reject')).toBeInTheDocument();
      expect(screen.getByRole('button', { name: 'Continue' })).toBeInTheDocument();
      expect(screen.getByRole('button', { name: 'Back' })).toBeInTheDocument();
      await userEvent.click(screen.getByLabelText('Accept'));
      await userEvent.click(screen.getByRole('button', { name: 'Continue' }));
      expect(screen.getByRole('heading', { level: 2, name: '2 of 4 Document Sets' }));
    });

    it('renders and handles the Back button', async () => {
      usePPMShipmentDocsQueries.mockReturnValue(usePPMShipmentDocsQueriesReturnValueMultipleWeightTickets);

      render(<ReviewDocuments {...requiredProps} />, { wrapper: MockProviders });

      expect(screen.findByRole('heading', { level: 2, name: '1 of 4 Document Sets' }));
      expect(screen.getByRole('heading', { level: 3, name: /trip 1/ })).toBeInTheDocument();

      expect(screen.getByRole('button', { name: 'Continue' })).toBeInTheDocument();
      expect(screen.getByRole('button', { name: 'Back' })).toBeInTheDocument();
      await userEvent.click(screen.getByLabelText('Accept'));

      await userEvent.click(screen.getByRole('button', { name: 'Continue' }));
      expect(screen.getByRole('heading', { level: 2, name: '2 of 4 Document Sets' }));
      expect(screen.getByRole('heading', { level: 3, name: /trip 2/ })).toBeInTheDocument();

      await userEvent.click(screen.getByRole('button', { name: 'Back' }));
      expect(screen.getByRole('heading', { level: 2, name: '1 of 4 Document Sets' }));
      expect(screen.getByRole('heading', { level: 3, name: /trip 1/ })).toBeInTheDocument();
    });

    it('only shows uploads for the document set being reviewed', async () => {
      usePPMShipmentDocsQueries.mockReturnValue(usePPMShipmentDocsQueriesReturnValueAllDocs);

      render(<ReviewDocuments {...requiredProps} />, { wrapper: MockProviders });

      const docMenuButton = await screen.findByRole('button', { name: /open menu/i });
      expect(docMenuButton).toBeInTheDocument();

      // We don't really have a great way to grab the list of uploads so we'll grab the parent element and go from there
      const docViewer = screen.getByTestId('DocViewerMenu');

      await userEvent.click(docMenuButton);

      expect(docViewer).not.toHaveClass('collapsed');

      const uploadList = within(docViewer).getByRole('list');
      expect(uploadList).toBeInTheDocument();

      expect(within(uploadList).getAllByRole('listitem').length).toBe(2);
      expect(within(uploadList).getByRole('button', { name: /emptyWeightTicket\.pdf.*/i })).toBeInTheDocument();
      expect(within(uploadList).getByRole('button', { name: /fullWeightTicket\.xls.*/i })).toBeInTheDocument();
      expect(within(uploadList).queryByRole('button', { name: /progearWeightTicket\.pdf.*/i })).not.toBeInTheDocument();
      expect(within(uploadList).queryByRole('button', { name: /movingExpense\.jpg.*/i })).not.toBeInTheDocument();

      expect(screen.getByRole('heading', { level: 2, name: '1 of 3 Document Sets' })).toBeInTheDocument();
    });

    // TODO: This test doesn't reflect what we actually want to do, but it does reflect what we're doing right now and
    //  ensures the app doesn't fail. As we implement the progear and moving expenses, we can update this test to
    //  reflect the actual behavior, or remove it in favor of other ones.
    it('handles moving from weight tickets the summary page when there are multiple types of documents', async () => {
<<<<<<< HEAD
      // TODO: this is being used to test expenses without proGear implemented yet
      const usePPMShipmentDocsQueriesReturnValueWithoutProGear = {
        ...usePPMShipmentDocsQueriesReturnValueAllDocs,
        mtoShipment,
        documents: {
          MovingExpenses: [...mtoShipment.ppmShipment.movingExpenses],
          ProGearWeightTickets: [],
=======
      const usePPMShipmentDocsQueriesReturnValueWithoutExpenses = {
        ...usePPMShipmentDocsQueriesReturnValueAllDocs,
        mtoShipment,
        documents: {
          MovingExpenses: [],
          ProGearWeightTickets: [...mtoShipment.ppmShipment.proGearWeightTickets],
>>>>>>> a2c4cfaf
          WeightTickets: [...mtoShipment.ppmShipment.weightTickets],
        },
      };

<<<<<<< HEAD
      usePPMShipmentDocsQueries.mockReturnValue(usePPMShipmentDocsQueriesReturnValueWithoutProGear);
=======
      usePPMShipmentDocsQueries.mockReturnValue(usePPMShipmentDocsQueriesReturnValueWithoutExpenses);
>>>>>>> a2c4cfaf

      render(<ReviewDocuments {...requiredProps} />, { wrapper: MockProviders });

      expect(await screen.findByRole('heading', { name: 'Trip 1', level: 3 })).toBeInTheDocument();
      await userEvent.click(screen.getByLabelText('Accept'));
      await userEvent.click(screen.getByRole('button', { name: 'Continue' }));

<<<<<<< HEAD
      expect(await screen.findByRole('heading', { name: 'Receipt 1', level: 3 })).toBeInTheDocument();
=======
      expect(await screen.findByRole('heading', { name: 'Pro-gear 1', level: 3 })).toBeInTheDocument();
>>>>>>> a2c4cfaf
      await userEvent.click(screen.getByLabelText('Accept'));
      await userEvent.click(screen.getByRole('button', { name: 'Continue' }));

      expect(await screen.findByRole('heading', { name: 'Send to customer?', level: 3 })).toBeInTheDocument();
      expect(await screen.getByRole('button', { name: 'Back' })).toBeEnabled();
    });

<<<<<<< HEAD
    it('shows an error when a rejected expense is submitted with no reason', async () => {
      const usePPMShipmentDocsQueriesReturnValueExpensesOnly = {
        ...usePPMShipmentDocsQueriesReturnValueAllDocs,
        mtoShipment,
        documents: {
          MovingExpenses: [...mtoShipment.ppmShipment.movingExpenses],
          ProGearWeightTickets: [],
          WeightTickets: [],
        },
      };
      usePPMShipmentDocsQueries.mockReturnValue(usePPMShipmentDocsQueriesReturnValueExpensesOnly);

      render(<ReviewDocuments {...requiredProps} />, { wrapper: MockProviders });
      await userEvent.click(screen.getByLabelText('Reject'));
      await userEvent.click(screen.getByRole('button', { name: 'Continue' }));

      expect(screen.getByText('Add a reason why this receipt is rejected')).toBeInTheDocument();
    });

    it('shows an error when an excluded expense is submitted with no reason', async () => {
      const usePPMShipmentDocsQueriesReturnValueExpensesOnly = {
        ...usePPMShipmentDocsQueriesReturnValueAllDocs,
        mtoShipment,
        documents: {
          MovingExpenses: [...mtoShipment.ppmShipment.movingExpenses],
          ProGearWeightTickets: [],
          WeightTickets: [],
        },
      };
      usePPMShipmentDocsQueries.mockReturnValue(usePPMShipmentDocsQueriesReturnValueExpensesOnly);

      render(<ReviewDocuments {...requiredProps} />, { wrapper: MockProviders });
      await userEvent.click(screen.getByLabelText('Exclude'));
      await userEvent.click(screen.getByRole('button', { name: 'Continue' }));
      expect(screen.getByText('Add a reason why this receipt is excluded')).toBeInTheDocument();
=======
    const usePPMShipmentDocsQueriesReturnValueProGearOnly = {
      ...usePPMShipmentDocsQueriesReturnValueAllDocs,
      mtoShipment,
      documents: {
        MovingExpenses: [],
        ProGearWeightTickets: [...mtoShipment.ppmShipment.proGearWeightTickets],
        WeightTickets: [],
      },
    };

    it('shows an error when submitting without a status selected', async () => {
      usePPMShipmentDocsQueries.mockReturnValue(usePPMShipmentDocsQueriesReturnValueProGearOnly);

      render(<ReviewDocuments {...requiredProps} />, { wrapper: MockProviders });
      await userEvent.click(screen.getByRole('button', { name: 'Continue' }));
      expect(screen.getByText('Reviewing this pro-gear is required')).toBeInTheDocument();
    });

    it('shows an error when pro-gear is rejected and submitted without a written reason', async () => {
      usePPMShipmentDocsQueries.mockReturnValue(usePPMShipmentDocsQueriesReturnValueProGearOnly);

      render(<ReviewDocuments {...requiredProps} />, { wrapper: MockProviders });
      const rejectionButton = screen.getByTestId('rejectRadio');
      expect(rejectionButton).toBeInTheDocument();
      await userEvent.click(rejectionButton);
      await userEvent.click(screen.getByRole('button', { name: 'Continue' }));
      expect(screen.getByText('Add a reason why this pro-gear is rejected'));
>>>>>>> a2c4cfaf
    });
  });
});<|MERGE_RESOLUTION|>--- conflicted
+++ resolved
@@ -28,20 +28,14 @@
 }));
 
 const mockPatchWeightTicket = jest.fn();
-<<<<<<< HEAD
 const mockPatchExpense = jest.fn();
-=======
 const mockPatchProGear = jest.fn();
->>>>>>> a2c4cfaf
 
 jest.mock('services/ghcApi', () => ({
   ...jest.requireActual('services/ghcApi'),
   patchWeightTicket: (options) => mockPatchWeightTicket(options),
-<<<<<<< HEAD
   patchExpense: (options) => mockPatchExpense(options),
-=======
   patchProGearWeightTicket: (options) => mockPatchProGear(options),
->>>>>>> a2c4cfaf
 }));
 
 // prevents react-fileviewer from throwing errors without mocking relevant DOM elements
@@ -359,35 +353,8 @@
       expect(screen.getByRole('heading', { level: 2, name: '1 of 3 Document Sets' })).toBeInTheDocument();
     });
 
-    // TODO: This test doesn't reflect what we actually want to do, but it does reflect what we're doing right now and
-    //  ensures the app doesn't fail. As we implement the progear and moving expenses, we can update this test to
-    //  reflect the actual behavior, or remove it in favor of other ones.
     it('handles moving from weight tickets the summary page when there are multiple types of documents', async () => {
-<<<<<<< HEAD
-      // TODO: this is being used to test expenses without proGear implemented yet
-      const usePPMShipmentDocsQueriesReturnValueWithoutProGear = {
-        ...usePPMShipmentDocsQueriesReturnValueAllDocs,
-        mtoShipment,
-        documents: {
-          MovingExpenses: [...mtoShipment.ppmShipment.movingExpenses],
-          ProGearWeightTickets: [],
-=======
-      const usePPMShipmentDocsQueriesReturnValueWithoutExpenses = {
-        ...usePPMShipmentDocsQueriesReturnValueAllDocs,
-        mtoShipment,
-        documents: {
-          MovingExpenses: [],
-          ProGearWeightTickets: [...mtoShipment.ppmShipment.proGearWeightTickets],
->>>>>>> a2c4cfaf
-          WeightTickets: [...mtoShipment.ppmShipment.weightTickets],
-        },
-      };
-
-<<<<<<< HEAD
-      usePPMShipmentDocsQueries.mockReturnValue(usePPMShipmentDocsQueriesReturnValueWithoutProGear);
-=======
-      usePPMShipmentDocsQueries.mockReturnValue(usePPMShipmentDocsQueriesReturnValueWithoutExpenses);
->>>>>>> a2c4cfaf
+      usePPMShipmentDocsQueries.mockReturnValue(usePPMShipmentDocsQueriesReturnValueAllDocs);
 
       render(<ReviewDocuments {...requiredProps} />, { wrapper: MockProviders });
 
@@ -395,11 +362,11 @@
       await userEvent.click(screen.getByLabelText('Accept'));
       await userEvent.click(screen.getByRole('button', { name: 'Continue' }));
 
-<<<<<<< HEAD
+      expect(await screen.findByRole('heading', { name: 'Pro-gear 1', level: 3 })).toBeInTheDocument();
+      await userEvent.click(screen.getByLabelText('Accept'));
+      await userEvent.click(screen.getByRole('button', { name: 'Continue' }));
+
       expect(await screen.findByRole('heading', { name: 'Receipt 1', level: 3 })).toBeInTheDocument();
-=======
-      expect(await screen.findByRole('heading', { name: 'Pro-gear 1', level: 3 })).toBeInTheDocument();
->>>>>>> a2c4cfaf
       await userEvent.click(screen.getByLabelText('Accept'));
       await userEvent.click(screen.getByRole('button', { name: 'Continue' }));
 
@@ -407,7 +374,6 @@
       expect(await screen.getByRole('button', { name: 'Back' })).toBeEnabled();
     });
 
-<<<<<<< HEAD
     it('shows an error when a rejected expense is submitted with no reason', async () => {
       const usePPMShipmentDocsQueriesReturnValueExpensesOnly = {
         ...usePPMShipmentDocsQueriesReturnValueAllDocs,
@@ -443,7 +409,8 @@
       await userEvent.click(screen.getByLabelText('Exclude'));
       await userEvent.click(screen.getByRole('button', { name: 'Continue' }));
       expect(screen.getByText('Add a reason why this receipt is excluded')).toBeInTheDocument();
-=======
+    });
+
     const usePPMShipmentDocsQueriesReturnValueProGearOnly = {
       ...usePPMShipmentDocsQueriesReturnValueAllDocs,
       mtoShipment,
@@ -471,7 +438,6 @@
       await userEvent.click(rejectionButton);
       await userEvent.click(screen.getByRole('button', { name: 'Continue' }));
       expect(screen.getByText('Add a reason why this pro-gear is rejected'));
->>>>>>> a2c4cfaf
     });
   });
 });