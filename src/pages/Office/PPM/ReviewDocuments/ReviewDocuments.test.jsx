import React from 'react';
import { screen, within } from '@testing-library/react';
import userEvent from '@testing-library/user-event';

import { ReviewDocuments } from './ReviewDocuments';

import PPMDocumentsStatus from 'constants/ppms';
import { ppmShipmentStatuses } from 'constants/shipments';
import { usePPMShipmentDocsQueries, useReviewShipmentWeightsQuery } from 'hooks/queries';
import { renderWithProviders } from 'testUtils';
import {
  createPPMShipmentWithFinalIncentive,
  createPPMShipmentWithExcessWeight,
} from 'utils/test/factories/ppmShipment';
import { createCompleteWeightTicket } from 'utils/test/factories/weightTicket';
import createUpload from 'utils/test/factories/upload';
import { servicesCounselingRoutes } from 'constants/routes';

Element.prototype.scrollTo = jest.fn();

beforeEach(() => {
  jest.clearAllMocks();
});

const mockNavigate = jest.fn();
jest.mock('react-router-dom', () => ({
  ...jest.requireActual('react-router-dom'),
  useNavigate: () => mockNavigate,
}));

const mockPatchWeightTicket = jest.fn();
const mockPatchProGear = jest.fn();
const mockPatchExpense = jest.fn();
const mockPatchPPMDocumentsSetStatus = jest.fn();

jest.mock('services/ghcApi', () => ({
  ...jest.requireActual('services/ghcApi'),
  patchWeightTicket: (options) => mockPatchWeightTicket(options),
  patchProGearWeightTicket: (options) => mockPatchProGear(options),
  patchExpense: (options) => mockPatchExpense(options),
  patchPPMDocumentsSetStatus: (options) => mockPatchPPMDocumentsSetStatus(options),
}));

// prevents react-fileviewer from throwing errors without mocking relevant DOM elements
jest.mock('components/DocumentViewer/Content/Content', () => {
  const MockContent = () => <div>Content</div>;
  return MockContent;
});

jest.mock('hooks/queries', () => ({
  usePPMShipmentDocsQueries: jest.fn(),
  useReviewShipmentWeightsQuery: jest.fn(),
}));

const mtoShipment = createPPMShipmentWithFinalIncentive({
  ppmShipment: { status: ppmShipmentStatuses.NEEDS_PAYMENT_APPROVAL },
});

const weightTicketEmptyDocumentCreatedDate = new Date();
// The factory used above doesn't handle overrides for uploads correctly, so we need to do it manually.
const weightTicketEmptyDocumentUpload = createUpload({
  fileName: 'emptyWeightTicket.pdf',
  createdAtDate: weightTicketEmptyDocumentCreatedDate,
});

const weightTicketFullDocumentCreatedDate = new Date(weightTicketEmptyDocumentCreatedDate);
weightTicketFullDocumentCreatedDate.setDate(weightTicketFullDocumentCreatedDate.getDate() + 1);
const weightTicketFullDocumentUpload = createUpload(
  { fileName: 'fullWeightTicket.xls', createdAtDate: weightTicketFullDocumentCreatedDate },
  { contentType: 'application/vnd.ms-excel' },
);

const progearWeightTicketDocumentCreatedDate = new Date(weightTicketFullDocumentCreatedDate);
progearWeightTicketDocumentCreatedDate.setDate(progearWeightTicketDocumentCreatedDate.getDate() + 1);
const progearWeightTicketDocumentUpload = createUpload({
  fileName: 'progearWeightTicket.pdf',
  createdAtDate: progearWeightTicketDocumentCreatedDate,
});

const movingExpenseDocumentCreatedDate = new Date(progearWeightTicketDocumentCreatedDate);
movingExpenseDocumentCreatedDate.setDate(movingExpenseDocumentCreatedDate.getDate() + 1);
const movingExpenseDocumentUpload = createUpload(
  { fileName: 'movingExpense.jpg', createdAtDate: movingExpenseDocumentCreatedDate },
  { contentType: 'image/jpeg' },
);

mtoShipment.ppmShipment.weightTickets[0].emptyDocument.uploads = [weightTicketEmptyDocumentUpload];
mtoShipment.ppmShipment.weightTickets[0].fullDocument.uploads = [weightTicketFullDocumentUpload];
mtoShipment.ppmShipment.proGearWeightTickets[0].document.uploads = [progearWeightTicketDocumentUpload];
mtoShipment.ppmShipment.movingExpenses[0].document.uploads = [movingExpenseDocumentUpload];

const usePPMShipmentDocsQueriesReturnValueAllDocs = {
  mtoShipment,
  documents: {
    MovingExpenses: [...mtoShipment.ppmShipment.movingExpenses],
    ProGearWeightTickets: [...mtoShipment.ppmShipment.proGearWeightTickets],
    WeightTickets: [...mtoShipment.ppmShipment.weightTickets],
  },
  isError: false,
  isLoading: false,
  isSuccess: true,
};

/**
 * @constant {Object} useReviewShipmentWeightsQueryReturnValueAll
 * @description The mocked return values from the useReviewShipmentWeightsQuery
 * that is being used by the EditPPMNetWeight component inside of the
 * ReviewWeightTicket component
 * */
const useReviewShipmentWeightsQueryReturnValueAll = {
  orders: {
    orderID: {
      entitlement: {
        totalWeight: 1000,
      },
    },
  },
  mtoShipments: [],
};

const mockRoutingOptions = {
  path: servicesCounselingRoutes.BASE_REVIEW_SHIPMENT_WEIGHTS_PATH,
  params: { moveCode: 'READY1' },
};

describe('ReviewDocuments', () => {
  describe('check loading and error component states', () => {
    const loadingReturnValue = {
      isLoading: true,
      isError: false,
      isSuccess: false,
    };

    const errorReturnValue = {
      isLoading: false,
      isError: true,
      isSuccess: false,
    };

    it('renders the Loading Placeholder when the query is still loading', async () => {
      usePPMShipmentDocsQueries.mockReturnValue(loadingReturnValue);
      useReviewShipmentWeightsQuery.mockReturnValue(useReviewShipmentWeightsQueryReturnValueAll);
      renderWithProviders(<ReviewDocuments />, mockRoutingOptions);
      const h2 = await screen.findByRole('heading', { name: 'Loading, please wait...', level: 2 });
      expect(h2).toBeInTheDocument();
    });
    it('renders the Something Went Wrong component when the query errors', async () => {
      usePPMShipmentDocsQueries.mockReturnValue(errorReturnValue);
      useReviewShipmentWeightsQuery.mockReturnValue(useReviewShipmentWeightsQueryReturnValueAll);
      renderWithProviders(<ReviewDocuments />, mockRoutingOptions);

      const errorMessage = await screen.findByText(/Something went wrong./);
      expect(errorMessage).toBeInTheDocument();
    });
  });
  describe('with a single weight ticket loaded', () => {
    const mtoShipmentWithOneWeightTicket = {
      ...mtoShipment,
      ppmShipment: {
        ...mtoShipment.ppmShipment,
        proGearWeightTickets: [],
        movingExpenses: [],
      },
    };
    const usePPMShipmentDocsQueriesReturnValueWithOneWeightTicket = {
      ...usePPMShipmentDocsQueriesReturnValueAllDocs,
      mtoShipment: mtoShipmentWithOneWeightTicket,
      documents: {
        MovingExpenses: [],
        ProGearWeightTickets: [],
        WeightTickets: [...mtoShipment.ppmShipment.weightTickets],
      },
    };

    it('renders the DocumentViewer', async () => {
      usePPMShipmentDocsQueries.mockReturnValue(usePPMShipmentDocsQueriesReturnValueWithOneWeightTicket);
      useReviewShipmentWeightsQuery.mockReturnValue(useReviewShipmentWeightsQueryReturnValueAll);
      renderWithProviders(<ReviewDocuments />, mockRoutingOptions);

      const docMenuButton = await screen.findByRole('button', { name: /open menu/i });
      expect(docMenuButton).toBeInTheDocument();

      // We don't really have a better way to grab the DocumentViewerMenu to check its visibility because css isn't
      // loaded in the test environment. Instead, we'll grab it by its test id and check that it has the correct class.
      const docViewer = screen.getByTestId('DocViewerMenu');
      expect(docViewer).toHaveClass('collapsed');

      expect(within(docViewer).getByRole('heading', { level: 3, name: 'Documents' })).toBeInTheDocument();

      await userEvent.click(docMenuButton);

      expect(docViewer).not.toHaveClass('collapsed');

      const uploadList = within(docViewer).getByRole('list');
      expect(uploadList).toBeInTheDocument();

      expect(within(uploadList).getAllByRole('listitem').length).toBe(2);
      expect(within(uploadList).getByRole('button', { name: /emptyWeightTicket\.pdf.*/i })).toBeInTheDocument();
      expect(within(uploadList).getByRole('button', { name: /fullWeightTicket\.xls.*/i })).toBeInTheDocument();

      expect(screen.getByRole('heading', { level: 2, name: '1 of 1 Document Sets' })).toBeInTheDocument();
      expect(screen.getByRole('heading', { level: 3, name: /trip 1/ })).toBeInTheDocument();
      expect(screen.getByRole('button', { name: 'Continue' })).toBeInTheDocument();
      expect(screen.getByRole('button', { name: 'Back' })).toBeInTheDocument();

      expect(screen.getByRole('button', { name: /close sidebar/i })).toBeInTheDocument();
    });

    it('renders and handles the Continue button with the appropriate payload', async () => {
      usePPMShipmentDocsQueries.mockReturnValue(usePPMShipmentDocsQueriesReturnValueWithOneWeightTicket);
      useReviewShipmentWeightsQuery.mockReturnValue(useReviewShipmentWeightsQueryReturnValueAll);

      renderWithProviders(<ReviewDocuments />, mockRoutingOptions);

      const newEmptyWeight = 14500;
      const emptyWeightInput = screen.getByRole('textbox', { name: 'Empty weight' });
      await userEvent.clear(emptyWeightInput);
      await userEvent.type(emptyWeightInput, newEmptyWeight.toString());

      const newFullWeight = 18500;
      const fullWeightInput = screen.getByRole('textbox', { name: 'Full weight' });
      await userEvent.clear(fullWeightInput);
      await userEvent.type(fullWeightInput, newFullWeight.toString());

      const netWeightDisplay = screen.getByTestId('net-weight-display');
      expect(netWeightDisplay).toHaveTextContent('4,000 lbs');

      expect(await screen.findByLabelText('Accept')).toBeInTheDocument();

      const rejectOption = screen.getByLabelText('Reject');
      expect(rejectOption).toBeInTheDocument();
      await userEvent.click(rejectOption);

      expect(screen.getByLabelText('Reason')).toBeInTheDocument();

      const rejectionReason = 'Not legible';
      await userEvent.type(screen.getByLabelText('Reason'), rejectionReason);

      const continueButton = screen.getByRole('button', { name: 'Continue' });
      expect(continueButton).toBeInTheDocument();
      await userEvent.click(continueButton);

      expect(screen.queryByText('Reviewing this weight ticket is required')).not.toBeInTheDocument();

      const weightTicket = mtoShipmentWithOneWeightTicket.ppmShipment.weightTickets[0];
      const expectedPayload = {
        ppmShipmentId: mtoShipmentWithOneWeightTicket.ppmShipment.id,
        weightTicketId: weightTicket.id,
        eTag: weightTicket.eTag,
        payload: {
          ppmShipmentId: mtoShipmentWithOneWeightTicket.ppmShipment.id,
          vehicleDescription: weightTicket.vehicleDescription,
          emptyWeight: newEmptyWeight,
          missingEmptyWeightTicket: weightTicket.missingEmptyWeightTicket,
          fullWeight: newFullWeight,
          missingFullWeightTicket: weightTicket.missingFullWeightTicket,
          ownsTrailer: weightTicket.ownsTrailer,
          trailerMeetsCriteria: weightTicket.trailerMeetsCriteria,
          status: PPMDocumentsStatus.REJECTED,
          reason: rejectionReason,
        },
      };

      expect(mockPatchWeightTicket).toHaveBeenCalledWith(expectedPayload);

      expect(await screen.findByRole('heading', { name: 'Send to customer?', level: 3 })).toBeInTheDocument();

      await userEvent.click(screen.getByRole('button', { name: 'Confirm' }));
<<<<<<< HEAD
      expect(mockNavigate).toHaveBeenCalled();
=======
      const confirmPayload = {
        ppmShipmentId: mtoShipmentWithOneWeightTicket.ppmShipment.id,
        eTag: mtoShipmentWithOneWeightTicket.ppmShipment.eTag,
      };
      expect(mockPatchPPMDocumentsSetStatus).toHaveBeenCalledWith(confirmPayload);
      expect(mockPush).toHaveBeenCalled();
>>>>>>> 495d82d8
    });

    it('renders and handles the Close button', async () => {
      usePPMShipmentDocsQueries.mockReturnValue(usePPMShipmentDocsQueriesReturnValueWithOneWeightTicket);
      useReviewShipmentWeightsQuery.mockReturnValue(useReviewShipmentWeightsQueryReturnValueAll);
      renderWithProviders(<ReviewDocuments />, mockRoutingOptions);

      const closeSidebarButton = await screen.findByRole('button', { name: /close sidebar/i });

      expect(closeSidebarButton).toBeInTheDocument();

      await userEvent.click(closeSidebarButton);
      expect(mockNavigate).toHaveBeenCalled();
    });

    it('shows an error if submissions fails', async () => {
      jest.spyOn(console, 'error').mockImplementation(() => {});

      mockPatchWeightTicket.mockRejectedValueOnce('fatal error');
      usePPMShipmentDocsQueries.mockReturnValue(usePPMShipmentDocsQueriesReturnValueWithOneWeightTicket);

      renderWithProviders(<ReviewDocuments />, mockRoutingOptions);

      expect(await screen.findByRole('button', { name: 'Continue' })).toBeInTheDocument();

      await userEvent.click(screen.getByLabelText('Accept'));
      await userEvent.click(screen.getByRole('button', { name: 'Continue' }));

      expect(screen.getByText('There was an error submitting the form. Please try again later.')).toBeInTheDocument();
    });

    it('handles navigation properly using the continue/back buttons', async () => {
      usePPMShipmentDocsQueries.mockReturnValue(usePPMShipmentDocsQueriesReturnValueWithOneWeightTicket);
      useReviewShipmentWeightsQuery.mockReturnValue(useReviewShipmentWeightsQueryReturnValueAll);
      renderWithProviders(<ReviewDocuments />, mockRoutingOptions);

      expect(await screen.findByRole('heading', { level: 2, name: '1 of 1 Document Sets' }));

      expect(await screen.findByRole('heading', { level: 3, name: /trip 1/ })).toBeInTheDocument();

      // Need to accept the document before we can move forward without errors.
      await userEvent.click(screen.getByLabelText('Accept'));

      const continueButton = screen.getByRole('button', { name: 'Continue' });
      expect(continueButton).toBeEnabled();

      const backButton = screen.getByRole('button', { name: 'Back' });
      expect(backButton).not.toBeEnabled();

      await userEvent.click(continueButton);

      expect(await screen.findByRole('heading', { name: 'Send to customer?', level: 3 })).toBeInTheDocument();

      expect(backButton).toBeEnabled();
      await userEvent.click(backButton);

      expect(await screen.findByRole('heading', { level: 3, name: /trip 1/ })).toBeInTheDocument();
    });
  });
  describe('with multiple document sets loaded', () => {
    const usePPMShipmentDocsQueriesReturnValueMultipleWeightTickets = {
      ...usePPMShipmentDocsQueriesReturnValueAllDocs,
      documents: {
        ...usePPMShipmentDocsQueriesReturnValueAllDocs.documents,
        WeightTickets: [
          ...mtoShipment.ppmShipment.weightTickets,
          createCompleteWeightTicket({ serviceMemberId: mtoShipment.ppmShipment.serviceMemberId }),
        ],
      },
    };

    it('renders and handles the Accept button', async () => {
      usePPMShipmentDocsQueries.mockReturnValue(usePPMShipmentDocsQueriesReturnValueMultipleWeightTickets);
      useReviewShipmentWeightsQuery.mockReturnValue(useReviewShipmentWeightsQueryReturnValueAll);

      renderWithProviders(<ReviewDocuments />, mockRoutingOptions);

      expect(await screen.findByRole('heading', { level: 2, name: '1 of 4 Document Sets' }));
      expect(screen.getByLabelText('Accept')).toBeInTheDocument();
      expect(screen.getByLabelText('Reject')).toBeInTheDocument();
      expect(screen.getByRole('button', { name: 'Continue' })).toBeInTheDocument();
      expect(screen.getByRole('button', { name: 'Back' })).toBeInTheDocument();
      await userEvent.click(screen.getByLabelText('Accept'));
      await userEvent.click(screen.getByRole('button', { name: 'Continue' }));
      expect(screen.getByRole('heading', { level: 2, name: '2 of 4 Document Sets' }));
    });

    it('renders and handles the Back button', async () => {
      usePPMShipmentDocsQueries.mockReturnValue(usePPMShipmentDocsQueriesReturnValueMultipleWeightTickets);
      useReviewShipmentWeightsQuery.mockReturnValue(useReviewShipmentWeightsQueryReturnValueAll);

      renderWithProviders(<ReviewDocuments />, mockRoutingOptions);

      expect(screen.findByRole('heading', { level: 2, name: '1 of 4 Document Sets' }));
      expect(screen.getByRole('heading', { level: 3, name: /trip 1/ })).toBeInTheDocument();

      expect(screen.getByRole('button', { name: 'Continue' })).toBeInTheDocument();
      expect(screen.getByRole('button', { name: 'Back' })).toBeInTheDocument();
      await userEvent.click(screen.getByLabelText('Accept'));

      await userEvent.click(screen.getByRole('button', { name: 'Continue' }));
      expect(screen.getByRole('heading', { level: 2, name: '2 of 4 Document Sets' }));
      expect(screen.getByRole('heading', { level: 3, name: /trip 2/ })).toBeInTheDocument();

      await userEvent.click(screen.getByRole('button', { name: 'Back' }));
      expect(screen.getByRole('heading', { level: 2, name: '1 of 4 Document Sets' }));
      expect(screen.getByRole('heading', { level: 3, name: /trip 1/ })).toBeInTheDocument();
    });

    it('only shows uploads for the document set being reviewed', async () => {
      usePPMShipmentDocsQueries.mockReturnValue(usePPMShipmentDocsQueriesReturnValueAllDocs);

      renderWithProviders(<ReviewDocuments />, mockRoutingOptions);

      const docMenuButton = await screen.findByRole('button', { name: /open menu/i });
      expect(docMenuButton).toBeInTheDocument();

      // We don't really have a great way to grab the list of uploads so we'll grab the parent element and go from there
      const docViewer = screen.getByTestId('DocViewerMenu');

      await userEvent.click(docMenuButton);

      expect(docViewer).not.toHaveClass('collapsed');

      const uploadList = within(docViewer).getByRole('list');
      expect(uploadList).toBeInTheDocument();

      expect(within(uploadList).getAllByRole('listitem').length).toBe(2);
      expect(within(uploadList).getByRole('button', { name: /emptyWeightTicket\.pdf.*/i })).toBeInTheDocument();
      expect(within(uploadList).getByRole('button', { name: /fullWeightTicket\.xls.*/i })).toBeInTheDocument();
      expect(within(uploadList).queryByRole('button', { name: /progearWeightTicket\.pdf.*/i })).not.toBeInTheDocument();
      expect(within(uploadList).queryByRole('button', { name: /movingExpense\.jpg.*/i })).not.toBeInTheDocument();

      expect(screen.getByRole('heading', { level: 2, name: '1 of 3 Document Sets' })).toBeInTheDocument();
    });

    it('shows uploads for all documents on the summary page', async () => {
      usePPMShipmentDocsQueries.mockReturnValue(usePPMShipmentDocsQueriesReturnValueAllDocs);
      useReviewShipmentWeightsQuery.mockReturnValue(useReviewShipmentWeightsQueryReturnValueAll);

      render(<ReviewDocuments {...requiredProps} />, { wrapper: MockProviders });

      expect(await screen.findByRole('heading', { name: 'Trip 1', level: 3 })).toBeInTheDocument();
      await userEvent.click(screen.getByLabelText('Accept'));
      await userEvent.click(screen.getByRole('button', { name: 'Continue' }));

      expect(await screen.findByRole('heading', { name: 'Pro-gear 1', level: 3 })).toBeInTheDocument();
      await userEvent.click(screen.getByLabelText('Accept'));
      await userEvent.click(screen.getByRole('button', { name: 'Continue' }));

      expect(await screen.findByRole('heading', { name: 'Receipt 1', level: 3 })).toBeInTheDocument();
      await userEvent.click(screen.getByLabelText('Accept'));
      await userEvent.click(screen.getByRole('button', { name: 'Continue' }));

      expect(await screen.findByRole('heading', { name: 'Send to customer?', level: 3 })).toBeInTheDocument();

      const docMenuButton = await screen.findByRole('button', { name: /open menu/i });
      expect(docMenuButton).toBeInTheDocument();

      // We don't really have a great way to grab the list of uploads so we'll grab the parent element and go from there
      const docViewer = screen.getByTestId('DocViewerMenu');

      await userEvent.click(docMenuButton);

      expect(docViewer).not.toHaveClass('collapsed');

      const uploadList = within(docViewer).getByRole('list');
      expect(uploadList).toBeInTheDocument();

      const uploadsButtons = within(uploadList).getAllByRole('listitem');
      expect(uploadsButtons.length).toBe(4);

      const allUploads = [
        weightTicketEmptyDocumentUpload,
        weightTicketFullDocumentUpload,
        progearWeightTicketDocumentUpload,
        movingExpenseDocumentUpload,
      ];

      // we expect uploads to be sorted in descending order by updatedAt
      allUploads.sort((a, b) => {
        if (a.updatedAt < b.updatedAt) {
          return 1;
        }

        if (a.updatedAt > b.updatedAt) {
          return -1;
        }

        return 0;
      });

      for (let i = 0; i < allUploads.length; i += 1) {
        // checking for text content because otherwise we'd have to form a regex to use the {name:} option of getByRole
        // and our linters don't like a regex that is formed using a variable because of the
        // security/detect-non-literal-regexp rule. Not super important to use it here, so we'll do this instead of
        // doing the IS3 process.
        expect(within(uploadsButtons[i]).getByRole('button')).toHaveTextContent(allUploads[i].filename);
      }
    });

    it('handles moving from weight tickets the summary page when there are multiple types of documents', async () => {
      usePPMShipmentDocsQueries.mockReturnValue(usePPMShipmentDocsQueriesReturnValueAllDocs);
      useReviewShipmentWeightsQuery.mockReturnValue(useReviewShipmentWeightsQueryReturnValueAll);

      renderWithProviders(<ReviewDocuments />, mockRoutingOptions);

      expect(await screen.findByRole('heading', { name: 'Trip 1', level: 3 })).toBeInTheDocument();
      await userEvent.click(screen.getByLabelText('Accept'));
      await userEvent.click(screen.getByRole('button', { name: 'Continue' }));

      expect(await screen.findByRole('heading', { name: 'Pro-gear 1', level: 3 })).toBeInTheDocument();
      await userEvent.click(screen.getByLabelText('Accept'));
      await userEvent.click(screen.getByRole('button', { name: 'Continue' }));

      expect(await screen.findByRole('heading', { name: 'Receipt 1', level: 3 })).toBeInTheDocument();
      await userEvent.click(screen.getByLabelText('Accept'));
      await userEvent.click(screen.getByRole('button', { name: 'Continue' }));

      expect(await screen.findByRole('heading', { name: 'Send to customer?', level: 3 })).toBeInTheDocument();
      expect(await screen.getByRole('button', { name: 'Back' })).toBeEnabled();

      expect(screen.getByRole('heading', { level: 2, name: /All Document Sets/ })).toBeInTheDocument();
    });

    const usePPMShipmentDocsQueriesReturnValueProGearOnly = {
      ...usePPMShipmentDocsQueriesReturnValueAllDocs,
      mtoShipment,
      documents: {
        MovingExpenses: [],
        ProGearWeightTickets: [...mtoShipment.ppmShipment.proGearWeightTickets],
        WeightTickets: [],
      },
    };

    it('shows an error when submitting without a status selected', async () => {
      usePPMShipmentDocsQueries.mockReturnValue(usePPMShipmentDocsQueriesReturnValueProGearOnly);
      useReviewShipmentWeightsQuery.mockReturnValue(useReviewShipmentWeightsQueryReturnValueAll);

      renderWithProviders(<ReviewDocuments />, mockRoutingOptions);
      await userEvent.click(screen.getByRole('button', { name: 'Continue' }));
      expect(screen.getByText('Reviewing this pro-gear is required')).toBeInTheDocument();
    });

    it('shows an error when pro-gear is rejected and submitted without a written reason', async () => {
      usePPMShipmentDocsQueries.mockReturnValue(usePPMShipmentDocsQueriesReturnValueProGearOnly);
      useReviewShipmentWeightsQuery.mockReturnValue(useReviewShipmentWeightsQueryReturnValueAll);

      renderWithProviders(<ReviewDocuments />, mockRoutingOptions);
      const rejectionButton = screen.getByTestId('rejectRadio');
      expect(rejectionButton).toBeInTheDocument();
      await userEvent.click(rejectionButton);
      await userEvent.click(screen.getByRole('button', { name: 'Continue' }));
      expect(screen.getByText('Add a reason why this pro-gear is rejected'));
    });

    it('shows an error when a rejected expense is submitted with no reason', async () => {
      const usePPMShipmentDocsQueriesReturnValueExpensesOnly = {
        ...usePPMShipmentDocsQueriesReturnValueAllDocs,
        mtoShipment,
        documents: {
          MovingExpenses: [...mtoShipment.ppmShipment.movingExpenses],
          ProGearWeightTickets: [],
          WeightTickets: [],
        },
      };
      usePPMShipmentDocsQueries.mockReturnValue(usePPMShipmentDocsQueriesReturnValueExpensesOnly);
      useReviewShipmentWeightsQuery.mockReturnValue(useReviewShipmentWeightsQueryReturnValueAll);

      renderWithProviders(<ReviewDocuments />, mockRoutingOptions);
      await userEvent.click(screen.getByLabelText('Reject'));
      await userEvent.click(screen.getByRole('button', { name: 'Continue' }));

      expect(screen.getByText('Add a reason why this receipt is rejected')).toBeInTheDocument();
    });

    it('shows an error when an excluded expense is submitted with no reason', async () => {
      const usePPMShipmentDocsQueriesReturnValueExpensesOnly = {
        ...usePPMShipmentDocsQueriesReturnValueAllDocs,
        mtoShipment,
        documents: {
          MovingExpenses: [...mtoShipment.ppmShipment.movingExpenses],
          ProGearWeightTickets: [],
          WeightTickets: [],
        },
      };
      usePPMShipmentDocsQueries.mockReturnValue(usePPMShipmentDocsQueriesReturnValueExpensesOnly);
      useReviewShipmentWeightsQuery.mockReturnValue(useReviewShipmentWeightsQueryReturnValueAll);

      renderWithProviders(<ReviewDocuments />, mockRoutingOptions);
      await userEvent.click(screen.getByLabelText('Exclude'));
      await userEvent.click(screen.getByRole('button', { name: 'Continue' }));
      expect(screen.getByText('Add a reason why this receipt is excluded')).toBeInTheDocument();
    });
  });
  describe('check over weight alerts', () => {
    it('does not display an alert when move is not over weight', async () => {
      usePPMShipmentDocsQueries.mockReturnValue(usePPMShipmentDocsQueriesReturnValueAllDocs);
      useReviewShipmentWeightsQuery.mockReturnValue(useReviewShipmentWeightsQueryReturnValueAll);

      renderWithProviders(<ReviewDocuments />, mockRoutingOptions);
      const alert = screen.queryByText('This move has excess weight. Edit the PPM net weight to resolve.');
      expect(alert).toBeNull();
    });

    it('displays an alert when move is over weight', async () => {
      const excessWeightPPMShipment = createPPMShipmentWithExcessWeight({
        ppmShipment: { status: ppmShipmentStatuses.NEEDS_PAYMENT_APPROVAL },
      });
      const useReviewShipmentWeightsQueryReturnValueExcessWeight = {
        ...useReviewShipmentWeightsQueryReturnValueAll,
        mtoShipments: [excessWeightPPMShipment],
      };
      usePPMShipmentDocsQueries.mockReturnValue(usePPMShipmentDocsQueriesReturnValueAllDocs);
      useReviewShipmentWeightsQuery.mockReturnValue(useReviewShipmentWeightsQueryReturnValueExcessWeight);

      renderWithProviders(<ReviewDocuments />, mockRoutingOptions);
      const alert = screen.getByText('This move has excess weight. Edit the PPM net weight to resolve.');
      expect(alert).toBeInTheDocument();
    });
  });
});<|MERGE_RESOLUTION|>--- conflicted
+++ resolved
@@ -266,16 +266,12 @@
       expect(await screen.findByRole('heading', { name: 'Send to customer?', level: 3 })).toBeInTheDocument();
 
       await userEvent.click(screen.getByRole('button', { name: 'Confirm' }));
-<<<<<<< HEAD
-      expect(mockNavigate).toHaveBeenCalled();
-=======
       const confirmPayload = {
         ppmShipmentId: mtoShipmentWithOneWeightTicket.ppmShipment.id,
         eTag: mtoShipmentWithOneWeightTicket.ppmShipment.eTag,
       };
       expect(mockPatchPPMDocumentsSetStatus).toHaveBeenCalledWith(confirmPayload);
-      expect(mockPush).toHaveBeenCalled();
->>>>>>> 495d82d8
+      expect(mockNavigate).toHaveBeenCalled();
     });
 
     it('renders and handles the Close button', async () => {
@@ -416,7 +412,7 @@
       usePPMShipmentDocsQueries.mockReturnValue(usePPMShipmentDocsQueriesReturnValueAllDocs);
       useReviewShipmentWeightsQuery.mockReturnValue(useReviewShipmentWeightsQueryReturnValueAll);
 
-      render(<ReviewDocuments {...requiredProps} />, { wrapper: MockProviders });
+      renderWithProviders(<ReviewDocuments />, mockRoutingOptions);
 
       expect(await screen.findByRole('heading', { name: 'Trip 1', level: 3 })).toBeInTheDocument();
       await userEvent.click(screen.getByLabelText('Accept'));
