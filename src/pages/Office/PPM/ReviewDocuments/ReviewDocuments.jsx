--- conflicted
+++ resolved
@@ -21,19 +21,9 @@
 import ReviewProGear from 'components/Office/PPM/ReviewProGear/ReviewProGear';
 import { roleTypes } from 'constants/userRoles';
 import { calculateWeightRequested } from 'hooks/custom';
-<<<<<<< HEAD
+import { PPM_DOCUMENT_STATUS } from 'constants/ppms';
+import { PPM_TYPES, PPM_DOCUMENT_TYPES } from 'shared/constants';
 import DocumentViewerFileManager from 'components/DocumentViewerFileManager/DocumentViewerFileManager';
-import { PPM_DOCUMENT_TYPES } from 'shared/constants';
-=======
-import { PPM_DOCUMENT_STATUS } from 'constants/ppms';
-import { PPM_TYPES } from 'shared/constants';
-
-const DOCUMENT_TYPES = {
-  WEIGHT_TICKET: 'WEIGHT_TICKET',
-  PROGEAR_WEIGHT_TICKET: 'PROGEAR_WEIGHT_TICKET',
-  MOVING_EXPENSE: 'MOVING_EXPENSE',
-};
->>>>>>> 367f3ab0
 
 export const ReviewDocuments = ({ readOnly }) => {
   const { shipmentId, moveCode } = useParams();
@@ -46,7 +36,6 @@
   const [showOverview, setShowOverview] = useState(false);
 
   const [isFileUploading, setFileUploading] = useState(false);
-  const [showOverview, setShowOverview] = useState(false);
 
   const order = Object.values(orders)?.[0];
   const [currentTotalWeight, setCurrentTotalWeight] = useState(0);
@@ -58,21 +47,14 @@
 
   const [ppmShipmentInfo, setPpmShipmentInfo] = useState({});
   const [allWeightTicketsRejected, setAllWeightTicketsRejected] = useState(false);
-<<<<<<< HEAD
-  let documentSets = useMemo(() => [], []);
-  const weightTickets = useMemo(() => documents?.WeightTickets ?? [], [documents?.WeightTickets]);
-=======
   const [allMovingExpensesRejected, setAllMovingExpensesRejected] = useState(false);
   let documentSets = useMemo(() => [], []);
   const weightTickets = useMemo(() => documents?.WeightTickets ?? [], [documents?.WeightTickets]);
   const movingExpenses = useMemo(() => documents?.MovingExpenses ?? [], [documents?.MovingExpenses]);
->>>>>>> 367f3ab0
   const proGearWeightTickets = documents?.ProGearWeightTickets ?? [];
   const updateTotalWeight = (newWeight) => {
     setCurrentTotalWeight(newWeight);
   };
-<<<<<<< HEAD
-=======
   useEffect(() => {
     if (
       currentTotalWeight === 0 &&
@@ -91,16 +73,17 @@
   useEffect(() => {
     setCurrentMtoShipments(mtoShipments);
   }, [mtoShipments]);
->>>>>>> 367f3ab0
-
-  useEffect(() => {
-    if (weightTickets.length > 0) {
-      const allRejected = weightTickets.every((ticket) => ticket.status === 'REJECTED');
-      setAllWeightTicketsRejected(allRejected);
-    } else {
-      setAllWeightTicketsRejected(false);
-    }
-  }, [weightTickets]);
+
+  useEffect(() => {
+    if (mtoShipment) {
+      const updatedPpmShipmentInfo = {
+        ...mtoShipment.ppmShipment,
+        miles: mtoShipment.distance,
+        actualWeight: currentTotalWeight,
+      };
+      setPpmShipmentInfo(updatedPpmShipmentInfo);
+    }
+  }, [mtoShipment, currentTotalWeight]);
 
   useEffect(() => {
     if (weightTickets.length > 0) {
@@ -213,11 +196,6 @@
   const formRef = useRef();
   const mainRef = useRef();
 
-<<<<<<< HEAD
-  const [serverError, setServerError] = useState(null);
-
-=======
->>>>>>> 367f3ab0
   const queryClient = useQueryClient();
 
   const onClose = () => {
@@ -266,15 +244,6 @@
   const onContinue = () => {
     setServerError(null);
 
-<<<<<<< HEAD
-    if (showOverview && allWeightTicketsRejected && weightTickets.length > 0) {
-      setServerError(
-        'Cannot closeout PPM. All weight tickets have been rejected. At least one approved weight ticket is required.',
-      );
-      return;
-    }
-=======
->>>>>>> 367f3ab0
     if (formRef.current) {
       formRef.current.handleSubmit();
     }
@@ -586,14 +555,10 @@
             type="submit"
             onClick={onContinue}
             data-testid="reviewDocumentsContinueButton"
-<<<<<<< HEAD
-            disabled={showOverview && allWeightTicketsRejected && weightTickets.length > 0}
-=======
             disabled={
               (showOverview && allWeightTicketsRejected && weightTickets.length > 0) ||
               (showOverview && allMovingExpensesRejected && movingExpenses.length > 0 && isPPMSPR)
             }
->>>>>>> 367f3ab0
           >
             {nextButton}
           </Button>
