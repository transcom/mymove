import React, { useRef, useState } from 'react';
import { useQueryClient } from '@tanstack/react-query';
import { Button } from '@trussworks/react-uswds';
import { generatePath, useHistory, withRouter } from 'react-router-dom';

import styles from './ReviewDocuments.module.scss';

import { ErrorMessage } from 'components/form';
import { servicesCounselingRoutes } from 'constants/routes';
import LoadingPlaceholder from 'shared/LoadingPlaceholder';
import SomethingWentWrong from 'shared/SomethingWentWrong';
import NotificationScrollToTop from 'components/NotificationScrollToTop';
import { MatchShape } from 'types/router';
import DocumentViewer from 'components/DocumentViewer/DocumentViewer';
import DocumentViewerSidebar from 'pages/Office/DocumentViewerSidebar/DocumentViewerSidebar';
import { usePPMShipmentDocsQueries } from 'hooks/queries';
import ReviewWeightTicket from 'components/Office/PPM/ReviewWeightTicket/ReviewWeightTicket';
import { DOCUMENTS } from 'constants/queryKeys';

export const ReviewDocuments = ({ match }) => {
  const { shipmentId, moveCode } = match.params;
  const { mtoShipment, documents, isLoading, isError } = usePPMShipmentDocsQueries(shipmentId);

  const [documentSetIndex, setDocumentSetIndex] = useState(0);

  let documentSet;
  const allDocuments = [];

  const movingExpenses = documents?.MovingExpenses;
  const weightTickets = documents?.WeightTickets;
  const proGearWeightTickets = documents?.ProGearWeightTickets;

  if (movingExpenses?.length !== 0) {
    allDocuments.push(movingExpenses);
  }
  if (weightTickets?.length !== 0) {
    allDocuments.push(weightTickets);
  }
  if (proGearWeightTickets?.length !== 0) {
    allDocuments.push(proGearWeightTickets);
  }

  const fullDocuments = [];
  allDocuments?.map((docSet) => {
    docSet?.map((doc) => {
      return fullDocuments.push(doc);
    });
    return fullDocuments;
  });

  let uploads = [];
  weightTickets?.forEach((weightTicket) => {
    uploads = uploads.concat(weightTicket.emptyDocument?.uploads);
    uploads = uploads.concat(weightTicket.fullDocument?.uploads);
    uploads = uploads.concat(weightTicket.proofOfTrailerOwnershipDocument?.uploads);
  });

  if (weightTickets) {
    weightTickets.sort((a, b) => (a.createdAt < b.createdAt ? -1 : 1));
    documentSet = [];
    documentSet = documentSet.concat(weightTickets[documentSetIndex]);
  }

  proGearWeightTickets?.forEach((proGearWeightTicket) => {
    uploads = uploads.concat(proGearWeightTicket.document?.uploads);
  });

  if (proGearWeightTickets) {
    proGearWeightTickets.sort((a, b) => (a.createdAt < b.createdAt ? -1 : 1));
    documentSet = documentSet.concat(proGearWeightTickets[documentSetIndex]);
  }

  movingExpenses?.forEach((movingExpense) => {
    uploads = uploads.concat(movingExpense.document?.uploads);
  });

  if (movingExpenses) {
    movingExpenses.sort((a, b) => (a.createdAt < b.createdAt ? -1 : 1));
    documentSet = documentSet.concat(movingExpenses[documentSetIndex]);
  }

  const history = useHistory();

  const formRef = useRef();

  const weightTicketPanelRef = useRef();

  const [serverError, setServerError] = useState(null);

<<<<<<< HEAD
=======
  const queryClient = useQueryClient();

  // placeholder pro-gear tickets & expenses
  // const progearTickets = [];
  // const expenses = [];
>>>>>>> c059f639
  if (isLoading) return <LoadingPlaceholder />;
  if (isError) return <SomethingWentWrong />;

  const onClose = () => {
    history.push(generatePath(servicesCounselingRoutes.MOVE_VIEW_PATH, { moveCode }));
  };

  const onBack = () => {
    setServerError(null);
    if (documentSetIndex > 0) {
      setDocumentSetIndex(documentSetIndex - 1);
    }
  };

  const onSuccess = () => {
<<<<<<< HEAD
    queryCache.invalidateQueries([DOCUMENTS, shipmentId]);
    if (documentSetIndex < fullDocuments.length - 1) {
=======
    queryClient.invalidateQueries([WEIGHT_TICKETS, ppmShipment.id]);
    if (documentSetIndex < weightTickets.length - 1) {
>>>>>>> c059f639
      setDocumentSetIndex(documentSetIndex + 1);
    } else {
      history.push(generatePath(servicesCounselingRoutes.MOVE_VIEW_PATH, { moveCode }));
    }
  };

  const onError = () => {
    setServerError('There was an error submitting the form. Please try again later.');
  };

  const onContinue = () => {
    setServerError(null);
    if (formRef.current) {
      formRef.current.handleSubmit();
    }
  };

  return (
    <div data-testid="ReviewDocuments" className={styles.ReviewDocuments}>
      <div className={styles.embed}>
        <DocumentViewer files={uploads} allowDownload />
      </div>
      <DocumentViewerSidebar
        title="Review documents"
        onClose={onClose}
        className={styles.sidebar}
        supertitle={`${documentSetIndex + 1} of ${fullDocuments.length} Document Sets`}
        defaultH3
      >
        <DocumentViewerSidebar.Content mainRef={weightTicketPanelRef}>
          <NotificationScrollToTop dependency={documentSetIndex || serverError} target={weightTicketPanelRef.current} />
          <ErrorMessage display={!!serverError}>{serverError}</ErrorMessage>
          {documentSet && (
            <ReviewWeightTicket
              weightTicket={documentSet[0]}
              ppmNumber={1}
              tripNumber={documentSetIndex + 1}
              mtoShipment={mtoShipment}
              onError={onError}
              onSuccess={onSuccess}
              formRef={formRef}
            />
          )}
        </DocumentViewerSidebar.Content>
        <DocumentViewerSidebar.Footer>
          <Button onClick={onBack} disabled={documentSetIndex === 0}>
            Back
          </Button>
          <Button type="submit" onClick={onContinue}>
            Continue
          </Button>
        </DocumentViewerSidebar.Footer>
      </DocumentViewerSidebar>
    </div>
  );
};

ReviewDocuments.propTypes = {
  match: MatchShape.isRequired,
};

export default withRouter(ReviewDocuments);<|MERGE_RESOLUTION|>--- conflicted
+++ resolved
@@ -1,5 +1,6 @@
 import React, { useRef, useState } from 'react';
 import { useQueryClient } from '@tanstack/react-query';
+// import { queryCache } from 'react-query';
 import { Button } from '@trussworks/react-uswds';
 import { generatePath, useHistory, withRouter } from 'react-router-dom';
 
@@ -87,14 +88,8 @@
 
   const [serverError, setServerError] = useState(null);
 
-<<<<<<< HEAD
-=======
   const queryClient = useQueryClient();
 
-  // placeholder pro-gear tickets & expenses
-  // const progearTickets = [];
-  // const expenses = [];
->>>>>>> c059f639
   if (isLoading) return <LoadingPlaceholder />;
   if (isError) return <SomethingWentWrong />;
 
@@ -110,13 +105,9 @@
   };
 
   const onSuccess = () => {
-<<<<<<< HEAD
-    queryCache.invalidateQueries([DOCUMENTS, shipmentId]);
+    // queryCache.invalidateQueries([DOCUMENTS, shipmentId]);
+    queryClient.invalidateQueries([DOCUMENTS, shipmentId]);
     if (documentSetIndex < fullDocuments.length - 1) {
-=======
-    queryClient.invalidateQueries([WEIGHT_TICKETS, ppmShipment.id]);
-    if (documentSetIndex < weightTickets.length - 1) {
->>>>>>> c059f639
       setDocumentSetIndex(documentSetIndex + 1);
     } else {
       history.push(generatePath(servicesCounselingRoutes.MOVE_VIEW_PATH, { moveCode }));
