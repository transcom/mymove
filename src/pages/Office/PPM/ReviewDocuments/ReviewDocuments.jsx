import React, { useEffect, useRef, useState } from 'react';
import { useQueryClient } from '@tanstack/react-query';
import { Alert, Button, Grid } from '@trussworks/react-uswds';
import { generatePath, useNavigate, useParams } from 'react-router-dom';

import { calculateWeightRequested } from '../../../../hooks/custom';

import styles from './ReviewDocuments.module.scss';

import ReviewDocumentsSidePanel from 'components/Office/PPM/ReviewDocumentsSidePanel/ReviewDocumentsSidePanel';
import { ErrorMessage } from 'components/form';
import { servicesCounselingRoutes } from 'constants/routes';
import LoadingPlaceholder from 'shared/LoadingPlaceholder';
import SomethingWentWrong from 'shared/SomethingWentWrong';
import NotificationScrollToTop from 'components/NotificationScrollToTop';
import DocumentViewer from 'components/DocumentViewer/DocumentViewer';
import DocumentViewerSidebar from 'pages/Office/DocumentViewerSidebar/DocumentViewerSidebar';
import { useReviewShipmentWeightsQuery, usePPMShipmentDocsQueries } from 'hooks/queries';
import ReviewWeightTicket from 'components/Office/PPM/ReviewWeightTicket/ReviewWeightTicket';
import ReviewExpense from 'components/Office/PPM/ReviewExpense/ReviewExpense';
import { DOCUMENTS } from 'constants/queryKeys';
import ReviewProGear from 'components/Office/PPM/ReviewProGear/ReviewProGear';

// TODO: This should be in src/constants/ppms.js, but it's causing a lot of errors in unrelated tests, so I'll leave
//  this here for now.
const DOCUMENT_TYPES = {
  WEIGHT_TICKET: 'WEIGHT_TICKET',
  PROGEAR_WEIGHT_TICKET: 'PROGEAR_WEIGHT_TICKET',
  MOVING_EXPENSE: 'MOVING_EXPENSE',
};

export const ReviewDocuments = () => {
  const { shipmentId, moveCode } = useParams();
  const { orders, mtoShipments } = useReviewShipmentWeightsQuery(moveCode);

  const { mtoShipment, documents, isLoading, isError } = usePPMShipmentDocsQueries(shipmentId);

  const order = Object.values(orders)?.[0];

  const [documentSetIndex, setDocumentSetIndex] = useState(0);
  const [moveHasExcessWeight, setMoveHasExcessWeight] = useState(false);

  let documentSets = [];
  const weightTickets = documents?.WeightTickets ?? [];
  const proGearWeightTickets = documents?.ProGearWeightTickets ?? [];
  const movingExpenses = documents?.MovingExpenses ?? [];

  const moveWeightTotal = calculateWeightRequested(mtoShipments);
  useEffect(() => {
    setMoveHasExcessWeight(moveWeightTotal > order.entitlement.totalWeight);
  }, [moveWeightTotal, order.entitlement.totalWeight]);

  if (weightTickets.length > 0) {
    weightTickets.sort((a, b) => (a.createdAt < b.createdAt ? -1 : 1));

    documentSets = documentSets.concat(
      weightTickets.map((weightTicket, index) => {
        return {
          documentSetType: DOCUMENT_TYPES.WEIGHT_TICKET,
          documentSet: weightTicket,
          uploads: [
            ...weightTicket.emptyDocument.uploads,
            ...weightTicket.fullDocument.uploads,
            ...weightTicket.proofOfTrailerOwnershipDocument.uploads,
          ],
          tripNumber: index + 1,
        };
      }),
    );
  }

  if (proGearWeightTickets.length > 0) {
    proGearWeightTickets.sort((a, b) => (a.createdAt < b.createdAt ? -1 : 1));

    documentSets = documentSets.concat(
      proGearWeightTickets.map((proGearWeightTicket, index) => {
        return {
          documentSetType: DOCUMENT_TYPES.PROGEAR_WEIGHT_TICKET,
          documentSet: proGearWeightTicket,
          uploads: proGearWeightTicket.document.uploads,
          tripNumber: index + 1,
        };
      }),
    );
  }

  if (movingExpenses.length > 0) {
    movingExpenses.sort((a, b) => (a.createdAt < b.createdAt ? -1 : 1));

    documentSets = documentSets.concat(
      movingExpenses.map((movingExpense, index) => {
        return {
          documentSetType: DOCUMENT_TYPES.MOVING_EXPENSE,
          documentSet: movingExpense,
          uploads: movingExpense.document.uploads,
          tripNumber: index + 1,
        };
      }),
    );
  }

  const navigate = useNavigate();

  const formRef = useRef();
  const mainRef = useRef();

  const [serverError, setServerError] = useState(null);
  const [showOverview, setShowOverview] = useState(false);

  const queryClient = useQueryClient();

  const onClose = () => {
    navigate(generatePath(servicesCounselingRoutes.BASE_MOVE_VIEW_PATH, { moveCode }));
  };

  const onBack = () => {
    setServerError(null);
    if (showOverview) {
      setShowOverview(false);
    } else if (documentSetIndex > 0) {
      setDocumentSetIndex(documentSetIndex - 1);
    }
  };

  const onSuccess = () => {
    queryClient.invalidateQueries([DOCUMENTS, shipmentId]);

    if (documentSetIndex < documentSets.length - 1) {
      const newDocumentSetIndex = documentSetIndex + 1;
      setDocumentSetIndex(newDocumentSetIndex);
    } else {
      setShowOverview(true);
    }
  };

<<<<<<< HEAD
  const onConfirmSuccess = () => {
    navigate(generatePath(servicesCounselingRoutes.BASE_MOVE_VIEW_PATH, { moveCode }));
=======
  const getAllUploads = () => {
    return documentSets.reduce((acc, documentSet) => {
      return acc.concat(documentSet.uploads);
    }, []);
>>>>>>> 495d82d8
  };

  const onError = () => {
    setServerError('There was an error submitting the form. Please try again later.');
  };

  const onConfirmSuccess = () => {
    history.push(generatePath(servicesCounselingRoutes.MOVE_VIEW_PATH, { moveCode }));
  };

  const onContinue = () => {
    setServerError(null);
    if (formRef.current) {
      formRef.current.handleSubmit();
    }
  };

  if (isLoading) return <LoadingPlaceholder />;
  if (isError) return <SomethingWentWrong />;

  const currentDocumentSet = documentSets[documentSetIndex];
  const disableBackButton = documentSetIndex === 0 && !showOverview;

  const reviewShipmentWeightsURL = generatePath(servicesCounselingRoutes.BASE_REVIEW_SHIPMENT_WEIGHTS_PATH, {
    moveCode,
    shipmentId,
  });

  const reviewShipmentWeightsLink = <a href={reviewShipmentWeightsURL}>Review shipment weights</a>;

  return (
    <div data-testid="ReviewDocuments" className={styles.ReviewDocuments}>
      <div className={styles.embed}>
        <DocumentViewer files={showOverview ? getAllUploads() : currentDocumentSet.uploads} allowDownload />
      </div>
      <DocumentViewerSidebar
        title="Review documents"
        onClose={onClose}
        className={styles.sidebar}
        supertitle={
          showOverview ? 'All Document Sets' : `${documentSetIndex + 1} of ${documentSets.length} Document Sets`
        }
        defaultH3
        hyperlink={reviewShipmentWeightsLink}
      >
        <DocumentViewerSidebar.Content mainRef={mainRef}>
          <NotificationScrollToTop dependency={documentSetIndex || serverError} target={mainRef.current} />
          {moveHasExcessWeight && (
            <Grid className={styles.alertContainer}>
              <Alert headingLevel="h4" slim type="warning">
                <span>This move has excess weight. Edit the PPM net weight to resolve.</span>
              </Alert>
            </Grid>
          )}
          <ErrorMessage display={!!serverError}>{serverError}</ErrorMessage>
          {documentSets &&
            (showOverview ? (
              <ReviewDocumentsSidePanel
                ppmShipment={mtoShipment.ppmShipment}
                weightTickets={weightTickets}
                proGearTickets={proGearWeightTickets}
                expenseTickets={movingExpenses}
                onError={onError}
                onSuccess={onConfirmSuccess}
                formRef={formRef}
              />
            ) : (
              <>
                {currentDocumentSet.documentSetType === DOCUMENT_TYPES.WEIGHT_TICKET && (
                  <ReviewWeightTicket
                    weightTicket={currentDocumentSet.documentSet}
                    ppmNumber={1}
                    tripNumber={currentDocumentSet.tripNumber}
                    mtoShipment={mtoShipment}
                    order={order}
                    mtoShipments={mtoShipments}
                    onError={onError}
                    onSuccess={onSuccess}
                    formRef={formRef}
                  />
                )}
                {currentDocumentSet.documentSetType === DOCUMENT_TYPES.PROGEAR_WEIGHT_TICKET && (
                  <ReviewProGear
                    proGear={currentDocumentSet.documentSet}
                    ppmNumber={1}
                    tripNumber={currentDocumentSet.tripNumber}
                    mtoShipment={mtoShipment}
                    onError={onError}
                    onSuccess={onSuccess}
                    formRef={formRef}
                  />
                )}
                {currentDocumentSet.documentSetType === DOCUMENT_TYPES.MOVING_EXPENSE && (
                  <ReviewExpense
                    expense={currentDocumentSet.documentSet}
                    ppmNumber={1}
                    tripNumber={currentDocumentSet.tripNumber}
                    mtoShipment={mtoShipment}
                    onError={onError}
                    onSuccess={onSuccess}
                    formRef={formRef}
                  />
                )}
              </>
            ))}
        </DocumentViewerSidebar.Content>
        <DocumentViewerSidebar.Footer>
          <Button className="usa-button--secondary" onClick={onBack} disabled={disableBackButton}>
            Back
          </Button>
          <Button type="submit" onClick={onContinue}>
            {showOverview ? 'Confirm' : 'Continue'}
          </Button>
        </DocumentViewerSidebar.Footer>
      </DocumentViewerSidebar>
    </div>
  );
};

export default ReviewDocuments;<|MERGE_RESOLUTION|>--- conflicted
+++ resolved
@@ -133,15 +133,10 @@
     }
   };
 
-<<<<<<< HEAD
-  const onConfirmSuccess = () => {
-    navigate(generatePath(servicesCounselingRoutes.BASE_MOVE_VIEW_PATH, { moveCode }));
-=======
   const getAllUploads = () => {
     return documentSets.reduce((acc, documentSet) => {
       return acc.concat(documentSet.uploads);
     }, []);
->>>>>>> 495d82d8
   };
 
   const onError = () => {
@@ -149,7 +144,7 @@
   };
 
   const onConfirmSuccess = () => {
-    history.push(generatePath(servicesCounselingRoutes.MOVE_VIEW_PATH, { moveCode }));
+    navigate(generatePath(servicesCounselingRoutes.BASE_MOVE_VIEW_PATH, { moveCode }));
   };
 
   const onContinue = () => {
