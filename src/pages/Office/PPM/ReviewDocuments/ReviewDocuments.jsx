--- conflicted
+++ resolved
@@ -21,19 +21,9 @@
 import ReviewProGear from 'components/Office/PPM/ReviewProGear/ReviewProGear';
 import { roleTypes } from 'constants/userRoles';
 import { calculateWeightRequested } from 'hooks/custom';
-<<<<<<< HEAD
+import DocumentViewerFileManager from 'components/DocumentViewerFileManager/DocumentViewerFileManager';
+import { PPM_TYPES, PPM_DOCUMENT_TYPES } from 'shared/constants';
 import { PPM_DOCUMENT_STATUS } from 'constants/ppms';
-import { PPM_TYPES } from 'shared/constants';
-
-const DOCUMENT_TYPES = {
-  WEIGHT_TICKET: 'WEIGHT_TICKET',
-  PROGEAR_WEIGHT_TICKET: 'PROGEAR_WEIGHT_TICKET',
-  MOVING_EXPENSE: 'MOVING_EXPENSE',
-};
-=======
-import DocumentViewerFileManager from 'components/DocumentViewerFileManager/DocumentViewerFileManager';
-import { PPM_DOCUMENT_TYPES } from 'shared/constants';
->>>>>>> 828c60d1
 
 export const ReviewDocuments = ({ readOnly }) => {
   const { shipmentId, moveCode } = useParams();
@@ -46,7 +36,6 @@
   const [showOverview, setShowOverview] = useState(false);
 
   const [isFileUploading, setFileUploading] = useState(false);
-  const [showOverview, setShowOverview] = useState(false);
 
   const order = Object.values(orders)?.[0];
   const [currentTotalWeight, setCurrentTotalWeight] = useState(0);
@@ -66,7 +55,6 @@
   const updateTotalWeight = (newWeight) => {
     setCurrentTotalWeight(newWeight);
   };
-<<<<<<< HEAD
   useEffect(() => {
     if (
       currentTotalWeight === 0 &&
@@ -96,8 +84,6 @@
       setPpmShipmentInfo(updatedPpmShipmentInfo);
     }
   }, [mtoShipment, currentTotalWeight]);
-=======
->>>>>>> 828c60d1
 
   useEffect(() => {
     if (weightTickets.length > 0) {
@@ -210,11 +196,6 @@
   const formRef = useRef();
   const mainRef = useRef();
 
-<<<<<<< HEAD
-=======
-  const [serverError, setServerError] = useState(null);
-
->>>>>>> 828c60d1
   const queryClient = useQueryClient();
 
   const onClose = () => {
