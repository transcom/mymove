--- conflicted
+++ resolved
@@ -20,11 +20,8 @@
 } from 'services/ghcApi';
 import { DOCUMENTS } from 'constants/queryKeys';
 import { APP_NAME } from 'constants/apps';
-<<<<<<< HEAD
 import ErrorModal from 'shared/ErrorModal/ErrorModal';
-=======
 import appendTimestampToFilename from 'utils/fileUpload';
->>>>>>> 26a5ba78
 
 const WeightTickets = () => {
   const [errorMessage, setErrorMessage] = useState(null);
