import React, { useEffect, useState } from 'react';
import { generatePath, useNavigate, useParams } from 'react-router-dom';
import { Alert, Grid, GridContainer } from '@trussworks/react-uswds';
import { useQueryClient, useMutation } from '@tanstack/react-query';

import { APP_NAME } from 'constants/apps';
import ppmPageStyles from 'pages/Office/PPM/PPM.module.scss';
import ShipmentTag from 'components/ShipmentTag/ShipmentTag';
import { shipmentTypes } from 'constants/shipments';
import { servicesCounselingRoutes } from 'constants/routes';
import {
  createProGearWeightTicket,
  patchProGearWeightTicket,
  createUploadForPPMDocument,
  deleteUploadForDocument,
} from 'services/ghcApi';
import { DOCUMENTS, MTO_SHIPMENT } from 'constants/queryKeys';
import LoadingPlaceholder from 'shared/LoadingPlaceholder';
import ProGearForm from 'components/Shared/PPM/Closeout/ProGearForm/ProGearForm';
import { usePPMShipmentAndDocsOnlyQueries, useReviewShipmentWeightsQuery } from 'hooks/queries';
import SomethingWentWrong from 'shared/SomethingWentWrong';
<<<<<<< HEAD
=======
import ErrorModal from 'shared/ErrorModal/ErrorModal';
>>>>>>> c6277656
import appendTimestampToFilename from 'utils/fileUpload';

const ProGear = () => {
  const [errorMessage, setErrorMessage] = useState(null);
  const [isSubmitted, setIsSubmitted] = useState(false);
  const navigate = useNavigate();
  const queryClient = useQueryClient();
  const { moveCode, shipmentId, proGearId } = useParams();

<<<<<<< HEAD
=======
  const [isErrorModalVisible, setIsErrorModalVisible] = useState(false);
  const toggleErrorModal = () => {
    setIsErrorModalVisible((prev) => !prev);
  };

  const displayHelpDeskLink = false;

  const errorModalMessage =
    'The only Excel file this uploader accepts is the Weight Estimator file. Please convert any other Excel file to PDF.';

>>>>>>> c6277656
  const { mtoShipment, documents, isError } = usePPMShipmentAndDocsOnlyQueries(shipmentId);
  const { orders } = useReviewShipmentWeightsQuery(moveCode);
  const appName = APP_NAME.OFFICE;
  const ppmShipment = mtoShipment?.ppmShipment;
  const proGearWeightTickets = documents?.ProGearWeightTickets ?? [];

  const currentProGearWeightTicket = proGearWeightTickets?.find((item) => item.id === proGearId) ?? null;
  const currentIndex = Array.isArray(proGearWeightTickets)
    ? proGearWeightTickets.findIndex((ele) => ele.id === proGearId)
    : -1;

  const reviewPath = generatePath(servicesCounselingRoutes.BASE_SHIPMENT_PPM_REVIEW_PATH, { moveCode, shipmentId });

  const { mutate: mutateProGearCreateWeightTicket } = useMutation(createProGearWeightTicket, {
    onSuccess: (createdProGearWeightTicket) => {
      queryClient.invalidateQueries([DOCUMENTS, shipmentId]);
      navigate(
        generatePath(servicesCounselingRoutes.BASE_SHIPMENT_PPM_PRO_GEAR_EDIT_PATH, {
          moveCode,
          shipmentId,
          proGearId: createdProGearWeightTicket?.id,
        }),
        { replace: true },
      );
    },
    onError: () => {
      setErrorMessage(`Failed to create trip record`);
    },
  });

  const { mutate: mutatePatchProGearWeightTicket } = useMutation(patchProGearWeightTicket);

  useEffect(() => {
    if (!proGearId) {
      mutateProGearCreateWeightTicket(ppmShipment?.id);
    }
  }, [mutateProGearCreateWeightTicket, ppmShipment?.id, proGearId]);

  const handleCreateUpload = async (fieldName, file, setFieldTouched) => {
    const documentId = currentProGearWeightTicket[`${fieldName}Id`];

    createUploadForPPMDocument(ppmShipment?.id, documentId, appendTimestampToFilename(file), true)
      .then((upload) => {
        documents?.ProGearWeightTickets[currentIndex][fieldName]?.uploads.push(upload);
        setFieldTouched(fieldName, true);
        return upload;
      })
      .catch((err) => {
        if (
          err.response.obj.message ===
          'The uploaded .xlsx file does not match the expected weight estimator file format.'
        ) {
          setIsErrorModalVisible(true);
        } else {
          setErrorMessage('Failed to save the file upload');
        }
      });
  };

  const handleUploadComplete = (err) => {
    if (err) {
      setErrorMessage('Encountered error when completing file upload');
    }
  };

  const handleUploadDelete = (uploadId, fieldName, setFieldTouched, setFieldValue) => {
    deleteUploadForDocument(uploadId, null, ppmShipment?.id)
      .then(() => {
        const filteredUploads = documents?.ProGearWeightTickets[currentIndex][fieldName].uploads.filter(
          (upload) => upload.id !== uploadId,
        );
        documents.ProGearWeightTickets[currentIndex][fieldName].uploads = filteredUploads;
        setFieldValue(fieldName, filteredUploads, true);
        setFieldTouched(fieldName, true, true);
      })
      .catch(() => {
        setErrorMessage('Failed to delete the file upload');
      });
  };

  const handleBack = () => {
    navigate(reviewPath);
  };

  const updateProGearWeightTicket = async (values) => {
    const belongsToSelf = values.belongsToSelf === 'true';
    const hasWeightTickets = !values.missingWeightTicket;

    const payload = {
      hasWeightTickets,
      belongsToSelf,
      ppmShipmentId: mtoShipment.ppmShipment.id,
      shipmentType: mtoShipment.shipmentType,
      shipmentLocator: values.shipmentLocator,
      description: values.description,
      weight: Number(values.weight),
    };

    mutatePatchProGearWeightTicket(
      {
        ppmShipmentId: currentProGearWeightTicket.ppmShipmentId,
        proGearWeightTicketId: currentProGearWeightTicket.id,
        payload,
        eTag: currentProGearWeightTicket.eTag,
      },
      {
        onSuccess: async () => {
          await queryClient.invalidateQueries([DOCUMENTS, shipmentId]);
          await queryClient.invalidateQueries([MTO_SHIPMENT, shipmentId]);
          navigate(reviewPath);
        },
        onError: () => {
          setIsSubmitted(false);
          setErrorMessage('Failed to save updated trip record');
        },
      },
    );
  };

  const handleSubmit = async (values) => {
    if (isSubmitted) return;

    setIsSubmitted(true);
    setErrorMessage(null);
    updateProGearWeightTicket(values);
  };

  const renderError = () => {
    if (!errorMessage) {
      return null;
    }

    return (
      <Alert data-testid="errorMessage" type="error" headingLevel="h4" heading="An error occurred">
        {errorMessage}
      </Alert>
    );
  };
  const entitlements = Object.values(orders)?.[0].entitlement;

  if (isError) return <SomethingWentWrong />;

  if (!mtoShipment || !currentProGearWeightTicket) {
    return renderError() || <LoadingPlaceholder />;
  }
  return (
    <div className={ppmPageStyles.tabContent}>
      <div className={ppmPageStyles.container}>
        <GridContainer>
          <Grid row>
            <Grid col desktop={{ col: 8, offset: 2 }}>
              <div className={ppmPageStyles.closeoutPageWrapper}>
                <ShipmentTag shipmentType={shipmentTypes.PPM} />
                <h1>Pro-gear</h1>
                {renderError()}
                <ProGearForm
                  entitlements={entitlements}
                  proGear={currentProGearWeightTicket}
                  setNumber={currentIndex + 1}
                  onCreateUpload={handleCreateUpload}
                  onUploadComplete={handleUploadComplete}
                  onUploadDelete={handleUploadDelete}
                  onBack={handleBack}
                  onSubmit={handleSubmit}
                  isSubmitted={isSubmitted}
                  appName={appName}
                />
                <ErrorModal
                  isOpen={isErrorModalVisible}
                  closeModal={toggleErrorModal}
                  errorMessage={errorModalMessage}
                  displayHelpDeskLink={displayHelpDeskLink}
                />
              </div>
            </Grid>
          </Grid>
        </GridContainer>
      </div>
    </div>
  );
};

export default ProGear;<|MERGE_RESOLUTION|>--- conflicted
+++ resolved
@@ -19,10 +19,7 @@
 import ProGearForm from 'components/Shared/PPM/Closeout/ProGearForm/ProGearForm';
 import { usePPMShipmentAndDocsOnlyQueries, useReviewShipmentWeightsQuery } from 'hooks/queries';
 import SomethingWentWrong from 'shared/SomethingWentWrong';
-<<<<<<< HEAD
-=======
 import ErrorModal from 'shared/ErrorModal/ErrorModal';
->>>>>>> c6277656
 import appendTimestampToFilename from 'utils/fileUpload';
 
 const ProGear = () => {
@@ -32,8 +29,6 @@
   const queryClient = useQueryClient();
   const { moveCode, shipmentId, proGearId } = useParams();
 
-<<<<<<< HEAD
-=======
   const [isErrorModalVisible, setIsErrorModalVisible] = useState(false);
   const toggleErrorModal = () => {
     setIsErrorModalVisible((prev) => !prev);
@@ -44,7 +39,6 @@
   const errorModalMessage =
     'The only Excel file this uploader accepts is the Weight Estimator file. Please convert any other Excel file to PDF.';
 
->>>>>>> c6277656
   const { mtoShipment, documents, isError } = usePPMShipmentAndDocsOnlyQueries(shipmentId);
   const { orders } = useReviewShipmentWeightsQuery(moveCode);
   const appName = APP_NAME.OFFICE;
