import React, { useEffect, useState } from 'react';
import { generatePath, useNavigate, useParams } from 'react-router-dom';
import { Alert, Grid, GridContainer } from '@trussworks/react-uswds';
import { useQueryClient, useMutation } from '@tanstack/react-query';

import { APP_NAME } from 'constants/apps';
import ppmPageStyles from 'pages/Office/PPM/PPM.module.scss';
import ShipmentTag from 'components/ShipmentTag/ShipmentTag';
import { shipmentTypes } from 'constants/shipments';
import { servicesCounselingRoutes } from 'constants/routes';
import {
  createProGearWeightTicket,
  patchProGearWeightTicket,
  createUploadForPPMDocument,
  deleteUploadForDocument,
} from 'services/ghcApi';
import { DOCUMENTS, MTO_SHIPMENT } from 'constants/queryKeys';
import LoadingPlaceholder from 'shared/LoadingPlaceholder';
import ProGearForm from 'components/Shared/PPM/Closeout/ProGearForm/ProGearForm';
import { usePPMShipmentAndDocsOnlyQueries, useReviewShipmentWeightsQuery } from 'hooks/queries';
import SomethingWentWrong from 'shared/SomethingWentWrong';
import ErrorModal from 'shared/ErrorModal/ErrorModal';

const ProGear = () => {
  const [errorMessage, setErrorMessage] = useState(null);
  const [isSubmitted, setIsSubmitted] = useState(false);
  const navigate = useNavigate();
  const queryClient = useQueryClient();
  const { moveCode, shipmentId, proGearId } = useParams();

<<<<<<< HEAD
  const [isErrorModalVisible, setIsErrorModalVisible] = useState(false);
  const toggleErrorModal = () => {
    setIsErrorModalVisible((prev) => !prev);
  };

  const displayHelpDeskLink = false;

  const errorModalMessage =
    'The only Excel file this uploader accepts is the Weight Estimator file. Please convert any other Excel file to PDF.';

  const { mtoShipment, refetchMTOShipment, documents, isError } = usePPMShipmentAndDocsOnlyQueries(shipmentId);
=======
  const { mtoShipment, documents, isError } = usePPMShipmentAndDocsOnlyQueries(shipmentId);
>>>>>>> be7761ba
  const { orders } = useReviewShipmentWeightsQuery(moveCode);
  const appName = APP_NAME.OFFICE;
  const ppmShipment = mtoShipment?.ppmShipment;
  const proGearWeightTickets = documents?.ProGearWeightTickets ?? [];

  const currentProGearWeightTicket = proGearWeightTickets?.find((item) => item.id === proGearId) ?? null;
  const currentIndex = Array.isArray(proGearWeightTickets)
    ? proGearWeightTickets.findIndex((ele) => ele.id === proGearId)
    : -1;

  const reviewPath = generatePath(servicesCounselingRoutes.BASE_SHIPMENT_PPM_REVIEW_PATH, { moveCode, shipmentId });

  const { mutate: mutateProGearCreateWeightTicket } = useMutation(createProGearWeightTicket, {
    onSuccess: (createdProGearWeightTicket) => {
      queryClient.invalidateQueries([DOCUMENTS, shipmentId]);
      navigate(
        generatePath(servicesCounselingRoutes.BASE_SHIPMENT_PPM_PRO_GEAR_EDIT_PATH, {
          moveCode,
          shipmentId,
          proGearId: createdProGearWeightTicket?.id,
        }),
        { replace: true },
      );
    },
    onError: () => {
      setErrorMessage(`Failed to create trip record`);
    },
  });

  const { mutate: mutatePatchProGearWeightTicket } = useMutation(patchProGearWeightTicket);

  useEffect(() => {
    if (!proGearId) {
      mutateProGearCreateWeightTicket(ppmShipment?.id);
    }
  }, [mutateProGearCreateWeightTicket, ppmShipment?.id, proGearId]);

  const handleCreateUpload = async (fieldName, file, setFieldTouched) => {
    const documentId = currentProGearWeightTicket[`${fieldName}Id`];
    // Create a date-time stamp in the format "yyyymmddhh24miss"
    const now = new Date();
    const timestamp =
      now.getFullYear().toString() +
      (now.getMonth() + 1).toString().padStart(2, '0') +
      now.getDate().toString().padStart(2, '0') +
      now.getHours().toString().padStart(2, '0') +
      now.getMinutes().toString().padStart(2, '0') +
      now.getSeconds().toString().padStart(2, '0');
    // Create a new filename with the timestamp prepended
    const newFileName = `${file.name}-${timestamp}`;
    // Create and return a new File object with the new filename
    const newFile = new File([file], newFileName, { type: file.type });
    createUploadForPPMDocument(ppmShipment?.id, documentId, newFile, true)
      .then((upload) => {
        documents?.ProGearWeightTickets[currentIndex][fieldName]?.uploads.push(upload);
        setFieldTouched(fieldName, true);
        return upload;
      })
      .catch((err) => {
        if (
          err.response.obj.message ===
          'The uploaded .xlsx file does not match the expected weight estimator file format.'
        ) {
          setIsErrorModalVisible(true);
        } else {
          setErrorMessage('Failed to save the file upload');
        }
      });
  };

  const handleUploadComplete = (err) => {
    if (err) {
      setErrorMessage('Encountered error when completing file upload');
    }
  };

  const handleUploadDelete = (uploadId, fieldName, setFieldTouched, setFieldValue) => {
    deleteUploadForDocument(uploadId, null, ppmShipment?.id)
      .then(() => {
        const filteredUploads = documents?.ProGearWeightTickets[currentIndex][fieldName].uploads.filter(
          (upload) => upload.id !== uploadId,
        );
        documents.ProGearWeightTickets[currentIndex][fieldName].uploads = filteredUploads;
        setFieldValue(fieldName, filteredUploads, true);
        setFieldTouched(fieldName, true, true);
      })
      .catch(() => {
        setErrorMessage('Failed to delete the file upload');
      });
  };

  const handleBack = () => {
    navigate(reviewPath);
  };

  const updateProGearWeightTicket = async (values) => {
    const belongsToSelf = values.belongsToSelf === 'true';
    const hasWeightTickets = !values.missingWeightTicket;

    const payload = {
      hasWeightTickets,
      belongsToSelf,
      ppmShipmentId: mtoShipment.ppmShipment.id,
      shipmentType: mtoShipment.shipmentType,
      shipmentLocator: values.shipmentLocator,
      description: values.description,
      weight: Number(values.weight),
    };

    mutatePatchProGearWeightTicket(
      {
        ppmShipmentId: currentProGearWeightTicket.ppmShipmentId,
        proGearWeightTicketId: currentProGearWeightTicket.id,
        payload,
        eTag: currentProGearWeightTicket.eTag,
      },
      {
        onSuccess: async () => {
          await queryClient.invalidateQueries([DOCUMENTS, shipmentId]);
          await queryClient.invalidateQueries([MTO_SHIPMENT, shipmentId]);
          navigate(reviewPath);
        },
        onError: () => {
          setIsSubmitted(false);
          setErrorMessage('Failed to save updated trip record');
        },
      },
    );
  };

  const handleSubmit = async (values) => {
    if (isSubmitted) return;

    setIsSubmitted(true);
    setErrorMessage(null);
    updateProGearWeightTicket(values);
  };

  const renderError = () => {
    if (!errorMessage) {
      return null;
    }

    return (
      <Alert data-testid="errorMessage" type="error" headingLevel="h4" heading="An error occurred">
        {errorMessage}
      </Alert>
    );
  };
  const entitlements = Object.values(orders)?.[0].entitlement;

  if (isError) return <SomethingWentWrong />;

  if (!mtoShipment || !currentProGearWeightTicket) {
    return renderError() || <LoadingPlaceholder />;
  }
  return (
    <div className={ppmPageStyles.tabContent}>
      <div className={ppmPageStyles.container}>
        <GridContainer>
          <Grid row>
            <Grid col desktop={{ col: 8, offset: 2 }}>
              <div className={ppmPageStyles.closeoutPageWrapper}>
                <ShipmentTag shipmentType={shipmentTypes.PPM} />
                <h1>Pro-gear</h1>
                {renderError()}
                <ProGearForm
                  entitlements={entitlements}
                  proGear={currentProGearWeightTicket}
                  setNumber={currentIndex + 1}
                  onCreateUpload={handleCreateUpload}
                  onUploadComplete={handleUploadComplete}
                  onUploadDelete={handleUploadDelete}
                  onBack={handleBack}
                  onSubmit={handleSubmit}
                  isSubmitted={isSubmitted}
                  appName={appName}
                />
                <ErrorModal
                  isOpen={isErrorModalVisible}
                  closeModal={toggleErrorModal}
                  errorMessage={errorModalMessage}
                  displayHelpDeskLink={displayHelpDeskLink}
                />
              </div>
            </Grid>
          </Grid>
        </GridContainer>
      </div>
    </div>
  );
};

export default ProGear;<|MERGE_RESOLUTION|>--- conflicted
+++ resolved
@@ -28,7 +28,6 @@
   const queryClient = useQueryClient();
   const { moveCode, shipmentId, proGearId } = useParams();
 
-<<<<<<< HEAD
   const [isErrorModalVisible, setIsErrorModalVisible] = useState(false);
   const toggleErrorModal = () => {
     setIsErrorModalVisible((prev) => !prev);
@@ -39,10 +38,7 @@
   const errorModalMessage =
     'The only Excel file this uploader accepts is the Weight Estimator file. Please convert any other Excel file to PDF.';
 
-  const { mtoShipment, refetchMTOShipment, documents, isError } = usePPMShipmentAndDocsOnlyQueries(shipmentId);
-=======
   const { mtoShipment, documents, isError } = usePPMShipmentAndDocsOnlyQueries(shipmentId);
->>>>>>> be7761ba
   const { orders } = useReviewShipmentWeightsQuery(moveCode);
   const appName = APP_NAME.OFFICE;
   const ppmShipment = mtoShipment?.ppmShipment;
