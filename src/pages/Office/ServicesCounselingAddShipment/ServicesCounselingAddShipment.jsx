import React from 'react';
import { useHistory, useParams } from 'react-router-dom';
import { GridContainer, Grid } from '@trussworks/react-uswds';
import { useQueryClient, useMutation } from '@tanstack/react-query';

import styles from '../ServicesCounselingMoveInfo/ServicesCounselingTab.module.scss';

import 'styles/office.scss';
import CustomerHeader from 'components/CustomerHeader';
import ShipmentForm from 'components/Office/ShipmentForm/ShipmentForm';
import { MOVES, MTO_SHIPMENTS } from 'constants/queryKeys';
import { MatchShape } from 'types/officeShapes';
import { useEditShipmentQueries } from 'hooks/queries';
import { createMTOShipment, updateMoveCloseoutOffice } from 'services/ghcApi';
import LoadingPlaceholder from 'shared/LoadingPlaceholder';
import SomethingWentWrong from 'shared/SomethingWentWrong';
import { roleTypes } from 'constants/userRoles';
import { SHIPMENT_OPTIONS, SHIPMENT_OPTIONS_URL } from 'shared/constants';

// createMTOShipmentWrapper allows us to pass in the closeout office and include it
// with the results from creating the shipment, which allows us to chain on the closeout office
// update.
function createMTOShipmentWrapper({ shipment, closeoutOffice }) {
  return createMTOShipment(shipment).then((newShipment) => {
    return { newShipment, closeoutOffice };
  });
}
const ServicesCounselingAddShipment = ({ match }) => {
  const params = useParams();
  let { shipmentType } = params;
  const { moveCode } = params;

  if (shipmentType === SHIPMENT_OPTIONS_URL.NTSrelease) {
    shipmentType = SHIPMENT_OPTIONS.NTSR;
  } else {
    shipmentType = SHIPMENT_OPTIONS[shipmentType];
  }

  const history = useHistory();
  const { move, order, mtoShipments, isLoading, isError } = useEditShipmentQueries(moveCode);
<<<<<<< HEAD
  const queryClient = useQueryClient();
  const { mutate: mutateMTOShipments } = useMutation(createMTOShipment, {
    onSuccess: (newMTOShipment) => {
      mtoShipments.push(newMTOShipment);
      queryClient.setQueryData([MTO_SHIPMENTS, newMTOShipment.moveTaskOrderID, false], mtoShipments);
      queryClient.invalidateQueries([MTO_SHIPMENTS, newMTOShipment.moveTaskOrderID]);
      return newMTOShipment;
=======
  const [mutateMTOShipments] = useMutation(createMTOShipmentWrapper, {
    onSuccess: (result) => {
      mtoShipments.push(result.newShipment);
      queryCache.setQueryData([MTO_SHIPMENTS, result.newShipment.moveTaskOrderID, false], mtoShipments);
      queryCache.invalidateQueries([MTO_SHIPMENTS, result.newShipment.moveTaskOrderID]);

      if (result.closeoutOffice) {
        updateMoveCloseoutOffice({
          locator: moveCode,
          ifMatchETag: move.eTag,
          body: { closeoutOfficeId: result.closeoutOffice.id },
        }).then(() => {
          queryCache.invalidateQueries([MOVES, moveCode]);
        });
      }

      return result.newShipment;
    },
    onError: () => {
      // TODO
>>>>>>> 95f12bd0
    },
  });

  if (isLoading) return <LoadingPlaceholder />;
  if (isError) return <SomethingWentWrong />;

  const { customer, entitlement: allowances } = order;
  const weightAllotment = { ...allowances, totalWeightSelf: allowances.authorizedWeight };

  const TACs = {
    HHG: order.tac,
    NTS: order.ntsTac,
  };

  const SACs = {
    HHG: order.sac,
    NTS: order.ntsSac,
  };

  return (
    <>
      <CustomerHeader order={order} customer={customer} moveCode={moveCode} />
      <div className={styles.tabContent}>
        <div className={styles.container}>
          <GridContainer className={styles.gridContainer}>
            <Grid row>
              <Grid col desktop={{ col: 8, offset: 2 }}>
                <ShipmentForm
                  match={match}
                  history={history}
                  submitHandler={mutateMTOShipments}
                  isCreatePage
                  ServicesCounselingShipmentForm
                  currentResidence={customer.current_address}
                  originDutyLocationAddress={order.originDutyLocation?.address}
                  newDutyLocationAddress={order.destinationDutyLocation?.address}
                  shipmentType={shipmentType}
                  serviceMember={{ weightAllotment, agency: customer.agency }}
                  moveTaskOrderID={move.id}
                  mtoShipments={mtoShipments}
                  TACs={TACs}
                  SACs={SACs}
                  userRole={roleTypes.SERVICES_COUNSELOR}
                  displayDestinationType
                  move={move}
                />
              </Grid>
            </Grid>
          </GridContainer>
        </div>
      </div>
    </>
  );
};

ServicesCounselingAddShipment.propTypes = {
  match: MatchShape.isRequired,
};

export default ServicesCounselingAddShipment;<|MERGE_RESOLUTION|>--- conflicted
+++ resolved
@@ -38,36 +38,27 @@
 
   const history = useHistory();
   const { move, order, mtoShipments, isLoading, isError } = useEditShipmentQueries(moveCode);
-<<<<<<< HEAD
   const queryClient = useQueryClient();
-  const { mutate: mutateMTOShipments } = useMutation(createMTOShipment, {
+  const { mutate: mutateMTOShipments } = useMutation(createMTOShipmentWrapper, {
     onSuccess: (newMTOShipment) => {
       mtoShipments.push(newMTOShipment);
       queryClient.setQueryData([MTO_SHIPMENTS, newMTOShipment.moveTaskOrderID, false], mtoShipments);
       queryClient.invalidateQueries([MTO_SHIPMENTS, newMTOShipment.moveTaskOrderID]);
-      return newMTOShipment;
-=======
-  const [mutateMTOShipments] = useMutation(createMTOShipmentWrapper, {
-    onSuccess: (result) => {
-      mtoShipments.push(result.newShipment);
-      queryCache.setQueryData([MTO_SHIPMENTS, result.newShipment.moveTaskOrderID, false], mtoShipments);
-      queryCache.invalidateQueries([MTO_SHIPMENTS, result.newShipment.moveTaskOrderID]);
 
-      if (result.closeoutOffice) {
+      if (newMTOShipment.closeoutOffice) {
         updateMoveCloseoutOffice({
           locator: moveCode,
           ifMatchETag: move.eTag,
-          body: { closeoutOfficeId: result.closeoutOffice.id },
+          body: { closeoutOfficeId: newMTOShipment.closeoutOffice.id },
         }).then(() => {
-          queryCache.invalidateQueries([MOVES, moveCode]);
+          queryClient.invalidateQueries([MOVES, moveCode]);
         });
       }
 
-      return result.newShipment;
+      return newMTOShipment.newShipment;
     },
     onError: () => {
       // TODO
->>>>>>> 95f12bd0
     },
   });
 
