--- conflicted
+++ resolved
@@ -65,11 +65,7 @@
                   isCreatePage
                   ServicesCounselingShipmentForm
                   currentResidence={customer.current_address}
-<<<<<<< HEAD
-                  oldDutyLocationAddress={order.originDutyLocation?.address}
-=======
                   originDutyLocationAddress={order.originDutyLocation?.address}
->>>>>>> 52dd0ce7
                   newDutyLocationAddress={order.destinationDutyLocation?.address}
                   selectedMoveType={selectedMoveType}
                   serviceMember={{ weightAllotment }}
