import React, { useEffect, useMemo, useState } from 'react';
import { generatePath, Link, useNavigate, useParams } from 'react-router-dom';
import { Alert, Grid, GridContainer, Button } from '@trussworks/react-uswds';
import { FontAwesomeIcon } from '@fortawesome/react-fontawesome';
import { useQueryClient, useMutation } from '@tanstack/react-query';
import { func } from 'prop-types';

import styles from '../TXOMoveInfo/TXOTab.module.scss';
import 'styles/office.scss';

import hasRiskOfExcess from 'utils/hasRiskOfExcess';
import { MOVES, MTO_SERVICE_ITEMS, MTO_SHIPMENTS } from 'constants/queryKeys';
import { tooRoutes } from 'constants/routes';
import SERVICE_ITEM_STATUSES from 'constants/serviceItems';
import { ADDRESS_UPDATE_STATUS, shipmentStatuses, ppmShipmentStatuses } from 'constants/shipments';
import AllowancesList from 'components/Office/DefinitionLists/AllowancesList';
import CustomerInfoList from 'components/Office/DefinitionLists/CustomerInfoList';
import ButtonDropdown from 'components/ButtonDropdown/ButtonDropdown';
import OrdersList from 'components/Office/DefinitionLists/OrdersList';
import DetailsPanel from 'components/Office/DetailsPanel/DetailsPanel';
import FinancialReviewButton from 'components/Office/FinancialReviewButton/FinancialReviewButton';
import FinancialReviewModal from 'components/Office/FinancialReviewModal/FinancialReviewModal';
import CancelMoveConfirmationModal from 'components/ConfirmationModals/CancelMoveConfirmationModal';
import ApprovedRequestedShipments from 'components/Office/RequestedShipments/ApprovedRequestedShipments';
import SubmittedRequestedShipments from 'components/Office/RequestedShipments/SubmittedRequestedShipments';
import { useMoveDetailsQueries } from 'hooks/queries';
import { updateMoveStatus, updateMTOShipmentStatus, cancelMove, updateFinancialFlag } from 'services/ghcApi';
import LeftNav from 'components/LeftNav/LeftNav';
import LeftNavTag from 'components/LeftNavTag/LeftNavTag';
import Restricted from 'components/Restricted/Restricted';
import LoadingPlaceholder from 'shared/LoadingPlaceholder';
import SomethingWentWrong from 'shared/SomethingWentWrong';
import { SHIPMENT_OPTIONS_URL, MOVE_STATUSES } from 'shared/constants';
import { SIT_EXTENSION_STATUS } from 'constants/sitExtensions';
import { ORDERS_TYPE } from 'constants/orders';
import { permissionTypes } from 'constants/permissions';
import { objectIsMissingFieldWithCondition } from 'utils/displayFlags';
import formattedCustomerName from 'utils/formattedCustomerName';
import { calculateEstimatedWeight } from 'hooks/custom';
import { ADVANCE_STATUSES } from 'constants/ppms';

const MoveDetails = ({
  setUnapprovedShipmentCount,
  setUnapprovedServiceItemCount,
  setExcessWeightRiskCount,
  setUnapprovedSITExtensionCount,
  setShipmentErrorConcernCount,
  shipmentErrorConcernCount,
  setShipmentsWithDeliveryAddressUpdateRequestedCount,
  missingOrdersInfoCount,
  setMissingOrdersInfoCount,
  isMoveLocked,
}) => {
  const { moveCode } = useParams();
  const [isFinancialModalVisible, setIsFinancialModalVisible] = useState(false);
<<<<<<< HEAD
  const [isCancelMoveModalVisible, setIsCancelMoveModalVisible] = useState(false);
  const [shipmentMissingRequiredInformation, setShipmentMissingRequiredInformation] = useState(false);
=======
>>>>>>> dc39d6b6
  const [alertMessage, setAlertMessage] = useState(null);
  const [alertType, setAlertType] = useState('success');

  // RA Summary: eslint-disable-next-line react-hooks/exhaustive-deps
  // RA: This rule is used to enforce correct dependency arrays in hooks like useEffect, useCallback, and useMemo.
  // RA: We are disabling this rule here because adding useMemo causes undesired behavior in our case.
  // RA Developer Status: Known Issue - Intentional decision to prevent page refresh issues related to action counts.
  // RA Validator Status: CODEOWNER ACCEPTED
  // RA Modified Severity: N/A
  // eslint-disable-next-line react-hooks/exhaustive-deps
  const errorIfMissing = {
    HHG_INTO_NTS_DOMESTIC: [
      { fieldName: 'storageFacility' },
      { fieldName: 'serviceOrderNumber' },
      { fieldName: 'tacType' },
    ],
    HHG_OUTOF_NTS_DOMESTIC: [
      { fieldName: 'storageFacility' },
      { fieldName: 'ntsRecordedWeight' },
      { fieldName: 'serviceOrderNumber' },
      { fieldName: 'tacType' },
    ],
    PPM: [
      {
        fieldName: 'advanceStatus',
        condition: (mtoShipment) =>
          mtoShipment?.ppmShipment?.hasRequestedAdvance === true &&
          mtoShipment?.ppmShipment?.advanceStatus !== ADVANCE_STATUSES.APPROVED.apiValue,
      },
    ],
  };

  const navigate = useNavigate();

  const { move, customerData, order, closeoutOffice, mtoShipments, mtoServiceItems, isLoading, isError } =
    useMoveDetailsQueries(moveCode);

  // for now we are only showing dest type on retiree and separatee orders
  let isRetirementOrSeparation = false;
  let numberOfShipmentsNotAllowedForCancel = 0;

  isRetirementOrSeparation =
    order?.order_type === ORDERS_TYPE.RETIREMENT || order?.order_type === ORDERS_TYPE.SEPARATION;

  if (isRetirementOrSeparation) {
    // destination type must be set for for HHG, NTSR shipments only
    errorIfMissing.HHG = [{ fieldName: 'destinationType' }];
    errorIfMissing.HHG_OUTOF_NTS_DOMESTIC.push({ fieldName: 'destinationType' });
  }

  let sections = useMemo(() => {
    return ['orders', 'allowances', 'customer-info'];
  }, []);

  // use mutation calls
  const queryClient = useQueryClient();
  const { mutate: mutateMoveStatus } = useMutation(updateMoveStatus, {
    onSuccess: (data) => {
      queryClient.setQueryData([MOVES, data.locator], data);
      queryClient.invalidateQueries([MOVES, data.locator]);
      queryClient.invalidateQueries([MTO_SERVICE_ITEMS, data.id]);
    },
  });

  const { mutate: mutateMTOShipmentStatus } = useMutation(updateMTOShipmentStatus, {
    onSuccess: (updatedMTOShipment) => {
      mtoShipments[mtoShipments.findIndex((shipment) => shipment.id === updatedMTOShipment.id)] = updatedMTOShipment;
      queryClient.setQueryData([MTO_SHIPMENTS, updatedMTOShipment.moveTaskOrderID, false], mtoShipments);
      queryClient.invalidateQueries([MTO_SHIPMENTS, updatedMTOShipment.moveTaskOrderID]);
      queryClient.invalidateQueries([MTO_SERVICE_ITEMS, updatedMTOShipment.moveTaskOrderID]);
    },
  });

  const { mutate: mutateCancelMove } = useMutation(cancelMove, {
    onSuccess: (data) => {
      queryClient.setQueryData([MOVES, data.locator], data);
      queryClient.invalidateQueries([MOVES, data.locator]);
      queryClient.invalidateQueries({ queryKey: [MTO_SHIPMENTS] });
      setAlertMessage('Move canceled.');
      setAlertType('success');
    },
    onError: () => {
      setAlertMessage('There was a problem cancelling the move. Please try again later.');
      setAlertType('error');
    },
  });

  const { mutate: mutateFinancialReview } = useMutation(updateFinancialFlag, {
    onSuccess: (data) => {
      queryClient.setQueryData([MOVES, data.locator], data);
      queryClient.invalidateQueries([MOVES, data.locator]);
      if (data.financialReviewFlag) {
        setAlertMessage('Move flagged for financial review.');
        setAlertType('success');
      } else {
        setAlertMessage('Move unflagged for financial review.');
        setAlertType('success');
      }
    },
    onError: () => {
      setAlertMessage('There was a problem flagging the move for financial review. Please try again later.');
      setAlertType('error');
    },
  });

  const handleShowFinancialReviewModal = () => {
    setIsFinancialModalVisible(true);
  };

  const handleSubmitFinancialReviewModal = (remarks, flagForReview) => {
    // if it's set to yes let's send a true to the backend. If not we'll send false.
    const flagForReviewBool = flagForReview === 'yes';
    mutateFinancialReview({
      moveID: move.id,
      ifMatchETag: move.eTag,
      body: { remarks, flagForReview: flagForReviewBool },
    });
    setIsFinancialModalVisible(false);
  };

  const handleCancelFinancialReviewModal = () => {
    setIsFinancialModalVisible(false);
  };

  const handleShowCancelMoveModal = () => {
    setIsCancelMoveModalVisible(true);
  };

  const handleCancelMove = () => {
    mutateCancelMove({
      moveID: move.id,
      ifMatchETag: move.eTag,
    });
    setIsCancelMoveModalVisible(false);
  };

  const handleCloseCancelMoveModal = () => {
    setIsCancelMoveModalVisible(false);
  };

  const submittedShipments = mtoShipments?.filter(
    (shipment) => shipment.status === shipmentStatuses.SUBMITTED && !shipment.deletedAt,
  );

  const approvedOrCanceledShipments = mtoShipments?.filter(
    (shipment) =>
      shipment.status === shipmentStatuses.APPROVED ||
      shipment.status === shipmentStatuses.DIVERSION_REQUESTED ||
      shipment.status === shipmentStatuses.CANCELLATION_REQUESTED ||
      shipment.status === shipmentStatuses.CANCELED,
  );

  const shipmentWithDestinationAddressChangeRequest = mtoShipments?.filter(
    (shipment) => shipment?.deliveryAddressUpdate?.status === ADDRESS_UPDATE_STATUS.REQUESTED && !shipment.deletedAt,
  );

  const handleButtonDropdownChange = (e) => {
    const selectedOption = e.target.value;

    const addShipmentPath = `${generatePath(tooRoutes.SHIPMENT_ADD_PATH, {
      moveCode,
      shipmentType: selectedOption,
    })}`;

    navigate(addShipmentPath);
  };

  useEffect(() => {
    const shipmentCount = shipmentWithDestinationAddressChangeRequest?.length || 0;
    if (setShipmentsWithDeliveryAddressUpdateRequestedCount)
      setShipmentsWithDeliveryAddressUpdateRequestedCount(shipmentCount);
  }, [shipmentWithDestinationAddressChangeRequest?.length, setShipmentsWithDeliveryAddressUpdateRequestedCount]);

  const shipmentsInfoNonPPM = mtoShipments?.filter((shipment) => shipment.shipmentType !== 'PPM');
  if (mtoShipments) {
    const nonDeletedShipments = mtoShipments?.filter((shipment) => !shipment.deletedAt);
    const nonPpmShipments = nonDeletedShipments.filter((shipment) => shipment.shipmentType !== 'PPM');
    const nonPpmApprovedShipments = nonPpmShipments.filter(
      (shipment) => shipment?.status === shipmentStatuses.APPROVED,
    );
    const onlyPpmShipments = nonDeletedShipments.filter((shipment) => shipment.shipmentType === 'PPM');
    const ppmCloseoutCompleteShipments = onlyPpmShipments.filter(
      (shipment) => shipment.ppmShipment?.status === ppmShipmentStatuses.CLOSEOUT_COMPLETE,
    );
    numberOfShipmentsNotAllowedForCancel = nonPpmApprovedShipments.length + ppmCloseoutCompleteShipments.length;
  }

  useEffect(() => {
    const shipmentCount = submittedShipments?.length || 0;
    setUnapprovedShipmentCount(shipmentCount);
  }, [mtoShipments, submittedShipments, setUnapprovedShipmentCount]);

  useEffect(() => {
    let serviceItemCount = 0;
    mtoServiceItems?.forEach((serviceItem) => {
      if (
        serviceItem.status === SERVICE_ITEM_STATUSES.SUBMITTED &&
        serviceItem.mtoShipmentID &&
        approvedOrCanceledShipments?.find((shipment) => shipment.id === serviceItem.mtoShipmentID)
      ) {
        serviceItemCount += 1;
      }
    });
    setUnapprovedServiceItemCount(serviceItemCount);
  }, [approvedOrCanceledShipments, mtoServiceItems, setUnapprovedServiceItemCount]);

  useEffect(() => {
    const estimatedWeight = calculateEstimatedWeight(mtoShipments);
    const riskOfExcessAcknowledged = !!move?.excess_weight_acknowledged_at;

    if (hasRiskOfExcess(estimatedWeight, order?.entitlement.totalWeight) && !riskOfExcessAcknowledged) {
      setExcessWeightRiskCount(1);
    } else {
      setExcessWeightRiskCount(0);
    }
  }, [move?.excess_weight_acknowledged_at, mtoShipments, order?.entitlement.totalWeight, setExcessWeightRiskCount]);

  useEffect(() => {
    const checkShipmentsForUnapprovedSITExtensions = (shipmentsWithStatus) => {
      let unapprovedSITExtensionCount = 0;
      shipmentsWithStatus?.forEach((mtoShipment) => {
        const unapprovedSITExtItems =
          mtoShipment.sitExtensions?.filter((sitEx) => sitEx.status === SIT_EXTENSION_STATUS.PENDING) ?? [];
        const unapprovedSITCount = unapprovedSITExtItems.length;
        unapprovedSITExtensionCount += unapprovedSITCount; // Top bar Label
      });
      return { count: unapprovedSITExtensionCount };
    };
    const { count } = checkShipmentsForUnapprovedSITExtensions(mtoShipments);
    setUnapprovedSITExtensionCount(count);
  }, [mtoShipments, setUnapprovedSITExtensionCount]);

  useEffect(() => {
    // Reset the error count before running any logic
    let numberOfErrorIfMissingForAllShipments = 0;

    // Process each shipment to accumulate errors
    mtoShipments?.forEach((mtoShipment) => {
      const errorIfMissingList = errorIfMissing[mtoShipment.shipmentType];

      if (errorIfMissingList) {
        errorIfMissingList.forEach((fieldToCheck) => {
          if (objectIsMissingFieldWithCondition(mtoShipment, fieldToCheck)) {
            numberOfErrorIfMissingForAllShipments += 1;
          }
        });
      }
    });

    // Set the error concern count after processing
    setShipmentErrorConcernCount(numberOfErrorIfMissingForAllShipments);
  }, [errorIfMissing, mtoShipments, setShipmentErrorConcernCount]);

  // using useMemo here due to this being used in a useEffect
  // using useMemo prevents the useEffect from being rendered on ever render by memoizing the object
  // so that it only recognizes the change when the orders object changes
  const requiredOrdersInfo = useMemo(
    () => ({
      ordersNumber: order?.order_number || '',
      ordersType: order?.order_type || '',
      ordersTypeDetail: order?.order_type_detail || '',
      tacMDC: order?.tac || '',
      departmentIndicator: order?.department_indicator || '',
    }),
    [order],
  );

  // Keep num of missing orders info synced up
  useEffect(() => {
    const ordersInfoCount = Object.values(requiredOrdersInfo).reduce((count, value) => {
      return !value ? count + 1 : count;
    }, 0);
    setMissingOrdersInfoCount(ordersInfoCount);
  }, [order, requiredOrdersInfo, setMissingOrdersInfoCount]);

  if (isLoading) return <LoadingPlaceholder />;
  if (isError) return <SomethingWentWrong />;

  const { customer, entitlement: allowances } = order;

  if (submittedShipments?.length > 0 && approvedOrCanceledShipments?.length > 0) {
    sections = ['requested-shipments', 'approved-shipments', ...sections];
  } else if (approvedOrCanceledShipments?.length > 0) {
    sections = ['approved-shipments', ...sections];
  } else if (submittedShipments?.length > 0) {
    sections = ['requested-shipments', ...sections];
  }

  const ordersInfo = {
    newDutyLocation: order.destinationDutyLocation,
    currentDutyLocation: order.originDutyLocation,
    issuedDate: order.date_issued,
    reportByDate: order.report_by_date,
    departmentIndicator: order.department_indicator,
    ordersNumber: order.order_number,
    ordersType: order.order_type,
    ordersTypeDetail: order.order_type_detail,
    uploadedAmendedOrderID: order.uploadedAmendedOrderID,
    amendedOrdersAcknowledgedAt: order.amendedOrdersAcknowledgedAt,
    tacMDC: order.tac,
    sacSDN: order.sac,
    NTStac: order.ntsTac,
    NTSsac: order.ntsSac,
    payGrade: order.grade,
  };
  const allowancesInfo = {
    branch: customer.agency,
    grade: order.grade,
    totalWeight: allowances.totalWeight,
    progear: allowances.proGearWeight,
    spouseProgear: allowances.proGearWeightSpouse,
    storageInTransit: allowances.storageInTransit,
    dependents: allowances.dependentsAuthorized,
    requiredMedicalEquipmentWeight: allowances.requiredMedicalEquipmentWeight,
    organizationalClothingAndIndividualEquipment: allowances.organizationalClothingAndIndividualEquipment,
    gunSafe: allowances.gunSafe,
  };

  const customerInfo = {
    name: formattedCustomerName(customer.last_name, customer.first_name, customer.suffix, customer.middle_name),
    agency: customer.agency,
    edipi: customer.edipi,
    emplid: customer.emplid,
    phone: customer.phone,
    altPhone: customer.secondaryTelephone,
    email: customer.email,
    currentAddress: customer.current_address,
    backupAddress: customerData.backupAddress,
    backupContact: customer.backup_contact,
  };

  const hasMissingOrdersRequiredInfo = Object.values(requiredOrdersInfo).some((value) => !value || value === '');
  const hasAmendedOrders = ordersInfo.uploadedAmendedOrderID && !ordersInfo.amendedOrdersAcknowledgedAt;
  const hasDestinationAddressUpdate =
    shipmentWithDestinationAddressChangeRequest && shipmentWithDestinationAddressChangeRequest.length > 0;
  const tooCanCancelMove = move.status !== MOVE_STATUSES.CANCELED && numberOfShipmentsNotAllowedForCancel === 0;

  return (
    <div className={styles.tabContent}>
      <div className={styles.container}>
        <LeftNav sections={sections}>
          <LeftNavTag
            background="#e34b11"
            associatedSectionName="orders"
            showTag={missingOrdersInfoCount !== 0}
            testID="tag"
          >
            {missingOrdersInfoCount}
          </LeftNavTag>
          <LeftNavTag
            associatedSectionName="orders"
            showTag={Boolean(!hasMissingOrdersRequiredInfo && hasAmendedOrders)}
            testID="newOrdersNavTag"
          >
            NEW
          </LeftNavTag>
          <LeftNavTag
            associatedSectionName="requested-shipments"
            showTag={submittedShipments?.length > 0}
            testID="requestedShipmentsTag"
          >
            {submittedShipments?.length || 0}
          </LeftNavTag>
          <LeftNavTag
            background="#e34b11"
            associatedSectionName="requested-shipments"
            showTag={shipmentErrorConcernCount !== 0}
            testID="shipment-missing-info-alert"
          >
            {shipmentErrorConcernCount}
          </LeftNavTag>
          <LeftNavTag
            associatedSectionName="approved-shipments"
            className="usa-tag usa-tag--alert"
            showTag={hasDestinationAddressUpdate}
          >
            <FontAwesomeIcon icon="exclamation" />
          </LeftNavTag>
        </LeftNav>

        <GridContainer className={styles.gridContainer} data-testid="too-move-details">
          <div className={styles.tooMoveDetailsHeadingFlexbox}>
            <h1 className={styles.tooMoveDetailsH1}>Move details</h1>
            <Restricted to={permissionTypes.updateFinancialReviewFlag}>
              <div className={styles.tooFinancialReviewContainer}>
                <FinancialReviewButton
                  onClick={handleShowFinancialReviewModal}
                  reviewRequested={move.financialReviewFlag}
                  isMoveLocked={isMoveLocked}
                />
              </div>
            </Restricted>
          </div>
          {isFinancialModalVisible && (
            <FinancialReviewModal
              onClose={handleCancelFinancialReviewModal}
              onSubmit={handleSubmitFinancialReviewModal}
              initialRemarks={move?.financialReviewRemarks}
              initialSelection={move?.financialReviewFlag}
            />
          )}
          <Grid row className={styles.pageHeader}>
            {alertMessage && (
              <Grid col={12} className={styles.alertContainer}>
                <Alert headingLevel="h4" slim type={alertType}>
                  {alertMessage}
                </Alert>
              </Grid>
            )}
          </Grid>
          <Grid row col={12}>
            {!isMoveLocked && move.status !== MOVE_STATUSES.CANCELED && (
              <Restricted to={permissionTypes.createTxoShipment}>
                <ButtonDropdown
                  ariaLabel="Add a new shipment"
                  data-testid="addShipmentButton"
                  onChange={handleButtonDropdownChange}
                >
                  <option value="" label="Add a new shipment">
                    Add a new shipment
                  </option>
                  <option data-testid="hhgOption" value={SHIPMENT_OPTIONS_URL.HHG}>
                    HHG
                  </option>
                  <option value={SHIPMENT_OPTIONS_URL.PPM}>PPM</option>
                  <option value={SHIPMENT_OPTIONS_URL.NTS}>NTS</option>
                  <option value={SHIPMENT_OPTIONS_URL.NTSrelease}>NTS-release</option>
                </ButtonDropdown>
              </Restricted>
            )}
            <Restricted to={permissionTypes.cancelMoveFlag}>
              <div className={styles.tooCancelMoveContainer}>
                {tooCanCancelMove && !isMoveLocked && (
                  <Button type="button" unstyled onClick={handleShowCancelMoveModal}>
                    Cancel move
                  </Button>
                )}
              </div>
            </Restricted>
          </Grid>
          <CancelMoveConfirmationModal
            isOpen={isCancelMoveModalVisible}
            onClose={handleCloseCancelMoveModal}
            onSubmit={handleCancelMove}
          />
          {submittedShipments?.length > 0 && (
            <div className={styles.section} id="requested-shipments">
              <SubmittedRequestedShipments
                mtoShipments={submittedShipments}
                closeoutOffice={closeoutOffice}
                ordersInfo={ordersInfo}
                allowancesInfo={allowancesInfo}
                customerInfo={customerInfo}
                approveMTO={mutateMoveStatus}
                approveMTOShipment={mutateMTOShipmentStatus}
                moveTaskOrder={move}
                missingRequiredOrdersInfo={hasMissingOrdersRequiredInfo}
                handleAfterSuccess={navigate}
                moveCode={moveCode}
                errorIfMissing={errorIfMissing}
                displayDestinationType={isRetirementOrSeparation}
                mtoServiceItems={mtoServiceItems}
                isMoveLocked={isMoveLocked}
              />
            </div>
          )}
          {approvedOrCanceledShipments?.length > 0 && (
            <div className={styles.section} id="approved-shipments">
              <ApprovedRequestedShipments
                mtoShipments={approvedOrCanceledShipments}
                closeoutOffice={closeoutOffice}
                ordersInfo={ordersInfo}
                mtoServiceItems={mtoServiceItems}
                moveCode={moveCode}
                displayDestinationType={isRetirementOrSeparation}
                isMoveLocked={isMoveLocked}
              />
            </div>
          )}
          <div className={styles.section} id="orders">
            <DetailsPanel
              title="Orders"
              tag={hasAmendedOrders ? 'NEW' : ''}
              editButton={
                <Restricted
                  to={permissionTypes.updateOrders}
                  fallback={
                    <Link className="usa-button usa-button--secondary" data-testid="view-orders" to="../orders">
                      View orders
                    </Link>
                  }
                >
                  {!isMoveLocked && (
                    <Link className="usa-button usa-button--secondary" data-testid="edit-orders" to="../orders">
                      Edit orders
                    </Link>
                  )}
                </Restricted>
              }
              shipmentsInfoNonPpm={shipmentsInfoNonPPM}
            >
              <OrdersList ordersInfo={ordersInfo} />
            </DetailsPanel>
          </div>
          <div className={styles.section} id="allowances">
            <DetailsPanel
              title="Allowances"
              editButton={
                <Restricted
                  to={permissionTypes.updateAllowances}
                  fallback={
                    <Link className="usa-button usa-button--secondary" data-testid="view-allowances" to="../allowances">
                      View allowances
                    </Link>
                  }
                >
                  {!isMoveLocked && (
                    <Link className="usa-button usa-button--secondary" data-testid="edit-allowances" to="../allowances">
                      Edit allowances
                    </Link>
                  )}
                </Restricted>
              }
              shipmentsInfoNonPpm={shipmentsInfoNonPPM}
            >
              <AllowancesList info={allowancesInfo} />
            </DetailsPanel>
          </div>
          <div className={styles.section} id="customer-info">
            <DetailsPanel
              title="Customer info"
              editButton={
                <Restricted to={permissionTypes.updateCustomer}>
                  {!isMoveLocked && (
                    <Link
                      className="usa-button usa-button--secondary"
                      data-testid="edit-customer-info"
                      to={`../${tooRoutes.CUSTOMER_INFO_EDIT_PATH}`}
                    >
                      Edit customer info
                    </Link>
                  )}
                </Restricted>
              }
            >
              <CustomerInfoList customerInfo={customerInfo} />
            </DetailsPanel>
          </div>
        </GridContainer>
      </div>
    </div>
  );
};

MoveDetails.propTypes = {
  setUnapprovedShipmentCount: func.isRequired,
  setUnapprovedServiceItemCount: func.isRequired,
  setExcessWeightRiskCount: func.isRequired,
  setUnapprovedSITExtensionCount: func.isRequired,
  setShipmentErrorConcernCount: func.isRequired,
  setShipmentsWithDeliveryAddressUpdateRequestedCount: func,
};

MoveDetails.defaultProps = {
  setShipmentsWithDeliveryAddressUpdateRequestedCount: () => {},
};

export default MoveDetails;<|MERGE_RESOLUTION|>--- conflicted
+++ resolved
@@ -53,11 +53,7 @@
 }) => {
   const { moveCode } = useParams();
   const [isFinancialModalVisible, setIsFinancialModalVisible] = useState(false);
-<<<<<<< HEAD
   const [isCancelMoveModalVisible, setIsCancelMoveModalVisible] = useState(false);
-  const [shipmentMissingRequiredInformation, setShipmentMissingRequiredInformation] = useState(false);
-=======
->>>>>>> dc39d6b6
   const [alertMessage, setAlertMessage] = useState(null);
   const [alertType, setAlertType] = useState('success');
 
