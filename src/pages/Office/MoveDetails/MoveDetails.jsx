--- conflicted
+++ resolved
@@ -415,18 +415,7 @@
                 <option value="" label="Add a new shipment">
                   Add a new shipment
                 </option>
-<<<<<<< HEAD
                 {allowedShipmentOptions()}
-=======
-                <option data-testid="hhgOption" value={SHIPMENT_OPTIONS_URL.HHG}>
-                  HHG
-                </option>
-                <option value={SHIPMENT_OPTIONS_URL.PPM}>PPM</option>
-                <option value={SHIPMENT_OPTIONS_URL.NTS}>NTS</option>
-                <option value={SHIPMENT_OPTIONS_URL.NTSrelease}>NTS-release</option>
-                <option value={SHIPMENT_OPTIONS_URL.BOAT}>Boat</option>
-                <option value={SHIPMENT_OPTIONS_URL.MOBILE_HOME}>Mobile Home</option>
->>>>>>> 974b9bbf
               </ButtonDropdown>
             </Restricted>
           )}
