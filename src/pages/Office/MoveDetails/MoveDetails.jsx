import React, { useEffect, useMemo, useState } from 'react';
import { generatePath, Link, useNavigate, useParams } from 'react-router-dom';
import { Alert, Grid, GridContainer } from '@trussworks/react-uswds';
import { FontAwesomeIcon } from '@fortawesome/react-fontawesome';
import { useQueryClient, useMutation } from '@tanstack/react-query';
import { func } from 'prop-types';

import styles from '../TXOMoveInfo/TXOTab.module.scss';
import 'styles/office.scss';

import hasRiskOfExcess from 'utils/hasRiskOfExcess';
import { MOVES, MTO_SERVICE_ITEMS, MTO_SHIPMENTS } from 'constants/queryKeys';
import { tooRoutes } from 'constants/routes';
import SERVICE_ITEM_STATUSES from 'constants/serviceItems';
import { ADDRESS_UPDATE_STATUS, shipmentStatuses } from 'constants/shipments';
import AllowancesList from 'components/Office/DefinitionLists/AllowancesList';
import CustomerInfoList from 'components/Office/DefinitionLists/CustomerInfoList';
import ButtonDropdown from 'components/ButtonDropdown/ButtonDropdown';
import OrdersList from 'components/Office/DefinitionLists/OrdersList';
import DetailsPanel from 'components/Office/DetailsPanel/DetailsPanel';
import FinancialReviewButton from 'components/Office/FinancialReviewButton/FinancialReviewButton';
import FinancialReviewModal from 'components/Office/FinancialReviewModal/FinancialReviewModal';
import ApprovedRequestedShipments from 'components/Office/RequestedShipments/ApprovedRequestedShipments';
import SubmittedRequestedShipments from 'components/Office/RequestedShipments/SubmittedRequestedShipments';
import { useMoveDetailsQueries } from 'hooks/queries';
import { updateMoveStatus, updateMTOShipmentStatus, updateFinancialFlag } from 'services/ghcApi';
import LeftNav from 'components/LeftNav/LeftNav';
import LeftNavTag from 'components/LeftNavTag/LeftNavTag';
import Restricted from 'components/Restricted/Restricted';
import LoadingPlaceholder from 'shared/LoadingPlaceholder';
import SomethingWentWrong from 'shared/SomethingWentWrong';
import { SHIPMENT_OPTIONS_URL } from 'shared/constants';
import { SIT_EXTENSION_STATUS } from 'constants/sitExtensions';
import { ORDERS_TYPE } from 'constants/orders';
import { permissionTypes } from 'constants/permissions';
import { objectIsMissingFieldWithCondition } from 'utils/displayFlags';
import formattedCustomerName from 'utils/formattedCustomerName';
import { calculateEstimatedWeight } from 'hooks/custom';
import { ADVANCE_STATUSES } from 'constants/ppms';

const errorIfMissing = {
  HHG_INTO_NTS_DOMESTIC: [
    { fieldName: 'storageFacility' },
    { fieldName: 'serviceOrderNumber' },
    { fieldName: 'tacType' },
  ],
  HHG_OUTOF_NTS_DOMESTIC: [
    { fieldName: 'storageFacility' },
    { fieldName: 'ntsRecordedWeight' },
    { fieldName: 'serviceOrderNumber' },
    { fieldName: 'tacType' },
  ],
  PPM: [
    {
      fieldName: 'advanceStatus',
      condition: (mtoShipment) =>
        mtoShipment?.ppmShipment?.hasRequestedAdvance === true &&
        mtoShipment?.ppmShipment?.advanceStatus !== ADVANCE_STATUSES.APPROVED.apiValue,
    },
  ],
};

const MoveDetails = ({
  setUnapprovedShipmentCount,
  setUnapprovedServiceItemCount,
  setExcessWeightRiskCount,
  setUnapprovedSITExtensionCount,
  setShipmentErrorConcernCount,
  shipmentErrorConcernCount,
  setShipmentsWithDeliveryAddressUpdateRequestedCount,
  missingOrdersInfoCount,
  setMissingOrdersInfoCount,
  isMoveLocked,
}) => {
  const { moveCode } = useParams();
  const [isFinancialModalVisible, setIsFinancialModalVisible] = useState(false);
  const [alertMessage, setAlertMessage] = useState(null);
  const [alertType, setAlertType] = useState('success');

  const navigate = useNavigate();

  const { move, customerData, order, closeoutOffice, mtoShipments, mtoServiceItems, isLoading, isError } =
    useMoveDetailsQueries(moveCode);

  // for now we are only showing dest type on retiree and separatee orders
  let isRetirementOrSeparation = false;

  isRetirementOrSeparation =
    order?.order_type === ORDERS_TYPE.RETIREMENT || order?.order_type === ORDERS_TYPE.SEPARATION;

  if (isRetirementOrSeparation) {
    // destination type must be set for for HHG, NTSR shipments only
    errorIfMissing.HHG = [{ fieldName: 'destinationType' }];
    errorIfMissing.HHG_OUTOF_NTS_DOMESTIC.push({ fieldName: 'destinationType' });
  }

  let sections = useMemo(() => {
    return ['orders', 'allowances', 'customer-info'];
  }, []);

  // use mutation calls
  const queryClient = useQueryClient();
  const { mutate: mutateMoveStatus } = useMutation(updateMoveStatus, {
    onSuccess: (data) => {
      queryClient.setQueryData([MOVES, data.locator], data);
      queryClient.invalidateQueries([MOVES, data.locator]);
      queryClient.invalidateQueries([MTO_SERVICE_ITEMS, data.id]);
    },
  });

  const { mutate: mutateMTOShipmentStatus } = useMutation(updateMTOShipmentStatus, {
    onSuccess: (updatedMTOShipment) => {
      mtoShipments[mtoShipments.findIndex((shipment) => shipment.id === updatedMTOShipment.id)] = updatedMTOShipment;
      queryClient.setQueryData([MTO_SHIPMENTS, updatedMTOShipment.moveTaskOrderID, false], mtoShipments);
      queryClient.invalidateQueries([MTO_SHIPMENTS, updatedMTOShipment.moveTaskOrderID]);
      queryClient.invalidateQueries([MTO_SERVICE_ITEMS, updatedMTOShipment.moveTaskOrderID]);
    },
  });

  const { mutate: mutateFinancialReview } = useMutation(updateFinancialFlag, {
    onSuccess: (data) => {
      queryClient.setQueryData([MOVES, data.locator], data);
      queryClient.invalidateQueries([MOVES, data.locator]);
      if (data.financialReviewFlag) {
        setAlertMessage('Move flagged for financial review.');
        setAlertType('success');
      } else {
        setAlertMessage('Move unflagged for financial review.');
        setAlertType('success');
      }
    },
    onError: () => {
      setAlertMessage('There was a problem flagging the move for financial review. Please try again later.');
      setAlertType('error');
    },
  });

  const handleShowFinancialReviewModal = () => {
    setIsFinancialModalVisible(true);
  };

  const handleSubmitFinancialReviewModal = (remarks, flagForReview) => {
    // if it's set to yes let's send a true to the backend. If not we'll send false.
    const flagForReviewBool = flagForReview === 'yes';
    mutateFinancialReview({
      moveID: move.id,
      ifMatchETag: move.eTag,
      body: { remarks, flagForReview: flagForReviewBool },
    });
    setIsFinancialModalVisible(false);
  };

  const handleCancelFinancialReviewModal = () => {
    setIsFinancialModalVisible(false);
  };
  const submittedShipments = mtoShipments?.filter(
    (shipment) => shipment.status === shipmentStatuses.SUBMITTED && !shipment.deletedAt,
  );

  const approvedOrCanceledShipments = mtoShipments?.filter(
    (shipment) =>
      shipment.status === shipmentStatuses.APPROVED ||
      shipment.status === shipmentStatuses.DIVERSION_REQUESTED ||
      shipment.status === shipmentStatuses.CANCELLATION_REQUESTED ||
      shipment.status === shipmentStatuses.CANCELED,
  );

  const shipmentWithDestinationAddressChangeRequest = mtoShipments?.filter(
    (shipment) => shipment?.deliveryAddressUpdate?.status === ADDRESS_UPDATE_STATUS.REQUESTED && !shipment.deletedAt,
  );

  const handleButtonDropdownChange = (e) => {
    const selectedOption = e.target.value;

    const addShipmentPath = `${generatePath(tooRoutes.SHIPMENT_ADD_PATH, {
      moveCode,
      shipmentType: selectedOption,
    })}`;

    navigate(addShipmentPath);
  };

  useEffect(() => {
    const shipmentCount = shipmentWithDestinationAddressChangeRequest?.length || 0;
    if (setShipmentsWithDeliveryAddressUpdateRequestedCount)
      setShipmentsWithDeliveryAddressUpdateRequestedCount(shipmentCount);
  }, [shipmentWithDestinationAddressChangeRequest?.length, setShipmentsWithDeliveryAddressUpdateRequestedCount]);

  const shipmentsInfoNonPPM = mtoShipments?.filter((shipment) => shipment.shipmentType !== 'PPM');

  useEffect(() => {
    const shipmentCount = submittedShipments?.length || 0;
    setUnapprovedShipmentCount(shipmentCount);
  }, [mtoShipments, submittedShipments, setUnapprovedShipmentCount]);

  useEffect(() => {
    let serviceItemCount = 0;
    mtoServiceItems?.forEach((serviceItem) => {
      if (
        serviceItem.status === SERVICE_ITEM_STATUSES.SUBMITTED &&
        serviceItem.mtoShipmentID &&
        approvedOrCanceledShipments?.find((shipment) => shipment.id === serviceItem.mtoShipmentID)
      ) {
        serviceItemCount += 1;
      }
    });
    setUnapprovedServiceItemCount(serviceItemCount);
  }, [approvedOrCanceledShipments, mtoServiceItems, setUnapprovedServiceItemCount]);

  useEffect(() => {
    const estimatedWeight = calculateEstimatedWeight(mtoShipments);
    const riskOfExcessAcknowledged = !!move?.excess_weight_acknowledged_at;

    if (hasRiskOfExcess(estimatedWeight, order?.entitlement.totalWeight) && !riskOfExcessAcknowledged) {
      setExcessWeightRiskCount(1);
    } else {
      setExcessWeightRiskCount(0);
    }
  }, [move?.excess_weight_acknowledged_at, mtoShipments, order?.entitlement.totalWeight, setExcessWeightRiskCount]);

  useEffect(() => {
    const checkShipmentsForUnapprovedSITExtensions = (shipmentsWithStatus) => {
      let unapprovedSITExtensionCount = 0;
      shipmentsWithStatus?.forEach((mtoShipment) => {
        const unapprovedSITExtItems =
          mtoShipment.sitExtensions?.filter((sitEx) => sitEx.status === SIT_EXTENSION_STATUS.PENDING) ?? [];
        const unapprovedSITCount = unapprovedSITExtItems.length;
        unapprovedSITExtensionCount += unapprovedSITCount; // Top bar Label
      });
      return { count: unapprovedSITExtensionCount };
    };
    const { count } = checkShipmentsForUnapprovedSITExtensions(mtoShipments);
    setUnapprovedSITExtensionCount(count);
  }, [mtoShipments, setUnapprovedSITExtensionCount]);

  useEffect(() => {
    let numberOfErrorIfMissingForAllShipments = 0;

    mtoShipments?.forEach((mtoShipment) => {
      const errorIfMissingList = errorIfMissing[mtoShipment.shipmentType];

      if (errorIfMissingList) {
        errorIfMissingList.forEach((fieldToCheck) => {
          if (objectIsMissingFieldWithCondition(mtoShipment, fieldToCheck)) {
            numberOfErrorIfMissingForAllShipments += 1;
          }
        });
      }
    });
    setShipmentErrorConcernCount(numberOfErrorIfMissingForAllShipments);
  }, [mtoShipments, setShipmentErrorConcernCount]);

  // using useMemo here due to this being used in a useEffect
  // using useMemo prevents the useEffect from being rendered on ever render by memoizing the object
  // so that it only recognizes the change when the orders object changes
  const requiredOrdersInfo = useMemo(
    () => ({
      ordersNumber: order?.order_number || '',
      ordersType: order?.order_type || '',
      ordersTypeDetail: order?.order_type_detail || '',
      tacMDC: order?.tac || '',
      departmentIndicator: order?.department_indicator || '',
    }),
    [order],
  );

  // Keep num of missing orders info synced up
  useEffect(() => {
    const ordersInfoCount = Object.values(requiredOrdersInfo).reduce((count, value) => {
      return !value ? count + 1 : count;
    }, 0);
    setMissingOrdersInfoCount(ordersInfoCount);
  }, [order, requiredOrdersInfo, setMissingOrdersInfoCount]);

  // using useMemo here due to this being used in a useEffect
  // using useMemo prevents the useEffect from being rendered on ever render by memoizing the object
  // so that it only recognizes the change when the orders object changes
  const requiredOrdersInfo = useMemo(
    () => ({
      ordersNumber: order?.order_number || '',
      ordersType: order?.order_type || '',
      ordersTypeDetail: order?.order_type_detail || '',
      tacMDC: order?.tac || '',
      departmentIndicator: order?.department_indicator || '',
    }),
    [order],
  );

  // Keep num of missing orders info synced up
  useEffect(() => {
    const ordersInfoCount = Object.values(requiredOrdersInfo).reduce((count, value) => {
      return !value ? count + 1 : count;
    }, 0);
    setMissingOrdersInfoCount(ordersInfoCount);
  }, [order, requiredOrdersInfo, setMissingOrdersInfoCount]);

  if (isLoading) return <LoadingPlaceholder />;
  if (isError) return <SomethingWentWrong />;

  const { customer, entitlement: allowances } = order;

  if (submittedShipments?.length > 0 && approvedOrCanceledShipments?.length > 0) {
    sections = ['requested-shipments', 'approved-shipments', ...sections];
  } else if (approvedOrCanceledShipments?.length > 0) {
    sections = ['approved-shipments', ...sections];
  } else if (submittedShipments?.length > 0) {
    sections = ['requested-shipments', ...sections];
  }

  const ordersInfo = {
    newDutyLocation: order.destinationDutyLocation,
    currentDutyLocation: order.originDutyLocation,
    issuedDate: order.date_issued,
    reportByDate: order.report_by_date,
    departmentIndicator: order.department_indicator,
    ordersNumber: order.order_number,
    ordersType: order.order_type,
    ordersTypeDetail: order.order_type_detail,
    uploadedAmendedOrderID: order.uploadedAmendedOrderID,
    amendedOrdersAcknowledgedAt: order.amendedOrdersAcknowledgedAt,
    tacMDC: order.tac,
    sacSDN: order.sac,
    NTStac: order.ntsTac,
    NTSsac: order.ntsSac,
    payGrade: order.grade,
  };
  const allowancesInfo = {
    branch: customer.agency,
    grade: order.grade,
    totalWeight: allowances.totalWeight,
    progear: allowances.proGearWeight,
    spouseProgear: allowances.proGearWeightSpouse,
    storageInTransit: allowances.storageInTransit,
    dependents: allowances.dependentsAuthorized,
    requiredMedicalEquipmentWeight: allowances.requiredMedicalEquipmentWeight,
    organizationalClothingAndIndividualEquipment: allowances.organizationalClothingAndIndividualEquipment,
    gunSafe: allowances.gunSafe,
  };

  const customerInfo = {
    name: formattedCustomerName(customer.last_name, customer.first_name, customer.suffix, customer.middle_name),
    agency: customer.agency,
    edipi: customer.edipi,
    emplid: customer.emplid,
    phone: customer.phone,
    altPhone: customer.secondaryTelephone,
    email: customer.email,
    currentAddress: customer.current_address,
    backupAddress: customerData.backupAddress,
    backupContact: customer.backup_contact,
  };

  const hasMissingOrdersRequiredInfo = Object.values(requiredOrdersInfo).some((value) => !value || value === '');
  const hasAmendedOrders = ordersInfo.uploadedAmendedOrderID && !ordersInfo.amendedOrdersAcknowledgedAt;
  const hasDestinationAddressUpdate =
    shipmentWithDestinationAddressChangeRequest && shipmentWithDestinationAddressChangeRequest.length > 0;

  return (
    <div className={styles.tabContent}>
      <div className={styles.container}>
        <LeftNav sections={sections}>
          <LeftNavTag
<<<<<<< HEAD
            background="#d63e04"
=======
            background="#e34b11"
>>>>>>> ee98a665
            associatedSectionName="orders"
            showTag={missingOrdersInfoCount !== 0}
            testID="tag"
          >
            {missingOrdersInfoCount}
          </LeftNavTag>
          <LeftNavTag
            associatedSectionName="orders"
            showTag={Boolean(!hasMissingOrdersRequiredInfo && hasAmendedOrders)}
            testID="newOrdersNavTag"
          >
            NEW
          </LeftNavTag>
          <LeftNavTag
            associatedSectionName="requested-shipments"
            showTag={submittedShipments?.length > 0}
            testID="requestedShipmentsTag"
          >
            {submittedShipments?.length || 0}
          </LeftNavTag>
          <LeftNavTag
            background="#e34b11"
            associatedSectionName="requested-shipments"
            showTag={shipmentErrorConcernCount !== 0}
            testID="shipment-missing-info-alert"
          >
            {shipmentErrorConcernCount}
          </LeftNavTag>
          <LeftNavTag
            associatedSectionName="approved-shipments"
            className="usa-tag usa-tag--alert"
            showTag={hasDestinationAddressUpdate}
          >
            <FontAwesomeIcon icon="exclamation" />
          </LeftNavTag>
        </LeftNav>

        <GridContainer className={styles.gridContainer} data-testid="too-move-details">
          <div className={styles.tooMoveDetailsHeadingFlexbox}>
            <h1 className={styles.tooMoveDetailsH1}>Move details</h1>
            <Restricted to={permissionTypes.updateFinancialReviewFlag}>
              <div className={styles.tooFinancialReviewContainer}>
                <FinancialReviewButton
                  onClick={handleShowFinancialReviewModal}
                  reviewRequested={move.financialReviewFlag}
                  isMoveLocked={isMoveLocked}
                />
              </div>
            </Restricted>
          </div>
          {isFinancialModalVisible && (
            <FinancialReviewModal
              onClose={handleCancelFinancialReviewModal}
              onSubmit={handleSubmitFinancialReviewModal}
              initialRemarks={move?.financialReviewRemarks}
              initialSelection={move?.financialReviewFlag}
            />
          )}
          <Grid row className={styles.pageHeader}>
            {alertMessage && (
              <Grid col={12} className={styles.alertContainer}>
                <Alert headingLevel="h4" slim type={alertType}>
                  {alertMessage}
                </Alert>
              </Grid>
            )}
          </Grid>
          {!isMoveLocked && (
            <Restricted to={permissionTypes.createTxoShipment}>
              <ButtonDropdown
                ariaLabel="Add a new shipment"
                data-testid="addShipmentButton"
                onChange={handleButtonDropdownChange}
              >
                <option value="" label="Add a new shipment">
                  Add a new shipment
                </option>
                <option data-testid="hhgOption" value={SHIPMENT_OPTIONS_URL.HHG}>
                  HHG
                </option>
                <option value={SHIPMENT_OPTIONS_URL.PPM}>PPM</option>
                <option value={SHIPMENT_OPTIONS_URL.NTS}>NTS</option>
                <option value={SHIPMENT_OPTIONS_URL.NTSrelease}>NTS-release</option>
                <option value={SHIPMENT_OPTIONS_URL.BOAT}>Boat</option>
                <option value={SHIPMENT_OPTIONS_URL.MOBILE_HOME}>Mobile Home</option>
              </ButtonDropdown>
            </Restricted>
          )}
          {submittedShipments?.length > 0 && (
            <div className={styles.section} id="requested-shipments">
              <SubmittedRequestedShipments
                mtoShipments={submittedShipments}
                closeoutOffice={closeoutOffice}
                ordersInfo={ordersInfo}
                allowancesInfo={allowancesInfo}
                customerInfo={customerInfo}
                approveMTO={mutateMoveStatus}
                approveMTOShipment={mutateMTOShipmentStatus}
                moveTaskOrder={move}
                missingRequiredOrdersInfo={hasMissingOrdersRequiredInfo}
                handleAfterSuccess={navigate}
                moveCode={moveCode}
                errorIfMissing={errorIfMissing}
                displayDestinationType={isRetirementOrSeparation}
                mtoServiceItems={mtoServiceItems}
                isMoveLocked={isMoveLocked}
              />
            </div>
          )}
          {approvedOrCanceledShipments?.length > 0 && (
            <div className={styles.section} id="approved-shipments">
              <ApprovedRequestedShipments
                mtoShipments={approvedOrCanceledShipments}
                closeoutOffice={closeoutOffice}
                ordersInfo={ordersInfo}
                mtoServiceItems={mtoServiceItems}
                moveCode={moveCode}
                displayDestinationType={isRetirementOrSeparation}
                isMoveLocked={isMoveLocked}
              />
            </div>
          )}
          <div className={styles.section} id="orders">
            <DetailsPanel
              title="Orders"
              tag={hasAmendedOrders ? 'NEW' : ''}
              editButton={
                <Restricted
                  to={permissionTypes.updateOrders}
                  fallback={
                    <Link className="usa-button usa-button--secondary" data-testid="view-orders" to="../orders">
                      View orders
                    </Link>
                  }
                >
                  {!isMoveLocked && (
                    <Link className="usa-button usa-button--secondary" data-testid="edit-orders" to="../orders">
                      Edit orders
                    </Link>
                  )}
                </Restricted>
              }
              shipmentsInfoNonPpm={shipmentsInfoNonPPM}
            >
              <OrdersList ordersInfo={ordersInfo} />
            </DetailsPanel>
          </div>
          <div className={styles.section} id="allowances">
            <DetailsPanel
              title="Allowances"
              editButton={
                <Restricted
                  to={permissionTypes.updateAllowances}
                  fallback={
                    <Link className="usa-button usa-button--secondary" data-testid="view-allowances" to="../allowances">
                      View allowances
                    </Link>
                  }
                >
                  {!isMoveLocked && (
                    <Link className="usa-button usa-button--secondary" data-testid="edit-allowances" to="../allowances">
                      Edit allowances
                    </Link>
                  )}
                </Restricted>
              }
              shipmentsInfoNonPpm={shipmentsInfoNonPPM}
            >
              <AllowancesList info={allowancesInfo} />
            </DetailsPanel>
          </div>
          <div className={styles.section} id="customer-info">
            <DetailsPanel
              title="Customer info"
              editButton={
                <Restricted to={permissionTypes.updateCustomer}>
                  {!isMoveLocked && (
                    <Link
                      className="usa-button usa-button--secondary"
                      data-testid="edit-customer-info"
                      to={`../${tooRoutes.CUSTOMER_INFO_EDIT_PATH}`}
                    >
                      Edit customer info
                    </Link>
                  )}
                </Restricted>
              }
            >
              <CustomerInfoList customerInfo={customerInfo} />
            </DetailsPanel>
          </div>
        </GridContainer>
      </div>
    </div>
  );
};

MoveDetails.propTypes = {
  setUnapprovedShipmentCount: func.isRequired,
  setUnapprovedServiceItemCount: func.isRequired,
  setExcessWeightRiskCount: func.isRequired,
  setUnapprovedSITExtensionCount: func.isRequired,
  setShipmentErrorConcernCount: func.isRequired,
  setShipmentsWithDeliveryAddressUpdateRequestedCount: func,
};

MoveDetails.defaultProps = {
  setShipmentsWithDeliveryAddressUpdateRequestedCount: () => {},
};

export default MoveDetails;<|MERGE_RESOLUTION|>--- conflicted
+++ resolved
@@ -272,28 +272,6 @@
     setMissingOrdersInfoCount(ordersInfoCount);
   }, [order, requiredOrdersInfo, setMissingOrdersInfoCount]);
 
-  // using useMemo here due to this being used in a useEffect
-  // using useMemo prevents the useEffect from being rendered on ever render by memoizing the object
-  // so that it only recognizes the change when the orders object changes
-  const requiredOrdersInfo = useMemo(
-    () => ({
-      ordersNumber: order?.order_number || '',
-      ordersType: order?.order_type || '',
-      ordersTypeDetail: order?.order_type_detail || '',
-      tacMDC: order?.tac || '',
-      departmentIndicator: order?.department_indicator || '',
-    }),
-    [order],
-  );
-
-  // Keep num of missing orders info synced up
-  useEffect(() => {
-    const ordersInfoCount = Object.values(requiredOrdersInfo).reduce((count, value) => {
-      return !value ? count + 1 : count;
-    }, 0);
-    setMissingOrdersInfoCount(ordersInfoCount);
-  }, [order, requiredOrdersInfo, setMissingOrdersInfoCount]);
-
   if (isLoading) return <LoadingPlaceholder />;
   if (isError) return <SomethingWentWrong />;
 
@@ -360,11 +338,7 @@
       <div className={styles.container}>
         <LeftNav sections={sections}>
           <LeftNavTag
-<<<<<<< HEAD
-            background="#d63e04"
-=======
             background="#e34b11"
->>>>>>> ee98a665
             associatedSectionName="orders"
             showTag={missingOrdersInfoCount !== 0}
             testID="tag"
