--- conflicted
+++ resolved
@@ -27,15 +27,10 @@
 import Restricted from 'components/Restricted/Restricted';
 import LoadingPlaceholder from 'shared/LoadingPlaceholder';
 import SomethingWentWrong from 'shared/SomethingWentWrong';
-<<<<<<< HEAD
-import { SHIPMENT_OPTIONS_URL, FEATURE_FLAG_KEYS } from 'shared/constants';
-=======
->>>>>>> 942fd9a0
 import { SIT_EXTENSION_STATUS } from 'constants/sitExtensions';
 import { ORDERS_TYPE } from 'constants/orders';
 import { permissionTypes } from 'constants/permissions';
 import { objectIsMissingFieldWithCondition } from 'utils/displayFlags';
-import { isBooleanFlagEnabled } from 'utils/featureFlags';
 import formattedCustomerName from 'utils/formattedCustomerName';
 import { calculateEstimatedWeight } from 'hooks/custom';
 import { ADVANCE_STATUSES } from 'constants/ppms';
@@ -56,8 +51,6 @@
   const [isFinancialModalVisible, setIsFinancialModalVisible] = useState(false);
   const [alertMessage, setAlertMessage] = useState(null);
   const [alertType, setAlertType] = useState('success');
-  const [enableBoat, setEnableBoat] = useState(false);
-  const [enableMobileHome, setEnableMobileHome] = useState(false);
 
   // RA Summary: eslint-disable-next-line react-hooks/exhaustive-deps
   // RA: This rule is used to enforce correct dependency arrays in hooks like useEffect, useCallback, and useMemo.
@@ -181,14 +174,6 @@
   );
 
   useEffect(() => {
-    const fetchData = async () => {
-      setEnableBoat(await isBooleanFlagEnabled(FEATURE_FLAG_KEYS.BOAT));
-      setEnableMobileHome(await isBooleanFlagEnabled(FEATURE_FLAG_KEYS.MOBILE_HOME));
-    };
-    fetchData();
-  }, []);
-
-  useEffect(() => {
     const shipmentCount = shipmentWithDestinationAddressChangeRequest?.length || 0;
     if (setShipmentsWithDeliveryAddressUpdateRequestedCount)
       setShipmentsWithDeliveryAddressUpdateRequestedCount(shipmentCount);
@@ -344,21 +329,6 @@
   const hasAmendedOrders = ordersInfo.uploadedAmendedOrderID && !ordersInfo.amendedOrdersAcknowledgedAt;
   const hasDestinationAddressUpdate =
     shipmentWithDestinationAddressChangeRequest && shipmentWithDestinationAddressChangeRequest.length > 0;
-
-  const allowedShipmentOptions = () => {
-    return (
-      <>
-        <option data-testid="hhgOption" value={SHIPMENT_OPTIONS_URL.HHG}>
-          HHG
-        </option>
-        <option value={SHIPMENT_OPTIONS_URL.PPM}>PPM</option>
-        <option value={SHIPMENT_OPTIONS_URL.NTS}>NTS</option>
-        <option value={SHIPMENT_OPTIONS_URL.NTSrelease}>NTS-release</option>
-        {enableBoat && <option value={SHIPMENT_OPTIONS_URL.BOAT}>Boat</option>}
-        {enableMobileHome && <option value={SHIPMENT_OPTIONS_URL.MOBILE_HOME}>Mobile Home</option>}
-      </>
-    );
-  };
 
   return (
     <div className={styles.tabContent}>
@@ -424,37 +394,12 @@
               initialSelection={move?.financialReviewFlag}
             />
           )}
-<<<<<<< HEAD
-          <Grid row className={styles.pageHeader}>
-            {alertMessage && (
-              <Grid col={12} className={styles.alertContainer}>
-                <Alert headingLevel="h4" slim type={alertType}>
-                  {alertMessage}
-                </Alert>
-              </Grid>
-            )}
-          </Grid>
-          {!isMoveLocked && (
-            <Restricted to={permissionTypes.createTxoShipment}>
-              <ButtonDropdown
-                ariaLabel="Add a new shipment"
-                data-testid="addShipmentButton"
-                onChange={handleButtonDropdownChange}
-              >
-                <option value="" label="Add a new shipment">
-                  Add a new shipment
-                </option>
-                {allowedShipmentOptions()}
-              </ButtonDropdown>
-            </Restricted>
-=======
           {alertMessage && (
             <Grid col={12} className={styles.alertContainer}>
               <Alert headingLevel="h4" slim type={alertType}>
                 {alertMessage}
               </Alert>
             </Grid>
->>>>>>> 942fd9a0
           )}
           {submittedShipments?.length > 0 && (
             <div className={styles.section} id="requested-shipments">
