import React, { useEffect, useMemo, useState } from 'react';
import { Link, useNavigate, useParams } from 'react-router-dom';
import { Alert, Grid, GridContainer, Button } from '@trussworks/react-uswds';
import { FontAwesomeIcon } from '@fortawesome/react-fontawesome';
import { useQueryClient, useMutation } from '@tanstack/react-query';
import { func } from 'prop-types';
import { generatePath } from 'react-router';

import styles from '../TXOMoveInfo/TXOTab.module.scss';

import NotificationScrollToTop from 'components/NotificationScrollToTop';
import hasRiskOfExcess from 'utils/hasRiskOfExcess';
import { MOVES, MTO_SERVICE_ITEMS, MTO_SHIPMENTS } from 'constants/queryKeys';
import { tooRoutes } from 'constants/routes';
import SERVICE_ITEM_STATUSES from 'constants/serviceItems';
import { ADDRESS_UPDATE_STATUS, shipmentStatuses, ppmShipmentStatuses } from 'constants/shipments';
import AllowancesList from 'components/Office/DefinitionLists/AllowancesList';
import CustomerInfoList from 'components/Office/DefinitionLists/CustomerInfoList';
import OrdersList from 'components/Office/DefinitionLists/OrdersList';
import DetailsPanel from 'components/Office/DetailsPanel/DetailsPanel';
import FinancialReviewButton from 'components/Office/FinancialReviewButton/FinancialReviewButton';
import FinancialReviewModal from 'components/Office/FinancialReviewModal/FinancialReviewModal';
import CancelMoveConfirmationModal from 'components/ConfirmationModals/CancelMoveConfirmationModal';
import ApprovedRequestedShipments from 'components/Office/RequestedShipments/ApprovedRequestedShipments';
import SubmittedRequestedShipments from 'components/Office/RequestedShipments/SubmittedRequestedShipments';
import { useMoveDetailsQueries } from 'hooks/queries';
import { updateMoveStatus, updateMTOShipmentStatus, cancelMove, updateFinancialFlag } from 'services/ghcApi';
import LeftNav from 'components/LeftNav/LeftNav';
import LeftNavTag from 'components/LeftNavTag/LeftNavTag';
import Restricted from 'components/Restricted/Restricted';
import LoadingPlaceholder from 'shared/LoadingPlaceholder';
import SomethingWentWrong from 'shared/SomethingWentWrong';
import { SIT_EXTENSION_STATUS } from 'constants/sitExtensions';
import { ORDERS_TYPE } from 'constants/orders';
import { permissionTypes } from 'constants/permissions';
import { objectIsMissingFieldWithCondition } from 'utils/displayFlags';
import formattedCustomerName from 'utils/formattedCustomerName';
import { calculateEstimatedWeight } from 'hooks/custom';
import { ADVANCE_STATUSES } from 'constants/ppms';
import { FEATURE_FLAG_KEYS, MOVE_STATUSES, SHIPMENT_OPTIONS_URL, technicalHelpDeskURL } from 'shared/constants';
import ButtonDropdown from 'components/ButtonDropdown/ButtonDropdown';
import { isBooleanFlagEnabled } from 'utils/featureFlags';

const MoveDetails = ({
  setUnapprovedShipmentCount,
  setUnapprovedServiceItemCount,
  setExcessWeightRiskCount,
  setUnapprovedSITExtensionCount,
  setShipmentErrorConcernCount,
  shipmentErrorConcernCount,
  setShipmentsWithDeliveryAddressUpdateRequestedCount,
  missingOrdersInfoCount,
  setMissingOrdersInfoCount,
  isMoveLocked,
}) => {
  const { moveCode } = useParams();
  const [isFinancialModalVisible, setIsFinancialModalVisible] = useState(false);
  const [isCancelMoveModalVisible, setIsCancelMoveModalVisible] = useState(false);
  const [errorMessage, setErrorMessage] = useState(null);
  const [alertMessage, setAlertMessage] = useState(null);
  const [alertType, setAlertType] = useState('success');
  const [enableBoat, setEnableBoat] = useState(false);
  const [enableMobileHome, setEnableMobileHome] = useState(false);
  const [enableUB, setEnableUB] = useState(false);
  const [isOconusMove, setIsOconusMove] = useState(false);

  // RA Summary: eslint-disable-next-line react-hooks/exhaustive-deps
  // RA: This rule is used to enforce correct dependency arrays in hooks like useEffect, useCallback, and useMemo.
  // RA: We are disabling this rule here because adding useMemo causes undesired behavior in our case.
  // RA Developer Status: Known Issue - Intentional decision to prevent page refresh issues related to action counts.
  // RA Validator Status: CODEOWNER ACCEPTED
  // RA Modified Severity: N/A
  // eslint-disable-next-line react-hooks/exhaustive-deps
  const errorIfMissing = {
    HHG_INTO_NTS: [{ fieldName: 'storageFacility' }, { fieldName: 'serviceOrderNumber' }, { fieldName: 'tacType' }],
<<<<<<< HEAD
    HHG_OUTOF_NTS_DOMESTIC: [
=======
    HHG_OUTOF_NTS: [
>>>>>>> 1a7afc6f
      { fieldName: 'storageFacility' },
      { fieldName: 'ntsRecordedWeight' },
      { fieldName: 'serviceOrderNumber' },
      { fieldName: 'tacType' },
    ],
    PPM: [
      {
        fieldName: 'advanceStatus',
        condition: (mtoShipment) =>
          mtoShipment?.ppmShipment?.hasRequestedAdvance === true &&
          mtoShipment?.ppmShipment?.advanceStatus !== ADVANCE_STATUSES.APPROVED.apiValue,
      },
    ],
  };

  const navigate = useNavigate();

  const {
    move,
    customerData,
    order,
    orderDocuments,
    closeoutOffice,
    mtoShipments,
    mtoServiceItems,
    isLoading,
    isError,
  } = useMoveDetailsQueries(moveCode);

  const validOrdersDocuments = Object.values(orderDocuments || {})?.filter((file) => !file.deletedAt);

  // for now we are only showing dest type on retiree and separatee orders
  let isRetirementOrSeparation = false;
  let numberOfShipmentsNotAllowedForCancel = 0;

  isRetirementOrSeparation =
    order?.order_type === ORDERS_TYPE.RETIREMENT || order?.order_type === ORDERS_TYPE.SEPARATION;

  if (isRetirementOrSeparation) {
    // destination type must be set for for HHG, NTSR shipments only
    errorIfMissing.HHG = [{ fieldName: 'destinationType' }];
    errorIfMissing.HHG_OUTOF_NTS.push({ fieldName: 'destinationType' });
  }

  let sections = useMemo(() => {
    return ['shipments', 'orders', 'allowances', 'customer-info'];
  }, []);

  // use mutation calls
  const queryClient = useQueryClient();
  const { mutate: mutateMoveStatus } = useMutation(updateMoveStatus, {
    onSuccess: (data) => {
      queryClient.setQueryData([MOVES, data.locator], data);
      queryClient.invalidateQueries([MOVES, data.locator]);
      queryClient.invalidateQueries([MTO_SERVICE_ITEMS, data.id]);
    },
  });

  const { mutate: mutateMTOShipmentStatus } = useMutation(updateMTOShipmentStatus, {
    onSuccess: (updatedMTOShipment) => {
      mtoShipments[mtoShipments.findIndex((shipment) => shipment.id === updatedMTOShipment.id)] = updatedMTOShipment;
      queryClient.setQueryData([MTO_SHIPMENTS, updatedMTOShipment.moveTaskOrderID, false], mtoShipments);
      queryClient.invalidateQueries([MTO_SHIPMENTS, updatedMTOShipment.moveTaskOrderID]);
      queryClient.invalidateQueries([MTO_SERVICE_ITEMS, updatedMTOShipment.moveTaskOrderID]);
    },
  });

  const { mutate: mutateCancelMove } = useMutation(cancelMove, {
    onSuccess: (data) => {
      queryClient.setQueryData([MOVES, data.locator], data);
      queryClient.invalidateQueries([MOVES, data.locator]);
      queryClient.invalidateQueries({ queryKey: [MTO_SHIPMENTS] });
      setAlertMessage('Move canceled.');
      setAlertType('success');
    },
    onError: () => {
      setAlertMessage('There was a problem cancelling the move. Please try again later.');
      setAlertType('error');
    },
  });

  const { mutate: mutateFinancialReview } = useMutation(updateFinancialFlag, {
    onSuccess: (data) => {
      queryClient.setQueryData([MOVES, data.locator], data);
      queryClient.invalidateQueries([MOVES, data.locator]);
      if (data.financialReviewFlag) {
        setAlertMessage('Move flagged for financial review.');
        setAlertType('success');
      } else {
        setAlertMessage('Move unflagged for financial review.');
        setAlertType('success');
      }
    },
    onError: () => {
      setAlertMessage('There was a problem flagging the move for financial review. Please try again later.');
      setAlertType('error');
    },
  });

  const handleShowFinancialReviewModal = () => {
    setIsFinancialModalVisible(true);
  };

  const handleSubmitFinancialReviewModal = (remarks, flagForReview) => {
    // if it's set to yes let's send a true to the backend. If not we'll send false.
    const flagForReviewBool = flagForReview === 'yes';
    mutateFinancialReview({
      moveID: move.id,
      ifMatchETag: move.eTag,
      body: { remarks, flagForReview: flagForReviewBool },
    });
    setIsFinancialModalVisible(false);
  };

  const handleCancelFinancialReviewModal = () => {
    setIsFinancialModalVisible(false);
  };

  const handleShowCancelMoveModal = () => {
    setIsCancelMoveModalVisible(true);
  };

  const handleCancelMove = () => {
    mutateCancelMove({
      moveID: move.id,
      ifMatchETag: move.eTag,
    });
    setIsCancelMoveModalVisible(false);
  };

  const handleCloseCancelMoveModal = () => {
    setIsCancelMoveModalVisible(false);
  };

  const handleButtonDropdownChange = (e) => {
    const selectedOption = e.target.value;

    const addShipmentPath = `${generatePath(tooRoutes.SHIPMENT_ADD_PATH, {
      moveCode,
      shipmentType: selectedOption,
    })}`;

    navigate(addShipmentPath);
  };

  const submittedShipments = mtoShipments?.filter(
    (shipment) => shipment.status === shipmentStatuses.SUBMITTED && !shipment.deletedAt,
  );

  const approvedOrCanceledShipments = mtoShipments?.filter(
    (shipment) =>
      shipment.status === shipmentStatuses.APPROVED ||
      shipment.status === shipmentStatuses.DIVERSION_REQUESTED ||
      shipment.status === shipmentStatuses.CANCELLATION_REQUESTED ||
      shipment.status === shipmentStatuses.CANCELED,
  );

  const shipmentWithDestinationAddressChangeRequest = mtoShipments?.filter(
    (shipment) => shipment?.deliveryAddressUpdate?.status === ADDRESS_UPDATE_STATUS.REQUESTED && !shipment.deletedAt,
  );

  useEffect(() => {
    const shipmentCount = shipmentWithDestinationAddressChangeRequest?.length || 0;
    if (setShipmentsWithDeliveryAddressUpdateRequestedCount)
      setShipmentsWithDeliveryAddressUpdateRequestedCount(shipmentCount);
  }, [shipmentWithDestinationAddressChangeRequest?.length, setShipmentsWithDeliveryAddressUpdateRequestedCount]);

  const shipmentsInfoNonPPM = mtoShipments?.filter((shipment) => shipment.shipmentType !== 'PPM');
  if (mtoShipments) {
    const nonDeletedShipments = mtoShipments?.filter((shipment) => !shipment.deletedAt);
    const nonPpmShipments = nonDeletedShipments.filter((shipment) => shipment.shipmentType !== 'PPM');
    const nonPpmApprovedShipments = nonPpmShipments.filter(
      (shipment) => shipment?.status === shipmentStatuses.APPROVED,
    );
    const onlyPpmShipments = nonDeletedShipments.filter((shipment) => shipment.shipmentType === 'PPM');
    const ppmCloseoutCompleteShipments = onlyPpmShipments.filter(
      (shipment) => shipment.ppmShipment?.status === ppmShipmentStatuses.CLOSEOUT_COMPLETE,
    );
    numberOfShipmentsNotAllowedForCancel = nonPpmApprovedShipments.length + ppmCloseoutCompleteShipments.length;
  }

  useEffect(() => {
    const shipmentCount = submittedShipments?.length || 0;
    setUnapprovedShipmentCount(shipmentCount);
  }, [mtoShipments, submittedShipments, setUnapprovedShipmentCount]);

  useEffect(() => {
    let serviceItemCount = 0;
    mtoServiceItems?.forEach((serviceItem) => {
      if (
        serviceItem.status === SERVICE_ITEM_STATUSES.SUBMITTED &&
        serviceItem.mtoShipmentID &&
        approvedOrCanceledShipments?.find((shipment) => shipment.id === serviceItem.mtoShipmentID)
      ) {
        serviceItemCount += 1;
      }
    });
    setUnapprovedServiceItemCount(serviceItemCount);
  }, [approvedOrCanceledShipments, mtoServiceItems, setUnapprovedServiceItemCount]);

  useEffect(() => {
    const estimatedWeight = calculateEstimatedWeight(mtoShipments);
    const riskOfExcessAcknowledged = !!move?.excess_weight_acknowledged_at;
    const riskOfExcessUnaccompaniedBaggageAcknowledged = !!move?.excessUnaccompaniedBaggageWeightAcknowledgedAt;
    const riskOfExcessUnaccompaniedBaggageQualifiedAt = !!move?.excessUnaccompaniedBaggageWeightQualifiedAt;
    const qualifiedAfterAcknowledged =
      move?.excessUnaccompaniedBaggageWeightQualifiedAt &&
      move?.excessUnaccompaniedBaggageWeightAcknowledgedAt &&
      new Date(move.excessUnaccompaniedBaggageWeightQualifiedAt) >
        new Date(move.excessUnaccompaniedBaggageWeightAcknowledgedAt);

    let excessBillableWeightCount = 0;
    if (hasRiskOfExcess(estimatedWeight, order?.entitlement.totalWeight) && !riskOfExcessAcknowledged) {
      excessBillableWeightCount += 1;
    }
    // Make sure that the risk of UB is NOT acknowledged AND that it is qualified before showing the alert
    // Also, if the timestamp of acknowledgement is BEFORE its qualified timestamp, then we should show the alert
    const showUnaccompaniedBaggageWeightAlert =
      !riskOfExcessUnaccompaniedBaggageAcknowledged &&
      riskOfExcessUnaccompaniedBaggageQualifiedAt &&
      (!riskOfExcessUnaccompaniedBaggageAcknowledged || qualifiedAfterAcknowledged);

    if (showUnaccompaniedBaggageWeightAlert) {
      excessBillableWeightCount += 1;
    }
    setExcessWeightRiskCount(excessBillableWeightCount);
  }, [
    move?.excess_weight_acknowledged_at,
    mtoShipments,
    order?.entitlement.totalWeight,
    setExcessWeightRiskCount,
    move?.excessUnaccompaniedBaggageWeightAcknowledgedAt,
    move?.excessUnaccompaniedBaggageWeightQualifiedAt,
  ]);

  useEffect(() => {
    const checkShipmentsForUnapprovedSITExtensions = (shipmentsWithStatus) => {
      let unapprovedSITExtensionCount = 0;
      shipmentsWithStatus?.forEach((mtoShipment) => {
        const unapprovedSITExtItems =
          mtoShipment.sitExtensions?.filter((sitEx) => sitEx.status === SIT_EXTENSION_STATUS.PENDING) ?? [];
        const unapprovedSITCount = unapprovedSITExtItems.length;
        unapprovedSITExtensionCount += unapprovedSITCount; // Top bar Label
      });
      return { count: unapprovedSITExtensionCount };
    };
    const { count } = checkShipmentsForUnapprovedSITExtensions(mtoShipments);
    setUnapprovedSITExtensionCount(count);
  }, [mtoShipments, setUnapprovedSITExtensionCount]);

  useEffect(() => {
    // Reset the error count before running any logic
    let numberOfErrorIfMissingForAllShipments = 0;

    // Process each shipment to accumulate errors
    mtoShipments?.forEach((mtoShipment) => {
      const errorIfMissingList = errorIfMissing[mtoShipment.shipmentType];

      if (errorIfMissingList) {
        errorIfMissingList.forEach((fieldToCheck) => {
          if (objectIsMissingFieldWithCondition(mtoShipment, fieldToCheck)) {
            numberOfErrorIfMissingForAllShipments += 1;
          }
        });
      }
    });

    // Set the error concern count after processing
    setShipmentErrorConcernCount(numberOfErrorIfMissingForAllShipments);
  }, [errorIfMissing, mtoShipments, setShipmentErrorConcernCount]);

  // using useMemo here due to this being used in a useEffect
  // using useMemo prevents the useEffect from being rendered on ever render by memoizing the object
  // so that it only recognizes the change when the orders or validOrdersDocuments objects change
  const requiredOrdersInfo = useMemo(
    () => ({
      ordersNumber: order?.order_number || '',
      ordersType: order?.order_type || '',
      ordersTypeDetail: order?.order_type_detail || '',
      ordersDocuments: validOrdersDocuments?.length ? validOrdersDocuments : null,
      tacMDC: order?.tac || '',
      departmentIndicator: order?.department_indicator || '',
    }),
    [order, validOrdersDocuments],
  );

  // Keep num of missing orders info synced up
  useEffect(() => {
    const ordersInfoCount = Object.values(requiredOrdersInfo).reduce((count, value) => {
      return !value ? count + 1 : count;
    }, 0);
    setMissingOrdersInfoCount(ordersInfoCount);
  }, [order, requiredOrdersInfo, setMissingOrdersInfoCount]);

  useEffect(() => {
    const fetchData = async () => {
      setEnableBoat(await isBooleanFlagEnabled(FEATURE_FLAG_KEYS.BOAT));
      setEnableMobileHome(await isBooleanFlagEnabled(FEATURE_FLAG_KEYS.MOBILE_HOME));
      setEnableUB(await isBooleanFlagEnabled(FEATURE_FLAG_KEYS.UNACCOMPANIED_BAGGAGE));
    };
    fetchData();
  }, []);

  const newDutyLocation = order?.destinationDutyLocation;
  const currentDutyLocation = order?.originDutyLocation;
  useEffect(() => {
    // Check if duty locations on the orders qualify as OCONUS to conditionally render the UB shipment option
    if (currentDutyLocation?.address?.isOconus || newDutyLocation?.address?.isOconus) {
      setIsOconusMove(true);
    } else {
      setIsOconusMove(false);
    }
  }, [currentDutyLocation, newDutyLocation]);

  if (isLoading) return <LoadingPlaceholder />;
  if (isError) return <SomethingWentWrong />;

  const { customer, entitlement: allowances } = order;

  if (submittedShipments?.length > 0 && approvedOrCanceledShipments?.length > 0) {
    sections = ['requested-shipments', 'approved-shipments', ...sections];
  } else if (approvedOrCanceledShipments?.length > 0) {
    sections = ['approved-shipments', ...sections];
  } else if (submittedShipments?.length > 0) {
    sections = ['requested-shipments', ...sections];
  }

  const ordersInfo = {
    newDutyLocation: order.destinationDutyLocation,
    currentDutyLocation: order.originDutyLocation,
    issuedDate: order.date_issued,
    reportByDate: order.report_by_date,
    departmentIndicator: order.department_indicator,
    ordersNumber: order.order_number,
    ordersType: order.order_type,
    ordersTypeDetail: order.order_type_detail,
    ordersDocuments: validOrdersDocuments?.length ? validOrdersDocuments : null,
    uploadedAmendedOrderID: order.uploadedAmendedOrderID,
    amendedOrdersAcknowledgedAt: order.amendedOrdersAcknowledgedAt,
    tacMDC: order.tac,
    sacSDN: order.sac,
    NTStac: order.ntsTac,
    NTSsac: order.ntsSac,
    payGrade: order.grade,
  };
  const allowancesInfo = {
    branch: customer.agency,
    grade: order.grade,
    totalWeight: allowances.totalWeight,
    progear: allowances.proGearWeight,
    spouseProgear: allowances.proGearWeightSpouse,
    storageInTransit: allowances.storageInTransit,
    dependents: allowances.dependentsAuthorized,
    requiredMedicalEquipmentWeight: allowances.requiredMedicalEquipmentWeight,
    organizationalClothingAndIndividualEquipment: allowances.organizationalClothingAndIndividualEquipment,
    gunSafe: allowances.gunSafe,
    dependentsUnderTwelve: allowances.dependentsUnderTwelve,
    dependentsTwelveAndOver: allowances.dependentsTwelveAndOver,
    accompaniedTour: allowances.accompaniedTour,
    ubAllowance: allowances.unaccompaniedBaggageAllowance,
  };

  const customerInfo = {
    name: formattedCustomerName(customer.last_name, customer.first_name, customer.suffix, customer.middle_name),
    agency: customer.agency,
    edipi: customer.edipi,
    emplid: customer.emplid,
    phone: customer.phone,
    altPhone: customer.secondaryTelephone,
    email: customer.email,
    currentAddress: customer.current_address,
    backupAddress: customerData.backupAddress,
    backupContact: customer.backup_contact,
  };

  const hasMissingOrdersRequiredInfo = Object.values(requiredOrdersInfo).some((value) => !value || value === '');
  const hasAmendedOrders = ordersInfo.uploadedAmendedOrderID && !ordersInfo.amendedOrdersAcknowledgedAt;
  const hasDestinationAddressUpdate =
    shipmentWithDestinationAddressChangeRequest && shipmentWithDestinationAddressChangeRequest.length > 0;
  const tooCanCancelMove = move.status !== MOVE_STATUSES.CANCELED && numberOfShipmentsNotAllowedForCancel === 0;

  const allowedShipmentOptions = () => {
    return (
      <>
        <option data-testid="hhgOption" value={SHIPMENT_OPTIONS_URL.HHG}>
          HHG
        </option>
        <option value={SHIPMENT_OPTIONS_URL.PPM}>PPM</option>
        <option value={SHIPMENT_OPTIONS_URL.NTS}>NTS</option>
        <option value={SHIPMENT_OPTIONS_URL.NTSrelease}>NTS-release</option>
        {enableBoat && <option value={SHIPMENT_OPTIONS_URL.BOAT}>Boat</option>}
        {enableMobileHome && <option value={SHIPMENT_OPTIONS_URL.MOBILE_HOME}>Mobile Home</option>}
        {enableUB && isOconusMove && <option value={SHIPMENT_OPTIONS_URL.UNACCOMPANIED_BAGGAGE}>UB</option>}
      </>
    );
  };

  return (
    <div className={styles.tabContent}>
      <div className={styles.container}>
        <LeftNav sections={sections}>
          <LeftNavTag
            background="#e34b11"
            associatedSectionName="orders"
            showTag={missingOrdersInfoCount !== 0}
            testID="tag"
          >
            {missingOrdersInfoCount}
          </LeftNavTag>
          <LeftNavTag
            associatedSectionName="orders"
            showTag={Boolean(!hasMissingOrdersRequiredInfo && hasAmendedOrders)}
            testID="newOrdersNavTag"
          >
            NEW
          </LeftNavTag>
          <LeftNavTag
            associatedSectionName="requested-shipments"
            showTag={submittedShipments?.length > 0}
            testID="requestedShipmentsTag"
          >
            {submittedShipments?.length || 0}
          </LeftNavTag>
          <LeftNavTag
            background="#e34b11"
            associatedSectionName="requested-shipments"
            showTag={shipmentErrorConcernCount !== 0}
            testID="shipment-missing-info-alert"
          >
            {shipmentErrorConcernCount}
          </LeftNavTag>
          <LeftNavTag
            associatedSectionName="approved-shipments"
            className="usa-tag usa-tag--alert"
            showTag={hasDestinationAddressUpdate}
          >
            <FontAwesomeIcon icon="exclamation" />
          </LeftNavTag>
        </LeftNav>

        <GridContainer className={styles.gridContainer} data-testid="too-move-details">
          <div>
            <Grid row className={styles.pageHeader}>
              {alertMessage && (
                <Grid col={12} className={styles.alertContainer}>
                  <Alert headingLevel="h4" slim type={alertType}>
                    {alertMessage}
                  </Alert>
                </Grid>
              )}
            </Grid>
            <Grid col={12} className={styles.tooMoveDetailsHeadingFlexbox}>
              <h1 className={styles.tooMoveDetailsH1}>Move details</h1>
              <Restricted to={permissionTypes.updateFinancialReviewFlag}>
                <div>
                  <FinancialReviewButton
                    onClick={handleShowFinancialReviewModal}
                    reviewRequested={move.financialReviewFlag}
                    isMoveLocked={isMoveLocked}
                  />
                </div>
              </Restricted>
            </Grid>
          </div>
          {isFinancialModalVisible && (
            <FinancialReviewModal
              onClose={handleCancelFinancialReviewModal}
              onSubmit={handleSubmitFinancialReviewModal}
              initialRemarks={move?.financialReviewRemarks}
              initialSelection={move?.financialReviewFlag}
            />
          )}
          <NotificationScrollToTop dependency={errorMessage} />
          {errorMessage && (
            <Alert data-testid="errorMessage" type="error" headingLevel="h4" heading="An error occurred">
              <p>
                {errorMessage} Please try again later, or contact the&nbsp;
                <Link to={technicalHelpDeskURL} target="_blank" rel="noreferrer">
                  Technical Help Desk
                </Link>
                .
              </p>
            </Alert>
          )}
          <Grid row col={12}>
            <Restricted to={permissionTypes.cancelMoveFlag}>
              <div className={styles.tooCancelMoveContainer}>
                {tooCanCancelMove && !isMoveLocked && (
                  <Button type="button" unstyled onClick={handleShowCancelMoveModal}>
                    Cancel move
                  </Button>
                )}
              </div>
            </Restricted>
          </Grid>
          <CancelMoveConfirmationModal
            isOpen={isCancelMoveModalVisible}
            onClose={handleCloseCancelMoveModal}
            onSubmit={handleCancelMove}
          />
          {submittedShipments?.length > 0 && (
            <div className={styles.section} id="requested-shipments">
              <SubmittedRequestedShipments
                mtoShipments={submittedShipments}
                closeoutOffice={closeoutOffice}
                ordersInfo={ordersInfo}
                allowancesInfo={allowancesInfo}
                customerInfo={customerInfo}
                approveMTO={mutateMoveStatus}
                approveMTOShipment={mutateMTOShipmentStatus}
                moveTaskOrder={move}
                missingRequiredOrdersInfo={hasMissingOrdersRequiredInfo}
                handleAfterSuccess={navigate}
                moveCode={moveCode}
                errorIfMissing={errorIfMissing}
                displayDestinationType={isRetirementOrSeparation}
                mtoServiceItems={mtoServiceItems}
                isMoveLocked={isMoveLocked}
                setErrorMessage={setErrorMessage}
              />
            </div>
          )}
          {approvedOrCanceledShipments?.length > 0 && (
            <div className={styles.section} id="approved-shipments">
              <ApprovedRequestedShipments
                mtoShipments={approvedOrCanceledShipments}
                closeoutOffice={closeoutOffice}
                ordersInfo={ordersInfo}
                mtoServiceItems={mtoServiceItems}
                moveCode={moveCode}
                displayDestinationType={isRetirementOrSeparation}
                isMoveLocked={isMoveLocked}
              />
            </div>
          )}
          {approvedOrCanceledShipments?.length === 0 && submittedShipments?.length === 0 && (
            <div className={styles.section} id="shipments-no-requested-or-approved">
              <DetailsPanel
                id="shipments"
                title="Shipments"
                editButton={
                  !isMoveLocked && (
                    <Restricted to={permissionTypes.createTxoShipment}>
                      <ButtonDropdown
                        ariaLabel="Add a new shipment"
                        data-testid="addShipmentButton"
                        onChange={handleButtonDropdownChange}
                      >
                        <option value="" label="Add a new shipment">
                          Add a new shipment
                        </option>
                        {allowedShipmentOptions()}
                      </ButtonDropdown>
                    </Restricted>
                  )
                }
              >
                {}
              </DetailsPanel>
            </div>
          )}

          <div className={styles.section} id="orders">
            <DetailsPanel
              title="Orders"
              tag={hasAmendedOrders ? 'NEW' : ''}
              editButton={
                <Restricted
                  to={permissionTypes.updateOrders}
                  fallback={
                    <Link className="usa-button usa-button--secondary" data-testid="view-orders" to="../orders">
                      View orders
                    </Link>
                  }
                >
                  {!isMoveLocked && (
                    <Link className="usa-button usa-button--secondary" data-testid="edit-orders" to="../orders">
                      Edit orders
                    </Link>
                  )}
                </Restricted>
              }
              shipmentsInfoNonPpm={shipmentsInfoNonPPM}
            >
              <OrdersList ordersInfo={ordersInfo} />
            </DetailsPanel>
          </div>
          <div className={styles.section} id="allowances">
            <DetailsPanel
              title="Allowances"
              editButton={
                <Restricted
                  to={permissionTypes.updateAllowances}
                  fallback={
                    <Link className="usa-button usa-button--secondary" data-testid="view-allowances" to="../allowances">
                      View allowances
                    </Link>
                  }
                >
                  {!isMoveLocked && (
                    <Link className="usa-button usa-button--secondary" data-testid="edit-allowances" to="../allowances">
                      Edit allowances
                    </Link>
                  )}
                </Restricted>
              }
              shipmentsInfoNonPpm={shipmentsInfoNonPPM}
            >
              <AllowancesList info={allowancesInfo} />
            </DetailsPanel>
          </div>
          <div className={styles.section} id="customer-info">
            <DetailsPanel
              title="Customer info"
              editButton={
                <Restricted to={permissionTypes.updateCustomer}>
                  {!isMoveLocked && (
                    <Link
                      className="usa-button usa-button--secondary"
                      data-testid="edit-customer-info"
                      to={`../${tooRoutes.CUSTOMER_INFO_EDIT_PATH}`}
                    >
                      Edit customer info
                    </Link>
                  )}
                </Restricted>
              }
            >
              <CustomerInfoList customerInfo={customerInfo} />
            </DetailsPanel>
          </div>
        </GridContainer>
      </div>
    </div>
  );
};

MoveDetails.propTypes = {
  setUnapprovedShipmentCount: func.isRequired,
  setUnapprovedServiceItemCount: func.isRequired,
  setExcessWeightRiskCount: func.isRequired,
  setUnapprovedSITExtensionCount: func.isRequired,
  setShipmentErrorConcernCount: func.isRequired,
  setShipmentsWithDeliveryAddressUpdateRequestedCount: func,
};

MoveDetails.defaultProps = {
  setShipmentsWithDeliveryAddressUpdateRequestedCount: () => {},
};

export default MoveDetails;<|MERGE_RESOLUTION|>--- conflicted
+++ resolved
@@ -73,11 +73,7 @@
   // eslint-disable-next-line react-hooks/exhaustive-deps
   const errorIfMissing = {
     HHG_INTO_NTS: [{ fieldName: 'storageFacility' }, { fieldName: 'serviceOrderNumber' }, { fieldName: 'tacType' }],
-<<<<<<< HEAD
-    HHG_OUTOF_NTS_DOMESTIC: [
-=======
     HHG_OUTOF_NTS: [
->>>>>>> 1a7afc6f
       { fieldName: 'storageFacility' },
       { fieldName: 'ntsRecordedWeight' },
       { fieldName: 'serviceOrderNumber' },
