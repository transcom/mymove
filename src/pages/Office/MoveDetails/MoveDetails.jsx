import React, { useEffect, useMemo, useState } from 'react';
import { Link, useNavigate, useParams } from 'react-router-dom';
import { Alert, Grid, GridContainer } from '@trussworks/react-uswds';
import { FontAwesomeIcon } from '@fortawesome/react-fontawesome';
import { useQueryClient, useMutation } from '@tanstack/react-query';
import { func } from 'prop-types';

import styles from '../TXOMoveInfo/TXOTab.module.scss';
import 'styles/office.scss';

import hasRiskOfExcess from 'utils/hasRiskOfExcess';
import { MOVES, MTO_SERVICE_ITEMS, MTO_SHIPMENTS } from 'constants/queryKeys';
import SERVICE_ITEM_STATUSES from 'constants/serviceItems';
import { ADDRESS_UPDATE_STATUS, shipmentStatuses } from 'constants/shipments';
import AllowancesList from 'components/Office/DefinitionLists/AllowancesList';
import CustomerInfoList from 'components/Office/DefinitionLists/CustomerInfoList';
import OrdersList from 'components/Office/DefinitionLists/OrdersList';
import DetailsPanel from 'components/Office/DetailsPanel/DetailsPanel';
import FinancialReviewButton from 'components/Office/FinancialReviewButton/FinancialReviewButton';
import FinancialReviewModal from 'components/Office/FinancialReviewModal/FinancialReviewModal';
import ApprovedRequestedShipments from 'components/Office/RequestedShipments/ApprovedRequestedShipments';
import SubmittedRequestedShipments from 'components/Office/RequestedShipments/SubmittedRequestedShipments';
import { useMoveDetailsQueries } from 'hooks/queries';
import { updateMoveStatus, updateMTOShipmentStatus, updateFinancialFlag } from 'services/ghcApi';
import LeftNav from 'components/LeftNav/LeftNav';
import LeftNavTag from 'components/LeftNavTag/LeftNavTag';
import Restricted from 'components/Restricted/Restricted';
import LoadingPlaceholder from 'shared/LoadingPlaceholder';
import SomethingWentWrong from 'shared/SomethingWentWrong';
import { SIT_EXTENSION_STATUS } from 'constants/sitExtensions';
import { ORDERS_TYPE } from 'constants/orders';
import { permissionTypes } from 'constants/permissions';
import { objectIsMissingFieldWithCondition } from 'utils/displayFlags';
import { calculateEstimatedWeight } from 'hooks/custom';

const errorIfMissing = {
  HHG_INTO_NTS_DOMESTIC: [
    { fieldName: 'storageFacility' },
    { fieldName: 'serviceOrderNumber' },
    { fieldName: 'tacType' },
  ],
  HHG_OUTOF_NTS_DOMESTIC: [
    { fieldName: 'storageFacility' },
    { fieldName: 'ntsRecordedWeight' },
    { fieldName: 'serviceOrderNumber' },
    { fieldName: 'tacType' },
  ],
};

const MoveDetails = ({
  setUnapprovedShipmentCount,
  setUnapprovedServiceItemCount,
  setExcessWeightRiskCount,
  setUnapprovedSITExtensionCount,
  setShipmentsWithDeliveryAddressUpdateRequestedCount,
}) => {
  const { moveCode } = useParams();
  const [isFinancialModalVisible, setIsFinancialModalVisible] = useState(false);
  const [shipmentMissingRequiredInformation, setShipmentMissingRequiredInformation] = useState(false);
  const [alertMessage, setAlertMessage] = useState(null);
  const [alertType, setAlertType] = useState('success');
  const navigate = useNavigate();

  const { move, order, closeoutOffice, mtoShipments, mtoServiceItems, isLoading, isError } =
    useMoveDetailsQueries(moveCode);

  // for now we are only showing dest type on retiree and separatee orders
  let isRetirementOrSeparation = false;

  isRetirementOrSeparation =
    order?.order_type === ORDERS_TYPE.RETIREMENT || order?.order_type === ORDERS_TYPE.SEPARATION;

  if (isRetirementOrSeparation) {
    // destination type must be set for for HHG, NTSR shipments only
    errorIfMissing.HHG = [{ fieldName: 'destinationType' }];
    errorIfMissing.HHG_OUTOF_NTS_DOMESTIC.push({ fieldName: 'destinationType' });
  }

  let sections = useMemo(() => {
    return ['orders', 'allowances', 'customer-info'];
  }, []);

  // use mutation calls
  const queryClient = useQueryClient();
  const { mutate: mutateMoveStatus } = useMutation(updateMoveStatus, {
    onSuccess: (data) => {
      queryClient.setQueryData([MOVES, data.locator], data);
      queryClient.invalidateQueries([MOVES, data.locator]);
      queryClient.invalidateQueries([MTO_SERVICE_ITEMS, data.id]);
    },
  });

  const { mutate: mutateMTOShipmentStatus } = useMutation(updateMTOShipmentStatus, {
    onSuccess: (updatedMTOShipment) => {
      mtoShipments[mtoShipments.findIndex((shipment) => shipment.id === updatedMTOShipment.id)] = updatedMTOShipment;
      queryClient.setQueryData([MTO_SHIPMENTS, updatedMTOShipment.moveTaskOrderID, false], mtoShipments);
      queryClient.invalidateQueries([MTO_SHIPMENTS, updatedMTOShipment.moveTaskOrderID]);
      queryClient.invalidateQueries([MTO_SERVICE_ITEMS, updatedMTOShipment.moveTaskOrderID]);
    },
  });

  const { mutate: mutateFinancialReview } = useMutation(updateFinancialFlag, {
    onSuccess: (data) => {
      queryClient.setQueryData([MOVES, data.locator], data);
      queryClient.invalidateQueries([MOVES, data.locator]);
      if (data.financialReviewFlag) {
        setAlertMessage('Move flagged for financial review.');
        setAlertType('success');
      } else {
        setAlertMessage('Move unflagged for financial review.');
        setAlertType('success');
      }
    },
    onError: () => {
      setAlertMessage('There was a problem flagging the move for financial review. Please try again later.');
      setAlertType('error');
    },
  });

  const handleShowFinancialReviewModal = () => {
    setIsFinancialModalVisible(true);
  };

  const handleSubmitFinancialReviewModal = (remarks, flagForReview) => {
    // if it's set to yes let's send a true to the backend. If not we'll send false.
    const flagForReviewBool = flagForReview === 'yes';
    mutateFinancialReview({
      moveID: move.id,
      ifMatchETag: move.eTag,
      body: { remarks, flagForReview: flagForReviewBool },
    });
    setIsFinancialModalVisible(false);
  };

  const handleCancelFinancialReviewModal = () => {
    setIsFinancialModalVisible(false);
  };
  const submittedShipments = mtoShipments?.filter(
    (shipment) => shipment.status === shipmentStatuses.SUBMITTED && !shipment.deletedAt,
  );

  const approvedOrCanceledShipments = mtoShipments?.filter(
    (shipment) =>
      shipment.status === shipmentStatuses.APPROVED ||
      shipment.status === shipmentStatuses.DIVERSION_REQUESTED ||
      shipment.status === shipmentStatuses.CANCELLATION_REQUESTED ||
      shipment.status === shipmentStatuses.CANCELED,
  );

  const shipmentWithDestinationAddressChangeRequest = mtoShipments?.filter(
    (shipment) => shipment?.deliveryAddressUpdate?.status === ADDRESS_UPDATE_STATUS.REQUESTED && !shipment.deletedAt,
  );
  useEffect(() => {
    const shipmentCount = shipmentWithDestinationAddressChangeRequest?.length || 0;
    if (setShipmentsWithDeliveryAddressUpdateRequestedCount)
      setShipmentsWithDeliveryAddressUpdateRequestedCount(shipmentCount);
  }, [shipmentWithDestinationAddressChangeRequest?.length, setShipmentsWithDeliveryAddressUpdateRequestedCount]);

  const shipmentsInfoNonPPM = mtoShipments?.filter((shipment) => shipment.shipmentType !== 'PPM');

  useEffect(() => {
    const shipmentCount = submittedShipments?.length || 0;
    setUnapprovedShipmentCount(shipmentCount);
  }, [mtoShipments, submittedShipments, setUnapprovedShipmentCount]);

  useEffect(() => {
    let serviceItemCount = 0;
    mtoServiceItems?.forEach((serviceItem) => {
      if (
        serviceItem.status === SERVICE_ITEM_STATUSES.SUBMITTED &&
        serviceItem.mtoShipmentID &&
        approvedOrCanceledShipments?.find((shipment) => shipment.id === serviceItem.mtoShipmentID)
      ) {
        serviceItemCount += 1;
      }
    });
    setUnapprovedServiceItemCount(serviceItemCount);
  }, [approvedOrCanceledShipments, mtoServiceItems, setUnapprovedServiceItemCount]);

  useEffect(() => {
    const estimatedWeight = calculateEstimatedWeight(mtoShipments);
    const riskOfExcessAcknowledged = !!move?.excess_weight_acknowledged_at;

    if (hasRiskOfExcess(estimatedWeight, order?.entitlement.totalWeight) && !riskOfExcessAcknowledged) {
      setExcessWeightRiskCount(1);
    } else {
      setExcessWeightRiskCount(0);
    }
  }, [move?.excess_weight_acknowledged_at, mtoShipments, order?.entitlement.totalWeight, setExcessWeightRiskCount]);

  useEffect(() => {
    const checkShipmentsForUnapprovedSITExtensions = (shipmentsWithStatus) => {
      let unapprovedSITExtensionCount = 0;
      shipmentsWithStatus?.forEach((mtoShipment) => {
        const unapprovedSITExtItems =
          mtoShipment.sitExtensions?.filter((sitEx) => sitEx.status === SIT_EXTENSION_STATUS.PENDING) ?? [];
        const unapprovedSITCount = unapprovedSITExtItems.length;
        unapprovedSITExtensionCount += unapprovedSITCount; // Top bar Label
      });
      return { count: unapprovedSITExtensionCount };
    };
    const { count } = checkShipmentsForUnapprovedSITExtensions(mtoShipments);
    setUnapprovedSITExtensionCount(count);
  }, [mtoShipments, setUnapprovedSITExtensionCount]);

  useEffect(() => {
    let shipmentIsMissingInformation = false;

    mtoShipments?.forEach((mtoShipment) => {
      const fieldsToCheckForShipment = errorIfMissing[mtoShipment.shipmentType];
      const existsMissingFieldsOnShipment = fieldsToCheckForShipment?.some((field) =>
        objectIsMissingFieldWithCondition(mtoShipment, field),
      );

      // If there were no fields to check, then nothing was required.
      if (fieldsToCheckForShipment && existsMissingFieldsOnShipment) {
        shipmentIsMissingInformation = true;
      }
    });
    setShipmentMissingRequiredInformation(shipmentIsMissingInformation);
  }, [mtoShipments]);

  if (isLoading) return <LoadingPlaceholder />;
  if (isError) return <SomethingWentWrong />;

  const { customer, entitlement: allowances } = order;

  if (submittedShipments?.length > 0 && approvedOrCanceledShipments?.length > 0) {
    sections = ['requested-shipments', 'approved-shipments', ...sections];
  } else if (approvedOrCanceledShipments?.length > 0) {
    sections = ['approved-shipments', ...sections];
  } else if (submittedShipments?.length > 0) {
    sections = ['requested-shipments', ...sections];
  }

  const ordersInfo = {
    newDutyLocation: order.destinationDutyLocation,
    currentDutyLocation: order.originDutyLocation,
    issuedDate: order.date_issued,
    reportByDate: order.report_by_date,
    departmentIndicator: order.department_indicator,
    ordersNumber: order.order_number,
    ordersType: order.order_type,
    ordersTypeDetail: order.order_type_detail,
    uploadedAmendedOrderID: order.uploadedAmendedOrderID,
    amendedOrdersAcknowledgedAt: order.amendedOrdersAcknowledgedAt,
    tacMDC: order.tac,
    sacSDN: order.sac,
    NTStac: order.ntsTac,
    NTSsac: order.ntsSac,
    payGrade: order.grade,
  };
  const allowancesInfo = {
    branch: customer.agency,
<<<<<<< HEAD
    grade: order.grade,
=======
    weightAllowance: allowances.totalWeight,
>>>>>>> aae74d74
    authorizedWeight: allowances.authorizedWeight,
    progear: allowances.proGearWeight,
    spouseProgear: allowances.proGearWeightSpouse,
    storageInTransit: allowances.storageInTransit,
    dependents: allowances.dependentsAuthorized,
    requiredMedicalEquipmentWeight: allowances.requiredMedicalEquipmentWeight,
    organizationalClothingAndIndividualEquipment: allowances.organizationalClothingAndIndividualEquipment,
  };
  const customerInfo = {
    name: `${customer.last_name}, ${customer.first_name}`,
    dodId: customer.dodID,
    phone: `+1 ${customer.phone}`,
    email: customer.email,
    currentAddress: customer.current_address,
    backupContact: customer.backup_contact,
  };

  const requiredOrdersInfo = {
    ordersNumber: order.order_number,
    ordersType: order.order_type,
    ordersTypeDetail: order.order_type_detail,
    tacMDC: order.tac,
  };

  const hasMissingOrdersRequiredInfo = Object.values(requiredOrdersInfo).some((value) => !value || value === '');
  const hasAmendedOrders = ordersInfo.uploadedAmendedOrderID && !ordersInfo.amendedOrdersAcknowledgedAt;
  const hasDestinationAddressUpdate =
    shipmentWithDestinationAddressChangeRequest && shipmentWithDestinationAddressChangeRequest.length > 0;

  return (
    <div className={styles.tabContent}>
      <div className={styles.container}>
        <LeftNav sections={sections}>
          <LeftNavTag
            className="usa-tag usa-tag--alert"
            associatedSectionName="orders"
            showTag={hasMissingOrdersRequiredInfo}
            testID="tag"
          >
            <FontAwesomeIcon icon="exclamation" />
          </LeftNavTag>
          <LeftNavTag
            associatedSectionName="orders"
            showTag={Boolean(!hasMissingOrdersRequiredInfo && hasAmendedOrders)}
            testID="newOrdersNavTag"
          >
            NEW
          </LeftNavTag>
          <LeftNavTag
            associatedSectionName="requested-shipments"
            showTag={!shipmentMissingRequiredInformation}
            testID="requestedShipmentsTag"
          >
            {submittedShipments?.length || 0}
          </LeftNavTag>
          <LeftNavTag
            className="usa-tag usa-tag--alert"
            associatedSectionName="requested-shipments"
            showTag={shipmentMissingRequiredInformation}
            testID="shipment-missing-info-alert"
          >
            <FontAwesomeIcon icon="exclamation" />
          </LeftNavTag>
          <LeftNavTag
            associatedSectionName="approved-shipments"
            className="usa-tag usa-tag--alert"
            showTag={hasDestinationAddressUpdate}
          >
            <FontAwesomeIcon icon="exclamation" />
          </LeftNavTag>
        </LeftNav>

        <GridContainer className={styles.gridContainer} data-testid="too-move-details">
          <div className={styles.tooMoveDetailsHeadingFlexbox}>
            <h1 className={styles.tooMoveDetailsH1}>Move details</h1>
            <Restricted to={permissionTypes.updateFinancialReviewFlag}>
              <div className={styles.tooFinancialReviewContainer}>
                <FinancialReviewButton
                  onClick={handleShowFinancialReviewModal}
                  reviewRequested={move.financialReviewFlag}
                />
              </div>
            </Restricted>
          </div>
          {isFinancialModalVisible && (
            <FinancialReviewModal
              onClose={handleCancelFinancialReviewModal}
              onSubmit={handleSubmitFinancialReviewModal}
              initialRemarks={move?.financialReviewRemarks}
              initialSelection={move?.financialReviewFlag}
            />
          )}
          <Grid row className={styles.pageHeader}>
            {alertMessage && (
              <Grid col={12} className={styles.alertContainer}>
                <Alert headingLevel="h4" slim type={alertType}>
                  {alertMessage}
                </Alert>
              </Grid>
            )}
          </Grid>
          {submittedShipments?.length > 0 && (
            <div className={styles.section} id="requested-shipments">
              <SubmittedRequestedShipments
                mtoShipments={submittedShipments}
                closeoutOffice={closeoutOffice}
                ordersInfo={ordersInfo}
                allowancesInfo={allowancesInfo}
                customerInfo={customerInfo}
                approveMTO={mutateMoveStatus}
                approveMTOShipment={mutateMTOShipmentStatus}
                moveTaskOrder={move}
                missingRequiredOrdersInfo={hasMissingOrdersRequiredInfo}
                handleAfterSuccess={navigate}
                moveCode={moveCode}
                errorIfMissing={errorIfMissing}
                displayDestinationType={isRetirementOrSeparation}
                mtoServiceItems={mtoServiceItems}
              />
            </div>
          )}
          {approvedOrCanceledShipments?.length > 0 && (
            <div className={styles.section} id="approved-shipments">
              <ApprovedRequestedShipments
                mtoShipments={approvedOrCanceledShipments}
                closeoutOffice={closeoutOffice}
                ordersInfo={ordersInfo}
                mtoServiceItems={mtoServiceItems}
                moveCode={moveCode}
                displayDestinationType={isRetirementOrSeparation}
              />
            </div>
          )}
          <div className={styles.section} id="orders">
            <DetailsPanel
              title="Orders"
              tag={hasAmendedOrders ? 'NEW' : ''}
              editButton={
                <Restricted
                  to={permissionTypes.updateOrders}
                  fallback={
                    <Link className="usa-button usa-button--secondary" data-testid="view-orders" to="../orders">
                      View orders
                    </Link>
                  }
                >
                  <Link className="usa-button usa-button--secondary" data-testid="edit-orders" to="../orders">
                    Edit orders
                  </Link>
                </Restricted>
              }
              shipmentsInfoNonPpm={shipmentsInfoNonPPM}
            >
              <OrdersList ordersInfo={ordersInfo} />
            </DetailsPanel>
          </div>
          <div className={styles.section} id="allowances">
            <DetailsPanel
              title="Allowances"
              editButton={
                <Restricted
                  to={permissionTypes.updateAllowances}
                  fallback={
                    <Link className="usa-button usa-button--secondary" data-testid="view-allowances" to="../allowances">
                      View allowances
                    </Link>
                  }
                >
                  <Link className="usa-button usa-button--secondary" data-testid="edit-allowances" to="../allowances">
                    Edit allowances
                  </Link>
                </Restricted>
              }
              shipmentsInfoNonPpm={shipmentsInfoNonPPM}
            >
              <AllowancesList info={allowancesInfo} />
            </DetailsPanel>
          </div>
          <div className={styles.section} id="customer-info">
            <DetailsPanel title="Customer info">
              <CustomerInfoList customerInfo={customerInfo} />
            </DetailsPanel>
          </div>
        </GridContainer>
      </div>
    </div>
  );
};

MoveDetails.propTypes = {
  setUnapprovedShipmentCount: func.isRequired,
  setUnapprovedServiceItemCount: func.isRequired,
  setExcessWeightRiskCount: func.isRequired,
  setUnapprovedSITExtensionCount: func.isRequired,
  setShipmentsWithDeliveryAddressUpdateRequestedCount: func,
};

MoveDetails.defaultProps = {
  setShipmentsWithDeliveryAddressUpdateRequestedCount: () => {},
};

export default MoveDetails;<|MERGE_RESOLUTION|>--- conflicted
+++ resolved
@@ -252,11 +252,7 @@
   };
   const allowancesInfo = {
     branch: customer.agency,
-<<<<<<< HEAD
     grade: order.grade,
-=======
-    weightAllowance: allowances.totalWeight,
->>>>>>> aae74d74
     authorizedWeight: allowances.authorizedWeight,
     progear: allowances.proGearWeight,
     spouseProgear: allowances.proGearWeightSpouse,
