--- conflicted
+++ resolved
@@ -62,12 +62,10 @@
   const [shipmentMissingRequiredInformation, setShipmentMissingRequiredInformation] = useState(false);
   const [alertMessage, setAlertMessage] = useState(null);
   const [alertType, setAlertType] = useState('success');
-<<<<<<< HEAD
+
   /* ------------------ Miscellaneous ------------------------- */
   const [estimatedWeightTotal, setEstimatedWeightTotal] = useState(null);
   const [isAtExcessWeightRisk, setIsAtExcessWeightRisk] = useState(false);
-=======
->>>>>>> bd173a60
 
   const navigate = useNavigate();
 
