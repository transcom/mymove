import React, { useEffect, useMemo, useState } from 'react';
import { Link, useNavigate, useParams } from 'react-router-dom';
import { Alert, Grid, GridContainer, Button } from '@trussworks/react-uswds';
import { FontAwesomeIcon } from '@fortawesome/react-fontawesome';
import { useQueryClient, useMutation } from '@tanstack/react-query';
import { func } from 'prop-types';
import { generatePath } from 'react-router';

import styles from '../TXOMoveInfo/TXOTab.module.scss';

import NotificationScrollToTop from 'components/NotificationScrollToTop';
import hasRiskOfExcess from 'utils/hasRiskOfExcess';
import { MOVES, MTO_SERVICE_ITEMS, MTO_SHIPMENTS } from 'constants/queryKeys';
import { tooRoutes } from 'constants/routes';
import SERVICE_ITEM_STATUSES from 'constants/serviceItems';
import { ADDRESS_UPDATE_STATUS, shipmentStatuses, ppmShipmentStatuses } from 'constants/shipments';
import AllowancesList from 'components/Office/DefinitionLists/AllowancesList';
import CustomerInfoList from 'components/Office/DefinitionLists/CustomerInfoList';
import OrdersList from 'components/Office/DefinitionLists/OrdersList';
import DetailsPanel from 'components/Office/DetailsPanel/DetailsPanel';
import FinancialReviewButton from 'components/Office/FinancialReviewButton/FinancialReviewButton';
import FinancialReviewModal from 'components/Office/FinancialReviewModal/FinancialReviewModal';
import CancelMoveConfirmationModal from 'components/ConfirmationModals/CancelMoveConfirmationModal';
import ApprovedRequestedShipments from 'components/Office/RequestedShipments/ApprovedRequestedShipments';
import SubmittedRequestedShipments from 'components/Office/RequestedShipments/SubmittedRequestedShipments';
import { useMoveDetailsQueries } from 'hooks/queries';
import {
  updateMoveStatus,
  updateMTOShipmentStatus,
  cancelMove,
  updateFinancialFlag,
  updateMultipleShipmentStatus,
} from 'services/ghcApi';
import LeftNav from 'components/LeftNav/LeftNav';
import LeftNavTag from 'components/LeftNavTag/LeftNavTag';
import Restricted from 'components/Restricted/Restricted';
import LoadingPlaceholder from 'shared/LoadingPlaceholder';
import SomethingWentWrong from 'shared/SomethingWentWrong';
import { SIT_EXTENSION_STATUS } from 'constants/sitExtensions';
import { ORDERS_TYPE } from 'constants/orders';
import { permissionTypes } from 'constants/permissions';
import { objectIsMissingFieldWithCondition } from 'utils/displayFlags';
import formattedCustomerName from 'utils/formattedCustomerName';
import { calculateEstimatedWeight } from 'hooks/custom';
import { ADVANCE_STATUSES } from 'constants/ppms';
import { FEATURE_FLAG_KEYS, MOVE_STATUSES, SHIPMENT_OPTIONS_URL, technicalHelpDeskURL } from 'shared/constants';
import ButtonDropdown from 'components/ButtonDropdown/ButtonDropdown';
import { isBooleanFlagEnabled } from 'utils/featureFlags';
import { formatDateWithUTC } from 'shared/dates';

const MoveDetails = ({
  setUnapprovedShipmentCount,
  setUnapprovedServiceItemCount,
  setExcessWeightRiskCount,
  setUnapprovedSITExtensionCount,
  setShipmentErrorConcernCount,
  shipmentErrorConcernCount,
  setShipmentsWithDeliveryAddressUpdateRequestedCount,
  missingOrdersInfoCount,
  setMissingOrdersInfoCount,
  isMoveLocked,
}) => {
  const { moveCode } = useParams();
  const [isFinancialModalVisible, setIsFinancialModalVisible] = useState(false);
  const [errorMessage, setErrorMessage] = useState(null);
  const [isCancelMoveModalVisible, setIsCancelMoveModalVisible] = useState(false);
  const [alertMessage, setAlertMessage] = useState(null);
  const [alertType, setAlertType] = useState('success');
  const [enableBoat, setEnableBoat] = useState(false);
  const [enableMobileHome, setEnableMobileHome] = useState(false);
  const [enableUB, setEnableUB] = useState(false);
  const [isOconusMove, setIsOconusMove] = useState(false);

  // RA Summary: eslint-disable-next-line react-hooks/exhaustive-deps
  // RA: This rule is used to enforce correct dependency arrays in hooks like useEffect, useCallback, and useMemo.
  // RA: We are disabling this rule here because adding useMemo causes undesired behavior in our case.
  // RA Developer Status: Known Issue - Intentional decision to prevent page refresh issues related to action counts.
  // RA Validator Status: CODEOWNER ACCEPTED
  // RA Modified Severity: N/A
  // eslint-disable-next-line react-hooks/exhaustive-deps

  const navigate = useNavigate();

  const {
    move,
    customerData,
    order,
    orderDocuments,
    closeoutOffice,
    mtoShipments,
    mtoServiceItems,
    isLoading,
    isError,
  } = useMoveDetailsQueries(moveCode);

  const validOrdersDocuments = Object.values(orderDocuments || {})?.filter((file) => !file.deletedAt);

  let numberOfShipmentsNotAllowedForCancel = 0;

  // for now we are only showing dest type on retiree and separatee orders
  const isRetirementOrSeparation = useMemo(
    () => order?.order_type === ORDERS_TYPE.RETIREMENT || order?.order_type === ORDERS_TYPE.SEPARATION,
    [order],
  );

  const errorIfMissing = useMemo(() => {
    const fieldRequestedPickupDate = {
      fieldName: 'requestedPickupDate',
      condition: (shipment) =>
        new Date(formatDateWithUTC(shipment?.requestedPickupDate) || null).setHours(0, 0, 0, 0) <=
          new Date().setHours(0, 0, 0, 0) && shipment?.status === shipmentStatuses.SUBMITTED,
      optional: true, // bypass to use condition, triggers condition if not present
    };

    const fields = {
      HHG: [
        {
          ...fieldRequestedPickupDate,
        },
      ],
      HHG_INTO_NTS: [
        { fieldName: 'storageFacility' },
        { fieldName: 'serviceOrderNumber' },
        { fieldName: 'tacType' },
        { ...fieldRequestedPickupDate },
      ],
      HHG_OUTOF_NTS: [
        { fieldName: 'storageFacility' },
        { fieldName: 'ntsRecordedWeight' },
        { fieldName: 'serviceOrderNumber' },
<<<<<<< HEAD
        { fieldName: 'requestedPickupDate' },
=======
>>>>>>> 38f626fa
        { fieldName: 'tacType' },
        { ...fieldRequestedPickupDate },
      ],
      MOBILE_HOME: [{ ...fieldRequestedPickupDate }],
      BOAT_HAUL_AWAY: [{ ...fieldRequestedPickupDate }],
      BOAT_TOW_AWAY: [{ ...fieldRequestedPickupDate }],
      UNACCOMPANIED_BAGGAGE: [{ ...fieldRequestedPickupDate }],
      PPM: [
        {
          fieldName: 'advanceStatus',
          condition: (mtoShipment) =>
            mtoShipment?.ppmShipment?.hasRequestedAdvance === true &&
            mtoShipment?.ppmShipment?.advanceStatus !== ADVANCE_STATUSES.APPROVED.apiValue,
        },
      ],
    };

    if (isRetirementOrSeparation) {
      // destination type must be set for for HHG, NTSR shipments only
      fields.HHG.push({ fieldName: 'destinationType' });
      fields.HHG_OUTOF_NTS.push({ fieldName: 'destinationType' });
    }

    return fields;
  }, [isRetirementOrSeparation]);

  let sections = useMemo(() => {
    return ['shipments', 'orders', 'allowances', 'customer-info'];
  }, []);

  // use mutation calls
  const queryClient = useQueryClient();
  const { mutate: mutateMoveStatus } = useMutation(updateMoveStatus, {
    onSuccess: (data) => {
      queryClient.setQueryData([MOVES, data.locator], data);
      queryClient.invalidateQueries([MOVES, data.locator]);
      queryClient.invalidateQueries([MTO_SERVICE_ITEMS, data.id]);
    },
  });

  const { mutateAsync: mutateMTOShipmentStatus } = useMutation(updateMTOShipmentStatus, {
    onSuccess: (updatedMTOShipment) => {
      mtoShipments[mtoShipments.findIndex((shipment) => shipment.id === updatedMTOShipment.id)] = updatedMTOShipment;
      queryClient.setQueryData([MTO_SHIPMENTS, updatedMTOShipment.moveTaskOrderID, false], mtoShipments);
      queryClient.invalidateQueries([MTO_SHIPMENTS, updatedMTOShipment.moveTaskOrderID]);
      queryClient.invalidateQueries([MTO_SERVICE_ITEMS, updatedMTOShipment.moveTaskOrderID]);
    },
  });

  const { mutateAsync: mutateMultipleShipmentStatuses } = useMutation(updateMultipleShipmentStatus, {
    onSuccess: (updatedMTOShipments) => {
      updatedMTOShipments.forEach((updatedMTOShipment) => {
        mtoShipments[mtoShipments.findIndex((shipment) => shipment.id === updatedMTOShipment.id)] = updatedMTOShipment;
        queryClient.setQueryData([MTO_SHIPMENTS, updatedMTOShipment.moveTaskOrderID, false], mtoShipments);
        queryClient.invalidateQueries([MTO_SHIPMENTS, updatedMTOShipment.moveTaskOrderID]);
        queryClient.invalidateQueries([MTO_SERVICE_ITEMS, updatedMTOShipment.moveTaskOrderID]);
      });
    },
  });

  const { mutate: mutateCancelMove } = useMutation(cancelMove, {
    onSuccess: (data) => {
      queryClient.setQueryData([MOVES, data.locator], data);
      queryClient.invalidateQueries([MOVES, data.locator]);
      queryClient.invalidateQueries({ queryKey: [MTO_SHIPMENTS] });
      setAlertMessage('Move canceled.');
      setAlertType('success');
    },
    onError: () => {
      setAlertMessage('There was a problem cancelling the move. Please try again later.');
      setAlertType('error');
    },
  });

  const { mutate: mutateFinancialReview } = useMutation(updateFinancialFlag, {
    onSuccess: (data) => {
      queryClient.setQueryData([MOVES, data.locator], data);
      queryClient.invalidateQueries([MOVES, data.locator]);
      if (data.financialReviewFlag) {
        setAlertMessage('Move flagged for financial review.');
        setAlertType('success');
      } else {
        setAlertMessage('Move unflagged for financial review.');
        setAlertType('success');
      }
    },
    onError: () => {
      setAlertMessage('There was a problem flagging the move for financial review. Please try again later.');
      setAlertType('error');
    },
  });

  const handleShowFinancialReviewModal = () => {
    setIsFinancialModalVisible(true);
  };

  const handleSubmitFinancialReviewModal = (remarks, flagForReview) => {
    // if it's set to yes let's send a true to the backend. If not we'll send false.
    const flagForReviewBool = flagForReview === 'yes';
    mutateFinancialReview({
      moveID: move.id,
      ifMatchETag: move.eTag,
      body: { remarks, flagForReview: flagForReviewBool },
    });
    setIsFinancialModalVisible(false);
  };

  const handleCancelFinancialReviewModal = () => {
    setIsFinancialModalVisible(false);
  };

  const handleShowCancelMoveModal = () => {
    setIsCancelMoveModalVisible(true);
  };

  const handleCancelMove = () => {
    mutateCancelMove({
      moveID: move.id,
      ifMatchETag: move.eTag,
    });
    setIsCancelMoveModalVisible(false);
  };

  const handleCloseCancelMoveModal = () => {
    setIsCancelMoveModalVisible(false);
  };

  const handleButtonDropdownChange = (e) => {
    const selectedOption = e.target.value;

    const addShipmentPath = `${generatePath(tooRoutes.SHIPMENT_ADD_PATH, {
      moveCode,
      shipmentType: selectedOption,
    })}`;

    navigate(addShipmentPath);
  };

  const submittedShipments = mtoShipments?.filter(
    (shipment) => shipment.status === shipmentStatuses.SUBMITTED && !shipment.deletedAt,
  );

  const approvedOrCanceledShipments = mtoShipments?.filter(
    (shipment) =>
      shipment.status === shipmentStatuses.APPROVED ||
      shipment.status === shipmentStatuses.DIVERSION_REQUESTED ||
      shipment.status === shipmentStatuses.CANCELLATION_REQUESTED ||
      shipment.status === shipmentStatuses.CANCELED,
  );

  const shipmentWithDestinationAddressChangeRequest = mtoShipments?.filter(
    (shipment) => shipment?.deliveryAddressUpdate?.status === ADDRESS_UPDATE_STATUS.REQUESTED && !shipment.deletedAt,
  );

  useEffect(() => {
    const shipmentCount = shipmentWithDestinationAddressChangeRequest?.length || 0;
    if (setShipmentsWithDeliveryAddressUpdateRequestedCount)
      setShipmentsWithDeliveryAddressUpdateRequestedCount(shipmentCount);
  }, [shipmentWithDestinationAddressChangeRequest?.length, setShipmentsWithDeliveryAddressUpdateRequestedCount]);

  const shipmentsInfoNonPPM = mtoShipments?.filter((shipment) => shipment.shipmentType !== 'PPM');
  if (mtoShipments) {
    const nonDeletedShipments = mtoShipments?.filter((shipment) => !shipment.deletedAt);
    const nonPpmShipments = nonDeletedShipments.filter((shipment) => shipment.shipmentType !== 'PPM');
    const nonPpmApprovedShipments = nonPpmShipments.filter(
      (shipment) => shipment?.status === shipmentStatuses.APPROVED,
    );
    const onlyPpmShipments = nonDeletedShipments.filter((shipment) => shipment.shipmentType === 'PPM');
    const ppmCloseoutCompleteShipments = onlyPpmShipments.filter(
      (shipment) => shipment.ppmShipment?.status === ppmShipmentStatuses.CLOSEOUT_COMPLETE,
    );
    numberOfShipmentsNotAllowedForCancel = nonPpmApprovedShipments.length + ppmCloseoutCompleteShipments.length;
  }

  useEffect(() => {
    const shipmentCount = submittedShipments?.length || 0;
    setUnapprovedShipmentCount(shipmentCount);
  }, [mtoShipments, submittedShipments, setUnapprovedShipmentCount]);

  useEffect(() => {
    let serviceItemCount = 0;
    mtoServiceItems?.forEach((serviceItem) => {
      if (
        serviceItem.status === SERVICE_ITEM_STATUSES.SUBMITTED &&
        serviceItem.mtoShipmentID &&
        approvedOrCanceledShipments?.find((shipment) => shipment.id === serviceItem.mtoShipmentID)
      ) {
        serviceItemCount += 1;
      }
    });
    setUnapprovedServiceItemCount(serviceItemCount);
  }, [approvedOrCanceledShipments, mtoServiceItems, setUnapprovedServiceItemCount]);

  useEffect(() => {
    const estimatedWeight = calculateEstimatedWeight(mtoShipments);
    const riskOfExcessAcknowledged = !!move?.excess_weight_acknowledged_at;
    const riskOfExcessUnaccompaniedBaggageAcknowledged = !!move?.excessUnaccompaniedBaggageWeightAcknowledgedAt;
    const riskOfExcessUnaccompaniedBaggageQualifiedAt = !!move?.excessUnaccompaniedBaggageWeightQualifiedAt;
    const qualifiedAfterAcknowledged =
      move?.excessUnaccompaniedBaggageWeightQualifiedAt &&
      move?.excessUnaccompaniedBaggageWeightAcknowledgedAt &&
      new Date(move.excessUnaccompaniedBaggageWeightQualifiedAt) >
        new Date(move.excessUnaccompaniedBaggageWeightAcknowledgedAt);

    let excessBillableWeightCount = 0;
    if (hasRiskOfExcess(estimatedWeight, order?.entitlement.totalWeight) && !riskOfExcessAcknowledged) {
      excessBillableWeightCount += 1;
    }
    // Make sure that the risk of UB is NOT acknowledged AND that it is qualified before showing the alert
    // Also, if the timestamp of acknowledgement is BEFORE its qualified timestamp, then we should show the alert
    const showUnaccompaniedBaggageWeightAlert =
      !riskOfExcessUnaccompaniedBaggageAcknowledged &&
      riskOfExcessUnaccompaniedBaggageQualifiedAt &&
      (!riskOfExcessUnaccompaniedBaggageAcknowledged || qualifiedAfterAcknowledged);

    if (showUnaccompaniedBaggageWeightAlert) {
      excessBillableWeightCount += 1;
    }
    setExcessWeightRiskCount(excessBillableWeightCount);
  }, [
    move?.excess_weight_acknowledged_at,
    mtoShipments,
    order?.entitlement.totalWeight,
    setExcessWeightRiskCount,
    move?.excessUnaccompaniedBaggageWeightAcknowledgedAt,
    move?.excessUnaccompaniedBaggageWeightQualifiedAt,
  ]);

  useEffect(() => {
    const checkShipmentsForUnapprovedSITExtensions = (shipmentsWithStatus) => {
      let unapprovedSITExtensionCount = 0;
      shipmentsWithStatus?.forEach((mtoShipment) => {
        const unapprovedSITExtItems =
          mtoShipment.sitExtensions?.filter((sitEx) => sitEx.status === SIT_EXTENSION_STATUS.PENDING) ?? [];
        const unapprovedSITCount = unapprovedSITExtItems.length;
        unapprovedSITExtensionCount += unapprovedSITCount; // Top bar Label
      });
      return { count: unapprovedSITExtensionCount };
    };
    const { count } = checkShipmentsForUnapprovedSITExtensions(mtoShipments);
    setUnapprovedSITExtensionCount(count);
  }, [mtoShipments, setUnapprovedSITExtensionCount]);

  useEffect(() => {
    // Reset the error count before running any logic
    let numberOfErrorIfMissingForAllShipments = 0;

    // Process each shipment to accumulate errors
    mtoShipments?.forEach((mtoShipment) => {
      const errorIfMissingList = errorIfMissing[mtoShipment.shipmentType];

      if (errorIfMissingList) {
        errorIfMissingList.forEach((fieldToCheck) => {
          if (objectIsMissingFieldWithCondition(mtoShipment, fieldToCheck)) {
            numberOfErrorIfMissingForAllShipments += 1;
          }
        });
      }
    });

    // Set the error concern count after processing
    setShipmentErrorConcernCount(numberOfErrorIfMissingForAllShipments);
  }, [mtoShipments, setShipmentErrorConcernCount, errorIfMissing]);

  // using useMemo here due to this being used in a useEffect
  // using useMemo prevents the useEffect from being rendered on ever render by memoizing the object
  // so that it only recognizes the change when the orders or validOrdersDocuments objects change
  const requiredOrdersInfo = useMemo(
    () => ({
      ordersNumber: order?.order_number || '',
      ordersType: order?.order_type || '',
      ordersTypeDetail: order?.order_type_detail || '',
      ordersDocuments: validOrdersDocuments?.length ? validOrdersDocuments : null,
      tacMDC: order?.tac || '',
      departmentIndicator: order?.department_indicator || '',
    }),
    [order, validOrdersDocuments],
  );

  // Keep num of missing orders info synced up
  useEffect(() => {
    const ordersInfoCount = Object.values(requiredOrdersInfo).reduce((count, value) => {
      return !value ? count + 1 : count;
    }, 0);
    setMissingOrdersInfoCount(ordersInfoCount);
  }, [order, requiredOrdersInfo, setMissingOrdersInfoCount]);

  useEffect(() => {
    const fetchData = async () => {
      setEnableBoat(await isBooleanFlagEnabled(FEATURE_FLAG_KEYS.BOAT));
      setEnableMobileHome(await isBooleanFlagEnabled(FEATURE_FLAG_KEYS.MOBILE_HOME));
      setEnableUB(await isBooleanFlagEnabled(FEATURE_FLAG_KEYS.UNACCOMPANIED_BAGGAGE));
    };
    fetchData();
  }, []);

  const newDutyLocation = order?.destinationDutyLocation;
  const currentDutyLocation = order?.originDutyLocation;
  useEffect(() => {
    // Check if duty locations on the orders qualify as OCONUS to conditionally render the UB shipment option
    if (currentDutyLocation?.address?.isOconus || newDutyLocation?.address?.isOconus) {
      setIsOconusMove(true);
    } else {
      setIsOconusMove(false);
    }
  }, [currentDutyLocation, newDutyLocation]);

  if (isLoading) return <LoadingPlaceholder />;
  if (isError) return <SomethingWentWrong />;

  const { customer, entitlement: allowances } = order;
  const isLocalMove = order?.order_type === ORDERS_TYPE.LOCAL_MOVE;

  if (submittedShipments?.length > 0 && approvedOrCanceledShipments?.length > 0) {
    sections = ['requested-shipments', 'approved-shipments', ...sections];
  } else if (approvedOrCanceledShipments?.length > 0) {
    sections = ['approved-shipments', ...sections];
  } else if (submittedShipments?.length > 0) {
    sections = ['requested-shipments', ...sections];
  }

  const ordersInfo = {
    newDutyLocation: order.destinationDutyLocation,
    currentDutyLocation: order.originDutyLocation,
    issuedDate: order.date_issued,
    reportByDate: order.report_by_date,
    departmentIndicator: order.department_indicator,
    ordersNumber: order.order_number,
    ordersType: order.order_type,
    ordersTypeDetail: order.order_type_detail,
    dependents: allowances.dependentsAuthorized,
    ordersDocuments: validOrdersDocuments?.length ? validOrdersDocuments : null,
    uploadedAmendedOrderID: order.uploadedAmendedOrderID,
    amendedOrdersAcknowledgedAt: order.amendedOrdersAcknowledgedAt,
    tacMDC: order.tac,
    sacSDN: order.sac,
    NTStac: order.ntsTac,
    NTSsac: order.ntsSac,
    payGrade: order.grade,
  };
  const allowancesInfo = {
    branch: customer.agency,
    grade: order.grade,
    totalWeight: allowances.totalWeight,
    progear: allowances.proGearWeight,
    spouseProgear: allowances.proGearWeightSpouse,
    storageInTransit: allowances.storageInTransit,
    requiredMedicalEquipmentWeight: allowances.requiredMedicalEquipmentWeight,
    organizationalClothingAndIndividualEquipment: allowances.organizationalClothingAndIndividualEquipment,
    gunSafe: allowances.gunSafe,
    weightRestriction: allowances.weightRestriction,
    ubWeightRestriction: allowances.ubWeightRestriction,
    dependentsUnderTwelve: allowances.dependentsUnderTwelve,
    dependentsTwelveAndOver: allowances.dependentsTwelveAndOver,
    accompaniedTour: allowances.accompaniedTour,
    ubAllowance: allowances.unaccompaniedBaggageAllowance,
  };

  const customerInfo = {
    name: formattedCustomerName(customer.last_name, customer.first_name, customer.suffix, customer.middle_name),
    agency: customer.agency,
    edipi: customer.edipi,
    emplid: customer.emplid,
    phone: customer.phone,
    altPhone: customer.secondaryTelephone,
    email: customer.email,
    currentAddress: customer.current_address,
    backupAddress: customerData.backupAddress,
    backupContact: customer.backup_contact,
  };

  const hasMissingOrdersRequiredInfo = Object.values(requiredOrdersInfo).some((value) => !value || value === '');
  const hasAmendedOrders = ordersInfo.uploadedAmendedOrderID && !ordersInfo.amendedOrdersAcknowledgedAt;
  const hasDestinationAddressUpdate =
    shipmentWithDestinationAddressChangeRequest && shipmentWithDestinationAddressChangeRequest.length > 0;
  const tooCanCancelMove = move.status !== MOVE_STATUSES.CANCELED && numberOfShipmentsNotAllowedForCancel === 0;

  const allowedShipmentOptions = () => {
    return (
      <>
        <option data-testid="hhgOption" value={SHIPMENT_OPTIONS_URL.HHG}>
          HHG
        </option>
        <option value={SHIPMENT_OPTIONS_URL.PPM}>PPM</option>
        <option value={SHIPMENT_OPTIONS_URL.NTS}>NTS</option>
        <option value={SHIPMENT_OPTIONS_URL.NTSrelease}>NTS-release</option>
        {enableBoat && <option value={SHIPMENT_OPTIONS_URL.BOAT}>Boat</option>}
        {enableMobileHome && <option value={SHIPMENT_OPTIONS_URL.MOBILE_HOME}>Mobile Home</option>}
        {!isLocalMove && enableUB && isOconusMove && (
          <option value={SHIPMENT_OPTIONS_URL.UNACCOMPANIED_BAGGAGE}>UB</option>
        )}
      </>
    );
  };

  return (
    <div className={styles.tabContent}>
      <div className={styles.container}>
        <LeftNav sections={sections}>
          <LeftNavTag
            background="#e34b11"
            associatedSectionName="orders"
            showTag={missingOrdersInfoCount !== 0}
            testID="tag"
          >
            {missingOrdersInfoCount}
          </LeftNavTag>
          <LeftNavTag
            associatedSectionName="orders"
            showTag={Boolean(!hasMissingOrdersRequiredInfo && hasAmendedOrders)}
            testID="newOrdersNavTag"
          >
            NEW
          </LeftNavTag>
          <LeftNavTag
            associatedSectionName="requested-shipments"
            showTag={submittedShipments?.length > 0}
            testID="requestedShipmentsTag"
          >
            {submittedShipments?.length || 0}
          </LeftNavTag>
          <LeftNavTag
            background="#e34b11"
            associatedSectionName="requested-shipments"
            showTag={shipmentErrorConcernCount !== 0}
            testID="shipment-missing-info-alert"
          >
            {shipmentErrorConcernCount}
          </LeftNavTag>
          <LeftNavTag
            associatedSectionName="approved-shipments"
            className="usa-tag usa-tag--alert"
            showTag={hasDestinationAddressUpdate}
          >
            <FontAwesomeIcon icon="exclamation" />
          </LeftNavTag>
        </LeftNav>

        <GridContainer className={styles.gridContainer} data-testid="too-move-details">
          <div>
            <Grid row className={styles.pageHeader}>
              {alertMessage && (
                <Grid col={12} className={styles.alertContainer}>
                  <Alert headingLevel="h4" slim type={alertType}>
                    {alertMessage}
                  </Alert>
                </Grid>
              )}
            </Grid>
            <Grid col={12} className={styles.tooMoveDetailsHeadingFlexbox}>
              <h1 className={styles.tooMoveDetailsH1}>Move Details</h1>
              <Restricted to={permissionTypes.updateFinancialReviewFlag}>
                <div>
                  <FinancialReviewButton
                    onClick={handleShowFinancialReviewModal}
                    reviewRequested={move.financialReviewFlag}
                    isMoveLocked={isMoveLocked}
                  />
                </div>
              </Restricted>
            </Grid>
          </div>
          {isFinancialModalVisible && (
            <FinancialReviewModal
              onClose={handleCancelFinancialReviewModal}
              onSubmit={handleSubmitFinancialReviewModal}
              initialRemarks={move?.financialReviewRemarks}
              initialSelection={move?.financialReviewFlag}
            />
          )}
          <NotificationScrollToTop dependency={errorMessage} />
          {errorMessage && (
            <Alert data-testid="errorMessage" type="error" headingLevel="h4" heading="An error occurred">
              <p>
                {errorMessage} Please try again later, or contact the&nbsp;
                <Link to={technicalHelpDeskURL} target="_blank" rel="noreferrer">
                  Technical Help Desk
                </Link>
                .
              </p>
            </Alert>
          )}
          <Grid row col={12}>
            <Restricted to={permissionTypes.cancelMoveFlag}>
              <div className={styles.tooCancelMoveContainer}>
                {tooCanCancelMove && !isMoveLocked && (
                  <Button type="button" unstyled onClick={handleShowCancelMoveModal}>
                    Cancel move
                  </Button>
                )}
              </div>
            </Restricted>
          </Grid>
          <CancelMoveConfirmationModal
            isOpen={isCancelMoveModalVisible}
            onClose={handleCloseCancelMoveModal}
            onSubmit={handleCancelMove}
          />
          {submittedShipments?.length > 0 && (
            <div className={styles.section} id="requested-shipments">
              <SubmittedRequestedShipments
                mtoShipments={submittedShipments}
                closeoutOffice={closeoutOffice}
                ordersInfo={ordersInfo}
                allowancesInfo={allowancesInfo}
                customerInfo={customerInfo}
                approveMTO={mutateMoveStatus}
                approveMTOShipment={mutateMTOShipmentStatus}
                approveMultipleShipments={mutateMultipleShipmentStatuses}
                moveTaskOrder={move}
                missingRequiredOrdersInfo={hasMissingOrdersRequiredInfo}
                handleAfterSuccess={navigate}
                moveCode={moveCode}
                errorIfMissing={errorIfMissing}
                displayDestinationType={isRetirementOrSeparation}
                mtoServiceItems={mtoServiceItems}
                isMoveLocked={isMoveLocked}
                setErrorMessage={setErrorMessage}
              />
            </div>
          )}
          {approvedOrCanceledShipments?.length > 0 && (
            <div className={styles.section} id="approved-shipments">
              <ApprovedRequestedShipments
                mtoShipments={approvedOrCanceledShipments}
                closeoutOffice={closeoutOffice}
                ordersInfo={ordersInfo}
                mtoServiceItems={mtoServiceItems}
                moveCode={moveCode}
                displayDestinationType={isRetirementOrSeparation}
                isMoveLocked={isMoveLocked}
              />
            </div>
          )}
          {approvedOrCanceledShipments?.length === 0 && submittedShipments?.length === 0 && (
            <div className={styles.section} id="shipments-no-requested-or-approved">
              <DetailsPanel
                id="shipments"
                title="Shipments"
                editButton={
                  !isMoveLocked && (
                    <Restricted to={permissionTypes.createTxoShipment}>
                      <ButtonDropdown
                        ariaLabel="Add a new shipment"
                        data-testid="addShipmentButton"
                        onChange={handleButtonDropdownChange}
                      >
                        <option value="" label="Add a new shipment">
                          Add a new shipment
                        </option>
                        {allowedShipmentOptions()}
                      </ButtonDropdown>
                    </Restricted>
                  )
                }
              >
                {}
              </DetailsPanel>
            </div>
          )}

          <div className={styles.section} id="orders">
            <DetailsPanel
              title="Orders"
              tag={hasAmendedOrders ? 'NEW' : ''}
              editButton={
                <Restricted
                  to={permissionTypes.updateOrders}
                  fallback={
                    <Link className="usa-button usa-button--secondary" data-testid="view-orders" to="../orders">
                      View orders
                    </Link>
                  }
                >
                  {!isMoveLocked && (
                    <Link className="usa-button usa-button--secondary" data-testid="edit-orders" to="../orders">
                      Edit orders
                    </Link>
                  )}
                </Restricted>
              }
              shipmentsInfoNonPpm={shipmentsInfoNonPPM}
            >
              <OrdersList ordersInfo={ordersInfo} moveInfo={move} />
            </DetailsPanel>
          </div>
          <div className={styles.section} id="allowances">
            <DetailsPanel
              title="Allowances"
              editButton={
                <Restricted
                  to={permissionTypes.updateAllowances}
                  fallback={
                    <Link className="usa-button usa-button--secondary" data-testid="view-allowances" to="../allowances">
                      View allowances
                    </Link>
                  }
                >
                  {!isMoveLocked && (
                    <Link className="usa-button usa-button--secondary" data-testid="edit-allowances" to="../allowances">
                      Edit allowances
                    </Link>
                  )}
                </Restricted>
              }
              shipmentsInfoNonPpm={shipmentsInfoNonPPM}
            >
              <AllowancesList info={allowancesInfo} />
            </DetailsPanel>
          </div>
          <div className={styles.section} id="customer-info">
            <DetailsPanel
              title="Customer info"
              editButton={
                <Restricted to={permissionTypes.updateCustomer}>
                  {!isMoveLocked && (
                    <Link
                      className="usa-button usa-button--secondary"
                      data-testid="edit-customer-info"
                      to={`../${tooRoutes.CUSTOMER_INFO_EDIT_PATH}`}
                    >
                      Edit customer info
                    </Link>
                  )}
                </Restricted>
              }
            >
              <CustomerInfoList customerInfo={customerInfo} />
            </DetailsPanel>
          </div>
        </GridContainer>
      </div>
    </div>
  );
};

MoveDetails.propTypes = {
  setUnapprovedShipmentCount: func.isRequired,
  setUnapprovedServiceItemCount: func.isRequired,
  setExcessWeightRiskCount: func.isRequired,
  setUnapprovedSITExtensionCount: func.isRequired,
  setShipmentErrorConcernCount: func.isRequired,
  setShipmentsWithDeliveryAddressUpdateRequestedCount: func,
};

MoveDetails.defaultProps = {
  setShipmentsWithDeliveryAddressUpdateRequestedCount: () => {},
};

export default MoveDetails;<|MERGE_RESOLUTION|>--- conflicted
+++ resolved
@@ -128,10 +128,6 @@
         { fieldName: 'storageFacility' },
         { fieldName: 'ntsRecordedWeight' },
         { fieldName: 'serviceOrderNumber' },
-<<<<<<< HEAD
-        { fieldName: 'requestedPickupDate' },
-=======
->>>>>>> 38f626fa
         { fieldName: 'tacType' },
         { ...fieldRequestedPickupDate },
       ],
