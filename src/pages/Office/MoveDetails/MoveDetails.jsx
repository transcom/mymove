import React, { useEffect, useMemo, useState } from 'react';
import { Link, useNavigate, useParams } from 'react-router-dom';
import { Alert, Grid, GridContainer } from '@trussworks/react-uswds';
import { FontAwesomeIcon } from '@fortawesome/react-fontawesome';
import { useQueryClient, useMutation } from '@tanstack/react-query';
import { func } from 'prop-types';

import styles from '../TXOMoveInfo/TXOTab.module.scss';

import hasRiskOfExcess from 'utils/hasRiskOfExcess';
import { MOVES, MTO_SERVICE_ITEMS, MTO_SHIPMENTS } from 'constants/queryKeys';
import { tooRoutes } from 'constants/routes';
import SERVICE_ITEM_STATUSES from 'constants/serviceItems';
import { ADDRESS_UPDATE_STATUS, shipmentStatuses } from 'constants/shipments';
import AllowancesList from 'components/Office/DefinitionLists/AllowancesList';
import CustomerInfoList from 'components/Office/DefinitionLists/CustomerInfoList';
import OrdersList from 'components/Office/DefinitionLists/OrdersList';
import DetailsPanel from 'components/Office/DetailsPanel/DetailsPanel';
import FinancialReviewButton from 'components/Office/FinancialReviewButton/FinancialReviewButton';
import FinancialReviewModal from 'components/Office/FinancialReviewModal/FinancialReviewModal';
import ApprovedRequestedShipments from 'components/Office/RequestedShipments/ApprovedRequestedShipments';
import SubmittedRequestedShipments from 'components/Office/RequestedShipments/SubmittedRequestedShipments';
import { useMoveDetailsQueries } from 'hooks/queries';
import { updateMoveStatus, updateMTOShipmentStatus, updateFinancialFlag } from 'services/ghcApi';
import LeftNav from 'components/LeftNav/LeftNav';
import LeftNavTag from 'components/LeftNavTag/LeftNavTag';
import Restricted from 'components/Restricted/Restricted';
import LoadingPlaceholder from 'shared/LoadingPlaceholder';
import SomethingWentWrong from 'shared/SomethingWentWrong';
import { SIT_EXTENSION_STATUS } from 'constants/sitExtensions';
import { ORDERS_TYPE } from 'constants/orders';
import { permissionTypes } from 'constants/permissions';
import { objectIsMissingFieldWithCondition } from 'utils/displayFlags';
import formattedCustomerName from 'utils/formattedCustomerName';
import { calculateEstimatedWeight } from 'hooks/custom';
import { ADVANCE_STATUSES } from 'constants/ppms';

const MoveDetails = ({
  setUnapprovedShipmentCount,
  setUnapprovedServiceItemCount,
  setExcessWeightRiskCount,
  setUnapprovedSITExtensionCount,
  setShipmentErrorConcernCount,
  shipmentErrorConcernCount,
  setShipmentsWithDeliveryAddressUpdateRequestedCount,
  missingOrdersInfoCount,
  setMissingOrdersInfoCount,
  isMoveLocked,
}) => {
  const { moveCode } = useParams();
  const [isFinancialModalVisible, setIsFinancialModalVisible] = useState(false);
  const [alertMessage, setAlertMessage] = useState(null);
  const [alertType, setAlertType] = useState('success');

  // RA Summary: eslint-disable-next-line react-hooks/exhaustive-deps
  // RA: This rule is used to enforce correct dependency arrays in hooks like useEffect, useCallback, and useMemo.
  // RA: We are disabling this rule here because adding useMemo causes undesired behavior in our case.
  // RA Developer Status: Known Issue - Intentional decision to prevent page refresh issues related to action counts.
  // RA Validator Status: CODEOWNER ACCEPTED
  // RA Modified Severity: N/A
  // eslint-disable-next-line react-hooks/exhaustive-deps
  const errorIfMissing = {
    HHG_INTO_NTS_DOMESTIC: [
      { fieldName: 'storageFacility' },
      { fieldName: 'serviceOrderNumber' },
      { fieldName: 'tacType' },
    ],
    HHG_OUTOF_NTS_DOMESTIC: [
      { fieldName: 'storageFacility' },
      { fieldName: 'ntsRecordedWeight' },
      { fieldName: 'serviceOrderNumber' },
      { fieldName: 'tacType' },
    ],
    PPM: [
      {
        fieldName: 'advanceStatus',
        condition: (mtoShipment) =>
          mtoShipment?.ppmShipment?.hasRequestedAdvance === true &&
          mtoShipment?.ppmShipment?.advanceStatus !== ADVANCE_STATUSES.APPROVED.apiValue,
      },
    ],
  };

  const navigate = useNavigate();

  const { move, customerData, order, closeoutOffice, mtoShipments, mtoServiceItems, isLoading, isError } =
    useMoveDetailsQueries(moveCode);

  // for now we are only showing dest type on retiree and separatee orders
  let isRetirementOrSeparation = false;

  isRetirementOrSeparation =
    order?.order_type === ORDERS_TYPE.RETIREMENT || order?.order_type === ORDERS_TYPE.SEPARATION;

  if (isRetirementOrSeparation) {
    // destination type must be set for for HHG, NTSR shipments only
    errorIfMissing.HHG = [{ fieldName: 'destinationType' }];
    errorIfMissing.HHG_OUTOF_NTS_DOMESTIC.push({ fieldName: 'destinationType' });
  }

  let sections = useMemo(() => {
    return ['orders', 'allowances', 'customer-info'];
  }, []);

  // use mutation calls
  const queryClient = useQueryClient();
  const { mutate: mutateMoveStatus } = useMutation(updateMoveStatus, {
    onSuccess: (data) => {
      queryClient.setQueryData([MOVES, data.locator], data);
      queryClient.invalidateQueries([MOVES, data.locator]);
      queryClient.invalidateQueries([MTO_SERVICE_ITEMS, data.id]);
    },
  });

  const { mutate: mutateMTOShipmentStatus } = useMutation(updateMTOShipmentStatus, {
    onSuccess: (updatedMTOShipment) => {
      mtoShipments[mtoShipments.findIndex((shipment) => shipment.id === updatedMTOShipment.id)] = updatedMTOShipment;
      queryClient.setQueryData([MTO_SHIPMENTS, updatedMTOShipment.moveTaskOrderID, false], mtoShipments);
      queryClient.invalidateQueries([MTO_SHIPMENTS, updatedMTOShipment.moveTaskOrderID]);
      queryClient.invalidateQueries([MTO_SERVICE_ITEMS, updatedMTOShipment.moveTaskOrderID]);
    },
  });

  const { mutate: mutateFinancialReview } = useMutation(updateFinancialFlag, {
    onSuccess: (data) => {
      queryClient.setQueryData([MOVES, data.locator], data);
      queryClient.invalidateQueries([MOVES, data.locator]);
      if (data.financialReviewFlag) {
        setAlertMessage('Move flagged for financial review.');
        setAlertType('success');
      } else {
        setAlertMessage('Move unflagged for financial review.');
        setAlertType('success');
      }
    },
    onError: () => {
      setAlertMessage('There was a problem flagging the move for financial review. Please try again later.');
      setAlertType('error');
    },
  });

  const handleShowFinancialReviewModal = () => {
    setIsFinancialModalVisible(true);
  };

  const handleSubmitFinancialReviewModal = (remarks, flagForReview) => {
    // if it's set to yes let's send a true to the backend. If not we'll send false.
    const flagForReviewBool = flagForReview === 'yes';
    mutateFinancialReview({
      moveID: move.id,
      ifMatchETag: move.eTag,
      body: { remarks, flagForReview: flagForReviewBool },
    });
    setIsFinancialModalVisible(false);
  };

  const handleCancelFinancialReviewModal = () => {
    setIsFinancialModalVisible(false);
  };
  const submittedShipments = mtoShipments?.filter(
    (shipment) => shipment.status === shipmentStatuses.SUBMITTED && !shipment.deletedAt,
  );

  const approvedOrCanceledShipments = mtoShipments?.filter(
    (shipment) =>
      shipment.status === shipmentStatuses.APPROVED ||
      shipment.status === shipmentStatuses.DIVERSION_REQUESTED ||
      shipment.status === shipmentStatuses.CANCELLATION_REQUESTED ||
      shipment.status === shipmentStatuses.CANCELED,
  );

  const shipmentWithDestinationAddressChangeRequest = mtoShipments?.filter(
    (shipment) => shipment?.deliveryAddressUpdate?.status === ADDRESS_UPDATE_STATUS.REQUESTED && !shipment.deletedAt,
  );

  useEffect(() => {
    const shipmentCount = shipmentWithDestinationAddressChangeRequest?.length || 0;
    if (setShipmentsWithDeliveryAddressUpdateRequestedCount)
      setShipmentsWithDeliveryAddressUpdateRequestedCount(shipmentCount);
  }, [shipmentWithDestinationAddressChangeRequest?.length, setShipmentsWithDeliveryAddressUpdateRequestedCount]);

  const shipmentsInfoNonPPM = mtoShipments?.filter((shipment) => shipment.shipmentType !== 'PPM');

  useEffect(() => {
    const shipmentCount = submittedShipments?.length || 0;
    setUnapprovedShipmentCount(shipmentCount);
  }, [mtoShipments, submittedShipments, setUnapprovedShipmentCount]);

  useEffect(() => {
    let serviceItemCount = 0;
    mtoServiceItems?.forEach((serviceItem) => {
      if (
        serviceItem.status === SERVICE_ITEM_STATUSES.SUBMITTED &&
        serviceItem.mtoShipmentID &&
        approvedOrCanceledShipments?.find((shipment) => shipment.id === serviceItem.mtoShipmentID)
      ) {
        serviceItemCount += 1;
      }
    });
    setUnapprovedServiceItemCount(serviceItemCount);
  }, [approvedOrCanceledShipments, mtoServiceItems, setUnapprovedServiceItemCount]);

  useEffect(() => {
    const estimatedWeight = calculateEstimatedWeight(mtoShipments);
    const riskOfExcessAcknowledged = !!move?.excess_weight_acknowledged_at;

    if (hasRiskOfExcess(estimatedWeight, order?.entitlement.totalWeight) && !riskOfExcessAcknowledged) {
      setExcessWeightRiskCount(1);
    } else {
      setExcessWeightRiskCount(0);
    }
  }, [move?.excess_weight_acknowledged_at, mtoShipments, order?.entitlement.totalWeight, setExcessWeightRiskCount]);

  useEffect(() => {
    const checkShipmentsForUnapprovedSITExtensions = (shipmentsWithStatus) => {
      let unapprovedSITExtensionCount = 0;
      shipmentsWithStatus?.forEach((mtoShipment) => {
        const unapprovedSITExtItems =
          mtoShipment.sitExtensions?.filter((sitEx) => sitEx.status === SIT_EXTENSION_STATUS.PENDING) ?? [];
        const unapprovedSITCount = unapprovedSITExtItems.length;
        unapprovedSITExtensionCount += unapprovedSITCount; // Top bar Label
      });
      return { count: unapprovedSITExtensionCount };
    };
    const { count } = checkShipmentsForUnapprovedSITExtensions(mtoShipments);
    setUnapprovedSITExtensionCount(count);
  }, [mtoShipments, setUnapprovedSITExtensionCount]);

  useEffect(() => {
    // Reset the error count before running any logic
    let numberOfErrorIfMissingForAllShipments = 0;

    // Process each shipment to accumulate errors
    mtoShipments?.forEach((mtoShipment) => {
      const errorIfMissingList = errorIfMissing[mtoShipment.shipmentType];

      if (errorIfMissingList) {
        errorIfMissingList.forEach((fieldToCheck) => {
          if (objectIsMissingFieldWithCondition(mtoShipment, fieldToCheck)) {
            numberOfErrorIfMissingForAllShipments += 1;
          }
        });
      }
    });

    // Set the error concern count after processing
    setShipmentErrorConcernCount(numberOfErrorIfMissingForAllShipments);
  }, [errorIfMissing, mtoShipments, setShipmentErrorConcernCount]);

  // using useMemo here due to this being used in a useEffect
  // using useMemo prevents the useEffect from being rendered on ever render by memoizing the object
  // so that it only recognizes the change when the orders object changes
  const requiredOrdersInfo = useMemo(
    () => ({
      ordersNumber: order?.order_number || '',
      ordersType: order?.order_type || '',
      ordersTypeDetail: order?.order_type_detail || '',
      tacMDC: order?.tac || '',
      departmentIndicator: order?.department_indicator || '',
    }),
    [order],
  );

  // Keep num of missing orders info synced up
  useEffect(() => {
    const ordersInfoCount = Object.values(requiredOrdersInfo).reduce((count, value) => {
      return !value ? count + 1 : count;
    }, 0);
    setMissingOrdersInfoCount(ordersInfoCount);
  }, [order, requiredOrdersInfo, setMissingOrdersInfoCount]);

  if (isLoading) return <LoadingPlaceholder />;
  if (isError) return <SomethingWentWrong />;

  const { customer, entitlement: allowances } = order;

  if (submittedShipments?.length > 0 && approvedOrCanceledShipments?.length > 0) {
    sections = ['requested-shipments', 'approved-shipments', ...sections];
  } else if (approvedOrCanceledShipments?.length > 0) {
    sections = ['approved-shipments', ...sections];
  } else if (submittedShipments?.length > 0) {
    sections = ['requested-shipments', ...sections];
  }

  const ordersInfo = {
    newDutyLocation: order.destinationDutyLocation,
    currentDutyLocation: order.originDutyLocation,
    issuedDate: order.date_issued,
    reportByDate: order.report_by_date,
    departmentIndicator: order.department_indicator,
    ordersNumber: order.order_number,
    ordersType: order.order_type,
    ordersTypeDetail: order.order_type_detail,
    uploadedAmendedOrderID: order.uploadedAmendedOrderID,
    amendedOrdersAcknowledgedAt: order.amendedOrdersAcknowledgedAt,
    tacMDC: order.tac,
    sacSDN: order.sac,
    NTStac: order.ntsTac,
    NTSsac: order.ntsSac,
    payGrade: order.grade,
  };
  const allowancesInfo = {
    branch: customer.agency,
    grade: order.grade,
    totalWeight: allowances.totalWeight,
    progear: allowances.proGearWeight,
    spouseProgear: allowances.proGearWeightSpouse,
    storageInTransit: allowances.storageInTransit,
    dependents: allowances.dependentsAuthorized,
    requiredMedicalEquipmentWeight: allowances.requiredMedicalEquipmentWeight,
    organizationalClothingAndIndividualEquipment: allowances.organizationalClothingAndIndividualEquipment,
    gunSafe: allowances.gunSafe,
  };

  const customerInfo = {
    name: formattedCustomerName(customer.last_name, customer.first_name, customer.suffix, customer.middle_name),
    agency: customer.agency,
    edipi: customer.edipi,
    emplid: customer.emplid,
    phone: customer.phone,
    altPhone: customer.secondaryTelephone,
    email: customer.email,
    currentAddress: customer.current_address,
    backupAddress: customerData.backupAddress,
    backupContact: customer.backup_contact,
  };

  const hasMissingOrdersRequiredInfo = Object.values(requiredOrdersInfo).some((value) => !value || value === '');
  const hasAmendedOrders = ordersInfo.uploadedAmendedOrderID && !ordersInfo.amendedOrdersAcknowledgedAt;
  const hasDestinationAddressUpdate =
    shipmentWithDestinationAddressChangeRequest && shipmentWithDestinationAddressChangeRequest.length > 0;

  return (
    <div className={styles.tabContent}>
      <div className={styles.container}>
        <LeftNav sections={sections}>
          <LeftNavTag
            background="#e34b11"
            associatedSectionName="orders"
            showTag={missingOrdersInfoCount !== 0}
            testID="tag"
          >
            {missingOrdersInfoCount}
          </LeftNavTag>
          <LeftNavTag
            associatedSectionName="orders"
            showTag={Boolean(!hasMissingOrdersRequiredInfo && hasAmendedOrders)}
            testID="newOrdersNavTag"
          >
            NEW
          </LeftNavTag>
          <LeftNavTag
            associatedSectionName="requested-shipments"
            showTag={submittedShipments?.length > 0}
            testID="requestedShipmentsTag"
          >
            {submittedShipments?.length || 0}
          </LeftNavTag>
          <LeftNavTag
            background="#e34b11"
            associatedSectionName="requested-shipments"
            showTag={shipmentErrorConcernCount !== 0}
            testID="shipment-missing-info-alert"
          >
            {shipmentErrorConcernCount}
          </LeftNavTag>
          <LeftNavTag
            associatedSectionName="approved-shipments"
            className="usa-tag usa-tag--alert"
            showTag={hasDestinationAddressUpdate}
          >
            <FontAwesomeIcon icon="exclamation" />
          </LeftNavTag>
        </LeftNav>

        <GridContainer className={styles.gridContainer} data-testid="too-move-details">
          <div className={styles.tooMoveDetailsHeadingFlexbox}>
            <h1 className={styles.tooMoveDetailsH1}>Move details</h1>
            <Restricted to={permissionTypes.updateFinancialReviewFlag}>
              <div className={styles.tooFinancialReviewContainer}>
                <FinancialReviewButton
                  onClick={handleShowFinancialReviewModal}
                  reviewRequested={move.financialReviewFlag}
                  isMoveLocked={isMoveLocked}
                />
              </div>
            </Restricted>
          </div>
          {isFinancialModalVisible && (
            <FinancialReviewModal
              onClose={handleCancelFinancialReviewModal}
              onSubmit={handleSubmitFinancialReviewModal}
              initialRemarks={move?.financialReviewRemarks}
              initialSelection={move?.financialReviewFlag}
            />
          )}
<<<<<<< HEAD
          <Grid row className={styles.pageHeader}>
            {alertMessage && (
              <Grid col={12} className={styles.alertContainer}>
                <Alert headingLevel="h4" slim type={alertType}>
                  {alertMessage}
                </Alert>
              </Grid>
            )}
          </Grid>
          {!isMoveLocked && (
            <Restricted to={permissionTypes.createTxoShipment}>
              <ButtonDropdown
                ariaLabel="Add a new shipment"
                data-testid="addShipmentButton"
                onChange={handleButtonDropdownChange}
              >
                <option value="" label="Add a new shipment">
                  Add a new shipment
                </option>
                <option data-testid="hhgOption" value={SHIPMENT_OPTIONS_URL.HHG}>
                  HHG
                </option>
                <option value={SHIPMENT_OPTIONS_URL.PPM}>PPM</option>
                <option value={SHIPMENT_OPTIONS_URL.NTS}>NTS</option>
                <option value={SHIPMENT_OPTIONS_URL.NTSrelease}>NTS-release</option>
                <option value={SHIPMENT_OPTIONS_URL.BOAT}>Boat</option>
                <option value={SHIPMENT_OPTIONS_URL.MOBILE_HOME}>Mobile Home</option>
              </ButtonDropdown>
            </Restricted>
=======
          {alertMessage && (
            <Grid col={12} className={styles.alertContainer}>
              <Alert headingLevel="h4" slim type={alertType}>
                {alertMessage}
              </Alert>
            </Grid>
>>>>>>> d8387673
          )}
          {submittedShipments?.length > 0 && (
            <div className={styles.section} id="requested-shipments">
              <SubmittedRequestedShipments
                mtoShipments={submittedShipments}
                closeoutOffice={closeoutOffice}
                ordersInfo={ordersInfo}
                allowancesInfo={allowancesInfo}
                customerInfo={customerInfo}
                approveMTO={mutateMoveStatus}
                approveMTOShipment={mutateMTOShipmentStatus}
                moveTaskOrder={move}
                missingRequiredOrdersInfo={hasMissingOrdersRequiredInfo}
                handleAfterSuccess={navigate}
                moveCode={moveCode}
                errorIfMissing={errorIfMissing}
                displayDestinationType={isRetirementOrSeparation}
                mtoServiceItems={mtoServiceItems}
                isMoveLocked={isMoveLocked}
              />
            </div>
          )}
          {approvedOrCanceledShipments?.length > 0 && (
            <div className={styles.section} id="approved-shipments">
              <ApprovedRequestedShipments
                mtoShipments={approvedOrCanceledShipments}
                closeoutOffice={closeoutOffice}
                ordersInfo={ordersInfo}
                mtoServiceItems={mtoServiceItems}
                moveCode={moveCode}
                displayDestinationType={isRetirementOrSeparation}
                isMoveLocked={isMoveLocked}
              />
            </div>
          )}
          <div className={styles.section} id="orders">
            <DetailsPanel
              title="Orders"
              tag={hasAmendedOrders ? 'NEW' : ''}
              editButton={
                <Restricted
                  to={permissionTypes.updateOrders}
                  fallback={
                    <Link className="usa-button usa-button--secondary" data-testid="view-orders" to="../orders">
                      View orders
                    </Link>
                  }
                >
                  {!isMoveLocked && (
                    <Link className="usa-button usa-button--secondary" data-testid="edit-orders" to="../orders">
                      Edit orders
                    </Link>
                  )}
                </Restricted>
              }
              shipmentsInfoNonPpm={shipmentsInfoNonPPM}
            >
              <OrdersList ordersInfo={ordersInfo} />
            </DetailsPanel>
          </div>
          <div className={styles.section} id="allowances">
            <DetailsPanel
              title="Allowances"
              editButton={
                <Restricted
                  to={permissionTypes.updateAllowances}
                  fallback={
                    <Link className="usa-button usa-button--secondary" data-testid="view-allowances" to="../allowances">
                      View allowances
                    </Link>
                  }
                >
                  {!isMoveLocked && (
                    <Link className="usa-button usa-button--secondary" data-testid="edit-allowances" to="../allowances">
                      Edit allowances
                    </Link>
                  )}
                </Restricted>
              }
              shipmentsInfoNonPpm={shipmentsInfoNonPPM}
            >
              <AllowancesList info={allowancesInfo} />
            </DetailsPanel>
          </div>
          <div className={styles.section} id="customer-info">
            <DetailsPanel
              title="Customer info"
              editButton={
                <Restricted to={permissionTypes.updateCustomer}>
                  {!isMoveLocked && (
                    <Link
                      className="usa-button usa-button--secondary"
                      data-testid="edit-customer-info"
                      to={`../${tooRoutes.CUSTOMER_INFO_EDIT_PATH}`}
                    >
                      Edit customer info
                    </Link>
                  )}
                </Restricted>
              }
            >
              <CustomerInfoList customerInfo={customerInfo} />
            </DetailsPanel>
          </div>
        </GridContainer>
      </div>
    </div>
  );
};

MoveDetails.propTypes = {
  setUnapprovedShipmentCount: func.isRequired,
  setUnapprovedServiceItemCount: func.isRequired,
  setExcessWeightRiskCount: func.isRequired,
  setUnapprovedSITExtensionCount: func.isRequired,
  setShipmentErrorConcernCount: func.isRequired,
  setShipmentsWithDeliveryAddressUpdateRequestedCount: func,
};

MoveDetails.defaultProps = {
  setShipmentsWithDeliveryAddressUpdateRequestedCount: () => {},
};

export default MoveDetails;<|MERGE_RESOLUTION|>--- conflicted
+++ resolved
@@ -394,44 +394,12 @@
               initialSelection={move?.financialReviewFlag}
             />
           )}
-<<<<<<< HEAD
-          <Grid row className={styles.pageHeader}>
-            {alertMessage && (
-              <Grid col={12} className={styles.alertContainer}>
-                <Alert headingLevel="h4" slim type={alertType}>
-                  {alertMessage}
-                </Alert>
-              </Grid>
-            )}
-          </Grid>
-          {!isMoveLocked && (
-            <Restricted to={permissionTypes.createTxoShipment}>
-              <ButtonDropdown
-                ariaLabel="Add a new shipment"
-                data-testid="addShipmentButton"
-                onChange={handleButtonDropdownChange}
-              >
-                <option value="" label="Add a new shipment">
-                  Add a new shipment
-                </option>
-                <option data-testid="hhgOption" value={SHIPMENT_OPTIONS_URL.HHG}>
-                  HHG
-                </option>
-                <option value={SHIPMENT_OPTIONS_URL.PPM}>PPM</option>
-                <option value={SHIPMENT_OPTIONS_URL.NTS}>NTS</option>
-                <option value={SHIPMENT_OPTIONS_URL.NTSrelease}>NTS-release</option>
-                <option value={SHIPMENT_OPTIONS_URL.BOAT}>Boat</option>
-                <option value={SHIPMENT_OPTIONS_URL.MOBILE_HOME}>Mobile Home</option>
-              </ButtonDropdown>
-            </Restricted>
-=======
           {alertMessage && (
             <Grid col={12} className={styles.alertContainer}>
               <Alert headingLevel="h4" slim type={alertType}>
                 {alertMessage}
               </Alert>
             </Grid>
->>>>>>> d8387673
           )}
           {submittedShipments?.length > 0 && (
             <div className={styles.section} id="requested-shipments">
