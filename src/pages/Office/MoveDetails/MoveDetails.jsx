--- conflicted
+++ resolved
@@ -260,28 +260,6 @@
     });
     setShipmentErrorConcernCount(numberOfErrorIfMissingForAllShipments);
   }, [mtoShipments, setShipmentErrorConcernCount]);
-
-  // using useMemo here due to this being used in a useEffect
-  // using useMemo prevents the useEffect from being rendered on ever render by memoizing the object
-  // so that it only recognizes the change when the orders object changes
-  const requiredOrdersInfo = useMemo(
-    () => ({
-      ordersNumber: order?.order_number || '',
-      ordersType: order?.order_type || '',
-      ordersTypeDetail: order?.order_type_detail || '',
-      tacMDC: order?.tac || '',
-      departmentIndicator: order?.department_indicator || '',
-    }),
-    [order],
-  );
-
-  // Keep num of missing orders info synced up
-  useEffect(() => {
-    const ordersInfoCount = Object.values(requiredOrdersInfo).reduce((count, value) => {
-      return !value ? count + 1 : count;
-    }, 0);
-    setMissingOrdersInfoCount(ordersInfoCount);
-  }, [order, requiredOrdersInfo, setMissingOrdersInfoCount]);
 
   // using useMemo here due to this being used in a useEffect
   // using useMemo prevents the useEffect from being rendered on ever render by memoizing the object
@@ -464,18 +442,7 @@
                 <option value="" label="Add a new shipment">
                   Add a new shipment
                 </option>
-<<<<<<< HEAD
                 {allowedShipmentOptions()}
-=======
-                <option data-testid="hhgOption" value={SHIPMENT_OPTIONS_URL.HHG}>
-                  HHG
-                </option>
-                <option value={SHIPMENT_OPTIONS_URL.PPM}>PPM</option>
-                <option value={SHIPMENT_OPTIONS_URL.NTS}>NTS</option>
-                <option value={SHIPMENT_OPTIONS_URL.NTSrelease}>NTS-release</option>
-                <option value={SHIPMENT_OPTIONS_URL.BOAT}>Boat</option>
-                <option value={SHIPMENT_OPTIONS_URL.MOBILE_HOME}>Mobile Home</option>
->>>>>>> d92c3d0a
               </ButtonDropdown>
             </Restricted>
           )}
