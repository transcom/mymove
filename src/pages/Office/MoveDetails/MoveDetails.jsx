--- conflicted
+++ resolved
@@ -129,10 +129,6 @@
         { fieldName: 'storageFacility' },
         { fieldName: 'ntsRecordedWeight' },
         { fieldName: 'serviceOrderNumber' },
-<<<<<<< HEAD
-        { fieldName: 'requestedPickupDate' },
-=======
->>>>>>> 5e754fd0
         { fieldName: 'tacType' },
         { ...fieldRequestedPickupDate },
       ],
