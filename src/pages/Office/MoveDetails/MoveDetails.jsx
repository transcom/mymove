--- conflicted
+++ resolved
@@ -401,33 +401,6 @@
               </Alert>
             </Grid>
           )}
-<<<<<<< HEAD
-          {!isMoveLocked && (
-            <Restricted to={permissionTypes.createTxoShipment}>
-              <div className={styles.div}>
-                <ButtonDropdown
-                  className={styles.buttonDropdown}
-                  ariaLabel="Add a new shipment"
-                  data-testid="addShipmentButton"
-                  onChange={handleButtonDropdownChange}
-                >
-                  <option value="" label="Add a new shipment">
-                    Add a new shipment
-                  </option>
-                  <option data-testid="hhgOption" value={SHIPMENT_OPTIONS_URL.HHG}>
-                    HHG
-                  </option>
-                  <option value={SHIPMENT_OPTIONS_URL.PPM}>PPM</option>
-                  <option value={SHIPMENT_OPTIONS_URL.NTS}>NTS</option>
-                  <option value={SHIPMENT_OPTIONS_URL.NTSrelease}>NTS-release</option>
-                  <option value={SHIPMENT_OPTIONS_URL.BOAT}>Boat</option>
-                  <option value={SHIPMENT_OPTIONS_URL.MOBILE_HOME}>Mobile Home</option>
-                </ButtonDropdown>
-              </div>
-            </Restricted>
-          )}
-=======
->>>>>>> e29b55e9
           {submittedShipments?.length > 0 && (
             <div className={styles.section} id="requested-shipments">
               <SubmittedRequestedShipments
