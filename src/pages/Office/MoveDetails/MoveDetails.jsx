import React, { Component } from 'react';
import PropTypes from 'prop-types';
import classnames from 'classnames';
import { withRouter } from 'react-router-dom';
import { connect } from 'react-redux';
import { GridContainer, Grid } from '@trussworks/react-uswds';

import styles from './MoveDetails.module.scss';

<<<<<<< HEAD
import { getMTOAgentList, selectMTOAgents } from 'shared/Entities/modules/mtoAgents';
import {
  patchMTOShipmentStatus as patchMTOShipmentStatusAction,
  getMTOShipments as getMTOShipmentsAction,
  selectMTOShipments,
} from 'shared/Entities/modules/mtoShipments';
import 'pages/TOO/too.scss';
=======
import 'styles/office.scss';
>>>>>>> b3cd8dfb
import {
  getMoveOrder as getMoveOrderAction,
  getCustomer as getCustomerAction,
  getAllMoveTaskOrders as getAllMoveTaskOrdersAction,
  updateMoveTaskOrderStatus as updateMoveTaskOrderStatusAction,
  selectMoveTaskOrders,
  selectMoveOrder,
  selectCustomer,
} from 'shared/Entities/modules/moveTaskOrders';
import {
  getMTOServiceItems as getMTOServiceItemsAction,
  selectMTOServiceItems,
} from 'shared/Entities/modules/mtoServiceItems';
import { loadOrders } from 'shared/Entities/modules/orders';
import LeftNav from 'components/LeftNav';
import CustomerInfoTable from 'components/Office/CustomerInfoTable';
import RequestedShipments from 'components/Office/RequestedShipments';
import AllowancesTable from 'components/Office/AllowancesTable';
import OrdersTable from 'components/Office/OrdersTable';
import {
  MoveOrderShape,
  EntitlementShape,
  CustomerShape,
  MTOShipmentShape,
  MTOAgentShape,
  MTOServiceItemShape,
  MoveTaskOrderShape,
} from 'types/moveOrder';
import { MatchShape } from 'types/router';

const sectionLabels = {
  'requested-shipments': 'Requested shipments',
  'approved-shipments': 'Approved shipments',
  orders: 'Orders',
  allowances: 'Allowances',
  'customer-info': 'Customer info',
};

export class MoveDetails extends Component {
  constructor(props) {
    super(props);

    // this.sections = ['requested-shipments', 'orders', 'allowances', 'customer-info'];

    this.state = {
      activeSection: '',
      sections: ['orders', 'allowances', 'customer-info'],
    };
  }

  componentDidMount() {
    // attach scroll listener
    window.addEventListener('scroll', this.handleScroll);

    // TODO - API flow
    const { match, getMoveOrder, getCustomer, getAllMoveTaskOrders, getMTOShipments, getMTOServiceItems } = this.props;
    const { params } = match;
    const { moveOrderId } = params;

    getMoveOrder(moveOrderId).then(({ response: { body: moveOrder } }) => {
      getCustomer(moveOrder.customerID);
      getAllMoveTaskOrders(moveOrder.id).then(({ response: { body: moveTaskOrder } }) => {
        moveTaskOrder.forEach((item) =>
          getMTOShipments(item.id).then(({ response: { body: mtoShipments } }) => {
            mtoShipments.map((shipment) => getMTOAgentList(shipment.moveTaskOrderID, shipment.id));
            this.checkToAddShipmentsSections(mtoShipments);
          }, getMTOServiceItems(item.id)),
        );
      });
    });
  }

  componentWillUnmount() {
    // remove scroll listener
    window.removeEventListener('scroll', this.handleScroll);
  }

  setActiveSection = (sectionId) => {
    this.setState({
      activeSection: sectionId,
    });
  };

  handleScroll = () => {
    const distanceFromTop = window.scrollY;
    const { sections, activeSection } = this.state;
    let newActiveSection;

    sections.forEach((section) => {
      const sectionEl = document.querySelector(`#${section}`);
      if (sectionEl.offsetTop <= distanceFromTop && sectionEl.offsetTop + sectionEl.offsetHeight > distanceFromTop) {
        newActiveSection = section;
      }
    });

    if (activeSection !== newActiveSection) {
      this.setActiveSection(newActiveSection);
    }
  };

  checkToAddShipmentsSections = (shipments) => {
    const approvedShipments = shipments.filter((shipment) => shipment.status === 'APPROVED');
    const submittedShipments = shipments.filter((shipment) => shipment.status === 'SUBMITTED');

    if (submittedShipments.length > 0) {
      this.setState((previousState) => ({ sections: ['requested-shipments', ...previousState.sections] }));
    }

    if (approvedShipments.length > 0) {
      this.setState((previousState) => ({ sections: ['approved-shipments', ...previousState.sections] }));
    }
  };

  render() {
    const {
      moveOrder,
      allowances,
      customer,
      mtoShipments,
      mtoAgents,
      mtoServiceItems,
      moveTaskOrder,
      updateMoveTaskOrderStatus,
      patchMTOShipmentStatus,
    } = this.props;

    const approvedShipments = mtoShipments.filter((shipment) => shipment.status === 'APPROVED');
    const submittedShipments = mtoShipments.filter((shipment) => shipment.status === 'SUBMITTED');

    const { activeSection, sections } = this.state;

    const ordersInfo = {
      newDutyStation: moveOrder.destinationDutyStation?.name,
      currentDutyStation: moveOrder.originDutyStation?.name,
      issuedDate: moveOrder.date_issued,
      reportByDate: moveOrder.report_by_date,
      departmentIndicator: moveOrder.department_indicator,
      ordersNumber: moveOrder.order_number,
      ordersType: moveOrder.order_type,
      ordersTypeDetail: moveOrder.order_type_detail,
      tacMDC: moveOrder.tac,
      sacSDN: moveOrder.sacSDN,
    };
    const allowancesInfo = {
      branch: customer.agency,
      rank: moveOrder.grade,
      weightAllowance: allowances.totalWeight,
      authorizedWeight: allowances.authorizedWeight,
      progear: allowances.proGearWeight,
      spouseProgear: allowances.proGearWeightSpouse,
      storageInTransit: allowances.storageInTransit,
      dependents: allowances.dependentsAuthorized,
    };
    const customerInfo = {
      name: `${customer.last_name}, ${customer.first_name}`,
      dodId: customer.dodID,
      phone: `+1 ${customer.phone}`,
      email: customer.email,
      currentAddress: customer.current_address,
      destinationAddress: customer.destination_address,
      backupContactName: '',
      backupContactPhone: '',
      backupContactEmail: '',
    };

    return (
      <div className={styles.MoveDetails}>
        <div className={styles.container}>
          <LeftNav className={styles.sidebar}>
            {sections.map((s) => {
              const classes = classnames({ active: s === activeSection });
              return (
                <a key={`sidenav_${s}`} href={`#${s}`} className={classes}>
                  {/* eslint-disable-next-line security/detect-object-injection */}
                  {sectionLabels[s]}
                </a>
              );
            })}
          </LeftNav>

          <GridContainer className={styles.gridContainer} data-cy="too-move-details">
            <h1>Move details</h1>
            {submittedShipments.length > 0 && (
              <div className={styles.section} id="requested-shipments">
                <RequestedShipments
                  mtoShipments={submittedShipments}
                  allowancesInfo={allowancesInfo}
                  customerInfo={customerInfo}
                  mtoAgents={mtoAgents}
                  shipmentsStatus="SUBMITTED"
                  approveMTO={updateMoveTaskOrderStatus}
                  approveMTOShipment={patchMTOShipmentStatus}
                  moveTaskOrder={moveTaskOrder}
                />
              </div>
            )}
            {approvedShipments.length > 0 && (
              <div className={styles.section} id="approved-shipments">
                <RequestedShipments
                  mtoShipments={approvedShipments}
                  allowancesInfo={allowancesInfo}
                  customerInfo={customerInfo}
                  mtoAgents={mtoAgents}
                  mtoServiceItems={mtoServiceItems}
                  shipmentsStatus="APPROVED"
                />
              </div>
            )}
            <div className={styles.section} id="orders">
              <GridContainer>
                <Grid row gap>
                  <Grid col>
                    <OrdersTable ordersInfo={ordersInfo} />
                  </Grid>
                </Grid>
              </GridContainer>
            </div>
            <div className={styles.section} id="allowances">
              <GridContainer>
                <Grid row gap>
                  <Grid col>
                    <AllowancesTable info={allowancesInfo} />
                  </Grid>
                </Grid>
              </GridContainer>
            </div>
            <div className={styles.section} id="customer-info">
              <GridContainer>
                <Grid row gap>
                  <Grid col>
                    <CustomerInfoTable customerInfo={customerInfo} />
                  </Grid>
                </Grid>
              </GridContainer>
            </div>
          </GridContainer>
        </div>
      </div>
    );
  }
}

MoveDetails.propTypes = {
  match: MatchShape.isRequired,
  getMoveOrder: PropTypes.func.isRequired,
  getCustomer: PropTypes.func.isRequired,
  getAllMoveTaskOrders: PropTypes.func.isRequired,
  updateMoveTaskOrderStatus: PropTypes.func.isRequired,
  patchMTOShipmentStatus: PropTypes.func.isRequired,
  getMTOShipments: PropTypes.func.isRequired,
  getMTOServiceItems: PropTypes.func.isRequired,
  moveOrder: MoveOrderShape,
  allowances: EntitlementShape,
  customer: CustomerShape,
  mtoShipments: PropTypes.arrayOf(MTOShipmentShape),
  mtoAgents: PropTypes.arrayOf(MTOAgentShape),
  mtoServiceItems: PropTypes.arrayOf(MTOServiceItemShape),
  moveTaskOrder: MoveTaskOrderShape,
};

MoveDetails.defaultProps = {
  moveOrder: {},
  allowances: {},
  customer: {},
  mtoShipments: [],
  mtoAgents: [],
  mtoServiceItems: [],
  moveTaskOrder: {},
};

const mapStateToProps = (state, ownProps) => {
  const { moveOrderId } = ownProps.match.params;
  const moveOrder = selectMoveOrder(state, moveOrderId);
  const allowances = moveOrder?.entitlement;
  const customerId = moveOrder.customerID;
  const moveTaskOrders = selectMoveTaskOrders(state, moveOrderId);
  const moveTaskOrder = moveTaskOrders[0];

  return {
    moveOrder,
    allowances,
    customer: selectCustomer(state, customerId),
    mtoShipments: selectMTOShipments(state, moveOrderId),
    mtoAgents: selectMTOAgents(state),
    mtoServiceItems: selectMTOServiceItems(state, moveOrderId),
    moveTaskOrder,
  };
};

const mapDispatchToProps = {
  getMoveOrder: getMoveOrderAction,
  loadOrders,
  getCustomer: getCustomerAction,
  getAllMoveTaskOrders: getAllMoveTaskOrdersAction,
  updateMoveTaskOrderStatus: updateMoveTaskOrderStatusAction,
  getMTOShipments: getMTOShipmentsAction,
  getMTOAgentList,
  getMTOServiceItems: getMTOServiceItemsAction,
  patchMTOShipmentStatus: patchMTOShipmentStatusAction,
};

export default withRouter(connect(mapStateToProps, mapDispatchToProps)(MoveDetails));<|MERGE_RESOLUTION|>--- conflicted
+++ resolved
@@ -7,17 +7,13 @@
 
 import styles from './MoveDetails.module.scss';
 
-<<<<<<< HEAD
 import { getMTOAgentList, selectMTOAgents } from 'shared/Entities/modules/mtoAgents';
 import {
   patchMTOShipmentStatus as patchMTOShipmentStatusAction,
   getMTOShipments as getMTOShipmentsAction,
   selectMTOShipments,
 } from 'shared/Entities/modules/mtoShipments';
-import 'pages/TOO/too.scss';
-=======
 import 'styles/office.scss';
->>>>>>> b3cd8dfb
 import {
   getMoveOrder as getMoveOrderAction,
   getCustomer as getCustomerAction,
