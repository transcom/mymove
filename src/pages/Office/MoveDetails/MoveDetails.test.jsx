/* eslint-disable react/jsx-props-no-spreading */
import React from 'react';
import { mount } from 'enzyme';
import { render, screen, waitFor } from '@testing-library/react';
import { renderHook } from '@testing-library/react-hooks';
import userEvent from '@testing-library/user-event';

import { ORDERS_TYPE, ORDERS_TYPE_DETAILS } from '../../../constants/orders';

import MoveDetails, { useErrorIfMissing } from './MoveDetails';

import { MockProviders } from 'testUtils';
import { useMoveDetailsQueries } from 'hooks/queries';
import { permissionTypes } from 'constants/permissions';
import { ADVANCE_STATUSES } from 'constants/ppms';
import { isBooleanFlagEnabled } from 'utils/featureFlags';
import { SHIPMENT_TYPES } from 'shared/constants';
import { advanceRequestedAndRejected } from 'components/Office/ShipmentIncentiveAdvance/ShipmentIncentiveAdvance.stories';

jest.mock('hooks/queries', () => ({
  useMoveDetailsQueries: jest.fn(),
}));

const setUnapprovedShipmentCount = jest.fn();
const setUnapprovedServiceItemCount = jest.fn();
const setExcessWeightRiskCount = jest.fn();
const setUnapprovedSITExtensionCount = jest.fn();
const setMissingOrdersInfoCount = jest.fn();
const setShipmentErrorConcernCount = jest.fn();

const mockNavigate = jest.fn();
const mockRequestedMoveCode = 'TE5TC0DE';
jest.mock('react-router-dom', () => ({
  ...jest.requireActual('react-router-dom'),
  useParams: () => ({ moveCode: mockRequestedMoveCode }),
  useNavigate: () => mockNavigate,
}));

jest.mock('utils/featureFlags', () => ({
  ...jest.requireActual('utils/featureFlags'),
  isBooleanFlagEnabled: jest.fn().mockImplementation(() => Promise.resolve(false)),
}));

const requestedMoveDetailsQuery = {
  move: {
    id: '9c7b255c-2981-4bf8-839f-61c7458e2b4d',
    ordersId: '1',
  },
  customerData: {
    id: '2468',
    last_name: 'Kerry',
    first_name: 'Smith',
    dodID: '999999999',
    agency: 'NAVY',
    backupAddress: {
      streetAddress1: '813 S 129th St',
      city: 'San Antonio',
      state: 'TX',
      postalCode: '78234',
    },
  },
  order: {
    id: '1',
    originDutyLocation: {
      address: {
        streetAddress1: '',
        city: 'Fort Knox',
        state: 'KY',
        postalCode: '40121',
      },
    },
    destinationDutyLocation: {
      address: {
        streetAddress1: '',
        city: 'Fort Irwin',
        state: 'CA',
        postalCode: '92310',
      },
    },
    orderDocuments: {
      'c0a22a98-a806-47a2-ab54-2dac938667b3': {
        bytes: 2202009,
        contentType: 'application/pdf',
        createdAt: '2024-10-23T16:31:21.085Z',
        filename: 'testFile.pdf',
        id: 'c0a22a98-a806-47a2-ab54-2dac938667b3',
        status: 'PROCESSING',
        updatedAt: '2024-10-23T16:31:21.085Z',
        uploadType: 'USER',
        url: '/storage/USER/uploads/c0a22a98-a806-47a2-ab54-2dac938667b3?contentType=application%2Fpdf',
      },
    },
    customer: {
      agency: 'ARMY',
      backup_contact: {
        email: 'email@example.com',
        name: 'name',
        phone: '555-555-5555',
      },
      current_address: {
        city: 'Beverly Hills',
        country: 'US',
        eTag: 'MjAyMS0wMS0yMVQxNTo0MTozNS41Mzg0Njha',
        id: '3a5f7cf2-6193-4eb3-a244-14d21ca05d7b',
        postalCode: '90210',
        state: 'CA',
        streetAddress1: '123 Any Street',
        streetAddress2: 'P.O. Box 12345',
        streetAddress3: 'c/o Some Person',
      },
      dodID: '6833908165',
      eTag: 'MjAyMS0wMS0yMVQxNTo0MTozNS41NjAzNTJa',
      email: 'combo@ppm.hhg',
      first_name: 'Submitted',
      id: 'f6bd793f-7042-4523-aa30-34946e7339c9',
      last_name: 'Ppmhhg',
      phone: '555-555-5555',
    },
    entitlement: {
      authorizedWeight: 8000,
      dependentsAuthorized: true,
      eTag: 'MjAyMS0wMS0yMVQxNTo0MTozNS41NzgwMzda',
      id: 'e0fefe58-0710-40db-917b-5b96567bc2a8',
      nonTemporaryStorage: true,
      privatelyOwnedVehicle: true,
      proGearWeight: 2000,
      proGearWeightSpouse: 500,
      storageInTransit: 2,
      totalDependents: 1,
      totalWeight: 8000,
    },
    order_number: 'ORDER3',
    order_type: ORDERS_TYPE.PERMANENT_CHANGE_OF_STATION,
    order_type_detail: ORDERS_TYPE_DETAILS.HHG_PERMITTED,
    tac: '9999',
    ntsTac: '1111',
    ntsSac: '2222',
  },
  mtoShipments: [
    {
      customerRemarks: 'please treat gently',
      destinationAddress: {
        city: 'Fairfield',
        country: 'US',
        id: '672ff379-f6e3-48b4-a87d-796713f8f997',
        postalCode: '94535',
        state: 'CA',
        streetAddress1: '987 Any Avenue',
        streetAddress2: 'P.O. Box 9876',
        streetAddress3: 'c/o Some Person',
      },
      eTag: 'MjAyMC0wNi0xMFQxNTo1ODowMi40MDQwMzFa',
      id: 'ce01a5b8-9b44-4511-8a8d-edb60f2a4aee',
      moveTaskOrderID: '9c7b255c-2981-4bf8-839f-61c7458e2b4d',
      pickupAddress: {
        city: 'Beverly Hills',
        country: 'US',
        eTag: 'MjAyMC0wNi0xMFQxNTo1ODowMi4zODQ3Njla',
        id: '1686751b-ab36-43cf-b3c9-c0f467d13c19',
        postalCode: '90210',
        state: 'CA',
        streetAddress1: '123 Any Street',
        streetAddress2: 'P.O. Box 12345',
        streetAddress3: 'c/o Some Person',
      },
      requestedPickupDate: '2018-03-15',
      scheduledPickupDate: '2018-03-16',
      shipmentType: 'HHG',
      status: 'SUBMITTED',
      updatedAt: '2020-06-10T15:58:02.404031Z',
    },
    {
      customerRemarks: 'please treat gently',
      destinationAddress: {
        city: 'Fairfield',
        country: 'US',
        id: '672ff379-f6e3-48b4-a87d-796713f8f997',
        postalCode: '94535',
        state: 'CA',
        streetAddress1: '987 Any Avenue',
        streetAddress2: 'P.O. Box 9876',
        streetAddress3: 'c/o Some Person',
      },
      eTag: 'MjAyMC0wNi0xMFQxNTo1ODowMi40MDQwMzFa',
      id: 'ce01a5b8-9b44-4511-8a8d-edb60f2a4aee',
      moveTaskOrderID: '9c7b255c-2981-4bf8-839f-61c7458e2b4d',
      pickupAddress: {
        city: 'Beverly Hills',
        country: 'US',
        eTag: 'MjAyMC0wNi0xMFQxNTo1ODowMi4zODQ3Njla',
        id: '1686751b-ab36-43cf-b3c9-c0f467d13c19',
        postalCode: '90210',
        state: 'CA',
        streetAddress1: '123 Any Street',
        streetAddress2: 'P.O. Box 12345',
        streetAddress3: 'c/o Some Person',
      },
      requestedPickupDate: '2018-03-15',
      scheduledPickupDate: '2018-03-16',
      shipmentType: 'HHG',
      status: 'SUBMITTED',
      updatedAt: '2020-06-10T15:58:02.404031Z',
      deletedAt: '2018-03-16',
    },
  ],
  mtoServiceItems: [],
  mtoAgents: [],
  isLoading: false,
  isError: false,
  isSuccess: true,
};

const requestedMoveDetailsQueryRetiree = {
  move: {
    id: '9c7b255c-2981-4bf8-839f-61c7458e2b4d',
    ordersId: '1',
  },
  customerData: {
    id: '2468',
    last_name: 'Kerry',
    first_name: 'Smith',
    dodID: '999999999',
    agency: 'NAVY',
    backupAddress: {
      streetAddress1: '813 S 129th St',
      city: 'San Antonio',
      state: 'TX',
      postalCode: '78234',
    },
  },
  order: {
    id: '1',
    originDutyLocation: {
      address: {
        streetAddress1: '',
        city: 'Fort Knox',
        state: 'KY',
        postalCode: '40121',
      },
    },
    destinationDutyLocation: {
      address: {
        streetAddress1: '',
        city: 'Fort Irwin',
        state: 'CA',
        postalCode: '92310',
      },
    },
    customer: {
      agency: 'ARMY',
      backup_contact: {
        email: 'email@example.com',
        name: 'name',
        phone: '555-555-5555',
      },
      current_address: {
        city: 'Beverly Hills',
        country: 'US',
        eTag: 'MjAyMS0wMS0yMVQxNTo0MTozNS41Mzg0Njha',
        id: '3a5f7cf2-6193-4eb3-a244-14d21ca05d7b',
        postalCode: '90210',
        state: 'CA',
        streetAddress1: '123 Any Street',
        streetAddress2: 'P.O. Box 12345',
        streetAddress3: 'c/o Some Person',
      },
      dodID: '6833908165',
      eTag: 'MjAyMS0wMS0yMVQxNTo0MTozNS41NjAzNTJa',
      email: 'combo@ppm.hhg',
      first_name: 'Submitted',
      id: 'f6bd793f-7042-4523-aa30-34946e7339c9',
      last_name: 'Ppmhhg',
      phone: '555-555-5555',
    },
    entitlement: {
      authorizedWeight: 8000,
      dependentsAuthorized: true,
      eTag: 'MjAyMS0wMS0yMVQxNTo0MTozNS41NzgwMzda',
      id: 'e0fefe58-0710-40db-917b-5b96567bc2a8',
      nonTemporaryStorage: true,
      privatelyOwnedVehicle: true,
      proGearWeight: 2000,
      proGearWeightSpouse: 500,
      storageInTransit: 2,
      totalDependents: 1,
      totalWeight: 8000,
    },
    order_number: 'ORDER3',
    order_type: ORDERS_TYPE.RETIREMENT,
    order_type_detail: ORDERS_TYPE_DETAILS.HHG_PERMITTED,
    tac: '9999',
    ntsTac: '1111',
    ntsSac: '2222',
  },
  orderDocuments: {
    'c0a22a98-a806-47a2-ab54-2dac938667b3': {
      bytes: 2202009,
      contentType: 'application/pdf',
      createdAt: '2024-10-23T16:31:21.085Z',
      filename: 'testFile.pdf',
      id: 'c0a22a98-a806-47a2-ab54-2dac938667b3',
      status: 'PROCESSING',
      updatedAt: '2024-10-23T16:31:21.085Z',
      uploadType: 'USER',
      url: '/storage/USER/uploads/c0a22a98-a806-47a2-ab54-2dac938667b3?contentType=application%2Fpdf',
    },
  },
  mtoShipments: [
    {
      customerRemarks: 'please treat gently',
      destinationAddress: {
        city: 'Fairfield',
        country: 'US',
        id: '672ff379-f6e3-48b4-a87d-796713f8f997',
        postalCode: '94535',
        state: 'CA',
        streetAddress1: '987 Any Avenue',
        streetAddress2: 'P.O. Box 9876',
        streetAddress3: 'c/o Some Person',
      },
      destinationType: 'HOME_OF_RECORD',
      eTag: 'MjAyMC0wNi0xMFQxNTo1ODowMi40MDQwMzFa',
      id: 'ce01a5b8-9b44-4511-8a8d-edb60f2a4aee',
      moveTaskOrderID: '9c7b255c-2981-4bf8-839f-61c7458e2b4d',
      pickupAddress: {
        city: 'Beverly Hills',
        country: 'US',
        eTag: 'MjAyMC0wNi0xMFQxNTo1ODowMi4zODQ3Njla',
        id: '1686751b-ab36-43cf-b3c9-c0f467d13c19',
        postalCode: '90210',
        state: 'CA',
        streetAddress1: '123 Any Street',
        streetAddress2: 'P.O. Box 12345',
        streetAddress3: 'c/o Some Person',
      },
      requestedPickupDate: '2018-03-15',
      scheduledPickupDate: '2018-03-16',
      shipmentType: 'HHG',
      status: 'SUBMITTED',
      updatedAt: '2020-06-10T15:58:02.404031Z',
    },
    {
      customerRemarks: 'please treat gently',
      destinationAddress: {
        city: 'Fairfield',
        country: 'US',
        id: '672ff379-f6e3-48b4-a87d-796713f8f997',
        postalCode: '94535',
        state: 'CA',
        streetAddress1: '987 Any Avenue',
        streetAddress2: 'P.O. Box 9876',
        streetAddress3: 'c/o Some Person',
      },
      destinationType: 'HOME_OF_RECORD',
      eTag: 'MjAyMC0wNi0xMFQxNTo1ODowMi40MDQwMzFa',
      id: 'ce01a5b8-9b44-4511-8a8d-edb60f2a4aee',
      moveTaskOrderID: '9c7b255c-2981-4bf8-839f-61c7458e2b4d',
      pickupAddress: {
        city: 'Beverly Hills',
        country: 'US',
        eTag: 'MjAyMC0wNi0xMFQxNTo1ODowMi4zODQ3Njla',
        id: '1686751b-ab36-43cf-b3c9-c0f467d13c19',
        postalCode: '90210',
        state: 'CA',
        streetAddress1: '123 Any Street',
        streetAddress2: 'P.O. Box 12345',
        streetAddress3: 'c/o Some Person',
      },
      requestedPickupDate: '2018-03-15',
      scheduledPickupDate: '2018-03-16',
      shipmentType: 'HHG',
      status: 'SUBMITTED',
      updatedAt: '2020-06-10T15:58:02.404031Z',
      deletedAt: '2018-03-16',
    },
  ],
  mtoServiceItems: [],
  mtoAgents: [],
  isLoading: false,
  isError: false,
  isSuccess: true,
};

const requestedMoveDetailsAmendedOrdersQuery = {
  move: {
    id: '9c7b255c-2981-4bf8-839f-61c7458e2b4d',
    ordersId: '1',
  },
  customerData: {
    id: '2468',
    last_name: 'Kerry',
    first_name: 'Smith',
    dodID: '999999999',
    agency: 'NAVY',
    backupAddress: {
      streetAddress1: '813 S 129th St',
      city: 'San Antonio',
      state: 'TX',
      postalCode: '78234',
    },
  },
  order: {
    id: '1',
    department_indicator: 'ARMY',
    originDutyLocation: {
      address: {
        streetAddress1: '',
        city: 'Fort Knox',
        state: 'KY',
        postalCode: '40121',
      },
    },
    destinationDutyLocation: {
      address: {
        streetAddress1: '',
        city: 'Fort Irwin',
        state: 'CA',
        postalCode: '92310',
      },
    },
    customer: {
      agency: 'ARMY',
      backup_contact: {
        email: 'email@example.com',
        name: 'name',
        phone: '555-555-5555',
      },
      current_address: {
        city: 'Beverly Hills',
        country: 'US',
        eTag: 'MjAyMS0wMS0yMVQxNTo0MTozNS41Mzg0Njha',
        id: '3a5f7cf2-6193-4eb3-a244-14d21ca05d7b',
        postalCode: '90210',
        state: 'CA',
        streetAddress1: '123 Any Street',
        streetAddress2: 'P.O. Box 12345',
        streetAddress3: 'c/o Some Person',
      },
      dodID: '6833908165',
      eTag: 'MjAyMS0wMS0yMVQxNTo0MTozNS41NjAzNTJa',
      email: 'combo@ppm.hhg',
      first_name: 'Submitted',
      id: 'f6bd793f-7042-4523-aa30-34946e7339c9',
      last_name: 'Ppmhhg',
      phone: '555-555-5555',
    },
    entitlement: {
      authorizedWeight: 8000,
      dependentsAuthorized: true,
      eTag: 'MjAyMS0wMS0yMVQxNTo0MTozNS41NzgwMzda',
      id: 'e0fefe58-0710-40db-917b-5b96567bc2a8',
      nonTemporaryStorage: true,
      privatelyOwnedVehicle: true,
      proGearWeight: 2000,
      proGearWeightSpouse: 500,
      storageInTransit: 2,
      totalDependents: 1,
      totalWeight: 8000,
    },
    order_number: 'ORDER3',
    order_type: ORDERS_TYPE.PERMANENT_CHANGE_OF_STATION,
    order_type_detail: ORDERS_TYPE_DETAILS.HHG_PERMITTED,
    uploadedAmendedOrderID: '3',
    tac: '9999',
  },
  orderDocuments: {
    'c0a22a98-a806-47a2-ab54-2dac938667b3': {
      bytes: 2202009,
      contentType: 'application/pdf',
      createdAt: '2024-10-23T16:31:21.085Z',
      filename: 'testFile.pdf',
      id: 'c0a22a98-a806-47a2-ab54-2dac938667b3',
      status: 'PROCESSING',
      updatedAt: '2024-10-23T16:31:21.085Z',
      uploadType: 'USER',
      url: '/storage/USER/uploads/c0a22a98-a806-47a2-ab54-2dac938667b3?contentType=application%2Fpdf',
    },
  },
  mtoShipments: [
    {
      customerRemarks: 'please treat gently',
      destinationAddress: {
        city: 'Fairfield',
        country: 'US',
        id: '672ff379-f6e3-48b4-a87d-796713f8f997',
        postalCode: '94535',
        state: 'CA',
        streetAddress1: '987 Any Avenue',
        streetAddress2: 'P.O. Box 9876',
        streetAddress3: 'c/o Some Person',
      },
      eTag: 'MjAyMC0wNi0xMFQxNTo1ODowMi40MDQwMzFa',
      id: 'ce01a5b8-9b44-4511-8a8d-edb60f2a4aee',
      moveTaskOrderID: '9c7b255c-2981-4bf8-839f-61c7458e2b4d',
      pickupAddress: {
        city: 'Beverly Hills',
        country: 'US',
        eTag: 'MjAyMC0wNi0xMFQxNTo1ODowMi4zODQ3Njla',
        id: '1686751b-ab36-43cf-b3c9-c0f467d13c19',
        postalCode: '90210',
        state: 'CA',
        streetAddress1: '123 Any Street',
        streetAddress2: 'P.O. Box 12345',
        streetAddress3: 'c/o Some Person',
      },
      requestedPickupDate: '2018-03-15',
      scheduledPickupDate: '2018-03-16',
      shipmentType: 'HHG',
      status: 'SUBMITTED',
      updatedAt: '2020-06-10T15:58:02.404031Z',
    },
    {
      customerRemarks: 'please treat gently',
      destinationAddress: {
        city: 'Fairfield',
        country: 'US',
        id: '672ff379-f6e3-48b4-a87d-796713f8f997',
        postalCode: '94535',
        state: 'CA',
        streetAddress1: '987 Any Avenue',
        streetAddress2: 'P.O. Box 9876',
        streetAddress3: 'c/o Some Person',
      },
      eTag: 'MjAyMC0wNi0xMFQxNTo1ODowMi40MDQwMzFa',
      id: 'ce01a5b8-9b44-4511-8a8d-edb60f2a4aee',
      moveTaskOrderID: '9c7b255c-2981-4bf8-839f-61c7458e2b4d',
      pickupAddress: {
        city: 'Beverly Hills',
        country: 'US',
        eTag: 'MjAyMC0wNi0xMFQxNTo1ODowMi4zODQ3Njla',
        id: '1686751b-ab36-43cf-b3c9-c0f467d13c19',
        postalCode: '90210',
        state: 'CA',
        streetAddress1: '123 Any Street',
        streetAddress2: 'P.O. Box 12345',
        streetAddress3: 'c/o Some Person',
      },
      requestedPickupDate: '2018-03-15',
      scheduledPickupDate: '2018-03-16',
      shipmentType: 'HHG',
      status: 'SUBMITTED',
      updatedAt: '2020-06-10T15:58:02.404031Z',
      deletedAt: '2018-03-16',
    },
  ],
  mtoServiceItems: [],
  mtoAgents: [],
  isLoading: false,
  isError: false,
  isSuccess: true,
};

const requestedMoveDetailsMissingInfoQuery = {
  move: {
    id: '9c7b255c-2981-4bf8-839f-61c7458e2b4d',
    ordersId: '1',
  },
  customerData: {
    id: '2468',
    last_name: 'Kerry',
    first_name: 'Smith',
    dodID: '999999999',
    agency: 'NAVY',
    backupAddress: {
      streetAddress1: '813 S 129th St',
      city: 'San Antonio',
      state: 'TX',
      postalCode: '78234',
    },
  },
  order: {
    id: '1',
    originDutyLocation: {
      address: {
        streetAddress1: '',
        city: 'Fort Knox',
        state: 'KY',
        postalCode: '40121',
      },
    },
    destinationDutyLocation: {
      address: {
        streetAddress1: '',
        city: 'Fort Irwin',
        state: 'CA',
        postalCode: '92310',
      },
    },
    customer: {
      agency: 'ARMY',
      backup_contact: {
        email: 'email@example.com',
        name: 'name',
        phone: '555-555-5555',
      },
      current_address: {
        city: 'Beverly Hills',
        country: 'US',
        eTag: 'MjAyMS0wMS0yMVQxNTo0MTozNS41Mzg0Njha',
        id: '3a5f7cf2-6193-4eb3-a244-14d21ca05d7b',
        postalCode: '90210',
        state: 'CA',
        streetAddress1: '123 Any Street',
        streetAddress2: 'P.O. Box 12345',
        streetAddress3: 'c/o Some Person',
      },
      dodID: '6833908165',
      eTag: 'MjAyMS0wMS0yMVQxNTo0MTozNS41NjAzNTJa',
      email: 'combo@ppm.hhg',
      first_name: 'Submitted',
      id: 'f6bd793f-7042-4523-aa30-34946e7339c9',
      last_name: 'Ppmhhg',
      phone: '555-555-5555',
    },
    entitlement: {
      authorizedWeight: 8000,
      dependentsAuthorized: true,
      eTag: 'MjAyMS0wMS0yMVQxNTo0MTozNS41NzgwMzda',
      id: 'e0fefe58-0710-40db-917b-5b96567bc2a8',
      nonTemporaryStorage: true,
      privatelyOwnedVehicle: true,
      proGearWeight: 2000,
      proGearWeightSpouse: 500,
      storageInTransit: 2,
      totalDependents: 1,
      totalWeight: 8000,
    },
  },
  orderDocuments: undefined,
  mtoShipments: [
    {
      customerRemarks: 'please treat gently',
      destinationAddress: {
        city: 'Fairfield',
        country: 'US',
        id: '672ff379-f6e3-48b4-a87d-796713f8f997',
        postalCode: '94535',
        state: 'CA',
        streetAddress1: '987 Any Avenue',
        streetAddress2: 'P.O. Box 9876',
        streetAddress3: 'c/o Some Person',
      },
      eTag: 'MjAyMC0wNi0xMFQxNTo1ODowMi40MDQwMzFa',
      id: 'ce01a5b8-9b44-4511-8a8d-edb60f2a4aee',
      moveTaskOrderID: '9c7b255c-2981-4bf8-839f-61c7458e2b4d',
      pickupAddress: {
        city: 'Beverly Hills',
        country: 'US',
        eTag: 'MjAyMC0wNi0xMFQxNTo1ODowMi4zODQ3Njla',
        id: '1686751b-ab36-43cf-b3c9-c0f467d13c19',
        postalCode: '90210',
        state: 'CA',
        streetAddress1: '123 Any Street',
        streetAddress2: 'P.O. Box 12345',
        streetAddress3: 'c/o Some Person',
      },
      requestedPickupDate: '2018-03-15',
      scheduledPickupDate: '2018-03-16',
      shipmentType: 'HHG',
      status: 'SUBMITTED',
      updatedAt: '2020-06-10T15:58:02.404031Z',
    },
    {
      customerRemarks: 'please treat gently',
      destinationAddress: {
        city: 'Fairfield',
        country: 'US',
        id: '672ff379-f6e3-48b4-a87d-796713f8f997',
        postalCode: '94535',
        state: 'CA',
        streetAddress1: '987 Any Avenue',
        streetAddress2: 'P.O. Box 9876',
        streetAddress3: 'c/o Some Person',
      },
      eTag: 'MjAyMC0wNi0xMFQxNTo1ODowMi40MDQwMzFa',
      id: 'ce01a5b8-9b44-4511-8a8d-edb60f2a4abf',
      moveTaskOrderID: '9c7b255c-2981-4bf8-839f-61c7458e2b7d',
      pickupAddress: {
        city: 'Beverly Hills',
        country: 'US',
        eTag: 'MjAyMC0wNi0xMFQxNTo1ODowMi4zODQ3Njla',
        id: '1686751b-ab36-43cf-b3c9-ca1467d13c19',
        postalCode: '90210',
        state: 'CA',
        streetAddress1: '123 Any Street',
        streetAddress2: 'P.O. Box 12345',
        streetAddress3: 'c/o Some Person',
      },
      requestedPickupDate: '2018-03-15',
      scheduledPickupDate: '2018-03-16',
      shipmentType: 'HHG_OUTOF_NTS',
      status: 'SUBMITTED',
      updatedAt: '2020-06-10T15:58:02.404031Z',
    },
  ],
  mtoServiceItems: [],
  mtoAgents: [],
  isLoading: false,
  isError: false,
  isSuccess: true,
};

const requestedMoveDetailsQueryNoShipments = {
  move: {
    id: '9c7b255c-2981-4bf8-839f-61c7458e2b4d',
    ordersId: '1',
  },
  customerData: {
    id: '2468',
    last_name: 'Kerry',
    first_name: 'Smith',
    dodID: '999999999',
    agency: 'NAVY',
    backupAddress: {
      streetAddress1: '813 S 129th St',
      city: 'San Antonio',
      state: 'TX',
      postalCode: '78234',
    },
  },
  order: {
    id: '1',
    originDutyLocation: {
      address: {
        streetAddress1: '',
        city: 'Fort Knox',
        state: 'KY',
        postalCode: '40121',
      },
    },
    destinationDutyLocation: {
      address: {
        streetAddress1: '',
        city: 'Fort Irwin',
        state: 'CA',
        postalCode: '92310',
      },
    },
    orderDocuments: {
      'c0a22a98-a806-47a2-ab54-2dac938667b3': {
        bytes: 2202009,
        contentType: 'application/pdf',
        createdAt: '2024-10-23T16:31:21.085Z',
        filename: 'testFile.pdf',
        id: 'c0a22a98-a806-47a2-ab54-2dac938667b3',
        status: 'PROCESSING',
        updatedAt: '2024-10-23T16:31:21.085Z',
        uploadType: 'USER',
        url: '/storage/USER/uploads/c0a22a98-a806-47a2-ab54-2dac938667b3?contentType=application%2Fpdf',
      },
    },
    customer: {
      agency: 'ARMY',
      backup_contact: {
        email: 'email@example.com',
        name: 'name',
        phone: '555-555-5555',
      },
      current_address: {
        city: 'Beverly Hills',
        country: 'US',
        eTag: 'MjAyMS0wMS0yMVQxNTo0MTozNS41Mzg0Njha',
        id: '3a5f7cf2-6193-4eb3-a244-14d21ca05d7b',
        postalCode: '90210',
        state: 'CA',
        streetAddress1: '123 Any Street',
        streetAddress2: 'P.O. Box 12345',
        streetAddress3: 'c/o Some Person',
      },
      dodID: '6833908165',
      eTag: 'MjAyMS0wMS0yMVQxNTo0MTozNS41NjAzNTJa',
      email: 'combo@ppm.hhg',
      first_name: 'Submitted',
      id: 'f6bd793f-7042-4523-aa30-34946e7339c9',
      last_name: 'Ppmhhg',
      phone: '555-555-5555',
    },
    entitlement: {
      authorizedWeight: 8000,
      dependentsAuthorized: true,
      eTag: 'MjAyMS0wMS0yMVQxNTo0MTozNS41NzgwMzda',
      id: 'e0fefe58-0710-40db-917b-5b96567bc2a8',
      nonTemporaryStorage: true,
      privatelyOwnedVehicle: true,
      proGearWeight: 2000,
      proGearWeightSpouse: 500,
      storageInTransit: 2,
      totalDependents: 1,
      totalWeight: 8000,
    },
    order_number: 'ORDER3',
    order_type: ORDERS_TYPE.PERMANENT_CHANGE_OF_STATION,
    order_type_detail: ORDERS_TYPE_DETAILS.HHG_PERMITTED,
    tac: '9999',
    ntsTac: '1111',
    ntsSac: '2222',
  },
  mtoShipments: [],
  mtoServiceItems: [],
  mtoAgents: [],
  isLoading: false,
  isError: false,
  isSuccess: true,
};

const requestedAndApprovedMoveDetailsQuery = {
  ...requestedMoveDetailsQuery,
  mtoShipments: [
    {
      customerRemarks: 'please treat gently',
      destinationAddress: {
        city: 'Fairfield',
        country: 'US',
        id: '672ff379-f6e3-48b4-a87d-796713f8f997',
        postalCode: '94535',
        state: 'CA',
        streetAddress1: '987 Any Avenue',
        streetAddress2: 'P.O. Box 9876',
        streetAddress3: 'c/o Some Person',
      },
      eTag: 'MjAyMC0wNi0xMFQxNTo1ODowMi40MDQwMzFa',
      id: 'ce01a5b8-9b44-4511-8a8d-edb60f2a4aee',
      moveTaskOrderID: '9c7b255c-2981-4bf8-839f-61c7458e2b4d',
      pickupAddress: {
        city: 'Beverly Hills',
        country: 'US',
        eTag: 'MjAyMC0wNi0xMFQxNTo1ODowMi4zODQ3Njla',
        id: '1686751b-ab36-43cf-b3c9-c0f467d13c19',
        postalCode: '90210',
        state: 'CA',
        streetAddress1: '123 Any Street',
        streetAddress2: 'P.O. Box 12345',
        streetAddress3: 'c/o Some Person',
      },
      requestedPickupDate: '2018-03-15',
      scheduledPickupDate: '2018-03-16',
      shipmentType: 'HHG',
      status: 'SUBMITTED',
      updatedAt: '2020-06-10T15:58:02.404031Z',
    },
    {
      approvedDate: '2020-01-01',
      customerRemarks: 'please treat gently',
      destinationAddress: {
        city: 'Fairfield',
        country: 'US',
        id: '672ff379-f6e3-48b4-a87d-796713f8f997',
        postalCode: '94535',
        state: 'CA',
        streetAddress1: '987 Any Avenue',
        streetAddress2: 'P.O. Box 9876',
        streetAddress3: 'c/o Some Person',
      },
      eTag: 'MjAyMC0wNi0xMFQxNTo1ODowMi40MDQwMzFa',
      id: 'ce01a5b8-9b44-4511-8a8d-edb60f2a4aee',
      moveTaskOrderID: '9c7b255c-2981-4bf8-839f-61c7458e2b4d',
      pickupAddress: {
        city: 'Beverly Hills',
        country: 'US',
        eTag: 'MjAyMC0wNi0xMFQxNTo1ODowMi4zODQ3Njla',
        id: '1686751b-ab36-43cf-b3c9-c0f467d13c19',
        postalCode: '90210',
        state: 'CA',
        streetAddress1: '123 Any Street',
        streetAddress2: 'P.O. Box 12345',
        streetAddress3: 'c/o Some Person',
      },
      requestedPickupDate: '2018-03-15',
      scheduledPickupDate: '2018-03-16',
      shipmentType: 'HHG',
      status: 'APPROVED',
      updatedAt: '2020-06-10T15:58:02.404031Z',
    },
  ],
};

const approvedMoveDetailsQuery = {
  ...requestedMoveDetailsQuery,
  mtoShipments: [
    {
      approvedDate: '2020-01-01',
      customerRemarks: 'please treat gently',
      destinationAddress: {
        city: 'Fairfield',
        country: 'US',
        id: '672ff379-f6e3-48b4-a87d-796713f8f997',
        postalCode: '94535',
        state: 'CA',
        streetAddress1: '987 Any Avenue',
        streetAddress2: 'P.O. Box 9876',
        streetAddress3: 'c/o Some Person',
      },
      eTag: 'MjAyMC0wNi0xMFQxNTo1ODowMi40MDQwMzFa',
      id: 'ce01a5b8-9b44-4511-8a8d-edb60f2a4aee',
      moveTaskOrderID: '9c7b255c-2981-4bf8-839f-61c7458e2b4d',
      pickupAddress: {
        city: 'Beverly Hills',
        country: 'US',
        eTag: 'MjAyMC0wNi0xMFQxNTo1ODowMi4zODQ3Njla',
        id: '1686751b-ab36-43cf-b3c9-c0f467d13c19',
        postalCode: '90210',
        state: 'CA',
        streetAddress1: '123 Any Street',
        streetAddress2: 'P.O. Box 12345',
        streetAddress3: 'c/o Some Person',
      },
      requestedPickupDate: '2018-03-15',
      scheduledPickupDate: '2018-03-16',
      shipmentType: 'HHG',
      status: 'APPROVED',
      updatedAt: '2020-06-10T15:58:02.404031Z',
    },
  ],
};
const noRequestedAndNoApprovedMoveDetailsQuery = {
  ...requestedMoveDetailsQueryNoShipments,
  mtoShipments: [],
};

const undefinedMTOShipmentsMoveDetailsQuery = {
  ...requestedMoveDetailsQuery,
  mtoShipments: undefined,
};

const shipmentInvalidRequestedPickupDate = {
  customerRemarks: 'please treat gently',
  counselorRemarks: 'all good',
  destinationAddress: {
    city: 'Fairfield',
    country: 'US',
    id: '672ff379-f6e3-48b4-a87d-796713f8f997',
    postalCode: '94535',
    state: 'CA',
    streetAddress1: '987 Any Avenue',
    streetAddress2: 'P.O. Box 9876',
    streetAddress3: 'c/o Some Person',
  },
  eTag: 'MjAyMC0wNi0xMFQxNTo1ODowMi40MDQwMzFa',
  id: 'ce01a5b8-9b44-4511-8a8d-edb60f2a4aee',
  moveTaskOrderID: '9c7b255c-2981-4bf8-839f-61c7458e2b4d',
  pickupAddress: {
    city: 'Beverly Hills',
    country: 'US',
    eTag: 'MjAyMC0wNi0xMFQxNTo1ODowMi4zODQ3Njla',
    id: '1686751b-ab36-43cf-b3c9-c0f467d13c19',
    postalCode: '90210',
    state: 'CA',
    streetAddress1: '123 Any Street',
    streetAddress2: 'P.O. Box 12345',
    streetAddress3: 'c/o Some Person',
  },
  secondaryPickupAddress: {
    city: 'Los Angeles',
    country: 'US',
    eTag: 'MjAyMC0wNi0xMFQxNTo1ODowMi4zODQ3Njla',
    id: 'b941a74a-e77e-4575-bea3-e7e01b226422',
    postalCode: '90222',
    state: 'CA',
    streetAddress1: '456 Any Street',
    streetAddress2: 'P.O. Box 67890',
    streetAddress3: 'c/o A Friendly Person',
  },
  secondaryDeliveryAddress: {
    city: 'Beverly Hills',
    country: 'US',
    eTag: 'MjAyMC0wNi0xMFQxNTo1ODowMi4zODQ3Njla',
    id: '1686751b-ab36-43cf-eeee-c0f467d13c19',
    postalCode: '90215',
    state: 'CA',
    streetAddress1: '123 Any Street',
    streetAddress2: 'P.O. Box 12345',
    streetAddress3: 'c/o Some Person',
  },
  requestedPickupDate: new Date(),
  scheduledPickupDate: new Date(),
  shipmentType: 'HHG',
  status: 'SUBMITTED',
  updatedAt: '2020-05-10T15:58:02.404031Z',
};

const advanceRequestedRejectedPPMQuery = {
  move: {
    id: '9c7b255c-2981-4bf8-839f-61c7458e2b4d',
    ordersId: '1',
  },
  customerData: {
    id: '2468',
    last_name: 'Kerry',
    first_name: 'Smith',
    dodID: '999999999',
    agency: 'NAVY',
    backupAddress: {
      streetAddress1: '813 S 129th St',
      city: 'San Antonio',
      state: 'TX',
      postalCode: '78234',
    },
  },
  order: {
    id: '1',
    department_indicator: 'ARMY',
    originDutyLocation: {
      address: {
        streetAddress1: '',
        city: 'Fort Knox',
        state: 'KY',
        postalCode: '40121',
      },
    },
    destinationDutyLocation: {
      address: {
        streetAddress1: '',
        city: 'Fort Irwin',
        state: 'CA',
        postalCode: '92310',
      },
    },
    customer: {
      agency: 'ARMY',
      backup_contact: {
        email: 'email@example.com',
        name: 'name',
        phone: '555-555-5555',
      },
      current_address: {
        city: 'Beverly Hills',
        country: 'US',
        eTag: 'MjAyMS0wMS0yMVQxNTo0MTozNS41Mzg0Njha',
        id: '3a5f7cf2-6193-4eb3-a244-14d21ca05d7b',
        postalCode: '90210',
        state: 'CA',
        streetAddress1: '123 Any Street',
        streetAddress2: 'P.O. Box 12345',
        streetAddress3: 'c/o Some Person',
      },
      dodID: '6833908165',
      eTag: 'MjAyMS0wMS0yMVQxNTo0MTozNS41NjAzNTJa',
      email: 'combo@ppm.hhg',
      first_name: 'Submitted',
      id: 'f6bd793f-7042-4523-aa30-34946e7339c9',
      last_name: 'Ppmhhg',
      phone: '555-555-5555',
    },
    entitlement: {
      authorizedWeight: 8000,
      dependentsAuthorized: true,
      eTag: 'MjAyMS0wMS0yMVQxNTo0MTozNS41NzgwMzda',
      id: 'e0fefe58-0710-40db-917b-5b96567bc2a8',
      nonTemporaryStorage: true,
      privatelyOwnedVehicle: true,
      proGearWeight: 2000,
      proGearWeightSpouse: 500,
      storageInTransit: 2,
      totalDependents: 1,
      totalWeight: 8000,
    },
    order_number: 'ORDER3',
    order_type: ORDERS_TYPE.PERMANENT_CHANGE_OF_STATION,
    order_type_detail: ORDERS_TYPE_DETAILS.HHG_PERMITTED,
    uploadedAmendedOrderID: '3',
    tac: '9999',
  },
  orderDocuments: {
    'c0a22a98-a806-47a2-ab54-2dac938667b3': {
      bytes: 2202009,
      contentType: 'application/pdf',
      createdAt: '2024-10-23T16:31:21.085Z',
      filename: 'testFile.pdf',
      id: 'c0a22a98-a806-47a2-ab54-2dac938667b3',
      status: 'PROCESSING',
      updatedAt: '2024-10-23T16:31:21.085Z',
      uploadType: 'USER',
      url: '/storage/USER/uploads/c0a22a98-a806-47a2-ab54-2dac938667b3?contentType=application%2Fpdf',
    },
  },
  mtoShipments: [
    {
      customerRemarks: 'please treat gently',
      destinationAddress: {
        city: 'Fairfield',
        country: 'US',
        id: '672ff379-f6e3-48b4-a87d-796713f8f997',
        postalCode: '94535',
        state: 'CA',
        streetAddress1: '987 Any Avenue',
        streetAddress2: 'P.O. Box 9876',
        streetAddress3: 'c/o Some Person',
      },
      eTag: 'MjAyMC0wNi0xMFQxNTo1ODowMi40MDQwMzFa',
      id: 'ce01a5b8-9b44-4511-8a8d-edb60f2a4aee',
      moveTaskOrderID: '9c7b255c-2981-4bf8-839f-61c7458e2b4d',
      pickupAddress: {
        city: 'Beverly Hills',
        country: 'US',
        eTag: 'MjAyMC0wNi0xMFQxNTo1ODowMi4zODQ3Njla',
        id: '1686751b-ab36-43cf-b3c9-c0f467d13c19',
        postalCode: '90210',
        state: 'CA',
        streetAddress1: '123 Any Street',
        streetAddress2: 'P.O. Box 12345',
        streetAddress3: 'c/o Some Person',
      },
      requestedPickupDate: '2018-03-15',
      scheduledPickupDate: '2018-03-16',
      shipmentType: 'PPM',
      status: 'SUBMITTED',
      updatedAt: '2020-06-10T15:58:02.404031Z',
    },
    {
      customerRemarks: 'please treat gently',
      destinationAddress: {
        city: 'Fairfield',
        country: 'US',
        id: '672ff379-f6e3-48b4-a87d-796713f8f997',
        postalCode: '94535',
        state: 'CA',
        streetAddress1: '987 Any Avenue',
        streetAddress2: 'P.O. Box 9876',
        streetAddress3: 'c/o Some Person',
      },
      eTag: 'MjAyMC0wNi0xMFQxNTo1ODowMi40MDQwMzFa',
      id: 'ce01a5b8-9b44-4511-8a8d-edb60f2a4aee',
      moveTaskOrderID: '9c7b255c-2981-4bf8-839f-61c7458e2b4d',
      pickupAddress: {
        city: 'Beverly Hills',
        country: 'US',
        eTag: 'MjAyMC0wNi0xMFQxNTo1ODowMi4zODQ3Njla',
        id: '1686751b-ab36-43cf-b3c9-c0f467d13c19',
        postalCode: '90210',
        state: 'CA',
        streetAddress1: '123 Any Street',
        streetAddress2: 'P.O. Box 12345',
        streetAddress3: 'c/o Some Person',
      },
      requestedPickupDate: '2018-03-15',
      scheduledPickupDate: '2018-03-16',
      shipmentType: 'HHG',
      status: 'SUBMITTED',
      updatedAt: '2020-06-10T15:58:02.404031Z',
      deletedAt: '2018-03-16',
    },
  ],
  mtoServiceItems: [],
  mtoAgents: [],
  isLoading: false,
  isError: false,
  isSuccess: true,
  advanceRequestedAndRejected,
};

const noAdvanceRequestedPPMQuery = {
  move: {
    id: '9c7b255c-2981-4bf8-839f-61c7458e2b4d',
    ordersId: '1',
  },
  customerData: {
    id: '2468',
    last_name: 'Kerry',
    first_name: 'Smith',
    dodID: '999999999',
    agency: 'NAVY',
    backupAddress: {
      streetAddress1: '813 S 129th St',
      city: 'San Antonio',
      state: 'TX',
      postalCode: '78234',
    },
  },
  order: {
    id: '1',
    department_indicator: 'ARMY',
    originDutyLocation: {
      address: {
        streetAddress1: '',
        city: 'Fort Knox',
        state: 'KY',
        postalCode: '40121',
      },
    },
    destinationDutyLocation: {
      address: {
        streetAddress1: '',
        city: 'Fort Irwin',
        state: 'CA',
        postalCode: '92310',
      },
    },
    customer: {
      agency: 'ARMY',
      backup_contact: {
        email: 'email@example.com',
        name: 'name',
        phone: '555-555-5555',
      },
      current_address: {
        city: 'Beverly Hills',
        country: 'US',
        eTag: 'MjAyMS0wMS0yMVQxNTo0MTozNS41Mzg0Njha',
        id: '3a5f7cf2-6193-4eb3-a244-14d21ca05d7b',
        postalCode: '90210',
        state: 'CA',
        streetAddress1: '123 Any Street',
        streetAddress2: 'P.O. Box 12345',
        streetAddress3: 'c/o Some Person',
      },
      dodID: '6833908165',
      eTag: 'MjAyMS0wMS0yMVQxNTo0MTozNS41NjAzNTJa',
      email: 'combo@ppm.hhg',
      first_name: 'Submitted',
      id: 'f6bd793f-7042-4523-aa30-34946e7339c9',
      last_name: 'Ppmhhg',
      phone: '555-555-5555',
    },
    entitlement: {
      authorizedWeight: 8000,
      dependentsAuthorized: true,
      eTag: 'MjAyMS0wMS0yMVQxNTo0MTozNS41NzgwMzda',
      id: 'e0fefe58-0710-40db-917b-5b96567bc2a8',
      nonTemporaryStorage: true,
      privatelyOwnedVehicle: true,
      proGearWeight: 2000,
      proGearWeightSpouse: 500,
      storageInTransit: 2,
      totalDependents: 1,
      totalWeight: 8000,
    },
    order_number: 'ORDER3',
    order_type: ORDERS_TYPE.PERMANENT_CHANGE_OF_STATION,
    order_type_detail: ORDERS_TYPE_DETAILS.HHG_PERMITTED,
    uploadedAmendedOrderID: '3',
    tac: '9999',
  },
  orderDocuments: {
    'c0a22a98-a806-47a2-ab54-2dac938667b3': {
      bytes: 2202009,
      contentType: 'application/pdf',
      createdAt: '2024-10-23T16:31:21.085Z',
      filename: 'testFile.pdf',
      id: 'c0a22a98-a806-47a2-ab54-2dac938667b3',
      status: 'PROCESSING',
      updatedAt: '2024-10-23T16:31:21.085Z',
      uploadType: 'USER',
      url: '/storage/USER/uploads/c0a22a98-a806-47a2-ab54-2dac938667b3?contentType=application%2Fpdf',
    },
  },
  mtoShipments: [
    {
      customerRemarks: 'please treat gently',
      destinationAddress: {
        city: 'Fairfield',
        country: 'US',
        id: '672ff379-f6e3-48b4-a87d-796713f8f997',
        postalCode: '94535',
        state: 'CA',
        streetAddress1: '987 Any Avenue',
        streetAddress2: 'P.O. Box 9876',
        streetAddress3: 'c/o Some Person',
      },
      eTag: 'MjAyMC0wNi0xMFQxNTo1ODowMi40MDQwMzFa',
      id: 'ce01a5b8-9b44-4511-8a8d-edb60f2a4aee',
      moveTaskOrderID: '9c7b255c-2981-4bf8-839f-61c7458e2b4d',
      pickupAddress: {
        city: 'Beverly Hills',
        country: 'US',
        eTag: 'MjAyMC0wNi0xMFQxNTo1ODowMi4zODQ3Njla',
        id: '1686751b-ab36-43cf-b3c9-c0f467d13c19',
        postalCode: '90210',
        state: 'CA',
        streetAddress1: '123 Any Street',
        streetAddress2: 'P.O. Box 12345',
        streetAddress3: 'c/o Some Person',
      },
      requestedPickupDate: '2018-03-15',
      scheduledPickupDate: '2018-03-16',
      shipmentType: 'PPM',
      status: 'SUBMITTED',
      updatedAt: '2020-06-10T15:58:02.404031Z',
    },
    {
      customerRemarks: 'please treat gently',
      destinationAddress: {
        city: 'Fairfield',
        country: 'US',
        id: '672ff379-f6e3-48b4-a87d-796713f8f997',
        postalCode: '94535',
        state: 'CA',
        streetAddress1: '987 Any Avenue',
        streetAddress2: 'P.O. Box 9876',
        streetAddress3: 'c/o Some Person',
      },
      eTag: 'MjAyMC0wNi0xMFQxNTo1ODowMi40MDQwMzFa',
      id: 'ce01a5b8-9b44-4511-8a8d-edb60f2a4aee',
      moveTaskOrderID: '9c7b255c-2981-4bf8-839f-61c7458e2b4d',
      pickupAddress: {
        city: 'Beverly Hills',
        country: 'US',
        eTag: 'MjAyMC0wNi0xMFQxNTo1ODowMi4zODQ3Njla',
        id: '1686751b-ab36-43cf-b3c9-c0f467d13c19',
        postalCode: '90210',
        state: 'CA',
        streetAddress1: '123 Any Street',
        streetAddress2: 'P.O. Box 12345',
        streetAddress3: 'c/o Some Person',
      },
      requestedPickupDate: '2018-03-15',
      scheduledPickupDate: '2018-03-16',
      shipmentType: 'HHG',
      status: 'SUBMITTED',
      updatedAt: '2020-06-10T15:58:02.404031Z',
      deletedAt: '2018-03-16',
    },
  ],
  mtoServiceItems: [],
  mtoAgents: [],
  isLoading: false,
  isError: false,
  isSuccess: true,
};

<<<<<<< HEAD
=======
const ppmAdvanceRequestedAndApproved = {
  ppmShipment: {
    hasRequestedAdvance: true,
    advanceStatus: ADVANCE_STATUSES.APPROVED.apiValue,
  },
};
const ppmAdvanceRequestedAndRejected = {
  ppmShipment: {
    hasRequestedAdvance: true,
    advanceStatus: ADVANCE_STATUSES.REJECTED.apiValue,
  },
};
const ppmAdvanceRequestedAndReceived = {
  ppmShipment: {
    hasRequestedAdvance: true,
    advanceStatus: ADVANCE_STATUSES.RECEIVED.apiValue,
  },
};

>>>>>>> 4f6e99a8
const loadingReturnValue = {
  isLoading: true,
  isError: false,
  isSuccess: false,
};

const errorReturnValue = {
  isLoading: false,
  isError: true,
  isSuccess: false,
};

describe('MoveDetails page', () => {
  describe('check loading and error component states', () => {
    it('renders the Loading Placeholder when the query is still loading', async () => {
      useMoveDetailsQueries.mockReturnValue(loadingReturnValue);

      render(
        <MockProviders>
          <MoveDetails
            setUnapprovedShipmentCount={setUnapprovedShipmentCount}
            setUnapprovedServiceItemCount={setUnapprovedServiceItemCount}
            setExcessWeightRiskCount={setExcessWeightRiskCount}
            setUnapprovedSITExtensionCount={setUnapprovedSITExtensionCount}
            missingOrdersInfoCount={0}
            setMissingOrdersInfoCount={setMissingOrdersInfoCount}
            setShipmentErrorConcernCount={setShipmentErrorConcernCount}
          />
        </MockProviders>,
      );

      const h2 = await screen.getByRole('heading', { name: 'Loading, please wait...', level: 2 });
      expect(h2).toBeInTheDocument();
    });

    it('renders the Something Went Wrong component when the query errors', async () => {
      useMoveDetailsQueries.mockReturnValue(errorReturnValue);

      render(
        <MockProviders>
          <MoveDetails
            setUnapprovedShipmentCount={setUnapprovedShipmentCount}
            setUnapprovedServiceItemCount={setUnapprovedServiceItemCount}
            setExcessWeightRiskCount={setExcessWeightRiskCount}
            setUnapprovedSITExtensionCount={setUnapprovedSITExtensionCount}
            missingOrdersInfoCount={0}
            setMissingOrdersInfoCount={setMissingOrdersInfoCount}
            setShipmentErrorConcernCount={setShipmentErrorConcernCount}
          />
        </MockProviders>,
      );

      const errorMessage = await screen.getByText(/Something went wrong./);
      expect(errorMessage).toBeInTheDocument();
    });
  });
  describe('requested shipment', () => {
    useMoveDetailsQueries.mockReturnValue(requestedMoveDetailsQuery);

    const wrapper = mount(
      <MockProviders>
        <MoveDetails
          setUnapprovedShipmentCount={setUnapprovedShipmentCount}
          setUnapprovedServiceItemCount={setUnapprovedServiceItemCount}
          setExcessWeightRiskCount={setExcessWeightRiskCount}
          setUnapprovedSITExtensionCount={setUnapprovedSITExtensionCount}
          missingOrdersInfoCount={0}
          setMissingOrdersInfoCount={setMissingOrdersInfoCount}
          setShipmentErrorConcernCount={setShipmentErrorConcernCount}
        />
      </MockProviders>,
    );

    it('renders the h1', () => {
      expect(wrapper.find({ 'data-testid': 'too-move-details' }).exists()).toBe(true);
      expect(wrapper.containsMatchingElement(<h1>Move Details</h1>)).toBe(true);
    });

    it('renders side navigation for each section', () => {
      expect(wrapper.find('LeftNav').exists()).toBe(true);

      const navLinks = wrapper.find('LeftNav a');

      expect(navLinks.at(0).contains('Requested shipments')).toBe(true);
      expect(navLinks.at(0).contains(1)).toBe(true);
      expect(navLinks.at(0).prop('href')).toBe('#requested-shipments');

      expect(navLinks.at(1).contains('Shipments')).toBe(true);
      expect(navLinks.at(1).prop('href')).toBe('#shipments');

      expect(navLinks.at(2).contains('Orders')).toBe(true);
      expect(navLinks.at(2).prop('href')).toBe('#orders');

      expect(navLinks.at(3).contains('Allowances')).toBe(true);
      expect(navLinks.at(3).prop('href')).toBe('#allowances');

      expect(navLinks.at(4).contains('Customer info')).toBe(true);
      expect(navLinks.at(4).prop('href')).toBe('#customer-info');
    });

    it('renders the Submitted Requested Shipments component', () => {
      expect(wrapper.find('SubmittedRequestedShipments')).toHaveLength(1);
    });

    it('renders the Orders Table', () => {
      expect(wrapper.find('#orders h2').text()).toEqual('Orders');
      expect(wrapper.find('dd[data-testid="NTStac"]').text()).toEqual('1111');
      expect(wrapper.find('dd[data-testid="NTSsac"]').text()).toEqual('2222');
    });

    it('renders the Allowances Table', () => {
      expect(wrapper.find('#allowances h2').text()).toEqual('Allowances');
    });

    it('renders the Customer Info Table', () => {
      expect(wrapper.find('#customer-info h2').text()).toEqual('Customer info');
    });

    it('renders the requested shipments tag', () => {
      expect(wrapper.find('span[data-testid="requestedShipmentsTag"]').text()).toEqual('1');
    });

    it('updates the unapproved shipments tag state', () => {
      expect(setUnapprovedShipmentCount).toHaveBeenCalledWith(1);
      expect(setUnapprovedShipmentCount.mock.calls[0][0]).toBe(1);
    });
  });

  describe('When a PPM does not have an advance requested', () => {
    it('does render an alert indicator next to Move Details', async () => {
      useMoveDetailsQueries.mockReturnValue(noAdvanceRequestedPPMQuery);

      const wrapper = mount(
        <MockProviders>
          <MoveDetails
            setUnapprovedShipmentCount={setUnapprovedShipmentCount}
            setUnapprovedServiceItemCount={setUnapprovedServiceItemCount}
            setExcessWeightRiskCount={setExcessWeightRiskCount}
            setUnapprovedSITExtensionCount={setUnapprovedSITExtensionCount}
            missingOrdersInfoCount={0}
            setMissingOrdersInfoCount={setMissingOrdersInfoCount}
            setShipmentErrorConcernCount={setShipmentErrorConcernCount}
          />
        </MockProviders>,
      );

      expect(wrapper.find({ fieldName: 'advanceStatus' })).toEqual({});
    });
  });

  describe('When a PPM has an advance requested and rejected', () => {
    it('does not render an alert indicator next to Move Details', async () => {
      useMoveDetailsQueries.mockReturnValue(advanceRequestedRejectedPPMQuery);

      const wrapper = mount(
        <MockProviders>
          <MoveDetails
            setUnapprovedShipmentCount={0}
            setUnapprovedServiceItemCount={setUnapprovedServiceItemCount}
            setExcessWeightRiskCount={setExcessWeightRiskCount}
            setUnapprovedSITExtensionCount={setUnapprovedSITExtensionCount}
            missingOrdersInfoCount={0}
            setMissingOrdersInfoCount={setMissingOrdersInfoCount}
            setShipmentErrorConcernCount={setShipmentErrorConcernCount}
          />
        </MockProviders>,
      );

      expect(wrapper.find({ fieldName: 'advanceStatus' })).toEqual({});
    });
  });

<<<<<<< HEAD
=======
  describe('When a PPM has an advance requested', () => {
    it('returns false from useErrorIfMissing if the advance is approved or rejected', async () => {
      const { result } = renderHook(() => useErrorIfMissing(false));
      const advanceStatus = result.current.PPM.find((f) => f.fieldName === 'advanceStatus');
      expect(advanceStatus.condition(ppmAdvanceRequestedAndApproved)).toBe(false);
      expect(advanceStatus.condition(ppmAdvanceRequestedAndRejected)).toBe(false);
    });

    it('returns true from useErrorIfMissing if the advance is not approvd or pending', async () => {
      const { result } = renderHook(() => useErrorIfMissing(false));
      const advanceStatus = result.current.PPM.find((f) => f.fieldName === 'advanceStatus');
      expect(advanceStatus.condition(ppmAdvanceRequestedAndReceived)).toBe(true);
    });
  });

>>>>>>> 4f6e99a8
  describe('retiree move with shipment', () => {
    useMoveDetailsQueries.mockReturnValue(requestedMoveDetailsQueryRetiree);

    const wrapper = mount(
      <MockProviders>
        <MoveDetails
          setUnapprovedShipmentCount={setUnapprovedShipmentCount}
          setUnapprovedServiceItemCount={setUnapprovedServiceItemCount}
          setExcessWeightRiskCount={setExcessWeightRiskCount}
          setUnapprovedSITExtensionCount={setUnapprovedSITExtensionCount}
          missingOrdersInfoCount={0}
          setMissingOrdersInfoCount={setMissingOrdersInfoCount}
          setShipmentErrorConcernCount={setShipmentErrorConcernCount}
        />
      </MockProviders>,
    );
    it('renders the Orders Table', () => {
      expect(wrapper.find('#orders h2').text()).toEqual('Orders');
      expect(wrapper.find('[data-testid="newDutyLocationLabel"]').text()).toEqual('HOR, HOS, or PLEAD');
      expect(wrapper.find('[data-testid="reportByDateLabel"]').text()).toEqual('Date of retirement');
    });
  });

  describe('requested shipment with amended orders', () => {
    useMoveDetailsQueries.mockReturnValue(requestedMoveDetailsAmendedOrdersQuery);

    const wrapper = mount(
      <MockProviders>
        <MoveDetails
          setUnapprovedShipmentCount={setUnapprovedShipmentCount}
          setUnapprovedServiceItemCount={setUnapprovedServiceItemCount}
          setExcessWeightRiskCount={setExcessWeightRiskCount}
          setUnapprovedSITExtensionCount={setUnapprovedSITExtensionCount}
          missingOrdersInfoCount={0}
          setMissingOrdersInfoCount={setMissingOrdersInfoCount}
          setShipmentErrorConcernCount={setShipmentErrorConcernCount}
        />
      </MockProviders>,
    );

    it('renders a NEW tag in the orders navigation section', () => {
      expect(wrapper.find('[data-testid="newOrdersNavTag"]').exists()).toBe(true);
    });

    it('renders the Orders Table with NEW tag', () => {
      expect(wrapper.find('[data-testid="detailsPanelTag"]').exists()).toBe(true);
    });
  });

  describe('requested and approved shipment', () => {
    useMoveDetailsQueries.mockReturnValue(requestedAndApprovedMoveDetailsQuery);

    const wrapper = mount(
      <MockProviders>
        <MoveDetails
          setUnapprovedShipmentCount={setUnapprovedShipmentCount}
          setUnapprovedServiceItemCount={setUnapprovedServiceItemCount}
          setExcessWeightRiskCount={setExcessWeightRiskCount}
          setUnapprovedSITExtensionCount={setUnapprovedSITExtensionCount}
          missingOrdersInfoCount={0}
          setMissingOrdersInfoCount={setMissingOrdersInfoCount}
          setShipmentErrorConcernCount={setShipmentErrorConcernCount}
        />
      </MockProviders>,
    );

    it('renders side navigation for each section', () => {
      expect(wrapper.find('LeftNav').exists()).toBe(true);

      const navLinks = wrapper.find('LeftNav a');

      expect(navLinks.at(0).contains('Requested shipments')).toBe(true);
      expect(navLinks.at(0).prop('href')).toBe('#requested-shipments');

      expect(navLinks.at(1).contains('Approved shipments')).toBe(true);
      expect(navLinks.at(1).prop('href')).toBe('#approved-shipments');

      expect(navLinks.at(2).contains('Shipments')).toBe(true);
      expect(navLinks.at(2).prop('href')).toBe('#shipments');

      expect(navLinks.at(3).contains('Orders')).toBe(true);
      expect(navLinks.at(3).prop('href')).toBe('#orders');

      expect(navLinks.at(4).contains('Allowances')).toBe(true);
      expect(navLinks.at(4).prop('href')).toBe('#allowances');

      expect(navLinks.at(5).contains('Customer info')).toBe(true);
      expect(navLinks.at(5).prop('href')).toBe('#customer-info');
    });
  });

  describe('approved shipment', () => {
    it.each([['Approved shipments'], ['Orders'], ['Allowances'], ['Customer info']])(
      'renders side navigation for section %s',
      async (sectionName) => {
        useMoveDetailsQueries.mockReturnValue(approvedMoveDetailsQuery);

        render(
          <MockProviders>
            <MoveDetails
              setUnapprovedShipmentCount={setUnapprovedShipmentCount}
              setUnapprovedServiceItemCount={setUnapprovedServiceItemCount}
              setExcessWeightRiskCount={setExcessWeightRiskCount}
              setUnapprovedSITExtensionCount={setUnapprovedServiceItemCount}
              missingOrdersInfoCount={0}
              setMissingOrdersInfoCount={setMissingOrdersInfoCount}
              setShipmentErrorConcernCount={setShipmentErrorConcernCount}
            />
          </MockProviders>,
        );

        expect(await screen.findByRole('link', { name: sectionName })).toBeInTheDocument();
      },
    );
  });

  describe('When required Orders information (like TAC) is missing', () => {
    useMoveDetailsQueries.mockReturnValue(requestedMoveDetailsMissingInfoQuery);

    const wrapper = mount(
      <MockProviders>
        <MoveDetails
          setUnapprovedShipmentCount={setUnapprovedShipmentCount}
          setUnapprovedServiceItemCount={setUnapprovedServiceItemCount}
          setExcessWeightRiskCount={setExcessWeightRiskCount}
          setUnapprovedSITExtensionCount={setUnapprovedSITExtensionCount}
          missingOrdersInfoCount={2}
          setMissingOrdersInfoCount={setMissingOrdersInfoCount}
          setShipmentErrorConcernCount={setShipmentErrorConcernCount}
        />
      </MockProviders>,
    );

    it('renders an error indicator in the sidebar', () => {
      expect(wrapper.find('a[href="#orders"] span[data-testid="tag"]').exists()).toBe(true);
      expect(wrapper.find('a[href="#orders"] span[data-testid="tag"]').text()).toBe('2');
    });
  });

  describe('When required Orders Document is missing', () => {
    useMoveDetailsQueries.mockReturnValue(requestedMoveDetailsMissingInfoQuery);

    const mockSetMissingOrdersInfoCount = jest.fn();

    mount(
      <MockProviders permissions={[permissionTypes.updateShipment, permissionTypes.updateCustomer]}>
        <MoveDetails
          setUnapprovedShipmentCount={setUnapprovedShipmentCount}
          setUnapprovedServiceItemCount={setUnapprovedServiceItemCount}
          setExcessWeightRiskCount={setExcessWeightRiskCount}
          setUnapprovedSITExtensionCount={setUnapprovedSITExtensionCount}
          missingOrdersInfoCount={0}
          setMissingOrdersInfoCount={mockSetMissingOrdersInfoCount}
          setShipmentErrorConcernCount={setShipmentErrorConcernCount}
        />
      </MockProviders>,
    );

    it('missing info count matches missing info from queries', () => {
      expect(mockSetMissingOrdersInfoCount).toHaveBeenCalledTimes(1);
      // 5 order values missing + 1 'upload' missing
      expect(mockSetMissingOrdersInfoCount).toHaveBeenCalledWith(6);
    });
  });

  describe('When required shipment information (like TAC) is missing', () => {
    it('renders an error indicator in the sidebar', async () => {
      useMoveDetailsQueries.mockReturnValue(requestedMoveDetailsMissingInfoQuery);

      render(
        <MockProviders>
          <MoveDetails
            setUnapprovedShipmentCount={setUnapprovedShipmentCount}
            setUnapprovedServiceItemCount={setUnapprovedServiceItemCount}
            setExcessWeightRiskCount={setExcessWeightRiskCount}
            setUnapprovedSITExtensionCount={setUnapprovedSITExtensionCount}
            missingOrdersInfoCount={0}
            setMissingOrdersInfoCount={setMissingOrdersInfoCount}
            setShipmentErrorConcernCount={setShipmentErrorConcernCount}
          />
        </MockProviders>,
      );

      expect(await screen.findByTestId('shipment-missing-info-alert')).toBeInTheDocument();
    });
  });

  describe('When a shipment has a pending delivery address update requested by the Prime', () => {
    it('renders an alert indicator in the sidebar', async () => {
      useMoveDetailsQueries.mockReturnValue(requestedMoveDetailsMissingInfoQuery);

      render(
        <MockProviders>
          <MoveDetails
            setUnapprovedShipmentCount={setUnapprovedShipmentCount}
            setUnapprovedServiceItemCount={setUnapprovedServiceItemCount}
            setExcessWeightRiskCount={setExcessWeightRiskCount}
            setUnapprovedSITExtensionCount={setUnapprovedSITExtensionCount}
            missingOrdersInfoCount={0}
            setMissingOrdersInfoCount={setMissingOrdersInfoCount}
            setShipmentErrorConcernCount={setShipmentErrorConcernCount}
          />
        </MockProviders>,
      );

      expect(await screen.findByTestId('shipment-missing-info-alert')).toBeInTheDocument();
    });
  });

  describe('permission dependent rendering', () => {
    const testProps = {
      setUnapprovedShipmentCount,
      setUnapprovedServiceItemCount,
      setExcessWeightRiskCount,
      setUnapprovedSITExtensionCount,
      setMissingOrdersInfoCount,
      setShipmentErrorConcernCount,
    };

    it('renders the financial review flag button when user has permission', async () => {
      render(
        <MockProviders permissions={[permissionTypes.updateFinancialReviewFlag]}>
          <MoveDetails {...testProps} />
        </MockProviders>,
      );

      expect(await screen.getByText('Flag move for financial review')).toBeInTheDocument();
    });

    it('does not show the financial review flag button if user does not have permission', () => {
      render(
        <MockProviders>
          <MoveDetails {...testProps} />
        </MockProviders>,
      );

      expect(screen.queryByText('Flag move for financial review')).not.toBeInTheDocument();
    });

    it('renders edit orders button when user has permission', async () => {
      render(
        <MockProviders permissions={[permissionTypes.updateOrders]}>
          <MoveDetails {...testProps} />
        </MockProviders>,
      );

      expect(await screen.getByRole('link', { name: 'Edit orders' })).toBeInTheDocument();
      expect(screen.queryByRole('link', { name: 'View orders' })).not.toBeInTheDocument();
    });

    it('renders add new shipment button when user has permission', async () => {
      render(
        <MockProviders permissions={[permissionTypes.createTxoShipment]}>
          <MoveDetails {...testProps} />
        </MockProviders>,
      );

      expect(await screen.getByRole('combobox', { name: 'Add a new shipment' })).toBeInTheDocument();
    });

    it('renders add a new shipment button and does not show UB when orders type is local move', async () => {
      const localMoveDetailsQuery = {
        ...noRequestedAndNoApprovedMoveDetailsQuery,
        order: {
          ...noRequestedAndNoApprovedMoveDetailsQuery.order,
          order_type: ORDERS_TYPE.LOCAL_MOVE,
          originDutyLocation: {
            address: {
              isOconus: true,
            },
          },
        },
      };
      useMoveDetailsQueries.mockReturnValue(localMoveDetailsQuery);
      isBooleanFlagEnabled.mockImplementation(() => Promise.resolve(true));
      render(
        <MockProviders permissions={[permissionTypes.createTxoShipment]}>
          <MoveDetails {...testProps} />
        </MockProviders>,
      );

      // Get the combobox (dropdown button)
      const combobox = await screen.getByRole('combobox', { name: 'Add a new shipment' });

      expect(combobox).toBeInTheDocument();

      // Simulate a user clicking the dropdown
      await userEvent.click(combobox);

      // Check if all expected options appear
      await waitFor(() => {
        expect(screen.getByRole('option', { name: 'HHG' })).toBeInTheDocument();
        expect(screen.getByRole('option', { name: 'PPM' })).toBeInTheDocument();
        expect(screen.getByRole('option', { name: 'NTS' })).toBeInTheDocument();
        expect(screen.getByRole('option', { name: 'NTS-release' })).toBeInTheDocument();
        expect(screen.getByRole('option', { name: 'Boat' })).toBeInTheDocument();
        expect(screen.getByRole('option', { name: 'Mobile Home' })).toBeInTheDocument();
      });
      // UB option does not appear when orders type is local move
      expect(screen.queryByRole('option', { name: 'UB' })).not.toBeInTheDocument();
    });

    it('renders add a new shipment button and shows UB when orders type is NOT local move', async () => {
      const pcsMoveDetailsQuery = {
        ...noRequestedAndNoApprovedMoveDetailsQuery,
        order: {
          ...noRequestedAndNoApprovedMoveDetailsQuery.order,
          order_type: ORDERS_TYPE.PERMANENT_CHANGE_OF_STATION,
          originDutyLocation: {
            address: {
              isOconus: true,
            },
          },
        },
      };
      useMoveDetailsQueries.mockReturnValue(pcsMoveDetailsQuery);
      isBooleanFlagEnabled.mockImplementation(() => Promise.resolve(true));
      render(
        <MockProviders permissions={[permissionTypes.createTxoShipment]}>
          <MoveDetails {...testProps} />
        </MockProviders>,
      );

      const combobox = await screen.getByRole('combobox', { name: 'Add a new shipment' });

      expect(combobox).toBeInTheDocument();

      await userEvent.click(combobox);

      // Check if all expected options appear
      await waitFor(() => {
        expect(screen.getByRole('option', { name: 'HHG' })).toBeInTheDocument();
        expect(screen.getByRole('option', { name: 'PPM' })).toBeInTheDocument();
        expect(screen.getByRole('option', { name: 'NTS' })).toBeInTheDocument();
        expect(screen.getByRole('option', { name: 'NTS-release' })).toBeInTheDocument();
        expect(screen.getByRole('option', { name: 'Boat' })).toBeInTheDocument();
        expect(screen.getByRole('option', { name: 'Mobile Home' })).toBeInTheDocument();
      });
      expect(screen.getByRole('option', { name: 'UB' })).toBeInTheDocument();
    });

    it('renders add new shipment button even when there are no shipments on the move', async () => {
      useMoveDetailsQueries.mockReturnValue(noRequestedAndNoApprovedMoveDetailsQuery);

      render(
        <MockProviders permissions={[permissionTypes.createTxoShipment]}>
          <MoveDetails {...testProps} />
          setUnapprovedShipmentCount={0}
          setUnapprovedServiceItemCount={0}
          setExcessWeightRiskCount={0}
          setUnapprovedSITExtensionCount={0}
          missingOrdersInfoCount={2}
          setMissingOrdersInfoCount={0}
          setShipmentErrorConcernCount={0}
        </MockProviders>,
      );

      expect(await screen.getByRole('combobox', { name: 'Add a new shipment' })).toBeInTheDocument();
    });

    it('renders view orders button if user does not have permission to update', async () => {
      render(
        <MockProviders>
          <MoveDetails {...testProps} />
        </MockProviders>,
      );

      expect(await screen.getByRole('link', { name: 'View orders' })).toBeInTheDocument();
      expect(screen.queryByRole('link', { name: 'Edit orders' })).not.toBeInTheDocument();
    });

    it('renders edit allowances button when user has permission', async () => {
      render(
        <MockProviders permissions={[permissionTypes.updateAllowances]}>
          <MoveDetails {...testProps} />
        </MockProviders>,
      );

      expect(await screen.getByRole('link', { name: 'Edit allowances' })).toBeInTheDocument();
      expect(screen.queryByRole('link', { name: 'View allowances' })).not.toBeInTheDocument();
    });

    it('renders view allowances button if user does not have permission to update', async () => {
      render(
        <MockProviders>
          <MoveDetails {...testProps} />
        </MockProviders>,
      );

      expect(await screen.getByRole('link', { name: 'View allowances' })).toBeInTheDocument();
      expect(screen.queryByRole('link', { name: 'Edit allowances' })).not.toBeInTheDocument();
    });

    it('renders edit customer info button when user has permission', async () => {
      render(
        <MockProviders permissions={[permissionTypes.updateCustomer]}>
          <MoveDetails {...testProps} />
        </MockProviders>,
      );

      expect(await screen.getByRole('link', { name: 'Edit customer info' })).toBeInTheDocument();
    });

    it('does not show edit customer info button when user does not have permission', async () => {
      render(
        <MockProviders>
          <MoveDetails {...testProps} />
        </MockProviders>,
      );

      expect(screen.queryByRole('link', { name: 'Edit customer info' })).not.toBeInTheDocument();
    });

    it('does not show edit orders, edit allowances, or edit customer info buttons when move is locked', async () => {
      const isMoveLocked = true;
      render(
        <MockProviders permissions={[permissionTypes.updateOrders]}>
          <MoveDetails {...testProps} isMoveLocked={isMoveLocked} />
        </MockProviders>,
      );

      expect(screen.queryByRole('link', { name: 'Edit orders' })).not.toBeInTheDocument();
      expect(screen.queryByRole('link', { name: 'Edit allowances' })).not.toBeInTheDocument();
      expect(screen.queryByRole('link', { name: 'Edit customer info' })).not.toBeInTheDocument();
    });

    it('renders the cancel move button when user has permission', async () => {
      render(
        <MockProviders permissions={[permissionTypes.cancelMoveFlag]}>
          <MoveDetails {...testProps} />
        </MockProviders>,
      );

      expect(await screen.getByText('Cancel move')).toBeInTheDocument();
    });

    it('does not show the cancel move button if user does not have permission', () => {
      render(
        <MockProviders>
          <MoveDetails {...testProps} />
        </MockProviders>,
      );

      expect(screen.queryByText('Cancel move')).not.toBeInTheDocument();
    });
  });

  describe('when MTO shipments are not yet defined', () => {
    it('does not show the "Something Went Wrong" error', () => {
      useMoveDetailsQueries.mockReturnValue(undefinedMTOShipmentsMoveDetailsQuery);

      render(
        <MockProviders>
          <MoveDetails
            setUnapprovedShipmentCount={setUnapprovedShipmentCount}
            setUnapprovedServiceItemCount={setUnapprovedServiceItemCount}
            setExcessWeightRiskCount={setExcessWeightRiskCount}
            setUnapprovedSITExtensionCount={setUnapprovedSITExtensionCount}
            missingOrdersInfoCount={0}
            setMissingOrdersInfoCount={setMissingOrdersInfoCount}
            setShipmentErrorConcernCount={setShipmentErrorConcernCount}
          />
        </MockProviders>,
      );

      expect(screen.queryByText('Something went wrong')).not.toBeInTheDocument();
    });
  });

  describe('when a shipment has an invalid requestedPickupDate', () => {
    it.each([
      [SHIPMENT_TYPES.HHG],
      [SHIPMENT_TYPES.NTS],
      [SHIPMENT_TYPES.NTSR],
      [SHIPMENT_TYPES.MOBILE_HOME],
      [SHIPMENT_TYPES.BOAT_HAUL_AWAY],
      [SHIPMENT_TYPES.BOAT_TOW_AWAY],
      [SHIPMENT_TYPES.UNACCOMPANIED_BAGGAGE],
    ])('%s - error indicators shown and shipment cannot be selected for approvals', async (shipmentType) => {
      useMoveDetailsQueries.mockReturnValue({
        ...undefinedMTOShipmentsMoveDetailsQuery,
        mtoShipments: [{ ...shipmentInvalidRequestedPickupDate, shipmentType }],
      });

      render(
        <MockProviders permissions={[permissionTypes.updateShipment]}>
          <MoveDetails
            setUnapprovedShipmentCount={setUnapprovedShipmentCount}
            setUnapprovedServiceItemCount={setUnapprovedServiceItemCount}
            setExcessWeightRiskCount={setExcessWeightRiskCount}
            setUnapprovedSITExtensionCount={setUnapprovedSITExtensionCount}
            missingOrdersInfoCount={0}
            setMissingOrdersInfoCount={setMissingOrdersInfoCount}
            setShipmentErrorConcernCount={setShipmentErrorConcernCount}
          />
        </MockProviders>,
      );

      expect((await screen.findByTestId('requestedPickupDate')).parentElement.classList).toContain('missingInfoError');

      expect(await screen.findByTestId('shipment-missing-info-alert')).toBeInTheDocument();
      expect(await screen.findByTestId('shipment-missing-info-alert')).toBeVisible();

      expect(await screen.findByTestId('shipment-display-checkbox')).toBeInTheDocument();
      expect(await screen.findByTestId('shipment-display-checkbox')).toBeDisabled();

      expect(await screen.findByTestId('shipmentApproveButton')).toBeInTheDocument();
      expect(await screen.findByTestId('shipmentApproveButton')).toBeDisabled();
    });
  });
});<|MERGE_RESOLUTION|>--- conflicted
+++ resolved
@@ -1317,8 +1317,6 @@
   isSuccess: true,
 };
 
-<<<<<<< HEAD
-=======
 const ppmAdvanceRequestedAndApproved = {
   ppmShipment: {
     hasRequestedAdvance: true,
@@ -1338,7 +1336,6 @@
   },
 };
 
->>>>>>> 4f6e99a8
 const loadingReturnValue = {
   isLoading: true,
   isError: false,
@@ -1511,8 +1508,6 @@
     });
   });
 
-<<<<<<< HEAD
-=======
   describe('When a PPM has an advance requested', () => {
     it('returns false from useErrorIfMissing if the advance is approved or rejected', async () => {
       const { result } = renderHook(() => useErrorIfMissing(false));
@@ -1528,7 +1523,6 @@
     });
   });
 
->>>>>>> 4f6e99a8
   describe('retiree move with shipment', () => {
     useMoveDetailsQueries.mockReturnValue(requestedMoveDetailsQueryRetiree);
 
