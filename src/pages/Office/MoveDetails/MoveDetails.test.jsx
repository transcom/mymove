--- conflicted
+++ resolved
@@ -1461,11 +1461,7 @@
         </MockProviders>,
       );
 
-<<<<<<< HEAD
-      expect(wrapper.find({ 'data-testid': 'too-move-details' }).exists()).toBe(true);
-=======
       expect(wrapper.find({ fieldName: 'advanceStatus' })).toEqual({});
->>>>>>> a7ee9967
     });
   });
 
@@ -1487,11 +1483,7 @@
         </MockProviders>,
       );
 
-<<<<<<< HEAD
-      expect(wrapper.find({ 'data-testid': 'too-move-details' }).exists()).toBe(false);
-=======
       expect(wrapper.find({ fieldName: 'advanceStatus' })).toEqual({});
->>>>>>> a7ee9967
     });
   });
 
