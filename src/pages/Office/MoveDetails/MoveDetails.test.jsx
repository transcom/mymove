--- conflicted
+++ resolved
@@ -32,10 +32,6 @@
   ...jest.requireActual('react-router-dom'),
   useParams: () => ({ moveCode: mockRequestedMoveCode }),
   useNavigate: () => mockNavigate,
-<<<<<<< HEAD
-  useLocation: jest.fn(),
-=======
->>>>>>> 520f3c6e
 }));
 
 const requestedMoveDetailsQuery = {
