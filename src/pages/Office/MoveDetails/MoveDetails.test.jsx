/* eslint-disable react/jsx-props-no-spreading */
import React from 'react';
import { mount } from 'enzyme';
import { render, screen, waitFor } from '@testing-library/react';
import { renderHook } from '@testing-library/react-hooks';
import userEvent from '@testing-library/user-event';

import { ORDERS_TYPE, ORDERS_TYPE_DETAILS } from '../../../constants/orders';

import MoveDetails, { useErrorIfMissing } from './MoveDetails';

import { MockProviders } from 'testUtils';
import { useMoveDetailsQueries } from 'hooks/queries';
import { permissionTypes } from 'constants/permissions';
import { ADVANCE_STATUSES } from 'constants/ppms';
import { isBooleanFlagEnabled } from 'utils/featureFlags';
import { SHIPMENT_TYPES } from 'shared/constants';

jest.mock('hooks/queries', () => ({
  useMoveDetailsQueries: jest.fn(),
}));

const setUnapprovedShipmentCount = jest.fn();
const setUnapprovedServiceItemCount = jest.fn();
const setExcessWeightRiskCount = jest.fn();
const setUnapprovedSITExtensionCount = jest.fn();
const setMissingOrdersInfoCount = jest.fn();
const setShipmentErrorConcernCount = jest.fn();

const mockNavigate = jest.fn();
const mockRequestedMoveCode = 'TE5TC0DE';
jest.mock('react-router-dom', () => ({
  ...jest.requireActual('react-router-dom'),
  useParams: () => ({ moveCode: mockRequestedMoveCode }),
  useNavigate: () => mockNavigate,
}));

jest.mock('utils/featureFlags', () => ({
  ...jest.requireActual('utils/featureFlags'),
  isBooleanFlagEnabled: jest.fn().mockImplementation(() => Promise.resolve(false)),
}));

const requestedMoveDetailsQuery = {
  move: {
    id: '9c7b255c-2981-4bf8-839f-61c7458e2b4d',
    ordersId: '1',
  },
  customerData: {
    id: '2468',
    last_name: 'Kerry',
    first_name: 'Smith',
    dodID: '999999999',
    agency: 'NAVY',
    backupAddress: {
      streetAddress1: '813 S 129th St',
      city: 'San Antonio',
      state: 'TX',
      postalCode: '78234',
    },
  },
  order: {
    id: '1',
    originDutyLocation: {
      address: {
        streetAddress1: '',
        city: 'Fort Knox',
        state: 'KY',
        postalCode: '40121',
      },
    },
    destinationDutyLocation: {
      address: {
        streetAddress1: '',
        city: 'Fort Irwin',
        state: 'CA',
        postalCode: '92310',
      },
    },
    orderDocuments: {
      'c0a22a98-a806-47a2-ab54-2dac938667b3': {
        bytes: 2202009,
        contentType: 'application/pdf',
        createdAt: '2024-10-23T16:31:21.085Z',
        filename: 'testFile.pdf',
        id: 'c0a22a98-a806-47a2-ab54-2dac938667b3',
        status: 'PROCESSING',
        updatedAt: '2024-10-23T16:31:21.085Z',
        uploadType: 'USER',
        url: '/storage/USER/uploads/c0a22a98-a806-47a2-ab54-2dac938667b3?contentType=application%2Fpdf',
      },
    },
    customer: {
      agency: 'ARMY',
      backup_contact: {
        email: 'email@example.com',
        name: 'name',
        phone: '555-555-5555',
      },
      current_address: {
        city: 'Beverly Hills',
        country: 'US',
        eTag: 'MjAyMS0wMS0yMVQxNTo0MTozNS41Mzg0Njha',
        id: '3a5f7cf2-6193-4eb3-a244-14d21ca05d7b',
        postalCode: '90210',
        state: 'CA',
        streetAddress1: '123 Any Street',
        streetAddress2: 'P.O. Box 12345',
        streetAddress3: 'c/o Some Person',
      },
      dodID: '6833908165',
      eTag: 'MjAyMS0wMS0yMVQxNTo0MTozNS41NjAzNTJa',
      email: 'combo@ppm.hhg',
      first_name: 'Submitted',
      id: 'f6bd793f-7042-4523-aa30-34946e7339c9',
      last_name: 'Ppmhhg',
      phone: '555-555-5555',
    },
    entitlement: {
      authorizedWeight: 8000,
      dependentsAuthorized: true,
      eTag: 'MjAyMS0wMS0yMVQxNTo0MTozNS41NzgwMzda',
      id: 'e0fefe58-0710-40db-917b-5b96567bc2a8',
      nonTemporaryStorage: true,
      privatelyOwnedVehicle: true,
      proGearWeight: 2000,
      proGearWeightSpouse: 500,
      storageInTransit: 2,
      totalDependents: 1,
      totalWeight: 8000,
    },
    order_number: 'ORDER3',
    order_type: ORDERS_TYPE.PERMANENT_CHANGE_OF_STATION,
    order_type_detail: ORDERS_TYPE_DETAILS.HHG_PERMITTED,
    tac: '9999',
    ntsTac: '1111',
    ntsSac: '2222',
  },
  mtoShipments: [
    {
      customerRemarks: 'please treat gently',
      destinationAddress: {
        city: 'Fairfield',
        country: 'US',
        id: '672ff379-f6e3-48b4-a87d-796713f8f997',
        postalCode: '94535',
        state: 'CA',
        streetAddress1: '987 Any Avenue',
        streetAddress2: 'P.O. Box 9876',
        streetAddress3: 'c/o Some Person',
      },
      eTag: 'MjAyMC0wNi0xMFQxNTo1ODowMi40MDQwMzFa',
      id: 'ce01a5b8-9b44-4511-8a8d-edb60f2a4aee',
      moveTaskOrderID: '9c7b255c-2981-4bf8-839f-61c7458e2b4d',
      pickupAddress: {
        city: 'Beverly Hills',
        country: 'US',
        eTag: 'MjAyMC0wNi0xMFQxNTo1ODowMi4zODQ3Njla',
        id: '1686751b-ab36-43cf-b3c9-c0f467d13c19',
        postalCode: '90210',
        state: 'CA',
        streetAddress1: '123 Any Street',
        streetAddress2: 'P.O. Box 12345',
        streetAddress3: 'c/o Some Person',
      },
      requestedPickupDate: '2018-03-15',
      scheduledPickupDate: '2018-03-16',
      shipmentType: 'HHG',
      status: 'SUBMITTED',
      updatedAt: '2020-06-10T15:58:02.404031Z',
    },
    {
      customerRemarks: 'please treat gently',
      destinationAddress: {
        city: 'Fairfield',
        country: 'US',
        id: '672ff379-f6e3-48b4-a87d-796713f8f997',
        postalCode: '94535',
        state: 'CA',
        streetAddress1: '987 Any Avenue',
        streetAddress2: 'P.O. Box 9876',
        streetAddress3: 'c/o Some Person',
      },
      eTag: 'MjAyMC0wNi0xMFQxNTo1ODowMi40MDQwMzFa',
      id: 'ce01a5b8-9b44-4511-8a8d-edb60f2a4aee',
      moveTaskOrderID: '9c7b255c-2981-4bf8-839f-61c7458e2b4d',
      pickupAddress: {
        city: 'Beverly Hills',
        country: 'US',
        eTag: 'MjAyMC0wNi0xMFQxNTo1ODowMi4zODQ3Njla',
        id: '1686751b-ab36-43cf-b3c9-c0f467d13c19',
        postalCode: '90210',
        state: 'CA',
        streetAddress1: '123 Any Street',
        streetAddress2: 'P.O. Box 12345',
        streetAddress3: 'c/o Some Person',
      },
      requestedPickupDate: '2018-03-15',
      scheduledPickupDate: '2018-03-16',
      shipmentType: 'HHG',
      status: 'SUBMITTED',
      updatedAt: '2020-06-10T15:58:02.404031Z',
      deletedAt: '2018-03-16',
    },
  ],
  mtoServiceItems: [],
  mtoAgents: [],
  isLoading: false,
  isError: false,
  isSuccess: true,
};

const requestedMoveDetailsQueryRetiree = {
  move: {
    id: '9c7b255c-2981-4bf8-839f-61c7458e2b4d',
    ordersId: '1',
  },
  customerData: {
    id: '2468',
    last_name: 'Kerry',
    first_name: 'Smith',
    dodID: '999999999',
    agency: 'NAVY',
    backupAddress: {
      streetAddress1: '813 S 129th St',
      city: 'San Antonio',
      state: 'TX',
      postalCode: '78234',
    },
  },
  order: {
    id: '1',
    originDutyLocation: {
      address: {
        streetAddress1: '',
        city: 'Fort Knox',
        state: 'KY',
        postalCode: '40121',
      },
    },
    destinationDutyLocation: {
      address: {
        streetAddress1: '',
        city: 'Fort Irwin',
        state: 'CA',
        postalCode: '92310',
      },
    },
    customer: {
      agency: 'ARMY',
      backup_contact: {
        email: 'email@example.com',
        name: 'name',
        phone: '555-555-5555',
      },
      current_address: {
        city: 'Beverly Hills',
        country: 'US',
        eTag: 'MjAyMS0wMS0yMVQxNTo0MTozNS41Mzg0Njha',
        id: '3a5f7cf2-6193-4eb3-a244-14d21ca05d7b',
        postalCode: '90210',
        state: 'CA',
        streetAddress1: '123 Any Street',
        streetAddress2: 'P.O. Box 12345',
        streetAddress3: 'c/o Some Person',
      },
      dodID: '6833908165',
      eTag: 'MjAyMS0wMS0yMVQxNTo0MTozNS41NjAzNTJa',
      email: 'combo@ppm.hhg',
      first_name: 'Submitted',
      id: 'f6bd793f-7042-4523-aa30-34946e7339c9',
      last_name: 'Ppmhhg',
      phone: '555-555-5555',
    },
    entitlement: {
      authorizedWeight: 8000,
      dependentsAuthorized: true,
      eTag: 'MjAyMS0wMS0yMVQxNTo0MTozNS41NzgwMzda',
      id: 'e0fefe58-0710-40db-917b-5b96567bc2a8',
      nonTemporaryStorage: true,
      privatelyOwnedVehicle: true,
      proGearWeight: 2000,
      proGearWeightSpouse: 500,
      storageInTransit: 2,
      totalDependents: 1,
      totalWeight: 8000,
    },
    order_number: 'ORDER3',
    order_type: ORDERS_TYPE.RETIREMENT,
    order_type_detail: ORDERS_TYPE_DETAILS.HHG_PERMITTED,
    tac: '9999',
    ntsTac: '1111',
    ntsSac: '2222',
  },
  orderDocuments: {
    'c0a22a98-a806-47a2-ab54-2dac938667b3': {
      bytes: 2202009,
      contentType: 'application/pdf',
      createdAt: '2024-10-23T16:31:21.085Z',
      filename: 'testFile.pdf',
      id: 'c0a22a98-a806-47a2-ab54-2dac938667b3',
      status: 'PROCESSING',
      updatedAt: '2024-10-23T16:31:21.085Z',
      uploadType: 'USER',
      url: '/storage/USER/uploads/c0a22a98-a806-47a2-ab54-2dac938667b3?contentType=application%2Fpdf',
    },
  },
  mtoShipments: [
    {
      customerRemarks: 'please treat gently',
      destinationAddress: {
        city: 'Fairfield',
        country: 'US',
        id: '672ff379-f6e3-48b4-a87d-796713f8f997',
        postalCode: '94535',
        state: 'CA',
        streetAddress1: '987 Any Avenue',
        streetAddress2: 'P.O. Box 9876',
        streetAddress3: 'c/o Some Person',
      },
      destinationType: 'HOME_OF_RECORD',
      eTag: 'MjAyMC0wNi0xMFQxNTo1ODowMi40MDQwMzFa',
      id: 'ce01a5b8-9b44-4511-8a8d-edb60f2a4aee',
      moveTaskOrderID: '9c7b255c-2981-4bf8-839f-61c7458e2b4d',
      pickupAddress: {
        city: 'Beverly Hills',
        country: 'US',
        eTag: 'MjAyMC0wNi0xMFQxNTo1ODowMi4zODQ3Njla',
        id: '1686751b-ab36-43cf-b3c9-c0f467d13c19',
        postalCode: '90210',
        state: 'CA',
        streetAddress1: '123 Any Street',
        streetAddress2: 'P.O. Box 12345',
        streetAddress3: 'c/o Some Person',
      },
      requestedPickupDate: '2018-03-15',
      scheduledPickupDate: '2018-03-16',
      shipmentType: 'HHG',
      status: 'SUBMITTED',
      updatedAt: '2020-06-10T15:58:02.404031Z',
    },
    {
      customerRemarks: 'please treat gently',
      destinationAddress: {
        city: 'Fairfield',
        country: 'US',
        id: '672ff379-f6e3-48b4-a87d-796713f8f997',
        postalCode: '94535',
        state: 'CA',
        streetAddress1: '987 Any Avenue',
        streetAddress2: 'P.O. Box 9876',
        streetAddress3: 'c/o Some Person',
      },
      destinationType: 'HOME_OF_RECORD',
      eTag: 'MjAyMC0wNi0xMFQxNTo1ODowMi40MDQwMzFa',
      id: 'ce01a5b8-9b44-4511-8a8d-edb60f2a4aee',
      moveTaskOrderID: '9c7b255c-2981-4bf8-839f-61c7458e2b4d',
      pickupAddress: {
        city: 'Beverly Hills',
        country: 'US',
        eTag: 'MjAyMC0wNi0xMFQxNTo1ODowMi4zODQ3Njla',
        id: '1686751b-ab36-43cf-b3c9-c0f467d13c19',
        postalCode: '90210',
        state: 'CA',
        streetAddress1: '123 Any Street',
        streetAddress2: 'P.O. Box 12345',
        streetAddress3: 'c/o Some Person',
      },
      requestedPickupDate: '2018-03-15',
      scheduledPickupDate: '2018-03-16',
      shipmentType: 'HHG',
      status: 'SUBMITTED',
      updatedAt: '2020-06-10T15:58:02.404031Z',
      deletedAt: '2018-03-16',
    },
  ],
  mtoServiceItems: [],
  mtoAgents: [],
  isLoading: false,
  isError: false,
  isSuccess: true,
};

const requestedMoveDetailsAmendedOrdersQuery = {
  move: {
    id: '9c7b255c-2981-4bf8-839f-61c7458e2b4d',
    ordersId: '1',
  },
  customerData: {
    id: '2468',
    last_name: 'Kerry',
    first_name: 'Smith',
    dodID: '999999999',
    agency: 'NAVY',
    backupAddress: {
      streetAddress1: '813 S 129th St',
      city: 'San Antonio',
      state: 'TX',
      postalCode: '78234',
    },
  },
  order: {
    id: '1',
    department_indicator: 'ARMY',
    originDutyLocation: {
      address: {
        streetAddress1: '',
        city: 'Fort Knox',
        state: 'KY',
        postalCode: '40121',
      },
    },
    destinationDutyLocation: {
      address: {
        streetAddress1: '',
        city: 'Fort Irwin',
        state: 'CA',
        postalCode: '92310',
      },
    },
    customer: {
      agency: 'ARMY',
      backup_contact: {
        email: 'email@example.com',
        name: 'name',
        phone: '555-555-5555',
      },
      current_address: {
        city: 'Beverly Hills',
        country: 'US',
        eTag: 'MjAyMS0wMS0yMVQxNTo0MTozNS41Mzg0Njha',
        id: '3a5f7cf2-6193-4eb3-a244-14d21ca05d7b',
        postalCode: '90210',
        state: 'CA',
        streetAddress1: '123 Any Street',
        streetAddress2: 'P.O. Box 12345',
        streetAddress3: 'c/o Some Person',
      },
      dodID: '6833908165',
      eTag: 'MjAyMS0wMS0yMVQxNTo0MTozNS41NjAzNTJa',
      email: 'combo@ppm.hhg',
      first_name: 'Submitted',
      id: 'f6bd793f-7042-4523-aa30-34946e7339c9',
      last_name: 'Ppmhhg',
      phone: '555-555-5555',
    },
    entitlement: {
      authorizedWeight: 8000,
      dependentsAuthorized: true,
      eTag: 'MjAyMS0wMS0yMVQxNTo0MTozNS41NzgwMzda',
      id: 'e0fefe58-0710-40db-917b-5b96567bc2a8',
      nonTemporaryStorage: true,
      privatelyOwnedVehicle: true,
      proGearWeight: 2000,
      proGearWeightSpouse: 500,
      storageInTransit: 2,
      totalDependents: 1,
      totalWeight: 8000,
    },
    order_number: 'ORDER3',
    order_type: ORDERS_TYPE.PERMANENT_CHANGE_OF_STATION,
    order_type_detail: ORDERS_TYPE_DETAILS.HHG_PERMITTED,
    uploadedAmendedOrderID: '3',
    tac: '9999',
  },
  orderDocuments: {
    'c0a22a98-a806-47a2-ab54-2dac938667b3': {
      bytes: 2202009,
      contentType: 'application/pdf',
      createdAt: '2024-10-23T16:31:21.085Z',
      filename: 'testFile.pdf',
      id: 'c0a22a98-a806-47a2-ab54-2dac938667b3',
      status: 'PROCESSING',
      updatedAt: '2024-10-23T16:31:21.085Z',
      uploadType: 'USER',
      url: '/storage/USER/uploads/c0a22a98-a806-47a2-ab54-2dac938667b3?contentType=application%2Fpdf',
    },
  },
  mtoShipments: [
    {
      customerRemarks: 'please treat gently',
      destinationAddress: {
        city: 'Fairfield',
        country: 'US',
        id: '672ff379-f6e3-48b4-a87d-796713f8f997',
        postalCode: '94535',
        state: 'CA',
        streetAddress1: '987 Any Avenue',
        streetAddress2: 'P.O. Box 9876',
        streetAddress3: 'c/o Some Person',
      },
      eTag: 'MjAyMC0wNi0xMFQxNTo1ODowMi40MDQwMzFa',
      id: 'ce01a5b8-9b44-4511-8a8d-edb60f2a4aee',
      moveTaskOrderID: '9c7b255c-2981-4bf8-839f-61c7458e2b4d',
      pickupAddress: {
        city: 'Beverly Hills',
        country: 'US',
        eTag: 'MjAyMC0wNi0xMFQxNTo1ODowMi4zODQ3Njla',
        id: '1686751b-ab36-43cf-b3c9-c0f467d13c19',
        postalCode: '90210',
        state: 'CA',
        streetAddress1: '123 Any Street',
        streetAddress2: 'P.O. Box 12345',
        streetAddress3: 'c/o Some Person',
      },
      requestedPickupDate: '2018-03-15',
      scheduledPickupDate: '2018-03-16',
      shipmentType: 'HHG',
      status: 'SUBMITTED',
      updatedAt: '2020-06-10T15:58:02.404031Z',
    },
    {
      customerRemarks: 'please treat gently',
      destinationAddress: {
        city: 'Fairfield',
        country: 'US',
        id: '672ff379-f6e3-48b4-a87d-796713f8f997',
        postalCode: '94535',
        state: 'CA',
        streetAddress1: '987 Any Avenue',
        streetAddress2: 'P.O. Box 9876',
        streetAddress3: 'c/o Some Person',
      },
      eTag: 'MjAyMC0wNi0xMFQxNTo1ODowMi40MDQwMzFa',
      id: 'ce01a5b8-9b44-4511-8a8d-edb60f2a4aee',
      moveTaskOrderID: '9c7b255c-2981-4bf8-839f-61c7458e2b4d',
      pickupAddress: {
        city: 'Beverly Hills',
        country: 'US',
        eTag: 'MjAyMC0wNi0xMFQxNTo1ODowMi4zODQ3Njla',
        id: '1686751b-ab36-43cf-b3c9-c0f467d13c19',
        postalCode: '90210',
        state: 'CA',
        streetAddress1: '123 Any Street',
        streetAddress2: 'P.O. Box 12345',
        streetAddress3: 'c/o Some Person',
      },
      requestedPickupDate: '2018-03-15',
      scheduledPickupDate: '2018-03-16',
      shipmentType: 'HHG',
      status: 'SUBMITTED',
      updatedAt: '2020-06-10T15:58:02.404031Z',
      deletedAt: '2018-03-16',
    },
  ],
  mtoServiceItems: [],
  mtoAgents: [],
  isLoading: false,
  isError: false,
  isSuccess: true,
};

const requestedMoveDetailsMissingInfoQuery = {
  move: {
    id: '9c7b255c-2981-4bf8-839f-61c7458e2b4d',
    ordersId: '1',
  },
  customerData: {
    id: '2468',
    last_name: 'Kerry',
    first_name: 'Smith',
    dodID: '999999999',
    agency: 'NAVY',
    backupAddress: {
      streetAddress1: '813 S 129th St',
      city: 'San Antonio',
      state: 'TX',
      postalCode: '78234',
    },
  },
  order: {
    id: '1',
    originDutyLocation: {
      address: {
        streetAddress1: '',
        city: 'Fort Knox',
        state: 'KY',
        postalCode: '40121',
      },
    },
    destinationDutyLocation: {
      address: {
        streetAddress1: '',
        city: 'Fort Irwin',
        state: 'CA',
        postalCode: '92310',
      },
    },
    customer: {
      agency: 'ARMY',
      backup_contact: {
        email: 'email@example.com',
        name: 'name',
        phone: '555-555-5555',
      },
      current_address: {
        city: 'Beverly Hills',
        country: 'US',
        eTag: 'MjAyMS0wMS0yMVQxNTo0MTozNS41Mzg0Njha',
        id: '3a5f7cf2-6193-4eb3-a244-14d21ca05d7b',
        postalCode: '90210',
        state: 'CA',
        streetAddress1: '123 Any Street',
        streetAddress2: 'P.O. Box 12345',
        streetAddress3: 'c/o Some Person',
      },
      dodID: '6833908165',
      eTag: 'MjAyMS0wMS0yMVQxNTo0MTozNS41NjAzNTJa',
      email: 'combo@ppm.hhg',
      first_name: 'Submitted',
      id: 'f6bd793f-7042-4523-aa30-34946e7339c9',
      last_name: 'Ppmhhg',
      phone: '555-555-5555',
    },
    entitlement: {
      authorizedWeight: 8000,
      dependentsAuthorized: true,
      eTag: 'MjAyMS0wMS0yMVQxNTo0MTozNS41NzgwMzda',
      id: 'e0fefe58-0710-40db-917b-5b96567bc2a8',
      nonTemporaryStorage: true,
      privatelyOwnedVehicle: true,
      proGearWeight: 2000,
      proGearWeightSpouse: 500,
      storageInTransit: 2,
      totalDependents: 1,
      totalWeight: 8000,
    },
  },
  orderDocuments: undefined,
  mtoShipments: [
    {
      customerRemarks: 'please treat gently',
      destinationAddress: {
        city: 'Fairfield',
        country: 'US',
        id: '672ff379-f6e3-48b4-a87d-796713f8f997',
        postalCode: '94535',
        state: 'CA',
        streetAddress1: '987 Any Avenue',
        streetAddress2: 'P.O. Box 9876',
        streetAddress3: 'c/o Some Person',
      },
      eTag: 'MjAyMC0wNi0xMFQxNTo1ODowMi40MDQwMzFa',
      id: 'ce01a5b8-9b44-4511-8a8d-edb60f2a4aee',
      moveTaskOrderID: '9c7b255c-2981-4bf8-839f-61c7458e2b4d',
      pickupAddress: {
        city: 'Beverly Hills',
        country: 'US',
        eTag: 'MjAyMC0wNi0xMFQxNTo1ODowMi4zODQ3Njla',
        id: '1686751b-ab36-43cf-b3c9-c0f467d13c19',
        postalCode: '90210',
        state: 'CA',
        streetAddress1: '123 Any Street',
        streetAddress2: 'P.O. Box 12345',
        streetAddress3: 'c/o Some Person',
      },
      requestedPickupDate: '2018-03-15',
      scheduledPickupDate: '2018-03-16',
      shipmentType: 'HHG',
      status: 'SUBMITTED',
      updatedAt: '2020-06-10T15:58:02.404031Z',
    },
    {
      customerRemarks: 'please treat gently',
      destinationAddress: {
        city: 'Fairfield',
        country: 'US',
        id: '672ff379-f6e3-48b4-a87d-796713f8f997',
        postalCode: '94535',
        state: 'CA',
        streetAddress1: '987 Any Avenue',
        streetAddress2: 'P.O. Box 9876',
        streetAddress3: 'c/o Some Person',
      },
      eTag: 'MjAyMC0wNi0xMFQxNTo1ODowMi40MDQwMzFa',
      id: 'ce01a5b8-9b44-4511-8a8d-edb60f2a4abf',
      moveTaskOrderID: '9c7b255c-2981-4bf8-839f-61c7458e2b7d',
      pickupAddress: {
        city: 'Beverly Hills',
        country: 'US',
        eTag: 'MjAyMC0wNi0xMFQxNTo1ODowMi4zODQ3Njla',
        id: '1686751b-ab36-43cf-b3c9-ca1467d13c19',
        postalCode: '90210',
        state: 'CA',
        streetAddress1: '123 Any Street',
        streetAddress2: 'P.O. Box 12345',
        streetAddress3: 'c/o Some Person',
      },
      requestedPickupDate: '2018-03-15',
      scheduledPickupDate: '2018-03-16',
      shipmentType: 'HHG_OUTOF_NTS',
      status: 'SUBMITTED',
      updatedAt: '2020-06-10T15:58:02.404031Z',
    },
  ],
  mtoServiceItems: [],
  mtoAgents: [],
  isLoading: false,
  isError: false,
  isSuccess: true,
};

const requestedMoveDetailsQueryNoShipments = {
  move: {
    id: '9c7b255c-2981-4bf8-839f-61c7458e2b4d',
    ordersId: '1',
  },
  customerData: {
    id: '2468',
    last_name: 'Kerry',
    first_name: 'Smith',
    dodID: '999999999',
    agency: 'NAVY',
    backupAddress: {
      streetAddress1: '813 S 129th St',
      city: 'San Antonio',
      state: 'TX',
      postalCode: '78234',
    },
  },
  order: {
    id: '1',
    originDutyLocation: {
      address: {
        streetAddress1: '',
        city: 'Fort Knox',
        state: 'KY',
        postalCode: '40121',
      },
    },
    destinationDutyLocation: {
      address: {
        streetAddress1: '',
        city: 'Fort Irwin',
        state: 'CA',
        postalCode: '92310',
      },
    },
    orderDocuments: {
      'c0a22a98-a806-47a2-ab54-2dac938667b3': {
        bytes: 2202009,
        contentType: 'application/pdf',
        createdAt: '2024-10-23T16:31:21.085Z',
        filename: 'testFile.pdf',
        id: 'c0a22a98-a806-47a2-ab54-2dac938667b3',
        status: 'PROCESSING',
        updatedAt: '2024-10-23T16:31:21.085Z',
        uploadType: 'USER',
        url: '/storage/USER/uploads/c0a22a98-a806-47a2-ab54-2dac938667b3?contentType=application%2Fpdf',
      },
    },
    customer: {
      agency: 'ARMY',
      backup_contact: {
        email: 'email@example.com',
        name: 'name',
        phone: '555-555-5555',
      },
      current_address: {
        city: 'Beverly Hills',
        country: 'US',
        eTag: 'MjAyMS0wMS0yMVQxNTo0MTozNS41Mzg0Njha',
        id: '3a5f7cf2-6193-4eb3-a244-14d21ca05d7b',
        postalCode: '90210',
        state: 'CA',
        streetAddress1: '123 Any Street',
        streetAddress2: 'P.O. Box 12345',
        streetAddress3: 'c/o Some Person',
      },
      dodID: '6833908165',
      eTag: 'MjAyMS0wMS0yMVQxNTo0MTozNS41NjAzNTJa',
      email: 'combo@ppm.hhg',
      first_name: 'Submitted',
      id: 'f6bd793f-7042-4523-aa30-34946e7339c9',
      last_name: 'Ppmhhg',
      phone: '555-555-5555',
    },
    entitlement: {
      authorizedWeight: 8000,
      dependentsAuthorized: true,
      eTag: 'MjAyMS0wMS0yMVQxNTo0MTozNS41NzgwMzda',
      id: 'e0fefe58-0710-40db-917b-5b96567bc2a8',
      nonTemporaryStorage: true,
      privatelyOwnedVehicle: true,
      proGearWeight: 2000,
      proGearWeightSpouse: 500,
      storageInTransit: 2,
      totalDependents: 1,
      totalWeight: 8000,
    },
    order_number: 'ORDER3',
    order_type: ORDERS_TYPE.PERMANENT_CHANGE_OF_STATION,
    order_type_detail: ORDERS_TYPE_DETAILS.HHG_PERMITTED,
    tac: '9999',
    ntsTac: '1111',
    ntsSac: '2222',
  },
  mtoShipments: [],
  mtoServiceItems: [],
  mtoAgents: [],
  isLoading: false,
  isError: false,
  isSuccess: true,
};

const requestedAndApprovedMoveDetailsQuery = {
  ...requestedMoveDetailsQuery,
  mtoShipments: [
    {
      customerRemarks: 'please treat gently',
      destinationAddress: {
        city: 'Fairfield',
        country: 'US',
        id: '672ff379-f6e3-48b4-a87d-796713f8f997',
        postalCode: '94535',
        state: 'CA',
        streetAddress1: '987 Any Avenue',
        streetAddress2: 'P.O. Box 9876',
        streetAddress3: 'c/o Some Person',
      },
      eTag: 'MjAyMC0wNi0xMFQxNTo1ODowMi40MDQwMzFa',
      id: 'ce01a5b8-9b44-4511-8a8d-edb60f2a4aee',
      moveTaskOrderID: '9c7b255c-2981-4bf8-839f-61c7458e2b4d',
      pickupAddress: {
        city: 'Beverly Hills',
        country: 'US',
        eTag: 'MjAyMC0wNi0xMFQxNTo1ODowMi4zODQ3Njla',
        id: '1686751b-ab36-43cf-b3c9-c0f467d13c19',
        postalCode: '90210',
        state: 'CA',
        streetAddress1: '123 Any Street',
        streetAddress2: 'P.O. Box 12345',
        streetAddress3: 'c/o Some Person',
      },
      requestedPickupDate: '2018-03-15',
      scheduledPickupDate: '2018-03-16',
      shipmentType: 'HHG',
      status: 'SUBMITTED',
      updatedAt: '2020-06-10T15:58:02.404031Z',
    },
    {
      approvedDate: '2020-01-01',
      customerRemarks: 'please treat gently',
      destinationAddress: {
        city: 'Fairfield',
        country: 'US',
        id: '672ff379-f6e3-48b4-a87d-796713f8f997',
        postalCode: '94535',
        state: 'CA',
        streetAddress1: '987 Any Avenue',
        streetAddress2: 'P.O. Box 9876',
        streetAddress3: 'c/o Some Person',
      },
      eTag: 'MjAyMC0wNi0xMFQxNTo1ODowMi40MDQwMzFa',
      id: 'ce01a5b8-9b44-4511-8a8d-edb60f2a4aee',
      moveTaskOrderID: '9c7b255c-2981-4bf8-839f-61c7458e2b4d',
      pickupAddress: {
        city: 'Beverly Hills',
        country: 'US',
        eTag: 'MjAyMC0wNi0xMFQxNTo1ODowMi4zODQ3Njla',
        id: '1686751b-ab36-43cf-b3c9-c0f467d13c19',
        postalCode: '90210',
        state: 'CA',
        streetAddress1: '123 Any Street',
        streetAddress2: 'P.O. Box 12345',
        streetAddress3: 'c/o Some Person',
      },
      requestedPickupDate: '2018-03-15',
      scheduledPickupDate: '2018-03-16',
      shipmentType: 'HHG',
      status: 'APPROVED',
      updatedAt: '2020-06-10T15:58:02.404031Z',
    },
  ],
};

const approvedMoveDetailsQuery = {
  ...requestedMoveDetailsQuery,
  mtoShipments: [
    {
      approvedDate: '2020-01-01',
      customerRemarks: 'please treat gently',
      destinationAddress: {
        city: 'Fairfield',
        country: 'US',
        id: '672ff379-f6e3-48b4-a87d-796713f8f997',
        postalCode: '94535',
        state: 'CA',
        streetAddress1: '987 Any Avenue',
        streetAddress2: 'P.O. Box 9876',
        streetAddress3: 'c/o Some Person',
      },
      eTag: 'MjAyMC0wNi0xMFQxNTo1ODowMi40MDQwMzFa',
      id: 'ce01a5b8-9b44-4511-8a8d-edb60f2a4aee',
      moveTaskOrderID: '9c7b255c-2981-4bf8-839f-61c7458e2b4d',
      pickupAddress: {
        city: 'Beverly Hills',
        country: 'US',
        eTag: 'MjAyMC0wNi0xMFQxNTo1ODowMi4zODQ3Njla',
        id: '1686751b-ab36-43cf-b3c9-c0f467d13c19',
        postalCode: '90210',
        state: 'CA',
        streetAddress1: '123 Any Street',
        streetAddress2: 'P.O. Box 12345',
        streetAddress3: 'c/o Some Person',
      },
      requestedPickupDate: '2018-03-15',
      scheduledPickupDate: '2018-03-16',
      shipmentType: 'HHG',
      status: 'APPROVED',
      updatedAt: '2020-06-10T15:58:02.404031Z',
    },
  ],
};
const noRequestedAndNoApprovedMoveDetailsQuery = {
  ...requestedMoveDetailsQueryNoShipments,
  mtoShipments: [],
};

const undefinedMTOShipmentsMoveDetailsQuery = {
  ...requestedMoveDetailsQuery,
  mtoShipments: undefined,
};

const shipmentInvalidRequestedPickupDate = {
  customerRemarks: 'please treat gently',
  counselorRemarks: 'all good',
  destinationAddress: {
    city: 'Fairfield',
    country: 'US',
    id: '672ff379-f6e3-48b4-a87d-796713f8f997',
    postalCode: '94535',
    state: 'CA',
    streetAddress1: '987 Any Avenue',
    streetAddress2: 'P.O. Box 9876',
    streetAddress3: 'c/o Some Person',
  },
  eTag: 'MjAyMC0wNi0xMFQxNTo1ODowMi40MDQwMzFa',
  id: 'ce01a5b8-9b44-4511-8a8d-edb60f2a4aee',
  moveTaskOrderID: '9c7b255c-2981-4bf8-839f-61c7458e2b4d',
  pickupAddress: {
    city: 'Beverly Hills',
    country: 'US',
    eTag: 'MjAyMC0wNi0xMFQxNTo1ODowMi4zODQ3Njla',
    id: '1686751b-ab36-43cf-b3c9-c0f467d13c19',
    postalCode: '90210',
    state: 'CA',
    streetAddress1: '123 Any Street',
    streetAddress2: 'P.O. Box 12345',
    streetAddress3: 'c/o Some Person',
  },
  secondaryPickupAddress: {
    city: 'Los Angeles',
    country: 'US',
    eTag: 'MjAyMC0wNi0xMFQxNTo1ODowMi4zODQ3Njla',
    id: 'b941a74a-e77e-4575-bea3-e7e01b226422',
    postalCode: '90222',
    state: 'CA',
    streetAddress1: '456 Any Street',
    streetAddress2: 'P.O. Box 67890',
    streetAddress3: 'c/o A Friendly Person',
  },
  secondaryDeliveryAddress: {
    city: 'Beverly Hills',
    country: 'US',
    eTag: 'MjAyMC0wNi0xMFQxNTo1ODowMi4zODQ3Njla',
    id: '1686751b-ab36-43cf-eeee-c0f467d13c19',
    postalCode: '90215',
    state: 'CA',
    streetAddress1: '123 Any Street',
    streetAddress2: 'P.O. Box 12345',
    streetAddress3: 'c/o Some Person',
  },
  requestedPickupDate: new Date(),
  scheduledPickupDate: new Date(),
  shipmentType: 'HHG',
  status: 'SUBMITTED',
  updatedAt: '2020-05-10T15:58:02.404031Z',
};

const ppmAdvanceRequestedAndApproved = {
  ppmShipment: {
    hasRequestedAdvance: true,
    advanceStatus: ADVANCE_STATUSES.APPROVED.apiValue,
  },
};
const ppmAdvanceRequestedAndRejected = {
  ppmShipment: {
    hasRequestedAdvance: true,
    advanceStatus: ADVANCE_STATUSES.REJECTED.apiValue,
  },
};
const ppmAdvanceRequestedAndReceived = {
  ppmShipment: {
    hasRequestedAdvance: true,
    advanceStatus: ADVANCE_STATUSES.RECEIVED.apiValue,
  },
};

const loadingReturnValue = {
  isLoading: true,
  isError: false,
  isSuccess: false,
};

const errorReturnValue = {
  isLoading: false,
  isError: true,
  isSuccess: false,
};

describe('MoveDetails page', () => {
  describe('check loading and error component states', () => {
    it('renders the Loading Placeholder when the query is still loading', async () => {
      useMoveDetailsQueries.mockReturnValue(loadingReturnValue);

      render(
        <MockProviders>
          <MoveDetails
            setUnapprovedShipmentCount={setUnapprovedShipmentCount}
            setUnapprovedServiceItemCount={setUnapprovedServiceItemCount}
            setExcessWeightRiskCount={setExcessWeightRiskCount}
            setUnapprovedSITExtensionCount={setUnapprovedSITExtensionCount}
            missingOrdersInfoCount={0}
            setMissingOrdersInfoCount={setMissingOrdersInfoCount}
            setShipmentErrorConcernCount={setShipmentErrorConcernCount}
          />
        </MockProviders>,
      );

      const h2 = await screen.getByRole('heading', { name: 'Loading, please wait...', level: 2 });
      expect(h2).toBeInTheDocument();
    });

    it('renders the Something Went Wrong component when the query errors', async () => {
      useMoveDetailsQueries.mockReturnValue(errorReturnValue);

      render(
        <MockProviders>
          <MoveDetails
            setUnapprovedShipmentCount={setUnapprovedShipmentCount}
            setUnapprovedServiceItemCount={setUnapprovedServiceItemCount}
            setExcessWeightRiskCount={setExcessWeightRiskCount}
            setUnapprovedSITExtensionCount={setUnapprovedSITExtensionCount}
            missingOrdersInfoCount={0}
            setMissingOrdersInfoCount={setMissingOrdersInfoCount}
            setShipmentErrorConcernCount={setShipmentErrorConcernCount}
          />
        </MockProviders>,
      );

      const errorMessage = await screen.getByText(/Something went wrong./);
      expect(errorMessage).toBeInTheDocument();
    });
  });
  describe('requested shipment', () => {
    useMoveDetailsQueries.mockReturnValue(requestedMoveDetailsQuery);

    const wrapper = mount(
      <MockProviders>
        <MoveDetails
          setUnapprovedShipmentCount={setUnapprovedShipmentCount}
          setUnapprovedServiceItemCount={setUnapprovedServiceItemCount}
          setExcessWeightRiskCount={setExcessWeightRiskCount}
          setUnapprovedSITExtensionCount={setUnapprovedSITExtensionCount}
          missingOrdersInfoCount={0}
          setMissingOrdersInfoCount={setMissingOrdersInfoCount}
          setShipmentErrorConcernCount={setShipmentErrorConcernCount}
        />
      </MockProviders>,
    );

    it('renders the h1', () => {
      expect(wrapper.find({ 'data-testid': 'too-move-details' }).exists()).toBe(true);
      expect(wrapper.containsMatchingElement(<h1>Move Details</h1>)).toBe(true);
    });

    it('renders side navigation for each section', () => {
      expect(wrapper.find('LeftNav').exists()).toBe(true);

      const navLinks = wrapper.find('LeftNav a');

      expect(navLinks.at(0).contains('Requested shipments')).toBe(true);
      expect(navLinks.at(0).contains(1)).toBe(true);
      expect(navLinks.at(0).prop('href')).toBe('#requested-shipments');

      expect(navLinks.at(1).contains('Shipments')).toBe(true);
      expect(navLinks.at(1).prop('href')).toBe('#shipments');

      expect(navLinks.at(2).contains('Orders')).toBe(true);
      expect(navLinks.at(2).prop('href')).toBe('#orders');

      expect(navLinks.at(3).contains('Allowances')).toBe(true);
      expect(navLinks.at(3).prop('href')).toBe('#allowances');

      expect(navLinks.at(4).contains('Customer info')).toBe(true);
      expect(navLinks.at(4).prop('href')).toBe('#customer-info');
    });

    it('renders the Submitted Requested Shipments component', () => {
      expect(wrapper.find('SubmittedRequestedShipments')).toHaveLength(1);
    });

    it('renders the Orders Table', () => {
      expect(wrapper.find('#orders h2').text()).toEqual('Orders');
      expect(wrapper.find('dd[data-testid="NTStac"]').text()).toEqual('1111');
      expect(wrapper.find('dd[data-testid="NTSsac"]').text()).toEqual('2222');
    });

    it('renders the Allowances Table', () => {
      expect(wrapper.find('#allowances h2').text()).toEqual('Allowances');
    });

    it('renders the Customer Info Table', () => {
      expect(wrapper.find('#customer-info h2').text()).toEqual('Customer info');
    });

    it('renders the requested shipments tag', () => {
      expect(wrapper.find('span[data-testid="requestedShipmentsTag"]').text()).toEqual('1');
    });

    it('updates the unapproved shipments tag state', () => {
      expect(setUnapprovedShipmentCount).toHaveBeenCalledWith(1);
      expect(setUnapprovedShipmentCount.mock.calls[0][0]).toBe(1);
    });
  });

  describe('When a PPM has an advance requested', () => {
    it('returns false from useErrorIfMissing if the advance is approved or rejected', async () => {
      const { result } = renderHook(() => useErrorIfMissing(false));
      const advanceStatus = result.current.PPM.find((f) => f.fieldName === 'advanceStatus');
      expect(advanceStatus.condition(ppmAdvanceRequestedAndApproved)).toBe(false);
      expect(advanceStatus.condition(ppmAdvanceRequestedAndRejected)).toBe(false);
    });

<<<<<<< HEAD
    it('returns true from useErrorIfMissing if the advance is not approvd or pending', async () => {
=======
    it('returns true from useErrorIfMissing if the advance is not approved or pending', async () => {
>>>>>>> ea1a249c
      const { result } = renderHook(() => useErrorIfMissing(false));
      const advanceStatus = result.current.PPM.find((f) => f.fieldName === 'advanceStatus');
      expect(advanceStatus.condition(ppmAdvanceRequestedAndReceived)).toBe(true);
    });
  });

  describe('retiree move with shipment', () => {
    useMoveDetailsQueries.mockReturnValue(requestedMoveDetailsQueryRetiree);

    const wrapper = mount(
      <MockProviders>
        <MoveDetails
          setUnapprovedShipmentCount={setUnapprovedShipmentCount}
          setUnapprovedServiceItemCount={setUnapprovedServiceItemCount}
          setExcessWeightRiskCount={setExcessWeightRiskCount}
          setUnapprovedSITExtensionCount={setUnapprovedSITExtensionCount}
          missingOrdersInfoCount={0}
          setMissingOrdersInfoCount={setMissingOrdersInfoCount}
          setShipmentErrorConcernCount={setShipmentErrorConcernCount}
        />
      </MockProviders>,
    );
    it('renders the Orders Table', () => {
      expect(wrapper.find('#orders h2').text()).toEqual('Orders');
      expect(wrapper.find('[data-testid="newDutyLocationLabel"]').text()).toEqual('HOR, HOS, or PLEAD');
      expect(wrapper.find('[data-testid="reportByDateLabel"]').text()).toEqual('Date of retirement');
    });
  });

  describe('requested shipment with amended orders', () => {
    useMoveDetailsQueries.mockReturnValue(requestedMoveDetailsAmendedOrdersQuery);

    const wrapper = mount(
      <MockProviders>
        <MoveDetails
          setUnapprovedShipmentCount={setUnapprovedShipmentCount}
          setUnapprovedServiceItemCount={setUnapprovedServiceItemCount}
          setExcessWeightRiskCount={setExcessWeightRiskCount}
          setUnapprovedSITExtensionCount={setUnapprovedSITExtensionCount}
          missingOrdersInfoCount={0}
          setMissingOrdersInfoCount={setMissingOrdersInfoCount}
          setShipmentErrorConcernCount={setShipmentErrorConcernCount}
        />
      </MockProviders>,
    );

    it('renders a NEW tag in the orders navigation section', () => {
      expect(wrapper.find('[data-testid="newOrdersNavTag"]').exists()).toBe(true);
    });

    it('renders the Orders Table with NEW tag', () => {
      expect(wrapper.find('[data-testid="detailsPanelTag"]').exists()).toBe(true);
    });
  });

  describe('requested and approved shipment', () => {
    useMoveDetailsQueries.mockReturnValue(requestedAndApprovedMoveDetailsQuery);

    const wrapper = mount(
      <MockProviders>
        <MoveDetails
          setUnapprovedShipmentCount={setUnapprovedShipmentCount}
          setUnapprovedServiceItemCount={setUnapprovedServiceItemCount}
          setExcessWeightRiskCount={setExcessWeightRiskCount}
          setUnapprovedSITExtensionCount={setUnapprovedSITExtensionCount}
          missingOrdersInfoCount={0}
          setMissingOrdersInfoCount={setMissingOrdersInfoCount}
          setShipmentErrorConcernCount={setShipmentErrorConcernCount}
        />
      </MockProviders>,
    );

    it('renders side navigation for each section', () => {
      expect(wrapper.find('LeftNav').exists()).toBe(true);

      const navLinks = wrapper.find('LeftNav a');

      expect(navLinks.at(0).contains('Requested shipments')).toBe(true);
      expect(navLinks.at(0).prop('href')).toBe('#requested-shipments');

      expect(navLinks.at(1).contains('Approved shipments')).toBe(true);
      expect(navLinks.at(1).prop('href')).toBe('#approved-shipments');

      expect(navLinks.at(2).contains('Shipments')).toBe(true);
      expect(navLinks.at(2).prop('href')).toBe('#shipments');

      expect(navLinks.at(3).contains('Orders')).toBe(true);
      expect(navLinks.at(3).prop('href')).toBe('#orders');

      expect(navLinks.at(4).contains('Allowances')).toBe(true);
      expect(navLinks.at(4).prop('href')).toBe('#allowances');

      expect(navLinks.at(5).contains('Customer info')).toBe(true);
      expect(navLinks.at(5).prop('href')).toBe('#customer-info');
    });
  });

  describe('approved shipment', () => {
    it.each([['Approved shipments'], ['Orders'], ['Allowances'], ['Customer info']])(
      'renders side navigation for section %s',
      async (sectionName) => {
        useMoveDetailsQueries.mockReturnValue(approvedMoveDetailsQuery);

        render(
          <MockProviders>
            <MoveDetails
              setUnapprovedShipmentCount={setUnapprovedShipmentCount}
              setUnapprovedServiceItemCount={setUnapprovedServiceItemCount}
              setExcessWeightRiskCount={setExcessWeightRiskCount}
              setUnapprovedSITExtensionCount={setUnapprovedServiceItemCount}
              missingOrdersInfoCount={0}
              setMissingOrdersInfoCount={setMissingOrdersInfoCount}
              setShipmentErrorConcernCount={setShipmentErrorConcernCount}
            />
          </MockProviders>,
        );

        expect(await screen.findByRole('link', { name: sectionName })).toBeInTheDocument();
      },
    );
  });

  describe('When required Orders information (like TAC) is missing', () => {
    useMoveDetailsQueries.mockReturnValue(requestedMoveDetailsMissingInfoQuery);

    const wrapper = mount(
      <MockProviders>
        <MoveDetails
          setUnapprovedShipmentCount={setUnapprovedShipmentCount}
          setUnapprovedServiceItemCount={setUnapprovedServiceItemCount}
          setExcessWeightRiskCount={setExcessWeightRiskCount}
          setUnapprovedSITExtensionCount={setUnapprovedSITExtensionCount}
          missingOrdersInfoCount={2}
          setMissingOrdersInfoCount={setMissingOrdersInfoCount}
          setShipmentErrorConcernCount={setShipmentErrorConcernCount}
        />
      </MockProviders>,
    );

    it('renders an error indicator in the sidebar', () => {
      expect(wrapper.find('a[href="#orders"] span[data-testid="tag"]').exists()).toBe(true);
      expect(wrapper.find('a[href="#orders"] span[data-testid="tag"]').text()).toBe('2');
    });
  });

  describe('When required Orders Document is missing', () => {
    useMoveDetailsQueries.mockReturnValue(requestedMoveDetailsMissingInfoQuery);

    const mockSetMissingOrdersInfoCount = jest.fn();

    mount(
      <MockProviders permissions={[permissionTypes.updateShipment, permissionTypes.updateCustomer]}>
        <MoveDetails
          setUnapprovedShipmentCount={setUnapprovedShipmentCount}
          setUnapprovedServiceItemCount={setUnapprovedServiceItemCount}
          setExcessWeightRiskCount={setExcessWeightRiskCount}
          setUnapprovedSITExtensionCount={setUnapprovedSITExtensionCount}
          missingOrdersInfoCount={0}
          setMissingOrdersInfoCount={mockSetMissingOrdersInfoCount}
          setShipmentErrorConcernCount={setShipmentErrorConcernCount}
        />
      </MockProviders>,
    );

    it('missing info count matches missing info from queries', () => {
      expect(mockSetMissingOrdersInfoCount).toHaveBeenCalledTimes(1);
      // 5 order values missing + 1 'upload' missing
      expect(mockSetMissingOrdersInfoCount).toHaveBeenCalledWith(6);
    });
  });

  describe('When required shipment information (like TAC) is missing', () => {
    it('renders an error indicator in the sidebar', async () => {
      useMoveDetailsQueries.mockReturnValue(requestedMoveDetailsMissingInfoQuery);

      render(
        <MockProviders>
          <MoveDetails
            setUnapprovedShipmentCount={setUnapprovedShipmentCount}
            setUnapprovedServiceItemCount={setUnapprovedServiceItemCount}
            setExcessWeightRiskCount={setExcessWeightRiskCount}
            setUnapprovedSITExtensionCount={setUnapprovedSITExtensionCount}
            missingOrdersInfoCount={0}
            setMissingOrdersInfoCount={setMissingOrdersInfoCount}
            setShipmentErrorConcernCount={setShipmentErrorConcernCount}
          />
        </MockProviders>,
      );

      expect(await screen.findByTestId('shipment-missing-info-alert')).toBeInTheDocument();
    });
  });

  describe('When a shipment has a pending delivery address update requested by the Prime', () => {
    it('renders an alert indicator in the sidebar', async () => {
      useMoveDetailsQueries.mockReturnValue(requestedMoveDetailsMissingInfoQuery);

      render(
        <MockProviders>
          <MoveDetails
            setUnapprovedShipmentCount={setUnapprovedShipmentCount}
            setUnapprovedServiceItemCount={setUnapprovedServiceItemCount}
            setExcessWeightRiskCount={setExcessWeightRiskCount}
            setUnapprovedSITExtensionCount={setUnapprovedSITExtensionCount}
            missingOrdersInfoCount={0}
            setMissingOrdersInfoCount={setMissingOrdersInfoCount}
            setShipmentErrorConcernCount={setShipmentErrorConcernCount}
          />
        </MockProviders>,
      );

      expect(await screen.findByTestId('shipment-missing-info-alert')).toBeInTheDocument();
    });
  });

  describe('permission dependent rendering', () => {
    const testProps = {
      setUnapprovedShipmentCount,
      setUnapprovedServiceItemCount,
      setExcessWeightRiskCount,
      setUnapprovedSITExtensionCount,
      setMissingOrdersInfoCount,
      setShipmentErrorConcernCount,
    };

    it('renders the financial review flag button when user has permission', async () => {
      render(
        <MockProviders permissions={[permissionTypes.updateFinancialReviewFlag]}>
          <MoveDetails {...testProps} />
        </MockProviders>,
      );

      expect(await screen.getByText('Flag move for financial review')).toBeInTheDocument();
    });

    it('does not show the financial review flag button if user does not have permission', () => {
      render(
        <MockProviders>
          <MoveDetails {...testProps} />
        </MockProviders>,
      );

      expect(screen.queryByText('Flag move for financial review')).not.toBeInTheDocument();
    });

    it('renders edit orders button when user has permission', async () => {
      render(
        <MockProviders permissions={[permissionTypes.updateOrders]}>
          <MoveDetails {...testProps} />
        </MockProviders>,
      );

      expect(await screen.getByRole('link', { name: 'Edit orders' })).toBeInTheDocument();
      expect(screen.queryByRole('link', { name: 'View orders' })).not.toBeInTheDocument();
    });

    it('renders add new shipment button when user has permission', async () => {
      render(
        <MockProviders permissions={[permissionTypes.createTxoShipment]}>
          <MoveDetails {...testProps} />
        </MockProviders>,
      );

      expect(await screen.getByRole('combobox', { name: 'Add a new shipment' })).toBeInTheDocument();
    });

    it('renders add a new shipment button and does not show UB when orders type is local move', async () => {
      const localMoveDetailsQuery = {
        ...noRequestedAndNoApprovedMoveDetailsQuery,
        order: {
          ...noRequestedAndNoApprovedMoveDetailsQuery.order,
          order_type: ORDERS_TYPE.LOCAL_MOVE,
          originDutyLocation: {
            address: {
              isOconus: true,
            },
          },
        },
      };
      useMoveDetailsQueries.mockReturnValue(localMoveDetailsQuery);
      isBooleanFlagEnabled.mockImplementation(() => Promise.resolve(true));
      render(
        <MockProviders permissions={[permissionTypes.createTxoShipment]}>
          <MoveDetails {...testProps} />
        </MockProviders>,
      );

      // Get the combobox (dropdown button)
      const combobox = await screen.getByRole('combobox', { name: 'Add a new shipment' });

      expect(combobox).toBeInTheDocument();

      // Simulate a user clicking the dropdown
      await userEvent.click(combobox);

      // Check if all expected options appear
      await waitFor(() => {
        expect(screen.getByRole('option', { name: 'HHG' })).toBeInTheDocument();
        expect(screen.getByRole('option', { name: 'PPM' })).toBeInTheDocument();
        expect(screen.getByRole('option', { name: 'NTS' })).toBeInTheDocument();
        expect(screen.getByRole('option', { name: 'NTS-release' })).toBeInTheDocument();
        expect(screen.getByRole('option', { name: 'Boat' })).toBeInTheDocument();
        expect(screen.getByRole('option', { name: 'Mobile Home' })).toBeInTheDocument();
      });
      // UB option does not appear when orders type is local move
      expect(screen.queryByRole('option', { name: 'UB' })).not.toBeInTheDocument();
    });

    it('renders add a new shipment button and shows UB when orders type is NOT local move', async () => {
      const pcsMoveDetailsQuery = {
        ...noRequestedAndNoApprovedMoveDetailsQuery,
        order: {
          ...noRequestedAndNoApprovedMoveDetailsQuery.order,
          order_type: ORDERS_TYPE.PERMANENT_CHANGE_OF_STATION,
          originDutyLocation: {
            address: {
              isOconus: true,
            },
          },
        },
      };
      useMoveDetailsQueries.mockReturnValue(pcsMoveDetailsQuery);
      isBooleanFlagEnabled.mockImplementation(() => Promise.resolve(true));
      render(
        <MockProviders permissions={[permissionTypes.createTxoShipment]}>
          <MoveDetails {...testProps} />
        </MockProviders>,
      );

      const combobox = await screen.getByRole('combobox', { name: 'Add a new shipment' });

      expect(combobox).toBeInTheDocument();

      await userEvent.click(combobox);

      // Check if all expected options appear
      await waitFor(() => {
        expect(screen.getByRole('option', { name: 'HHG' })).toBeInTheDocument();
        expect(screen.getByRole('option', { name: 'PPM' })).toBeInTheDocument();
        expect(screen.getByRole('option', { name: 'NTS' })).toBeInTheDocument();
        expect(screen.getByRole('option', { name: 'NTS-release' })).toBeInTheDocument();
        expect(screen.getByRole('option', { name: 'Boat' })).toBeInTheDocument();
        expect(screen.getByRole('option', { name: 'Mobile Home' })).toBeInTheDocument();
      });
      expect(screen.getByRole('option', { name: 'UB' })).toBeInTheDocument();
    });

    it('renders add new shipment button even when there are no shipments on the move', async () => {
      useMoveDetailsQueries.mockReturnValue(noRequestedAndNoApprovedMoveDetailsQuery);

      render(
        <MockProviders permissions={[permissionTypes.createTxoShipment]}>
          <MoveDetails {...testProps} />
          setUnapprovedShipmentCount={0}
          setUnapprovedServiceItemCount={0}
          setExcessWeightRiskCount={0}
          setUnapprovedSITExtensionCount={0}
          missingOrdersInfoCount={2}
          setMissingOrdersInfoCount={0}
          setShipmentErrorConcernCount={0}
        </MockProviders>,
      );

      expect(await screen.getByRole('combobox', { name: 'Add a new shipment' })).toBeInTheDocument();
    });

    it('renders view orders button if user does not have permission to update', async () => {
      render(
        <MockProviders>
          <MoveDetails {...testProps} />
        </MockProviders>,
      );

      expect(await screen.getByRole('link', { name: 'View orders' })).toBeInTheDocument();
      expect(screen.queryByRole('link', { name: 'Edit orders' })).not.toBeInTheDocument();
    });

    it('renders edit allowances button when user has permission', async () => {
      render(
        <MockProviders permissions={[permissionTypes.updateAllowances]}>
          <MoveDetails {...testProps} />
        </MockProviders>,
      );

      expect(await screen.getByRole('link', { name: 'Edit allowances' })).toBeInTheDocument();
      expect(screen.queryByRole('link', { name: 'View allowances' })).not.toBeInTheDocument();
    });

    it('renders view allowances button if user does not have permission to update', async () => {
      render(
        <MockProviders>
          <MoveDetails {...testProps} />
        </MockProviders>,
      );

      expect(await screen.getByRole('link', { name: 'View allowances' })).toBeInTheDocument();
      expect(screen.queryByRole('link', { name: 'Edit allowances' })).not.toBeInTheDocument();
    });

    it('renders edit customer info button when user has permission', async () => {
      render(
        <MockProviders permissions={[permissionTypes.updateCustomer]}>
          <MoveDetails {...testProps} />
        </MockProviders>,
      );

      expect(await screen.getByRole('link', { name: 'Edit customer info' })).toBeInTheDocument();
    });

    it('does not show edit customer info button when user does not have permission', async () => {
      render(
        <MockProviders>
          <MoveDetails {...testProps} />
        </MockProviders>,
      );

      expect(screen.queryByRole('link', { name: 'Edit customer info' })).not.toBeInTheDocument();
    });

    it('does not show edit orders, edit allowances, or edit customer info buttons when move is locked', async () => {
      const isMoveLocked = true;
      render(
        <MockProviders permissions={[permissionTypes.updateOrders]}>
          <MoveDetails {...testProps} isMoveLocked={isMoveLocked} />
        </MockProviders>,
      );

      expect(screen.queryByRole('link', { name: 'Edit orders' })).not.toBeInTheDocument();
      expect(screen.queryByRole('link', { name: 'Edit allowances' })).not.toBeInTheDocument();
      expect(screen.queryByRole('link', { name: 'Edit customer info' })).not.toBeInTheDocument();
    });

    it('renders the cancel move button when user has permission', async () => {
      render(
        <MockProviders permissions={[permissionTypes.cancelMoveFlag]}>
          <MoveDetails {...testProps} />
        </MockProviders>,
      );

      expect(await screen.getByText('Cancel move')).toBeInTheDocument();
    });

    it('does not show the cancel move button if user does not have permission', () => {
      render(
        <MockProviders>
          <MoveDetails {...testProps} />
        </MockProviders>,
      );

      expect(screen.queryByText('Cancel move')).not.toBeInTheDocument();
    });
  });

  describe('when MTO shipments are not yet defined', () => {
    it('does not show the "Something Went Wrong" error', () => {
      useMoveDetailsQueries.mockReturnValue(undefinedMTOShipmentsMoveDetailsQuery);

      render(
        <MockProviders>
          <MoveDetails
            setUnapprovedShipmentCount={setUnapprovedShipmentCount}
            setUnapprovedServiceItemCount={setUnapprovedServiceItemCount}
            setExcessWeightRiskCount={setExcessWeightRiskCount}
            setUnapprovedSITExtensionCount={setUnapprovedSITExtensionCount}
            missingOrdersInfoCount={0}
            setMissingOrdersInfoCount={setMissingOrdersInfoCount}
            setShipmentErrorConcernCount={setShipmentErrorConcernCount}
          />
        </MockProviders>,
      );

      expect(screen.queryByText('Something went wrong')).not.toBeInTheDocument();
    });
  });

  describe('when a shipment has an invalid requestedPickupDate', () => {
    it.each([
      [SHIPMENT_TYPES.HHG],
      [SHIPMENT_TYPES.NTS],
      [SHIPMENT_TYPES.NTSR],
      [SHIPMENT_TYPES.MOBILE_HOME],
      [SHIPMENT_TYPES.BOAT_HAUL_AWAY],
      [SHIPMENT_TYPES.BOAT_TOW_AWAY],
      [SHIPMENT_TYPES.UNACCOMPANIED_BAGGAGE],
    ])('%s - error indicators shown and shipment cannot be selected for approvals', async (shipmentType) => {
      useMoveDetailsQueries.mockReturnValue({
        ...undefinedMTOShipmentsMoveDetailsQuery,
        mtoShipments: [{ ...shipmentInvalidRequestedPickupDate, shipmentType }],
      });

      render(
        <MockProviders permissions={[permissionTypes.updateShipment]}>
          <MoveDetails
            setUnapprovedShipmentCount={setUnapprovedShipmentCount}
            setUnapprovedServiceItemCount={setUnapprovedServiceItemCount}
            setExcessWeightRiskCount={setExcessWeightRiskCount}
            setUnapprovedSITExtensionCount={setUnapprovedSITExtensionCount}
            missingOrdersInfoCount={0}
            setMissingOrdersInfoCount={setMissingOrdersInfoCount}
            setShipmentErrorConcernCount={setShipmentErrorConcernCount}
          />
        </MockProviders>,
      );

      expect((await screen.findByTestId('requestedPickupDate')).parentElement.classList).toContain('missingInfoError');

      expect(await screen.findByTestId('shipment-missing-info-alert')).toBeInTheDocument();
      expect(await screen.findByTestId('shipment-missing-info-alert')).toBeVisible();

      expect(await screen.findByTestId('shipment-display-checkbox')).toBeInTheDocument();
      expect(await screen.findByTestId('shipment-display-checkbox')).toBeDisabled();

      expect(await screen.findByTestId('shipmentApproveButton')).toBeInTheDocument();
      expect(await screen.findByTestId('shipmentApproveButton')).toBeDisabled();
    });
  });
});<|MERGE_RESOLUTION|>--- conflicted
+++ resolved
@@ -1132,11 +1132,7 @@
       expect(advanceStatus.condition(ppmAdvanceRequestedAndRejected)).toBe(false);
     });
 
-<<<<<<< HEAD
-    it('returns true from useErrorIfMissing if the advance is not approvd or pending', async () => {
-=======
     it('returns true from useErrorIfMissing if the advance is not approved or pending', async () => {
->>>>>>> ea1a249c
       const { result } = renderHook(() => useErrorIfMissing(false));
       const advanceStatus = result.current.PPM.find((f) => f.fieldName === 'advanceStatus');
       expect(advanceStatus.condition(ppmAdvanceRequestedAndReceived)).toBe(true);
