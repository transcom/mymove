--- conflicted
+++ resolved
@@ -207,15 +207,11 @@
         expect(saveButton).toBeDisabled();
       });
 
-<<<<<<< HEAD
       const user = userEvent.setup();
 
       await act(async () => {
-        await user.click(screen.getByLabelText('Use current address'));
-      });
-=======
-      expect(screen.getByLabelText('Use pickup address')).not.toBeChecked();
->>>>>>> 68ef36b3
+        await user.click(screen.getByLabelText('Use pickup address'));
+      });
 
       await userEvent.type(screen.getByLabelText('Requested pickup date'), '01 Nov 2020');
       await userEvent.type(screen.getByLabelText('Requested delivery date'), '08 Nov 2020');
