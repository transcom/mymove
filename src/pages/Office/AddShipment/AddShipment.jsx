import React from 'react';
import { useParams } from 'react-router-dom';
import { GridContainer, Grid } from '@trussworks/react-uswds';
import { useQueryClient, useMutation } from '@tanstack/react-query';
import PropTypes from 'prop-types';

import styles from '../ServicesCounselingMoveInfo/ServicesCounselingTab.module.scss';

import 'styles/office.scss';
import ShipmentForm from 'components/Office/ShipmentForm/ShipmentForm';
import { MTO_SHIPMENTS } from 'constants/queryKeys';
import { useEditShipmentQueries } from 'hooks/queries';
import { createMTOShipment } from 'services/ghcApi';
import LoadingPlaceholder from 'shared/LoadingPlaceholder';
import SomethingWentWrong from 'shared/SomethingWentWrong';
import { roleTypes } from 'constants/userRoles';
import { SHIPMENT_OPTIONS, SHIPMENT_OPTIONS_URL } from 'shared/constants';
import { ORDERS_TYPE } from 'constants/orders';
import CustomerHeader from 'components/CustomerHeader';

const AddShipment = ({ isMultiRole }) => {
  const params = useParams();
  let { shipmentType } = params;
  const { moveCode } = params;

  if (shipmentType === SHIPMENT_OPTIONS_URL.NTSrelease) {
    shipmentType = SHIPMENT_OPTIONS.NTSR;
  } else if (shipmentType === SHIPMENT_OPTIONS_URL.BOAT) {
    shipmentType = SHIPMENT_OPTIONS.BOAT;
  } else if (shipmentType === SHIPMENT_OPTIONS_URL.MOBILE_HOME) {
    shipmentType = SHIPMENT_OPTIONS.MOBILE_HOME;
  } else if (shipmentType === SHIPMENT_OPTIONS_URL.UNACCOMPANIED_BAGGAGE) {
    shipmentType = SHIPMENT_OPTIONS.UNACCOMPANIED_BAGGAGE;
  } else {
    shipmentType = SHIPMENT_OPTIONS[shipmentType];
  }

  const { move, order, mtoShipments, isLoading, isError } = useEditShipmentQueries(moveCode);
  const isRetirementOrSeparation =
    order?.order_type === ORDERS_TYPE.RETIREMENT || order?.order_type === ORDERS_TYPE.SEPARATION;

  const queryClient = useQueryClient();
  const { mutate: mutateMTOShipments } = useMutation(createMTOShipment, {
    onSuccess: (newMTOShipment) => {
      mtoShipments.push(newMTOShipment);
      queryClient.setQueryData([MTO_SHIPMENTS, newMTOShipment.moveTaskOrderID, false], mtoShipments);
      queryClient.invalidateQueries([MTO_SHIPMENTS, newMTOShipment.moveTaskOrderID]);
      return newMTOShipment;
    },
  });

  if (isLoading) return <LoadingPlaceholder />;
  if (isError) return <SomethingWentWrong />;

  const { customer, entitlement: allowances, grade } = order;
  const weightAllotment = { ...allowances, totalWeightSelf: allowances.authorizedWeight };

  const TACs = {
    HHG: order.tac,
    NTS: order.ntsTac,
  };

  const SACs = {
    HHG: order.sac,
    NTS: order.ntsSac,
  };

  return (
    <>
<<<<<<< HEAD
      <CustomerHeader move={move} order={order} customer={customer} moveCode={moveCode} isMultiRole={isMultiRole} />
=======
      <CustomerHeader move={move} order={order} customer={customer} moveCode={moveCode} />
>>>>>>> 3891f7d3
      <div className={styles.tabContent}>
        <div className={styles.container}>
          <GridContainer className={styles.gridContainer}>
            <Grid row>
              <Grid col desktop={{ col: 8, offset: 2 }}>
                <ShipmentForm
                  submitHandler={mutateMTOShipments}
                  isCreatePage
                  currentResidence={customer.current_address}
                  originDutyLocationAddress={order.originDutyLocation?.address}
                  newDutyLocationAddress={order.destinationDutyLocation?.address}
                  shipmentType={shipmentType}
                  serviceMember={{ weightAllotment, agency: customer.agency, grade }}
                  moveTaskOrderID={move.id}
                  mtoShipments={mtoShipments}
                  TACs={TACs}
                  SACs={SACs}
                  userRole={roleTypes.TOO}
                  displayDestinationType={isRetirementOrSeparation}
                  move={move}
                />
              </Grid>
            </Grid>
          </GridContainer>
        </div>
      </div>
    </>
  );
};

AddShipment.propTypes = {
  isMultiRole: PropTypes.bool,
};

AddShipment.defaultProps = {
  isMultiRole: false,
};

export default AddShipment;<|MERGE_RESOLUTION|>--- conflicted
+++ resolved
@@ -2,7 +2,6 @@
 import { useParams } from 'react-router-dom';
 import { GridContainer, Grid } from '@trussworks/react-uswds';
 import { useQueryClient, useMutation } from '@tanstack/react-query';
-import PropTypes from 'prop-types';
 
 import styles from '../ServicesCounselingMoveInfo/ServicesCounselingTab.module.scss';
 
@@ -18,7 +17,7 @@
 import { ORDERS_TYPE } from 'constants/orders';
 import CustomerHeader from 'components/CustomerHeader';
 
-const AddShipment = ({ isMultiRole }) => {
+const AddShipment = () => {
   const params = useParams();
   let { shipmentType } = params;
   const { moveCode } = params;
@@ -67,11 +66,7 @@
 
   return (
     <>
-<<<<<<< HEAD
-      <CustomerHeader move={move} order={order} customer={customer} moveCode={moveCode} isMultiRole={isMultiRole} />
-=======
       <CustomerHeader move={move} order={order} customer={customer} moveCode={moveCode} />
->>>>>>> 3891f7d3
       <div className={styles.tabContent}>
         <div className={styles.container}>
           <GridContainer className={styles.gridContainer}>
@@ -102,12 +97,4 @@
   );
 };
 
-AddShipment.propTypes = {
-  isMultiRole: PropTypes.bool,
-};
-
-AddShipment.defaultProps = {
-  isMultiRole: false,
-};
-
 export default AddShipment;