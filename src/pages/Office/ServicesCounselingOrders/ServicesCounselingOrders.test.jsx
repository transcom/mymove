--- conflicted
+++ resolved
@@ -517,11 +517,7 @@
       const hhgSacInput = screen.getByTestId('hhgSacInput');
       await userEvent.clear(hhgSacInput);
       await userEvent.type(hhgSacInput, '****');
-<<<<<<< HEAD
-      hhgSacInput.blur();
-=======
       await userEvent.tab();
->>>>>>> ea1a249c
       await waitFor(() => {
         // no *
         expect(screen.getByText('SAC cannot contain * or " characters')).toBeInTheDocument();
@@ -549,8 +545,6 @@
         expect(screen.getByText('NTS SAC cannot contain * or " characters')).toBeInTheDocument();
       });
     });
-<<<<<<< HEAD
-=======
 
     it('SAC fields can be more than 4 digits', async () => {
       const props = {
@@ -576,7 +570,6 @@
       await userEvent.type(ntsSacInput, '4DigitsOrMore');
       expect(ntsSacInput).toHaveValue('R6X14DigitsOrMore');
     });
->>>>>>> ea1a249c
   });
 
   describe('LOA validation', () => {
