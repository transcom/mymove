/* eslint-disable react/jsx-props-no-spreading */
import React from 'react';
import { render, screen, waitFor } from '@testing-library/react';
import userEvent from '@testing-library/user-event';

import ServicesCounselingOrders from 'pages/Office/ServicesCounselingOrders/ServicesCounselingOrders';
import { MockProviders } from 'testUtils';
import { useOrdersDocumentQueries } from 'hooks/queries';
import { MOVE_DOCUMENT_TYPE, MOVE_STATUSES } from 'shared/constants';
import { counselingUpdateOrder, getOrder } from 'services/ghcApi';
import { formatYesNoAPIValue } from 'utils/formatters';
import { ORDERS_PAY_GRADE_TYPE, ORDERS_TYPE } from 'constants/orders';

const mockOriginDutyLocation = {
  address: {
    city: 'Des Moines',
    country: 'US',
    eTag: 'MjAyMC0wOS0xNFQxNzo0MTozOC42OTg1OTha',
    id: '2e26b066-aaca-4563-b284-d7f3f978fb3c',
    postalCode: '50309',
    state: 'IA',
    streetAddress1: '987 Other Avenue',
    streetAddress2: 'P.O. Box 1234',
    streetAddress3: 'c/o Another Person',
  },
  address_id: '2e26b066-aaca-4563-b284-d7f3f978fb3c',
  eTag: 'MjAyMC0wOS0xNFQxNzo0MTozOC43MDcxOTVa',
  id: 'a3ec2bdd-aa0a-434a-ba58-34c85f047704',
  name: 'XBc1KNi3pA',
};

const mockDestinationDutyLocation = {
  address: {
    city: 'Augusta',
    country: 'United States',
    eTag: 'MjAyMC0wOS0xNFQxNzo0MDo0OC44OTM3MDVa',
    id: '5ac95be8-0230-47ea-90b4-b0f6f60de364',
    postalCode: '30813',
    state: 'GA',
    streetAddress1: 'Fort Gordon',
  },
  address_id: '5ac95be8-0230-47ea-90b4-b0f6f60de364',
  eTag: 'MjAyMC0wOS0xNFQxNzo0MDo0OC44OTM3MDVa',
  id: '2d5ada83-e09a-47f8-8de6-83ec51694a86',
  name: 'Fort Gordon',
};

const mockLoa = {
  createdAt: '2023-08-03T19:17:10.050Z',
  id: '06254fc3-b763-484c-b555-42855d1ad5cd',
  loaAlltSnID: '123A',
  loaBafID: '1234',
  loaBdgtAcntClsNm: '000000',
  loaBgFyTx: 2006,
  loaBgnDt: '2005-10-01',
  loaDocID: 'HHG12345678900',
  loaDptID: '1',
  loaDscTx: 'PERSONAL PROPERTY - PARANORMAL ACTIVITY DIVISION (OTHER)',
  loaEndDt: '2015-10-01',
  loaEndFyTx: 2016,
  loaHsGdsCd: 'HT',
  loaInstlAcntgActID: '12345',
  loaObjClsID: '22NL',
  loaOpAgncyID: '1A',
  loaPgmElmntID: '00000000',
  loaStatCd: 'U',
  loaSysId: '10003',
  loaTrnsnID: 'B1',
  loaTrsySfxTx: '0000',
  orgGrpDfasCd: 'ZZ',
  updatedAt: '2023-08-03T19:17:38.776Z',
  validHhgProgramCodeForLoa: true,
  validLoaForTac: true,
};

const editMoveStatuses = [
  MOVE_STATUSES.NEEDS_SERVICE_COUNSELING,
  MOVE_STATUSES.SERVICE_COUNSELING_COMPLETED,
  MOVE_STATUSES.APPROVALS_REQUESTED,
];

const disabledMoveStatuses = [
  MOVE_STATUSES.DRAFT,
  MOVE_STATUSES.SUBMITTED,
  MOVE_STATUSES.APPROVED,
  MOVE_STATUSES.CANCELED,
  MOVE_STATUSES.APPROVALS_REQUESTED,
];

jest.mock('hooks/queries', () => ({
  useOrdersDocumentQueries: jest.fn(),
}));

jest.mock('services/ghcApi', () => ({
  ...jest.requireActual('services/ghcApi'),
  getTacValid: ({ tac }) => {
    return {
      tac,
      isValid: tac === '1111' || tac === '2222' || tac === '3333',
    };
  },
  getLoa: ({ tacCode }) => {
    // 1111 is our good dummy TAC code
    if (tacCode === '1111') {
      // 200 OK, a LOA was found
      return Promise.resolve(mockLoa);
    }
    if (tacCode === '2222') {
      // 200 OK, but no LOAs were found
      return Promise.resolve(undefined);
    }
    if (tacCode === '3333') {
      // 200 OK, but the LOA found is invalid
      const invalidLoa = { ...mockLoa, validHhgProgramCodeForLoa: false };
      return Promise.resolve(invalidLoa);
    }
    // Default to no LOA
    return Promise.resolve(undefined);
  },
  counselingUpdateOrder: jest.fn(),
  getOrder: jest.fn(),
<<<<<<< HEAD
  getPayGradeOptions: jest.fn().mockImplementation(() =>
    Promise.resolve({
      body: [
        {
          grade: 'E-5',
          description: ' E-5',
        },
        {
          grade: 'E-6',
          description: ' E-6',
        },
        {
          description: 'Civilian',
          grade: 'CIVILIAN_EMPLOYEE',
        },
      ],
    }),
  ),
=======
  getPayGradeOptions: jest.fn().mockImplementation(() => {
    const E_5 = 'E-5';
    const E_6 = 'E-6';
    const CIVILIAN_EMPLOYEE = 'CIVILIAN_EMPLOYEE';

    return Promise.resolve({
      body: [
        {
          grade: E_5,
          description: E_5,
        },
        {
          grade: E_6,
          description: E_6,
        },
        {
          description: CIVILIAN_EMPLOYEE,
          grade: CIVILIAN_EMPLOYEE,
        },
      ],
    });
  }),
>>>>>>> 5c66fc5b
}));

jest.mock('utils/featureFlags', () => ({
  ...jest.requireActual('utils/featureFlags'),
  isBooleanFlagEnabled: jest.fn().mockImplementation(() => Promise.resolve(true)),
}));

const useOrdersDocumentQueriesReturnValue = {
  orders: {
    1: {
      agency: 'ARMY',
      customerID: '6ac40a00-e762-4f5f-b08d-3ea72a8e4b63',
      date_issued: '2018-03-15',
      department_indicator: 'AIR_AND_SPACE_FORCE',
      destinationDutyLocation: mockDestinationDutyLocation,
      eTag: 'MjAyMC0wOS0xNFQxNzo0MTozOC43MTE0Nlo=',
      entitlement: {
        authorizedWeight: 5000,
        dependentsAuthorized: true,
        eTag: 'MjAyMC0wOS0xNFQxNzo0MTozOC42ODAwOVo=',
        id: '0dbc9029-dfc5-4368-bc6b-dfc95f5fe317',
        nonTemporaryStorage: true,
        privatelyOwnedVehicle: true,
        proGearWeight: 2000,
        proGearWeightSpouse: 500,
        storageInTransit: 2,
        totalDependents: 1,
        totalWeight: 5000,
      },
      first_name: 'Leo',
      grade: 'E_1',
      id: '1',
      last_name: 'Spacemen',
      order_number: 'ORDER3',
      order_type: 'PERMANENT_CHANGE_OF_STATION',
      order_type_detail: 'HHG_PERMITTED',
      originDutyLocation: mockOriginDutyLocation,
      report_by_date: '2018-08-01',
      tac: 'F8E1',
      sac: 'E2P3',
      ntsTac: '1111',
      ntsSac: 'R6X1',
    },
  },
  move: {
    status: MOVE_STATUSES.NEEDS_SERVICE_COUNSELING,
  },
};

const ordersMockProps = {
  files: {
    [MOVE_DOCUMENT_TYPE.ORDERS]: [{ id: 'file-1', name: 'Order File 1' }],
    [MOVE_DOCUMENT_TYPE.AMENDMENTS]: [{ id: 'file-2', name: 'Amended File 1' }],
  },
};

const loadingReturnValue = {
  ...useOrdersDocumentQueriesReturnValue,
  isLoading: true,
  isError: false,
  isSuccess: false,
};

const errorReturnValue = {
  ...useOrdersDocumentQueriesReturnValue,
  isLoading: false,
  isError: true,
  isSuccess: false,
};

describe('Orders page', () => {
  describe('check loading and error component states', () => {
    it('renders the Loading Placeholder when the query is still loading', async () => {
      useOrdersDocumentQueries.mockReturnValue(loadingReturnValue);

      render(
        <MockProviders>
          <ServicesCounselingOrders {...ordersMockProps} />
        </MockProviders>,
      );

      const h2 = await screen.getByRole('heading', { name: 'Loading, please wait...', level: 2 });
      expect(h2).toBeInTheDocument();
    });

    it('renders the Something Went Wrong component when the query errors', async () => {
      useOrdersDocumentQueries.mockReturnValue(errorReturnValue);

      render(
        <MockProviders>
          <ServicesCounselingOrders {...ordersMockProps} />
        </MockProviders>,
      );

      const errorMessage = await screen.getByText(/Something went wrong./);
      expect(errorMessage).toBeInTheDocument();
    });
  });

  describe('Basic rendering', () => {
    it('renders the sidebar orders detail form', async () => {
      useOrdersDocumentQueries.mockReturnValue(useOrdersDocumentQueriesReturnValue);

      render(
        <MockProviders>
          <ServicesCounselingOrders {...ordersMockProps} />
        </MockProviders>,
      );

      expect(await screen.findByLabelText('Current duty location *')).toBeInTheDocument();
      expect(screen.getByLabelText('Dependents authorized')).toBeChecked();
    });

    it('renders the sidebar elements', async () => {
      useOrdersDocumentQueries.mockReturnValue(useOrdersDocumentQueriesReturnValue);

      render(
        <MockProviders>
          <ServicesCounselingOrders {...ordersMockProps} />
        </MockProviders>,
      );

      expect(await screen.findByTestId('view-orders-header')).toHaveTextContent('View orders');
      expect(screen.getByTestId('view-allowances')).toHaveTextContent('View allowances');
    });

    it('renders each option for orders type dropdown', async () => {
      useOrdersDocumentQueries.mockReturnValue(useOrdersDocumentQueriesReturnValue);

      render(
        <MockProviders>
          <ServicesCounselingOrders {...ordersMockProps} />
        </MockProviders>,
      );

      const ordersTypeDropdown = screen.getByLabelText('Orders type *');
      expect(ordersTypeDropdown).toBeInstanceOf(HTMLSelectElement);

      await userEvent.selectOptions(ordersTypeDropdown, 'PERMANENT_CHANGE_OF_STATION');
      expect(ordersTypeDropdown).toHaveValue('PERMANENT_CHANGE_OF_STATION');

      await userEvent.selectOptions(ordersTypeDropdown, 'LOCAL_MOVE');
      expect(ordersTypeDropdown).toHaveValue('LOCAL_MOVE');

      await userEvent.selectOptions(ordersTypeDropdown, 'RETIREMENT');
      expect(ordersTypeDropdown).toHaveValue('RETIREMENT');

      await userEvent.selectOptions(ordersTypeDropdown, 'SEPARATION');
      expect(ordersTypeDropdown).toHaveValue('SEPARATION');

      await userEvent.selectOptions(ordersTypeDropdown, ORDERS_TYPE.EARLY_RETURN_OF_DEPENDENTS);
      expect(ordersTypeDropdown).toHaveValue(ORDERS_TYPE.EARLY_RETURN_OF_DEPENDENTS);

      await userEvent.selectOptions(ordersTypeDropdown, ORDERS_TYPE.STUDENT_TRAVEL);
      expect(ordersTypeDropdown).toHaveValue(ORDERS_TYPE.STUDENT_TRAVEL);
    });

    it('populates initial field values', async () => {
      useOrdersDocumentQueries.mockReturnValue(useOrdersDocumentQueriesReturnValue);

      render(
        <MockProviders>
          <ServicesCounselingOrders {...ordersMockProps} />
        </MockProviders>,
      );

      expect(await screen.findByText(mockOriginDutyLocation.name)).toBeInTheDocument();
      expect(screen.getByText(mockDestinationDutyLocation.name)).toBeInTheDocument();
      expect(screen.getByLabelText('Orders type *')).toHaveValue('PERMANENT_CHANGE_OF_STATION');
      expect(screen.getByTestId('hhgTacInput')).toHaveValue('F8E1');
      expect(screen.getByTestId('hhgSacInput')).toHaveValue('E2P3');
      expect(screen.getByTestId('ntsTacInput')).toHaveValue('1111');
      expect(screen.getByTestId('ntsSacInput')).toHaveValue('R6X1');
<<<<<<< HEAD
      expect(screen.getByTestId('payGradeInput')).toHaveValue('E-5');
=======
      expect(screen.getByTestId('payGradeInput')).toHaveValue(ORDERS_PAY_GRADE_TYPE.E_5);
>>>>>>> 5c66fc5b
    });

    it('disables fields for correct statuses', async () => {
      for (let i = 0; i < disabledMoveStatuses.length; i += 1) {
        const orderQueryReturnValues = JSON.parse(JSON.stringify(useOrdersDocumentQueriesReturnValue));
        orderQueryReturnValues.move = {
          id: 123,
          moveCode: 'GLOBAL123',
          ordersId: 1,
          status: disabledMoveStatuses[i],
        };

        // set return values for mocked functions
        useOrdersDocumentQueries.mockReturnValue(orderQueryReturnValues);
        getOrder.mockResolvedValue(orderQueryReturnValues);

        render(
          <MockProviders>
            <ServicesCounselingOrders {...ordersMockProps} />
          </MockProviders>,
        );

        const currentDutyLocationInput = screen.getByLabelText('Current duty location *');
        expect(currentDutyLocationInput).toBeInTheDocument();
        expect(currentDutyLocationInput).toBeDisabled();
        const newDutyLocationInput = screen.getByLabelText('New duty location *');
        expect(newDutyLocationInput).toBeInTheDocument();
        expect(newDutyLocationInput).toBeDisabled();
        const payGradeInput = screen.getByLabelText('Pay grade *');
        expect(payGradeInput).toBeInTheDocument();
        expect(payGradeInput).toBeDisabled();
        const dependentsAuthorizedInput = screen.getByLabelText('Dependents authorized');
        expect(dependentsAuthorizedInput).toBeInTheDocument();
        expect(dependentsAuthorizedInput).toBeDisabled();
        const tacInput = screen.getByLabelText('TAC');
        expect(tacInput).toBeInTheDocument();
        expect(tacInput).toBeDisabled();
        const tacInputRequired = screen.getByLabelText('TAC *');
        expect(tacInputRequired).toBeInTheDocument();
        expect(tacInputRequired).toBeDisabled();
        const sacInputs = screen.queryAllByLabelText('SAC');
        expect(sacInputs.length).toBe(2);
        expect(sacInputs[0]).toBeDisabled();
        expect(sacInputs[1]).toBeDisabled();
      }
    });

    it('enables fields for correct statuses', async () => {
      for (let i = 0; i < editMoveStatuses.length; i += 1) {
        const orderQueryReturnValues = JSON.parse(JSON.stringify(useOrdersDocumentQueriesReturnValue));
        orderQueryReturnValues.move = {
          id: 123,
          moveCode: 'GLOBAL123',
          ordersId: 1,
          status: editMoveStatuses[i],
        };

        render(
          <MockProviders>
            <ServicesCounselingOrders {...ordersMockProps} />
          </MockProviders>,
        );

        const currentDutyLocationInput = screen.getByLabelText('Current duty location *');
        expect(currentDutyLocationInput).toBeInTheDocument();
        expect(currentDutyLocationInput).not.toBeDisabled();
        const newDutyLocationInput = screen.getByLabelText('New duty location *');
        expect(newDutyLocationInput).toBeInTheDocument();
        expect(newDutyLocationInput).not.toBeDisabled();
        const payGradeInput = screen.getByLabelText('Pay grade *');
        expect(payGradeInput).toBeInTheDocument();
        expect(payGradeInput).not.toBeDisabled();
        const dependentsAuthorizedInput = screen.getByLabelText('Dependents authorized');
        expect(dependentsAuthorizedInput).toBeInTheDocument();
        expect(dependentsAuthorizedInput).not.toBeDisabled();
        const tacInput = screen.getByLabelText('TAC');
        expect(tacInput).toBeInTheDocument();
        expect(tacInput).not.toBeDisabled();
        const tacInputRequired = screen.getByLabelText('TAC *');
        expect(tacInputRequired).toBeInTheDocument();
        expect(tacInputRequired).not.toBeDisabled();
        const sacInputs = screen.queryAllByLabelText('SAC');
        expect(sacInputs.length).toBe(2);
        expect(sacInputs[0]).not.toBeDisabled();
        expect(sacInputs[1]).not.toBeDisabled();
      }
    });
  });

  it('renders an upload orders button', async () => {
    render(
      <MockProviders>
        <ServicesCounselingOrders {...ordersMockProps} />
      </MockProviders>,
    );

    expect(await screen.findByText('Manage Orders')).toBeInTheDocument();
    expect(await screen.findByText('Manage Amended Orders')).toBeInTheDocument();
  });

  describe('TAC validation', () => {
    it('validates on load', async () => {
      useOrdersDocumentQueries.mockReturnValue(useOrdersDocumentQueriesReturnValue);

      render(
        <MockProviders>
          <ServicesCounselingOrders {...ordersMockProps} />
        </MockProviders>,
      );

      expect(await screen.findByText(/This TAC does not appear in TGET/)).toBeInTheDocument();
    });

    it('validates on user input', async () => {
      useOrdersDocumentQueries.mockReturnValue(useOrdersDocumentQueriesReturnValue);

      render(
        <MockProviders>
          <ServicesCounselingOrders {...ordersMockProps} />
        </MockProviders>,
      );

      const hhgTacInput = screen.getByTestId('hhgTacInput');
      await userEvent.clear(hhgTacInput);
      await userEvent.type(hhgTacInput, '2222');

      await waitFor(() => {
        expect(screen.queryByText(/This TAC does not appear in TGET/)).not.toBeInTheDocument();
      });

      await userEvent.clear(hhgTacInput);
      await userEvent.type(hhgTacInput, '4444');

      await waitFor(() => {
        expect(screen.getByText(/This TAC does not appear in TGET/)).toBeInTheDocument();
      });
    });

    it('validates TAC', async () => {
      useOrdersDocumentQueries.mockReturnValue(useOrdersDocumentQueriesReturnValue);

      render(
        <MockProviders>
          <ServicesCounselingOrders {...ordersMockProps} />
        </MockProviders>,
      );

      const hhgTacInput = screen.getByTestId('hhgTacInput');
      await userEvent.clear(hhgTacInput);
      await userEvent.type(hhgTacInput, '****');
      await waitFor(() => {
        // no *
        expect(screen.getByText('TAC cannot contain * or " characters')).toBeInTheDocument();
      });

      await userEvent.clear(hhgTacInput);
      await userEvent.type(hhgTacInput, '""""');
      await waitFor(() => {
        // no "
        expect(screen.getByText('TAC cannot contain * or " characters')).toBeInTheDocument();
      });

      // NTS TAC
      const ntsTacInput = screen.getByTestId('ntsTacInput');
      await userEvent.clear(ntsTacInput);
      await userEvent.type(ntsTacInput, '****');
      await waitFor(() => {
        expect(screen.getByText('TAC cannot contain * or " characters')).toBeInTheDocument();
      });

      await userEvent.clear(ntsTacInput);
      await userEvent.type(ntsTacInput, '""""');
      await waitFor(() => {
        expect(screen.getByText('TAC cannot contain * or " characters')).toBeInTheDocument();
      });
    });

    it('validates SAC', async () => {
      useOrdersDocumentQueries.mockReturnValue(useOrdersDocumentQueriesReturnValue);

      render(
        <MockProviders>
          <ServicesCounselingOrders {...ordersMockProps} />
        </MockProviders>,
      );

      // SAC
      const hhgSacInput = screen.getByTestId('hhgSacInput');
      await userEvent.clear(hhgSacInput);
      await userEvent.type(hhgSacInput, '****');
      await userEvent.tab();
      await waitFor(() => {
        // no *
        expect(screen.getByText('SAC cannot contain * or " characters')).toBeInTheDocument();
      });

      await userEvent.clear(hhgSacInput);
      await userEvent.type(hhgSacInput, '""""');
      await waitFor(() => {
        // no "
        expect(screen.getByText('SAC cannot contain * or " characters')).toBeInTheDocument();
      });

      // NTS SAC
      const ntsSacInput = screen.getByTestId('ntsSacInput');
      await userEvent.clear(ntsSacInput);
      await userEvent.type(ntsSacInput, '****');
      ntsSacInput.blur();
      await waitFor(() => {
        expect(screen.getByText('NTS SAC cannot contain * or " characters')).toBeInTheDocument();
      });

      await userEvent.clear(ntsSacInput);
      await userEvent.type(ntsSacInput, '""""');
      await waitFor(() => {
        expect(screen.getByText('NTS SAC cannot contain * or " characters')).toBeInTheDocument();
      });
    });

    it('SAC fields can be more than 4 digits', async () => {
      const props = {
        ...ordersMockProps,
        sac: '',
        ntsSac: '',
      };
      useOrdersDocumentQueries.mockReturnValue(useOrdersDocumentQueriesReturnValue);

      render(
        <MockProviders>
          <ServicesCounselingOrders {...props} />
        </MockProviders>,
      );

      // SAC
      const hhgSacInput = screen.getByTestId('hhgSacInput');
      await userEvent.type(hhgSacInput, 'MoreThan4Digits');
      expect(hhgSacInput).toHaveValue('E2P3MoreThan4Digits');

      // NTS SAC
      const ntsSacInput = screen.getByTestId('ntsSacInput');
      await userEvent.type(ntsSacInput, '4DigitsOrMore');
      expect(ntsSacInput).toHaveValue('R6X14DigitsOrMore');
    });
  });

  describe('LOA validation', () => {
    beforeEach(() => {
      useOrdersDocumentQueries.mockReturnValue(useOrdersDocumentQueriesReturnValue);

      render(
        <MockProviders>
          <ServicesCounselingOrders {...ordersMockProps} />
        </MockProviders>,
      );
    });

    it('validates on load', async () => {
      // Both TAC and LOA are missing on load (On this test per useOrdersDocumentQueriesReturnValue and the
      // mocked responses)
      expect(await screen.getByText(/This TAC does not appear in TGET/)).toBeInTheDocument();
      expect(await screen.getByText(/Unable to find a LOA based on the provided details/)).toBeInTheDocument();
    });

    describe('validates on user input', () => {
      it('validates HHG with a valid TAC and no LOA', async () => {
        const hhgTacInput = screen.getByTestId('hhgTacInput');
        await userEvent.clear(hhgTacInput);
        await userEvent.type(hhgTacInput, '2222');

        // TAC is found and valid
        // LOA is NOT found
        await waitFor(() => {
          expect(screen.queryByText(/This TAC does not appear in TGET/)).not.toBeInTheDocument();
          expect(screen.getByText(/Unable to find a LOA based on the provided details/)).toBeInTheDocument();
          expect(
            screen.queryByText(/The LOA identified based on the provided details appears to be invalid/),
          ).not.toBeInTheDocument();
        });
      });
      it('validates NTS with a valid TAC and no LOA', async () => {
        // Empty HHG from having a good useEffect TAC
        const hhgTacInput = screen.getByTestId('hhgTacInput');
        await userEvent.clear(hhgTacInput);
        const ntsTacInput = screen.getByTestId('ntsTacInput');
        await userEvent.clear(ntsTacInput);
        await userEvent.type(ntsTacInput, '2222');

        // TAC is found and valid
        // LOA is NOT found
        await waitFor(() => {
          const loaMissingWarnings = screen.queryAllByText(/Unable to find a LOA based on the provided details/);
          expect(screen.queryByText(/This TAC does not appear in TGET/)).not.toBeInTheDocument(); // TAC should be good
          expect(loaMissingWarnings.length).toBe(2); // Both HHG and NTS LOAs are missing now
          expect(
            screen.queryByText(/The LOA identified based on the provided details appears to be invalid/),
          ).not.toBeInTheDocument();
        });

        // Make HHG good and re-verify that the NTS errors remained
        await userEvent.type(hhgTacInput, '1111');
        await waitFor(() => {
          const loaMissingWarnings = screen.queryAllByText(/Unable to find a LOA based on the provided details/);
          expect(screen.queryByText(/This TAC does not appear in TGET/)).not.toBeInTheDocument(); // TAC should be good
          expect(loaMissingWarnings.length).toBe(1); // Only NTS is missing
          expect(
            screen.queryByText(/The LOA identified based on the provided details appears to be invalid/),
          ).not.toBeInTheDocument();
        });
      });

      it('validates an invalid HHG LOA', async () => {
        const hhgTacInput = screen.getByTestId('hhgTacInput');
        await userEvent.clear(hhgTacInput);
        await userEvent.type(hhgTacInput, '3333');

        // TAC is found and valid
        // LOA is found and NOT valid
        await waitFor(() => {
          const loaInvalidWarnings = screen.queryAllByText(
            /The LOA identified based on the provided details appears to be invalid/,
          );
          const loaMissingWarnings = screen.queryAllByText(/Unable to find a LOA based on the provided details/);
          expect(loaInvalidWarnings.length).toBe(1); // HHG is invalid
          expect(loaMissingWarnings.length).toBe(0); // NTS is valid based on useEffect hook and default passed in TAC
        });
      });
      it('validates an invalid NTS LOA', async () => {
        const ntsTacInput = screen.getByTestId('ntsTacInput');
        await userEvent.clear(ntsTacInput);
        await userEvent.type(ntsTacInput, '3333');

        // TAC is found and valid
        // LOA is found and NOT valid
        await waitFor(() => {
          const loaInvalidWarnings = screen.queryAllByText(
            /The LOA identified based on the provided details appears to be invalid/,
          );
          const loaMissingWarnings = screen.queryAllByText(/Unable to find a LOA based on the provided details/);
          expect(loaInvalidWarnings.length).toBe(1); // NTS is invalid
          expect(loaMissingWarnings.length).toBe(1); // HHG is valid based on useEffect hook and default passed in TAC
        });
      });
    });
  });

  describe('LOA concatenation', () => {
    it('concatenates the LOA string correctly', async () => {
      useOrdersDocumentQueries.mockReturnValue(useOrdersDocumentQueriesReturnValue);

      render(
        <MockProviders>
          <ServicesCounselingOrders {...ordersMockProps} />
        </MockProviders>,
      );

      const hhgTacInput = screen.getByTestId('hhgTacInput');
      await userEvent.clear(hhgTacInput);
      await userEvent.type(hhgTacInput, '1111');

      const expectedLongLineOfAccounting =
        '1**20062016*1234*0000**1A*123A**00000000*********22NL***000000*HHG12345678900**12345**B1*';

      const loaTextField = screen.getByTestId('hhgLoaTextField');
      expect(loaTextField).toHaveValue(expectedLongLineOfAccounting);
    });
  });

  describe('LOA concatenation with regex removes extra spaces', () => {
    it('concatenates the LOA string correctly and without extra spaces', async () => {
      let extraSpacesLongLineOfAccounting =
        '1  **20062016*1234 *0000**1A *123A**00000000**  **** ***22NL** *000000*SEE PCS ORDERS* *12345**B1*';
      const expectedLongLineOfAccounting =
        '1**20062016*1234*0000**1A*123A**00000000*********22NL***000000*SEE PCS ORDERS**12345**B1*';

      // preserves spaces in column values such as 'SEE PCS ORDERS'
      // remove any number of spaces following an asterisk in a LOA string
      extraSpacesLongLineOfAccounting = extraSpacesLongLineOfAccounting.replace(/\* +/g, '*');
      // remove any number of spaces preceding an asterisk in a LOA string
      extraSpacesLongLineOfAccounting = extraSpacesLongLineOfAccounting.replace(/ +\*/g, '*');

      expect(extraSpacesLongLineOfAccounting).toEqual(expectedLongLineOfAccounting);
    });
  });

  describe('Order type: STUDENT_TRAVEL', () => {
    beforeEach(() => {
      jest.clearAllMocks();
    });

    it('select STUDENT_TRAVEL', async () => {
      // create a local copy of order return value and set initial values
      const orderQueryReturnValues = JSON.parse(JSON.stringify(useOrdersDocumentQueriesReturnValue));
      orderQueryReturnValues.move = {
        id: 123,
        moveCode: 'GLOBAL123',
        ordersId: 1,
        status: MOVE_STATUSES.NEEDS_SERVICE_COUNSELING,
      };
      orderQueryReturnValues.orders[1].order_type = ORDERS_TYPE.PERMANENT_CHANGE_OF_STATION;
      orderQueryReturnValues.orders[1].has_dependents = formatYesNoAPIValue('no');

      // set return values for mocked functions
      useOrdersDocumentQueries.mockReturnValue(orderQueryReturnValues);
      getOrder.mockResolvedValue(orderQueryReturnValues);

      // render component
      render(
        <MockProviders>
          <ServicesCounselingOrders {...ordersMockProps} />
        </MockProviders>,
      );

      // Select STUDENT_TRAVEL from the dropdown
      const ordersTypeDropdown = await screen.findByLabelText('Orders type *');
      await userEvent.selectOptions(ordersTypeDropdown, ORDERS_TYPE.STUDENT_TRAVEL);

      // Submit the form
      const saveButton = screen.getByRole('button', { name: 'Save' });
      await userEvent.click(saveButton);

      // Verify correct values were passed
      await waitFor(() => {
        expect(counselingUpdateOrder).toHaveBeenCalledWith(
          expect.objectContaining({
            body: expect.objectContaining({
              hasDependents: formatYesNoAPIValue('yes'),
              ordersType: ORDERS_TYPE.STUDENT_TRAVEL,
            }),
          }),
        );
      });
    });

    it('De-select STUDENT_TRAVEL', async () => {
      // create a local copy of order return value and set initial values
      const orderQueryReturnValues = JSON.parse(JSON.stringify(useOrdersDocumentQueriesReturnValue));
      orderQueryReturnValues.move = {
        id: 123,
        moveCode: 'GLOBAL123',
        ordersId: 1,
        status: MOVE_STATUSES.NEEDS_SERVICE_COUNSELING,
      };
      orderQueryReturnValues.orders[1].order_type = ORDERS_TYPE.STUDENT_TRAVEL;
      orderQueryReturnValues.orders[1].has_dependents = formatYesNoAPIValue('yes');

      // set return values for mocked functions
      useOrdersDocumentQueries.mockReturnValue(orderQueryReturnValues);
      getOrder.mockResolvedValue(orderQueryReturnValues);

      // render component
      render(
        <MockProviders>
          <ServicesCounselingOrders {...ordersMockProps} />
        </MockProviders>,
      );

      // De-select STUDENT_TRAVEL from the dropdown
      const ordersTypeDropdown = await screen.findByLabelText('Orders type *');
      await userEvent.selectOptions(ordersTypeDropdown, ORDERS_TYPE.PERMANENT_CHANGE_OF_STATION);

      // Submit the form
      const saveButton = screen.getByRole('button', { name: 'Save' });
      await userEvent.click(saveButton);

      // Verify correct values were passed
      await waitFor(() => {
        expect(counselingUpdateOrder).toHaveBeenCalledWith(
          expect.objectContaining({
            body: expect.objectContaining({
              hasDependents: formatYesNoAPIValue('yes'),
              ordersType: ORDERS_TYPE.PERMANENT_CHANGE_OF_STATION,
            }),
          }),
        );
      });
    });

    it('select STUDENT_TRAVEL, De-select STUDENT_TRAVEL', async () => {
      // create a local copy of order return value and set initial values
      const orderQueryReturnValues = JSON.parse(JSON.stringify(useOrdersDocumentQueriesReturnValue));
      orderQueryReturnValues.move = {
        id: 123,
        moveCode: 'GLOBAL123',
        ordersId: 1,
        status: MOVE_STATUSES.NEEDS_SERVICE_COUNSELING,
      };
      orderQueryReturnValues.orders[1].order_type = ORDERS_TYPE.PERMANENT_CHANGE_OF_STATION;
      orderQueryReturnValues.orders[1].has_dependents = formatYesNoAPIValue('no');

      // set return values for mocked functions
      useOrdersDocumentQueries.mockReturnValue(orderQueryReturnValues);
      getOrder.mockResolvedValue(orderQueryReturnValues);

      // render component
      render(
        <MockProviders>
          <ServicesCounselingOrders {...ordersMockProps} />
        </MockProviders>,
      );

      // Select EARLY_RETURN_OF_DEPENDENTS and then de-select from the dropdown
      const ordersTypeDropdown = await screen.findByLabelText('Orders type *');
      await userEvent.selectOptions(ordersTypeDropdown, ORDERS_TYPE.STUDENT_TRAVEL);
      await userEvent.selectOptions(ordersTypeDropdown, ORDERS_TYPE.LOCAL_MOVE);

      // Submit the form
      const saveButton = screen.getByRole('button', { name: 'Save' });
      await userEvent.click(saveButton);

      // Verify correct values were passed
      await waitFor(() => {
        expect(counselingUpdateOrder).toHaveBeenCalledWith(
          expect.objectContaining({
            body: expect.objectContaining({
              hasDependents: formatYesNoAPIValue('no'),
              ordersType: ORDERS_TYPE.LOCAL_MOVE,
            }),
          }),
        );
      });
    });

    it('select STUDENT_TRAVEL, select EARLY_RETURN_OF_DEPENDENTS', async () => {
      // create a local copy of order return value and set initial values
      const orderQueryReturnValues = JSON.parse(JSON.stringify(useOrdersDocumentQueriesReturnValue));
      orderQueryReturnValues.move = {
        id: 123,
        moveCode: 'GLOBAL123',
        ordersId: 1,
        status: MOVE_STATUSES.NEEDS_SERVICE_COUNSELING,
      };
      orderQueryReturnValues.orders[1].order_type = ORDERS_TYPE.PERMANENT_CHANGE_OF_STATION;
      orderQueryReturnValues.orders[1].has_dependents = formatYesNoAPIValue('no');

      // set return values for mocked functions
      useOrdersDocumentQueries.mockReturnValue(orderQueryReturnValues);
      getOrder.mockResolvedValue(orderQueryReturnValues);

      // render component
      render(
        <MockProviders>
          <ServicesCounselingOrders {...ordersMockProps} />
        </MockProviders>,
      );

      // Select STUDENT_TRAVEL and then select EARLY_RETURN_OF_DEPENDENTS from the dropdown
      const ordersTypeDropdown = await screen.findByLabelText('Orders type *');
      await userEvent.selectOptions(ordersTypeDropdown, ORDERS_TYPE.STUDENT_TRAVEL);
      await userEvent.selectOptions(ordersTypeDropdown, ORDERS_TYPE.EARLY_RETURN_OF_DEPENDENTS);

      // Submit the form
      const saveButton = screen.getByRole('button', { name: 'Save' });
      await userEvent.click(saveButton);

      // Verify correct values were passed
      await waitFor(() => {
        expect(counselingUpdateOrder).toHaveBeenCalledWith(
          expect.objectContaining({
            body: expect.objectContaining({
              hasDependents: formatYesNoAPIValue('yes'),
              ordersType: ORDERS_TYPE.EARLY_RETURN_OF_DEPENDENTS,
            }),
          }),
        );
      });
    });
  });

  describe('Order type: EARLY_RETURN_OF_DEPENDENTS', () => {
    beforeEach(() => {
      jest.clearAllMocks();
    });

    it('select EARLY_RETURN_OF_DEPENDENTS', async () => {
      // create a local copy of order return value and set initial values
      const orderQueryReturnValues = JSON.parse(JSON.stringify(useOrdersDocumentQueriesReturnValue));
      orderQueryReturnValues.move = {
        id: 123,
        moveCode: 'GLOBAL123',
        ordersId: 1,
        status: MOVE_STATUSES.NEEDS_SERVICE_COUNSELING,
      };
      orderQueryReturnValues.orders[1].order_type = ORDERS_TYPE.PERMANENT_CHANGE_OF_STATION;
      orderQueryReturnValues.orders[1].has_dependents = formatYesNoAPIValue('no');

      // set return values for mocked functions
      useOrdersDocumentQueries.mockReturnValue(orderQueryReturnValues);
      getOrder.mockResolvedValue(orderQueryReturnValues);

      // render component
      render(
        <MockProviders>
          <ServicesCounselingOrders {...ordersMockProps} />
        </MockProviders>,
      );

      // Select EARLY_RETURN_OF_DEPENDENTS from the dropdown
      const ordersTypeDropdown = await screen.findByLabelText('Orders type *');
      await userEvent.selectOptions(ordersTypeDropdown, ORDERS_TYPE.EARLY_RETURN_OF_DEPENDENTS);

      // Submit the form
      const saveButton = screen.getByRole('button', { name: 'Save' });
      await userEvent.click(saveButton);

      // Verify correct values were passed
      await waitFor(() => {
        expect(counselingUpdateOrder).toHaveBeenCalledWith(
          expect.objectContaining({
            body: expect.objectContaining({
              hasDependents: formatYesNoAPIValue('yes'),
              ordersType: ORDERS_TYPE.EARLY_RETURN_OF_DEPENDENTS,
            }),
          }),
        );
      });
    });

    it('De-select EARLY_RETURN_OF_DEPENDENTS', async () => {
      // create a local copy of order return value and set initial values
      const orderQueryReturnValues = JSON.parse(JSON.stringify(useOrdersDocumentQueriesReturnValue));
      orderQueryReturnValues.move = {
        id: 123,
        moveCode: 'GLOBAL123',
        ordersId: 1,
        status: MOVE_STATUSES.NEEDS_SERVICE_COUNSELING,
      };
      orderQueryReturnValues.orders[1].order_type = ORDERS_TYPE.EARLY_RETURN_OF_DEPENDENTS;
      orderQueryReturnValues.orders[1].has_dependents = formatYesNoAPIValue('yes');

      // set return values for mocked functions
      useOrdersDocumentQueries.mockReturnValue(orderQueryReturnValues);
      getOrder.mockResolvedValue(orderQueryReturnValues);

      // render component
      render(
        <MockProviders>
          <ServicesCounselingOrders {...ordersMockProps} />
        </MockProviders>,
      );

      // De-select EARLY_RETURN_OF_DEPENDENTS from the dropdown
      const ordersTypeDropdown = await screen.findByLabelText('Orders type *');
      await userEvent.selectOptions(ordersTypeDropdown, ORDERS_TYPE.PERMANENT_CHANGE_OF_STATION);

      // Submit the form
      const saveButton = screen.getByRole('button', { name: 'Save' });
      await userEvent.click(saveButton);

      // Verify correct values were passed
      await waitFor(() => {
        expect(counselingUpdateOrder).toHaveBeenCalledWith(
          expect.objectContaining({
            body: expect.objectContaining({
              hasDependents: formatYesNoAPIValue('yes'),
              ordersType: ORDERS_TYPE.PERMANENT_CHANGE_OF_STATION,
            }),
          }),
        );
      });
    });

    it('select EARLY_RETURN_OF_DEPENDENTS, De-select EARLY_RETURN_OF_DEPENDENTS', async () => {
      // create a local copy of order return value and set initial values
      const orderQueryReturnValues = JSON.parse(JSON.stringify(useOrdersDocumentQueriesReturnValue));
      orderQueryReturnValues.move = {
        id: 123,
        moveCode: 'GLOBAL123',
        ordersId: 1,
        status: MOVE_STATUSES.NEEDS_SERVICE_COUNSELING,
      };
      orderQueryReturnValues.orders[1].order_type = ORDERS_TYPE.PERMANENT_CHANGE_OF_STATION;
      orderQueryReturnValues.orders[1].has_dependents = formatYesNoAPIValue('no');

      // set return values for mocked functions
      useOrdersDocumentQueries.mockReturnValue(orderQueryReturnValues);
      getOrder.mockResolvedValue(orderQueryReturnValues);

      // render component
      render(
        <MockProviders>
          <ServicesCounselingOrders {...ordersMockProps} />
        </MockProviders>,
      );

      // Select EARLY_RETURN_OF_DEPENDENTS and then de-select from the dropdown
      const ordersTypeDropdown = await screen.findByLabelText('Orders type *');
      await userEvent.selectOptions(ordersTypeDropdown, ORDERS_TYPE.EARLY_RETURN_OF_DEPENDENTS);
      await userEvent.selectOptions(ordersTypeDropdown, ORDERS_TYPE.LOCAL_MOVE);

      // Submit the form
      const saveButton = screen.getByRole('button', { name: 'Save' });
      await userEvent.click(saveButton);

      // Verify correct values were passed
      await waitFor(() => {
        expect(counselingUpdateOrder).toHaveBeenCalledWith(
          expect.objectContaining({
            body: expect.objectContaining({
              hasDependents: formatYesNoAPIValue('no'),
              ordersType: ORDERS_TYPE.LOCAL_MOVE,
            }),
          }),
        );
      });
    });

    it('select EARLY_RETURN_OF_DEPENDENTS, select STUDENT_TRAVEL', async () => {
      // create a local copy of order return value and set initial values
      const orderQueryReturnValues = JSON.parse(JSON.stringify(useOrdersDocumentQueriesReturnValue));
      orderQueryReturnValues.move = {
        id: 123,
        moveCode: 'GLOBAL123',
        ordersId: 1,
        status: MOVE_STATUSES.NEEDS_SERVICE_COUNSELING,
      };
      orderQueryReturnValues.orders[1].order_type = ORDERS_TYPE.PERMANENT_CHANGE_OF_STATION;
      orderQueryReturnValues.orders[1].has_dependents = formatYesNoAPIValue('no');

      // set return values for mocked functions
      useOrdersDocumentQueries.mockReturnValue(orderQueryReturnValues);
      getOrder.mockResolvedValue(orderQueryReturnValues);

      // render component
      render(
        <MockProviders>
          <ServicesCounselingOrders {...ordersMockProps} />
        </MockProviders>,
      );

      // Select EARLY_RETURN_OF_DEPENDENTS and then select STUDENT_TRAVEL from the dropdown
      const ordersTypeDropdown = await screen.findByLabelText('Orders type *');
      await userEvent.selectOptions(ordersTypeDropdown, ORDERS_TYPE.EARLY_RETURN_OF_DEPENDENTS);
      await userEvent.selectOptions(ordersTypeDropdown, ORDERS_TYPE.STUDENT_TRAVEL);

      // Submit the form
      const saveButton = screen.getByRole('button', { name: 'Save' });
      await userEvent.click(saveButton);

      // Verify correct values were passed
      await waitFor(() => {
        expect(counselingUpdateOrder).toHaveBeenCalledWith(
          expect.objectContaining({
            body: expect.objectContaining({
              hasDependents: formatYesNoAPIValue('yes'),
              ordersType: ORDERS_TYPE.STUDENT_TRAVEL,
            }),
          }),
        );
      });
    });
  });
});<|MERGE_RESOLUTION|>--- conflicted
+++ resolved
@@ -119,26 +119,6 @@
   },
   counselingUpdateOrder: jest.fn(),
   getOrder: jest.fn(),
-<<<<<<< HEAD
-  getPayGradeOptions: jest.fn().mockImplementation(() =>
-    Promise.resolve({
-      body: [
-        {
-          grade: 'E-5',
-          description: ' E-5',
-        },
-        {
-          grade: 'E-6',
-          description: ' E-6',
-        },
-        {
-          description: 'Civilian',
-          grade: 'CIVILIAN_EMPLOYEE',
-        },
-      ],
-    }),
-  ),
-=======
   getPayGradeOptions: jest.fn().mockImplementation(() => {
     const E_5 = 'E-5';
     const E_6 = 'E-6';
@@ -161,7 +141,6 @@
       ],
     });
   }),
->>>>>>> 5c66fc5b
 }));
 
 jest.mock('utils/featureFlags', () => ({
@@ -335,11 +314,7 @@
       expect(screen.getByTestId('hhgSacInput')).toHaveValue('E2P3');
       expect(screen.getByTestId('ntsTacInput')).toHaveValue('1111');
       expect(screen.getByTestId('ntsSacInput')).toHaveValue('R6X1');
-<<<<<<< HEAD
-      expect(screen.getByTestId('payGradeInput')).toHaveValue('E-5');
-=======
       expect(screen.getByTestId('payGradeInput')).toHaveValue(ORDERS_PAY_GRADE_TYPE.E_5);
->>>>>>> 5c66fc5b
     });
 
     it('disables fields for correct statuses', async () => {
