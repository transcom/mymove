/* eslint-disable camelcase */
import React, { useEffect, useReducer, useRef, useState } from 'react';
import { Link, useNavigate, useParams } from 'react-router-dom';
import { Button } from '@trussworks/react-uswds';
import { Formik } from 'formik';
import { useQueryClient, useMutation } from '@tanstack/react-query';
import { FontAwesomeIcon } from '@fortawesome/react-fontawesome';

import ordersFormValidationSchema from '../Orders/ordersFormValidationSchema';

import styles from 'styles/documentViewerWithSidebar.module.scss';
import { milmoveLogger } from 'utils/milmoveLog';
import OrdersDetailForm from 'components/Office/OrdersDetailForm/OrdersDetailForm';
import { DEPARTMENT_INDICATOR_OPTIONS } from 'constants/departmentIndicators';
import { ORDERS_TYPE_DETAILS_OPTIONS, ORDERS_TYPE_OPTIONS } from 'constants/orders';
import { ORDERS, ORDERS_DOCUMENTS } from 'constants/queryKeys';
import { servicesCounselingRoutes } from 'constants/routes';
import { useOrdersDocumentQueries } from 'hooks/queries';
import { getTacValid, counselingUpdateOrder, createUploadForDocument } from 'services/ghcApi';
import { formatSwaggerDate, dropdownInputOptions } from 'utils/formatters';
import LoadingPlaceholder from 'shared/LoadingPlaceholder';
import SomethingWentWrong from 'shared/SomethingWentWrong';
import { TAC_VALIDATION_ACTIONS, reducer, initialState } from 'reducers/tacValidation';
import { LOA_TYPE } from 'shared/constants';
import FileUpload from 'components/FileUpload/FileUpload';
<<<<<<< HEAD
=======
import Hint from 'components/Hint';
>>>>>>> 516b0d00

const deptIndicatorDropdownOptions = dropdownInputOptions(DEPARTMENT_INDICATOR_OPTIONS);
const ordersTypeDropdownOptions = dropdownInputOptions(ORDERS_TYPE_OPTIONS);
const ordersTypeDetailsDropdownOptions = dropdownInputOptions(ORDERS_TYPE_DETAILS_OPTIONS);

const ServicesCounselingOrders = ({ hasDocuments }) => {
  const filePondEl = useRef();
  const navigate = useNavigate();
  const queryClient = useQueryClient();
  const { moveCode } = useParams();
  const [tacValidationState, tacValidationDispatch] = useReducer(reducer, null, initialState);
  const { move, orders, isLoading, isError } = useOrdersDocumentQueries(moveCode);
  const [showUpload, setShowUpload] = useState(false);
  const orderId = move?.ordersId;
  const documentId = orders[orderId]?.uploaded_order_id;

  const handleClose = () => {
    navigate(`../${servicesCounselingRoutes.MOVE_VIEW_PATH}`);
  };

  const handleUploadFile = (file) => {
    return createUploadForDocument(file, documentId);
  };

  const toggleUploadVisibility = () => {
    setShowUpload((show) => !show);
  };

  // when the user clicks done, invalidate the query to trigger re render
  // of parent to display uploaded orders and hide the button
  const uploadComplete = () => {
    queryClient.invalidateQueries([ORDERS_DOCUMENTS, documentId]);
    toggleUploadVisibility();
  };

  const { mutate: mutateOrders } = useMutation(counselingUpdateOrder, {
    onSuccess: (data, variables) => {
      const updatedOrder = data.orders[variables.orderID];
      queryClient.setQueryData([ORDERS, variables.orderID], {
        orders: {
          [`${variables.orderID}`]: updatedOrder,
        },
      });
      queryClient.invalidateQueries(ORDERS);
      handleClose();
    },
    onError: (error) => {
      const errorMsg = error?.response?.body;
      milmoveLogger.error(errorMsg);
    },
  });

  const handleHHGTacValidation = async (value) => {
    if (value && value.length === 4 && value !== tacValidationState[LOA_TYPE.HHG].tac) {
      const response = await getTacValid({ tac: value });
      tacValidationDispatch({
        type: TAC_VALIDATION_ACTIONS.VALIDATION_RESPONSE,
        loaType: LOA_TYPE.HHG,
        isValid: response.isValid,
        tac: value,
      });
    }
  };

  const handleNTSTacValidation = async (value) => {
    if (value && value.length === 4 && value !== tacValidationState[LOA_TYPE.NTS].tac) {
      const response = await getTacValid({ tac: value });
      tacValidationDispatch({
        type: TAC_VALIDATION_ACTIONS.VALIDATION_RESPONSE,
        loaType: LOA_TYPE.NTS,
        isValid: response.isValid,
        tac: value,
      });
    }
  };

  const order = Object.values(orders)?.[0];

  useEffect(() => {
    if (isLoading || isError) {
      return;
    }

    const checkHHGTac = async () => {
      const response = await getTacValid({ tac: order.tac });
      tacValidationDispatch({
        type: TAC_VALIDATION_ACTIONS.VALIDATION_RESPONSE,
        loaType: LOA_TYPE.HHG,
        isValid: response.isValid,
        tac: order.tac,
      });
    };

    const checkNTSTac = async () => {
      const response = await getTacValid({ tac: order.ntsTac });
      tacValidationDispatch({
        type: TAC_VALIDATION_ACTIONS.VALIDATION_RESPONSE,
        loaType: LOA_TYPE.NTS,
        isValid: response.isValid,
        tac: order.ntsTac,
      });
    };

    if (order?.tac && order.tac.length === 4) {
      checkHHGTac();
    }
    if (order?.ntsTac && order.ntsTac.length === 4) {
      checkNTSTac();
    }
  }, [order?.tac, order?.ntsTac, isLoading, isError]);

  if (isLoading) return <LoadingPlaceholder />;
  if (isError) return <SomethingWentWrong />;

  const onSubmit = (values) => {
    const body = {
      ...values,
      originDutyLocationId: values.originDutyLocation.id,
      newDutyLocationId: values.newDutyLocation.id,
      issueDate: formatSwaggerDate(values.issueDate),
      reportByDate: formatSwaggerDate(values.reportByDate),
      ordersType: values.ordersType,
    };
    mutateOrders({ orderID: orderId, ifMatchETag: order.eTag, body });
  };

  const initialValues = {
    originDutyLocation: order?.originDutyLocation,
    newDutyLocation: order?.destinationDutyLocation,
    issueDate: order?.date_issued,
    reportByDate: order?.report_by_date,
    departmentIndicator: order?.department_indicator,
    ordersType: order?.order_type,
    ordersNumber: order?.order_number || '',
    ordersTypeDetail: order?.order_type_detail,
    tac: order?.tac,
    sac: order?.sac,
    ntsTac: order?.ntsTac,
    ntsSac: order?.ntsSac,
  };

  const tacWarningMsg =
    'This TAC does not appear in TGET, so it might not be valid. Make sure it matches what‘s on the orders before you continue.';

  return (
    <div className={styles.sidebar}>
      <Formik initialValues={initialValues} validationSchema={ordersFormValidationSchema} onSubmit={onSubmit}>
        {(formik) => {
          const hhgTacWarning = tacValidationState[LOA_TYPE.HHG].isValid ? '' : tacWarningMsg;
          const ntsTacWarning = tacValidationState[LOA_TYPE.NTS].isValid ? '' : tacWarningMsg;

          return (
            <form onSubmit={formik.handleSubmit}>
              <div className={styles.content}>
                <div className={styles.top}>
                  <Button
                    className={styles.closeButton}
                    data-testid="closeSidebar"
                    type="button"
                    onClick={handleClose}
                    unstyled
                  >
                    <FontAwesomeIcon icon="times" title="Close sidebar" aria-label="Close sidebar" />
                  </Button>
                  <h2 data-testid="view-orders-header" className={styles.header}>
                    View orders
                  </h2>
                  <div>
                    <Link className={styles.viewAllowances} data-testid="view-allowances" to="../allowances">
                      View allowances
                    </Link>
                  </div>
                  {!hasDocuments && !showUpload && <Button onClick={toggleUploadVisibility}>Add Orders</Button>}
                  <div>
                    {showUpload && (
<<<<<<< HEAD
                      <div>
                        <FileUpload
                          ref={filePondEl}
                          createUpload={handleUploadFile}
                          labelIdle="click to upload orders"
                        />
=======
                      <div className={styles.upload}>
                        <FileUpload
                          ref={filePondEl}
                          createUpload={handleUploadFile}
                          labelIdle="Drag files here or click to upload"
                        />
                        <Hint>PDF, JPG, or PNG only. Maximum file size 25MB. Each page must be clear and legible</Hint>
>>>>>>> 516b0d00
                        <Button onClick={uploadComplete}>Done</Button>
                      </div>
                    )}
                  </div>
                </div>
                <div className={styles.body}>
                  <OrdersDetailForm
                    deptIndicatorOptions={deptIndicatorDropdownOptions}
                    ordersTypeOptions={ordersTypeDropdownOptions}
                    ordersTypeDetailOptions={ordersTypeDetailsDropdownOptions}
                    ordersType={order.order_type}
                    setFieldValue={formik.setFieldValue}
                    hhgTacWarning={hhgTacWarning}
                    ntsTacWarning={ntsTacWarning}
                    validateHHGTac={handleHHGTacValidation}
                    validateNTSTac={handleNTSTacValidation}
                  />
                </div>
                <div className={styles.bottom}>
                  <div className={styles.buttonGroup}>
                    <Button type="submit" disabled={formik.isSubmitting}>
                      Save
                    </Button>
                    <Button type="button" secondary onClick={handleClose}>
                      Cancel
                    </Button>
                  </div>
                </div>
              </div>
            </form>
          );
        }}
      </Formik>
    </div>
  );
};

export default ServicesCounselingOrders;<|MERGE_RESOLUTION|>--- conflicted
+++ resolved
@@ -23,10 +23,7 @@
 import { TAC_VALIDATION_ACTIONS, reducer, initialState } from 'reducers/tacValidation';
 import { LOA_TYPE } from 'shared/constants';
 import FileUpload from 'components/FileUpload/FileUpload';
-<<<<<<< HEAD
-=======
 import Hint from 'components/Hint';
->>>>>>> 516b0d00
 
 const deptIndicatorDropdownOptions = dropdownInputOptions(DEPARTMENT_INDICATOR_OPTIONS);
 const ordersTypeDropdownOptions = dropdownInputOptions(ORDERS_TYPE_OPTIONS);
@@ -202,14 +199,6 @@
                   {!hasDocuments && !showUpload && <Button onClick={toggleUploadVisibility}>Add Orders</Button>}
                   <div>
                     {showUpload && (
-<<<<<<< HEAD
-                      <div>
-                        <FileUpload
-                          ref={filePondEl}
-                          createUpload={handleUploadFile}
-                          labelIdle="click to upload orders"
-                        />
-=======
                       <div className={styles.upload}>
                         <FileUpload
                           ref={filePondEl}
@@ -217,7 +206,6 @@
                           labelIdle="Drag files here or click to upload"
                         />
                         <Hint>PDF, JPG, or PNG only. Maximum file size 25MB. Each page must be clear and legible</Hint>
->>>>>>> 516b0d00
                         <Button onClick={uploadComplete}>Done</Button>
                       </div>
                     )}
