--- conflicted
+++ resolved
@@ -368,13 +368,9 @@
                     validateNTSLoa={() => handleNTSLoaValidation(formik.values)}
                     validateNTSTac={handleNTSTacValidation}
                     payGradeOptions={payGradeDropdownOptions}
-<<<<<<< HEAD
-                    hhgLongLineOfAccounting={loaValidationState.longLineOfAccounting}
-                    touched={formik.touched}
-=======
                     hhgLongLineOfAccounting={loaValidationState[LOA_TYPE.HHG].longLineOfAccounting}
                     ntsLongLineOfAccounting={loaValidationState[LOA_TYPE.NTS].longLineOfAccounting}
->>>>>>> 9d8c958e
+                    touched={formik.touched}
                   />
                 </div>
                 <div className={styles.bottom}>
