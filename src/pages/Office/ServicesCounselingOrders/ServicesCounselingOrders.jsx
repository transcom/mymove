/* eslint-disable camelcase */
import React, { useEffect, useReducer, useState } from 'react';
import { Link, useNavigate, useParams } from 'react-router-dom';
import { Button } from '@trussworks/react-uswds';
import { Formik } from 'formik';
import { useQueryClient, useMutation } from '@tanstack/react-query';
import { FontAwesomeIcon } from '@fortawesome/react-fontawesome';

import ordersFormValidationSchema from '../Orders/ordersFormValidationSchema';

import { isBooleanFlagEnabled } from 'utils/featureFlags';
import styles from 'styles/documentViewerWithSidebar.module.scss';
import { milmoveLogger } from 'utils/milmoveLog';
import OrdersDetailForm from 'components/Office/OrdersDetailForm/OrdersDetailForm';
import { DEPARTMENT_INDICATOR_OPTIONS } from 'constants/departmentIndicators';
import {
  ORDERS_TYPE_DETAILS_OPTIONS,
  ORDERS_TYPE_OPTIONS,
  ORDERS_PAY_GRADE_OPTIONS,
  ORDERS_TYPE,
} from 'constants/orders';
import { ORDERS } from 'constants/queryKeys';
import { servicesCounselingRoutes } from 'constants/routes';
import { useOrdersDocumentQueries } from 'hooks/queries';
import { getTacValid, getLoa, counselingUpdateOrder, getOrder } from 'services/ghcApi';
import { formatSwaggerDate, dropdownInputOptions, formatYesNoAPIValue } from 'utils/formatters';
import LoadingPlaceholder from 'shared/LoadingPlaceholder';
import SomethingWentWrong from 'shared/SomethingWentWrong';
import { LineOfAccountingDfasElementOrder } from 'types/lineOfAccounting';
import { LOA_VALIDATION_ACTIONS, reducer as loaReducer, initialState as initialLoaState } from 'reducers/loaValidation';
import { TAC_VALIDATION_ACTIONS, reducer as tacReducer, initialState as initialTacState } from 'reducers/tacValidation';
import { LOA_TYPE, MOVE_DOCUMENT_TYPE, FEATURE_FLAG_KEYS, MOVE_STATUSES } from 'shared/constants';
import DocumentViewerFileManager from 'components/DocumentViewerFileManager/DocumentViewerFileManager';
import { scrollToViewFormikError } from 'utils/validation';

const deptIndicatorDropdownOptions = dropdownInputOptions(DEPARTMENT_INDICATOR_OPTIONS);
const ordersTypeDetailsDropdownOptions = dropdownInputOptions(ORDERS_TYPE_DETAILS_OPTIONS);
const payGradeDropdownOptions = dropdownInputOptions(ORDERS_PAY_GRADE_OPTIONS);

const ServicesCounselingOrders = ({ files, amendedDocumentId, updateAmendedDocument, onAddFile }) => {
  const navigate = useNavigate();
  const queryClient = useQueryClient();
  const { moveCode } = useParams();
  const [tacValidationState, tacValidationDispatch] = useReducer(tacReducer, null, initialTacState);
  const [loaValidationState, loaValidationDispatch] = useReducer(loaReducer, null, initialLoaState);
  const { move, orders, isLoading, isError } = useOrdersDocumentQueries(moveCode);
  const [orderTypeOptions, setOrderTypeOptions] = useState(ORDERS_TYPE_OPTIONS);

  const orderId = move?.ordersId;
  const initialValueOfHasDependents = orders[orderId]?.has_dependents;
  const orderDocumentId = orders[orderId]?.uploaded_order_id;
  const amendedOrderDocumentId = orders[orderId]?.uploadedAmendedOrderID || amendedDocumentId;

  const ordersDocuments = files[MOVE_DOCUMENT_TYPE.ORDERS];
  const amendedDocuments = files[MOVE_DOCUMENT_TYPE.AMENDMENTS];
  const hasOrdersDocuments = ordersDocuments?.length > 0;
  const handleClose = () => {
    navigate(`../${servicesCounselingRoutes.MOVE_VIEW_PATH}`);
  };

  const { mutate: mutateOrders } = useMutation(counselingUpdateOrder, {
    onSuccess: (data, variables) => {
      const updatedOrder = data.orders[variables.orderID];
      queryClient.setQueryData([ORDERS, variables.orderID], {
        orders: {
          [`${variables.orderID}`]: updatedOrder,
        },
      });
      queryClient.invalidateQueries(ORDERS);
      handleClose();
    },
    onError: (error) => {
      const errorMsg = error?.response?.body;
      milmoveLogger.error(errorMsg);
    },
  });

  const buildFullLineOfAccountingString = (loa) => {
    const dfasMap = LineOfAccountingDfasElementOrder.map((key) => {
      if (key === 'loaEndFyTx') {
        // Specific logic for DFAS element A3, the loaEndFyTx.
        // This is a combination of both the BgFyTx and EndFyTx
        // and if one are null, then typically we would resort to "XXXXXXXX"
        // but for this one we'll just leave it empty as this is not for the EDI858.
        if (loa.loaBgFyTx != null && loa.loaEndFyTx != null) {
          return `${loa.loaBgFyTx}${loa.loaEndFyTx}`;
        }
        if (loa.loaBgFyTx === null || loa.loaByFyTx === undefined) {
          // Catch the scenario of loaBgFyTx being null but loaEndFyTx not being null
          return '';
        }
      }
      return loa[key] || '';
    });
    let longLoa = dfasMap.join('*');
    // remove any number of spaces following an asterisk in a LOA string
    longLoa = longLoa.replace(/\* +/g, '*');
    // remove any number of spaces preceding an asterisk in a LOA string
    longLoa = longLoa.replace(/ +\*/g, '*');

    return longLoa;
  };

  const { mutate: validateLoa } = useMutation(getLoa, {
    onSuccess: (data, variables) => {
      const { loaType } = variables;
      // The server decides if this is a valid LOA or not
      const isValid = (data?.validHhgProgramCodeForLoa ?? false) && (data?.validLoaForTac ?? false);
      // Construct the long line of accounting string
      const longLineOfAccounting = data ? buildFullLineOfAccountingString(data) : '';
      loaValidationDispatch({
        type: LOA_VALIDATION_ACTIONS.VALIDATION_RESPONSE,
        payload: {
          loa: data,
          longLineOfAccounting,
          isValid,
          loaType,
        },
      });
    },
    onError: (error) => {
      const errorMsg = error?.response?.body;
      milmoveLogger.error(errorMsg);
    },
  });

  const handleHHGTacValidation = async (value) => {
    if (value && value.length === 4 && value !== tacValidationState[LOA_TYPE.HHG].tac) {
      const response = await getTacValid({ tac: value });
      tacValidationDispatch({
        type: TAC_VALIDATION_ACTIONS.VALIDATION_RESPONSE,
        loaType: LOA_TYPE.HHG,
        isValid: response.isValid,
        tac: value,
      });
    }
  };

  const handleHHGLoaValidation = (formikValues) => {
    // LOA is not a field that can be interacted with
    // Validation is based on the scope of the form
    const { tac, issueDate, departmentIndicator } = formikValues;
    if (tac && tac.length === 4 && departmentIndicator && issueDate) {
      // Only run validation if a 4 length TAC is present, and department and issue date are also present
      validateLoa({
        tacCode: tac,
        departmentIndicator,
        effectiveDate: formatSwaggerDate(issueDate),
        loaType: LOA_TYPE.HHG,
      });
    }
  };

  const handleNTSLoaValidation = (formikValues) => {
    // LOA is not a field that can be interacted with
    // Validation is based on the scope of the form
    const { ntsTac, departmentIndicator } = formikValues;
    if (ntsTac && ntsTac.length === 4 && departmentIndicator) {
      // Only run validation if a 4 length NTS TAC and department are present
      // The effective date for an NTS LOA should be either the approved_at date of the
      // move, or the current time of review (Post review it will save as the approved_at)
      const effectiveDate = move?.approvedAt || Date.now();
      validateLoa({
        tacCode: ntsTac,
        departmentIndicator,
        effectiveDate: formatSwaggerDate(effectiveDate),
        loaType: LOA_TYPE.NTS,
      });
    }
  };

  const handleNTSTacValidation = async (value) => {
    if (value && value.length === 4 && value !== tacValidationState[LOA_TYPE.NTS].tac) {
      const response = await getTacValid({ tac: value });
      tacValidationDispatch({
        type: TAC_VALIDATION_ACTIONS.VALIDATION_RESPONSE,
        loaType: LOA_TYPE.NTS,
        isValid: response.isValid,
        tac: value,
      });
    }
  };

  const order = Object.values(orders)?.[0];

  const counselorCanEdit =
<<<<<<< HEAD
=======
    move.status === MOVE_STATUSES.DRAFT ||
>>>>>>> 1f25e76c
    move.status === MOVE_STATUSES.NEEDS_SERVICE_COUNSELING ||
    move.status === MOVE_STATUSES.SERVICE_COUNSELING_COMPLETED ||
    (move.status === MOVE_STATUSES.APPROVALS_REQUESTED && !move.availableToPrimeAt); // status is set to 'Approval Requested' if customer uploads amended orders.

  useEffect(() => {
    if (isLoading || isError) {
      return;
    }

    const checkHHGTac = async () => {
      const response = await getTacValid({ tac: order.tac });
      tacValidationDispatch({
        type: TAC_VALIDATION_ACTIONS.VALIDATION_RESPONSE,
        loaType: LOA_TYPE.HHG,
        isValid: response.isValid,
        tac: order.tac,
      });
    };

    const checkNTSTac = async () => {
      const response = await getTacValid({ tac: order.ntsTac });
      tacValidationDispatch({
        type: TAC_VALIDATION_ACTIONS.VALIDATION_RESPONSE,
        loaType: LOA_TYPE.NTS,
        isValid: response.isValid,
        tac: order.ntsTac,
      });
    };

    const checkHHGLoa = () => {
      // Only run validation if a 4 length TAC is present, and department and issue date are also present
      validateLoa({
        tacCode: order?.tac,
        departmentIndicator: order?.department_indicator,
        effectiveDate: formatSwaggerDate(order?.date_issued),
        loaType: LOA_TYPE.HHG,
      });
    };

    const checkNTSLoa = () => {
      // Only run validation if a 4 length NTS TAC and department are present
      // The effective date for an NTS LOA should be either the approved_at date of the
      // move, or the current time of review (Post review it will save as the approved_at)
      const effectiveDate = move?.approvedAt || Date.now();
      validateLoa({
        tacCode: order?.ntsTac,
        departmentIndicator: order?.department_indicator,
        effectiveDate: formatSwaggerDate(effectiveDate),
        loaType: LOA_TYPE.NTS,
      });
    };

    if (order?.tac && order.tac.length === 4) {
      checkHHGTac();
    }
    if (order?.ntsTac && order.ntsTac.length === 4) {
      checkNTSTac();
    }
    if (order?.tac && order.tac.length === 4 && order?.department_indicator && order?.date_issued) {
      checkHHGLoa();
    }
    if (order?.ntsTac && order?.ntsTac.length === 4 && order?.department_indicator) {
      checkNTSLoa();
    }
  }, [
    order?.tac,
    order?.ntsTac,
    order?.date_issued,
    order?.department_indicator,
    move?.approvedAt,
    isLoading,
    isError,
    validateLoa,
  ]);

  useEffect(() => {
    const checkAlaskaFeatureFlag = async () => {
      const isAlaskaEnabled = await isBooleanFlagEnabled(FEATURE_FLAG_KEYS.ENABLE_ALASKA);
      if (!isAlaskaEnabled) {
        const options = orderTypeOptions;
        delete orderTypeOptions.EARLY_RETURN_OF_DEPENDENTS;
        delete orderTypeOptions.STUDENT_TRAVEL;
        setOrderTypeOptions(options);
      }
    };
    checkAlaskaFeatureFlag();
  }, [orderTypeOptions]);

  if (isLoading) return <LoadingPlaceholder />;
  if (isError) return <SomethingWentWrong />;

  const onSubmit = async (values) => {
    const orderResponse = await getOrder(null, orderId);
    let newOrderEtag = order.eTag;
    if (orderResponse) {
      newOrderEtag = orderResponse.orders[orderId].eTag;
    }
    const orderBody = {
      ...values,
      originDutyLocationId: values.originDutyLocation.id,
      newDutyLocationId: values.newDutyLocation.id,
      issueDate: formatSwaggerDate(values.issueDate),
      reportByDate: formatSwaggerDate(values.reportByDate),
      ordersType: values.ordersType,
      grade: values.payGrade,
      hasDependents:
        values.ordersType === ORDERS_TYPE.STUDENT_TRAVEL || values.ordersType === ORDERS_TYPE.EARLY_RETURN_OF_DEPENDENTS
          ? formatYesNoAPIValue('yes')
          : initialValueOfHasDependents,
    };
    mutateOrders({ orderID: orderId, ifMatchETag: newOrderEtag, body: orderBody });
  };

  const initialValues = {
    originDutyLocation: order?.originDutyLocation,
    newDutyLocation: order?.destinationDutyLocation,
    issueDate: order?.date_issued,
    reportByDate: order?.report_by_date,
    departmentIndicator: order?.department_indicator,
    ordersType: order?.order_type,
    ordersNumber: order?.order_number || '',
    ordersTypeDetail: order?.order_type_detail,
    tac: order?.tac,
    sac: order?.sac,
    ntsTac: order?.ntsTac,
    ntsSac: order?.ntsSac,
    payGrade: order?.grade,
    dependentsAuthorized: order?.entitlement?.dependentsAuthorized,
  };

  const tacWarningMsg =
    'This TAC does not appear in TGET, so it might not be valid. Make sure it matches what‘s on the orders before you continue.';
  const hhgLoaMissingWarningMsg =
    'Unable to find a LOA based on the provided details. Please ensure an orders issue date, department indicator, and TAC are present on this form.';
  const ntsLoaMissingWarningMsg =
    'Unable to find a LOA based on the provided details. Please ensure a department indicator and TAC are present on this form.';
  const loaInvalidWarningMsg = 'The LOA identified based on the provided details appears to be invalid.';

  const ordersTypeDropdownOptions = dropdownInputOptions(orderTypeOptions);

  return (
    <div className={styles.sidebar}>
      <Formik initialValues={initialValues} validationSchema={ordersFormValidationSchema} onSubmit={onSubmit}>
        {(formik) => {
          const hhgTacWarning = tacValidationState[LOA_TYPE.HHG].isValid ? '' : tacWarningMsg;
          const ntsTacWarning = tacValidationState[LOA_TYPE.NTS].isValid ? '' : tacWarningMsg;
          // Conditionally set the LOA warning message based on off if it is missing or just invalid
          const isHHGLoaMissing =
            loaValidationState[LOA_TYPE.HHG].loa === null || loaValidationState[LOA_TYPE.HHG].loa === undefined;
          const isNTSLoaMissing =
            loaValidationState[LOA_TYPE.NTS].loa === null || loaValidationState[LOA_TYPE.NTS].loa === undefined;
          let hhgLoaWarning = '';
          let ntsLoaWarning = '';
          // Making a nested ternary here goes against linter rules
          // The primary warning should be if it is missing, the other warning should be if it is invalid
          if (isHHGLoaMissing) {
            hhgLoaWarning = hhgLoaMissingWarningMsg;
          } else if (!loaValidationState[LOA_TYPE.HHG].isValid) {
            hhgLoaWarning = loaInvalidWarningMsg;
          }
          if (isNTSLoaMissing) {
            ntsLoaWarning = ntsLoaMissingWarningMsg;
          } else if (!loaValidationState[LOA_TYPE.NTS].isValid) {
            ntsLoaWarning = loaInvalidWarningMsg;
          }

          return (
            <form onSubmit={formik.handleSubmit}>
              <div className={styles.content}>
                <div className={styles.top}>
                  <Button
                    className={styles.closeButton}
                    data-testid="closeSidebar"
                    type="button"
                    onClick={handleClose}
                    unstyled
                  >
                    <FontAwesomeIcon icon="times" title="Close sidebar" aria-label="Close sidebar" />
                  </Button>
                  <h2 data-testid="view-orders-header" className={styles.header}>
                    View orders
                  </h2>
                  <div>
                    <Link className={styles.viewAllowances} data-testid="view-allowances" to="../allowances">
                      View allowances
                    </Link>
                  </div>
                  {counselorCanEdit && (
                    <>
                      <DocumentViewerFileManager
                        fileUploadRequired={!hasOrdersDocuments}
                        orderId={orderId}
                        documentId={orderDocumentId}
                        files={ordersDocuments}
                        documentType={MOVE_DOCUMENT_TYPE.ORDERS}
                        onAddFile={onAddFile}
                      />
                      <DocumentViewerFileManager
                        orderId={orderId}
                        documentId={amendedOrderDocumentId}
                        files={amendedDocuments}
                        documentType={MOVE_DOCUMENT_TYPE.AMENDMENTS}
                        updateAmendedDocument={updateAmendedDocument}
                        onAddFile={onAddFile}
                      />
                    </>
                  )}
                </div>
                <div className={styles.body}>
                  <OrdersDetailForm
                    deptIndicatorOptions={deptIndicatorDropdownOptions}
                    ordersTypeOptions={ordersTypeDropdownOptions}
                    ordersTypeDetailOptions={ordersTypeDetailsDropdownOptions}
                    ordersType={order.order_type}
                    setFieldValue={formik.setFieldValue}
                    hhgTacWarning={hhgTacWarning}
                    ntsTacWarning={ntsTacWarning}
                    hhgLoaWarning={hhgLoaWarning}
                    ntsLoaWarning={ntsLoaWarning}
                    validateHHGTac={handleHHGTacValidation}
                    validateHHGLoa={() => handleHHGLoaValidation(formik.values)}
                    validateNTSLoa={() => handleNTSLoaValidation(formik.values)}
                    validateNTSTac={handleNTSTacValidation}
                    payGradeOptions={payGradeDropdownOptions}
                    formIsDisabled={!counselorCanEdit}
                    hhgLongLineOfAccounting={loaValidationState[LOA_TYPE.HHG].longLineOfAccounting}
                    ntsLongLineOfAccounting={loaValidationState[LOA_TYPE.NTS].longLineOfAccounting}
                  />
                </div>
                <div className={styles.bottom}>
                  <div className={styles.buttonGroup}>
                    <Button
                      type="submit"
                      disabled={formik.isSubmitting || !counselorCanEdit}
                      onClick={scrollToViewFormikError(formik)}
                    >
                      Save
                    </Button>
                    <Button type="button" secondary onClick={handleClose}>
                      Cancel
                    </Button>
                  </div>
                </div>
              </div>
            </form>
          );
        }}
      </Formik>
    </div>
  );
};

export default ServicesCounselingOrders;<|MERGE_RESOLUTION|>--- conflicted
+++ resolved
@@ -184,10 +184,7 @@
   const order = Object.values(orders)?.[0];
 
   const counselorCanEdit =
-<<<<<<< HEAD
-=======
     move.status === MOVE_STATUSES.DRAFT ||
->>>>>>> 1f25e76c
     move.status === MOVE_STATUSES.NEEDS_SERVICE_COUNSELING ||
     move.status === MOVE_STATUSES.SERVICE_COUNSELING_COMPLETED ||
     (move.status === MOVE_STATUSES.APPROVALS_REQUESTED && !move.availableToPrimeAt); // status is set to 'Approval Requested' if customer uploads amended orders.
