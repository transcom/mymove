/* eslint-disable camelcase */
import React, { useEffect, useReducer, useState } from 'react';
import { Link, useNavigate, useParams } from 'react-router-dom';
import { Button, ErrorMessage } from '@trussworks/react-uswds';
import { Formik } from 'formik';
import { useQueryClient, useMutation } from '@tanstack/react-query';
import { FontAwesomeIcon } from '@fortawesome/react-fontawesome';
import { connect } from 'react-redux';

import ordersFormValidationSchema from '../Orders/ordersFormValidationSchema';

import { isBooleanFlagEnabled } from 'utils/featureFlags';
import styles from 'styles/documentViewerWithSidebar.module.scss';
import { milmoveLogger } from 'utils/milmoveLog';
import OrdersDetailForm from 'components/Office/OrdersDetailForm/OrdersDetailForm';
import { DEPARTMENT_INDICATOR_OPTIONS } from 'constants/departmentIndicators';
import { ORDERS_TYPE_DETAILS_OPTIONS, ORDERS_TYPE_OPTIONS, ORDERS_TYPE } from 'constants/orders';
import { ORDERS } from 'constants/queryKeys';
import { servicesCounselingRoutes } from 'constants/routes';
import { useOrdersDocumentQueries } from 'hooks/queries';
<<<<<<< HEAD
import { getTacValid, getLoa, counselingUpdateOrder, getOrder, getPayGradeOptions } from 'services/ghcApi';
=======
import {
  getTacValid,
  getLoa,
  counselingUpdateOrder,
  getOrder,
  getResponseError,
  getPayGradeOptions,
} from 'services/ghcApi';
>>>>>>> 1042953b
import { formatSwaggerDate, dropdownInputOptions, formatYesNoAPIValue, formatPayGradeOptions } from 'utils/formatters';
import LoadingPlaceholder from 'shared/LoadingPlaceholder';
import SomethingWentWrong from 'shared/SomethingWentWrong';
import { LineOfAccountingDfasElementOrder } from 'types/lineOfAccounting';
import { LOA_VALIDATION_ACTIONS, reducer as loaReducer, initialState as initialLoaState } from 'reducers/loaValidation';
import { TAC_VALIDATION_ACTIONS, reducer as tacReducer, initialState as initialTacState } from 'reducers/tacValidation';
import { LOA_TYPE, MOVE_DOCUMENT_TYPE, FEATURE_FLAG_KEYS, MOVE_STATUSES } from 'shared/constants';
import DocumentViewerFileManager from 'components/DocumentViewerFileManager/DocumentViewerFileManager';
import { scrollToViewFormikError } from 'utils/validation';
import { setShowLoadingSpinner as setShowLoadingSpinnerAction } from 'store/general/actions';
import retryPageLoading from 'utils/retryPageLoading';

const deptIndicatorDropdownOptions = dropdownInputOptions(DEPARTMENT_INDICATOR_OPTIONS);
const ordersTypeDetailsDropdownOptions = dropdownInputOptions(ORDERS_TYPE_DETAILS_OPTIONS);

const ServicesCounselingOrders = ({
  files,
  amendedDocumentId,
  updateAmendedDocument,
  onAddFile,
  setShowLoadingSpinner,
}) => {
  const navigate = useNavigate();
  const queryClient = useQueryClient();
  const { moveCode } = useParams();
  const [tacValidationState, tacValidationDispatch] = useReducer(tacReducer, null, initialTacState);
  const [loaValidationState, loaValidationDispatch] = useReducer(loaReducer, null, initialLoaState);
  const { move, orders, isLoading, isError } = useOrdersDocumentQueries(moveCode);
  const [orderTypeOptions, setOrderTypeOptions] = useState(ORDERS_TYPE_OPTIONS);
  const [serverError, setServerError] = useState(null);

  const orderId = move?.ordersId;
  const initialValueOfHasDependents = orders[orderId]?.has_dependents;
  const orderDocumentId = orders[orderId]?.uploaded_order_id;
  const amendedOrderDocumentId = orders[orderId]?.uploadedAmendedOrderID || amendedDocumentId;

  const ordersDocuments = files[MOVE_DOCUMENT_TYPE.ORDERS];
  const amendedDocuments = files[MOVE_DOCUMENT_TYPE.AMENDMENTS];
  const hasOrdersDocuments = ordersDocuments?.length > 0;
  const handleClose = () => {
    navigate(`../${servicesCounselingRoutes.MOVE_VIEW_PATH}`);
  };

  const { mutate: mutateOrders } = useMutation(counselingUpdateOrder, {
    onSuccess: (data, variables) => {
      const updatedOrder = data.orders[variables.orderID];
      queryClient.setQueryData([ORDERS, variables.orderID], {
        orders: {
          [`${variables.orderID}`]: updatedOrder,
        },
      });
      queryClient.invalidateQueries(ORDERS);
      handleClose();
    },
    onError: (error) => {
      const message = getResponseError(
        error,
        'Something went wrong, and your changes were not saved. Please refresh the page and try again.',
      );
      setServerError(message);
      const errorMsg = error?.response?.body;
      milmoveLogger.error(errorMsg);
    },
  });

  const buildFullLineOfAccountingString = (loa) => {
    const dfasMap = LineOfAccountingDfasElementOrder.map((key) => {
      if (key === 'loaEndFyTx') {
        // Specific logic for DFAS element A3, the loaEndFyTx.
        // This is a combination of both the BgFyTx and EndFyTx
        // and if one are null, then typically we would resort to "XXXXXXXX"
        // but for this one we'll just leave it empty as this is not for the EDI858.
        if (loa.loaBgFyTx != null && loa.loaEndFyTx != null) {
          return `${loa.loaBgFyTx}${loa.loaEndFyTx}`;
        }
        if (loa.loaBgFyTx === null || loa.loaByFyTx === undefined) {
          // Catch the scenario of loaBgFyTx being null but loaEndFyTx not being null
          return '';
        }
      }
      return loa[key] || '';
    });
    let longLoa = dfasMap.join('*');
    // remove any number of spaces following an asterisk in a LOA string
    longLoa = longLoa.replace(/\* +/g, '*');
    // remove any number of spaces preceding an asterisk in a LOA string
    longLoa = longLoa.replace(/ +\*/g, '*');

    return longLoa;
  };

  const { mutate: validateLoa } = useMutation(getLoa, {
    onSuccess: (data, variables) => {
      const { loaType } = variables;
      // The server decides if this is a valid LOA or not
      const isValid = (data?.validHhgProgramCodeForLoa ?? false) && (data?.validLoaForTac ?? false);
      // Construct the long line of accounting string
      const longLineOfAccounting = data ? buildFullLineOfAccountingString(data) : '';
      loaValidationDispatch({
        type: LOA_VALIDATION_ACTIONS.VALIDATION_RESPONSE,
        payload: {
          loa: data,
          longLineOfAccounting,
          isValid,
          loaType,
        },
      });
    },
    onError: (error) => {
      const errorMsg = error?.response?.body;
      milmoveLogger.error(errorMsg);
    },
  });

  const handleHHGTacValidation = async (value) => {
    if (value && value.length === 4 && value !== tacValidationState[LOA_TYPE.HHG].tac) {
      const response = await getTacValid({ tac: value });
      tacValidationDispatch({
        type: TAC_VALIDATION_ACTIONS.VALIDATION_RESPONSE,
        loaType: LOA_TYPE.HHG,
        isValid: response.isValid,
        tac: value,
      });
    }
  };

  const handleHHGLoaValidation = (formikValues) => {
    // LOA is not a field that can be interacted with
    // Validation is based on the scope of the form
    const { tac, issueDate, departmentIndicator } = formikValues;
    if (tac && tac.length === 4 && departmentIndicator && issueDate) {
      // Only run validation if a 4 length TAC is present, and department and issue date are also present
      validateLoa({
        tacCode: tac,
        departmentIndicator,
        effectiveDate: formatSwaggerDate(issueDate),
        loaType: LOA_TYPE.HHG,
      });
    }
  };

  const handleNTSLoaValidation = (formikValues) => {
    // LOA is not a field that can be interacted with
    // Validation is based on the scope of the form
    const { ntsTac, departmentIndicator } = formikValues;
    if (ntsTac && ntsTac.length === 4 && departmentIndicator) {
      // Only run validation if a 4 length NTS TAC and department are present
      // The effective date for an NTS LOA should be either the approved_at date of the
      // move, or the current time of review (Post review it will save as the approved_at)
      const effectiveDate = move?.approvedAt || Date.now();
      validateLoa({
        tacCode: ntsTac,
        departmentIndicator,
        effectiveDate: formatSwaggerDate(effectiveDate),
        loaType: LOA_TYPE.NTS,
      });
    }
  };

  const handleNTSTacValidation = async (value) => {
    if (value && value.length === 4 && value !== tacValidationState[LOA_TYPE.NTS].tac) {
      const response = await getTacValid({ tac: value });
      tacValidationDispatch({
        type: TAC_VALIDATION_ACTIONS.VALIDATION_RESPONSE,
        loaType: LOA_TYPE.NTS,
        isValid: response.isValid,
        tac: value,
      });
    }
  };

  const order = Object.values(orders)?.[0];

  const [payGradeDropdownOptions, setPayGradeOptions] = useState([]);
  useEffect(() => {
    const fetchGradeOptions = async () => {
      setShowLoadingSpinner(true, 'Loading Pay Grade options');
      try {
        const fetchedRanks = await getPayGradeOptions(order.agency);
        if (fetchedRanks) {
          setPayGradeOptions(formatPayGradeOptions(fetchedRanks.body));
        }
      } catch (error) {
        const { message } = error;
        milmoveLogger.error({ message, info: null });
        retryPageLoading(error);
      }
      setShowLoadingSpinner(false, null);
    };

    fetchGradeOptions();
  }, [order.agency, setShowLoadingSpinner]);

  const counselorCanEdit =
    move.status === MOVE_STATUSES.DRAFT ||
    move.status === MOVE_STATUSES.NEEDS_SERVICE_COUNSELING ||
    move.status === MOVE_STATUSES.SERVICE_COUNSELING_COMPLETED ||
    (move.status === MOVE_STATUSES.APPROVALS_REQUESTED && !move.availableToPrimeAt); // status is set to 'Approval Requested' if customer uploads amended orders.

  useEffect(() => {
    if (isLoading || isError) {
      return;
    }

    const checkHHGTac = async () => {
      const response = await getTacValid({ tac: order.tac });
      tacValidationDispatch({
        type: TAC_VALIDATION_ACTIONS.VALIDATION_RESPONSE,
        loaType: LOA_TYPE.HHG,
        isValid: response.isValid,
        tac: order.tac,
      });
    };

    const checkNTSTac = async () => {
      const response = await getTacValid({ tac: order.ntsTac });
      tacValidationDispatch({
        type: TAC_VALIDATION_ACTIONS.VALIDATION_RESPONSE,
        loaType: LOA_TYPE.NTS,
        isValid: response.isValid,
        tac: order.ntsTac,
      });
    };

    const checkHHGLoa = () => {
      // Only run validation if a 4 length TAC is present, and department and issue date are also present
      validateLoa({
        tacCode: order?.tac,
        departmentIndicator: order?.department_indicator,
        effectiveDate: formatSwaggerDate(order?.date_issued),
        loaType: LOA_TYPE.HHG,
      });
    };

    const checkNTSLoa = () => {
      // Only run validation if a 4 length NTS TAC and department are present
      // The effective date for an NTS LOA should be either the approved_at date of the
      // move, or the current time of review (Post review it will save as the approved_at)
      const effectiveDate = move?.approvedAt || Date.now();
      validateLoa({
        tacCode: order?.ntsTac,
        departmentIndicator: order?.department_indicator,
        effectiveDate: formatSwaggerDate(effectiveDate),
        loaType: LOA_TYPE.NTS,
      });
    };

    if (order?.tac && order.tac.length === 4) {
      checkHHGTac();
    }
    if (order?.ntsTac && order.ntsTac.length === 4) {
      checkNTSTac();
    }
    if (order?.tac && order.tac.length === 4 && order?.department_indicator && order?.date_issued) {
      checkHHGLoa();
    }
    if (order?.ntsTac && order?.ntsTac.length === 4 && order?.department_indicator) {
      checkNTSLoa();
    }
  }, [
    order?.tac,
    order?.ntsTac,
    order?.date_issued,
    order?.department_indicator,
    move?.approvedAt,
    isLoading,
    isError,
    validateLoa,
  ]);

  useEffect(() => {
    const checkAlaskaFeatureFlag = async () => {
      const isAlaskaEnabled = await isBooleanFlagEnabled(FEATURE_FLAG_KEYS.ENABLE_ALASKA);
      if (!isAlaskaEnabled) {
        const options = orderTypeOptions;
        delete orderTypeOptions.EARLY_RETURN_OF_DEPENDENTS;
        delete orderTypeOptions.STUDENT_TRAVEL;
        setOrderTypeOptions(options);
      }
    };
    checkAlaskaFeatureFlag();
  }, [orderTypeOptions]);

  if (isLoading) return <LoadingPlaceholder />;
  if (isError) return <SomethingWentWrong />;

  const onSubmit = async (values) => {
    const orderResponse = await getOrder(null, orderId);
    let newOrderEtag = order.eTag;
    if (orderResponse) {
      newOrderEtag = orderResponse.orders[orderId].eTag;
    }
    const orderBody = {
      ...values,
      originDutyLocationId: values.originDutyLocation.id,
      newDutyLocationId: values.newDutyLocation.id,
      issueDate: formatSwaggerDate(values.issueDate),
      reportByDate: formatSwaggerDate(values.reportByDate),
      ordersType: values.ordersType,
      grade: values.payGrade,
      hasDependents:
        values.ordersType === ORDERS_TYPE.STUDENT_TRAVEL || values.ordersType === ORDERS_TYPE.EARLY_RETURN_OF_DEPENDENTS
          ? formatYesNoAPIValue('yes')
          : initialValueOfHasDependents,
    };
    mutateOrders({ orderID: orderId, ifMatchETag: newOrderEtag, body: orderBody });
  };

  const initialValues = {
    originDutyLocation: order?.originDutyLocation,
    newDutyLocation: order?.destinationDutyLocation,
    issueDate: order?.date_issued,
    reportByDate: order?.report_by_date,
    departmentIndicator: order?.department_indicator,
    ordersType: order?.order_type,
    ordersNumber: order?.order_number || '',
    ordersTypeDetail: order?.order_type_detail,
    tac: order?.tac,
    sac: order?.sac,
    ntsTac: order?.ntsTac,
    ntsSac: order?.ntsSac,
    payGrade: order?.grade,
    dependentsAuthorized: order?.entitlement?.dependentsAuthorized,
  };

  const tacWarningMsg =
    'This TAC does not appear in TGET, so it might not be valid. Make sure it matches what‘s on the orders before you continue.';
  const hhgLoaMissingWarningMsg =
    'Unable to find a LOA based on the provided details. Please ensure an orders issue date, department indicator, and TAC are present on this form.';
  const ntsLoaMissingWarningMsg =
    'Unable to find a LOA based on the provided details. Please ensure a department indicator and TAC are present on this form.';
  const loaInvalidWarningMsg = 'The LOA identified based on the provided details appears to be invalid.';

  const ordersTypeDropdownOptions = dropdownInputOptions(orderTypeOptions);

  return (
    <div className={styles.sidebar}>
      <Formik
        initialValues={initialValues}
        validationSchema={ordersFormValidationSchema}
        onSubmit={onSubmit}
        validateOnChange
      >
        {(formik) => {
          const hhgTacWarning = tacValidationState[LOA_TYPE.HHG].isValid ? '' : tacWarningMsg;
          const ntsTacWarning = tacValidationState[LOA_TYPE.NTS].isValid ? '' : tacWarningMsg;
          // Conditionally set the LOA warning message based on off if it is missing or just invalid
          const isHHGLoaMissing =
            loaValidationState[LOA_TYPE.HHG].loa === null || loaValidationState[LOA_TYPE.HHG].loa === undefined;
          const isNTSLoaMissing =
            loaValidationState[LOA_TYPE.NTS].loa === null || loaValidationState[LOA_TYPE.NTS].loa === undefined;
          let hhgLoaWarning = '';
          let ntsLoaWarning = '';
          // Making a nested ternary here goes against linter rules
          // The primary warning should be if it is missing, the other warning should be if it is invalid
          if (isHHGLoaMissing) {
            hhgLoaWarning = hhgLoaMissingWarningMsg;
          } else if (!loaValidationState[LOA_TYPE.HHG].isValid) {
            hhgLoaWarning = loaInvalidWarningMsg;
          }
          if (isNTSLoaMissing) {
            ntsLoaWarning = ntsLoaMissingWarningMsg;
          } else if (!loaValidationState[LOA_TYPE.NTS].isValid) {
            ntsLoaWarning = loaInvalidWarningMsg;
          }

          return (
            <form onSubmit={formik.handleSubmit}>
              <div className={styles.content}>
                <div className={styles.top}>
                  <Button
                    className={styles.closeButton}
                    data-testid="closeSidebar"
                    type="button"
                    onClick={handleClose}
                    unstyled
                  >
                    <FontAwesomeIcon icon="times" title="Close sidebar" aria-label="Close sidebar" />
                  </Button>
                  <h2 data-testid="view-orders-header" className={styles.header}>
                    View orders
                  </h2>
                  <div>
                    <Link className={styles.viewAllowances} data-testid="view-allowances" to="../allowances">
                      View allowances
                    </Link>
                  </div>
                  {counselorCanEdit && (
                    <>
                      <DocumentViewerFileManager
                        fileUploadRequired={!hasOrdersDocuments}
                        orderId={orderId}
                        documentId={orderDocumentId}
                        files={ordersDocuments}
                        documentType={MOVE_DOCUMENT_TYPE.ORDERS}
                        onAddFile={onAddFile}
                      />
                      <DocumentViewerFileManager
                        orderId={orderId}
                        documentId={amendedOrderDocumentId}
                        files={amendedDocuments}
                        documentType={MOVE_DOCUMENT_TYPE.AMENDMENTS}
                        updateAmendedDocument={updateAmendedDocument}
                        onAddFile={onAddFile}
                      />
                    </>
                  )}
                </div>
                <div className={styles.body}>
                  <OrdersDetailForm
                    deptIndicatorOptions={deptIndicatorDropdownOptions}
                    ordersTypeOptions={ordersTypeDropdownOptions}
                    ordersTypeDetailOptions={ordersTypeDetailsDropdownOptions}
                    ordersType={order.order_type}
                    setFieldValue={formik.setFieldValue}
                    hhgTacWarning={hhgTacWarning}
                    ntsTacWarning={ntsTacWarning}
                    hhgLoaWarning={hhgLoaWarning}
                    ntsLoaWarning={ntsLoaWarning}
                    validateHHGTac={handleHHGTacValidation}
                    validateHHGLoa={() => handleHHGLoaValidation(formik.values)}
                    validateNTSLoa={() => handleNTSLoaValidation(formik.values)}
                    validateNTSTac={handleNTSTacValidation}
                    payGradeOptions={payGradeDropdownOptions}
                    formIsDisabled={!counselorCanEdit}
                    hhgLongLineOfAccounting={loaValidationState[LOA_TYPE.HHG].longLineOfAccounting}
                    ntsLongLineOfAccounting={loaValidationState[LOA_TYPE.NTS].longLineOfAccounting}
                  />
                </div>
                {serverError && <ErrorMessage>{serverError}</ErrorMessage>}
                <div className={styles.bottom}>
                  <div className={styles.buttonGroup}>
                    <Button
                      type="submit"
                      disabled={formik.isSubmitting || !counselorCanEdit}
                      onClick={scrollToViewFormikError(formik)}
                    >
                      Save
                    </Button>
                    <Button type="button" secondary onClick={handleClose}>
                      Cancel
                    </Button>
                  </div>
                </div>
              </div>
            </form>
          );
        }}
      </Formik>
    </div>
  );
};

const mapDispatchToProps = {
  setShowLoadingSpinner: setShowLoadingSpinnerAction,
};

export default connect(() => {}, mapDispatchToProps)(ServicesCounselingOrders);<|MERGE_RESOLUTION|>--- conflicted
+++ resolved
@@ -18,9 +18,6 @@
 import { ORDERS } from 'constants/queryKeys';
 import { servicesCounselingRoutes } from 'constants/routes';
 import { useOrdersDocumentQueries } from 'hooks/queries';
-<<<<<<< HEAD
-import { getTacValid, getLoa, counselingUpdateOrder, getOrder, getPayGradeOptions } from 'services/ghcApi';
-=======
 import {
   getTacValid,
   getLoa,
@@ -29,7 +26,6 @@
   getResponseError,
   getPayGradeOptions,
 } from 'services/ghcApi';
->>>>>>> 1042953b
 import { formatSwaggerDate, dropdownInputOptions, formatYesNoAPIValue, formatPayGradeOptions } from 'utils/formatters';
 import LoadingPlaceholder from 'shared/LoadingPlaceholder';
 import SomethingWentWrong from 'shared/SomethingWentWrong';
