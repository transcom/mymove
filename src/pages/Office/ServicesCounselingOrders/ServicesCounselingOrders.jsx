/* eslint-disable camelcase */
import React, { useEffect, useReducer, useState } from 'react';
import { Link, useNavigate, useParams } from 'react-router-dom';
import { Button, ErrorMessage } from '@trussworks/react-uswds';
import { Formik } from 'formik';
import { useQueryClient, useMutation } from '@tanstack/react-query';
import { FontAwesomeIcon } from '@fortawesome/react-fontawesome';

import ordersFormValidationSchema from '../Orders/ordersFormValidationSchema';

import { isBooleanFlagEnabled } from 'utils/featureFlags';
import styles from 'styles/documentViewerWithSidebar.module.scss';
import { milmoveLogger } from 'utils/milmoveLog';
import OrdersDetailForm from 'components/Office/OrdersDetailForm/OrdersDetailForm';
import { DEPARTMENT_INDICATOR_OPTIONS } from 'constants/departmentIndicators';
import {
  ORDERS_TYPE_DETAILS_OPTIONS,
  ORDERS_TYPE_OPTIONS,
  ORDERS_PAY_GRADE_OPTIONS,
  ORDERS_TYPE,
} from 'constants/orders';
import { ORDERS } from 'constants/queryKeys';
import { servicesCounselingRoutes } from 'constants/routes';
import { useOrdersDocumentQueries } from 'hooks/queries';
import { getTacValid, getLoa, counselingUpdateOrder, getOrder, getResponseError } from 'services/ghcApi';
import { formatSwaggerDate, dropdownInputOptions, formatYesNoAPIValue } from 'utils/formatters';
import LoadingPlaceholder from 'shared/LoadingPlaceholder';
import SomethingWentWrong from 'shared/SomethingWentWrong';
import { LineOfAccountingDfasElementOrder } from 'types/lineOfAccounting';
import { LOA_VALIDATION_ACTIONS, reducer as loaReducer, initialState as initialLoaState } from 'reducers/loaValidation';
import { TAC_VALIDATION_ACTIONS, reducer as tacReducer, initialState as initialTacState } from 'reducers/tacValidation';
import { LOA_TYPE, MOVE_DOCUMENT_TYPE, FEATURE_FLAG_KEYS, MOVE_STATUSES } from 'shared/constants';
import DocumentViewerFileManager from 'components/DocumentViewerFileManager/DocumentViewerFileManager';
import { scrollToViewFormikError } from 'utils/validation';

const deptIndicatorDropdownOptions = dropdownInputOptions(DEPARTMENT_INDICATOR_OPTIONS);
const ordersTypeDetailsDropdownOptions = dropdownInputOptions(ORDERS_TYPE_DETAILS_OPTIONS);
const payGradeDropdownOptions = dropdownInputOptions(ORDERS_PAY_GRADE_OPTIONS);

const ServicesCounselingOrders = ({ files, amendedDocumentId, updateAmendedDocument, onAddFile }) => {
  const navigate = useNavigate();
  const queryClient = useQueryClient();
  const { moveCode } = useParams();
  const [tacValidationState, tacValidationDispatch] = useReducer(tacReducer, null, initialTacState);
  const [loaValidationState, loaValidationDispatch] = useReducer(loaReducer, null, initialLoaState);
  const { move, orders, isLoading, isError } = useOrdersDocumentQueries(moveCode);
  const [orderTypesOptions, setOrderTypesOptions] = useState(ORDERS_TYPE_OPTIONS);
  const [serverError, setServerError] = useState(null);

  const orderId = move?.ordersId;
  const initialValueOfHasDependents = orders[orderId]?.has_dependents;
  const orderDocumentId = orders[orderId]?.uploaded_order_id;
  const amendedOrderDocumentId = orders[orderId]?.uploadedAmendedOrderID || amendedDocumentId;

  const ordersDocuments = files[MOVE_DOCUMENT_TYPE.ORDERS];
  const amendedDocuments = files[MOVE_DOCUMENT_TYPE.AMENDMENTS];
  const hasOrdersDocuments = ordersDocuments?.length > 0;
  const handleClose = () => {
    navigate(`../${servicesCounselingRoutes.MOVE_VIEW_PATH}`);
  };

  const { mutate: mutateOrders } = useMutation(counselingUpdateOrder, {
    onSuccess: (data, variables) => {
      const updatedOrder = data.orders[variables.orderID];
      queryClient.setQueryData([ORDERS, variables.orderID], {
        orders: {
          [`${variables.orderID}`]: updatedOrder,
        },
      });
      queryClient.invalidateQueries(ORDERS);
      handleClose();
    },
    onError: (error) => {
      const message = getResponseError(
        error,
        'Something went wrong, and your changes were not saved. Please refresh the page and try again.',
      );
      setServerError(message);
      const errorMsg = error?.response?.body;
      milmoveLogger.error(errorMsg);
    },
  });

  const buildFullLineOfAccountingString = (loa) => {
    const dfasMap = LineOfAccountingDfasElementOrder.map((key) => {
      if (key === 'loaEndFyTx') {
        // Specific logic for DFAS element A3, the loaEndFyTx.
        // This is a combination of both the BgFyTx and EndFyTx
        // and if one are null, then typically we would resort to "XXXXXXXX"
        // but for this one we'll just leave it empty as this is not for the EDI858.
        if (loa.loaBgFyTx != null && loa.loaEndFyTx != null) {
          return `${loa.loaBgFyTx}${loa.loaEndFyTx}`;
        }
        if (loa.loaBgFyTx === null || loa.loaByFyTx === undefined) {
          // Catch the scenario of loaBgFyTx being null but loaEndFyTx not being null
          return '';
        }
      }
      return loa[key] || '';
    });
    let longLoa = dfasMap.join('*');
    // remove any number of spaces following an asterisk in a LOA string
    longLoa = longLoa.replace(/\* +/g, '*');
    // remove any number of spaces preceding an asterisk in a LOA string
    longLoa = longLoa.replace(/ +\*/g, '*');

    return longLoa;
  };

  const { mutate: validateLoa } = useMutation(getLoa, {
    onSuccess: (data, variables) => {
      const { loaType } = variables;
      // The server decides if this is a valid LOA or not
      const isValid = (data?.validHhgProgramCodeForLoa ?? false) && (data?.validLoaForTac ?? false);
      // Construct the long line of accounting string
      const longLineOfAccounting = data ? buildFullLineOfAccountingString(data) : '';
      loaValidationDispatch({
        type: LOA_VALIDATION_ACTIONS.VALIDATION_RESPONSE,
        payload: {
          loa: data,
          longLineOfAccounting,
          isValid,
          loaType,
        },
      });
    },
    onError: (error) => {
      const errorMsg = error?.response?.body;
      milmoveLogger.error(errorMsg);
    },
  });

  const handleHHGTacValidation = async (value) => {
    if (value && value.length === 4 && value !== tacValidationState[LOA_TYPE.HHG].tac) {
      const response = await getTacValid({ tac: value });
      tacValidationDispatch({
        type: TAC_VALIDATION_ACTIONS.VALIDATION_RESPONSE,
        loaType: LOA_TYPE.HHG,
        isValid: response.isValid,
        tac: value,
      });
    }
  };

  const handleHHGLoaValidation = (formikValues) => {
    // LOA is not a field that can be interacted with
    // Validation is based on the scope of the form
    const { tac, issueDate, departmentIndicator } = formikValues;
    if (tac && tac.length === 4 && departmentIndicator && issueDate) {
      // Only run validation if a 4 length TAC is present, and department and issue date are also present
      validateLoa({
        tacCode: tac,
        departmentIndicator,
        effectiveDate: formatSwaggerDate(issueDate),
        loaType: LOA_TYPE.HHG,
      });
    }
  };

  const handleNTSLoaValidation = (formikValues) => {
    // LOA is not a field that can be interacted with
    // Validation is based on the scope of the form
    const { ntsTac, departmentIndicator } = formikValues;
    if (ntsTac && ntsTac.length === 4 && departmentIndicator) {
      // Only run validation if a 4 length NTS TAC and department are present
      // The effective date for an NTS LOA should be either the approved_at date of the
      // move, or the current time of review (Post review it will save as the approved_at)
      const effectiveDate = move?.approvedAt || Date.now();
      validateLoa({
        tacCode: ntsTac,
        departmentIndicator,
        effectiveDate: formatSwaggerDate(effectiveDate),
        loaType: LOA_TYPE.NTS,
      });
    }
  };

  const handleNTSTacValidation = async (value) => {
    if (value && value.length === 4 && value !== tacValidationState[LOA_TYPE.NTS].tac) {
      const response = await getTacValid({ tac: value });
      tacValidationDispatch({
        type: TAC_VALIDATION_ACTIONS.VALIDATION_RESPONSE,
        loaType: LOA_TYPE.NTS,
        isValid: response.isValid,
        tac: value,
      });
    }
  };

  const order = Object.values(orders)?.[0];

  const counselorCanEdit =
    move.status === MOVE_STATUSES.NEEDS_SERVICE_COUNSELING ||
    move.status === MOVE_STATUSES.SERVICE_COUNSELING_COMPLETED ||
    (move.status === MOVE_STATUSES.APPROVALS_REQUESTED && !move.availableToPrimeAt); // status is set to 'Approval Requested' if customer uploads amended orders.

  useEffect(() => {
    if (isLoading || isError) {
      return;
    }

    const checkHHGTac = async () => {
      const response = await getTacValid({ tac: order.tac });
      tacValidationDispatch({
        type: TAC_VALIDATION_ACTIONS.VALIDATION_RESPONSE,
        loaType: LOA_TYPE.HHG,
        isValid: response.isValid,
        tac: order.tac,
      });
    };

    const checkNTSTac = async () => {
      const response = await getTacValid({ tac: order.ntsTac });
      tacValidationDispatch({
        type: TAC_VALIDATION_ACTIONS.VALIDATION_RESPONSE,
        loaType: LOA_TYPE.NTS,
        isValid: response.isValid,
        tac: order.ntsTac,
      });
    };

    const checkHHGLoa = () => {
      // Only run validation if a 4 length TAC is present, and department and issue date are also present
      validateLoa({
        tacCode: order?.tac,
        departmentIndicator: order?.department_indicator,
        effectiveDate: formatSwaggerDate(order?.date_issued),
        loaType: LOA_TYPE.HHG,
      });
    };

    const checkNTSLoa = () => {
      // Only run validation if a 4 length NTS TAC and department are present
      // The effective date for an NTS LOA should be either the approved_at date of the
      // move, or the current time of review (Post review it will save as the approved_at)
      const effectiveDate = move?.approvedAt || Date.now();
      validateLoa({
        tacCode: order?.ntsTac,
        departmentIndicator: order?.department_indicator,
        effectiveDate: formatSwaggerDate(effectiveDate),
        loaType: LOA_TYPE.NTS,
      });
    };

    if (order?.tac && order.tac.length === 4) {
      checkHHGTac();
    }
    if (order?.ntsTac && order.ntsTac.length === 4) {
      checkNTSTac();
    }
    if (order?.tac && order.tac.length === 4 && order?.department_indicator && order?.date_issued) {
      checkHHGLoa();
    }
    if (order?.ntsTac && order?.ntsTac.length === 4 && order?.department_indicator) {
      checkNTSLoa();
    }
  }, [
    order?.tac,
    order?.ntsTac,
    order?.date_issued,
    order?.department_indicator,
    move?.approvedAt,
    isLoading,
    isError,
    validateLoa,
  ]);

  useEffect(() => {
<<<<<<< HEAD
    const checkFeatureFlag = async () => {
      const isAlaskaEnabled = await isBooleanFlagEnabled(FEATURE_FLAG_KEYS.ENABLE_ALASKA);
      const isBluebarkEnabled = await isBooleanFlagEnabled(FEATURE_FLAG_KEYS.BLUEBARK_MOVE);

      const updatedOptions = orderTypeOptions;
      if (!isAlaskaEnabled) {
        delete orderTypeOptions.EARLY_RETURN_OF_DEPENDENTS;
        delete orderTypeOptions.STUDENT_TRAVEL;
      }
      if (!isBluebarkEnabled) {
        delete orderTypeOptions.BLUEBARK;
      }
      setOrderTypeOptions(updatedOptions);
    };
    checkFeatureFlag();
  }, [orderTypeOptions]);
  const ordersTypeDropdownOptions = dropdownInputOptions(orderTypeOptions);
=======
    const checkFeatureFlags = async () => {
      const isAlaskaEnabled = await isBooleanFlagEnabled(FEATURE_FLAG_KEYS.ENABLE_ALASKA);
      const isWoundedWarriorEnabled = await isBooleanFlagEnabled(FEATURE_FLAG_KEYS.WOUNDED_WARRIOR_MOVE);

      setOrderTypesOptions((prevOptions) => {
        const options = { ...prevOptions };

        if (!isAlaskaEnabled) {
          delete options.EARLY_RETURN_OF_DEPENDENTS;
          delete options.STUDENT_TRAVEL;
        }
        if (!isWoundedWarriorEnabled) {
          delete options.WOUNDED_WARRIOR;
        }

        return options;
      });
    };

    checkFeatureFlags();
  }, []);
>>>>>>> f9676407

  if (isLoading) return <LoadingPlaceholder />;
  if (isError) return <SomethingWentWrong />;

  const onSubmit = async (values) => {
    const orderResponse = await getOrder(null, orderId);
    let newOrderEtag = order.eTag;
    if (orderResponse) {
      newOrderEtag = orderResponse.orders[orderId].eTag;
    }
    const orderBody = {
      ...values,
      originDutyLocationId: values.originDutyLocation.id,
      newDutyLocationId: values.newDutyLocation.id,
      issueDate: formatSwaggerDate(values.issueDate),
      reportByDate: formatSwaggerDate(values.reportByDate),
      ordersType: values.ordersType,
      grade: values.payGrade,
      hasDependents:
        values.ordersType === ORDERS_TYPE.STUDENT_TRAVEL || values.ordersType === ORDERS_TYPE.EARLY_RETURN_OF_DEPENDENTS
          ? formatYesNoAPIValue('yes')
          : initialValueOfHasDependents,
    };
    mutateOrders({ orderID: orderId, ifMatchETag: newOrderEtag, body: orderBody });
  };

  const initialValues = {
    originDutyLocation: order?.originDutyLocation,
    newDutyLocation: order?.destinationDutyLocation,
    issueDate: order?.date_issued,
    reportByDate: order?.report_by_date,
    departmentIndicator: order?.department_indicator,
    ordersType: order?.order_type,
    ordersNumber: order?.order_number || '',
    ordersTypeDetail: order?.order_type_detail,
    tac: order?.tac,
    sac: order?.sac,
    ntsTac: order?.ntsTac,
    ntsSac: order?.ntsSac,
    payGrade: order?.grade,
    dependentsAuthorized: order?.entitlement?.dependentsAuthorized,
  };

  const tacWarningMsg =
    'This TAC does not appear in TGET, so it might not be valid. Make sure it matches what‘s on the orders before you continue.';
  const hhgLoaMissingWarningMsg =
    'Unable to find a LOA based on the provided details. Please ensure an orders issue date, department indicator, and TAC are present on this form.';
  const ntsLoaMissingWarningMsg =
    'Unable to find a LOA based on the provided details. Please ensure a department indicator and TAC are present on this form.';
  const loaInvalidWarningMsg = 'The LOA identified based on the provided details appears to be invalid.';

<<<<<<< HEAD
=======
  const ordersTypeDropdownOptions = dropdownInputOptions(orderTypesOptions);

>>>>>>> f9676407
  return (
    <div className={styles.sidebar}>
      <Formik
        initialValues={initialValues}
        validationSchema={ordersFormValidationSchema}
        onSubmit={onSubmit}
        validateOnChange
      >
        {(formik) => {
          const hhgTacWarning = tacValidationState[LOA_TYPE.HHG].isValid ? '' : tacWarningMsg;
          const ntsTacWarning = tacValidationState[LOA_TYPE.NTS].isValid ? '' : tacWarningMsg;
          // Conditionally set the LOA warning message based on off if it is missing or just invalid
          const isHHGLoaMissing =
            loaValidationState[LOA_TYPE.HHG].loa === null || loaValidationState[LOA_TYPE.HHG].loa === undefined;
          const isNTSLoaMissing =
            loaValidationState[LOA_TYPE.NTS].loa === null || loaValidationState[LOA_TYPE.NTS].loa === undefined;
          let hhgLoaWarning = '';
          let ntsLoaWarning = '';
          // Making a nested ternary here goes against linter rules
          // The primary warning should be if it is missing, the other warning should be if it is invalid
          if (isHHGLoaMissing) {
            hhgLoaWarning = hhgLoaMissingWarningMsg;
          } else if (!loaValidationState[LOA_TYPE.HHG].isValid) {
            hhgLoaWarning = loaInvalidWarningMsg;
          }
          if (isNTSLoaMissing) {
            ntsLoaWarning = ntsLoaMissingWarningMsg;
          } else if (!loaValidationState[LOA_TYPE.NTS].isValid) {
            ntsLoaWarning = loaInvalidWarningMsg;
          }

          return (
            <form onSubmit={formik.handleSubmit}>
              <div className={styles.content}>
                <div className={styles.top}>
                  <Button
                    className={styles.closeButton}
                    data-testid="closeSidebar"
                    type="button"
                    onClick={handleClose}
                    unstyled
                  >
                    <FontAwesomeIcon icon="times" title="Close sidebar" aria-label="Close sidebar" />
                  </Button>
                  <h2 data-testid="view-orders-header" className={styles.header}>
                    View orders
                  </h2>
                  <div>
                    <Link className={styles.viewAllowances} data-testid="view-allowances" to="../allowances">
                      View allowances
                    </Link>
                  </div>
                  {counselorCanEdit && (
                    <>
                      <DocumentViewerFileManager
                        fileUploadRequired={!hasOrdersDocuments}
                        orderId={orderId}
                        documentId={orderDocumentId}
                        files={ordersDocuments}
                        documentType={MOVE_DOCUMENT_TYPE.ORDERS}
                        onAddFile={onAddFile}
                      />
                      <DocumentViewerFileManager
                        orderId={orderId}
                        documentId={amendedOrderDocumentId}
                        files={amendedDocuments}
                        documentType={MOVE_DOCUMENT_TYPE.AMENDMENTS}
                        updateAmendedDocument={updateAmendedDocument}
                        onAddFile={onAddFile}
                      />
                    </>
                  )}
                </div>
                <div className={styles.body}>
                  <OrdersDetailForm
                    deptIndicatorOptions={deptIndicatorDropdownOptions}
                    ordersTypeOptions={ordersTypeDropdownOptions}
                    ordersTypeDetailOptions={ordersTypeDetailsDropdownOptions}
                    ordersType={order.order_type}
                    setFieldValue={formik.setFieldValue}
                    hhgTacWarning={hhgTacWarning}
                    ntsTacWarning={ntsTacWarning}
                    hhgLoaWarning={hhgLoaWarning}
                    ntsLoaWarning={ntsLoaWarning}
                    validateHHGTac={handleHHGTacValidation}
                    validateHHGLoa={() => handleHHGLoaValidation(formik.values)}
                    validateNTSLoa={() => handleNTSLoaValidation(formik.values)}
                    validateNTSTac={handleNTSTacValidation}
                    payGradeOptions={payGradeDropdownOptions}
                    formIsDisabled={!counselorCanEdit}
                    hhgLongLineOfAccounting={loaValidationState[LOA_TYPE.HHG].longLineOfAccounting}
                    ntsLongLineOfAccounting={loaValidationState[LOA_TYPE.NTS].longLineOfAccounting}
                  />
                </div>
                {serverError && <ErrorMessage>{serverError}</ErrorMessage>}
                <div className={styles.bottom}>
                  <div className={styles.buttonGroup}>
                    <Button
                      type="submit"
                      disabled={formik.isSubmitting || !counselorCanEdit}
                      onClick={scrollToViewFormikError(formik)}
                    >
                      Save
                    </Button>
                    <Button type="button" secondary onClick={handleClose}>
                      Cancel
                    </Button>
                  </div>
                </div>
              </div>
            </form>
          );
        }}
      </Formik>
    </div>
  );
};

export default ServicesCounselingOrders;<|MERGE_RESOLUTION|>--- conflicted
+++ resolved
@@ -266,28 +266,10 @@
   ]);
 
   useEffect(() => {
-<<<<<<< HEAD
-    const checkFeatureFlag = async () => {
-      const isAlaskaEnabled = await isBooleanFlagEnabled(FEATURE_FLAG_KEYS.ENABLE_ALASKA);
-      const isBluebarkEnabled = await isBooleanFlagEnabled(FEATURE_FLAG_KEYS.BLUEBARK_MOVE);
-
-      const updatedOptions = orderTypeOptions;
-      if (!isAlaskaEnabled) {
-        delete orderTypeOptions.EARLY_RETURN_OF_DEPENDENTS;
-        delete orderTypeOptions.STUDENT_TRAVEL;
-      }
-      if (!isBluebarkEnabled) {
-        delete orderTypeOptions.BLUEBARK;
-      }
-      setOrderTypeOptions(updatedOptions);
-    };
-    checkFeatureFlag();
-  }, [orderTypeOptions]);
-  const ordersTypeDropdownOptions = dropdownInputOptions(orderTypeOptions);
-=======
     const checkFeatureFlags = async () => {
       const isAlaskaEnabled = await isBooleanFlagEnabled(FEATURE_FLAG_KEYS.ENABLE_ALASKA);
       const isWoundedWarriorEnabled = await isBooleanFlagEnabled(FEATURE_FLAG_KEYS.WOUNDED_WARRIOR_MOVE);
+      const isBluebarkEnabled = await isBooleanFlagEnabled(FEATURE_FLAG_KEYS.BLUEBARK_MOVE);
 
       setOrderTypesOptions((prevOptions) => {
         const options = { ...prevOptions };
@@ -299,14 +281,15 @@
         if (!isWoundedWarriorEnabled) {
           delete options.WOUNDED_WARRIOR;
         }
-
+        if (!isBluebarkEnabled) {
+          delete options.BLUEBARK;
+        }
         return options;
       });
     };
 
     checkFeatureFlags();
   }, []);
->>>>>>> f9676407
 
   if (isLoading) return <LoadingPlaceholder />;
   if (isError) return <SomethingWentWrong />;
@@ -358,11 +341,8 @@
     'Unable to find a LOA based on the provided details. Please ensure a department indicator and TAC are present on this form.';
   const loaInvalidWarningMsg = 'The LOA identified based on the provided details appears to be invalid.';
 
-<<<<<<< HEAD
-=======
   const ordersTypeDropdownOptions = dropdownInputOptions(orderTypesOptions);
 
->>>>>>> f9676407
   return (
     <div className={styles.sidebar}>
       <Formik
