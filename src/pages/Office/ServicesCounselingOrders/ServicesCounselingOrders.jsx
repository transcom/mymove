/* eslint-disable camelcase */
import React, { useEffect, useReducer, useState } from 'react';
import { Link, useNavigate, useParams } from 'react-router-dom';
import { Button, ErrorMessage } from '@trussworks/react-uswds';
import { Formik } from 'formik';
import { useQueryClient, useMutation } from '@tanstack/react-query';
import { FontAwesomeIcon } from '@fortawesome/react-fontawesome';

import ordersFormValidationSchema from '../Orders/ordersFormValidationSchema';

import { isBooleanFlagEnabled } from 'utils/featureFlags';
import styles from 'styles/documentViewerWithSidebar.module.scss';
import { milmoveLogger } from 'utils/milmoveLog';
import OrdersDetailForm from 'components/Office/OrdersDetailForm/OrdersDetailForm';
import { DEPARTMENT_INDICATOR_OPTIONS } from 'constants/departmentIndicators';
import {
  ORDERS_TYPE_DETAILS_OPTIONS,
  ORDERS_TYPE_OPTIONS,
  ORDERS_PAY_GRADE_OPTIONS,
  ORDERS_TYPE,
} from 'constants/orders';
import { ORDERS } from 'constants/queryKeys';
import { servicesCounselingRoutes } from 'constants/routes';
import { useOrdersDocumentQueries } from 'hooks/queries';
import { getTacValid, getLoa, counselingUpdateOrder, getOrder, getResponseError } from 'services/ghcApi';
import { formatSwaggerDate, dropdownInputOptions, formatYesNoAPIValue } from 'utils/formatters';
import LoadingPlaceholder from 'shared/LoadingPlaceholder';
import SomethingWentWrong from 'shared/SomethingWentWrong';
import { LineOfAccountingDfasElementOrder } from 'types/lineOfAccounting';
import { LOA_VALIDATION_ACTIONS, reducer as loaReducer, initialState as initialLoaState } from 'reducers/loaValidation';
import { TAC_VALIDATION_ACTIONS, reducer as tacReducer, initialState as initialTacState } from 'reducers/tacValidation';
import { LOA_TYPE, MOVE_DOCUMENT_TYPE, FEATURE_FLAG_KEYS, MOVE_STATUSES } from 'shared/constants';
import DocumentViewerFileManager from 'components/DocumentViewerFileManager/DocumentViewerFileManager';
import { scrollToViewFormikError } from 'utils/validation';

const deptIndicatorDropdownOptions = dropdownInputOptions(DEPARTMENT_INDICATOR_OPTIONS);
const ordersTypeDetailsDropdownOptions = dropdownInputOptions(ORDERS_TYPE_DETAILS_OPTIONS);
const payGradeDropdownOptions = dropdownInputOptions(ORDERS_PAY_GRADE_OPTIONS);

const ServicesCounselingOrders = ({ files, amendedDocumentId, updateAmendedDocument, onAddFile }) => {
  const navigate = useNavigate();
  const queryClient = useQueryClient();
  const { moveCode } = useParams();
  const [tacValidationState, tacValidationDispatch] = useReducer(tacReducer, null, initialTacState);
  const [loaValidationState, loaValidationDispatch] = useReducer(loaReducer, null, initialLoaState);
  const { move, orders, isLoading, isError } = useOrdersDocumentQueries(moveCode);
<<<<<<< HEAD
  const [orderTypesOptions, setOrderTypesOptions] = useState(ORDERS_TYPE_OPTIONS);
=======
  const [orderTypeOptions, setOrderTypeOptions] = useState(ORDERS_TYPE_OPTIONS);
  const [serverError, setServerError] = useState(null);
>>>>>>> 3835afc7

  const orderId = move?.ordersId;
  const initialValueOfHasDependents = orders[orderId]?.has_dependents;
  const orderDocumentId = orders[orderId]?.uploaded_order_id;
  const amendedOrderDocumentId = orders[orderId]?.uploadedAmendedOrderID || amendedDocumentId;

  const ordersDocuments = files[MOVE_DOCUMENT_TYPE.ORDERS];
  const amendedDocuments = files[MOVE_DOCUMENT_TYPE.AMENDMENTS];
  const hasOrdersDocuments = ordersDocuments?.length > 0;
  const handleClose = () => {
    navigate(`../${servicesCounselingRoutes.MOVE_VIEW_PATH}`);
  };

  const { mutate: mutateOrders } = useMutation(counselingUpdateOrder, {
    onSuccess: (data, variables) => {
      const updatedOrder = data.orders[variables.orderID];
      queryClient.setQueryData([ORDERS, variables.orderID], {
        orders: {
          [`${variables.orderID}`]: updatedOrder,
        },
      });
      queryClient.invalidateQueries(ORDERS);
      handleClose();
    },
    onError: (error) => {
      const message = getResponseError(
        error,
        'Something went wrong, and your changes were not saved. Please refresh the page and try again.',
      );
      setServerError(message);
      const errorMsg = error?.response?.body;
      milmoveLogger.error(errorMsg);
    },
  });

  const buildFullLineOfAccountingString = (loa) => {
    const dfasMap = LineOfAccountingDfasElementOrder.map((key) => {
      if (key === 'loaEndFyTx') {
        // Specific logic for DFAS element A3, the loaEndFyTx.
        // This is a combination of both the BgFyTx and EndFyTx
        // and if one are null, then typically we would resort to "XXXXXXXX"
        // but for this one we'll just leave it empty as this is not for the EDI858.
        if (loa.loaBgFyTx != null && loa.loaEndFyTx != null) {
          return `${loa.loaBgFyTx}${loa.loaEndFyTx}`;
        }
        if (loa.loaBgFyTx === null || loa.loaByFyTx === undefined) {
          // Catch the scenario of loaBgFyTx being null but loaEndFyTx not being null
          return '';
        }
      }
      return loa[key] || '';
    });
    let longLoa = dfasMap.join('*');
    // remove any number of spaces following an asterisk in a LOA string
    longLoa = longLoa.replace(/\* +/g, '*');
    // remove any number of spaces preceding an asterisk in a LOA string
    longLoa = longLoa.replace(/ +\*/g, '*');

    return longLoa;
  };

  const { mutate: validateLoa } = useMutation(getLoa, {
    onSuccess: (data, variables) => {
      const { loaType } = variables;
      // The server decides if this is a valid LOA or not
      const isValid = (data?.validHhgProgramCodeForLoa ?? false) && (data?.validLoaForTac ?? false);
      // Construct the long line of accounting string
      const longLineOfAccounting = data ? buildFullLineOfAccountingString(data) : '';
      loaValidationDispatch({
        type: LOA_VALIDATION_ACTIONS.VALIDATION_RESPONSE,
        payload: {
          loa: data,
          longLineOfAccounting,
          isValid,
          loaType,
        },
      });
    },
    onError: (error) => {
      const errorMsg = error?.response?.body;
      milmoveLogger.error(errorMsg);
    },
  });

  const handleHHGTacValidation = async (value) => {
    if (value && value.length === 4 && value !== tacValidationState[LOA_TYPE.HHG].tac) {
      const response = await getTacValid({ tac: value });
      tacValidationDispatch({
        type: TAC_VALIDATION_ACTIONS.VALIDATION_RESPONSE,
        loaType: LOA_TYPE.HHG,
        isValid: response.isValid,
        tac: value,
      });
    }
  };

  const handleHHGLoaValidation = (formikValues) => {
    // LOA is not a field that can be interacted with
    // Validation is based on the scope of the form
    const { tac, issueDate, departmentIndicator } = formikValues;
    if (tac && tac.length === 4 && departmentIndicator && issueDate) {
      // Only run validation if a 4 length TAC is present, and department and issue date are also present
      validateLoa({
        tacCode: tac,
        departmentIndicator,
        effectiveDate: formatSwaggerDate(issueDate),
        loaType: LOA_TYPE.HHG,
      });
    }
  };

  const handleNTSLoaValidation = (formikValues) => {
    // LOA is not a field that can be interacted with
    // Validation is based on the scope of the form
    const { ntsTac, departmentIndicator } = formikValues;
    if (ntsTac && ntsTac.length === 4 && departmentIndicator) {
      // Only run validation if a 4 length NTS TAC and department are present
      // The effective date for an NTS LOA should be either the approved_at date of the
      // move, or the current time of review (Post review it will save as the approved_at)
      const effectiveDate = move?.approvedAt || Date.now();
      validateLoa({
        tacCode: ntsTac,
        departmentIndicator,
        effectiveDate: formatSwaggerDate(effectiveDate),
        loaType: LOA_TYPE.NTS,
      });
    }
  };

  const handleNTSTacValidation = async (value) => {
    if (value && value.length === 4 && value !== tacValidationState[LOA_TYPE.NTS].tac) {
      const response = await getTacValid({ tac: value });
      tacValidationDispatch({
        type: TAC_VALIDATION_ACTIONS.VALIDATION_RESPONSE,
        loaType: LOA_TYPE.NTS,
        isValid: response.isValid,
        tac: value,
      });
    }
  };

  const order = Object.values(orders)?.[0];

  const counselorCanEdit =
    move.status === MOVE_STATUSES.NEEDS_SERVICE_COUNSELING ||
    move.status === MOVE_STATUSES.SERVICE_COUNSELING_COMPLETED ||
    (move.status === MOVE_STATUSES.APPROVALS_REQUESTED && !move.availableToPrimeAt); // status is set to 'Approval Requested' if customer uploads amended orders.

  useEffect(() => {
    if (isLoading || isError) {
      return;
    }

    const checkHHGTac = async () => {
      const response = await getTacValid({ tac: order.tac });
      tacValidationDispatch({
        type: TAC_VALIDATION_ACTIONS.VALIDATION_RESPONSE,
        loaType: LOA_TYPE.HHG,
        isValid: response.isValid,
        tac: order.tac,
      });
    };

    const checkNTSTac = async () => {
      const response = await getTacValid({ tac: order.ntsTac });
      tacValidationDispatch({
        type: TAC_VALIDATION_ACTIONS.VALIDATION_RESPONSE,
        loaType: LOA_TYPE.NTS,
        isValid: response.isValid,
        tac: order.ntsTac,
      });
    };

    const checkHHGLoa = () => {
      // Only run validation if a 4 length TAC is present, and department and issue date are also present
      validateLoa({
        tacCode: order?.tac,
        departmentIndicator: order?.department_indicator,
        effectiveDate: formatSwaggerDate(order?.date_issued),
        loaType: LOA_TYPE.HHG,
      });
    };

    const checkNTSLoa = () => {
      // Only run validation if a 4 length NTS TAC and department are present
      // The effective date for an NTS LOA should be either the approved_at date of the
      // move, or the current time of review (Post review it will save as the approved_at)
      const effectiveDate = move?.approvedAt || Date.now();
      validateLoa({
        tacCode: order?.ntsTac,
        departmentIndicator: order?.department_indicator,
        effectiveDate: formatSwaggerDate(effectiveDate),
        loaType: LOA_TYPE.NTS,
      });
    };

    if (order?.tac && order.tac.length === 4) {
      checkHHGTac();
    }
    if (order?.ntsTac && order.ntsTac.length === 4) {
      checkNTSTac();
    }
    if (order?.tac && order.tac.length === 4 && order?.department_indicator && order?.date_issued) {
      checkHHGLoa();
    }
    if (order?.ntsTac && order?.ntsTac.length === 4 && order?.department_indicator) {
      checkNTSLoa();
    }
  }, [
    order?.tac,
    order?.ntsTac,
    order?.date_issued,
    order?.department_indicator,
    move?.approvedAt,
    isLoading,
    isError,
    validateLoa,
  ]);

  useEffect(() => {
    const checkFeatureFlags = async () => {
      const isAlaskaEnabled = await isBooleanFlagEnabled(FEATURE_FLAG_KEYS.ENABLE_ALASKA);
      const isWoundedWarriorEnabled = await isBooleanFlagEnabled(FEATURE_FLAG_KEYS.WOUNDED_WARRIOR_MOVE);
      const options = orderTypesOptions;

      if (!isAlaskaEnabled) {
        delete orderTypesOptions.EARLY_RETURN_OF_DEPENDENTS;
        delete orderTypesOptions.STUDENT_TRAVEL;
      }
      if (!isWoundedWarriorEnabled) {
        delete orderTypesOptions.WOUNDED_WARRIOR;
      }
      setOrderTypesOptions(options);
    };
    checkFeatureFlags();
  }, [orderTypesOptions]);

  if (isLoading) return <LoadingPlaceholder />;
  if (isError) return <SomethingWentWrong />;

  const onSubmit = async (values) => {
    const orderResponse = await getOrder(null, orderId);
    let newOrderEtag = order.eTag;
    if (orderResponse) {
      newOrderEtag = orderResponse.orders[orderId].eTag;
    }
    const orderBody = {
      ...values,
      originDutyLocationId: values.originDutyLocation.id,
      newDutyLocationId: values.newDutyLocation.id,
      issueDate: formatSwaggerDate(values.issueDate),
      reportByDate: formatSwaggerDate(values.reportByDate),
      ordersType: values.ordersType,
      grade: values.payGrade,
      hasDependents:
        values.ordersType === ORDERS_TYPE.STUDENT_TRAVEL || values.ordersType === ORDERS_TYPE.EARLY_RETURN_OF_DEPENDENTS
          ? formatYesNoAPIValue('yes')
          : initialValueOfHasDependents,
    };
    mutateOrders({ orderID: orderId, ifMatchETag: newOrderEtag, body: orderBody });
  };

  const initialValues = {
    originDutyLocation: order?.originDutyLocation,
    newDutyLocation: order?.destinationDutyLocation,
    issueDate: order?.date_issued,
    reportByDate: order?.report_by_date,
    departmentIndicator: order?.department_indicator,
    ordersType: order?.order_type,
    ordersNumber: order?.order_number || '',
    ordersTypeDetail: order?.order_type_detail,
    tac: order?.tac,
    sac: order?.sac,
    ntsTac: order?.ntsTac,
    ntsSac: order?.ntsSac,
    payGrade: order?.grade,
    dependentsAuthorized: order?.entitlement?.dependentsAuthorized,
  };

  const tacWarningMsg =
    'This TAC does not appear in TGET, so it might not be valid. Make sure it matches what‘s on the orders before you continue.';
  const hhgLoaMissingWarningMsg =
    'Unable to find a LOA based on the provided details. Please ensure an orders issue date, department indicator, and TAC are present on this form.';
  const ntsLoaMissingWarningMsg =
    'Unable to find a LOA based on the provided details. Please ensure a department indicator and TAC are present on this form.';
  const loaInvalidWarningMsg = 'The LOA identified based on the provided details appears to be invalid.';

  const ordersTypeDropdownOptions = dropdownInputOptions(orderTypesOptions);

  return (
    <div className={styles.sidebar}>
      <Formik
        initialValues={initialValues}
        validationSchema={ordersFormValidationSchema}
        onSubmit={onSubmit}
        validateOnChange
      >
        {(formik) => {
          const hhgTacWarning = tacValidationState[LOA_TYPE.HHG].isValid ? '' : tacWarningMsg;
          const ntsTacWarning = tacValidationState[LOA_TYPE.NTS].isValid ? '' : tacWarningMsg;
          // Conditionally set the LOA warning message based on off if it is missing or just invalid
          const isHHGLoaMissing =
            loaValidationState[LOA_TYPE.HHG].loa === null || loaValidationState[LOA_TYPE.HHG].loa === undefined;
          const isNTSLoaMissing =
            loaValidationState[LOA_TYPE.NTS].loa === null || loaValidationState[LOA_TYPE.NTS].loa === undefined;
          let hhgLoaWarning = '';
          let ntsLoaWarning = '';
          // Making a nested ternary here goes against linter rules
          // The primary warning should be if it is missing, the other warning should be if it is invalid
          if (isHHGLoaMissing) {
            hhgLoaWarning = hhgLoaMissingWarningMsg;
          } else if (!loaValidationState[LOA_TYPE.HHG].isValid) {
            hhgLoaWarning = loaInvalidWarningMsg;
          }
          if (isNTSLoaMissing) {
            ntsLoaWarning = ntsLoaMissingWarningMsg;
          } else if (!loaValidationState[LOA_TYPE.NTS].isValid) {
            ntsLoaWarning = loaInvalidWarningMsg;
          }

          return (
            <form onSubmit={formik.handleSubmit}>
              <div className={styles.content}>
                <div className={styles.top}>
                  <Button
                    className={styles.closeButton}
                    data-testid="closeSidebar"
                    type="button"
                    onClick={handleClose}
                    unstyled
                  >
                    <FontAwesomeIcon icon="times" title="Close sidebar" aria-label="Close sidebar" />
                  </Button>
                  <h2 data-testid="view-orders-header" className={styles.header}>
                    View orders
                  </h2>
                  <div>
                    <Link className={styles.viewAllowances} data-testid="view-allowances" to="../allowances">
                      View allowances
                    </Link>
                  </div>
                  {counselorCanEdit && (
                    <>
                      <DocumentViewerFileManager
                        fileUploadRequired={!hasOrdersDocuments}
                        orderId={orderId}
                        documentId={orderDocumentId}
                        files={ordersDocuments}
                        documentType={MOVE_DOCUMENT_TYPE.ORDERS}
                        onAddFile={onAddFile}
                      />
                      <DocumentViewerFileManager
                        orderId={orderId}
                        documentId={amendedOrderDocumentId}
                        files={amendedDocuments}
                        documentType={MOVE_DOCUMENT_TYPE.AMENDMENTS}
                        updateAmendedDocument={updateAmendedDocument}
                        onAddFile={onAddFile}
                      />
                    </>
                  )}
                </div>
                <div className={styles.body}>
                  <OrdersDetailForm
                    deptIndicatorOptions={deptIndicatorDropdownOptions}
                    ordersTypeOptions={ordersTypeDropdownOptions}
                    ordersTypeDetailOptions={ordersTypeDetailsDropdownOptions}
                    ordersType={order.order_type}
                    setFieldValue={formik.setFieldValue}
                    hhgTacWarning={hhgTacWarning}
                    ntsTacWarning={ntsTacWarning}
                    hhgLoaWarning={hhgLoaWarning}
                    ntsLoaWarning={ntsLoaWarning}
                    validateHHGTac={handleHHGTacValidation}
                    validateHHGLoa={() => handleHHGLoaValidation(formik.values)}
                    validateNTSLoa={() => handleNTSLoaValidation(formik.values)}
                    validateNTSTac={handleNTSTacValidation}
                    payGradeOptions={payGradeDropdownOptions}
                    formIsDisabled={!counselorCanEdit}
                    hhgLongLineOfAccounting={loaValidationState[LOA_TYPE.HHG].longLineOfAccounting}
                    ntsLongLineOfAccounting={loaValidationState[LOA_TYPE.NTS].longLineOfAccounting}
                  />
                </div>
                {serverError && <ErrorMessage>{serverError}</ErrorMessage>}
                <div className={styles.bottom}>
                  <div className={styles.buttonGroup}>
                    <Button
                      type="submit"
                      disabled={formik.isSubmitting || !counselorCanEdit}
                      onClick={scrollToViewFormikError(formik)}
                    >
                      Save
                    </Button>
                    <Button type="button" secondary onClick={handleClose}>
                      Cancel
                    </Button>
                  </div>
                </div>
              </div>
            </form>
          );
        }}
      </Formik>
    </div>
  );
};

export default ServicesCounselingOrders;<|MERGE_RESOLUTION|>--- conflicted
+++ resolved
@@ -44,12 +44,8 @@
   const [tacValidationState, tacValidationDispatch] = useReducer(tacReducer, null, initialTacState);
   const [loaValidationState, loaValidationDispatch] = useReducer(loaReducer, null, initialLoaState);
   const { move, orders, isLoading, isError } = useOrdersDocumentQueries(moveCode);
-<<<<<<< HEAD
   const [orderTypesOptions, setOrderTypesOptions] = useState(ORDERS_TYPE_OPTIONS);
-=======
-  const [orderTypeOptions, setOrderTypeOptions] = useState(ORDERS_TYPE_OPTIONS);
   const [serverError, setServerError] = useState(null);
->>>>>>> 3835afc7
 
   const orderId = move?.ordersId;
   const initialValueOfHasDependents = orders[orderId]?.has_dependents;
