/* eslint-disable camelcase */
import React, { useEffect, useReducer, useState } from 'react';
import { Link, useNavigate, useParams } from 'react-router-dom';
import { Button, ErrorMessage } from '@trussworks/react-uswds';
import { Formik } from 'formik';
import { useQueryClient, useMutation } from '@tanstack/react-query';
import { FontAwesomeIcon } from '@fortawesome/react-fontawesome';

import ordersFormValidationSchema from '../Orders/ordersFormValidationSchema';

import { isBooleanFlagEnabled } from 'utils/featureFlags';
import styles from 'styles/documentViewerWithSidebar.module.scss';
import { milmoveLogger } from 'utils/milmoveLog';
import OrdersDetailForm from 'components/Office/OrdersDetailForm/OrdersDetailForm';
import { DEPARTMENT_INDICATOR_OPTIONS } from 'constants/departmentIndicators';
import {
  ORDERS_TYPE_DETAILS_OPTIONS,
  ORDERS_TYPE_OPTIONS,
  ORDERS_PAY_GRADE_OPTIONS,
  ORDERS_TYPE,
} from 'constants/orders';
import { ORDERS } from 'constants/queryKeys';
import { servicesCounselingRoutes } from 'constants/routes';
import { useOrdersDocumentQueries } from 'hooks/queries';
import { getTacValid, getLoa, counselingUpdateOrder, getOrder, getResponseError } from 'services/ghcApi';
import { formatSwaggerDate, dropdownInputOptions, formatYesNoAPIValue } from 'utils/formatters';
import LoadingPlaceholder from 'shared/LoadingPlaceholder';
import SomethingWentWrong from 'shared/SomethingWentWrong';
import { LineOfAccountingDfasElementOrder } from 'types/lineOfAccounting';
import { LOA_VALIDATION_ACTIONS, reducer as loaReducer, initialState as initialLoaState } from 'reducers/loaValidation';
import { TAC_VALIDATION_ACTIONS, reducer as tacReducer, initialState as initialTacState } from 'reducers/tacValidation';
import { LOA_TYPE, MOVE_DOCUMENT_TYPE, FEATURE_FLAG_KEYS, MOVE_STATUSES } from 'shared/constants';
import DocumentViewerFileManager from 'components/DocumentViewerFileManager/DocumentViewerFileManager';
import { scrollToViewFormikError } from 'utils/validation';

const deptIndicatorDropdownOptions = dropdownInputOptions(DEPARTMENT_INDICATOR_OPTIONS);
const ordersTypeDetailsDropdownOptions = dropdownInputOptions(ORDERS_TYPE_DETAILS_OPTIONS);
const payGradeDropdownOptions = dropdownInputOptions(ORDERS_PAY_GRADE_OPTIONS);

const ServicesCounselingOrders = ({ files, amendedDocumentId, updateAmendedDocument, onAddFile }) => {
  const navigate = useNavigate();
  const queryClient = useQueryClient();
  const { moveCode } = useParams();
  const [tacValidationState, tacValidationDispatch] = useReducer(tacReducer, null, initialTacState);
  const [loaValidationState, loaValidationDispatch] = useReducer(loaReducer, null, initialLoaState);
  const { move, orders, isLoading, isError } = useOrdersDocumentQueries(moveCode);
<<<<<<< HEAD
  const [orderTypeOptions, setOrderTypeOptions] = useState(ORDERS_TYPE_OPTIONS);
=======
  const [orderTypesOptions, setOrderTypesOptions] = useState(ORDERS_TYPE_OPTIONS);
>>>>>>> ff1a0891
  const [serverError, setServerError] = useState(null);

  const orderId = move?.ordersId;
  const initialValueOfHasDependents = orders[orderId]?.has_dependents;
  const orderDocumentId = orders[orderId]?.uploaded_order_id;
  const amendedOrderDocumentId = orders[orderId]?.uploadedAmendedOrderID || amendedDocumentId;

  const ordersDocuments = files[MOVE_DOCUMENT_TYPE.ORDERS];
  const amendedDocuments = files[MOVE_DOCUMENT_TYPE.AMENDMENTS];
  const hasOrdersDocuments = ordersDocuments?.length > 0;
  const handleClose = () => {
    navigate(`../${servicesCounselingRoutes.MOVE_VIEW_PATH}`);
  };

  const { mutate: mutateOrders } = useMutation(counselingUpdateOrder, {
    onSuccess: (data, variables) => {
      const updatedOrder = data.orders[variables.orderID];
      queryClient.setQueryData([ORDERS, variables.orderID], {
        orders: {
          [`${variables.orderID}`]: updatedOrder,
        },
      });
      queryClient.invalidateQueries(ORDERS);
      handleClose();
    },
    onError: (error) => {
      const message = getResponseError(
        error,
        'Something went wrong, and your changes were not saved. Please refresh the page and try again.',
      );
      setServerError(message);
      const errorMsg = error?.response?.body;
      milmoveLogger.error(errorMsg);
    },
  });

  const buildFullLineOfAccountingString = (loa) => {
    const dfasMap = LineOfAccountingDfasElementOrder.map((key) => {
      if (key === 'loaEndFyTx') {
        // Specific logic for DFAS element A3, the loaEndFyTx.
        // This is a combination of both the BgFyTx and EndFyTx
        // and if one are null, then typically we would resort to "XXXXXXXX"
        // but for this one we'll just leave it empty as this is not for the EDI858.
        if (loa.loaBgFyTx != null && loa.loaEndFyTx != null) {
          return `${loa.loaBgFyTx}${loa.loaEndFyTx}`;
        }
        if (loa.loaBgFyTx === null || loa.loaByFyTx === undefined) {
          // Catch the scenario of loaBgFyTx being null but loaEndFyTx not being null
          return '';
        }
      }
      return loa[key] || '';
    });
    let longLoa = dfasMap.join('*');
    // remove any number of spaces following an asterisk in a LOA string
    longLoa = longLoa.replace(/\* +/g, '*');
    // remove any number of spaces preceding an asterisk in a LOA string
    longLoa = longLoa.replace(/ +\*/g, '*');

    return longLoa;
  };

  const { mutate: validateLoa } = useMutation(getLoa, {
    onSuccess: (data, variables) => {
      const { loaType } = variables;
      // The server decides if this is a valid LOA or not
      const isValid = (data?.validHhgProgramCodeForLoa ?? false) && (data?.validLoaForTac ?? false);
      // Construct the long line of accounting string
      const longLineOfAccounting = data ? buildFullLineOfAccountingString(data) : '';
      loaValidationDispatch({
        type: LOA_VALIDATION_ACTIONS.VALIDATION_RESPONSE,
        payload: {
          loa: data,
          longLineOfAccounting,
          isValid,
          loaType,
        },
      });
    },
    onError: (error) => {
      const errorMsg = error?.response?.body;
      milmoveLogger.error(errorMsg);
    },
  });

  const handleHHGTacValidation = async (value) => {
    if (value && value.length === 4 && value !== tacValidationState[LOA_TYPE.HHG].tac) {
      const response = await getTacValid({ tac: value });
      tacValidationDispatch({
        type: TAC_VALIDATION_ACTIONS.VALIDATION_RESPONSE,
        loaType: LOA_TYPE.HHG,
        isValid: response.isValid,
        tac: value,
      });
    }
  };

  const handleHHGLoaValidation = (formikValues) => {
    // LOA is not a field that can be interacted with
    // Validation is based on the scope of the form
    const { tac, issueDate, departmentIndicator } = formikValues;
    if (tac && tac.length === 4 && departmentIndicator && issueDate) {
      // Only run validation if a 4 length TAC is present, and department and issue date are also present
      validateLoa({
        tacCode: tac,
        departmentIndicator,
        effectiveDate: formatSwaggerDate(issueDate),
        loaType: LOA_TYPE.HHG,
      });
    }
  };

  const handleNTSLoaValidation = (formikValues) => {
    // LOA is not a field that can be interacted with
    // Validation is based on the scope of the form
    const { ntsTac, departmentIndicator } = formikValues;
    if (ntsTac && ntsTac.length === 4 && departmentIndicator) {
      // Only run validation if a 4 length NTS TAC and department are present
      // The effective date for an NTS LOA should be either the approved_at date of the
      // move, or the current time of review (Post review it will save as the approved_at)
      const effectiveDate = move?.approvedAt || Date.now();
      validateLoa({
        tacCode: ntsTac,
        departmentIndicator,
        effectiveDate: formatSwaggerDate(effectiveDate),
        loaType: LOA_TYPE.NTS,
      });
    }
  };

  const handleNTSTacValidation = async (value) => {
    if (value && value.length === 4 && value !== tacValidationState[LOA_TYPE.NTS].tac) {
      const response = await getTacValid({ tac: value });
      tacValidationDispatch({
        type: TAC_VALIDATION_ACTIONS.VALIDATION_RESPONSE,
        loaType: LOA_TYPE.NTS,
        isValid: response.isValid,
        tac: value,
      });
    }
  };

  const order = Object.values(orders)?.[0];

  const counselorCanEdit =
    move.status === MOVE_STATUSES.DRAFT ||
    move.status === MOVE_STATUSES.NEEDS_SERVICE_COUNSELING ||
    move.status === MOVE_STATUSES.SERVICE_COUNSELING_COMPLETED ||
    (move.status === MOVE_STATUSES.APPROVALS_REQUESTED && !move.availableToPrimeAt); // status is set to 'Approval Requested' if customer uploads amended orders.

  useEffect(() => {
    if (isLoading || isError) {
      return;
    }

    const checkHHGTac = async () => {
      const response = await getTacValid({ tac: order.tac });
      tacValidationDispatch({
        type: TAC_VALIDATION_ACTIONS.VALIDATION_RESPONSE,
        loaType: LOA_TYPE.HHG,
        isValid: response.isValid,
        tac: order.tac,
      });
    };

    const checkNTSTac = async () => {
      const response = await getTacValid({ tac: order.ntsTac });
      tacValidationDispatch({
        type: TAC_VALIDATION_ACTIONS.VALIDATION_RESPONSE,
        loaType: LOA_TYPE.NTS,
        isValid: response.isValid,
        tac: order.ntsTac,
      });
    };

    const checkHHGLoa = () => {
      // Only run validation if a 4 length TAC is present, and department and issue date are also present
      validateLoa({
        tacCode: order?.tac,
        departmentIndicator: order?.department_indicator,
        effectiveDate: formatSwaggerDate(order?.date_issued),
        loaType: LOA_TYPE.HHG,
      });
    };

    const checkNTSLoa = () => {
      // Only run validation if a 4 length NTS TAC and department are present
      // The effective date for an NTS LOA should be either the approved_at date of the
      // move, or the current time of review (Post review it will save as the approved_at)
      const effectiveDate = move?.approvedAt || Date.now();
      validateLoa({
        tacCode: order?.ntsTac,
        departmentIndicator: order?.department_indicator,
        effectiveDate: formatSwaggerDate(effectiveDate),
        loaType: LOA_TYPE.NTS,
      });
    };

    if (order?.tac && order.tac.length === 4) {
      checkHHGTac();
    }
    if (order?.ntsTac && order.ntsTac.length === 4) {
      checkNTSTac();
    }
    if (order?.tac && order.tac.length === 4 && order?.department_indicator && order?.date_issued) {
      checkHHGLoa();
    }
    if (order?.ntsTac && order?.ntsTac.length === 4 && order?.department_indicator) {
      checkNTSLoa();
    }
  }, [
    order?.tac,
    order?.ntsTac,
    order?.date_issued,
    order?.department_indicator,
    move?.approvedAt,
    isLoading,
    isError,
    validateLoa,
  ]);

  useEffect(() => {
    const checkFeatureFlags = async () => {
      const isAlaskaEnabled = await isBooleanFlagEnabled(FEATURE_FLAG_KEYS.ENABLE_ALASKA);
      const isWoundedWarriorEnabled = await isBooleanFlagEnabled(FEATURE_FLAG_KEYS.WOUNDED_WARRIOR_MOVE);
      const options = orderTypesOptions;

      if (!isAlaskaEnabled) {
        delete orderTypesOptions.EARLY_RETURN_OF_DEPENDENTS;
        delete orderTypesOptions.STUDENT_TRAVEL;
      }
      if (!isWoundedWarriorEnabled) {
        delete orderTypesOptions.WOUNDED_WARRIOR;
      }
      setOrderTypesOptions(options);
    };
    checkFeatureFlags();
  }, [orderTypesOptions]);

  if (isLoading) return <LoadingPlaceholder />;
  if (isError) return <SomethingWentWrong />;

  const onSubmit = async (values) => {
    const orderResponse = await getOrder(null, orderId);
    let newOrderEtag = order.eTag;
    if (orderResponse) {
      newOrderEtag = orderResponse.orders[orderId].eTag;
    }
    const orderBody = {
      ...values,
      originDutyLocationId: values.originDutyLocation.id,
      newDutyLocationId: values.newDutyLocation.id,
      issueDate: formatSwaggerDate(values.issueDate),
      reportByDate: formatSwaggerDate(values.reportByDate),
      ordersType: values.ordersType,
      grade: values.payGrade,
      hasDependents:
        values.ordersType === ORDERS_TYPE.STUDENT_TRAVEL || values.ordersType === ORDERS_TYPE.EARLY_RETURN_OF_DEPENDENTS
          ? formatYesNoAPIValue('yes')
          : initialValueOfHasDependents,
    };
    mutateOrders({ orderID: orderId, ifMatchETag: newOrderEtag, body: orderBody });
  };

  const initialValues = {
    originDutyLocation: order?.originDutyLocation,
    newDutyLocation: order?.destinationDutyLocation,
    issueDate: order?.date_issued,
    reportByDate: order?.report_by_date,
    departmentIndicator: order?.department_indicator,
    ordersType: order?.order_type,
    ordersNumber: order?.order_number || '',
    ordersTypeDetail: order?.order_type_detail,
    tac: order?.tac,
    sac: order?.sac,
    ntsTac: order?.ntsTac,
    ntsSac: order?.ntsSac,
    payGrade: order?.grade,
    dependentsAuthorized: order?.entitlement?.dependentsAuthorized,
  };

  const tacWarningMsg =
    'This TAC does not appear in TGET, so it might not be valid. Make sure it matches what‘s on the orders before you continue.';
  const hhgLoaMissingWarningMsg =
    'Unable to find a LOA based on the provided details. Please ensure an orders issue date, department indicator, and TAC are present on this form.';
  const ntsLoaMissingWarningMsg =
    'Unable to find a LOA based on the provided details. Please ensure a department indicator and TAC are present on this form.';
  const loaInvalidWarningMsg = 'The LOA identified based on the provided details appears to be invalid.';

  const ordersTypeDropdownOptions = dropdownInputOptions(orderTypesOptions);

  return (
    <div className={styles.sidebar}>
      <Formik
        initialValues={initialValues}
        validationSchema={ordersFormValidationSchema}
        onSubmit={onSubmit}
        validateOnChange
      >
        {(formik) => {
          const hhgTacWarning = tacValidationState[LOA_TYPE.HHG].isValid ? '' : tacWarningMsg;
          const ntsTacWarning = tacValidationState[LOA_TYPE.NTS].isValid ? '' : tacWarningMsg;
          // Conditionally set the LOA warning message based on off if it is missing or just invalid
          const isHHGLoaMissing =
            loaValidationState[LOA_TYPE.HHG].loa === null || loaValidationState[LOA_TYPE.HHG].loa === undefined;
          const isNTSLoaMissing =
            loaValidationState[LOA_TYPE.NTS].loa === null || loaValidationState[LOA_TYPE.NTS].loa === undefined;
          let hhgLoaWarning = '';
          let ntsLoaWarning = '';
          // Making a nested ternary here goes against linter rules
          // The primary warning should be if it is missing, the other warning should be if it is invalid
          if (isHHGLoaMissing) {
            hhgLoaWarning = hhgLoaMissingWarningMsg;
          } else if (!loaValidationState[LOA_TYPE.HHG].isValid) {
            hhgLoaWarning = loaInvalidWarningMsg;
          }
          if (isNTSLoaMissing) {
            ntsLoaWarning = ntsLoaMissingWarningMsg;
          } else if (!loaValidationState[LOA_TYPE.NTS].isValid) {
            ntsLoaWarning = loaInvalidWarningMsg;
          }

          return (
            <form onSubmit={formik.handleSubmit}>
              <div className={styles.content}>
                <div className={styles.top}>
                  <Button
                    className={styles.closeButton}
                    data-testid="closeSidebar"
                    type="button"
                    onClick={handleClose}
                    unstyled
                  >
                    <FontAwesomeIcon icon="times" title="Close sidebar" aria-label="Close sidebar" />
                  </Button>
                  <h2 data-testid="view-orders-header" className={styles.header}>
                    View orders
                  </h2>
                  <div>
                    <Link className={styles.viewAllowances} data-testid="view-allowances" to="../allowances">
                      View allowances
                    </Link>
                  </div>
                  {counselorCanEdit && (
                    <>
                      <DocumentViewerFileManager
                        fileUploadRequired={!hasOrdersDocuments}
                        orderId={orderId}
                        documentId={orderDocumentId}
                        files={ordersDocuments}
                        documentType={MOVE_DOCUMENT_TYPE.ORDERS}
                        onAddFile={onAddFile}
                      />
                      <DocumentViewerFileManager
                        orderId={orderId}
                        documentId={amendedOrderDocumentId}
                        files={amendedDocuments}
                        documentType={MOVE_DOCUMENT_TYPE.AMENDMENTS}
                        updateAmendedDocument={updateAmendedDocument}
                        onAddFile={onAddFile}
                      />
                    </>
                  )}
                </div>
                <div className={styles.body}>
                  <OrdersDetailForm
                    deptIndicatorOptions={deptIndicatorDropdownOptions}
                    ordersTypeOptions={ordersTypeDropdownOptions}
                    ordersTypeDetailOptions={ordersTypeDetailsDropdownOptions}
                    ordersType={order.order_type}
                    setFieldValue={formik.setFieldValue}
                    hhgTacWarning={hhgTacWarning}
                    ntsTacWarning={ntsTacWarning}
                    hhgLoaWarning={hhgLoaWarning}
                    ntsLoaWarning={ntsLoaWarning}
                    validateHHGTac={handleHHGTacValidation}
                    validateHHGLoa={() => handleHHGLoaValidation(formik.values)}
                    validateNTSLoa={() => handleNTSLoaValidation(formik.values)}
                    validateNTSTac={handleNTSTacValidation}
                    payGradeOptions={payGradeDropdownOptions}
                    formIsDisabled={!counselorCanEdit}
                    hhgLongLineOfAccounting={loaValidationState[LOA_TYPE.HHG].longLineOfAccounting}
                    ntsLongLineOfAccounting={loaValidationState[LOA_TYPE.NTS].longLineOfAccounting}
                  />
                </div>
                {serverError && <ErrorMessage>{serverError}</ErrorMessage>}
                <div className={styles.bottom}>
                  <div className={styles.buttonGroup}>
                    <Button
                      type="submit"
                      disabled={formik.isSubmitting || !counselorCanEdit}
                      onClick={scrollToViewFormikError(formik)}
                    >
                      Save
                    </Button>
                    <Button type="button" secondary onClick={handleClose}>
                      Cancel
                    </Button>
                  </div>
                </div>
              </div>
            </form>
          );
        }}
      </Formik>
    </div>
  );
};

export default ServicesCounselingOrders;<|MERGE_RESOLUTION|>--- conflicted
+++ resolved
@@ -44,11 +44,7 @@
   const [tacValidationState, tacValidationDispatch] = useReducer(tacReducer, null, initialTacState);
   const [loaValidationState, loaValidationDispatch] = useReducer(loaReducer, null, initialLoaState);
   const { move, orders, isLoading, isError } = useOrdersDocumentQueries(moveCode);
-<<<<<<< HEAD
-  const [orderTypeOptions, setOrderTypeOptions] = useState(ORDERS_TYPE_OPTIONS);
-=======
   const [orderTypesOptions, setOrderTypesOptions] = useState(ORDERS_TYPE_OPTIONS);
->>>>>>> ff1a0891
   const [serverError, setServerError] = useState(null);
 
   const orderId = move?.ordersId;
