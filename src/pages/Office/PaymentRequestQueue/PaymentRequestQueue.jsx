import React, { useCallback, useState } from 'react';
import { useNavigate, NavLink, useParams, Navigate } from 'react-router-dom';

import styles from './PaymentRequestQueue.module.scss';

import SearchResultsTable from 'components/Table/SearchResultsTable';
import MoveSearchForm from 'components/MoveSearchForm/MoveSearchForm';
import { usePaymentRequestQueueQueries, useUserQueries, useMoveSearchQueries } from 'hooks/queries';
import { createHeader } from 'components/Table/utils';
import {
  formatDateFromIso,
  serviceMemberAgencyLabel,
  paymentRequestStatusReadable,
  formatAgeToDays,
} from 'utils/formatters';
import MultiSelectCheckBoxFilter from 'components/Table/Filters/MultiSelectCheckBoxFilter';
import SelectFilter from 'components/Table/Filters/SelectFilter';
import DateSelectFilter from 'components/Table/Filters/DateSelectFilter';
import { BRANCH_OPTIONS, GBLOC, PAYMENT_REQUEST_STATUS_OPTIONS } from 'constants/queues';
import TableQueue from 'components/Table/TableQueue';
import LoadingPlaceholder from 'shared/LoadingPlaceholder';
import SomethingWentWrong from 'shared/SomethingWentWrong';
<<<<<<< HEAD
import TabNav from 'components/TabNav';
import { tioRoutes, generalRoutes } from 'constants/routes';
import { roleTypes } from 'constants/userRoles';
import { isNullUndefinedOrWhitespace } from 'shared/utils';
import NotFound from 'components/NotFound/NotFound';
=======
>>>>>>> fd5ae1c4
import { CHECK_SPECIAL_ORDERS_TYPES, SPECIAL_ORDERS_TYPES } from 'constants/orders';

const columns = (showBranchFilter = true) => [
  createHeader('ID', 'id'),
  createHeader(
    'Customer name',
    (row) => {
      return (
        <div>
          {CHECK_SPECIAL_ORDERS_TYPES(row.orderType) ? (
            <span className={styles.specialMoves}>{SPECIAL_ORDERS_TYPES[`${row.orderType}`]}</span>
          ) : null}
          {`${row.customer.last_name}, ${row.customer.first_name}`}
        </div>
      );
    },
    {
      id: 'lastName',
      isFilterable: true,
    },
  ),
  createHeader('DoD ID', 'customer.dodID', {
    id: 'dodID',
    isFilterable: true,
  }),
  createHeader(
    'Status',
    (row) => {
      return paymentRequestStatusReadable(row.status);
    },
    {
      id: 'status',
      isFilterable: true,
      Filter: (props) => (
        <div data-testid="statusFilter">
          {/* eslint-disable-next-line react/jsx-props-no-spreading */}
          <MultiSelectCheckBoxFilter options={PAYMENT_REQUEST_STATUS_OPTIONS} {...props} />
        </div>
      ),
    },
  ),
  createHeader(
    'Age',
    (row) => {
      return formatAgeToDays(row.age);
    },
    { id: 'age' },
  ),
  createHeader(
    'Submitted',
    (row) => {
      return formatDateFromIso(row.submittedAt, 'DD MMM YYYY');
    },
    {
      id: 'submittedAt',
      isFilterable: true,
      // eslint-disable-next-line react/jsx-props-no-spreading
      Filter: (props) => <DateSelectFilter dateTime {...props} />,
    },
  ),
  createHeader('Move Code', 'locator', {
    id: 'locator',
    isFilterable: true,
  }),
  createHeader(
    'Branch',
    (row) => {
      return serviceMemberAgencyLabel(row.customer.agency);
    },
    {
      id: 'branch',
      isFilterable: showBranchFilter,
      Filter: (props) => (
        // eslint-disable-next-line react/jsx-props-no-spreading
        <SelectFilter options={BRANCH_OPTIONS} {...props} />
      ),
    },
  ),
  createHeader('Origin GBLOC', 'originGBLOC', { disableSortBy: true }),
  createHeader(
    'Origin Duty Location',
    (row) => {
      return row.originDutyLocation.name;
    },
    {
      id: 'originDutyLocation',
      isFilterable: true,
    },
  ),
];

const PaymentRequestQueue = () => {
  const { queueType } = useParams();
  const navigate = useNavigate();
  const [search, setSearch] = useState({ moveCode: null, dodID: null, customerName: null });
  const [searchHappened, setSearchHappened] = useState(false);
  const {
    // eslint-disable-next-line camelcase
    data: { office_user },
    isLoading,
    isError,
  } = useUserQueries();
  const onSubmit = useCallback((values) => {
    const payload = {
      moveCode: null,
      dodID: null,
      customerName: null,
    };
    if (!isNullUndefinedOrWhitespace(values.searchText)) {
      if (values.searchType === 'moveCode') {
        payload.moveCode = values.searchText;
      } else if (values.searchType === 'dodID') {
        payload.dodID = values.searchText;
      } else if (values.searchType === 'customerName') {
        payload.customerName = values.searchText;
      }
    }
    setSearch(payload);
    setSearchHappened(true);
  }, []);

  // eslint-disable-next-line camelcase
  const showBranchFilter = office_user?.transportation_office?.gbloc !== GBLOC.USMC;

  const handleClick = (values) => {
    navigate(`/moves/${values.locator}/payment-requests`);
  };

  if (isLoading) return <LoadingPlaceholder />;
  if (isError) return <SomethingWentWrong />;
  if (!queueType) {
    return <Navigate to={tioRoutes.BASE_PAYMENT_REQUEST_QUEUE} />;
  }
  const renderNavBar = () => {
    return (
      <TabNav
        className={styles.tableTabs}
        items={[
          <NavLink
            end
            className={({ isActive }) => (isActive ? 'usa-current' : '')}
            to={tioRoutes.BASE_PAYMENT_REQUEST_QUEUE}
          >
            <span data-testid="payment-request-queue-tab-link" className="tab-title" title="Payment Request Queue">
              Payment Request Queue
            </span>
          </NavLink>,
          <NavLink
            end
            className={({ isActive }) => (isActive ? 'usa-current' : '')}
            to={generalRoutes.BASE_QUEUE_SEARCH_PATH}
          >
            <span data-testid="search-tab-link" className="tab-title" title="Search">
              Search
            </span>
          </NavLink>,
        ]}
      />
    );
  };

  if (queueType === generalRoutes.QUEUE_SEARCH_PATH) {
    return (
      <div data-testid="move-search" className={styles.PaymentRequestQueue}>
        {renderNavBar()}
        <h1>Search for a move</h1>
        <MoveSearchForm onSubmit={onSubmit} role={roleTypes.TIO} />
        {searchHappened && (
          <SearchResultsTable
            showFilters
            showPagination
            defaultCanSort
            disableMultiSort
            disableSortBy={false}
            title="Results"
            handleClick={handleClick}
            useQueries={useMoveSearchQueries}
            moveCode={search.moveCode}
            dodID={search.dodID}
            customerName={search.customerName}
            roleType={roleTypes.TIO}
          />
        )}
      </div>
    );
  }
  if (queueType === tioRoutes.PAYMENT_REQUEST_QUEUE) {
    return (
      <div className={styles.PaymentRequestQueue} data-testid="payment-request-queue">
        {renderNavBar()}
        <TableQueue
          showFilters
          showPagination
          manualSortBy
          defaultCanSort
          defaultSortedColumns={[{ id: 'age', desc: true }]}
          disableMultiSort
          disableSortBy={false}
          columns={columns(showBranchFilter)}
          title="Payment requests"
          handleClick={handleClick}
          useQueries={usePaymentRequestQueueQueries}
        />
      </div>
    );
  }
  return <NotFound />;
};

export default PaymentRequestQueue;<|MERGE_RESOLUTION|>--- conflicted
+++ resolved
@@ -20,14 +20,11 @@
 import TableQueue from 'components/Table/TableQueue';
 import LoadingPlaceholder from 'shared/LoadingPlaceholder';
 import SomethingWentWrong from 'shared/SomethingWentWrong';
-<<<<<<< HEAD
 import TabNav from 'components/TabNav';
 import { tioRoutes, generalRoutes } from 'constants/routes';
 import { roleTypes } from 'constants/userRoles';
 import { isNullUndefinedOrWhitespace } from 'shared/utils';
 import NotFound from 'components/NotFound/NotFound';
-=======
->>>>>>> fd5ae1c4
 import { CHECK_SPECIAL_ORDERS_TYPES, SPECIAL_ORDERS_TYPES } from 'constants/orders';
 
 const columns = (showBranchFilter = true) => [
@@ -37,6 +34,9 @@
     (row) => {
       return (
         <div>
+          {CHECK_SPECIAL_ORDERS_TYPES(row.orderType) ? (
+            <span className={styles.specialMoves}>{SPECIAL_ORDERS_TYPES[`${row.orderType}`]}</span>
+          ) : null}
           {CHECK_SPECIAL_ORDERS_TYPES(row.orderType) ? (
             <span className={styles.specialMoves}>{SPECIAL_ORDERS_TYPES[`${row.orderType}`]}</span>
           ) : null}
