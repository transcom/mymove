import React from 'react';
import { withRouter } from 'react-router-dom';

import { usePaymentRequestQueueQueries } from 'hooks/queries';
import { createHeader } from 'components/Table/utils';
import { HistoryShape } from 'types/router';
import {
  formatDateFromIso,
  formatAgeToDays,
  paymentRequestStatusReadable,
  serviceMemberAgencyLabel,
} from 'shared/formatters';
import MultiSelectCheckBoxFilter from 'components/Table/Filters/MultiSelectCheckBoxFilter';
import SelectFilter from 'components/Table/Filters/SelectFilter';
import DateSelectFilter from 'components/Table/Filters/DateSelectFilter';
import { BRANCH_OPTIONS, PAYMENT_REQUEST_STATUS_OPTIONS } from 'constants/queues';
import TableQueue from 'components/Table/TableQueue';

const paymentRequestStatusOptions = Object.keys(PAYMENT_REQUEST_STATUS_OPTIONS).map((key) => ({
  value: key,
  label: PAYMENT_REQUEST_STATUS_OPTIONS[`${key}`],
}));

const branchFilterOptions = [
  { value: '', label: 'All' },
  ...Object.keys(BRANCH_OPTIONS).map((key) => ({
    value: key,
    label: BRANCH_OPTIONS[`${key}`],
  })),
];

const columns = [
  createHeader('ID', 'id'),
  createHeader(
    'Customer name',
    (row) => {
      return `${row.customer.last_name}, ${row.customer.first_name}`;
    },
    {
      id: 'lastName',
      isFilterable: true,
    },
  ),
  createHeader('DoD ID', 'customer.dodID', {
    id: 'dodID',
    isFilterable: true,
  }),
  createHeader(
    'Status',
    (row) => {
      return paymentRequestStatusReadable(row.status);
    },
    {
      id: 'status',
      isFilterable: true,
      // eslint-disable-next-line react/jsx-props-no-spreading
      Filter: (props) => <MultiSelectCheckBoxFilter options={paymentRequestStatusOptions} {...props} />,
    },
  ),
  createHeader(
    'Age',
    (row) => {
      return formatAgeToDays(row.age);
    },
    'age',
  ),
  createHeader(
    'Submitted',
    (row) => {
      return formatDateFromIso(row.submittedAt, 'DD MMM YYYY');
    },
    {
      id: 'submittedAt',
      isFilterable: true,
      Filter: DateSelectFilter,
    },
  ),
  createHeader('Move Code', 'locator', {
    id: 'moveID',
    isFilterable: true,
  }),
  createHeader(
    'Branch',
    (row) => {
      return serviceMemberAgencyLabel(row.customer.agency);
    },
    {
      id: 'branch',
      isFilterable: true,
      // eslint-disable-next-line react/jsx-props-no-spreading
      Filter: (props) => <SelectFilter options={branchFilterOptions} {...props} />,
    },
  ),
  createHeader('Origin GBLOC', 'originGBLOC'),
];

const PaymentRequestQueue = ({ history }) => {
<<<<<<< HEAD
  const { queuePaymentRequestsResult, isLoading, isError } = usePaymentRequestQueueQueries();

  if (isLoading) return <LoadingPlaceholder />;
  if (isError) return <SomethingWentWrong />;

  //  no-unused-vars
  const { page, perPage, totalCount, queuePaymentRequests } = queuePaymentRequestsResult;

=======
>>>>>>> a421929b
  const handleClick = (values) => {
    history.push(`/moves/MOVE_CODE/payment-requests/${values.id}`);
  };

  return (
    <TableQueue
      showFilters
      showPagination
      columns={columns}
      title="Payment requests"
      handleClick={handleClick}
      useQueries={usePaymentRequestQueueQueries}
    />
  );
};

PaymentRequestQueue.propTypes = {
  history: HistoryShape.isRequired,
};

export default withRouter(PaymentRequestQueue);<|MERGE_RESOLUTION|>--- conflicted
+++ resolved
@@ -95,17 +95,6 @@
 ];
 
 const PaymentRequestQueue = ({ history }) => {
-<<<<<<< HEAD
-  const { queuePaymentRequestsResult, isLoading, isError } = usePaymentRequestQueueQueries();
-
-  if (isLoading) return <LoadingPlaceholder />;
-  if (isError) return <SomethingWentWrong />;
-
-  //  no-unused-vars
-  const { page, perPage, totalCount, queuePaymentRequests } = queuePaymentRequestsResult;
-
-=======
->>>>>>> a421929b
   const handleClick = (values) => {
     history.push(`/moves/MOVE_CODE/payment-requests/${values.id}`);
   };
