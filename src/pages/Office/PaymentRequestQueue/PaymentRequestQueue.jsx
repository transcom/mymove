--- conflicted
+++ resolved
@@ -26,10 +26,7 @@
 import { roleTypes } from 'constants/userRoles';
 import { isNullUndefinedOrWhitespace } from 'shared/utils';
 import NotFound from 'components/NotFound/NotFound';
-<<<<<<< HEAD
-=======
 import { CHECK_SPECIAL_ORDERS_TYPES, SPECIAL_ORDERS_TYPES } from 'constants/orders';
->>>>>>> 1dd87325
 import { isBooleanFlagEnabled } from 'utils/featureFlags';
 
 const columns = (moveLockFlag, showBranchFilter = true) => [
