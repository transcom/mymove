--- conflicted
+++ resolved
@@ -198,16 +198,13 @@
   return cols;
 };
 
-<<<<<<< HEAD
-const PaymentRequestQueue = ({ isQueueManagementFFEnabled, userPrivileges, isBulkAssignmentFFEnabled, activeRole }) => {
-=======
 const PaymentRequestQueue = ({
   isQueueManagementFFEnabled,
   userPrivileges,
   isBulkAssignmentFFEnabled,
+  activeRole,
   setRefetchQueue,
 }) => {
->>>>>>> 7261c53a
   const { queueType } = useParams();
   const navigate = useNavigate();
   const [search, setSearch] = useState({ moveCode: null, dodID: null, customerName: null, paymentRequestCode: null });
@@ -350,11 +347,8 @@
           key={queueType}
           isSupervisor={supervisor}
           isBulkAssignmentFFEnabled={isBulkAssignmentFFEnabled}
-<<<<<<< HEAD
           activeRole={activeRole}
-=======
           queueType={QUEUE_TYPES.PAYMENT_REQUEST}
->>>>>>> 7261c53a
         />
       </div>
     );
