import React, { useState, useEffect, useMemo } from 'react';
import { GridContainer } from '@trussworks/react-uswds';
import { withRouter } from 'react-router-dom';
import { useTable, useFilters } from 'react-table';

import styles from './PaymentRequestQueue.module.scss';

import { usePaymentRequestQueueQueries } from 'hooks/queries';
import Table from 'components/Table/Table';
import { createHeader } from 'components/Table/utils';
import LoadingPlaceholder from 'shared/LoadingPlaceholder';
import SomethingWentWrong from 'shared/SomethingWentWrong';
import { HistoryShape } from 'types/router';
import {
  formatDateFromIso,
  formatAgeToDays,
  paymentRequestStatusReadable,
  serviceMemberAgencyLabel,
} from 'shared/formatters';
import TextBoxFilter from 'components/Table/Filters/TextBoxFilter';
import MultiSelectCheckBoxFilter from 'components/Table/Filters/MultiSelectCheckBoxFilter';
import SelectFilter from 'components/Table/Filters/SelectFilter';
<<<<<<< HEAD
import DateSelectFilter from 'components/Table/Filters/DateSelectFilter';
=======
>>>>>>> d73d25ea
import { BRANCH_OPTIONS, PAYMENT_REQUEST_STATUS_OPTIONS } from 'constants/queues';

const paymentRequestStatusOptions = Object.keys(PAYMENT_REQUEST_STATUS_OPTIONS).map((key) => ({
  value: key,
  label: PAYMENT_REQUEST_STATUS_OPTIONS[`${key}`],
}));

const branchFilterOptions = [
  { value: '', label: 'All' },
  ...Object.keys(BRANCH_OPTIONS).map((key) => ({
    value: key,
    label: BRANCH_OPTIONS[`${key}`],
  })),
];

const columns = [
  createHeader('ID', 'id'),
  createHeader(
    'Customer name',
    (row) => {
      return `${row.customer.last_name}, ${row.customer.first_name}`;
    },
    {
      id: 'lastName',
      isFilterable: true,
    },
  ),
  createHeader('DoD ID', 'customer.dodID', {
    id: 'dodID',
    isFilterable: true,
  }),
  createHeader(
    'Status',
    (row) => {
      return paymentRequestStatusReadable(row.status);
    },
    {
      id: 'status',
      isFilterable: true,
      // eslint-disable-next-line react/jsx-props-no-spreading
      Filter: (props) => <MultiSelectCheckBoxFilter options={paymentRequestStatusOptions} {...props} />,
    },
  ),
  createHeader(
    'Age',
    (row) => {
      return formatAgeToDays(row.age);
    },
    'age',
  ),
  createHeader(
    'Submitted',
    (row) => {
      return formatDateFromIso(row.submittedAt, 'DD MMM YYYY');
    },
    {
      id: 'submittedAt',
      isFilterable: true,
      // eslint-disable-next-line react/jsx-props-no-spreading
      Filter: DateSelectFilter,
    },
  ),
  createHeader('Move Code', 'locator', {
    id: 'moveID',
    isFilterable: true,
  }),
  createHeader(
    'Branch',
    (row) => {
      return serviceMemberAgencyLabel(row.customer.agency);
    },
    {
      id: 'branch',
      isFilterable: true,
      // eslint-disable-next-line react/jsx-props-no-spreading
      Filter: (props) => <SelectFilter options={branchFilterOptions} {...props} />,
    },
  ),
  createHeader('Origin GBLOC', 'originGBLOC'),
];

const PaymentRequestQueue = ({ history }) => {
  const [paramFilters, setParamFilters] = useState([]);
<<<<<<< HEAD
=======

>>>>>>> d73d25ea
  const {
    queuePaymentRequestsResult: { totalCount = 0, queuePaymentRequests = [] },
    isLoading,
    isError,
  } = usePaymentRequestQueueQueries(paramFilters);

  // react-table setup below

  const defaultColumn = useMemo(
    () => ({
      // Let's set up our default Filter UI
      Filter: TextBoxFilter,
    }),
    [],
  );
  const tableData = useMemo(() => queuePaymentRequests, [queuePaymentRequests]);
  const tableColumns = useMemo(() => columns, []);
  const {
    getTableProps,
    getTableBodyProps,
    headerGroups,
    rows,
    prepareRow,
    state: { filters },
  } = useTable(
    {
      columns: tableColumns,
      data: tableData,
      initialState: { hiddenColumns: ['id'] },
      defaultColumn, // Be sure to pass the defaultColumn option
      manualFilters: true,
    },
    useFilters,
  );

  // When these table states change, fetch new data!
  useEffect(() => {
    if (!isLoading && !isError) {
      setParamFilters(filters);
    }
  }, [filters, isLoading, isError]);

  if (isLoading) return <LoadingPlaceholder />;
  if (isError) return <SomethingWentWrong />;

  const handleClick = (values) => {
    history.push(`/moves/MOVE_CODE/payment-requests/${values.id}`);
  };

  return (
    <GridContainer containerSize="widescreen" className={styles.PaymentRequestQueue}>
      <h1>{`Payment requests (${totalCount})`}</h1>
      <div className={styles.tableContainer}>
        <Table
          handleClick={handleClick}
          getTableProps={getTableProps}
          getTableBodyProps={getTableBodyProps}
          headerGroups={headerGroups}
          rows={rows}
          prepareRow={prepareRow}
        />
      </div>
    </GridContainer>
  );
};

PaymentRequestQueue.propTypes = {
  history: HistoryShape.isRequired,
};

export default withRouter(PaymentRequestQueue);<|MERGE_RESOLUTION|>--- conflicted
+++ resolved
@@ -20,10 +20,7 @@
 import TextBoxFilter from 'components/Table/Filters/TextBoxFilter';
 import MultiSelectCheckBoxFilter from 'components/Table/Filters/MultiSelectCheckBoxFilter';
 import SelectFilter from 'components/Table/Filters/SelectFilter';
-<<<<<<< HEAD
 import DateSelectFilter from 'components/Table/Filters/DateSelectFilter';
-=======
->>>>>>> d73d25ea
 import { BRANCH_OPTIONS, PAYMENT_REQUEST_STATUS_OPTIONS } from 'constants/queues';
 
 const paymentRequestStatusOptions = Object.keys(PAYMENT_REQUEST_STATUS_OPTIONS).map((key) => ({
@@ -107,10 +104,7 @@
 
 const PaymentRequestQueue = ({ history }) => {
   const [paramFilters, setParamFilters] = useState([]);
-<<<<<<< HEAD
-=======
 
->>>>>>> d73d25ea
   const {
     queuePaymentRequestsResult: { totalCount = 0, queuePaymentRequests = [] },
     isLoading,
