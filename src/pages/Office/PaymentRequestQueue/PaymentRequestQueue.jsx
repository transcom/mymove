import React, { useCallback, useEffect, useState } from 'react';
import { useNavigate, NavLink, useParams, Navigate } from 'react-router-dom';
import { Dropdown } from '@trussworks/react-uswds';
import { FontAwesomeIcon } from '@fortawesome/react-fontawesome';

import styles from './PaymentRequestQueue.module.scss';

import SearchResultsTable from 'components/Table/SearchResultsTable';
import MoveSearchForm from 'components/MoveSearchForm/MoveSearchForm';
import { usePaymentRequestQueueQueries, useUserQueries, useMoveSearchQueries } from 'hooks/queries';
import { getPaymentRequestsQueue } from 'services/ghcApi';
import { createHeader } from 'components/Table/utils';
import {
  formatDateFromIso,
  serviceMemberAgencyLabel,
  paymentRequestStatusReadable,
  formatAgeToDays,
} from 'utils/formatters';
import SelectFilter from 'components/Table/Filters/SelectFilter';
import DateSelectFilter from 'components/Table/Filters/DateSelectFilter';
import { BRANCH_OPTIONS, GBLOC } from 'constants/queues';
import TableQueue from 'components/Table/TableQueue';
import LoadingPlaceholder from 'shared/LoadingPlaceholder';
import SomethingWentWrong from 'shared/SomethingWentWrong';
import { CHECK_SPECIAL_ORDERS_TYPES, SPECIAL_ORDERS_TYPES } from 'constants/orders';
import TabNav from 'components/TabNav';
import { tioRoutes, generalRoutes } from 'constants/routes';
import { roleTypes } from 'constants/userRoles';
import { isNullUndefinedOrWhitespace } from 'shared/utils';
import NotFound from 'components/NotFound/NotFound';
import { isBooleanFlagEnabled } from 'utils/featureFlags';
import { DEFAULT_EMPTY_VALUE, PAYMENT_REQUEST_STATUS } from 'shared/constants';
import handleQueueAssignment from 'utils/queues';
import { elevatedPrivilegeTypes } from 'constants/userPrivileges';

export const columns = (moveLockFlag, isQueueManagementEnabled, showBranchFilter = true) => {
  const cols = [
    createHeader(
      ' ',
      (row) => {
        const now = new Date();
        // this will render a lock icon if the move is locked & if the lockExpiresAt value is after right now
        if (row.lockedByOfficeUserID && row.lockExpiresAt && now < new Date(row.lockExpiresAt) && moveLockFlag) {
          return (
            <div data-testid="lock-icon">
              <FontAwesomeIcon icon="lock" />
            </div>
          );
        }
        return null;
      },
      {
        id: 'lock',
      },
    ),
    createHeader('ID', 'id', { id: 'id' }),
    createHeader(
      'Customer name',
      (row) => {
        return (
          <div>
            {CHECK_SPECIAL_ORDERS_TYPES(row.orderType) ? (
              <span className={styles.specialMoves}>{SPECIAL_ORDERS_TYPES[`${row.orderType}`]}</span>
            ) : null}
            {`${row.customer.last_name}, ${row.customer.first_name}`}
          </div>
        );
      },
      {
        id: 'customerName',
        isFilterable: true,
        exportValue: (row) => {
          return `${row.customer.last_name}, ${row.customer.first_name}`;
        },
      },
    ),
    createHeader('DoD ID', 'customer.edipi', {
      id: 'edipi',
      isFilterable: true,
      exportValue: (row) => {
        return row.customer.edipi;
      },
    }),
    createHeader('EMPLID', 'customer.emplid', {
      id: 'emplid',
      isFilterable: true,
    }),
    createHeader(
      'Status',
      (row) => {
        return row.status !== PAYMENT_REQUEST_STATUS.PAYMENT_REQUESTED
          ? paymentRequestStatusReadable(row.status)
          : null;
      },
      {
        id: 'status',
        disableSortBy: true,
      },
    ),
    createHeader(
      'Age',
      (row) => {
        return formatAgeToDays(row.age);
      },
      { id: 'age' },
    ),
    createHeader(
      'Submitted',
      (row) => {
        return formatDateFromIso(row.submittedAt, 'DD MMM YYYY');
      },
      {
        id: 'submittedAt',
        isFilterable: true,
        // eslint-disable-next-line react/jsx-props-no-spreading
        Filter: (props) => <DateSelectFilter dateTime {...props} />,
      },
    ),
    createHeader('Move Code', 'locator', {
      id: 'locator',
      isFilterable: true,
    }),
    createHeader(
      'Branch',
      (row) => {
        return serviceMemberAgencyLabel(row.customer.agency);
      },
      {
        id: 'branch',
        isFilterable: showBranchFilter,
        Filter: (props) => (
          // eslint-disable-next-line react/jsx-props-no-spreading
          <SelectFilter options={BRANCH_OPTIONS} {...props} />
        ),
      },
    ),
    createHeader('Origin GBLOC', 'originGBLOC', { disableSortBy: true }),
    createHeader('Counseling office', 'counselingOffice', {
      id: 'counselingOffice',
      isFilterable: true,
    }),
    createHeader('Origin Duty Location', 'originDutyLocation.name', {
      id: 'originDutyLocation',
      isFilterable: true,
      exportValue: (row) => {
        return row.originDutyLocation?.name;
      },
    }),
  ];

  if (isQueueManagementEnabled)
    cols.push(
      createHeader(
        'Assigned',
        (row) => {
          return !row?.assignable ? (
            <div data-testid="assigned-col">
              {row.assignedTo ? `${row.assignedTo?.lastName}, ${row.assignedTo?.firstName}` : ''}
            </div>
          ) : (
            <div data-label="assignedSelect" data-testid="assigned-col" className={styles.assignedToCol} key={row.id}>
              <Dropdown
                defaultValue={row.assignedTo?.officeUserId}
                onChange={(e) => {
                  handleQueueAssignment(row.moveID, e.target.value, roleTypes.TIO);
                }}
                title="Assigned dropdown"
              >
                <option value={null}>{DEFAULT_EMPTY_VALUE}</option>
                {row.availableOfficeUsers.map(({ lastName, firstName, officeUserId }) => {
                  return (
                    <option value={officeUserId} key={`filterOption_${officeUserId}`}>
                      {`${lastName}, ${firstName}`}
                    </option>
                  );
                })}
              </Dropdown>
            </div>
          );
        },
        {
          id: 'assignedTo',
          isFilterable: true,
          exportValue: (row) => {
            return row.assignedTo ? `${row.assignedTo?.lastName}, ${row.assignedTo?.firstName}` : '';
          },
        },
      ),
    );

  return cols;
};

const PaymentRequestQueue = ({ isQueueManagementFFEnabled, userPrivileges, isBulkAssignmentFFEnabled, activeRole }) => {
  const { queueType } = useParams();
  const navigate = useNavigate();
  const [search, setSearch] = useState({ moveCode: null, dodID: null, customerName: null, paymentRequestCode: null });
  const [searchHappened, setSearchHappened] = useState(false);
  const [moveLockFlag, setMoveLockFlag] = useState(false);
  const supervisor = userPrivileges
    ? userPrivileges.some((p) => p.privilegeType === elevatedPrivilegeTypes.SUPERVISOR)
    : false;

  useEffect(() => {
    const fetchData = async () => {
      const lockedMoveFlag = await isBooleanFlagEnabled('move_lock');
      setMoveLockFlag(lockedMoveFlag);
    };

    fetchData();
  }, []);

  const {
    // eslint-disable-next-line camelcase
    data: { office_user },
    isLoading,
    isError,
  } = useUserQueries();
  const onSubmit = useCallback((values) => {
    const payload = {
      moveCode: null,
      dodID: null,
      customerName: null,
      paymentRequestCode: null,
    };
    if (!isNullUndefinedOrWhitespace(values.searchText)) {
      if (values.searchType === 'moveCode') {
        payload.moveCode = values.searchText;
      } else if (values.searchType === 'dodID') {
        payload.dodID = values.searchText;
      } else if (values.searchType === 'customerName') {
        payload.customerName = values.searchText;
      } else if (values.searchType === 'paymentRequestCode') {
        payload.paymentRequestCode = values.searchText.trim();
      }
    }
    setSearch(payload);
    setSearchHappened(true);
  }, []);

  // eslint-disable-next-line camelcase
  const showBranchFilter = office_user?.transportation_office?.gbloc !== GBLOC.USMC;

  const handleClick = (values, e) => {
    const assignedSelect = e.target.closest('div[data-label="assignedSelect"]');

    if (assignedSelect) {
      // do nothing when clicking on the assignedSelect column
    } else {
      navigate(`/moves/${values.locator}/payment-requests`);
    }
  };

  if (isLoading) return <LoadingPlaceholder />;
  if (isError) return <SomethingWentWrong />;
  if (!queueType) {
    return <Navigate to={tioRoutes.BASE_PAYMENT_REQUEST_QUEUE} />;
  }
  const renderNavBar = () => {
    return (
      <TabNav
        className={styles.tableTabs}
        items={[
          <NavLink
            end
            className={({ isActive }) => (isActive ? 'usa-current' : '')}
            to={tioRoutes.BASE_PAYMENT_REQUEST_QUEUE}
          >
            <span data-testid="payment-request-queue-tab-link" className="tab-title" title="Payment Request Queue">
              Payment Request Queue
            </span>
          </NavLink>,
          <NavLink
            end
            className={({ isActive }) => (isActive ? 'usa-current' : '')}
            to={generalRoutes.BASE_QUEUE_SEARCH_PATH}
          >
            <span data-testid="search-tab-link" className="tab-title" title="Search">
              Search
            </span>
          </NavLink>,
        ]}
      />
    );
  };

  if (queueType === generalRoutes.QUEUE_SEARCH_PATH) {
    return (
      <div data-testid="move-search" className={styles.PaymentRequestQueue}>
        {renderNavBar()}
        <h1>Search for a move</h1>
        <MoveSearchForm onSubmit={onSubmit} role={roleTypes.TIO} />
        {searchHappened && (
          <SearchResultsTable
            showFilters
            showPagination
            defaultCanSort
            disableMultiSort
            disableSortBy={false}
            title="Results"
            handleClick={handleClick}
            useQueries={useMoveSearchQueries}
            moveCode={search.moveCode}
            dodID={search.dodID}
            paymentRequestCode={search.paymentRequestCode}
            customerName={search.customerName}
            roleType={roleTypes.TIO}
          />
        )}
      </div>
    );
  }
  if (queueType === tioRoutes.PAYMENT_REQUEST_QUEUE) {
    return (
      <div className={styles.PaymentRequestQueue} data-testid="payment-request-queue">
        {renderNavBar()}
        <TableQueue
          showFilters
          showPagination
          manualSortBy
          defaultCanSort
          defaultSortedColumns={[{ id: 'age', desc: true }]}
          disableMultiSort
          disableSortBy={false}
          columns={columns(moveLockFlag, isQueueManagementFFEnabled, showBranchFilter)}
          title="Payment requests"
          handleClick={handleClick}
          useQueries={usePaymentRequestQueueQueries}
          showCSVExport
          csvExportFileNamePrefix="Payment-Request-Queue"
          csvExportQueueFetcher={getPaymentRequestsQueue}
          csvExportQueueFetcherKey="queuePaymentRequests"
          sessionStorageKey={queueType}
          key={queueType}
          isSupervisor={supervisor}
          isBulkAssignmentFFEnabled={isBulkAssignmentFFEnabled}
<<<<<<< HEAD
          queueType="PAYMENT_REQUEST"
=======
          activeRole={activeRole}
>>>>>>> 73b32e74
        />
      </div>
    );
  }
  return <NotFound />;
};

export default PaymentRequestQueue;<|MERGE_RESOLUTION|>--- conflicted
+++ resolved
@@ -334,11 +334,8 @@
           key={queueType}
           isSupervisor={supervisor}
           isBulkAssignmentFFEnabled={isBulkAssignmentFFEnabled}
-<<<<<<< HEAD
           queueType="PAYMENT_REQUEST"
-=======
           activeRole={activeRole}
->>>>>>> 73b32e74
         />
       </div>
     );
