--- conflicted
+++ resolved
@@ -76,13 +76,10 @@
     exportValue: (row) => {
       return row.customer.dodID;
     },
-<<<<<<< HEAD
-=======
   }),
   createHeader('EMPLID', 'customer.emplid', {
     id: 'emplid',
     isFilterable: true,
->>>>>>> c31662c6
   }),
   createHeader(
     'Status',
