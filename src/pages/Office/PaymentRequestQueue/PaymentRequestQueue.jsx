import React, { useCallback, useState } from 'react';
import { useNavigate, NavLink, useParams } from 'react-router-dom';

import styles from './PaymentRequestQueue.module.scss';

import SearchResultsTable from 'components/Table/SearchResultsTable';
import MoveSearchForm from 'components/MoveSearchForm/MoveSearchForm';
import { usePaymentRequestQueueQueries, useUserQueries, useMoveSearchQueries } from 'hooks/queries';
import { createHeader } from 'components/Table/utils';
import {
  formatDateFromIso,
  serviceMemberAgencyLabel,
  paymentRequestStatusReadable,
  formatAgeToDays,
} from 'utils/formatters';
import MultiSelectCheckBoxFilter from 'components/Table/Filters/MultiSelectCheckBoxFilter';
import SelectFilter from 'components/Table/Filters/SelectFilter';
import DateSelectFilter from 'components/Table/Filters/DateSelectFilter';
import { BRANCH_OPTIONS, GBLOC, PAYMENT_REQUEST_STATUS_OPTIONS } from 'constants/queues';
import TableQueue from 'components/Table/TableQueue';
import LoadingPlaceholder from 'shared/LoadingPlaceholder';
import SomethingWentWrong from 'shared/SomethingWentWrong';
<<<<<<< HEAD
import TabNav from 'components/TabNav';
import { tioRoutes, generalRoutes } from 'constants/routes';
import { roleTypes } from 'constants/userRoles';
import { isNullUndefinedOrWhitespace } from 'shared/utils';
=======
import { CHECK_SPECIAL_ORDERS_TYPES, SPECIAL_ORDERS_TYPES } from 'constants/orders';
>>>>>>> 1fe4f06d

const columns = (showBranchFilter = true) => [
  createHeader('ID', 'id'),
  createHeader(
    'Customer name',
    (row) => {
      return (
        <div>
          {CHECK_SPECIAL_ORDERS_TYPES(row.orderType) ? (
            <span className={styles.specialMoves}>{SPECIAL_ORDERS_TYPES[`${row.orderType}`]}</span>
          ) : null}
          {`${row.customer.last_name}, ${row.customer.first_name}`}
        </div>
      );
    },
    {
      id: 'lastName',
      isFilterable: true,
    },
  ),
  createHeader('DoD ID', 'customer.dodID', {
    id: 'dodID',
    isFilterable: true,
  }),
  createHeader(
    'Status',
    (row) => {
      return paymentRequestStatusReadable(row.status);
    },
    {
      id: 'status',
      isFilterable: true,
      Filter: (props) => (
        <div data-testid="statusFilter">
          {/* eslint-disable-next-line react/jsx-props-no-spreading */}
          <MultiSelectCheckBoxFilter options={PAYMENT_REQUEST_STATUS_OPTIONS} {...props} />
        </div>
      ),
    },
  ),
  createHeader(
    'Age',
    (row) => {
      return formatAgeToDays(row.age);
    },
    { id: 'age' },
  ),
  createHeader(
    'Submitted',
    (row) => {
      return formatDateFromIso(row.submittedAt, 'DD MMM YYYY');
    },
    {
      id: 'submittedAt',
      isFilterable: true,
      // eslint-disable-next-line react/jsx-props-no-spreading
      Filter: (props) => <DateSelectFilter dateTime {...props} />,
    },
  ),
  createHeader('Move Code', 'locator', {
    id: 'locator',
    isFilterable: true,
  }),
  createHeader(
    'Branch',
    (row) => {
      return serviceMemberAgencyLabel(row.customer.agency);
    },
    {
      id: 'branch',
      isFilterable: showBranchFilter,
      Filter: (props) => (
        // eslint-disable-next-line react/jsx-props-no-spreading
        <SelectFilter options={BRANCH_OPTIONS} {...props} />
      ),
    },
  ),
  createHeader('Origin GBLOC', 'originGBLOC', { disableSortBy: true }),
  createHeader(
    'Origin Duty Location',
    (row) => {
      return row.originDutyLocation.name;
    },
    {
      id: 'originDutyLocation',
      isFilterable: true,
    },
  ),
];

const PaymentRequestQueue = () => {
  const { queueType } = useParams();
  const navigate = useNavigate();
  const [search, setSearch] = useState({ moveCode: null, dodID: null, customerName: null });
  const [searchHappened, setSearchHappened] = useState(false);
  const {
    // eslint-disable-next-line camelcase
    data: { office_user },
    isLoading,
    isError,
  } = useUserQueries();
  const onSubmit = useCallback((values) => {
    const payload = {
      moveCode: null,
      dodID: null,
      customerName: null,
    };
    if (!isNullUndefinedOrWhitespace(values.searchText)) {
      if (values.searchType === 'moveCode') {
        payload.moveCode = values.searchText;
      } else if (values.searchType === 'dodID') {
        payload.dodID = values.searchText;
      } else if (values.searchType === 'customerName') {
        payload.customerName = values.searchText;
      }
    }
    setSearch(payload);
    setSearchHappened(true);
  }, []);

  // eslint-disable-next-line camelcase
  const showBranchFilter = office_user?.transportation_office?.gbloc !== GBLOC.USMC;

  const handleClick = (values) => {
    navigate(`/moves/${values.locator}/payment-requests`);
  };

  if (isLoading) return <LoadingPlaceholder />;
  if (isError) return <SomethingWentWrong />;

  const renderNavBar = () => {
    return (
      <TabNav
        className={styles.tableTabs}
        items={[
          <NavLink
            end
            className={({ isActive }) => (isActive ? 'usa-current' : '')}
            to={tioRoutes.BASE_PAYMENT_REQUEST_QUEUE}
          >
            <span data-testid="payment-request-queue-tab-link" className="tab-title" title="Payment Request Queue">
              Payment Request Queue
            </span>
          </NavLink>,
          <NavLink
            end
            className={({ isActive }) => (isActive ? 'usa-current' : '')}
            to={generalRoutes.BASE_QUEUE_SEARCH_PATH}
          >
            <span data-testid="search-tab-link" className="tab-title" title="Search">
              Search
            </span>
          </NavLink>,
        ]}
      />
    );
  };

  if (queueType === generalRoutes.QUEUE_SEARCH_PATH) {
    return (
      <div data-testid="move-search" className={styles.PaymentRequestQueue}>
        {renderNavBar()}
        <h1>Search for a move</h1>
        <MoveSearchForm onSubmit={onSubmit} role={roleTypes.TIO} />
        {searchHappened && (
          <SearchResultsTable
            showFilters
            showPagination
            defaultCanSort
            disableMultiSort
            disableSortBy={false}
            title="Results"
            handleClick={handleClick}
            useQueries={useMoveSearchQueries}
            moveCode={search.moveCode}
            dodID={search.dodID}
            customerName={search.customerName}
            roleType={roleTypes.TIO}
          />
        )}
      </div>
    );
  }
  return (
    <div className={styles.PaymentRequestQueue} data-testid="payment-request-queue">
      {renderNavBar()}
      <TableQueue
        showFilters
        showPagination
        manualSortBy
        defaultCanSort
        defaultSortedColumns={[{ id: 'age', desc: true }]}
        disableMultiSort
        disableSortBy={false}
        columns={columns(showBranchFilter)}
        title="Payment requests"
        handleClick={handleClick}
        useQueries={usePaymentRequestQueueQueries}
      />
    </div>
  );
};

export default PaymentRequestQueue;<|MERGE_RESOLUTION|>--- conflicted
+++ resolved
@@ -20,14 +20,11 @@
 import TableQueue from 'components/Table/TableQueue';
 import LoadingPlaceholder from 'shared/LoadingPlaceholder';
 import SomethingWentWrong from 'shared/SomethingWentWrong';
-<<<<<<< HEAD
 import TabNav from 'components/TabNav';
 import { tioRoutes, generalRoutes } from 'constants/routes';
 import { roleTypes } from 'constants/userRoles';
 import { isNullUndefinedOrWhitespace } from 'shared/utils';
-=======
 import { CHECK_SPECIAL_ORDERS_TYPES, SPECIAL_ORDERS_TYPES } from 'constants/orders';
->>>>>>> 1fe4f06d
 
 const columns = (showBranchFilter = true) => [
   createHeader('ID', 'id'),
