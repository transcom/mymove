import React, { useCallback, useEffect, useState } from 'react';
import { useNavigate, NavLink, useParams, Navigate } from 'react-router-dom';
import { FontAwesomeIcon } from '@fortawesome/react-fontawesome';

import styles from './PaymentRequestQueue.module.scss';

import SearchResultsTable from 'components/Table/SearchResultsTable';
import MoveSearchForm from 'components/MoveSearchForm/MoveSearchForm';
import { usePaymentRequestQueueQueries, useUserQueries, useMoveSearchQueries } from 'hooks/queries';
import { getPaymentRequestsQueue } from 'services/ghcApi';
import { createHeader } from 'components/Table/utils';
import {
  formatDateFromIso,
  serviceMemberAgencyLabel,
  paymentRequestStatusReadable,
  formatAgeToDays,
} from 'utils/formatters';
import SelectFilter from 'components/Table/Filters/SelectFilter';
import DateSelectFilter from 'components/Table/Filters/DateSelectFilter';
import { BRANCH_OPTIONS, GBLOC } from 'constants/queues';
import TableQueue from 'components/Table/TableQueue';
import LoadingPlaceholder from 'shared/LoadingPlaceholder';
import SomethingWentWrong from 'shared/SomethingWentWrong';
import TabNav from 'components/TabNav';
import { tioRoutes, generalRoutes } from 'constants/routes';
import { roleTypes } from 'constants/userRoles';
import { isNullUndefinedOrWhitespace } from 'shared/utils';
import NotFound from 'components/NotFound/NotFound';
import { CHECK_SPECIAL_ORDERS_TYPES, SPECIAL_ORDERS_TYPES } from 'constants/orders';
import { isBooleanFlagEnabled } from 'utils/featureFlags';
import { PAYMENT_REQUEST_STATUS } from 'shared/constants';

<<<<<<< HEAD
const columns = (moveLockFlag, showBranchFilter = true) => [
=======
export const columns = (moveLockFlag, showBranchFilter = true) => [
>>>>>>> 0e76ae97
  createHeader(
    ' ',
    (row) => {
      const now = new Date();
      // this will render a lock icon if the move is locked & if the lockExpiresAt value is after right now
      if (row.lockedByOfficeUserID && row.lockExpiresAt && now < new Date(row.lockExpiresAt) && moveLockFlag) {
        return (
          <div data-testid="lock-icon">
            <FontAwesomeIcon icon="lock" />
          </div>
        );
      }
      return null;
    },
    {
      id: 'lock',
    },
  ),
  createHeader('ID', 'id', { id: 'id' }),
  createHeader(
    'Customer name',
    (row) => {
      return (
        <div>
          {CHECK_SPECIAL_ORDERS_TYPES(row.orderType) ? (
            <span className={styles.specialMoves}>{SPECIAL_ORDERS_TYPES[`${row.orderType}`]}</span>
          ) : null}
          {`${row.customer.last_name}, ${row.customer.first_name}`}
        </div>
      );
    },
    {
      id: 'lastName',
      isFilterable: true,
      exportValue: (row) => {
        return `${row.customer.last_name}, ${row.customer.first_name}`;
      },
    },
  ),
  createHeader('DoD ID', 'customer.dodID', {
    id: 'dodID',
    isFilterable: true,
    exportValue: (row) => {
      return row.customer.dodID;
    },
<<<<<<< HEAD
=======
  }),
  createHeader('EMPLID', 'customer.emplid', {
    id: 'emplid',
    isFilterable: true,
>>>>>>> 0e76ae97
  }),
  createHeader(
    'Status',
    (row) => {
      return row.status !== PAYMENT_REQUEST_STATUS.PAYMENT_REQUESTED ? paymentRequestStatusReadable(row.status) : null;
    },
    {
      id: 'status',
      disableSortBy: true,
    },
  ),
  createHeader(
    'Age',
    (row) => {
      return formatAgeToDays(row.age);
    },
    { id: 'age' },
  ),
  createHeader(
    'Submitted',
    (row) => {
      return formatDateFromIso(row.submittedAt, 'DD MMM YYYY');
    },
    {
      id: 'submittedAt',
      isFilterable: true,
      // eslint-disable-next-line react/jsx-props-no-spreading
      Filter: (props) => <DateSelectFilter dateTime {...props} />,
    },
  ),
  createHeader('Move Code', 'locator', {
    id: 'locator',
    isFilterable: true,
  }),
  createHeader(
    'Branch',
    (row) => {
      return serviceMemberAgencyLabel(row.customer.agency);
    },
    {
      id: 'branch',
      isFilterable: showBranchFilter,
      Filter: (props) => (
        // eslint-disable-next-line react/jsx-props-no-spreading
        <SelectFilter options={BRANCH_OPTIONS} {...props} />
      ),
    },
  ),
  createHeader('Origin GBLOC', 'originGBLOC', { disableSortBy: true }),
  createHeader('Origin Duty Location', 'originDutyLocation.name', {
    id: 'originDutyLocation',
    isFilterable: true,
    exportValue: (row) => {
      return row.originDutyLocation?.name;
    },
  }),
];

const PaymentRequestQueue = () => {
  const { queueType } = useParams();
  const navigate = useNavigate();
  const [search, setSearch] = useState({ moveCode: null, dodID: null, customerName: null });
  const [searchHappened, setSearchHappened] = useState(false);
  const [moveLockFlag, setMoveLockFlag] = useState(false);

  useEffect(() => {
    const fetchData = async () => {
      const lockedMoveFlag = await isBooleanFlagEnabled('move_lock');
      setMoveLockFlag(lockedMoveFlag);
    };

    fetchData();
  }, []);

  const {
    // eslint-disable-next-line camelcase
    data: { office_user },
    isLoading,
    isError,
  } = useUserQueries();
  const onSubmit = useCallback((values) => {
    const payload = {
      moveCode: null,
      dodID: null,
      customerName: null,
    };
    if (!isNullUndefinedOrWhitespace(values.searchText)) {
      if (values.searchType === 'moveCode') {
        payload.moveCode = values.searchText;
      } else if (values.searchType === 'dodID') {
        payload.dodID = values.searchText;
      } else if (values.searchType === 'customerName') {
        payload.customerName = values.searchText;
      }
    }
    setSearch(payload);
    setSearchHappened(true);
  }, []);

  // eslint-disable-next-line camelcase
  const showBranchFilter = office_user?.transportation_office?.gbloc !== GBLOC.USMC;

  const handleClick = (values) => {
    navigate(`/moves/${values.locator}/payment-requests`);
  };

  if (isLoading) return <LoadingPlaceholder />;
  if (isError) return <SomethingWentWrong />;
  if (!queueType) {
    return <Navigate to={tioRoutes.BASE_PAYMENT_REQUEST_QUEUE} />;
  }
  const renderNavBar = () => {
    return (
      <TabNav
        className={styles.tableTabs}
        items={[
          <NavLink
            end
            className={({ isActive }) => (isActive ? 'usa-current' : '')}
            to={tioRoutes.BASE_PAYMENT_REQUEST_QUEUE}
          >
            <span data-testid="payment-request-queue-tab-link" className="tab-title" title="Payment Request Queue">
              Payment Request Queue
            </span>
          </NavLink>,
          <NavLink
            end
            className={({ isActive }) => (isActive ? 'usa-current' : '')}
            to={generalRoutes.BASE_QUEUE_SEARCH_PATH}
          >
            <span data-testid="search-tab-link" className="tab-title" title="Search">
              Search
            </span>
          </NavLink>,
        ]}
      />
    );
  };

  if (queueType === generalRoutes.QUEUE_SEARCH_PATH) {
    return (
      <div data-testid="move-search" className={styles.PaymentRequestQueue}>
        {renderNavBar()}
        <h1>Search for a move</h1>
        <MoveSearchForm onSubmit={onSubmit} role={roleTypes.TIO} />
        {searchHappened && (
          <SearchResultsTable
            showFilters
            showPagination
            defaultCanSort
            disableMultiSort
            disableSortBy={false}
            title="Results"
            handleClick={handleClick}
            useQueries={useMoveSearchQueries}
            moveCode={search.moveCode}
            dodID={search.dodID}
            customerName={search.customerName}
            roleType={roleTypes.TIO}
          />
        )}
      </div>
    );
  }
  if (queueType === tioRoutes.PAYMENT_REQUEST_QUEUE) {
    return (
      <div className={styles.PaymentRequestQueue} data-testid="payment-request-queue">
        {renderNavBar()}
        <TableQueue
          showFilters
          showPagination
          manualSortBy
          defaultCanSort
          defaultSortedColumns={[{ id: 'age', desc: true }]}
          disableMultiSort
          disableSortBy={false}
          columns={columns(moveLockFlag, showBranchFilter)}
          title="Payment requests"
          handleClick={handleClick}
          useQueries={usePaymentRequestQueueQueries}
          showCSVExport
          csvExportFileNamePrefix="Payment-Request-Queue"
          csvExportQueueFetcher={getPaymentRequestsQueue}
          csvExportQueueFetcherKey="queuePaymentRequests"
        />
      </div>
    );
  }
  return <NotFound />;
};

export default PaymentRequestQueue;<|MERGE_RESOLUTION|>--- conflicted
+++ resolved
@@ -30,11 +30,7 @@
 import { isBooleanFlagEnabled } from 'utils/featureFlags';
 import { PAYMENT_REQUEST_STATUS } from 'shared/constants';
 
-<<<<<<< HEAD
-const columns = (moveLockFlag, showBranchFilter = true) => [
-=======
 export const columns = (moveLockFlag, showBranchFilter = true) => [
->>>>>>> 0e76ae97
   createHeader(
     ' ',
     (row) => {
@@ -80,13 +76,10 @@
     exportValue: (row) => {
       return row.customer.dodID;
     },
-<<<<<<< HEAD
-=======
   }),
   createHeader('EMPLID', 'customer.emplid', {
     id: 'emplid',
     isFilterable: true,
->>>>>>> 0e76ae97
   }),
   createHeader(
     'Status',
