import React, { useCallback, useEffect, useState } from 'react';
import { useNavigate, NavLink, useParams, Navigate } from 'react-router-dom';
import { Dropdown } from '@trussworks/react-uswds';
import { FontAwesomeIcon } from '@fortawesome/react-fontawesome';

import styles from './PaymentRequestQueue.module.scss';

import SearchResultsTable from 'components/Table/SearchResultsTable';
import MoveSearchForm from 'components/MoveSearchForm/MoveSearchForm';
import { usePaymentRequestQueueQueries, useUserQueries, useMoveSearchQueries } from 'hooks/queries';
import { getPaymentRequestsQueue } from 'services/ghcApi';
import { createHeader } from 'components/Table/utils';
import {
  formatDateFromIso,
  serviceMemberAgencyLabel,
  paymentRequestStatusReadable,
  formatAgeToDays,
} from 'utils/formatters';
import SelectFilter from 'components/Table/Filters/SelectFilter';
import DateSelectFilter from 'components/Table/Filters/DateSelectFilter';
import { BRANCH_OPTIONS, GBLOC } from 'constants/queues';
import TableQueue from 'components/Table/TableQueue';
import LoadingPlaceholder from 'shared/LoadingPlaceholder';
import SomethingWentWrong from 'shared/SomethingWentWrong';
import { CHECK_SPECIAL_ORDERS_TYPES, SPECIAL_ORDERS_TYPES } from 'constants/orders';
import TabNav from 'components/TabNav';
import { tioRoutes, generalRoutes } from 'constants/routes';
import { roleTypes } from 'constants/userRoles';
import { isNullUndefinedOrWhitespace } from 'shared/utils';
import NotFound from 'components/NotFound/NotFound';
import { isBooleanFlagEnabled } from 'utils/featureFlags';
import { DEFAULT_EMPTY_VALUE, PAYMENT_REQUEST_STATUS } from 'shared/constants';
import handleQueueAssignment from 'utils/queues';

export const columns = (moveLockFlag, isQueueManagementEnabled, showBranchFilter = true) => {
  const cols = [
    createHeader(
      ' ',
      (row) => {
        const now = new Date();
        // this will render a lock icon if the move is locked & if the lockExpiresAt value is after right now
        if (row.lockedByOfficeUserID && row.lockExpiresAt && now < new Date(row.lockExpiresAt) && moveLockFlag) {
          return (
            <div data-testid="lock-icon">
              <FontAwesomeIcon icon="lock" />
            </div>
          );
        }
        return null;
      },
      {
        id: 'lock',
      },
    ),
    createHeader('ID', 'id', { id: 'id' }),
    createHeader(
      'Customer name',
      (row) => {
        return (
          <div>
            {CHECK_SPECIAL_ORDERS_TYPES(row.orderType) ? (
              <span className={styles.specialMoves}>{SPECIAL_ORDERS_TYPES[`${row.orderType}`]}</span>
            ) : null}
            {`${row.customer.last_name}, ${row.customer.first_name}`}
          </div>
        );
      },
      {
        id: 'lastName',
        isFilterable: true,
        exportValue: (row) => {
          return `${row.customer.last_name}, ${row.customer.first_name}`;
        },
      },
    ),
    createHeader('DoD ID', 'customer.dodID', {
      id: 'dodID',
      isFilterable: true,
      exportValue: (row) => {
        return row.customer.dodID;
      },
    }),
    createHeader('EMPLID', 'customer.emplid', {
      id: 'emplid',
      isFilterable: true,
    }),
    createHeader(
      'Status',
      (row) => {
        return row.status !== PAYMENT_REQUEST_STATUS.PAYMENT_REQUESTED
          ? paymentRequestStatusReadable(row.status)
          : null;
      },
      {
        id: 'status',
        disableSortBy: true,
      },
    ),
    createHeader(
      'Age',
      (row) => {
        return formatAgeToDays(row.age);
      },
      { id: 'age' },
    ),
    createHeader(
      'Submitted',
      (row) => {
        return formatDateFromIso(row.submittedAt, 'DD MMM YYYY');
      },
      {
        id: 'submittedAt',
        isFilterable: true,
        // eslint-disable-next-line react/jsx-props-no-spreading
        Filter: (props) => <DateSelectFilter dateTime {...props} />,
      },
    ),
    createHeader('Move Code', 'locator', {
      id: 'locator',
      isFilterable: true,
    }),
    createHeader(
      'Branch',
      (row) => {
        return serviceMemberAgencyLabel(row.customer.agency);
      },
      {
        id: 'branch',
        isFilterable: showBranchFilter,
        Filter: (props) => (
          // eslint-disable-next-line react/jsx-props-no-spreading
          <SelectFilter options={BRANCH_OPTIONS} {...props} />
        ),
      },
    ),
    createHeader('Origin GBLOC', 'originGBLOC', { disableSortBy: true }),
    createHeader('Origin Duty Location', 'originDutyLocation.name', {
      id: 'originDutyLocation',
      isFilterable: true,
      exportValue: (row) => {
        return row.originDutyLocation?.name;
      },
    }),
  ];

  if (isQueueManagementEnabled)
    cols.push(
      createHeader(
        'Assigned',
        (row) => {
          return !row?.assignable ? (
<<<<<<< HEAD
            <div data-testid="assigned-col">{`${row.assignedTo?.lastName}, ${row.assignedTo?.firstName}`}</div>
=======
            <div data-testid="assigned-col">
              {row.assignedTo?.lastName && row.assignedTo.lastName}
              {row.assignedTo?.lastName && ', '}
              {row.assignedTo?.firstName}
            </div>
>>>>>>> 5ec3d0e2
          ) : (
            <div data-label="assignedSelect" data-testid="assigned-col" className={styles.assignedToCol}>
              <Dropdown
                defaultValue={row.assignedTo?.officeUserId}
                onChange={(e) => {
                  handleQueueAssignment(row.moveID, e.target.value, roleTypes.TIO);
                }}
                title="Assigned dropdown"
              >
                <option value={null}>{DEFAULT_EMPTY_VALUE}</option>
                {row.availableOfficeUsers.map(({ lastName, firstName, officeUserId }) => {
                  return (
                    <option value={officeUserId} key={`filterOption_${officeUserId}`}>
                      {`${lastName}, ${firstName}`}
                    </option>
                  );
                })}
              </Dropdown>
            </div>
          );
        },
        {
          id: 'assignedTo',
          isFilterable: true,
        },
      ),
    );

  return cols;
};

const PaymentRequestQueue = ({ isQueueManagementFFEnabled }) => {
  const { queueType } = useParams();
  const navigate = useNavigate();
  const [search, setSearch] = useState({ moveCode: null, dodID: null, customerName: null, paymentRequestCode: null });
  const [searchHappened, setSearchHappened] = useState(false);
  const [moveLockFlag, setMoveLockFlag] = useState(false);

  useEffect(() => {
    const fetchData = async () => {
      const lockedMoveFlag = await isBooleanFlagEnabled('move_lock');
      setMoveLockFlag(lockedMoveFlag);
    };

    fetchData();
  }, []);

  const {
    // eslint-disable-next-line camelcase
    data: { office_user },
    isLoading,
    isError,
  } = useUserQueries();
  const onSubmit = useCallback((values) => {
    const payload = {
      moveCode: null,
      dodID: null,
      customerName: null,
      paymentRequestCode: null,
    };
    if (!isNullUndefinedOrWhitespace(values.searchText)) {
      if (values.searchType === 'moveCode') {
        payload.moveCode = values.searchText;
      } else if (values.searchType === 'dodID') {
        payload.dodID = values.searchText;
      } else if (values.searchType === 'customerName') {
        payload.customerName = values.searchText;
      } else if (values.searchType === 'paymentRequestCode') {
        payload.paymentRequestCode = values.searchText.trim();
      }
    }
    setSearch(payload);
    setSearchHappened(true);
  }, []);

  // eslint-disable-next-line camelcase
  const showBranchFilter = office_user?.transportation_office?.gbloc !== GBLOC.USMC;

  const handleClick = (values, e) => {
    const assignedSelect = e.target.closest('div[data-label="assignedSelect"]');

    if (assignedSelect) {
      // do nothing when clicking on the assignedSelect column
    } else {
      navigate(`/moves/${values.locator}/payment-requests`);
    }
  };

  if (isLoading) return <LoadingPlaceholder />;
  if (isError) return <SomethingWentWrong />;
  if (!queueType) {
    return <Navigate to={tioRoutes.BASE_PAYMENT_REQUEST_QUEUE} />;
  }
  const renderNavBar = () => {
    return (
      <TabNav
        className={styles.tableTabs}
        items={[
          <NavLink
            end
            className={({ isActive }) => (isActive ? 'usa-current' : '')}
            to={tioRoutes.BASE_PAYMENT_REQUEST_QUEUE}
          >
            <span data-testid="payment-request-queue-tab-link" className="tab-title" title="Payment Request Queue">
              Payment Request Queue
            </span>
          </NavLink>,
          <NavLink
            end
            className={({ isActive }) => (isActive ? 'usa-current' : '')}
            to={generalRoutes.BASE_QUEUE_SEARCH_PATH}
          >
            <span data-testid="search-tab-link" className="tab-title" title="Search">
              Search
            </span>
          </NavLink>,
        ]}
      />
    );
  };

  if (queueType === generalRoutes.QUEUE_SEARCH_PATH) {
    return (
      <div data-testid="move-search" className={styles.PaymentRequestQueue}>
        {renderNavBar()}
        <h1>Search for a move</h1>
        <MoveSearchForm onSubmit={onSubmit} role={roleTypes.TIO} />
        {searchHappened && (
          <SearchResultsTable
            showFilters
            showPagination
            defaultCanSort
            disableMultiSort
            disableSortBy={false}
            title="Results"
            handleClick={handleClick}
            useQueries={useMoveSearchQueries}
            moveCode={search.moveCode}
            dodID={search.dodID}
            paymentRequestCode={search.paymentRequestCode}
            customerName={search.customerName}
            roleType={roleTypes.TIO}
          />
        )}
      </div>
    );
  }
  if (queueType === tioRoutes.PAYMENT_REQUEST_QUEUE) {
    return (
      <div className={styles.PaymentRequestQueue} data-testid="payment-request-queue">
        {renderNavBar()}
        <TableQueue
          showFilters
          showPagination
          manualSortBy
          defaultCanSort
          defaultSortedColumns={[{ id: 'age', desc: true }]}
          disableMultiSort
          disableSortBy={false}
          columns={columns(moveLockFlag, isQueueManagementFFEnabled, showBranchFilter)}
          title="Payment requests"
          handleClick={handleClick}
          useQueries={usePaymentRequestQueueQueries}
          showCSVExport
          csvExportFileNamePrefix="Payment-Request-Queue"
          csvExportQueueFetcher={getPaymentRequestsQueue}
          csvExportQueueFetcherKey="queuePaymentRequests"
          sessionStorageKey={queueType}
          key={queueType}
        />
      </div>
    );
  }
  return <NotFound />;
};

export default PaymentRequestQueue;<|MERGE_RESOLUTION|>--- conflicted
+++ resolved
@@ -149,15 +149,11 @@
         'Assigned',
         (row) => {
           return !row?.assignable ? (
-<<<<<<< HEAD
-            <div data-testid="assigned-col">{`${row.assignedTo?.lastName}, ${row.assignedTo?.firstName}`}</div>
-=======
             <div data-testid="assigned-col">
               {row.assignedTo?.lastName && row.assignedTo.lastName}
               {row.assignedTo?.lastName && ', '}
               {row.assignedTo?.firstName}
             </div>
->>>>>>> 5ec3d0e2
           ) : (
             <div data-label="assignedSelect" data-testid="assigned-col" className={styles.assignedToCol}>
               <Dropdown
