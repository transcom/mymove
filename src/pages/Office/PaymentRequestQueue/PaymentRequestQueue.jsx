import React, { useCallback, useEffect, useState } from 'react';
import { useNavigate, NavLink, useParams, Navigate } from 'react-router-dom';
import { FontAwesomeIcon } from '@fortawesome/react-fontawesome';

import styles from './PaymentRequestQueue.module.scss';

import SearchResultsTable from 'components/Table/SearchResultsTable';
import MoveSearchForm from 'components/MoveSearchForm/MoveSearchForm';
import { usePaymentRequestQueueQueries, useUserQueries, useMoveSearchQueries } from 'hooks/queries';
import { createHeader } from 'components/Table/utils';
import {
  formatDateFromIso,
  serviceMemberAgencyLabel,
  paymentRequestStatusReadable,
  formatAgeToDays,
} from 'utils/formatters';
import MultiSelectCheckBoxFilter from 'components/Table/Filters/MultiSelectCheckBoxFilter';
import SelectFilter from 'components/Table/Filters/SelectFilter';
import DateSelectFilter from 'components/Table/Filters/DateSelectFilter';
import { BRANCH_OPTIONS, GBLOC, PAYMENT_REQUEST_STATUS_OPTIONS } from 'constants/queues';
import TableQueue from 'components/Table/TableQueue';
import LoadingPlaceholder from 'shared/LoadingPlaceholder';
import SomethingWentWrong from 'shared/SomethingWentWrong';
import TabNav from 'components/TabNav';
import { tioRoutes, generalRoutes } from 'constants/routes';
import { roleTypes } from 'constants/userRoles';
import { isNullUndefinedOrWhitespace } from 'shared/utils';
import NotFound from 'components/NotFound/NotFound';
import { CHECK_SPECIAL_ORDERS_TYPES, SPECIAL_ORDERS_TYPES } from 'constants/orders';
<<<<<<< HEAD
=======
import { isBooleanFlagEnabled } from 'utils/featureFlags';
>>>>>>> 83037656

const columns = (moveLockFlag, showBranchFilter = true) => [
  createHeader(' ', (row) => {
    const now = new Date();
    // this will render a lock icon if the move is locked & if the lockExpiresAt value is after right now
    if (row.lockedByOfficeUserID && row.lockExpiresAt && now < new Date(row.lockExpiresAt) && moveLockFlag) {
      return (
        <div data-testid="lock-icon">
          <FontAwesomeIcon icon="lock" />
        </div>
      );
    }
    return null;
  }),
  createHeader('ID', 'id'),
  createHeader(
    'Customer name',
    (row) => {
      return (
        <div>
          {CHECK_SPECIAL_ORDERS_TYPES(row.orderType) ? (
            <span className={styles.specialMoves}>{SPECIAL_ORDERS_TYPES[`${row.orderType}`]}</span>
          ) : null}
          {`${row.customer.last_name}, ${row.customer.first_name}`}
        </div>
      );
    },
    {
      id: 'lastName',
      isFilterable: true,
    },
  ),
  createHeader('DoD ID', 'customer.dodID', {
    id: 'dodID',
    isFilterable: true,
  }),
  createHeader(
    'Status',
    (row) => {
      return paymentRequestStatusReadable(row.status);
    },
    {
      id: 'status',
      isFilterable: true,
      Filter: (props) => (
        <div data-testid="statusFilter">
          {/* eslint-disable-next-line react/jsx-props-no-spreading */}
          <MultiSelectCheckBoxFilter options={PAYMENT_REQUEST_STATUS_OPTIONS} {...props} />
        </div>
      ),
    },
  ),
  createHeader(
    'Age',
    (row) => {
      return formatAgeToDays(row.age);
    },
    { id: 'age' },
  ),
  createHeader(
    'Submitted',
    (row) => {
      return formatDateFromIso(row.submittedAt, 'DD MMM YYYY');
    },
    {
      id: 'submittedAt',
      isFilterable: true,
      // eslint-disable-next-line react/jsx-props-no-spreading
      Filter: (props) => <DateSelectFilter dateTime {...props} />,
    },
  ),
  createHeader('Move Code', 'locator', {
    id: 'locator',
    isFilterable: true,
  }),
  createHeader(
    'Branch',
    (row) => {
      return serviceMemberAgencyLabel(row.customer.agency);
    },
    {
      id: 'branch',
      isFilterable: showBranchFilter,
      Filter: (props) => (
        // eslint-disable-next-line react/jsx-props-no-spreading
        <SelectFilter options={BRANCH_OPTIONS} {...props} />
      ),
    },
  ),
  createHeader('Origin GBLOC', 'originGBLOC', { disableSortBy: true }),
  createHeader(
    'Origin Duty Location',
    (row) => {
      return row.originDutyLocation.name;
    },
    {
      id: 'originDutyLocation',
      isFilterable: true,
    },
  ),
];

const PaymentRequestQueue = () => {
  const { queueType } = useParams();
  const navigate = useNavigate();
  const [search, setSearch] = useState({ moveCode: null, dodID: null, customerName: null });
  const [searchHappened, setSearchHappened] = useState(false);
  const [moveLockFlag, setMoveLockFlag] = useState(false);

  useEffect(() => {
    const fetchData = async () => {
      const lockedMoveFlag = await isBooleanFlagEnabled('move_lock');
      setMoveLockFlag(lockedMoveFlag);
    };

    fetchData();
  }, []);

  const {
    // eslint-disable-next-line camelcase
    data: { office_user },
    isLoading,
    isError,
  } = useUserQueries();
  const onSubmit = useCallback((values) => {
    const payload = {
      moveCode: null,
      dodID: null,
      customerName: null,
    };
    if (!isNullUndefinedOrWhitespace(values.searchText)) {
      if (values.searchType === 'moveCode') {
        payload.moveCode = values.searchText;
      } else if (values.searchType === 'dodID') {
        payload.dodID = values.searchText;
      } else if (values.searchType === 'customerName') {
        payload.customerName = values.searchText;
      }
    }
    setSearch(payload);
    setSearchHappened(true);
  }, []);

  // eslint-disable-next-line camelcase
  const showBranchFilter = office_user?.transportation_office?.gbloc !== GBLOC.USMC;

  const handleClick = (values) => {
    navigate(`/moves/${values.locator}/payment-requests`);
  };

  if (isLoading) return <LoadingPlaceholder />;
  if (isError) return <SomethingWentWrong />;
  if (!queueType) {
    return <Navigate to={tioRoutes.BASE_PAYMENT_REQUEST_QUEUE} />;
  }
  const renderNavBar = () => {
    return (
      <TabNav
        className={styles.tableTabs}
        items={[
          <NavLink
            end
            className={({ isActive }) => (isActive ? 'usa-current' : '')}
            to={tioRoutes.BASE_PAYMENT_REQUEST_QUEUE}
          >
            <span data-testid="payment-request-queue-tab-link" className="tab-title" title="Payment Request Queue">
              Payment Request Queue
            </span>
          </NavLink>,
          <NavLink
            end
            className={({ isActive }) => (isActive ? 'usa-current' : '')}
            to={generalRoutes.BASE_QUEUE_SEARCH_PATH}
          >
            <span data-testid="search-tab-link" className="tab-title" title="Search">
              Search
            </span>
          </NavLink>,
        ]}
      />
    );
  };

  if (queueType === generalRoutes.QUEUE_SEARCH_PATH) {
    return (
      <div data-testid="move-search" className={styles.PaymentRequestQueue}>
        {renderNavBar()}
        <h1>Search for a move</h1>
        <MoveSearchForm onSubmit={onSubmit} role={roleTypes.TIO} />
        {searchHappened && (
          <SearchResultsTable
            showFilters
            showPagination
            defaultCanSort
            disableMultiSort
            disableSortBy={false}
            title="Results"
            handleClick={handleClick}
            useQueries={useMoveSearchQueries}
            moveCode={search.moveCode}
            dodID={search.dodID}
            customerName={search.customerName}
            roleType={roleTypes.TIO}
          />
        )}
      </div>
    );
  }
  if (queueType === tioRoutes.PAYMENT_REQUEST_QUEUE) {
    return (
      <div className={styles.PaymentRequestQueue} data-testid="payment-request-queue">
        {renderNavBar()}
        <TableQueue
          showFilters
          showPagination
          manualSortBy
          defaultCanSort
          defaultSortedColumns={[{ id: 'age', desc: true }]}
          disableMultiSort
          disableSortBy={false}
          columns={columns(moveLockFlag, showBranchFilter)}
          title="Payment requests"
          handleClick={handleClick}
          useQueries={usePaymentRequestQueueQueries}
        />
      </div>
    );
  }
  return <NotFound />;
};

export default PaymentRequestQueue;<|MERGE_RESOLUTION|>--- conflicted
+++ resolved
@@ -27,10 +27,7 @@
 import { isNullUndefinedOrWhitespace } from 'shared/utils';
 import NotFound from 'components/NotFound/NotFound';
 import { CHECK_SPECIAL_ORDERS_TYPES, SPECIAL_ORDERS_TYPES } from 'constants/orders';
-<<<<<<< HEAD
-=======
 import { isBooleanFlagEnabled } from 'utils/featureFlags';
->>>>>>> 83037656
 
 const columns = (moveLockFlag, showBranchFilter = true) => [
   createHeader(' ', (row) => {
