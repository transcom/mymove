import React, { useCallback, useEffect, useState } from 'react';
import { useNavigate, NavLink, useParams, Navigate } from 'react-router-dom';
import { Dropdown } from '@trussworks/react-uswds';
import { FontAwesomeIcon } from '@fortawesome/react-fontawesome';

import styles from './PaymentRequestQueue.module.scss';

import SearchResultsTable from 'components/Table/SearchResultsTable';
import MoveSearchForm from 'components/MoveSearchForm/MoveSearchForm';
import { usePaymentRequestQueueQueries, useUserQueries, useMoveSearchQueries } from 'hooks/queries';
import { getPaymentRequestsQueue } from 'services/ghcApi';
import { createHeader } from 'components/Table/utils';
import {
  formatDateFromIso,
  serviceMemberAgencyLabel,
  paymentRequestStatusReadable,
  formatAgeToDays,
} from 'utils/formatters';
import SelectFilter from 'components/Table/Filters/SelectFilter';
import DateSelectFilter from 'components/Table/Filters/DateSelectFilter';
import { BRANCH_OPTIONS, GBLOC, QUEUE_TYPES } from 'constants/queues';
import TableQueue from 'components/Table/TableQueue';
import LoadingPlaceholder from 'shared/LoadingPlaceholder';
import SomethingWentWrong from 'shared/SomethingWentWrong';
import { CHECK_SPECIAL_ORDERS_TYPES, SPECIAL_ORDERS_TYPES } from 'constants/orders';
import TabNav from 'components/TabNav';
import { tioRoutes, generalRoutes } from 'constants/routes';
import { roleTypes } from 'constants/userRoles';
import { isNullUndefinedOrWhitespace } from 'shared/utils';
import NotFound from 'components/NotFound/NotFound';
import { isBooleanFlagEnabled } from 'utils/featureFlags';
import { DEFAULT_EMPTY_VALUE, PAYMENT_REQUEST_STATUS } from 'shared/constants';
import handleQueueAssignment from 'utils/queues';
import { elevatedPrivilegeTypes } from 'constants/userPrivileges';

export const columns = (moveLockFlag, isQueueManagementEnabled, showBranchFilter = true) => {
  const cols = [
    createHeader(
      ' ',
      (row) => {
        const now = new Date();
        // this will render a lock icon if the move is locked & if the lockExpiresAt value is after right now
        if (row.lockedByOfficeUserID && row.lockExpiresAt && now < new Date(row.lockExpiresAt) && moveLockFlag) {
          return (
            <div data-testid="lock-icon">
              <FontAwesomeIcon icon="lock" />
            </div>
          );
        }
        return null;
      },
      {
        id: 'lock',
      },
    ),
    createHeader('ID', 'id', { id: 'id' }),
    createHeader(
      'Customer name',
      (row) => {
        return (
          <div>
            {CHECK_SPECIAL_ORDERS_TYPES(row.orderType) ? (
              <span className={styles.specialMoves}>{SPECIAL_ORDERS_TYPES[`${row.orderType}`]}</span>
            ) : null}
            {`${row.customer.last_name}, ${row.customer.first_name}`}
          </div>
        );
      },
      {
        id: 'customerName',
        isFilterable: true,
        exportValue: (row) => {
          return `${row.customer.last_name}, ${row.customer.first_name}`;
        },
      },
    ),
    createHeader('DoD ID', 'customer.edipi', {
      id: 'edipi',
      isFilterable: true,
      exportValue: (row) => {
        return row.customer.edipi;
      },
    }),
    createHeader('EMPLID', 'customer.emplid', {
      id: 'emplid',
      isFilterable: true,
    }),
    createHeader(
      'Status',
      (row) => {
        return row.status !== PAYMENT_REQUEST_STATUS.PAYMENT_REQUESTED
          ? paymentRequestStatusReadable(row.status)
          : null;
      },
      {
        id: 'status',
        disableSortBy: true,
      },
    ),
    createHeader(
      'Age',
      (row) => {
        return formatAgeToDays(row.age);
      },
      { id: 'age' },
    ),
    createHeader(
      'Submitted',
      (row) => {
        return formatDateFromIso(row.submittedAt, 'DD MMM YYYY');
      },
      {
        id: 'submittedAt',
        isFilterable: true,
        // eslint-disable-next-line react/jsx-props-no-spreading
        Filter: (props) => <DateSelectFilter dateTime {...props} />,
      },
    ),
    createHeader('Move Code', 'locator', {
      id: 'locator',
      isFilterable: true,
    }),
    createHeader(
      'Branch',
      (row) => {
        return serviceMemberAgencyLabel(row.customer.agency);
      },
      {
        id: 'branch',
        isFilterable: showBranchFilter,
        Filter: (props) => (
          // eslint-disable-next-line react/jsx-props-no-spreading
          <SelectFilter options={BRANCH_OPTIONS} {...props} />
        ),
      },
    ),
    createHeader('Origin GBLOC', 'originGBLOC', { disableSortBy: true }),
    createHeader('Counseling office', 'counselingOffice', {
      id: 'counselingOffice',
      isFilterable: true,
    }),
    createHeader('Origin Duty Location', 'originDutyLocation.name', {
      id: 'originDutyLocation',
      isFilterable: true,
      exportValue: (row) => {
        return row.originDutyLocation?.name;
      },
    }),
  ];

  if (isQueueManagementEnabled)
    cols.push(
      createHeader(
        'Assigned',
        (row) => {
          return !row?.assignable ? (
            <div data-testid="assigned-col">
              {row.assignedTo ? `${row.assignedTo?.lastName}, ${row.assignedTo?.firstName}` : ''}
            </div>
          ) : (
            <div data-label="assignedSelect" data-testid="assigned-col" className={styles.assignedToCol} key={row.id}>
              <Dropdown
                key={row.id}
                onChange={(e) => {
                  handleQueueAssignment(row.moveID, e.target.value, roleTypes.TIO);
                }}
                title="Assigned dropdown"
              >
                <option value={null}>{DEFAULT_EMPTY_VALUE}</option>
                {row.availableOfficeUsers.map(({ lastName, firstName, officeUserId }) => {
                  return (
                    <option
                      value={officeUserId}
                      key={officeUserId}
                      selected={row.assignedTo?.officeUserId === officeUserId}
                    >
                      {`${lastName}, ${firstName}`}
                    </option>
                  );
                })}
              </Dropdown>
            </div>
          );
        },
        {
          id: 'assignedTo',
          isFilterable: true,
          exportValue: (row) => {
            return row.assignedTo ? `${row.assignedTo?.lastName}, ${row.assignedTo?.firstName}` : '';
          },
        },
      ),
    );

  return cols;
};

const PaymentRequestQueue = ({ isQueueManagementFFEnabled, userPrivileges, isBulkAssignmentFFEnabled, activeRole }) => {
  const { queueType } = useParams();
  const navigate = useNavigate();
  const [search, setSearch] = useState({ moveCode: null, dodID: null, customerName: null, paymentRequestCode: null });
  const [searchHappened, setSearchHappened] = useState(false);
  const [moveLockFlag, setMoveLockFlag] = useState(false);
  const supervisor = userPrivileges
    ? userPrivileges.some((p) => p.privilegeType === elevatedPrivilegeTypes.SUPERVISOR)
    : false;

  useEffect(() => {
    const fetchData = async () => {
      const lockedMoveFlag = await isBooleanFlagEnabled('move_lock');
      setMoveLockFlag(lockedMoveFlag);
    };

    fetchData();
  }, []);

  const {
    // eslint-disable-next-line camelcase
    data: { office_user },
    isLoading,
    isError,
  } = useUserQueries();
  const onSubmit = useCallback((values) => {
    const payload = {
      moveCode: null,
      dodID: null,
      customerName: null,
      paymentRequestCode: null,
    };
    if (!isNullUndefinedOrWhitespace(values.searchText)) {
      if (values.searchType === 'moveCode') {
        payload.moveCode = values.searchText;
      } else if (values.searchType === 'dodID') {
        payload.dodID = values.searchText;
      } else if (values.searchType === 'customerName') {
        payload.customerName = values.searchText;
      } else if (values.searchType === 'paymentRequestCode') {
        payload.paymentRequestCode = values.searchText.trim();
      }
    }
    setSearch(payload);
    setSearchHappened(true);
  }, []);

  // eslint-disable-next-line camelcase
  const showBranchFilter = office_user?.transportation_office?.gbloc !== GBLOC.USMC;

  const handleClick = (values, e) => {
    const assignedSelect = e.target.closest('div[data-label="assignedSelect"]');

    if (assignedSelect) {
      // do nothing when clicking on the assignedSelect column
    } else {
      navigate(`/moves/${values.locator}/payment-requests`);
    }
  };

  if (isLoading) return <LoadingPlaceholder />;
  if (isError) return <SomethingWentWrong />;
  if (!queueType) {
    return <Navigate to={tioRoutes.BASE_PAYMENT_REQUEST_QUEUE} />;
  }
  const renderNavBar = () => {
    return (
      <TabNav
        className={styles.tableTabs}
        items={[
          <NavLink
            end
            className={({ isActive }) => (isActive ? 'usa-current' : '')}
            to={tioRoutes.BASE_PAYMENT_REQUEST_QUEUE}
          >
            <span data-testid="payment-request-queue-tab-link" className="tab-title" title="Payment Request Queue">
              Payment Request Queue
            </span>
          </NavLink>,
          <NavLink
            end
            className={({ isActive }) => (isActive ? 'usa-current' : '')}
            to={generalRoutes.BASE_QUEUE_SEARCH_PATH}
          >
            <span data-testid="search-tab-link" className="tab-title" title="Search">
              Search
            </span>
          </NavLink>,
        ]}
      />
    );
  };

  if (queueType === generalRoutes.QUEUE_SEARCH_PATH) {
    return (
      <div data-testid="move-search" className={styles.PaymentRequestQueue}>
        {renderNavBar()}
        <h1>Search for a move</h1>
        <MoveSearchForm onSubmit={onSubmit} role={roleTypes.TIO} />
        {searchHappened && (
          <SearchResultsTable
            showFilters
            showPagination
            defaultCanSort
            disableMultiSort
            disableSortBy={false}
            title="Results"
            handleClick={handleClick}
            useQueries={useMoveSearchQueries}
            moveCode={search.moveCode}
            dodID={search.dodID}
            paymentRequestCode={search.paymentRequestCode}
            customerName={search.customerName}
            roleType={roleTypes.TIO}
          />
        )}
      </div>
    );
  }
  if (queueType === tioRoutes.PAYMENT_REQUEST_QUEUE) {
    return (
      <div className={styles.PaymentRequestQueue} data-testid="payment-request-queue">
        {renderNavBar()}
        <TableQueue
          showFilters
          showPagination
          manualSortBy
          defaultCanSort
          defaultSortedColumns={[{ id: 'age', desc: true }]}
          disableMultiSort
          disableSortBy={false}
          columns={columns(moveLockFlag, isQueueManagementFFEnabled, showBranchFilter)}
          title="Payment requests"
          handleClick={handleClick}
          useQueries={usePaymentRequestQueueQueries}
          showCSVExport
          csvExportFileNamePrefix="Payment-Request-Queue"
          csvExportQueueFetcher={getPaymentRequestsQueue}
          csvExportQueueFetcherKey="queuePaymentRequests"
          sessionStorageKey={queueType}
          key={queueType}
          isSupervisor={supervisor}
          isBulkAssignmentFFEnabled={isBulkAssignmentFFEnabled}
<<<<<<< HEAD
=======
          queueType={QUEUE_TYPES.PAYMENT_REQUEST}
>>>>>>> 52137a28
          activeRole={activeRole}
        />
      </div>
    );
  }
  return <NotFound />;
};

export default PaymentRequestQueue;<|MERGE_RESOLUTION|>--- conflicted
+++ resolved
@@ -338,10 +338,7 @@
           key={queueType}
           isSupervisor={supervisor}
           isBulkAssignmentFFEnabled={isBulkAssignmentFFEnabled}
-<<<<<<< HEAD
-=======
           queueType={QUEUE_TYPES.PAYMENT_REQUEST}
->>>>>>> 52137a28
           activeRole={activeRole}
         />
       </div>
