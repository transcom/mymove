--- conflicted
+++ resolved
@@ -199,16 +199,13 @@
   return cols;
 };
 
-<<<<<<< HEAD
-const PaymentRequestQueue = ({ isQueueManagementFFEnabled, userPrivileges, isBulkAssignmentFFEnabled, activeRole }) => {
-=======
 const PaymentRequestQueue = ({
   isQueueManagementFFEnabled,
   userPrivileges,
   isBulkAssignmentFFEnabled,
   setShouldRefetchQueue,
+  activeRole,
 }) => {
->>>>>>> c0fcdeca
   const { queueType } = useParams();
   const navigate = useNavigate();
   const [search, setSearch] = useState({ moveCode: null, dodID: null, customerName: null, paymentRequestCode: null });
