--- conflicted
+++ resolved
@@ -1,4 +1,3 @@
-/* eslint-disable no-restricted-syntax */
 import React from 'react';
 import { mount } from 'enzyme';
 import { QueryClient } from '@tanstack/react-query';
@@ -211,11 +210,7 @@
     expect(screen.queryByTestId('move-search')).toBeInTheDocument();
   });
   it('renders TableQueue when Payment Request Queue tab is selected', () => {
-<<<<<<< HEAD
-    reactRouterDom.useParams.mockReturnValue({ queueType: 'PaymentRequests' });
-=======
     reactRouterDom.useParams.mockReturnValue({ queueType: tioRoutes.PAYMENT_REQUEST_QUEUE });
->>>>>>> d5416daa
     render(
       <reactRouterDom.BrowserRouter>
         <PaymentRequestQueue />
@@ -304,10 +299,6 @@
       </reactRouterDom.BrowserRouter>,
     );
     // This pattern allows minimal test changes if the search options were ever to change.
-<<<<<<< HEAD
-    // eslint-disable-next-line no-restricted-syntax, guard-for-in
-=======
->>>>>>> d5416daa
     SEARCH_OPTIONS.forEach((option) => expect(screen.findByLabelText(option)));
   });
   it('has all payment request status options for payment request filtering', async () => {
