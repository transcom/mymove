--- conflicted
+++ resolved
@@ -6,22 +6,14 @@
 import { render, screen } from '@testing-library/react';
 import userEvent from '@testing-library/user-event';
 import * as reactRouterDom from 'react-router-dom';
-<<<<<<< HEAD
-=======
 
 import { name } from '../../../../playwright.config';
->>>>>>> 90a6f6c7
 
 import PaymentRequestQueue from './PaymentRequestQueue';
 
 import { MockProviders } from 'testUtils';
 import { PAYMENT_REQUEST_STATUS_OPTIONS } from 'constants/queues';
-<<<<<<< HEAD
-import { PAYMENT_REQUEST_STATUS_LABELS } from 'constants/paymentRequestStatus';
-import { generalRoutes, tioRoutes } from 'constants/routes';
-=======
 import { generalRoutes, tioRoutes, tooRoutes } from 'constants/routes';
->>>>>>> 90a6f6c7
 
 jest.mock('react-router-dom', () => ({
   ...jest.requireActual('react-router-dom'), // this line preserves the non-hook exports
@@ -129,11 +121,7 @@
   const client = new QueryClient();
 
   it('renders the queue results text', () => {
-<<<<<<< HEAD
-    reactRouterDom.useParams.mockReturnValue({ queueType: '' });
-=======
     reactRouterDom.useParams.mockReturnValue({ queueType: tioRoutes.PAYMENT_REQUEST_QUEUE });
->>>>>>> 90a6f6c7
     render(
       <reactRouterDom.BrowserRouter>
         <PaymentRequestQueue />
@@ -143,11 +131,7 @@
   });
 
   it('renders the correct column headers', () => {
-<<<<<<< HEAD
-    reactRouterDom.useParams.mockReturnValue({ queueType: '' });
-=======
     reactRouterDom.useParams.mockReturnValue({ queueType: tioRoutes.PAYMENT_REQUEST_QUEUE });
->>>>>>> 90a6f6c7
     render(
       <reactRouterDom.BrowserRouter>
         <PaymentRequestQueue />
@@ -172,26 +156,6 @@
   });
 
   it('renders the table with data and expected values', () => {
-<<<<<<< HEAD
-    const wrapper = mount(
-      <MockProviders client={client}>
-        {/* eslint-disable-next-line react/jsx-props-no-spreading */}
-        <PaymentRequestQueue />
-      </MockProviders>,
-    );
-    expect(wrapper.find('Table').exists()).toBe(true);
-    expect(wrapper.find('tbody tr').length).toBe(1);
-
-    expect(wrapper.find('tbody tr td').at(0).text()).toBe('Spacemen, Leo');
-    expect(wrapper.find('tbody tr td').at(1).text()).toBe('3305957632');
-    expect(wrapper.find('tbody tr td').at(2).text()).toBe('Payment requested');
-    expect(wrapper.find('tbody tr td').at(3).text()).toBe('Less than 1 day');
-    expect(wrapper.find('tbody tr td').at(4).text()).toBe('15 Oct 2020');
-    expect(wrapper.find('tbody tr td').at(5).text()).toBe('R993T7');
-    expect(wrapper.find('tbody tr td').at(6).text()).toBe('Army');
-    expect(wrapper.find('tbody tr td').at(7).text()).toBe('LKNQ');
-    expect(wrapper.find('tbody tr td').at(8).text()).toBe('Scott AFB');
-=======
     reactRouterDom.useParams.mockReturnValue({ queueType: tioRoutes.PAYMENT_REQUEST_QUEUE });
     render(
       <reactRouterDom.BrowserRouter>
@@ -218,7 +182,6 @@
     expect(screen.getByRole('cell', { name: 'Army' })).toBeInTheDocument();
     expect(screen.getByRole('cell', { name: 'LKNQ' })).toBeInTheDocument();
     expect(screen.getByRole('cell', { name: 'Scott AFB' })).toBeInTheDocument();
->>>>>>> 90a6f6c7
   });
 
   it('applies the sort to the age column in descending direction', () => {
@@ -259,7 +222,6 @@
     expect(wrapper.find({ 'data-testid': 'lastName' }).at(0).hasClass('sortAscending')).toBe(true);
   });
 
-<<<<<<< HEAD
   it('filters the queue', () => {
     const wrapper = mount(
       <MockProviders client={client}>
@@ -270,7 +232,11 @@
     const input = wrapper.find(Select).at(0).find('input');
     input.simulate('keyDown', { key: 'ArrowDown', keyCode: 40 });
     input.simulate('keyDown', { key: 'Enter', keyCode: 13 });
-=======
+
+    wrapper.update();
+    expect(wrapper.find('[data-testid="multi-value-container"]').text()).toEqual('Payment requested');
+  });
+
   it('displays the payment request ', async () => {
     reactRouterDom.useParams.mockReturnValue({ queueType: generalRoutes.QUEUE_SEARCH_PATH });
     render(
@@ -286,7 +252,6 @@
     expect(screen.queryByText('Results (1)')).toBeInTheDocument();
     expect(screen.queryByTestId('table-queue')).toBeInTheDocument();
   });
->>>>>>> 90a6f6c7
 
   it(' renders Search and Payment Request Queue tabs', () => {
     reactRouterDom.useParams.mockReturnValue({ queueType: generalRoutes.QUEUE_SEARCH_PATH });
@@ -426,172 +391,4 @@
     await expect(screen.getByText('Error - 404')).toBeInTheDocument();
     await expect(screen.getByText("We can't find the page you're looking for")).toBeInTheDocument();
   });
-
-  it('displays the payment request ', async () => {
-    reactRouterDom.useParams.mockReturnValue({ queueType: generalRoutes.QUEUE_SEARCH_PATH });
-    render(
-      <reactRouterDom.BrowserRouter>
-        <PaymentRequestQueue />
-      </reactRouterDom.BrowserRouter>,
-    );
-    // Simulate user input and form submission
-    const searchInput = screen.getByTestId('searchText');
-    await userEvent.type(searchInput, 'R993T7');
-    await userEvent.click(screen.getByTestId('searchTextSubmit'));
-    // Assert search results are displayed
-    expect(screen.queryByText('Results (1)')).toBeInTheDocument();
-    expect(screen.queryByTestId('table-queue')).toBeInTheDocument();
-  });
-
-  it(' renders Search and Payment Request Queue tabs', () => {
-    reactRouterDom.useParams.mockReturnValue({ queueType: generalRoutes.QUEUE_SEARCH_PATH });
-    render(
-      <reactRouterDom.BrowserRouter>
-        <PaymentRequestQueue />
-      </reactRouterDom.BrowserRouter>,
-    );
-    expect(screen.getByTestId('payment-request-queue-tab-link')).toBeInTheDocument();
-    expect(screen.getByTestId('search-tab-link')).toBeInTheDocument();
-  });
-  it('renders SearchResultsTable when Search tab is selected', () => {
-    reactRouterDom.useParams.mockReturnValue({ queueType: generalRoutes.QUEUE_SEARCH_PATH });
-    render(
-      <reactRouterDom.BrowserRouter>
-        <PaymentRequestQueue />
-      </reactRouterDom.BrowserRouter>,
-    );
-    expect(screen.queryByTestId('payment-request-queue')).not.toBeInTheDocument();
-    expect(screen.queryByTestId('move-search')).toBeInTheDocument();
-  });
-  it('renders TableQueue when Payment Request Queue tab is selected', () => {
-    reactRouterDom.useParams.mockReturnValue({ queueType: 'PaymentRequests' });
-    render(
-      <reactRouterDom.BrowserRouter>
-        <PaymentRequestQueue />
-      </reactRouterDom.BrowserRouter>,
-    );
-    expect(screen.queryByTestId('payment-request-queue')).toBeInTheDocument();
-    expect(screen.queryByTestId('move-search')).not.toBeInTheDocument();
-  });
-  it('submits search form and displays search results', async () => {
-    reactRouterDom.useParams.mockReturnValue({ queueType: generalRoutes.QUEUE_SEARCH_PATH });
-    render(
-      <reactRouterDom.BrowserRouter>
-        <PaymentRequestQueue />
-      </reactRouterDom.BrowserRouter>,
-    );
-    // Simulate user input and form submission
-    const searchInput = screen.getByTestId('searchText');
-    await userEvent.type(searchInput, 'R993T7');
-    await userEvent.click(screen.getByTestId('searchTextSubmit'));
-    // Assert search results are displayed
-    expect(screen.queryByText('Results (1)')).toBeInTheDocument();
-    expect(screen.queryByTestId('table-queue')).toBeInTheDocument();
-  });
-  it('searches by Move Code and displays possible filters for status', async () => {
-    reactRouterDom.useParams.mockReturnValue({ queueType: generalRoutes.QUEUE_SEARCH_PATH });
-    render(
-      <reactRouterDom.BrowserRouter>
-        <PaymentRequestQueue />
-      </reactRouterDom.BrowserRouter>,
-    );
-    // Simulate user input and form submission
-    const searchSelection = screen.getByLabelText('Move Code');
-    await userEvent.click(searchSelection);
-
-    const searchInput = screen.getByTestId('searchText');
-    await userEvent.type(searchInput, 'R993T7');
-    await userEvent.click(screen.getByTestId('searchTextSubmit'));
-    // Assert search results are displayed
-
-    expect(screen.queryByText('Results (1)')).toBeInTheDocument();
-    expect(screen.queryByTestId('table-queue')).toBeInTheDocument();
-  });
-  it('searches by Customer Name', async () => {
-    reactRouterDom.useParams.mockReturnValue({ queueType: generalRoutes.QUEUE_SEARCH_PATH });
-    render(
-      <reactRouterDom.BrowserRouter>
-        <PaymentRequestQueue />
-      </reactRouterDom.BrowserRouter>,
-    );
-    // Simulate user input and form submission
-    const searchSelection = screen.getByLabelText('Move Code');
-    await userEvent.click(searchSelection);
-
-    const searchInput = screen.getByTestId('searchText');
-    await userEvent.type(searchInput, 'R993T7');
-    await userEvent.click(screen.getByTestId('searchTextSubmit'));
-    // Assert search results are displayed
-
-    expect(screen.queryByText('Results (1)')).toBeInTheDocument();
-    expect(screen.queryByTestId('table-queue')).toBeInTheDocument();
-  });
-  it('searches by DOD ID', async () => {
-    reactRouterDom.useParams.mockReturnValue({ queueType: generalRoutes.QUEUE_SEARCH_PATH });
-    render(
-      <reactRouterDom.BrowserRouter>
-        <PaymentRequestQueue />
-      </reactRouterDom.BrowserRouter>,
-    );
-    // Simulate user input and form submission
-    const searchSelection = screen.getByLabelText('Customer Name');
-    await userEvent.click(searchSelection);
-
-    const searchInput = screen.getByTestId('searchText');
-    await userEvent.type(searchInput, '3305957632');
-    await userEvent.click(screen.getByTestId('searchTextSubmit'));
-    // Assert search results are displayed
-
-    expect(screen.queryByText('Results (1)')).toBeInTheDocument();
-    expect(screen.queryByTestId('table-queue')).toBeInTheDocument();
-  });
-  it('has 3 options for searches', async () => {
-    reactRouterDom.useParams.mockReturnValue({ queueType: generalRoutes.QUEUE_SEARCH_PATH });
-    render(
-      <reactRouterDom.BrowserRouter>
-        <PaymentRequestQueue />
-      </reactRouterDom.BrowserRouter>,
-    );
-    const options = ['Move Code', 'DoD ID', 'Customer Name'];
-
-    // eslint-disable-next-line no-restricted-syntax, guard-for-in
-    for (const col in options) {
-      expect(screen.findByLabelText(options[col]));
-    }
-  });
-  it('has all payment request status options for payment request filtering', async () => {
-    reactRouterDom.useParams.mockReturnValue({ queueType: generalRoutes.QUEUE_SEARCH_PATH });
-    render(
-      <reactRouterDom.BrowserRouter>
-        <PaymentRequestQueue />
-      </reactRouterDom.BrowserRouter>,
-    );
-    // eslint-disable-next-line no-restricted-syntax, guard-for-in
-    for (const col in PAYMENT_REQUEST_STATUS_OPTIONS) {
-      expect(screen.findByLabelText(PAYMENT_REQUEST_STATUS_OPTIONS[col]));
-    }
-  });
-  /* it('can view a move', async () => {
-    reactRouterDom.useParams.mockReturnValue({ queueType: generalRoutes.QUEUE_SEARCH_PATH });
-    render(
-      <reactRouterDom.BrowserRouter>
-        <PaymentRequestQueue />
-      </reactRouterDom.BrowserRouter>,
-    );
-    // Simulate user input and form submission
-    const searchSelection = screen.getByLabelText('Customer Name');
-    await userEvent.click(searchSelection);
-
-    const searchInput = screen.getByTestId('searchText');
-    await userEvent.type(searchInput, '3305957632');
-    await userEvent.click(screen.getByTestId('searchTextSubmit'));
-
-    // get the table row
-    const selectedRows = screen.getAllByText('3305957632');
-    await userEvent.click(selectedRows[1]);
-    // Assert search results are displayed
-    expect(screen.queryByText('Billable weights')).toBeInTheDocument();
-    expect(screen.queryByText('Flag move for financial review')).toBeInTheDocument();
-    expect(screen.queryByText('Billable weights')).toBeInTheDocument();
-  }); */
 });