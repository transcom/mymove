--- conflicted
+++ resolved
@@ -180,8 +180,6 @@
       <MockProviders>
         <PaymentRequestQueue />
       </MockProviders>,
-<<<<<<< HEAD
-=======
     );
 
     const paymentRequests = wrapper.find('tbody tr');
@@ -217,7 +215,6 @@
       <reactRouterDom.BrowserRouter>
         <PaymentRequestQueue isQueueManagementFFEnabled />
       </reactRouterDom.BrowserRouter>,
->>>>>>> ea3fdcd5
     );
 
     await waitFor(() => {
