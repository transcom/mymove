--- conflicted
+++ resolved
@@ -129,10 +129,6 @@
     gunSafe,
     storageInTransit,
   } = entitlement;
-<<<<<<< HEAD
-  const gunSafe = entitlement.gunSafe || false;
-=======
->>>>>>> 461a9c7e
   const initialValues = {
     grade,
     agency,
@@ -143,7 +139,6 @@
     organizationalClothingAndIndividualEquipment,
     gunSafe,
     storageInTransit: `${storageInTransit}`,
-    gunSafe,
   };
 
   return (
