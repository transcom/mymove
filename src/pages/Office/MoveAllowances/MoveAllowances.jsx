/* eslint-disable camelcase */
import React from 'react';
import { Link, useHistory, useParams } from 'react-router-dom';
import { Button } from '@trussworks/react-uswds';
import { Formik } from 'formik';
import { queryCache, useMutation } from 'react-query';
import { FontAwesomeIcon } from '@fortawesome/react-fontawesome';
import * as Yup from 'yup';

import moveOrdersStyles from '../MoveOrders/MoveOrders.module.scss';
import AllowancesDetailForm from '../../../components/Office/AllowancesDetailForm/AllowancesDetailForm';

import { updateMoveOrder } from 'services/ghcApi';
import DocumentViewer from 'components/DocumentViewer/DocumentViewer';
import LoadingPlaceholder from 'shared/LoadingPlaceholder';
import SomethingWentWrong from 'shared/SomethingWentWrong';
import { useOrdersDocumentQueries } from 'hooks/queries';
import { ORDERS_RANK_OPTIONS } from 'constants/orders';
import { dropdownInputOptions } from 'shared/formatters';
import { MOVE_ORDERS } from 'constants/queryKeys';

const rankDropdownOptions = dropdownInputOptions(ORDERS_RANK_OPTIONS);

const validationSchema = Yup.object({
  authorizedWeight: Yup.number().min(1, 'Authorized weight must be greater than or equal to 1').required('Required'),
});

<<<<<<< HEAD
const MoveAllowances = () => {
  const { moveOrderId } = useParams();
  const history = useHistory();

=======
const MoveAllowances = ({ history, match }) => {
  const { moveOrderId } = match.params;
>>>>>>> 12c0c7a8
  const { moveOrders, upload, isLoading, isError } = useOrdersDocumentQueries(moveOrderId);

  const handleClose = () => {
    history.push(`/moves/${moveOrderId}/details`);
  };

  const [mutateOrders] = useMutation(updateMoveOrder, {
    onSuccess: (data, variables) => {
      const updatedOrder = data.moveOrders[variables.moveOrderID];
      queryCache.setQueryData([MOVE_ORDERS, variables.moveOrderID], {
        moveOrders: {
          [`${variables.moveOrderID}`]: updatedOrder,
        },
      });
      queryCache.invalidateQueries(MOVE_ORDERS);
      handleClose();
    },
    onError: (error) => {
      const errorMsg = error?.response?.body;
      // TODO: Handle error some how
      // RA Summary: eslint: no-console - System Information Leak: External
      // RA: The linter flags any use of console.
      // RA: This console displays an error message from unsuccessful mutation.
      // RA: TODO: As indicated, this error needs to be handled and needs further investigation and work.
      // RA: POAM story here: https://dp3.atlassian.net/browse/MB-5597
      // RA Developer Status: Known Issue
      // RA Validator Status: Known Issue
      // RA Modified Severity: CAT II
      // eslint-disable-next-line no-console
      console.log(errorMsg);
    },
  });

  if (isLoading) return <LoadingPlaceholder />;
  if (isError) return <SomethingWentWrong />;

  const moveOrder = Object.values(moveOrders)?.[0];
  const onSubmit = (values) => {
    const { grade, authorizedWeight } = values;
    const body = {
      departmentIndicator: moveOrder.department_indicator,
      issueDate: moveOrder.date_issued,
      newDutyStationId: moveOrder.destinationDutyStation.id,
      ordersNumber: moveOrder.order_number,
      ordersType: moveOrder.order_type,
      ordersTypeDetail: moveOrder.order_type_detail,
      originDutyStationId: moveOrder.originDutyStation.id,
      reportByDate: moveOrder.report_by_date,
      sac: moveOrder.sac,
      tac: moveOrder.tac,
      grade,
      authorizedWeight: Number(authorizedWeight),
    };
    mutateOrders({ moveOrderID: moveOrderId, ifMatchETag: moveOrder.eTag, body });
  };

  const documentsForViewer = Object.values(upload);

  const { entitlement, grade } = moveOrder;
  const { authorizedWeight } = entitlement;

  const initialValues = { authorizedWeight: `${authorizedWeight}`, grade };
  return (
    <div className={moveOrdersStyles.MoveOrders}>
      {documentsForViewer && (
        <div className={moveOrdersStyles.embed}>
          <DocumentViewer files={documentsForViewer} />
        </div>
      )}
      <div className={moveOrdersStyles.sidebar}>
        <Formik initialValues={initialValues} validationSchema={validationSchema} onSubmit={onSubmit}>
          {(formik) => (
            <form onSubmit={formik.handleSubmit}>
              <div className={moveOrdersStyles.orderDetails}>
                <div className={moveOrdersStyles.top}>
                  <Button
                    className={moveOrdersStyles.closeButton}
                    data-testid="closeSidebar"
                    type="button"
                    onClick={handleClose}
                    unstyled
                  >
                    <FontAwesomeIcon icon="times" title="Close sidebar" aria-label="Close sidebar" />
                  </Button>
                  <h2 className={moveOrdersStyles.header} data-testid="allowances-header">
                    View Allowances
                  </h2>
                  <div>
                    <Link className={moveOrdersStyles.viewAllowances} data-testid="view-orders" to="orders">
                      View Orders
                    </Link>
                  </div>
                </div>
                <div className={moveOrdersStyles.body}>
                  <AllowancesDetailForm entitlements={moveOrder.entitlement} rankOptions={rankDropdownOptions} />
                </div>
                <div className={moveOrdersStyles.bottom}>
                  <div className={moveOrdersStyles.buttonGroup}>
                    <Button disabled={formik.isSubmitting} type="submit">
                      Save
                    </Button>
                    <Button type="button" secondary onClick={handleClose}>
                      Cancel
                    </Button>
                  </div>
                </div>
              </div>
            </form>
          )}
        </Formik>
      </div>
    </div>
  );
};

export default MoveAllowances;<|MERGE_RESOLUTION|>--- conflicted
+++ resolved
@@ -25,15 +25,10 @@
   authorizedWeight: Yup.number().min(1, 'Authorized weight must be greater than or equal to 1').required('Required'),
 });
 
-<<<<<<< HEAD
 const MoveAllowances = () => {
   const { moveOrderId } = useParams();
   const history = useHistory();
 
-=======
-const MoveAllowances = ({ history, match }) => {
-  const { moveOrderId } = match.params;
->>>>>>> 12c0c7a8
   const { moveOrders, upload, isLoading, isError } = useOrdersDocumentQueries(moveOrderId);
 
   const handleClose = () => {
