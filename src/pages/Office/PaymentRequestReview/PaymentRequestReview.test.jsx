--- conflicted
+++ resolved
@@ -65,7 +65,7 @@
           id: '1',
           mtoServiceItemID: 'a',
           mtoShipmentID: 'a1',
-          mtoShipmentType: 'HHG',
+          mtoShipmentType: mockShipmentOptions.HHG,
           mtoServiceItemName: 'Test Service Item',
           priceCents: 12399,
           createdAt: '2020-01-01T00:09:00.999Z',
@@ -75,7 +75,7 @@
           id: '2',
           mtoServiceItemID: 'b',
           mtoShipmentID: 'b2',
-          mtoShipmentType: 'HHG_OUTOF_NTS_DOMESTIC',
+          mtoShipmentType: mockShipmentOptions.NTSR,
           mtoServiceItemName: 'Test Service Item 2',
           priceCents: 45600,
           createdAt: '2020-01-01T00:09:00.999Z',
@@ -84,7 +84,7 @@
           id: '3',
           mtoServiceItemID: 'c',
           mtoShipmentID: 'a1',
-          mtoShipmentType: 'HHG',
+          mtoShipmentType: mockShipmentOptions.HHG,
           mtoServiceItemName: 'Test Service Item 3',
           priceCents: 12312,
           createdAt: '2020-01-01T00:09:00.999Z',
@@ -98,40 +98,6 @@
           createdAt: '2020-01-01T00:09:00.999Z',
         },
       },
-<<<<<<< HEAD
-=======
-      mtoShipments: {
-        a1: {
-          id: 'a1',
-          shipmentType: mockShipmentOptions.HHG,
-        },
-        b2: {
-          id: 'b2',
-          shipmentType: mockShipmentOptions.NTS,
-        },
-      },
-      mtoServiceItems: {
-        a: {
-          id: 'a',
-          mtoShipmentID: 'a1',
-          reServiceName: 'Test Service Item',
-        },
-        b: {
-          id: 'b',
-          mtoShipmentID: 'b2',
-          reServiceName: 'Test Service Item 2',
-        },
-        c: {
-          id: 'c',
-          mtoShipmentID: 'a1',
-          reServiceName: 'Test Service Item 3',
-        },
-        d: {
-          id: 'd',
-          reServiceName: 'Test Service Item 4',
-        },
-      },
->>>>>>> 748b0979
       isLoading: false,
       isError: false,
       isSuccess: true,
@@ -169,44 +135,26 @@
       const expectedServiceItemCards = [
         {
           id: '1',
-<<<<<<< HEAD
           mtoShipmentID: 'a1',
-          mtoShipmentType: 'HHG',
+          mtoShipmentType: SHIPMENT_OPTIONS.HHG,
           mtoServiceItemName: 'Test Service Item',
-=======
-          shipmentId: 'a1',
-          shipmentType: SHIPMENT_OPTIONS.HHG,
-          serviceItemName: 'Test Service Item',
->>>>>>> 748b0979
           amount: 123.99,
           createdAt: '2020-01-01T00:09:00.999Z',
           status: 'APPROVED',
         },
         {
           id: '2',
-<<<<<<< HEAD
           mtoShipmentID: 'b2',
-          mtoShipmentType: 'HHG_OUTOF_NTS_DOMESTIC',
+          mtoShipmentType: SHIPMENT_OPTIONS.NTSR,
           mtoServiceItemName: 'Test Service Item 2',
-=======
-          shipmentId: 'b2',
-          shipmentType: SHIPMENT_OPTIONS.NTS,
-          serviceItemName: 'Test Service Item 2',
->>>>>>> 748b0979
           amount: 456.0,
           createdAt: '2020-01-01T00:09:00.999Z',
         },
         {
           id: '3',
-<<<<<<< HEAD
           mtoShipmentID: 'a1',
-          mtoShipmentType: 'HHG',
+          mtoShipmentType: SHIPMENT_OPTIONS.HHG,
           mtoServiceItemName: 'Test Service Item 3',
-=======
-          shipmentId: 'a1',
-          shipmentType: SHIPMENT_OPTIONS.HHG,
-          serviceItemName: 'Test Service Item 3',
->>>>>>> 748b0979
           amount: 123.12,
           createdAt: '2020-01-01T00:09:00.999Z',
           status: 'DENIED',
