--- conflicted
+++ resolved
@@ -10,11 +10,8 @@
 import { useOrdersDocumentQueries } from 'hooks/queries';
 import { permissionTypes } from 'constants/permissions';
 import { MOVE_DOCUMENT_TYPE } from 'shared/constants';
-<<<<<<< HEAD
 import { ORDERS_TYPE } from 'constants/orders';
-=======
 import { ORDERS_PAY_GRADE_TYPE } from 'constants/orders';
->>>>>>> c6277656
 
 const mockOriginDutyLocation = {
   address: {
