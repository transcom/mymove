--- conflicted
+++ resolved
@@ -10,11 +10,7 @@
 import { useOrdersDocumentQueries } from 'hooks/queries';
 import { permissionTypes } from 'constants/permissions';
 import { MOVE_DOCUMENT_TYPE } from 'shared/constants';
-<<<<<<< HEAD
-import { ORDERS_PAY_GRADE_TYPE } from 'constants/orders';
-=======
 import { ORDERS_TYPE, ORDERS_PAY_GRADE_TYPE } from 'constants/orders';
->>>>>>> 0ba03a78
 
 const mockOriginDutyLocation = {
   address: {
@@ -130,14 +126,11 @@
       ],
     });
   }),
-<<<<<<< HEAD
-=======
 }));
 
 jest.mock('utils/featureFlags', () => ({
   ...jest.requireActual('utils/featureFlags'),
   isBooleanFlagEnabled: jest.fn().mockImplementation(() => Promise.resolve(false)),
->>>>>>> 0ba03a78
 }));
 
 const useOrdersDocumentQueriesReturnValue = {
