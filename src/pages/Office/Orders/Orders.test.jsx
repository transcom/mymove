/* eslint-disable react/jsx-props-no-spreading */
import React from 'react';
import { render, screen, waitFor, within } from '@testing-library/react';
import userEvent from '@testing-library/user-event';

import Orders from './Orders';

import { isBooleanFlagEnabled } from 'utils/featureFlags';
import { MockProviders } from 'testUtils';
import { useOrdersDocumentQueries } from 'hooks/queries';
import { permissionTypes } from 'constants/permissions';
import { MOVE_DOCUMENT_TYPE } from 'shared/constants';
import { ORDERS_TYPE, ORDERS_PAY_GRADE_TYPE } from 'constants/orders';

const mockOriginDutyLocation = {
  address: {
    city: 'Des Moines',
    country: 'US',
    eTag: 'MjAyMC0wOS0xNFQxNzo0MTozOC42OTg1OTha',
    id: '2e26b066-aaca-4563-b284-d7f3f978fb3c',
    postalCode: '50309',
    state: 'IA',
    streetAddress1: '987 Other Avenue',
    streetAddress2: 'P.O. Box 1234',
    streetAddress3: 'c/o Another Person',
  },
  address_id: '2e26b066-aaca-4563-b284-d7f3f978fb3c',
  eTag: 'MjAyMC0wOS0xNFQxNzo0MTozOC43MDcxOTVa',
  id: 'a3ec2bdd-aa0a-434a-ba58-34c85f047704',
  name: 'XBc1KNi3pA',
};

const mockDestinationDutyLocation = {
  address: {
    city: 'Augusta',
    country: 'United States',
    eTag: 'MjAyMC0wOS0xNFQxNzo0MDo0OC44OTM3MDVa',
    id: '5ac95be8-0230-47ea-90b4-b0f6f60de364',
    postalCode: '30813',
    state: 'GA',
    streetAddress1: 'Fort Gordon',
  },
  address_id: '5ac95be8-0230-47ea-90b4-b0f6f60de364',
  eTag: 'MjAyMC0wOS0xNFQxNzo0MDo0OC44OTM3MDVa',
  id: '2d5ada83-e09a-47f8-8de6-83ec51694a86',
  name: 'Fort Gordon',
};

const mockLoa = {
  createdAt: '2023-08-03T19:17:10.050Z',
  id: '06254fc3-b763-484c-b555-42855d1ad5cd',
  loaAlltSnID: '123A',
  loaBafID: '1234',
  loaBdgtAcntClsNm: '000000',
  loaBgFyTx: 2006,
  loaBgnDt: '2005-10-01',
  loaDocID: 'HHG12345678900',
  loaDptID: '1',
  loaDscTx: 'PERSONAL PROPERTY - PARANORMAL ACTIVITY DIVISION (OTHER)',
  loaEndDt: '2015-10-01',
  loaEndFyTx: 2016,
  loaHsGdsCd: 'HT',
  loaInstlAcntgActID: '12345',
  loaObjClsID: '22NL',
  loaOpAgncyID: '1A',
  loaPgmElmntID: '00000000',
  loaStatCd: 'U',
  loaSysId: '10003',
  loaTrnsnID: 'B1',
  loaTrsySfxTx: '0000',
  orgGrpDfasCd: 'ZZ',
  updatedAt: '2023-08-03T19:17:38.776Z',
  validHhgProgramCodeForLoa: true,
  validLoaForTac: true,
};

jest.mock('hooks/queries', () => ({
  useOrdersDocumentQueries: jest.fn(),
}));

jest.mock('services/ghcApi', () => ({
  ...jest.requireActual('services/ghcApi'),
  getTacValid: ({ tac }) => {
    return {
      tac,
      isValid: tac === '1111' || tac === '2222',
    };
  },
  getLoa: ({ tacCode }) => {
    // 1111 is our good dummy TAC code
    if (tacCode === '1111') {
      // 200 OK, a LOA was found
      return Promise.resolve(mockLoa);
    }
    if (tacCode === '2222') {
      // 200 OK, but no LOAs were found
      return Promise.resolve(undefined);
    }
    if (tacCode === '3333') {
      // 200 OK, but the LOA found is invalid
      const invalidLoa = { ...mockLoa, validHhgProgramCodeForLoa: false };
      return Promise.resolve(invalidLoa);
    }
    // Default to no LOA
    return Promise.resolve(undefined);
  },
  getPayGradeOptions: jest.fn().mockImplementation(() => {
    const E_1 = 'E-1';
    const E_6 = 'E-6';
    const CIVILIAN_EMPLOYEE = 'CIVILIAN_EMPLOYEE';

    return Promise.resolve({
      body: [
        {
          grade: E_1,
          description: E_1,
        },
        {
          grade: E_6,
          description: E_6,
        },
        {
          description: CIVILIAN_EMPLOYEE,
          grade: CIVILIAN_EMPLOYEE,
        },
      ],
    });
  }),
}));

jest.mock('utils/featureFlags', () => ({
  ...jest.requireActual('utils/featureFlags'),
  isBooleanFlagEnabled: jest.fn().mockImplementation(() => Promise.resolve(false)),
}));

const useOrdersDocumentQueriesReturnValue = {
  orders: {
    1: {
      agency: 'ARMY',
      customerID: '6ac40a00-e762-4f5f-b08d-3ea72a8e4b63',
      date_issued: '2018-03-15',
      department_indicator: 'AIR_AND_SPACE_FORCE',
      destinationDutyLocation: mockDestinationDutyLocation,
      eTag: 'MjAyMC0wOS0xNFQxNzo0MTozOC43MTE0Nlo=',
      entitlement: {
        authorizedWeight: 5000,
        dependentsAuthorized: true,
        eTag: 'MjAyMC0wOS0xNFQxNzo0MTozOC42ODAwOVo=',
        id: '0dbc9029-dfc5-4368-bc6b-dfc95f5fe317',
        nonTemporaryStorage: true,
        privatelyOwnedVehicle: true,
        proGearWeight: 2000,
        proGearWeightSpouse: 500,
        storageInTransit: 2,
        totalDependents: 1,
        totalWeight: 5000,
      },
      first_name: 'Leo',
      grade: ORDERS_PAY_GRADE_TYPE.E_1,
      id: '1',
      last_name: 'Spacemen',
      order_number: 'ORDER3',
      order_type: 'PERMANENT_CHANGE_OF_STATION',
      order_type_detail: 'HHG_PERMITTED',
      originDutyLocation: mockOriginDutyLocation,
      report_by_date: '2018-08-01',
      tac: 'F8E1',
      sac: 'E2P3',
      ntsTac: '1111',
      ntsSac: '2222',
    },
  },
  move: {
    approved_at: '2018-03-15',
  },
};
const ordersMockProps = {
  files: {
    [MOVE_DOCUMENT_TYPE.ORDERS]: [{ id: 'file-1', name: 'Order File 1' }],
    [MOVE_DOCUMENT_TYPE.AMENDMENTS]: [{ id: 'file-2', name: 'Amended File 1' }],
  },
};

const loadingReturnValue = {
  ...useOrdersDocumentQueriesReturnValue,
  isLoading: true,
  isError: false,
  isSuccess: false,
};

const errorReturnValue = {
  ...useOrdersDocumentQueriesReturnValue,
  isLoading: false,
  isError: true,
  isSuccess: false,
};

describe('Orders page', () => {
  describe('check loading and error component states', () => {
    it('renders the Loading Placeholder when the query is still loading', async () => {
      useOrdersDocumentQueries.mockReturnValueOnce(loadingReturnValue);

      render(
        <MockProviders>
          <Orders {...ordersMockProps} />
        </MockProviders>,
      );

      const h2 = screen.getByRole('heading', { name: 'Loading, please wait...', level: 2 });
      expect(h2).toBeInTheDocument();
    });

    it('renders the Something Went Wrong component when the query errors', async () => {
      isBooleanFlagEnabled.mockImplementation(() => Promise.resolve(true));
      useOrdersDocumentQueries.mockReturnValueOnce(errorReturnValue);

      render(
        <MockProviders>
          <Orders {...ordersMockProps} />
        </MockProviders>,
      );

      const errorMessage = screen.getByText(/Something went wrong./);
      expect(errorMessage).toBeInTheDocument();
    });
  });

  describe('Basic rendering', () => {
    it('renders the sidebar orders detail form', async () => {
      useOrdersDocumentQueries.mockReturnValue(useOrdersDocumentQueriesReturnValue);

      render(
        <MockProviders>
          <Orders {...ordersMockProps} />
        </MockProviders>,
      );

      expect(await screen.findByLabelText('Current duty location *')).toBeInTheDocument();
      expect(screen.getByTestId('ntsTacInput')).toHaveValue('1111');
      expect(screen.getByTestId('ntsSacInput')).toHaveValue('2222');
      expect(screen.getByTestId('payGradeInput')).toHaveDisplayValue(ORDERS_PAY_GRADE_TYPE.E_1);
      expect(screen.getByLabelText('Dependents authorized')).toBeChecked();
    });
  });

  describe('TAC validation', () => {
    it('validates on load', async () => {
      useOrdersDocumentQueries.mockReturnValue(useOrdersDocumentQueriesReturnValue);

      render(
        <MockProviders>
          <Orders {...ordersMockProps} />
        </MockProviders>,
      );

      expect(await screen.findByText(/This TAC does not appear in TGET/)).toBeInTheDocument();
    });

    it('validates on user input', async () => {
      useOrdersDocumentQueries.mockReturnValue(useOrdersDocumentQueriesReturnValue);

      render(
        <MockProviders permissions={[permissionTypes.updateOrders]}>
          <Orders {...ordersMockProps} />
        </MockProviders>,
      );

      const hhgTacInput = screen.getByTestId('hhgTacInput');
      await userEvent.clear(hhgTacInput);
      await userEvent.type(hhgTacInput, '2222');

      await waitFor(() => {
        expect(screen.queryByText(/This TAC does not appear in TGET/)).not.toBeInTheDocument();
      });

      await userEvent.clear(hhgTacInput);
      await userEvent.type(hhgTacInput, '3333');

      await waitFor(() => {
        expect(screen.getByText(/This TAC does not appear in TGET/)).toBeInTheDocument();
      });
    });

    it('validates TAC', async () => {
      useOrdersDocumentQueries.mockReturnValue(useOrdersDocumentQueriesReturnValue);

      render(
        <MockProviders permissions={[permissionTypes.updateOrders]}>
          <Orders {...ordersMockProps} />
        </MockProviders>,
      );

      const hhgTacInput = screen.getByTestId('hhgTacInput');
      await userEvent.clear(hhgTacInput);
      await userEvent.type(hhgTacInput, '****');
      await waitFor(() => {
        // no *
        expect(screen.getByText('TAC cannot contain * or " characters')).toBeInTheDocument();
      });

      await userEvent.clear(hhgTacInput);
      await userEvent.type(hhgTacInput, '""""');
      await waitFor(() => {
        // no "
        expect(screen.getByText('TAC cannot contain * or " characters')).toBeInTheDocument();
      });

      // NTS TAC
      const ntsTacInput = screen.getByTestId('ntsTacInput');
      await userEvent.clear(ntsTacInput);
      await userEvent.type(ntsTacInput, '****');
      await waitFor(() => {
        expect(screen.getByText('TAC cannot contain * or " characters')).toBeInTheDocument();
      });

      await userEvent.clear(ntsTacInput);
      await userEvent.type(ntsTacInput, '""""');
      await waitFor(() => {
        expect(screen.getByText('TAC cannot contain * or " characters')).toBeInTheDocument();
      });
    });

    it('validates SAC', async () => {
      useOrdersDocumentQueries.mockReturnValue(useOrdersDocumentQueriesReturnValue);

      render(
        <MockProviders permissions={[permissionTypes.updateOrders]}>
          <Orders {...ordersMockProps} />
        </MockProviders>,
      );

      // SAC
      const hhgSacInput = screen.getByTestId('hhgSacInput');
      await userEvent.clear(hhgSacInput);
      await userEvent.type(hhgSacInput, '****');
      hhgSacInput.blur();
      await waitFor(() => {
        // no *
        expect(screen.getByText('SAC cannot contain * or " characters')).toBeInTheDocument();
      });

      await userEvent.clear(hhgSacInput);
      await userEvent.type(hhgSacInput, '""""');
      await waitFor(() => {
        // no "
        expect(screen.getByText('SAC cannot contain * or " characters')).toBeInTheDocument();
      });

      // NTS SAC
      const ntsSacInput = screen.getByTestId('ntsSacInput');
      await userEvent.clear(ntsSacInput);
      await userEvent.type(ntsSacInput, '****');
      ntsSacInput.blur();
      await waitFor(() => {
        expect(screen.getByText('NTS SAC cannot contain * or " characters')).toBeInTheDocument();
      });

      await userEvent.clear(ntsSacInput);
      await userEvent.type(ntsSacInput, '""""');
      await waitFor(() => {
        expect(screen.getByText('NTS SAC cannot contain * or " characters')).toBeInTheDocument();
      });
    });
<<<<<<< HEAD
=======

    it('SAC fields can be more than 4 digits', async () => {
      useOrdersDocumentQueries.mockReturnValue(useOrdersDocumentQueriesReturnValue);

      render(
        <MockProviders permissions={[permissionTypes.updateOrders]}>
          <Orders {...ordersMockProps} />
        </MockProviders>,
      );

      // SAC
      const hhgSacInput = screen.getByTestId('hhgSacInput');
      await userEvent.type(hhgSacInput, 'MoreThan4Digits');
      expect(hhgSacInput).toHaveValue('E2P3MoreThan4Digits');

      // NTS SAC
      const ntsSacInput = screen.getByTestId('ntsSacInput');
      await userEvent.type(ntsSacInput, '4DigitsOrMore');
      expect(ntsSacInput).toHaveValue('22224DigitsOrMore');
    });
>>>>>>> ea1a249c
  });

  describe('LOA validation', () => {
    beforeEach(() => {
      useOrdersDocumentQueries.mockReturnValue(useOrdersDocumentQueriesReturnValue);

      render(
        <MockProviders permissions={[permissionTypes.updateOrders]}>
          <Orders {...ordersMockProps} />
        </MockProviders>,
      );
    });

    it('validates on load', async () => {
      expect(await screen.findByText(/Unable to find a LOA based on the provided details/)).toBeInTheDocument();
    });

    describe('validates on user input', () => {
      it('validates HHG with a valid TAC and no LOA', async () => {
        const hhgTacInput = screen.getByTestId('hhgTacInput');
        await userEvent.clear(hhgTacInput);
        await userEvent.type(hhgTacInput, '2222');

        // TAC is found and valid
        // LOA is NOT found
        await waitFor(() => {
          expect(screen.queryByText(/This TAC does not appear in TGET/)).not.toBeInTheDocument();
          expect(screen.getByText(/Unable to find a LOA based on the provided details/)).toBeInTheDocument();
          expect(
            screen.queryByText(/The LOA identified based on the provided details appears to be invalid/),
          ).not.toBeInTheDocument();
        });
      });
      it('validates NTS with a valid TAC and no LOA', async () => {
        // Empty HHG from having a good useEffect TAC
        const hhgTacInput = screen.getByTestId('hhgTacInput');
        await userEvent.clear(hhgTacInput);
        const ntsTacInput = screen.getByTestId('ntsTacInput');
        await userEvent.clear(ntsTacInput);
        await userEvent.type(ntsTacInput, '2222');

        // TAC is found and valid
        // LOA is NOT found
        await waitFor(() => {
          const loaMissingWarnings = screen.queryAllByText(/Unable to find a LOA based on the provided details/);
          expect(screen.queryByText(/This TAC does not appear in TGET/)).not.toBeInTheDocument(); // TAC should be good
          expect(loaMissingWarnings.length).toBe(2); // Both HHG and NTS LOAs are missing now
          expect(
            screen.queryByText(/The LOA identified based on the provided details appears to be invalid/),
          ).not.toBeInTheDocument();
        });

        // Make HHG good and re-verify that the NTS errors remained
        await userEvent.type(hhgTacInput, '1111');
        await waitFor(() => {
          const loaMissingWarnings = screen.queryAllByText(/Unable to find a LOA based on the provided details/);
          expect(screen.queryByText(/This TAC does not appear in TGET/)).not.toBeInTheDocument(); // TAC should be good
          expect(loaMissingWarnings.length).toBe(1); // Only NTS is missing
          expect(
            screen.queryByText(/The LOA identified based on the provided details appears to be invalid/),
          ).not.toBeInTheDocument();
        });
      });
      it('validates an invalid HHG LOA', async () => {
        const hhgTacInput = screen.getByTestId('hhgTacInput');
        await userEvent.clear(hhgTacInput);
        await userEvent.type(hhgTacInput, '3333');

        // TAC is found and valid
        // LOA is found and NOT valid
        await waitFor(() => {
          const loaInvalidWarnings = screen.queryAllByText(
            /The LOA identified based on the provided details appears to be invalid/,
          );
          const loaMissingWarnings = screen.queryAllByText(/Unable to find a LOA based on the provided details/);
          expect(loaInvalidWarnings.length).toBe(1); // HHG is invalid
          expect(loaMissingWarnings.length).toBe(0); // NTS is valid based on useEffect hook and default passed in TAC
        });
      });
      it('validates an invalid NTS LOA', async () => {
        const ntsTacInput = screen.getByTestId('ntsTacInput');
        await userEvent.clear(ntsTacInput);
        await userEvent.type(ntsTacInput, '3333');

        // TAC is found and valid
        // LOA is found and NOT valid
        await waitFor(() => {
          const loaInvalidWarnings = screen.queryAllByText(
            /The LOA identified based on the provided details appears to be invalid/,
          );
          const loaMissingWarnings = screen.queryAllByText(/Unable to find a LOA based on the provided details/);
          expect(loaInvalidWarnings.length).toBe(1); // NTS is invalid
          expect(loaMissingWarnings.length).toBe(1); // HHG is valid based on useEffect hook and default passed in TAC
        });
      });
    });
  });

  describe('LOA concatenation', () => {
    it('concatenates the LOA string correctly', async () => {
      useOrdersDocumentQueries.mockReturnValue(useOrdersDocumentQueriesReturnValue);

      render(
        <MockProviders permissions={[permissionTypes.updateOrders]}>
          <Orders {...ordersMockProps} />
        </MockProviders>,
      );

      const hhgTacInput = screen.getByTestId('hhgTacInput');
      await userEvent.clear(hhgTacInput);
      await userEvent.type(hhgTacInput, '1111');

      const expectedLongLineOfAccounting =
        '1**20062016*1234*0000**1A*123A**00000000*********22NL***000000*HHG12345678900**12345**B1*';

      const loaTextField = screen.getByTestId('hhgLoaTextField');
      expect(loaTextField).toHaveValue(expectedLongLineOfAccounting);
    });
  });
  describe('LOA concatenation with regex removes extra spaces', () => {
    it('concatenates the LOA string correctly and without extra spaces', async () => {
      let extraSpacesLongLineOfAccounting =
        '1  **20062016*1234 *0000**1A *123A**00000000**  **** ***22NL** *000000*SEE PCS ORDERS* *12345**B1*';
      const expectedLongLineOfAccounting =
        '1**20062016*1234*0000**1A*123A**00000000*********22NL***000000*SEE PCS ORDERS**12345**B1*';

      // preserves spaces in column values such as 'SEE PCS ORDERS'
      // remove any number of spaces following an asterisk in a LOA string
      extraSpacesLongLineOfAccounting = extraSpacesLongLineOfAccounting.replace(/\* +/g, '*');
      // remove any number of spaces preceding an asterisk in a LOA string
      extraSpacesLongLineOfAccounting = extraSpacesLongLineOfAccounting.replace(/ +\*/g, '*');

      expect(extraSpacesLongLineOfAccounting).toEqual(expectedLongLineOfAccounting);
    });
  });
  describe('Manage document permission', () => {
    it('renders manage document component', async () => {
      useOrdersDocumentQueries.mockReturnValue(useOrdersDocumentQueriesReturnValue);

      render(
        <MockProviders permissions={[permissionTypes.updateOrders]}>
          <Orders {...ordersMockProps} />
        </MockProviders>,
      );

      await waitFor(() => {
        expect(screen.queryByText(/Manage Orders/)).toBeInTheDocument();
        expect(screen.queryByText(/Manage Amended Orders/)).toBeInTheDocument();
      });
    });
    it('does not render manage document component', async () => {
      useOrdersDocumentQueries.mockReturnValue(useOrdersDocumentQueriesReturnValue);

      render(
        <MockProviders>
          <Orders {...ordersMockProps} />
        </MockProviders>,
      );

      await waitFor(() => {
        expect(screen.queryByText(/Manage Orders/)).not.toBeInTheDocument();
        expect(screen.queryByText(/Manage Amended Orders/)).not.toBeInTheDocument();
      });
    });
  });

  describe('wounded warrior FF', () => {
    beforeEach(() => {
      jest.resetAllMocks();
    });

    it('wounded warrior FF turned off', async () => {
      isBooleanFlagEnabled.mockImplementation(() => Promise.resolve(false));
      useOrdersDocumentQueries.mockReturnValue(useOrdersDocumentQueriesReturnValue);

      render(
        <MockProviders>
          <Orders {...ordersMockProps} />
        </MockProviders>,
      );

      await waitFor(() => {
        const ordersTypeDropdown = screen.getByLabelText('Orders type *');
        const options = within(ordersTypeDropdown).queryAllByRole('option');
        const hasWoundedWarrior = options.some((option) => option.value === ORDERS_TYPE.WOUNDED_WARRIOR);
        expect(hasWoundedWarrior).toBe(false);
      });
    });

    it('wounded warrior FF turned on', async () => {
      isBooleanFlagEnabled.mockImplementation(() => Promise.resolve(true));
      useOrdersDocumentQueries.mockReturnValue(useOrdersDocumentQueriesReturnValue);

      render(
        <MockProviders>
          <Orders {...ordersMockProps} />
        </MockProviders>,
      );

      await waitFor(() => {
        const ordersTypeDropdown = screen.getByLabelText('Orders type *');
        const options = within(ordersTypeDropdown).queryAllByRole('option');
        const hasWoundedWarrior = options.some((option) => option.value === ORDERS_TYPE.WOUNDED_WARRIOR);
        expect(hasWoundedWarrior).toBe(true);
      });
    });
  });

  describe('BLUEBARK FF', () => {
    beforeEach(() => {
      jest.resetAllMocks();
    });

    it('BLUEBARK FF turned off', async () => {
      isBooleanFlagEnabled.mockImplementation(() => Promise.resolve(false));
      useOrdersDocumentQueries.mockReturnValue(useOrdersDocumentQueriesReturnValue);

      render(
        <MockProviders>
          <Orders {...ordersMockProps} />
        </MockProviders>,
      );

      await waitFor(() => {
        const ordersTypeDropdown = screen.getByLabelText('Orders type *');
        const options = within(ordersTypeDropdown).queryAllByRole('option');
        const hasBluebark = options.some((option) => option.value === ORDERS_TYPE.BLUEBARK);
        expect(hasBluebark).toBe(false);
      });
    });

    it('BLUEBARK FF turned on', async () => {
      isBooleanFlagEnabled.mockImplementation(() => Promise.resolve(true));
      useOrdersDocumentQueries.mockReturnValue(useOrdersDocumentQueriesReturnValue);

      render(
        <MockProviders>
          <Orders {...ordersMockProps} />
        </MockProviders>,
      );

      await waitFor(() => {
        const ordersTypeDropdown = screen.getByLabelText('Orders type *');
        const options = within(ordersTypeDropdown).queryAllByRole('option');
        const hasBluebark = options.some((option) => option.value === ORDERS_TYPE.BLUEBARK);
        expect(hasBluebark).toBe(true);
      });
    });
  });
});<|MERGE_RESOLUTION|>--- conflicted
+++ resolved
@@ -361,8 +361,6 @@
         expect(screen.getByText('NTS SAC cannot contain * or " characters')).toBeInTheDocument();
       });
     });
-<<<<<<< HEAD
-=======
 
     it('SAC fields can be more than 4 digits', async () => {
       useOrdersDocumentQueries.mockReturnValue(useOrdersDocumentQueriesReturnValue);
@@ -383,7 +381,6 @@
       await userEvent.type(ntsSacInput, '4DigitsOrMore');
       expect(ntsSacInput).toHaveValue('22224DigitsOrMore');
     });
->>>>>>> ea1a249c
   });
 
   describe('LOA validation', () => {
