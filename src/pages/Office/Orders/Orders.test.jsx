--- conflicted
+++ resolved
@@ -133,14 +133,11 @@
   isBooleanFlagEnabled: jest.fn().mockImplementation(() => Promise.resolve(false)),
 }));
 
-<<<<<<< HEAD
 jest.mock('utils/featureFlags', () => ({
   ...jest.requireActual('utils/featureFlags'),
   isBooleanFlagEnabled: jest.fn().mockImplementation(() => Promise.resolve(false)),
 }));
 
-=======
->>>>>>> 89e831e0
 const useOrdersDocumentQueriesReturnValue = {
   orders: {
     1: {
@@ -577,7 +574,24 @@
         expect(hasWoundedWarrior).toBe(false);
       });
     });
-<<<<<<< HEAD
+
+    it('wounded warrior FF turned on', async () => {
+      isBooleanFlagEnabled.mockImplementation(() => Promise.resolve(true));
+      useOrdersDocumentQueries.mockReturnValue(useOrdersDocumentQueriesReturnValue);
+
+      render(
+        <MockProviders>
+          <Orders {...ordersMockProps} />
+        </MockProviders>,
+      );
+
+      await waitFor(() => {
+        const ordersTypeDropdown = screen.getByLabelText('Orders type *');
+        const options = within(ordersTypeDropdown).queryAllByRole('option');
+        const hasWoundedWarrior = options.some((option) => option.value === ORDERS_TYPE.WOUNDED_WARRIOR);
+        expect(hasWoundedWarrior).toBe(true);
+      });
+    });
   });
 
   describe('BLUEBARK FF', () => {
@@ -604,10 +618,6 @@
     });
 
     it('BLUEBARK FF turned on', async () => {
-=======
-
-    it('wounded warrior FF turned on', async () => {
->>>>>>> 89e831e0
       isBooleanFlagEnabled.mockImplementation(() => Promise.resolve(true));
       useOrdersDocumentQueries.mockReturnValue(useOrdersDocumentQueriesReturnValue);
 
@@ -620,13 +630,8 @@
       await waitFor(() => {
         const ordersTypeDropdown = screen.getByLabelText('Orders type *');
         const options = within(ordersTypeDropdown).queryAllByRole('option');
-<<<<<<< HEAD
         const hasBluebark = options.some((option) => option.value === ORDERS_TYPE.BLUEBARK);
         expect(hasBluebark).toBe(true);
-=======
-        const hasWoundedWarrior = options.some((option) => option.value === ORDERS_TYPE.WOUNDED_WARRIOR);
-        expect(hasWoundedWarrior).toBe(true);
->>>>>>> 89e831e0
       });
     });
   });
