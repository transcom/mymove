--- conflicted
+++ resolved
@@ -10,11 +10,7 @@
 import { useOrdersDocumentQueries } from 'hooks/queries';
 import { permissionTypes } from 'constants/permissions';
 import { MOVE_DOCUMENT_TYPE } from 'shared/constants';
-<<<<<<< HEAD
-import { ORDERS_TYPE } from 'constants/orders';
-=======
-import { ORDERS_PAY_GRADE_TYPE } from 'constants/orders';
->>>>>>> 89b31dba
+import { ORDERS_TYPE, ORDERS_PAY_GRADE_TYPE } from 'constants/orders';
 
 const mockOriginDutyLocation = {
   address: {
@@ -130,6 +126,11 @@
       ],
     });
   }),
+}));
+
+jest.mock('utils/featureFlags', () => ({
+  ...jest.requireActual('utils/featureFlags'),
+  isBooleanFlagEnabled: jest.fn().mockImplementation(() => Promise.resolve(false)),
 }));
 
 jest.mock('utils/featureFlags', () => ({
