--- conflicted
+++ resolved
@@ -11,11 +11,7 @@
 import styles from 'styles/documentViewerWithSidebar.module.scss';
 import formStyles from 'styles/form.module.scss';
 import { milmoveLogger } from 'utils/milmoveLog';
-<<<<<<< HEAD
-import { getTacValid, getLoa, updateOrder, getResponseError } from 'services/ghcApi';
-=======
 import { getTacValid, getLoa, updateOrder, getResponseError, getPayGradeOptions } from 'services/ghcApi';
->>>>>>> ea1a249c
 import LoadingPlaceholder from 'shared/LoadingPlaceholder';
 import { tooRoutes, tioRoutes } from 'constants/routes';
 import SomethingWentWrong from 'shared/SomethingWentWrong';
@@ -45,10 +41,7 @@
   const { moveCode } = useParams();
   const [tacValidationState, tacValidationDispatch] = useReducer(tacReducer, null, initialTacState);
   const [loaValidationState, loaValidationDispatch] = useReducer(loaReducer, null, initialLoaState);
-<<<<<<< HEAD
-=======
   const [orderTypesOptions, setOrderTypesOptions] = useState(ORDERS_TYPE_OPTIONS);
->>>>>>> ea1a249c
   const [serverError, setServerError] = useState(null);
 
   const { move, orders, isLoading, isError } = useOrdersDocumentQueries(moveCode);
