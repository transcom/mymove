import React, { useEffect, useReducer, useCallback, useState } from 'react';
import { Link, useNavigate, useParams, useLocation, generatePath } from 'react-router-dom';
import { Button, ErrorMessage } from '@trussworks/react-uswds';
import { Formik } from 'formik';
import { useQueryClient, useMutation } from '@tanstack/react-query';
import { FontAwesomeIcon } from '@fortawesome/react-fontawesome';
import { connect } from 'react-redux';

import ordersFormValidationSchema from './ordersFormValidationSchema';

import styles from 'styles/documentViewerWithSidebar.module.scss';
import formStyles from 'styles/form.module.scss';
import { milmoveLogger } from 'utils/milmoveLog';
import { getTacValid, getLoa, updateOrder, getResponseError, getPayGradeOptions } from 'services/ghcApi';
import LoadingPlaceholder from 'shared/LoadingPlaceholder';
import { tooRoutes, tioRoutes } from 'constants/routes';
import SomethingWentWrong from 'shared/SomethingWentWrong';
import { LineOfAccountingDfasElementOrder } from 'types/lineOfAccounting';
import OrdersDetailForm from 'components/Office/OrdersDetailForm/OrdersDetailForm';
import { formatSwaggerDate, dropdownInputOptions, formatPayGradeOptions } from 'utils/formatters';
import { DEPARTMENT_INDICATOR_OPTIONS } from 'constants/departmentIndicators';
import { ORDERS_TYPE_DETAILS_OPTIONS, ORDERS_TYPE_OPTIONS } from 'constants/orders';
import { ORDERS } from 'constants/queryKeys';
import { useOrdersDocumentQueries } from 'hooks/queries';
import { LOA_VALIDATION_ACTIONS, reducer as loaReducer, initialState as initialLoaState } from 'reducers/loaValidation';
import { TAC_VALIDATION_ACTIONS, reducer as tacReducer, initialState as initialTacState } from 'reducers/tacValidation';
import { FEATURE_FLAG_KEYS, LOA_TYPE, MOVE_DOCUMENT_TYPE } from 'shared/constants';
import Restricted from 'components/Restricted/Restricted';
import { permissionTypes } from 'constants/permissions';
import DocumentViewerFileManager from 'components/DocumentViewerFileManager/DocumentViewerFileManager';
import { setShowLoadingSpinner as setShowLoadingSpinnerAction } from 'store/general/actions';
import { scrollToViewFormikError } from 'utils/validation';
import { isBooleanFlagEnabled } from 'utils/featureFlags';
import retryPageLoading from 'utils/retryPageLoading';

const deptIndicatorDropdownOptions = dropdownInputOptions(DEPARTMENT_INDICATOR_OPTIONS);
const ordersTypeDetailsDropdownOptions = dropdownInputOptions(ORDERS_TYPE_DETAILS_OPTIONS);

const Orders = ({ files, amendedDocumentId, updateAmendedDocument, onAddFile, setShowLoadingSpinner }) => {
  const navigate = useNavigate();
  const { moveCode } = useParams();
  const [tacValidationState, tacValidationDispatch] = useReducer(tacReducer, null, initialTacState);
  const [loaValidationState, loaValidationDispatch] = useReducer(loaReducer, null, initialLoaState);
  const [orderTypesOptions, setOrderTypesOptions] = useState(ORDERS_TYPE_OPTIONS);
  const [serverError, setServerError] = useState(null);

  const { move, orders, isLoading, isError } = useOrdersDocumentQueries(moveCode);
  const { state } = useLocation();
  const orderId = move?.ordersId;
  const documentId = orders[orderId]?.uploaded_order_id;
  const amendedOrderDocumentId = orders[orderId]?.uploadedAmendedOrderID || amendedDocumentId;
  const from = state?.from;

  const ordersDocuments = files[MOVE_DOCUMENT_TYPE.ORDERS];
  const amendedDocuments = files[MOVE_DOCUMENT_TYPE.AMENDMENTS];
  const hasOrdersDocuments = ordersDocuments?.length > 0;
  const handleClose = useCallback(() => {
    let redirectPath;
    if (from === 'paymentRequestDetails') {
      redirectPath = generatePath(tioRoutes.BASE_PAYMENT_REQUESTS_PATH, { moveCode });
    } else {
      redirectPath = generatePath(tooRoutes.BASE_MOVE_VIEW_PATH, { moveCode });
    }
    navigate(redirectPath);
  }, [navigate, moveCode, from]);
  const queryClient = useQueryClient();
  const { mutate: mutateOrders } = useMutation(updateOrder, {
    onSuccess: (data, variables) => {
      const updatedOrder = data.orders[variables.orderID];
      queryClient.setQueryData([ORDERS, variables.orderID], {
        orders: {
          [`${variables.orderID}`]: updatedOrder,
        },
      });
      queryClient.invalidateQueries(ORDERS);
      handleClose();
    },
    onError: (error) => {
      const message = getResponseError(
        error,
        'Something went wrong, and your changes were not saved. Please refresh the page and try again.',
      );
      setServerError(message);
      const errorMsg = error?.response?.body;
      milmoveLogger.error(errorMsg);
    },
  });

  const buildFullLineOfAccountingString = (loa) => {
    const dfasMap = LineOfAccountingDfasElementOrder.map((key) => {
      if (key === 'loaEndFyTx') {
        // Specific logic for DFAS element A3, the loaEndFyTx.
        // This is a combination of both the BgFyTx and EndFyTx
        // and if one are null, then typically we would resort to "XXXXXXXX"
        // but for this one we'll just leave it empty as this is not for the EDI858.
        if (loa.loaBgFyTx != null && loa.loaEndFyTx != null) {
          return `${loa.loaBgFyTx}${loa.loaEndFyTx}`;
        }
        if (loa.loaBgFyTx === null || loa.loaByFyTx === undefined) {
          // Catch the scenario of loaBgFyTx being null but loaEndFyTx not being null
          return '';
        }
      }
      return loa[key] || '';
    });
    let longLoa = dfasMap.join('*');
    // remove any number of spaces following an asterisk in a LOA string
    longLoa = longLoa.replace(/\* +/g, '*');
    // remove any number of spaces preceding an asterisk in a LOA string
    longLoa = longLoa.replace(/ +\*/g, '*');

    return longLoa;
  };

  const { mutate: validateLoa } = useMutation(getLoa, {
    onSuccess: (data, variables) => {
      const { loaType } = variables;
      // The server decides if this is a valid LOA or not
      const isValid = (data?.validHhgProgramCodeForLoa ?? false) && (data?.validLoaForTac ?? false);
      // Construct the long line of accounting string
      const longLineOfAccounting = data ? buildFullLineOfAccountingString(data) : '';
      loaValidationDispatch({
        type: LOA_VALIDATION_ACTIONS.VALIDATION_RESPONSE,
        payload: {
          loa: data,
          longLineOfAccounting,
          isValid,
          loaType,
        },
      });
    },
    onError: (error) => {
      const errorMsg = error?.response?.body;
      milmoveLogger.error(errorMsg);
    },
  });

  const handleHHGTacValidation = async (value) => {
    if (value && value.length === 4 && value !== tacValidationState[LOA_TYPE.HHG].tac) {
      const response = await getTacValid({ tac: value });
      tacValidationDispatch({
        type: TAC_VALIDATION_ACTIONS.VALIDATION_RESPONSE,
        loaType: LOA_TYPE.HHG,
        isValid: response.isValid,
        tac: value,
      });
    }
  };

  const handleHHGLoaValidation = (formikValues) => {
    // LOA is not a field that can be interacted with
    // Validation is based on the scope of the form
    const { tac, issueDate, departmentIndicator } = formikValues;
    if (tac && tac.length === 4 && departmentIndicator && issueDate) {
      // Only run validation if a 4 length TAC is present, and department and issue date are also present
      validateLoa({
        tacCode: tac,
        departmentIndicator,
        effectiveDate: formatSwaggerDate(issueDate),
        loaType: LOA_TYPE.HHG,
      });
    }
  };

  const handleNTSLoaValidation = (formikValues) => {
    // LOA is not a field that can be interacted with
    // Validation is based on the scope of the form
    const { ntsTac, departmentIndicator } = formikValues;
    if (ntsTac && ntsTac.length === 4 && departmentIndicator) {
      // Only run validation if a 4 length NTS TAC and department are present
      // The effective date for an NTS LOA should be either the approved_at date of the
      // move, or the current time of review (Post review it will save as the approved_at)
      const effectiveDate = move?.approvedAt || Date.now();
      validateLoa({
        tacCode: ntsTac,
        departmentIndicator,
        effectiveDate: formatSwaggerDate(effectiveDate),
        loaType: LOA_TYPE.NTS,
      });
    }
  };

  const handleNTSTacValidation = async (value) => {
    if (value && value.length === 4 && value !== tacValidationState[LOA_TYPE.NTS].tac) {
      const response = await getTacValid({ tac: value });
      tacValidationDispatch({
        type: TAC_VALIDATION_ACTIONS.VALIDATION_RESPONSE,
        loaType: LOA_TYPE.NTS,
        isValid: response.isValid,
        tac: value,
      });
    }
  };

  const order = Object.values(orders)?.[0];

  const [payGradeDropdownOptions, setPayGradeOptions] = useState([]);
  useEffect(() => {
    const fetchGradeOptions = async () => {
      setShowLoadingSpinner(true, 'Loading Pay Grade options');
      try {
        const fetchedRanks = await getPayGradeOptions(order.agency);
        if (fetchedRanks) {
          setPayGradeOptions(formatPayGradeOptions(fetchedRanks.body));
        }
      } catch (error) {
        const { message } = error;
        milmoveLogger.error({ message, info: null });
        retryPageLoading(error);
      }
      setShowLoadingSpinner(false, null);
    };

    fetchGradeOptions();
  }, [order.agency, setShowLoadingSpinner]);

  const { entitlement, uploadedAmendedOrderID, amendedOrdersAcknowledgedAt } = order;
  // TODO - passing in these fields so they don't get unset. Need to rework the endpoint.
  const {
    proGearWeight,
    proGearWeightSpouse,
    requiredMedicalEquipmentWeight,
    organizationalClothingAndIndividualEquipment,
    dependentsAuthorized,
  } = entitlement;

  useEffect(() => {
    if (isLoading || isError) {
      return;
    }

    const checkHHGTac = async () => {
      const response = await getTacValid({ tac: order.tac });
      tacValidationDispatch({
        type: TAC_VALIDATION_ACTIONS.VALIDATION_RESPONSE,
        loaType: LOA_TYPE.HHG,
        isValid: response.isValid,
        tac: order.tac,
      });
    };

    const checkHHGLoa = () => {
      // Only run validation if a 4 length TAC is present, and department and issue date are also present
      validateLoa({
        tacCode: order?.tac,
        departmentIndicator: order?.department_indicator,
        effectiveDate: formatSwaggerDate(order?.date_issued),
        loaType: LOA_TYPE.HHG,
      });
    };

    const checkNTSLoa = () => {
      // Only run validation if a 4 length NTS TAC and department are present
      // The effective date for an NTS LOA should be either the approved_at date of the
      // move, or the current time of review (Post review it will save as the approved_at)
      const effectiveDate = move?.approvedAt || Date.now();
      validateLoa({
        tacCode: order?.ntsTac,
        departmentIndicator: order?.department_indicator,
        effectiveDate: formatSwaggerDate(effectiveDate),
        loaType: LOA_TYPE.NTS,
      });
    };

    const checkNTSTac = async () => {
      const response = await getTacValid({ tac: order.ntsTac });
      tacValidationDispatch({
        type: TAC_VALIDATION_ACTIONS.VALIDATION_RESPONSE,
        loaType: LOA_TYPE.NTS,
        isValid: response.isValid,
        tac: order.ntsTac,
      });
    };

    if (order?.tac && order.tac.length === 4) {
      checkHHGTac();
    }
    if (order?.ntsTac && order.ntsTac.length === 4) {
      checkNTSTac();
    }
    if (order?.tac && order.tac.length === 4 && order?.department_indicator && order?.date_issued) {
      checkHHGLoa();
    }
    if (order?.ntsTac && order?.ntsTac.length === 4 && order?.department_indicator) {
      checkNTSLoa();
    }
  }, [
    order?.tac,
    order?.ntsTac,
    order?.date_issued,
    order?.department_indicator,
    move?.approvedAt,
    isLoading,
    isError,
    validateLoa,
  ]);

  useEffect(() => {
    const checkFeatureFlags = async () => {
      const isWoundedWarriorEnabled = await isBooleanFlagEnabled(FEATURE_FLAG_KEYS.WOUNDED_WARRIOR_MOVE);
<<<<<<< HEAD
      const isBluebarkEnabled = await isBooleanFlagEnabled(FEATURE_FLAG_KEYS.BLUEBARK_MOVE);

=======
>>>>>>> af682c78
      setOrderTypesOptions((prevOptions) => {
        const options = { ...prevOptions };
        if (!isWoundedWarriorEnabled) {
          delete options.WOUNDED_WARRIOR;
        }
<<<<<<< HEAD

        if (!isBluebarkEnabled) {
          delete options.BLUEBARK;
        }
=======
>>>>>>> af682c78
        return options;
      });
    };

    checkFeatureFlags();
  }, []);
  const ordersTypeDropdownOptions = dropdownInputOptions(orderTypesOptions);

  if (isLoading) return <LoadingPlaceholder />;
  if (isError) return <SomethingWentWrong />;

  const onSubmit = (values) => {
    const { originDutyLocation, newDutyLocation, ...fields } = values;
    const body = {
      ...fields,
      originDutyLocationId: values.originDutyLocation.id,
      newDutyLocationId: values.newDutyLocation.id,
      issueDate: formatSwaggerDate(values.issueDate),
      reportByDate: formatSwaggerDate(values.reportByDate),
      proGearWeight,
      proGearWeightSpouse,
      requiredMedicalEquipmentWeight,
      organizationalClothingAndIndividualEquipment,
      grade: values.payGrade,
    };

    mutateOrders({ orderID: orderId, ifMatchETag: order.eTag, body });
  };

  const tacWarningMsg =
    'This TAC does not appear in TGET, so it might not be valid. Make sure it matches what‘s on the orders before you continue.';
  const hhgLoaMissingWarningMsg =
    'Unable to find a LOA based on the provided details. Please ensure an orders issue date, department indicator, and TAC are present on this form.';
  const ntsLoaMissingWarningMsg =
    'Unable to find a LOA based on the provided details. Please ensure a department indicator and TAC are present on this form.';
  const loaInvalidWarningMsg = 'The LOA identified based on the provided details appears to be invalid.';

  const hasAmendedOrders = !!uploadedAmendedOrderID;

  const initialValues = {
    agency: order?.agency,
    originDutyLocation: order?.originDutyLocation,
    newDutyLocation: order?.destinationDutyLocation,
    issueDate: order?.date_issued,
    reportByDate: order?.report_by_date,
    departmentIndicator: order?.department_indicator,
    ordersNumber: order?.order_number || '',
    ordersType: order?.order_type,
    ordersTypeDetail: order?.order_type_detail,
    tac: order?.tac || '',
    sac: order?.sac || '',
    ntsTac: order?.ntsTac,
    ntsSac: order?.ntsSac,
    ordersAcknowledgement: !!amendedOrdersAcknowledgedAt,
    payGrade: order?.grade,
    dependentsAuthorized,
  };

  return (
    <div className={styles.sidebar}>
      <Formik
        initialValues={initialValues}
        validationSchema={ordersFormValidationSchema}
        onSubmit={onSubmit}
        validateOnChange
      >
        {(formik) => {
          // onBlur, if the value has 4 digits, run validator and show warning if invalid
          const hhgTacWarning = tacValidationState[LOA_TYPE.HHG].isValid ? '' : tacWarningMsg;
          const ntsTacWarning = tacValidationState[LOA_TYPE.NTS].isValid ? '' : tacWarningMsg;
          // Conditionally set the LOA warning message based on off if it is missing or just invalid
          const isHHGLoaMissing =
            loaValidationState[LOA_TYPE.HHG].loa === null || loaValidationState[LOA_TYPE.HHG].loa === undefined;
          const isNTSLoaMissing =
            loaValidationState[LOA_TYPE.NTS].loa === null || loaValidationState[LOA_TYPE.NTS].loa === undefined;
          let hhgLoaWarning = '';
          let ntsLoaWarning = '';
          // Making a nested ternary here goes against linter rules
          // The primary warning should be if it is missing, the other warning should be if it is invalid
          if (isHHGLoaMissing) {
            hhgLoaWarning = hhgLoaMissingWarningMsg;
          } else if (!loaValidationState[LOA_TYPE.HHG].isValid) {
            hhgLoaWarning = loaInvalidWarningMsg;
          }
          if (isNTSLoaMissing) {
            ntsLoaWarning = ntsLoaMissingWarningMsg;
          } else if (!loaValidationState[LOA_TYPE.NTS].isValid) {
            ntsLoaWarning = loaInvalidWarningMsg;
          }

          return (
            <form onSubmit={formik.handleSubmit}>
              <div className={styles.content}>
                <div className={styles.top}>
                  <Button
                    className={styles.closeButton}
                    data-testid="closeSidebar"
                    type="button"
                    onClick={handleClose}
                    unstyled
                  >
                    <FontAwesomeIcon icon="times" title="Close sidebar" aria-label="Close sidebar" />
                  </Button>
                  <h2 className={styles.header}>View Orders</h2>
                  <div>
                    {/* the prop "from" represents the page the Link navigates away from.
                        Passing it via state allows the new page to have access to what the previous page was
                        for purposes of redirecting back to the previous page on cancel
                        For documentation please see https://reactrouter.com/en/main/components/link#state
                     */}
                    <Link
                      className={styles.viewAllowances}
                      data-testid="view-allowances"
                      to="../allowances"
                      state={{ from }}
                    >
                      View Allowances
                    </Link>
                  </div>
                  <Restricted to={permissionTypes.updateOrders}>
                    <DocumentViewerFileManager
                      fileUploadRequired={!hasOrdersDocuments}
                      orderId={orderId}
                      documentId={documentId}
                      files={ordersDocuments}
                      documentType={MOVE_DOCUMENT_TYPE.ORDERS}
                      onAddFile={onAddFile}
                    />
                    <DocumentViewerFileManager
                      orderId={orderId}
                      documentId={amendedOrderDocumentId}
                      files={amendedDocuments}
                      documentType={MOVE_DOCUMENT_TYPE.AMENDMENTS}
                      updateAmendedDocument={updateAmendedDocument}
                      onAddFile={onAddFile}
                    />
                  </Restricted>
                </div>
                <div className={styles.body}>
                  <Restricted
                    to={permissionTypes.updateOrders}
                    fallback={
                      <OrdersDetailForm
                        deptIndicatorOptions={deptIndicatorDropdownOptions}
                        ordersTypeOptions={ordersTypeDropdownOptions}
                        ordersTypeDetailOptions={ordersTypeDetailsDropdownOptions}
                        hhgTacWarning={hhgTacWarning}
                        ntsTacWarning={ntsTacWarning}
                        validateHHGTac={handleHHGTacValidation}
                        validateNTSTac={handleNTSTacValidation}
                        hhgLoaWarning={hhgLoaWarning}
                        ntsLoaWarning={ntsLoaWarning}
                        validateHHGLoa={() => handleHHGLoaValidation(formik.values)}
                        validateNTSLoa={() => handleNTSLoaValidation(formik.values)}
                        hhgLongLineOfAccounting={loaValidationState[LOA_TYPE.HHG].longLineOfAccounting}
                        ntsLongLineOfAccounting={loaValidationState[LOA_TYPE.NTS].longLineOfAccounting}
                        showOrdersAcknowledgement={hasAmendedOrders}
                        ordersType={order.order_type}
                        setFieldValue={formik.setFieldValue}
                        payGradeOptions={payGradeDropdownOptions}
                        formIsDisabled
                      />
                    }
                  >
                    <OrdersDetailForm
                      deptIndicatorOptions={deptIndicatorDropdownOptions}
                      ordersTypeOptions={ordersTypeDropdownOptions}
                      ordersTypeDetailOptions={ordersTypeDetailsDropdownOptions}
                      hhgTacWarning={hhgTacWarning}
                      ntsTacWarning={ntsTacWarning}
                      validateHHGTac={handleHHGTacValidation}
                      validateNTSTac={handleNTSTacValidation}
                      hhgLoaWarning={hhgLoaWarning}
                      ntsLoaWarning={ntsLoaWarning}
                      validateHHGLoa={() => handleHHGLoaValidation(formik.values)}
                      validateNTSLoa={() => handleNTSLoaValidation(formik.values)}
                      hhgLongLineOfAccounting={loaValidationState[LOA_TYPE.HHG].longLineOfAccounting}
                      ntsLongLineOfAccounting={loaValidationState[LOA_TYPE.NTS].longLineOfAccounting}
                      showOrdersAcknowledgement={hasAmendedOrders}
                      ordersType={order.order_type}
                      setFieldValue={formik.setFieldValue}
                      payGradeOptions={payGradeDropdownOptions}
                    />
                  </Restricted>
                </div>
                {serverError && <ErrorMessage>{serverError}</ErrorMessage>}
                <Restricted to={permissionTypes.updateOrders}>
                  <div className={styles.bottom}>
                    <div className={formStyles.formActions}>
                      <Button type="button" secondary onClick={handleClose}>
                        Cancel
                      </Button>
                      <Button
                        data-testid="submit_button"
                        disabled={formik.isSubmitting}
                        type="submit"
                        onClick={scrollToViewFormikError(formik)}
                      >
                        Save
                      </Button>
                    </div>
                  </div>
                </Restricted>
              </div>
            </form>
          );
        }}
      </Formik>
    </div>
  );
};

const mapDispatchToProps = {
  setShowLoadingSpinner: setShowLoadingSpinnerAction,
};

export default connect(() => {}, mapDispatchToProps)(Orders);<|MERGE_RESOLUTION|>--- conflicted
+++ resolved
@@ -298,23 +298,17 @@
   useEffect(() => {
     const checkFeatureFlags = async () => {
       const isWoundedWarriorEnabled = await isBooleanFlagEnabled(FEATURE_FLAG_KEYS.WOUNDED_WARRIOR_MOVE);
-<<<<<<< HEAD
       const isBluebarkEnabled = await isBooleanFlagEnabled(FEATURE_FLAG_KEYS.BLUEBARK_MOVE);
 
-=======
->>>>>>> af682c78
       setOrderTypesOptions((prevOptions) => {
         const options = { ...prevOptions };
         if (!isWoundedWarriorEnabled) {
           delete options.WOUNDED_WARRIOR;
         }
-<<<<<<< HEAD
 
         if (!isBluebarkEnabled) {
           delete options.BLUEBARK;
         }
-=======
->>>>>>> af682c78
         return options;
       });
     };
