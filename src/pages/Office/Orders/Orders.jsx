--- conflicted
+++ resolved
@@ -38,10 +38,7 @@
   const { moveCode } = useParams();
   const [tacValidationState, tacValidationDispatch] = useReducer(tacReducer, null, initialTacState);
   const [loaValidationState, loaValidationDispatch] = useReducer(loaReducer, null, initialLoaState);
-<<<<<<< HEAD
-=======
   const [orderTypesOptions, setOrderTypesOptions] = useState(ORDERS_TYPE_OPTIONS);
->>>>>>> ff1a0891
   const [serverError, setServerError] = useState(null);
 
   const { move, orders, isLoading, isError } = useOrdersDocumentQueries(moveCode);
