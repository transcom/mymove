import React from 'react';
import { shallow } from 'enzyme';
import { render, screen } from '@testing-library/react';
import { MemoryRouter, useLocation } from 'react-router-dom';
import { QueryClient, QueryClientProvider } from '@tanstack/react-query';
import { Provider } from 'react-redux';

import ServicesCounselingMoveDocumentWrapper from './ServicesCounselingMoveDocumentWrapper';

import { useOrdersDocumentQueries, useAmendedDocumentQueries } from 'hooks/queries';
import createUpload from 'utils/test/factories/upload';
import { MOVE_STATUSES } from 'shared/constants';
import { configureStore } from 'shared/store';

const mockOriginDutyLocation = {
  address: {
    city: 'Des Moines',
    country: 'US',
    eTag: 'MjAyMC0wOS0xNFQxNzo0MTozOC42OTg1OTha',
    id: '2e26b066-aaca-4563-b284-d7f3f978fb3c',
    postalCode: '50309',
    state: 'IA',
    streetAddress1: '987 Other Avenue',
    streetAddress2: 'P.O. Box 1234',
    streetAddress3: 'c/o Another Person',
  },
  address_id: '2e26b066-aaca-4563-b284-d7f3f978fb3c',
  eTag: 'MjAyMC0wOS0xNFQxNzo0MTozOC43MDcxOTVa',
  id: 'a3ec2bdd-aa0a-434a-ba58-34c85f047704',
  name: 'XBc1KNi3pA',
};

const mockDestinationDutyLocation = {
  address: {
    city: 'Augusta',
    country: 'United States',
    eTag: 'MjAyMC0wOS0xNFQxNzo0MDo0OC44OTM3MDVa',
    id: '5ac95be8-0230-47ea-90b4-b0f6f60de364',
    postalCode: '30813',
    state: 'GA',
    streetAddress1: 'Fort Gordon',
  },
  address_id: '5ac95be8-0230-47ea-90b4-b0f6f60de364',
  eTag: 'MjAyMC0wOS0xNFQxNzo0MDo0OC44OTM3MDVa',
  id: '2d5ada83-e09a-47f8-8de6-83ec51694a86',
  name: 'Fort Gordon',
};

jest.mock('hooks/queries', () => ({
  useOrdersDocumentQueries: jest.fn(),
  useAmendedDocumentQueries: jest.fn(),
}));

jest.mock('services/ghcApi', () => ({
  getTacValid: ({ tac }) => {
    return {
      tac,
      isValid: tac === '1111' || tac === '2222' || tac === '3333',
    };
  },
<<<<<<< HEAD
  getPayGradeOptions: jest.fn().mockImplementation(() =>
    Promise.resolve({
      body: [
        {
          grade: 'E-1',
          description: ' E-1',
        },
        {
          grade: 'E-6',
          description: ' E-6',
        },
        {
          description: 'Civilian',
          grade: 'CIVILIAN_EMPLOYEE',
        },
      ],
    }),
  ),
=======
  getPayGradeOptions: jest.fn().mockImplementation(() => {
    const E_1 = 'E-1';
    const E_6 = 'E-6';
    const CIVILIAN_EMPLOYEE = 'CIVILIAN_EMPLOYEE';

    return Promise.resolve({
      body: [
        {
          grade: E_1,
          description: E_1,
        },
        {
          grade: E_6,
          description: E_6,
        },
        {
          description: CIVILIAN_EMPLOYEE,
          grade: CIVILIAN_EMPLOYEE,
        },
      ],
    });
  }),
>>>>>>> 89b31dba
}));

const testMoveId = '10000';

const amendedUploadDate = new Date();
const amendedUpload = createUpload(
  { fileName: 'amended_test.pdf', createdAtDate: amendedUploadDate },
  { url: '/storage/user/1/uploads/2?contentType=application%2Fpdf', id: 'z', status: null, bytes: null },
);

const useOrdersDocumentQueriesReturnValue = {
  orders: {
    1: {
      agency: 'ARMY',
      customerID: '6ac40a00-e762-4f5f-b08d-3ea72a8e4b63',
      date_issued: '2018-03-15',
      department_indicator: 'AIR_AND_SPACE_FORCE',
      destinationDutyLocation: mockDestinationDutyLocation,
      eTag: 'MjAyMC0wOS0xNFQxNzo0MTozOC43MTE0Nlo=',
      entitlement: {
        authorizedWeight: 5000,
        dependentsAuthorized: true,
        eTag: 'MjAyMC0wOS0xNFQxNzo0MTozOC42ODAwOVo=',
        id: '0dbc9029-dfc5-4368-bc6b-dfc95f5fe317',
        nonTemporaryStorage: true,
        privatelyOwnedVehicle: true,
        proGearWeight: 2000,
        proGearWeightSpouse: 500,
        requiredMedicalEquipmentWeight: 1000,
        organizationalClothingAndIndividualEquipment: true,
        storageInTransit: 2,
        totalDependents: 1,
        totalWeight: 5000,
      },
      first_name: 'Leo',
      grade: 'E_1',
      id: '1',
      last_name: 'Spacemen',
      order_number: 'ORDER3',
      order_type: 'PERMANENT_CHANGE_OF_STATION',
      order_type_detail: 'HHG_PERMITTED',
      originDutyLocation: mockOriginDutyLocation,
      report_by_date: '2018-08-01',
      tac: 'F8E1',
      sac: 'E2P3',
    },
  },
  upload: {
    z: {
      id: 'z',
      filename: 'test.pdf',
      contentType: 'application/pdf',
      url: '/storage/user/1/uploads/2?contentType=application%2Fpdf',
    },
  },
  amendedUpload: {
    amendedUpload,
  },
  move: {
    status: MOVE_STATUSES.NEEDS_SERVICE_COUNSELING,
  },
};

const useAmendedDocumentQueriesReturnValue = {
  amendedUpload: {
    amendedUpload,
  },
};

const loadingReturnValue = {
  ...useOrdersDocumentQueriesReturnValue,
  isLoading: true,
  isError: false,
  isSuccess: false,
};

const errorReturnValue = {
  ...useOrdersDocumentQueriesReturnValue,
  isLoading: false,
  isError: true,
  isSuccess: false,
};

jest.mock('react-router-dom', () => ({
  ...jest.requireActual('react-router-dom'),
  useParams: jest.fn().mockReturnValue({ orderId: testMoveId }),
  useLocation: jest.fn(),
}));

jest.mock('components/DocumentViewer/DocumentViewer', () => ({
  __esModule: true,
  default: ({ files, allowDownload }) => (
    <div>
      <div>
        <div data-testid="listOfFilesForViewer">
          {files ? JSON.stringify(files, null, 2).replace(/"/g, '') : 'No files available'}
        </div>
        <div data-testid="allowDownloadBool">Allow download: {allowDownload?.toString()}</div>
      </div>
    </div>
  ),
}));

describe('ServicesCounselingMoveDocumentWrapper', () => {
  describe('check loading and error component states', () => {
    it('renders the Loading Placeholder when the query is still loading', async () => {
      useLocation.mockReturnValue({ pathname: `/counseling/moves/${testMoveId}/orders` });
      useOrdersDocumentQueries.mockReturnValue(loadingReturnValue);
      useAmendedDocumentQueries.mockReturnValue(loadingReturnValue);

      render(<ServicesCounselingMoveDocumentWrapper />);

      const h2 = await screen.getByRole('heading', { name: 'Loading, please wait...', level: 2 });
      expect(h2).toBeInTheDocument();
    });

    it('renders the Something Went Wrong component when the query errors', async () => {
      useLocation.mockReturnValue({ pathname: `/counseling/moves/${testMoveId}/orders` });
      useOrdersDocumentQueries.mockReturnValue(errorReturnValue);
      useAmendedDocumentQueries.mockReturnValue(errorReturnValue);

      render(<ServicesCounselingMoveDocumentWrapper />);

      const errorMessage = await screen.getByText(/Something went wrong./);
      expect(errorMessage).toBeInTheDocument();
    });
  });

  describe('Basic rendering', () => {
    it('renders the document viewer', () => {
      useLocation.mockReturnValue({ pathname: `/counseling/moves/${testMoveId}/orders` });
      useOrdersDocumentQueries.mockReturnValue(useOrdersDocumentQueriesReturnValue);
      useAmendedDocumentQueries.mockReturnValue(useAmendedDocumentQueriesReturnValue);

      const mockStore = configureStore({});

      render(
        <Provider store={mockStore.store}>
          <MemoryRouter>
            <QueryClientProvider client={new QueryClient()}>
              <ServicesCounselingMoveDocumentWrapper />
            </QueryClientProvider>
          </MemoryRouter>
          ,
        </Provider>,
      );

      const docViewerContainer = screen.getByTestId('sc-doc-viewer-container');
      expect(docViewerContainer).toBeInTheDocument();
    });

    it('renders the sidebar ServicesCounselingOrders component', () => {
      useLocation.mockReturnValue({ pathname: `/counseling/moves/${testMoveId}/orders` });
      useOrdersDocumentQueries.mockReturnValue(useOrdersDocumentQueriesReturnValue);
      useAmendedDocumentQueries.mockReturnValue(useAmendedDocumentQueriesReturnValue);
      const mockStore = configureStore({});

      render(
        <Provider store={mockStore.store}>
          <MemoryRouter>
            <QueryClientProvider client={new QueryClient()}>
              <ServicesCounselingMoveDocumentWrapper allowDownload />
            </QueryClientProvider>
          </MemoryRouter>
          ,
        </Provider>,
      );
      expect(screen.getByText('Manage Orders')).toBeInTheDocument(true);
    });

    it('renders the sidebar ServicesCounselingMoveAllowances component', () => {
      useLocation.mockReturnValue({ pathname: `/counseling/moves/${testMoveId}/allowances` });
      useOrdersDocumentQueries.mockReturnValue(useOrdersDocumentQueriesReturnValue);
      useAmendedDocumentQueries.mockReturnValue(useAmendedDocumentQueriesReturnValue);
      const wrapper = shallow(<ServicesCounselingMoveDocumentWrapper />);
      expect(wrapper.find('ServicesCounselingMoveAllowances').exists()).toBe(true);
    });

    it('displays amended orders with original orders', () => {
      useLocation.mockReturnValue({ pathname: `/moves/${testMoveId}/orders` });
      useOrdersDocumentQueries.mockReturnValue(useOrdersDocumentQueriesReturnValue);
      useAmendedDocumentQueries.mockReturnValue(useAmendedDocumentQueriesReturnValue);

      render(
        <MemoryRouter>
          <QueryClientProvider client={new QueryClient()}>
            <ServicesCounselingMoveDocumentWrapper />
          </QueryClientProvider>
        </MemoryRouter>,
      );

      expect(screen.getByTestId('listOfFilesForViewer').textContent).toContain('filename: test.pdf');
      expect(screen.getByTestId('listOfFilesForViewer').textContent).toContain('filename: amended_test.pdf');
    });
  });
});<|MERGE_RESOLUTION|>--- conflicted
+++ resolved
@@ -58,26 +58,6 @@
       isValid: tac === '1111' || tac === '2222' || tac === '3333',
     };
   },
-<<<<<<< HEAD
-  getPayGradeOptions: jest.fn().mockImplementation(() =>
-    Promise.resolve({
-      body: [
-        {
-          grade: 'E-1',
-          description: ' E-1',
-        },
-        {
-          grade: 'E-6',
-          description: ' E-6',
-        },
-        {
-          description: 'Civilian',
-          grade: 'CIVILIAN_EMPLOYEE',
-        },
-      ],
-    }),
-  ),
-=======
   getPayGradeOptions: jest.fn().mockImplementation(() => {
     const E_1 = 'E-1';
     const E_6 = 'E-6';
@@ -100,7 +80,6 @@
       ],
     });
   }),
->>>>>>> 89b31dba
 }));
 
 const testMoveId = '10000';
