--- conflicted
+++ resolved
@@ -199,11 +199,7 @@
 
     const firstMove = moves.at(0);
     expect(firstMove.find({ 'data-testid': 'customerName-0' }).text()).toBe('test last, test first');
-<<<<<<< HEAD
-    expect(firstMove.find({ 'data-testid': 'dodID-0' }).text()).toBe('555555555');
-=======
     expect(firstMove.find({ 'data-testid': 'edipi-0' }).text()).toBe('555555555');
->>>>>>> 4255f725
     expect(firstMove.find({ 'data-testid': 'status-0' }).text()).toBe('New move');
     expect(firstMove.find({ 'data-testid': 'locator-0' }).text()).toBe('AB5P');
     expect(firstMove.find({ 'data-testid': 'branch-0' }).text()).toBe('Air Force');
@@ -215,11 +211,7 @@
 
     const secondMove = moves.at(1);
     expect(secondMove.find({ 'data-testid': 'customerName-1' }).text()).toBe('test another last, test another first');
-<<<<<<< HEAD
-    expect(secondMove.find({ 'data-testid': 'dodID-1' }).text()).toBe('4444444444');
-=======
     expect(secondMove.find({ 'data-testid': 'edipi-1' }).text()).toBe('4444444444');
->>>>>>> 4255f725
     expect(secondMove.find({ 'data-testid': 'status-1' }).text()).toBe('Move approved');
     expect(secondMove.find({ 'data-testid': 'locator-1' }).text()).toBe('T12A');
     expect(secondMove.find({ 'data-testid': 'branch-1' }).text()).toBe('Marine Corps');
