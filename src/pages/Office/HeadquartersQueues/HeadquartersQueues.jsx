import React, { useCallback, useEffect, useState } from 'react';
import { useNavigate, NavLink, useParams, Navigate } from 'react-router-dom';

import { counselingColumns, closeoutColumns } from '../ServicesCounselingQueue/ServicesCounselingQueue';
import { columns as tooQueueColumns } from '../MoveQueue/MoveQueue';
import { columns as tioQueueColumns } from '../PaymentRequestQueue/PaymentRequestQueue';

import styles from './HeadquartersQueues.module.scss';

import {
  useCustomerSearchQueries,
  useMovesQueueQueries,
  useMoveSearchQueries,
  usePaymentRequestQueueQueries,
  useServicesCounselingQueueQueries,
  useServicesCounselingQueuePPMQueries,
  useUserQueries,
} from 'hooks/queries';
<<<<<<< HEAD
import {
  getServicesCounselingQueue,
  getServicesCounselingPPMQueue,
  getPaymentRequestsQueue,
  getMovesQueue,
} from 'services/ghcApi';
import {
  formatAgeToDays,
  formatDateFromIso,
  paymentRequestStatusReadable,
  serviceMemberAgencyLabel,
} from 'utils/formatters';
import MultiSelectCheckBoxFilter from 'components/Table/Filters/MultiSelectCheckBoxFilter';
import SelectFilter from 'components/Table/Filters/SelectFilter';
import {
  BRANCH_OPTIONS,
  MOVE_STATUS_OPTIONS,
  GBLOC,
  MOVE_STATUS_LABELS,
  PAYMENT_REQUEST_STATUS_OPTIONS,
  BRANCH_OPTIONS_WITH_MARINE_CORPS,
  SEARCH_QUEUE_STATUS_FILTER_OPTIONS,
  SERVICE_COUNSELING_MOVE_STATUS_LABELS,
  SERVICE_COUNSELING_PPM_TYPE_OPTIONS,
  SERVICE_COUNSELING_PPM_TYPE_LABELS,
} from 'constants/queues';
=======
import { GBLOC } from 'constants/queues';
>>>>>>> 721e64d2
import TableQueue from 'components/Table/TableQueue';
import LoadingPlaceholder from 'shared/LoadingPlaceholder';
import SomethingWentWrong from 'shared/SomethingWentWrong';
import MoveSearchForm from 'components/MoveSearchForm/MoveSearchForm';
import SearchResultsTable from 'components/Table/SearchResultsTable';
import TabNav from 'components/TabNav';
import { generalRoutes, hqRoutes } from 'constants/routes';
import { isNullUndefinedOrWhitespace } from 'shared/utils';
import NotFound from 'components/NotFound/NotFound';
import { isBooleanFlagEnabled } from 'utils/featureFlags';
import retryPageLoading from 'utils/retryPageLoading';
import { milmoveLogger } from 'utils/milmoveLog';
import ConnectedFlashMessage from 'containers/FlashMessage/FlashMessage';
import CustomerSearchForm from 'components/CustomerSearchForm/CustomerSearchForm';

<<<<<<< HEAD
const tooQueueColumns = (moveLockFlag, showBranchFilter = true) => [
  createHeader('ID', 'id', { id: 'id' }),
  createHeader(
    ' ',
    (row) => {
      const now = new Date();
      // this will render a lock icon if the move is locked & if the lockExpiresAt value is after right now
      if (row.lockedByOfficeUserID && row.lockExpiresAt && now < new Date(row.lockExpiresAt) && moveLockFlag) {
        return (
          <div data-testid="lock-icon">
            <FontAwesomeIcon icon="lock" />
          </div>
        );
      }
      return null;
    },
    {
      id: 'lock',
    },
  ),
  createHeader(
    'Customer name',
    (row) => {
      return (
        <div>
          {CHECK_SPECIAL_ORDERS_TYPES(row.orderType) ? (
            <span className={styles.specialMoves}>{SPECIAL_ORDERS_TYPES[`${row.orderType}`]}</span>
          ) : null}
          {`${row.customer.last_name}, ${row.customer.first_name}`}
        </div>
      );
    },
    {
      id: 'lastName',
      isFilterable: true,
      exportValue: (row) => {
        return `${row.customer.last_name}, ${row.customer.first_name}`;
      },
    },
  ),
  createHeader('DoD ID', 'customer.dodID', {
    id: 'dodID',
    isFilterable: true,
    exportValue: (row) => {
      return row.customer.dodID;
    },
  }),
  createHeader(
    'Status',
    (row) => {
      return MOVE_STATUS_LABELS[`${row.status}`];
    },
    {
      id: 'status',
      isFilterable: true,
      // eslint-disable-next-line react/jsx-props-no-spreading
      Filter: (props) => <MultiSelectCheckBoxFilter options={MOVE_STATUS_OPTIONS} {...props} />,
    },
  ),
  createHeader('Move code', 'locator', {
    id: 'locator',
    isFilterable: true,
  }),
  createHeader(
    'Requested move date',
    (row) => {
      return formatDateFromIso(row.requestedMoveDate, DATE_FORMAT_STRING);
    },
    {
      id: 'requestedMoveDate',
      isFilterable: true,
      // eslint-disable-next-line react/jsx-props-no-spreading
      Filter: (props) => <DateSelectFilter dateTime {...props} />,
    },
  ),
  createHeader(
    'Date submitted',
    (row) => {
      return formatDateFromIso(row.appearedInTooAt, DATE_FORMAT_STRING);
    },
    {
      id: 'appearedInTooAt',
      isFilterable: true,
      // eslint-disable-next-line react/jsx-props-no-spreading
      Filter: (props) => <DateSelectFilter dateTime {...props} />,
    },
  ),
  createHeader(
    'Branch',
    (row) => {
      return serviceMemberAgencyLabel(row.customer.agency);
    },
    {
      id: 'branch',
      isFilterable: showBranchFilter,
      Filter: (props) => (
        // eslint-disable-next-line react/jsx-props-no-spreading
        <SelectFilter options={BRANCH_OPTIONS} {...props} />
      ),
    },
  ),
  createHeader('# of shipments', 'shipmentsCount', { disableSortBy: true }),
  createHeader('Origin duty location', 'originDutyLocation.name', {
    id: 'originDutyLocation',
    isFilterable: true,
    exportValue: (row) => {
      return row.originDutyLocation?.name;
    },
  }),
  createHeader('Origin GBLOC', 'originGBLOC', { disableSortBy: true }),
];

const tioQueueColumns = (moveLockFlag, showBranchFilter = true) => [
  createHeader(
    ' ',
    (row) => {
      const now = new Date();
      // this will render a lock icon if the move is locked & if the lockExpiresAt value is after right now
      if (row.lockedByOfficeUserID && row.lockExpiresAt && now < new Date(row.lockExpiresAt) && moveLockFlag) {
        return (
          <div data-testid="lock-icon">
            <FontAwesomeIcon icon="lock" />
          </div>
        );
      }
      return null;
    },
    {
      id: 'lock',
    },
  ),
  createHeader('ID', 'id', { id: 'id' }),
  createHeader(
    'Customer name',
    (row) => {
      return (
        <div>
          {CHECK_SPECIAL_ORDERS_TYPES(row.orderType) ? (
            <span className={styles.specialMoves}>{SPECIAL_ORDERS_TYPES[`${row.orderType}`]}</span>
          ) : null}
          {`${row.customer.last_name}, ${row.customer.first_name}`}
        </div>
      );
    },
    {
      id: 'lastName',
      isFilterable: true,
      exportValue: (row) => {
        return `${row.customer.last_name}, ${row.customer.first_name}`;
      },
    },
  ),
  createHeader('DoD ID', 'customer.dodID', {
    id: 'dodID',
    isFilterable: true,
    exportValue: (row) => {
      return row.customer.dodID;
    },
  }),
  createHeader(
    'Status',
    (row) => {
      return paymentRequestStatusReadable(row.status);
    },
    {
      id: 'status',
      isFilterable: true,
      Filter: (props) => (
        <div data-testid="statusFilter">
          {/* eslint-disable-next-line react/jsx-props-no-spreading */}
          <MultiSelectCheckBoxFilter options={PAYMENT_REQUEST_STATUS_OPTIONS} {...props} />
        </div>
      ),
    },
  ),
  createHeader(
    'Age',
    (row) => {
      return formatAgeToDays(row.age);
    },
    { id: 'age' },
  ),
  createHeader(
    'Submitted',
    (row) => {
      return formatDateFromIso(row.submittedAt, 'DD MMM YYYY');
    },
    {
      id: 'submittedAt',
      isFilterable: true,
      // eslint-disable-next-line react/jsx-props-no-spreading
      Filter: (props) => <DateSelectFilter dateTime {...props} />,
    },
  ),
  createHeader('Move Code', 'locator', {
    id: 'locator',
    isFilterable: true,
  }),
  createHeader(
    'Branch',
    (row) => {
      return serviceMemberAgencyLabel(row.customer.agency);
    },
    {
      id: 'branch',
      isFilterable: showBranchFilter,
      Filter: (props) => (
        // eslint-disable-next-line react/jsx-props-no-spreading
        <SelectFilter options={BRANCH_OPTIONS} {...props} />
      ),
    },
  ),
  createHeader('Origin GBLOC', 'originGBLOC', { disableSortBy: true }),
  createHeader('Origin Duty Location', 'originDutyLocation.name', {
    id: 'originDutyLocation',
    isFilterable: true,
    exportValue: (row) => {
      return row.originDutyLocation?.name;
    },
  }),
];

const counselingColumns = (moveLockFlag) => [
  createHeader(
    ' ',
    (row) => {
      const now = new Date();
      // this will render a lock icon if the move is locked & if the lockExpiresAt value is after right now
      if (row.lockedByOfficeUserID && row.lockExpiresAt && now < new Date(row.lockExpiresAt) && moveLockFlag) {
        return (
          <div data-testid="lock-icon">
            <FontAwesomeIcon icon="lock" />
          </div>
        );
      }
      return null;
    },
    { id: 'lock' },
  ),
  createHeader('ID', 'id', { id: 'id' }),
  createHeader(
    'Customer name',
    (row) => {
      return (
        <div>
          {CHECK_SPECIAL_ORDERS_TYPES(row.orderType) ? (
            <span className={styles.specialMoves}>{SPECIAL_ORDERS_TYPES[`${row.orderType}`]}</span>
          ) : null}
          {`${row.customer.last_name}, ${row.customer.first_name}`}
        </div>
      );
    },
    {
      id: 'lastName',
      isFilterable: true,
      exportValue: (row) => {
        return `${row.customer.last_name}, ${row.customer.first_name}`;
      },
    },
  ),
  createHeader('DoD ID', 'customer.dodID', {
    id: 'dodID',
    isFilterable: true,
    exportValue: (row) => {
      return row.customer.dodID;
    },
  }),
  createHeader('Move code', 'locator', {
    id: 'locator',
    isFilterable: true,
  }),
  createHeader(
    'Status',
    (row) => {
      return SERVICE_COUNSELING_MOVE_STATUS_LABELS[`${row.status}`];
    },
    {
      id: 'status',
      isFilterable: true,
      Filter: (props) => (
        // eslint-disable-next-line react/jsx-props-no-spreading
        <MultiSelectCheckBoxFilter options={SEARCH_QUEUE_STATUS_FILTER_OPTIONS} {...props} />
      ),
    },
  ),
  createHeader(
    'Requested move date',
    (row) => {
      return formatDateFromIso(row.requestedMoveDate, DATE_FORMAT_STRING);
    },
    {
      id: 'requestedMoveDate',
      isFilterable: true,
      // eslint-disable-next-line react/jsx-props-no-spreading
      Filter: (props) => <DateSelectFilter {...props} />,
    },
  ),
  createHeader(
    'Date submitted',
    (row) => {
      return formatDateFromIso(row.submittedAt, DATE_FORMAT_STRING);
    },
    {
      id: 'submittedAt',
      isFilterable: true,
      // eslint-disable-next-line react/jsx-props-no-spreading
      Filter: (props) => <DateSelectFilter dateTime {...props} />,
    },
  ),
  createHeader(
    'Branch',
    (row) => {
      return serviceMemberAgencyLabel(row.customer.agency);
    },
    {
      id: 'branch',
      isFilterable: true,
      Filter: (props) => (
        // eslint-disable-next-line react/jsx-props-no-spreading
        <SelectFilter options={BRANCH_OPTIONS_WITH_MARINE_CORPS} {...props} />
      ),
    },
  ),
  createHeader('Origin GBLOC', 'originGBLOC', {
    disableSortBy: true,
  }), // If the user is in the USMC GBLOC they will have many different GBLOCs and will want to sort and filter
  createHeader('Origin duty location', 'originDutyLocation.name', {
    id: 'originDutyLocation',
    isFilterable: true,
    exportValue: (row) => {
      return row.originDutyLocation?.name;
    },
  }),
];

const closeoutColumns = (moveLockFlag, ppmCloseoutGBLOC) => [
  createHeader(
    ' ',
    (row) => {
      const now = new Date();
      // this will render a lock icon if the move is locked & if the lockExpiresAt value is after right now
      if (row.lockedByOfficeUserID && row.lockExpiresAt && now < new Date(row.lockExpiresAt) && moveLockFlag) {
        return (
          <div id={row.id}>
            <FontAwesomeIcon icon="lock" />
          </div>
        );
      }
      return null;
    },
    { id: 'lock' },
  ),
  createHeader('ID', 'id', { id: 'id' }),
  createHeader(
    'Customer name',
    (row) => {
      return (
        <div>
          {CHECK_SPECIAL_ORDERS_TYPES(row.orderType) ? (
            <span className={styles.specialMoves}>{SPECIAL_ORDERS_TYPES[`${row.orderType}`]}</span>
          ) : null}
          {`${row.customer.last_name}, ${row.customer.first_name}`}
        </div>
      );
    },
    {
      id: 'lastName',
      isFilterable: true,
      exportValue: (row) => {
        return `${row.customer.last_name}, ${row.customer.first_name}`;
      },
    },
  ),
  createHeader('DoD ID', 'customer.dodID', {
    id: 'dodID',
    isFilterable: true,
    exportValue: (row) => {
      return row.customer.dodID;
    },
  }),
  createHeader('Move code', 'locator', {
    id: 'locator',
    isFilterable: true,
  }),
  createHeader(
    'Branch',
    (row) => {
      return serviceMemberAgencyLabel(row.customer.agency);
    },
    {
      id: 'branch',
      isFilterable: true,
      Filter: (props) => (
        // eslint-disable-next-line react/jsx-props-no-spreading
        <SelectFilter options={BRANCH_OPTIONS_WITH_MARINE_CORPS} {...props} />
      ),
    },
  ),
  createHeader(
    'Closeout initiated',
    (row) => {
      return formatDateFromIso(row.closeoutInitiated, DATE_FORMAT_STRING);
    },
    {
      id: 'closeoutInitiated',
      isFilterable: true,
      // eslint-disable-next-line react/jsx-props-no-spreading
      Filter: (props) => <DateSelectFilter dateTime {...props} />,
    },
  ),
  createHeader(
    'Full or partial PPM',
    (row) => {
      return SERVICE_COUNSELING_PPM_TYPE_LABELS[`${row.ppmType}`];
    },
    {
      id: 'ppmType',
      isFilterable: true,
      Filter: (props) => (
        // eslint-disable-next-line react/jsx-props-no-spreading
        <SelectFilter options={SERVICE_COUNSELING_PPM_TYPE_OPTIONS} {...props} />
      ),
    },
  ),
  createHeader('Origin duty location', 'originDutyLocation.name', {
    id: 'originDutyLocation',
    isFilterable: true,
    exportValue: (row) => {
      return row.originDutyLocation?.name;
    },
  }),
  createHeader('Destination duty location', 'destinationDutyLocation.name', {
    id: 'destinationDutyLocation',
    isFilterable: true,
    exportValue: (row) => {
      return row.destinationDutyLocation?.name;
    },
  }),
  createHeader('PPM closeout location', 'closeoutLocation', {
    id: 'closeoutLocation',
    // This filter only makes sense if we're not in a closeout GBLOC. Users in a closeout GBLOC will
    // see the same value in this column for every move.
    isFilterable: !ppmCloseoutGBLOC,
  }),
];

=======
>>>>>>> 721e64d2
const HeadquartersQueue = () => {
  const navigate = useNavigate();
  const { queueType } = useParams();
  const [search, setSearch] = useState({ moveCode: null, dodID: null, customerName: null });
  const [searchHappened, setSearchHappened] = useState(false);
  const [moveLockFlag, setMoveLockFlag] = useState(false);
  const [setErrorState] = useState({ hasError: false, error: undefined, info: undefined });

  useEffect(() => {
    const fetchData = async () => {
      const lockedMoveFlag = await isBooleanFlagEnabled('move_lock');
      setMoveLockFlag(lockedMoveFlag);
    };

    fetchData();
  }, []);

  // Feature Flag
  useEffect(() => {
    const fetchData = async () => {
      try {
        const lockedMoveFlag = await isBooleanFlagEnabled('move_lock');
        setMoveLockFlag(lockedMoveFlag);
      } catch (error) {
        const { message } = error;
        milmoveLogger.error({ message, info: null });
        setErrorState({
          hasError: true,
          error,
          info: null,
        });
        retryPageLoading(error);
      }
    };
    fetchData();
  }, [setErrorState]);

  const onSearchSubmit = useCallback((values) => {
    const payload = {
      moveCode: null,
      dodID: null,
      customerName: null,
    };
    if (!isNullUndefinedOrWhitespace(values.searchText)) {
      if (values.searchType === 'moveCode') {
        payload.moveCode = values.searchText.trim();
      } else if (values.searchType === 'dodID') {
        payload.dodID = values.searchText.trim();
      } else if (values.searchType === 'customerName') {
        payload.customerName = values.searchText.trim();
      }
    }
    setSearch(payload);
    setSearchHappened(true);
  }, []);

  const {
    // eslint-disable-next-line camelcase
    data: { office_user },
    isLoading,
    isError,
  } = useUserQueries();

  // eslint-disable-next-line camelcase
  const showBranchFilter = office_user?.transportation_office?.gbloc !== GBLOC.USMC;
  // eslint-disable-next-line camelcase
  const officeUserGBLOC = office_user?.transportation_office?.gbloc;
  const inPPMCloseoutGBLOC = officeUserGBLOC === 'TVCB' || officeUserGBLOC === 'NAVY' || officeUserGBLOC === 'USCG';

  const handleClickNavigateToDetails = (values) => {
    navigate(`/moves/${values.locator}/details`);
  };

  const handleClickNavigateToPaymentRequests = (values) => {
    navigate(`/moves/${values.locator}/payment-requests`);
  };

  if (isLoading) return <LoadingPlaceholder />;
  if (isError) return <SomethingWentWrong />;
  if (!queueType) {
    return <Navigate to={hqRoutes.BASE_MOVE_QUEUE} />;
  }
  const tabs = [
    <NavLink className={({ isActive }) => (isActive ? 'usa-current' : '')} to={hqRoutes.BASE_MOVE_QUEUE}>
      <span data-testid="task-order-queue-tab-link" className="tab-title" title="Move Queue">
        Task Order Queue
      </span>
    </NavLink>,
    <NavLink className={({ isActive }) => (isActive ? 'usa-current' : '')} to={hqRoutes.BASE_PAYMENT_REQUEST_QUEUE}>
      <span data-testid="payment-request-queue-tab-link" className="tab-title" title="Payment Request Queue">
        Payment Request Queue
      </span>
    </NavLink>,
    <NavLink end className={({ isActive }) => (isActive ? 'usa-current' : '')} to={hqRoutes.BASE_COUNSELING_QUEUE}>
      <span data-testid="counseling-queue-tab-link" className="tab-title">
        Counseling Queue
      </span>
    </NavLink>,
    <NavLink end className={({ isActive }) => (isActive ? 'usa-current' : '')} to={hqRoutes.BASE_CLOSEOUT_QUEUE}>
      <span data-testid="closeout-queue-tab-link" className="tab-title">
        PPM Closeout Queue
      </span>
    </NavLink>,
    <NavLink
      className={({ isActive }) => (isActive ? 'usa-current' : '')}
      to={generalRoutes.BASE_QUEUE_SEARCH_PATH}
      onClick={() => setSearchHappened(false)}
    >
      <span data-testid="move-search-tab-link" className="tab-title" title="Search">
        Move Search
      </span>
    </NavLink>,
    <NavLink
      end
      className={({ isActive }) => (isActive ? 'usa-current' : '')}
      to={hqRoutes.BASE_CUSTOMER_SEARCH}
      onClick={() => setSearchHappened(false)}
    >
      <span data-testid="customer-search-tab-link" className="tab-title">
        Customer Search
      </span>
    </NavLink>,
  ];

  const renderNavBar = () => {
    return <TabNav className={styles.tableTabs} items={tabs} />;
  };

  if (queueType === generalRoutes.QUEUE_SEARCH_PATH) {
    return (
      <div data-testid="move-search" className={styles.HeadquartersQueue}>
        {renderNavBar()}
        <h1>Search for a Move</h1>
        <MoveSearchForm onSubmit={onSearchSubmit} />
        {searchHappened && (
          <SearchResultsTable
            showFilters
            showPagination
            defaultCanSort
            disableMultiSort
            disableSortBy={false}
            title="Results"
            handleClick={handleClickNavigateToDetails}
            useQueries={useMoveSearchQueries}
            moveCode={search.moveCode}
            dodID={search.dodID}
            customerName={search.customerName}
            key="Move Search"
          />
        )}
      </div>
    );
  }
  if (queueType === hqRoutes.CUSTOMER_SEARCH) {
    return (
      <div data-testid="customer-search" className={styles.HeadquartersQueue}>
        {renderNavBar()}
        <ConnectedFlashMessage />
        <div className={styles.searchFormContainer}>
          <h1>Search for a Customer</h1>
        </div>
        <CustomerSearchForm onSubmit={onSearchSubmit} />
        {searchHappened && (
          <SearchResultsTable
            showFilters
            showPagination
            defaultCanSort
            disableMultiSort
            disableSortBy={false}
            title="Results"
            defaultHiddenColumns={['customerID', 'createMove']}
            handleClick={() => {}}
            useQueries={useCustomerSearchQueries}
            dodID={search.dodID}
            customerName={search.customerName}
            searchType="customer"
            key="Customer Search"
          />
        )}
      </div>
    );
  }
  if (queueType === hqRoutes.MOVE_QUEUE) {
    return (
      <div className={styles.HeadquartersQueue} data-testid="move-queue">
        {renderNavBar()}
        <TableQueue
          showFilters
          showPagination
          manualSortBy
          defaultCanSort
          defaultSortedColumns={[{ id: 'status', desc: false }]}
          disableMultiSort
          disableSortBy={false}
          columns={tooQueueColumns(moveLockFlag, showBranchFilter)}
          title="All moves"
          handleClick={handleClickNavigateToDetails}
          useQueries={useMovesQueueQueries}
          key="TOO Queue"
          showCSVExport
          csvExportFileNamePrefix="Task-Order-Queue"
          csvExportQueueFetcher={getMovesQueue}
          csvExportQueueFetcherKey="queueMoves"
        />
      </div>
    );
  }
  if (queueType === hqRoutes.PAYMENT_REQUEST_QUEUE) {
    return (
      <div className={styles.HeadquartersQueue} data-testid="payment-request-queue">
        {renderNavBar()}
        <TableQueue
          showFilters
          showPagination
          manualSortBy
          defaultCanSort
          defaultSortedColumns={[{ id: 'age', desc: true }]}
          disableMultiSort
          disableSortBy={false}
          columns={tioQueueColumns(moveLockFlag, showBranchFilter)}
          title="Payment requests"
          handleClick={handleClickNavigateToPaymentRequests}
          useQueries={usePaymentRequestQueueQueries}
          key="TIO Queue"
          showCSVExport
          csvExportFileNamePrefix="Payment-Request-Queue"
          csvExportQueueFetcher={getPaymentRequestsQueue}
          csvExportQueueFetcherKey="queuePaymentRequests"
        />
      </div>
    );
  }
  if (queueType === hqRoutes.CLOSEOUT_QUEUE) {
    return (
      <div className={styles.HeadquartersQueue}>
        {renderNavBar()}
        <TableQueue
          showFilters
          showPagination
          manualSortBy
          defaultCanSort
          defaultSortedColumns={[{ id: 'closeoutInitiated', desc: false }]}
          disableMultiSort
          disableSortBy={false}
          columns={closeoutColumns(moveLockFlag, inPPMCloseoutGBLOC)}
          title="Moves"
          handleClick={handleClickNavigateToDetails}
          useQueries={useServicesCounselingQueuePPMQueries}
          key="PPM Closeout Queue"
          showCSVExport
          csvExportFileNamePrefix="PPM-Closeout-Queue"
          csvExportQueueFetcher={getServicesCounselingPPMQueue}
          csvExportQueueFetcherKey="queueMoves"
        />
      </div>
    );
  }
  if (queueType === hqRoutes.COUNSELING_QUEUE) {
    return (
      <div className={styles.HeadquartersQueue}>
        {renderNavBar()}
        <TableQueue
          className={styles.ServicesCounseling}
          showFilters
          showPagination
          manualSortBy
          defaultCanSort
          defaultSortedColumns={[{ id: 'submittedAt', desc: false }]}
          disableMultiSort
          disableSortBy={false}
          columns={counselingColumns(moveLockFlag)}
          title="Moves"
          handleClick={handleClickNavigateToDetails}
          useQueries={useServicesCounselingQueueQueries}
          key="Counseling Queue"
          showCSVExport
          csvExportFileNamePrefix="Services-Counseling-Queue"
          csvExportQueueFetcher={getServicesCounselingQueue}
          csvExportQueueFetcherKey="queueMoves"
        />
      </div>
    );
  }
  return <NotFound />;
};

export default HeadquartersQueue;<|MERGE_RESOLUTION|>--- conflicted
+++ resolved
@@ -16,36 +16,13 @@
   useServicesCounselingQueuePPMQueries,
   useUserQueries,
 } from 'hooks/queries';
-<<<<<<< HEAD
 import {
   getServicesCounselingQueue,
   getServicesCounselingPPMQueue,
   getPaymentRequestsQueue,
   getMovesQueue,
 } from 'services/ghcApi';
-import {
-  formatAgeToDays,
-  formatDateFromIso,
-  paymentRequestStatusReadable,
-  serviceMemberAgencyLabel,
-} from 'utils/formatters';
-import MultiSelectCheckBoxFilter from 'components/Table/Filters/MultiSelectCheckBoxFilter';
-import SelectFilter from 'components/Table/Filters/SelectFilter';
-import {
-  BRANCH_OPTIONS,
-  MOVE_STATUS_OPTIONS,
-  GBLOC,
-  MOVE_STATUS_LABELS,
-  PAYMENT_REQUEST_STATUS_OPTIONS,
-  BRANCH_OPTIONS_WITH_MARINE_CORPS,
-  SEARCH_QUEUE_STATUS_FILTER_OPTIONS,
-  SERVICE_COUNSELING_MOVE_STATUS_LABELS,
-  SERVICE_COUNSELING_PPM_TYPE_OPTIONS,
-  SERVICE_COUNSELING_PPM_TYPE_LABELS,
-} from 'constants/queues';
-=======
 import { GBLOC } from 'constants/queues';
->>>>>>> 721e64d2
 import TableQueue from 'components/Table/TableQueue';
 import LoadingPlaceholder from 'shared/LoadingPlaceholder';
 import SomethingWentWrong from 'shared/SomethingWentWrong';
@@ -61,455 +38,6 @@
 import ConnectedFlashMessage from 'containers/FlashMessage/FlashMessage';
 import CustomerSearchForm from 'components/CustomerSearchForm/CustomerSearchForm';
 
-<<<<<<< HEAD
-const tooQueueColumns = (moveLockFlag, showBranchFilter = true) => [
-  createHeader('ID', 'id', { id: 'id' }),
-  createHeader(
-    ' ',
-    (row) => {
-      const now = new Date();
-      // this will render a lock icon if the move is locked & if the lockExpiresAt value is after right now
-      if (row.lockedByOfficeUserID && row.lockExpiresAt && now < new Date(row.lockExpiresAt) && moveLockFlag) {
-        return (
-          <div data-testid="lock-icon">
-            <FontAwesomeIcon icon="lock" />
-          </div>
-        );
-      }
-      return null;
-    },
-    {
-      id: 'lock',
-    },
-  ),
-  createHeader(
-    'Customer name',
-    (row) => {
-      return (
-        <div>
-          {CHECK_SPECIAL_ORDERS_TYPES(row.orderType) ? (
-            <span className={styles.specialMoves}>{SPECIAL_ORDERS_TYPES[`${row.orderType}`]}</span>
-          ) : null}
-          {`${row.customer.last_name}, ${row.customer.first_name}`}
-        </div>
-      );
-    },
-    {
-      id: 'lastName',
-      isFilterable: true,
-      exportValue: (row) => {
-        return `${row.customer.last_name}, ${row.customer.first_name}`;
-      },
-    },
-  ),
-  createHeader('DoD ID', 'customer.dodID', {
-    id: 'dodID',
-    isFilterable: true,
-    exportValue: (row) => {
-      return row.customer.dodID;
-    },
-  }),
-  createHeader(
-    'Status',
-    (row) => {
-      return MOVE_STATUS_LABELS[`${row.status}`];
-    },
-    {
-      id: 'status',
-      isFilterable: true,
-      // eslint-disable-next-line react/jsx-props-no-spreading
-      Filter: (props) => <MultiSelectCheckBoxFilter options={MOVE_STATUS_OPTIONS} {...props} />,
-    },
-  ),
-  createHeader('Move code', 'locator', {
-    id: 'locator',
-    isFilterable: true,
-  }),
-  createHeader(
-    'Requested move date',
-    (row) => {
-      return formatDateFromIso(row.requestedMoveDate, DATE_FORMAT_STRING);
-    },
-    {
-      id: 'requestedMoveDate',
-      isFilterable: true,
-      // eslint-disable-next-line react/jsx-props-no-spreading
-      Filter: (props) => <DateSelectFilter dateTime {...props} />,
-    },
-  ),
-  createHeader(
-    'Date submitted',
-    (row) => {
-      return formatDateFromIso(row.appearedInTooAt, DATE_FORMAT_STRING);
-    },
-    {
-      id: 'appearedInTooAt',
-      isFilterable: true,
-      // eslint-disable-next-line react/jsx-props-no-spreading
-      Filter: (props) => <DateSelectFilter dateTime {...props} />,
-    },
-  ),
-  createHeader(
-    'Branch',
-    (row) => {
-      return serviceMemberAgencyLabel(row.customer.agency);
-    },
-    {
-      id: 'branch',
-      isFilterable: showBranchFilter,
-      Filter: (props) => (
-        // eslint-disable-next-line react/jsx-props-no-spreading
-        <SelectFilter options={BRANCH_OPTIONS} {...props} />
-      ),
-    },
-  ),
-  createHeader('# of shipments', 'shipmentsCount', { disableSortBy: true }),
-  createHeader('Origin duty location', 'originDutyLocation.name', {
-    id: 'originDutyLocation',
-    isFilterable: true,
-    exportValue: (row) => {
-      return row.originDutyLocation?.name;
-    },
-  }),
-  createHeader('Origin GBLOC', 'originGBLOC', { disableSortBy: true }),
-];
-
-const tioQueueColumns = (moveLockFlag, showBranchFilter = true) => [
-  createHeader(
-    ' ',
-    (row) => {
-      const now = new Date();
-      // this will render a lock icon if the move is locked & if the lockExpiresAt value is after right now
-      if (row.lockedByOfficeUserID && row.lockExpiresAt && now < new Date(row.lockExpiresAt) && moveLockFlag) {
-        return (
-          <div data-testid="lock-icon">
-            <FontAwesomeIcon icon="lock" />
-          </div>
-        );
-      }
-      return null;
-    },
-    {
-      id: 'lock',
-    },
-  ),
-  createHeader('ID', 'id', { id: 'id' }),
-  createHeader(
-    'Customer name',
-    (row) => {
-      return (
-        <div>
-          {CHECK_SPECIAL_ORDERS_TYPES(row.orderType) ? (
-            <span className={styles.specialMoves}>{SPECIAL_ORDERS_TYPES[`${row.orderType}`]}</span>
-          ) : null}
-          {`${row.customer.last_name}, ${row.customer.first_name}`}
-        </div>
-      );
-    },
-    {
-      id: 'lastName',
-      isFilterable: true,
-      exportValue: (row) => {
-        return `${row.customer.last_name}, ${row.customer.first_name}`;
-      },
-    },
-  ),
-  createHeader('DoD ID', 'customer.dodID', {
-    id: 'dodID',
-    isFilterable: true,
-    exportValue: (row) => {
-      return row.customer.dodID;
-    },
-  }),
-  createHeader(
-    'Status',
-    (row) => {
-      return paymentRequestStatusReadable(row.status);
-    },
-    {
-      id: 'status',
-      isFilterable: true,
-      Filter: (props) => (
-        <div data-testid="statusFilter">
-          {/* eslint-disable-next-line react/jsx-props-no-spreading */}
-          <MultiSelectCheckBoxFilter options={PAYMENT_REQUEST_STATUS_OPTIONS} {...props} />
-        </div>
-      ),
-    },
-  ),
-  createHeader(
-    'Age',
-    (row) => {
-      return formatAgeToDays(row.age);
-    },
-    { id: 'age' },
-  ),
-  createHeader(
-    'Submitted',
-    (row) => {
-      return formatDateFromIso(row.submittedAt, 'DD MMM YYYY');
-    },
-    {
-      id: 'submittedAt',
-      isFilterable: true,
-      // eslint-disable-next-line react/jsx-props-no-spreading
-      Filter: (props) => <DateSelectFilter dateTime {...props} />,
-    },
-  ),
-  createHeader('Move Code', 'locator', {
-    id: 'locator',
-    isFilterable: true,
-  }),
-  createHeader(
-    'Branch',
-    (row) => {
-      return serviceMemberAgencyLabel(row.customer.agency);
-    },
-    {
-      id: 'branch',
-      isFilterable: showBranchFilter,
-      Filter: (props) => (
-        // eslint-disable-next-line react/jsx-props-no-spreading
-        <SelectFilter options={BRANCH_OPTIONS} {...props} />
-      ),
-    },
-  ),
-  createHeader('Origin GBLOC', 'originGBLOC', { disableSortBy: true }),
-  createHeader('Origin Duty Location', 'originDutyLocation.name', {
-    id: 'originDutyLocation',
-    isFilterable: true,
-    exportValue: (row) => {
-      return row.originDutyLocation?.name;
-    },
-  }),
-];
-
-const counselingColumns = (moveLockFlag) => [
-  createHeader(
-    ' ',
-    (row) => {
-      const now = new Date();
-      // this will render a lock icon if the move is locked & if the lockExpiresAt value is after right now
-      if (row.lockedByOfficeUserID && row.lockExpiresAt && now < new Date(row.lockExpiresAt) && moveLockFlag) {
-        return (
-          <div data-testid="lock-icon">
-            <FontAwesomeIcon icon="lock" />
-          </div>
-        );
-      }
-      return null;
-    },
-    { id: 'lock' },
-  ),
-  createHeader('ID', 'id', { id: 'id' }),
-  createHeader(
-    'Customer name',
-    (row) => {
-      return (
-        <div>
-          {CHECK_SPECIAL_ORDERS_TYPES(row.orderType) ? (
-            <span className={styles.specialMoves}>{SPECIAL_ORDERS_TYPES[`${row.orderType}`]}</span>
-          ) : null}
-          {`${row.customer.last_name}, ${row.customer.first_name}`}
-        </div>
-      );
-    },
-    {
-      id: 'lastName',
-      isFilterable: true,
-      exportValue: (row) => {
-        return `${row.customer.last_name}, ${row.customer.first_name}`;
-      },
-    },
-  ),
-  createHeader('DoD ID', 'customer.dodID', {
-    id: 'dodID',
-    isFilterable: true,
-    exportValue: (row) => {
-      return row.customer.dodID;
-    },
-  }),
-  createHeader('Move code', 'locator', {
-    id: 'locator',
-    isFilterable: true,
-  }),
-  createHeader(
-    'Status',
-    (row) => {
-      return SERVICE_COUNSELING_MOVE_STATUS_LABELS[`${row.status}`];
-    },
-    {
-      id: 'status',
-      isFilterable: true,
-      Filter: (props) => (
-        // eslint-disable-next-line react/jsx-props-no-spreading
-        <MultiSelectCheckBoxFilter options={SEARCH_QUEUE_STATUS_FILTER_OPTIONS} {...props} />
-      ),
-    },
-  ),
-  createHeader(
-    'Requested move date',
-    (row) => {
-      return formatDateFromIso(row.requestedMoveDate, DATE_FORMAT_STRING);
-    },
-    {
-      id: 'requestedMoveDate',
-      isFilterable: true,
-      // eslint-disable-next-line react/jsx-props-no-spreading
-      Filter: (props) => <DateSelectFilter {...props} />,
-    },
-  ),
-  createHeader(
-    'Date submitted',
-    (row) => {
-      return formatDateFromIso(row.submittedAt, DATE_FORMAT_STRING);
-    },
-    {
-      id: 'submittedAt',
-      isFilterable: true,
-      // eslint-disable-next-line react/jsx-props-no-spreading
-      Filter: (props) => <DateSelectFilter dateTime {...props} />,
-    },
-  ),
-  createHeader(
-    'Branch',
-    (row) => {
-      return serviceMemberAgencyLabel(row.customer.agency);
-    },
-    {
-      id: 'branch',
-      isFilterable: true,
-      Filter: (props) => (
-        // eslint-disable-next-line react/jsx-props-no-spreading
-        <SelectFilter options={BRANCH_OPTIONS_WITH_MARINE_CORPS} {...props} />
-      ),
-    },
-  ),
-  createHeader('Origin GBLOC', 'originGBLOC', {
-    disableSortBy: true,
-  }), // If the user is in the USMC GBLOC they will have many different GBLOCs and will want to sort and filter
-  createHeader('Origin duty location', 'originDutyLocation.name', {
-    id: 'originDutyLocation',
-    isFilterable: true,
-    exportValue: (row) => {
-      return row.originDutyLocation?.name;
-    },
-  }),
-];
-
-const closeoutColumns = (moveLockFlag, ppmCloseoutGBLOC) => [
-  createHeader(
-    ' ',
-    (row) => {
-      const now = new Date();
-      // this will render a lock icon if the move is locked & if the lockExpiresAt value is after right now
-      if (row.lockedByOfficeUserID && row.lockExpiresAt && now < new Date(row.lockExpiresAt) && moveLockFlag) {
-        return (
-          <div id={row.id}>
-            <FontAwesomeIcon icon="lock" />
-          </div>
-        );
-      }
-      return null;
-    },
-    { id: 'lock' },
-  ),
-  createHeader('ID', 'id', { id: 'id' }),
-  createHeader(
-    'Customer name',
-    (row) => {
-      return (
-        <div>
-          {CHECK_SPECIAL_ORDERS_TYPES(row.orderType) ? (
-            <span className={styles.specialMoves}>{SPECIAL_ORDERS_TYPES[`${row.orderType}`]}</span>
-          ) : null}
-          {`${row.customer.last_name}, ${row.customer.first_name}`}
-        </div>
-      );
-    },
-    {
-      id: 'lastName',
-      isFilterable: true,
-      exportValue: (row) => {
-        return `${row.customer.last_name}, ${row.customer.first_name}`;
-      },
-    },
-  ),
-  createHeader('DoD ID', 'customer.dodID', {
-    id: 'dodID',
-    isFilterable: true,
-    exportValue: (row) => {
-      return row.customer.dodID;
-    },
-  }),
-  createHeader('Move code', 'locator', {
-    id: 'locator',
-    isFilterable: true,
-  }),
-  createHeader(
-    'Branch',
-    (row) => {
-      return serviceMemberAgencyLabel(row.customer.agency);
-    },
-    {
-      id: 'branch',
-      isFilterable: true,
-      Filter: (props) => (
-        // eslint-disable-next-line react/jsx-props-no-spreading
-        <SelectFilter options={BRANCH_OPTIONS_WITH_MARINE_CORPS} {...props} />
-      ),
-    },
-  ),
-  createHeader(
-    'Closeout initiated',
-    (row) => {
-      return formatDateFromIso(row.closeoutInitiated, DATE_FORMAT_STRING);
-    },
-    {
-      id: 'closeoutInitiated',
-      isFilterable: true,
-      // eslint-disable-next-line react/jsx-props-no-spreading
-      Filter: (props) => <DateSelectFilter dateTime {...props} />,
-    },
-  ),
-  createHeader(
-    'Full or partial PPM',
-    (row) => {
-      return SERVICE_COUNSELING_PPM_TYPE_LABELS[`${row.ppmType}`];
-    },
-    {
-      id: 'ppmType',
-      isFilterable: true,
-      Filter: (props) => (
-        // eslint-disable-next-line react/jsx-props-no-spreading
-        <SelectFilter options={SERVICE_COUNSELING_PPM_TYPE_OPTIONS} {...props} />
-      ),
-    },
-  ),
-  createHeader('Origin duty location', 'originDutyLocation.name', {
-    id: 'originDutyLocation',
-    isFilterable: true,
-    exportValue: (row) => {
-      return row.originDutyLocation?.name;
-    },
-  }),
-  createHeader('Destination duty location', 'destinationDutyLocation.name', {
-    id: 'destinationDutyLocation',
-    isFilterable: true,
-    exportValue: (row) => {
-      return row.destinationDutyLocation?.name;
-    },
-  }),
-  createHeader('PPM closeout location', 'closeoutLocation', {
-    id: 'closeoutLocation',
-    // This filter only makes sense if we're not in a closeout GBLOC. Users in a closeout GBLOC will
-    // see the same value in this column for every move.
-    isFilterable: !ppmCloseoutGBLOC,
-  }),
-];
-
-=======
->>>>>>> 721e64d2
 const HeadquartersQueue = () => {
   const navigate = useNavigate();
   const { queueType } = useParams();
