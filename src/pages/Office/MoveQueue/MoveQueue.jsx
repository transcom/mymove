--- conflicted
+++ resolved
@@ -23,10 +23,7 @@
 import { isNullUndefinedOrWhitespace } from 'shared/utils';
 import NotFound from 'components/NotFound/NotFound';
 import { CHECK_SPECIAL_ORDERS_TYPES, SPECIAL_ORDERS_TYPES } from 'constants/orders';
-<<<<<<< HEAD
-=======
 import { isBooleanFlagEnabled } from 'utils/featureFlags';
->>>>>>> d5c0f407
 
 const columns = (moveLockFlag, showBranchFilter = true) => [
   createHeader('ID', 'id'),
