import React, { useCallback, useEffect, useState } from 'react';
import { useNavigate, NavLink, useParams, Navigate, generatePath } from 'react-router-dom';
import { Dropdown } from '@trussworks/react-uswds';
import { FontAwesomeIcon } from '@fortawesome/react-fontawesome';
import { connect } from 'react-redux';

import styles from './MoveQueue.module.scss';

import { createHeader } from 'components/Table/utils';
import {
  useMovesQueueQueries,
  useUserQueries,
  useMoveSearchQueries,
  useDestinationRequestsQueueQueries,
} from 'hooks/queries';
import { getDestinationRequestsQueue, getMovesQueue } from 'services/ghcApi';
import { formatDateFromIso, serviceMemberAgencyLabel } from 'utils/formatters';
import MultiSelectCheckBoxFilter from 'components/Table/Filters/MultiSelectCheckBoxFilter';
import SelectFilter from 'components/Table/Filters/SelectFilter';
import { MOVE_STATUS_OPTIONS, GBLOC, MOVE_STATUS_LABELS, BRANCH_OPTIONS, QUEUE_TYPES } from 'constants/queues';
import TableQueue from 'components/Table/TableQueue';
import LoadingPlaceholder from 'shared/LoadingPlaceholder';
import SomethingWentWrong from 'shared/SomethingWentWrong';
import DateSelectFilter from 'components/Table/Filters/DateSelectFilter';
import { DATE_FORMAT_STRING, DEFAULT_EMPTY_VALUE } from 'shared/constants';
import { CHECK_SPECIAL_ORDERS_TYPES, SPECIAL_ORDERS_TYPES } from 'constants/orders';
import MoveSearchForm from 'components/MoveSearchForm/MoveSearchForm';
import { roleTypes } from 'constants/userRoles';
import SearchResultsTable from 'components/Table/SearchResultsTable';
import TabNav from 'components/TabNav';
import { generalRoutes, tooRoutes } from 'constants/routes';
import { isNullUndefinedOrWhitespace } from 'shared/utils';
import NotFound from 'components/NotFound/NotFound';
import { isBooleanFlagEnabled } from 'utils/featureFlags';
import { handleQueueAssignment, getQueue } from 'utils/queues';
import { elevatedPrivilegeTypes } from 'constants/userPrivileges';
import { setRefetchQueue as setRefetchQueueAction } from 'store/general/actions';

export const columns = (
  moveLockFlag,
  isQueueManagementEnabled,
  queueType,
  setRefetchQueue,
  showBranchFilter = true,
) => {
  const cols = [
    createHeader('ID', 'id', { id: 'id' }),
    createHeader(
      ' ',
      (row) => {
        const now = new Date();
        // this will render a lock icon if the move is locked & if the lockExpiresAt value is after right now
        if (row.lockedByOfficeUserID && row.lockExpiresAt && now < new Date(row.lockExpiresAt) && moveLockFlag) {
          return (
            <div data-testid="lock-icon">
              <FontAwesomeIcon icon="lock" />
            </div>
          );
        }
        return null;
      },
      {
        id: 'lock',
      },
    ),
    createHeader(
      'Customer name',
      (row) => {
        return (
          <div>
            {CHECK_SPECIAL_ORDERS_TYPES(row.orderType) ? (
              <span className={styles.specialMoves}>{SPECIAL_ORDERS_TYPES[`${row.orderType}`]}</span>
            ) : null}
            {`${row.customer.last_name}, ${row.customer.first_name}`}
          </div>
        );
      },
      {
        id: 'customerName',
        isFilterable: true,
        exportValue: (row) => {
          return `${row.customer.last_name}, ${row.customer.first_name}`;
        },
      },
    ),
    createHeader('DoD ID', 'customer.edipi', {
      id: 'edipi',
      isFilterable: true,
      exportValue: (row) => {
        return row.customer.edipi;
      },
    }),
    createHeader('EMPLID', 'customer.emplid', {
      id: 'emplid',
      isFilterable: true,
    }),
    createHeader(
      'Status',
      (row) => {
        return MOVE_STATUS_LABELS[`${row.status}`];
      },
      {
        id: 'status',
        isFilterable: true,
        // eslint-disable-next-line react/jsx-props-no-spreading
        Filter: (props) => <MultiSelectCheckBoxFilter options={MOVE_STATUS_OPTIONS} {...props} />,
      },
    ),
    createHeader('Move code', 'locator', {
      id: 'locator',
      isFilterable: true,
    }),
    createHeader(
      'Requested move date',
      (row) => {
        return formatDateFromIso(row.requestedMoveDate, DATE_FORMAT_STRING);
      },
      {
        id: 'requestedMoveDate',
        isFilterable: true,
        // eslint-disable-next-line react/jsx-props-no-spreading
        Filter: (props) => <DateSelectFilter dateTime {...props} />,
      },
    ),
    createHeader(
      'Date submitted',
      (row) => {
        return formatDateFromIso(row.appearedInTooAt, DATE_FORMAT_STRING);
      },
      {
        id: 'appearedInTooAt',
        isFilterable: true,
        // eslint-disable-next-line react/jsx-props-no-spreading
        Filter: (props) => <DateSelectFilter dateTime {...props} />,
      },
    ),
    createHeader(
      'Branch',
      (row) => {
        return serviceMemberAgencyLabel(row.customer.agency);
      },
      {
        id: 'branch',
        isFilterable: showBranchFilter,
        Filter: (props) => (
          // eslint-disable-next-line react/jsx-props-no-spreading
          <SelectFilter options={BRANCH_OPTIONS} {...props} />
        ),
      },
    ),
    createHeader('# of shipments', 'shipmentsCount', { disableSortBy: true }),
    createHeader('Origin duty location', 'originDutyLocation.name', {
      id: 'originDutyLocation',
      isFilterable: true,
      exportValue: (row) => {
        return row.originDutyLocation?.name;
      },
    }),
    createHeader('Origin GBLOC', 'originGBLOC', { disableSortBy: true }),
    createHeader('Counseling office', 'counselingOffice', {
      id: 'counselingOffice',
      isFilterable: true,
    }),
  ];
  if (isQueueManagementEnabled)
    cols.push(
      createHeader(
        'Assigned',
        (row) => {
          return !row?.assignable ? (
            <div data-testid="assigned-col">
              {row.assignedTo ? `${row.assignedTo?.lastName}, ${row.assignedTo?.firstName}` : ''}
            </div>
          ) : (
            <div data-label="assignedSelect" data-testid="assigned-col" className={styles.assignedToCol} key={row.id}>
              <Dropdown
                key={row.id}
                onChange={(e) => {
                  handleQueueAssignment(row.id, e.target.value, getQueue(queueType));
                  setRefetchQueue(true);
                }}
                title="Assigned dropdown"
              >
                <option value={null}>{DEFAULT_EMPTY_VALUE}</option>
                {row.availableOfficeUsers.map(({ lastName, firstName, officeUserId }) => (
                  <option
                    value={officeUserId}
                    key={officeUserId}
                    selected={row.assignedTo?.officeUserId === officeUserId}
                  >
                    {`${lastName}, ${firstName}`}
                  </option>
                ))}
              </Dropdown>
            </div>
          );
        },
        {
          id: 'assignedTo',
          isFilterable: true,
          exportValue: (row) => {
            return row.assignedTo ? `${row.assignedTo?.lastName}, ${row.assignedTo?.firstName}` : '';
          },
        },
      ),
    );

  return cols;
};

const MoveQueue = ({
  isQueueManagementFFEnabled,
  userPrivileges,
  isBulkAssignmentFFEnabled,
  activeRole,
  setRefetchQueue,
}) => {
  const navigate = useNavigate();
  const { queueType } = useParams();
  const [search, setSearch] = useState({ moveCode: null, dodID: null, customerName: null, paymentRequestCode: null });
  const [searchHappened, setSearchHappened] = useState(false);
  const [moveLockFlag, setMoveLockFlag] = useState(false);
  const supervisor = userPrivileges
    ? userPrivileges.some((p) => p.privilegeType === elevatedPrivilegeTypes.SUPERVISOR)
    : false;
  useEffect(() => {
    const fetchData = async () => {
      const lockedMoveFlag = await isBooleanFlagEnabled('move_lock');
      setMoveLockFlag(lockedMoveFlag);
    };

    fetchData();
  }, []);

  const onSubmit = useCallback((values) => {
    const payload = {
      moveCode: null,
      dodID: null,
      customerName: null,
      paymentRequestCode: null,
    };
    if (!isNullUndefinedOrWhitespace(values.searchText)) {
      if (values.searchType === 'moveCode') {
        payload.moveCode = values.searchText.trim();
      } else if (values.searchType === 'dodID') {
        payload.dodID = values.searchText.trim();
      } else if (values.searchType === 'customerName') {
        payload.customerName = values.searchText.trim();
      } else if (values.searchType === 'paymentRequestCode') {
        payload.paymentRequestCode = values.searchText.trim();
      }
    }
    setSearch(payload);
    setSearchHappened(true);
  }, []);
  const {
    // eslint-disable-next-line camelcase
    data: { office_user },
    isLoading,
    isError,
  } = useUserQueries();

  // eslint-disable-next-line camelcase
  const showBranchFilter = office_user?.transportation_office?.gbloc !== GBLOC.USMC;

  const handleEditProfileClick = (locator) => {
    navigate(generatePath(tooRoutes.BASE_CUSTOMER_INFO_EDIT_PATH, { moveCode: locator }));
  };

  const handleClick = (values, e) => {
    // if the user clicked the profile icon to edit, we want to route them elsewhere
    // since we don't have innerText, we are using the data-label property
    const editProfileDiv = e.target.closest('div[data-label="editProfile"]');
    const assignedSelect = e.target.closest('div[data-label="assignedSelect"]');
    if (editProfileDiv) {
      navigate(generatePath(tooRoutes.BASE_CUSTOMER_INFO_EDIT_PATH, { moveCode: values.locator }));
    } else if (assignedSelect) {
      // don't want to page redirect if clicking in the assigned dropdown
    } else {
      navigate(generatePath(tooRoutes.BASE_MOVE_VIEW_PATH, { moveCode: values.locator }));
    }
  };

  if (isLoading) return <LoadingPlaceholder />;
  if (isError) return <SomethingWentWrong />;
  if (!queueType) {
    return <Navigate to={tooRoutes.BASE_MOVE_QUEUE} />;
  }
  const renderNavBar = () => {
    return (
      <TabNav
        className={styles.tableTabs}
        items={[
          <NavLink end className={({ isActive }) => (isActive ? 'usa-current' : '')} to={tooRoutes.BASE_MOVE_QUEUE}>
            <span data-testid="closeout-tab-link" className="tab-title" title="Move Queue">
              Task Order Queue
            </span>
          </NavLink>,
          <NavLink
            end
            className={({ isActive }) => (isActive ? 'usa-current' : '')}
            to={tooRoutes.BASE_DESTINATION_REQUESTS_QUEUE}
          >
            <span className="tab-title" title="Destination Requests Queue">
              Destination Requests Queue
            </span>
          </NavLink>,
          <NavLink
            end
            className={({ isActive }) => (isActive ? 'usa-current' : '')}
            to={generalRoutes.BASE_QUEUE_SEARCH_PATH}
          >
            <span data-testid="search-tab-link" className="tab-title" title="Search">
              Search
            </span>
          </NavLink>,
        ]}
      />
    );
  };
  if (queueType === generalRoutes.QUEUE_SEARCH_PATH) {
    return (
      <div data-testid="move-search" className={styles.ServicesCounselingQueue}>
        {renderNavBar()}
        <h1>Search for a move</h1>
        <MoveSearchForm onSubmit={onSubmit} role={roleTypes.TOO} />
        {searchHappened && (
          <SearchResultsTable
            showFilters
            showPagination
            defaultCanSort
            disableMultiSort
            disableSortBy={false}
            title="Results"
            handleClick={handleClick}
            handleEditProfileClick={handleEditProfileClick}
            useQueries={useMoveSearchQueries}
            moveCode={search.moveCode}
            dodID={search.dodID}
            customerName={search.customerName}
            paymentRequestCode={search.paymentRequestCode}
            roleType={roleTypes.TOO}
          />
        )}
      </div>
    );
  }
  if (queueType === tooRoutes.MOVE_QUEUE) {
    return (
      <div className={styles.MoveQueue} data-testid="move-queue">
        {renderNavBar()}
        <TableQueue
          showFilters
          showPagination
          manualSortBy
          defaultCanSort
          defaultSortedColumns={[{ id: 'status', desc: false }]}
          disableMultiSort
          disableSortBy={false}
          columns={columns(moveLockFlag, isQueueManagementFFEnabled, queueType, setRefetchQueue, showBranchFilter)}
          title="All moves"
          handleClick={handleClick}
          useQueries={useMovesQueueQueries}
          showCSVExport
          csvExportFileNamePrefix="Task-Order-Queue"
          csvExportQueueFetcher={getMovesQueue}
          csvExportQueueFetcherKey="queueMoves"
          sessionStorageKey={queueType}
          key={queueType}
          isSupervisor={supervisor}
          isBulkAssignmentFFEnabled={isBulkAssignmentFFEnabled}
          queueType={QUEUE_TYPES.TASK_ORDER}
          activeRole={activeRole}
        />
      </div>
    );
  }
  if (queueType === tooRoutes.DESTINATION_REQUESTS_QUEUE) {
    return (
      <div className={styles.MoveQueue} data-testid="destination-requests-queue">
        {renderNavBar()}
        <TableQueue
          showFilters
          showPagination
          manualSortBy
          defaultCanSort
          defaultSortedColumns={[{ id: 'status', desc: false }]}
          disableMultiSort
          disableSortBy={false}
          columns={columns(moveLockFlag, isQueueManagementFFEnabled, queueType, setRefetchQueue, showBranchFilter)}
          title="Destination requests"
          handleClick={handleClick}
          useQueries={useDestinationRequestsQueueQueries}
          showCSVExport
          csvExportFileNamePrefix="Destination-Requests-Queue"
          csvExportQueueFetcher={getDestinationRequestsQueue}
          csvExportQueueFetcherKey="queueMoves"
          sessionStorageKey={queueType}
          key={queueType}
          isSupervisor={supervisor}
<<<<<<< HEAD
          isBulkAssignmentFFEnabled={isBulkAssignmentFFEnabled}
          queueType={QUEUE_TYPES.DESTINATION_REQUEST}
=======
          queueType={QUEUE_TYPES.DESTINATION_REQUESTS}
          activeRole={activeRole}
>>>>>>> f8a64973
        />
      </div>
    );
  }
  return <NotFound />;
};

const mapStateToProps = (state) => {
  return {
    setRefetchQueue: state.generalState.setRefetchQueue,
  };
};

const mapDispatchToProps = { setRefetchQueue: setRefetchQueueAction };

export default connect(mapStateToProps, mapDispatchToProps)(MoveQueue);<|MERGE_RESOLUTION|>--- conflicted
+++ resolved
@@ -398,13 +398,9 @@
           sessionStorageKey={queueType}
           key={queueType}
           isSupervisor={supervisor}
-<<<<<<< HEAD
           isBulkAssignmentFFEnabled={isBulkAssignmentFFEnabled}
-          queueType={QUEUE_TYPES.DESTINATION_REQUEST}
-=======
           queueType={QUEUE_TYPES.DESTINATION_REQUESTS}
           activeRole={activeRole}
->>>>>>> f8a64973
         />
       </div>
     );
