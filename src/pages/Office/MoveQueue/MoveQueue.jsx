--- conflicted
+++ resolved
@@ -122,19 +122,11 @@
     };
     if (!isNullUndefinedOrWhitespace(values.searchText)) {
       if (values.searchType === 'moveCode') {
-<<<<<<< HEAD
-        payload.moveCode = values.searchText;
-      } else if (values.searchType === 'dodID') {
-        payload.dodID = values.searchText;
-      } else if (values.searchType === 'customerName') {
-        payload.customerName = values.searchText;
-=======
         payload.moveCode = values.searchText.trim();
       } else if (values.searchType === 'dodID') {
         payload.dodID = values.searchText.trim();
       } else if (values.searchType === 'customerName') {
         payload.customerName = values.searchText.trim();
->>>>>>> 461a9c7e
       }
     }
     setSearch(payload);
@@ -166,11 +158,7 @@
         items={[
           <NavLink end className={({ isActive }) => (isActive ? 'usa-current' : '')} to={tooRoutes.BASE_MOVE_QUEUE}>
             <span data-testid="closeout-tab-link" className="tab-title" title="Move Queue">
-<<<<<<< HEAD
-              Move Queue
-=======
               Task Order Queue
->>>>>>> 461a9c7e
             </span>
           </NavLink>,
           <NavLink
