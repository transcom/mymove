import React, { useCallback, useEffect, useState } from 'react';
import { useNavigate, NavLink, useParams, Navigate, generatePath } from 'react-router-dom';
import { Dropdown } from '@trussworks/react-uswds';
import { FontAwesomeIcon } from '@fortawesome/react-fontawesome';
import { connect } from 'react-redux';

import styles from './MoveQueue.module.scss';

import { createHeader } from 'components/Table/utils';
import {
  useMovesQueueQueries,
  useUserQueries,
  useMoveSearchQueries,
  useDestinationRequestsQueueQueries,
} from 'hooks/queries';
import { getDestinationRequestsQueue, getMovesQueue } from 'services/ghcApi';
import { formatDateFromIso, serviceMemberAgencyLabel } from 'utils/formatters';
import MultiSelectCheckBoxFilter from 'components/Table/Filters/MultiSelectCheckBoxFilter';
import SelectFilter from 'components/Table/Filters/SelectFilter';
import { MOVE_STATUS_OPTIONS, GBLOC, MOVE_STATUS_LABELS, BRANCH_OPTIONS, QUEUE_TYPES } from 'constants/queues';
import TableQueue from 'components/Table/TableQueue';
import LoadingPlaceholder from 'shared/LoadingPlaceholder';
import SomethingWentWrong from 'shared/SomethingWentWrong';
import DateSelectFilter from 'components/Table/Filters/DateSelectFilter';
import { DATE_FORMAT_STRING, DEFAULT_EMPTY_VALUE } from 'shared/constants';
import { CHECK_SPECIAL_ORDERS_TYPES, SPECIAL_ORDERS_TYPES } from 'constants/orders';
import MoveSearchForm from 'components/MoveSearchForm/MoveSearchForm';
import { roleTypes } from 'constants/userRoles';
import SearchResultsTable from 'components/Table/SearchResultsTable';
import TabNav from 'components/TabNav';
import { generalRoutes, tooRoutes } from 'constants/routes';
import { isNullUndefinedOrWhitespace } from 'shared/utils';
import NotFound from 'components/NotFound/NotFound';
import { isBooleanFlagEnabled } from 'utils/featureFlags';
import handleQueueAssignment from 'utils/queues';
import { elevatedPrivilegeTypes } from 'constants/userPrivileges';
import { setRefetchQueue as setRefetchQueueAction } from 'store/general/actions';

export const columns = (moveLockFlag, isQueueManagementEnabled, setRefetchQueue, showBranchFilter = true) => {
  const cols = [
    createHeader('ID', 'id', { id: 'id' }),
    createHeader(
      ' ',
      (row) => {
        const now = new Date();
        // this will render a lock icon if the move is locked & if the lockExpiresAt value is after right now
        if (row.lockedByOfficeUserID && row.lockExpiresAt && now < new Date(row.lockExpiresAt) && moveLockFlag) {
          return (
            <div data-testid="lock-icon">
              <FontAwesomeIcon icon="lock" />
            </div>
          );
        }
        return null;
      },
      {
        id: 'lock',
      },
    ),
    createHeader(
      'Customer name',
      (row) => {
        return (
          <div>
            {CHECK_SPECIAL_ORDERS_TYPES(row.orderType) ? (
              <span className={styles.specialMoves}>{SPECIAL_ORDERS_TYPES[`${row.orderType}`]}</span>
            ) : null}
            {`${row.customer.last_name}, ${row.customer.first_name}`}
          </div>
        );
      },
      {
        id: 'customerName',
        isFilterable: true,
        exportValue: (row) => {
          return `${row.customer.last_name}, ${row.customer.first_name}`;
        },
      },
    ),
    createHeader('DoD ID', 'customer.edipi', {
      id: 'edipi',
      isFilterable: true,
      exportValue: (row) => {
        return row.customer.edipi;
      },
    }),
    createHeader('EMPLID', 'customer.emplid', {
      id: 'emplid',
      isFilterable: true,
    }),
    createHeader(
      'Status',
      (row) => {
        return MOVE_STATUS_LABELS[`${row.status}`];
      },
      {
        id: 'status',
        isFilterable: true,
        // eslint-disable-next-line react/jsx-props-no-spreading
        Filter: (props) => <MultiSelectCheckBoxFilter options={MOVE_STATUS_OPTIONS} {...props} />,
      },
    ),
    createHeader('Move code', 'locator', {
      id: 'locator',
      isFilterable: true,
    }),
    createHeader(
      'Requested move date',
      (row) => {
        return formatDateFromIso(row.requestedMoveDate, DATE_FORMAT_STRING);
      },
      {
        id: 'requestedMoveDate',
        isFilterable: true,
        // eslint-disable-next-line react/jsx-props-no-spreading
        Filter: (props) => <DateSelectFilter dateTime {...props} />,
      },
    ),
    createHeader(
      'Date submitted',
      (row) => {
        return formatDateFromIso(row.appearedInTooAt, DATE_FORMAT_STRING);
      },
      {
        id: 'appearedInTooAt',
        isFilterable: true,
        // eslint-disable-next-line react/jsx-props-no-spreading
        Filter: (props) => <DateSelectFilter dateTime {...props} />,
      },
    ),
    createHeader(
      'Branch',
      (row) => {
        return serviceMemberAgencyLabel(row.customer.agency);
      },
      {
        id: 'branch',
        isFilterable: showBranchFilter,
        Filter: (props) => (
          // eslint-disable-next-line react/jsx-props-no-spreading
          <SelectFilter options={BRANCH_OPTIONS} {...props} />
        ),
      },
    ),
    createHeader('# of shipments', 'shipmentsCount', { disableSortBy: true }),
    createHeader('Origin duty location', 'originDutyLocation.name', {
      id: 'originDutyLocation',
      isFilterable: true,
      exportValue: (row) => {
        return row.originDutyLocation?.name;
      },
    }),
    createHeader('Origin GBLOC', 'originGBLOC', { disableSortBy: true }),
    createHeader('Counseling office', 'counselingOffice', {
      id: 'counselingOffice',
      isFilterable: true,
    }),
  ];
  if (isQueueManagementEnabled)
    cols.push(
      createHeader(
        'Assigned',
        (row) => {
          return !row?.assignable ? (
            <div data-testid="assigned-col">
              {row.assignedTo ? `${row.assignedTo?.lastName}, ${row.assignedTo?.firstName}` : ''}
            </div>
          ) : (
            <div data-label="assignedSelect" data-testid="assigned-col" className={styles.assignedToCol} key={row.id}>
              <Dropdown
                key={row.id}
<<<<<<< HEAD
                onChange={(e) => {
                  handleQueueAssignment(row.id, e.target.value, roleTypes.TOO);
                  setRefetchQueue(true);
                }}
                title="Assigned dropdown"
              >
                <option value={null}>{DEFAULT_EMPTY_VALUE}</option>
                {row.availableOfficeUsers.map(({ lastName, firstName, officeUserId }) => (
=======
                onChange={(e) => handleQueueAssignment(row.id, e.target.value, roleTypes.TOO)}
                title="Assigned dropdown"
              >
                <option value={null}>{DEFAULT_EMPTY_VALUE}</option>
                {row.availableOfficeUsers?.map(({ lastName, firstName, officeUserId }) => (
>>>>>>> 12bd5d9c
                  <option
                    value={officeUserId}
                    key={officeUserId}
                    selected={row.assignedTo?.officeUserId === officeUserId}
                  >
                    {`${lastName}, ${firstName}`}
                  </option>
                ))}
              </Dropdown>
            </div>
          );
        },
        {
          id: 'assignedTo',
          isFilterable: true,
          exportValue: (row) => {
            return row.assignedTo ? `${row.assignedTo?.lastName}, ${row.assignedTo?.firstName}` : '';
          },
        },
      ),
    );

  return cols;
};

const MoveQueue = ({
  isQueueManagementFFEnabled,
  userPrivileges,
  isBulkAssignmentFFEnabled,
  activeRole,
  setRefetchQueue,
}) => {
  const navigate = useNavigate();
  const { queueType } = useParams();
  const [search, setSearch] = useState({ moveCode: null, dodID: null, customerName: null, paymentRequestCode: null });
  const [searchHappened, setSearchHappened] = useState(false);
  const [moveLockFlag, setMoveLockFlag] = useState(false);
  const supervisor = userPrivileges
    ? userPrivileges.some((p) => p.privilegeType === elevatedPrivilegeTypes.SUPERVISOR)
    : false;
  useEffect(() => {
    const fetchData = async () => {
      const lockedMoveFlag = await isBooleanFlagEnabled('move_lock');
      setMoveLockFlag(lockedMoveFlag);
    };

    fetchData();
  }, []);

  const onSubmit = useCallback((values) => {
    const payload = {
      moveCode: null,
      dodID: null,
      customerName: null,
      paymentRequestCode: null,
    };
    if (!isNullUndefinedOrWhitespace(values.searchText)) {
      if (values.searchType === 'moveCode') {
        payload.moveCode = values.searchText.trim();
      } else if (values.searchType === 'dodID') {
        payload.dodID = values.searchText.trim();
      } else if (values.searchType === 'customerName') {
        payload.customerName = values.searchText.trim();
      } else if (values.searchType === 'paymentRequestCode') {
        payload.paymentRequestCode = values.searchText.trim();
      }
    }
    setSearch(payload);
    setSearchHappened(true);
  }, []);
  const {
    // eslint-disable-next-line camelcase
    data: { office_user },
    isLoading,
    isError,
  } = useUserQueries();

  // eslint-disable-next-line camelcase
  const showBranchFilter = office_user?.transportation_office?.gbloc !== GBLOC.USMC;

  const handleEditProfileClick = (locator) => {
    navigate(generatePath(tooRoutes.BASE_CUSTOMER_INFO_EDIT_PATH, { moveCode: locator }));
  };

  const handleClick = (values, e) => {
    // if the user clicked the profile icon to edit, we want to route them elsewhere
    // since we don't have innerText, we are using the data-label property
    const editProfileDiv = e.target.closest('div[data-label="editProfile"]');
    const assignedSelect = e.target.closest('div[data-label="assignedSelect"]');
    if (editProfileDiv) {
      navigate(generatePath(tooRoutes.BASE_CUSTOMER_INFO_EDIT_PATH, { moveCode: values.locator }));
    } else if (assignedSelect) {
      // don't want to page redirect if clicking in the assigned dropdown
    } else {
      navigate(generatePath(tooRoutes.BASE_MOVE_VIEW_PATH, { moveCode: values.locator }));
    }
  };

  if (isLoading) return <LoadingPlaceholder />;
  if (isError) return <SomethingWentWrong />;
  if (!queueType) {
    return <Navigate to={tooRoutes.BASE_MOVE_QUEUE} />;
  }
  const renderNavBar = () => {
    return (
      <TabNav
        className={styles.tableTabs}
        items={[
          <NavLink end className={({ isActive }) => (isActive ? 'usa-current' : '')} to={tooRoutes.BASE_MOVE_QUEUE}>
            <span data-testid="closeout-tab-link" className="tab-title" title="Move Queue">
              Task Order Queue
            </span>
          </NavLink>,
          <NavLink
            end
            className={({ isActive }) => (isActive ? 'usa-current' : '')}
            to={tooRoutes.BASE_DESTINATION_REQUESTS_QUEUE}
          >
            <span className="tab-title" title="Destination Requests Queue">
              Destination Requests Queue
            </span>
          </NavLink>,
          <NavLink
            end
            className={({ isActive }) => (isActive ? 'usa-current' : '')}
            to={generalRoutes.BASE_QUEUE_SEARCH_PATH}
          >
            <span data-testid="search-tab-link" className="tab-title" title="Search">
              Search
            </span>
          </NavLink>,
        ]}
      />
    );
  };
  if (queueType === generalRoutes.QUEUE_SEARCH_PATH) {
    return (
      <div data-testid="move-search" className={styles.ServicesCounselingQueue}>
        {renderNavBar()}
        <h1>Search for a move</h1>
        <MoveSearchForm onSubmit={onSubmit} role={roleTypes.TOO} />
        {searchHappened && (
          <SearchResultsTable
            showFilters
            showPagination
            defaultCanSort
            disableMultiSort
            disableSortBy={false}
            title="Results"
            handleClick={handleClick}
            handleEditProfileClick={handleEditProfileClick}
            useQueries={useMoveSearchQueries}
            moveCode={search.moveCode}
            dodID={search.dodID}
            customerName={search.customerName}
            paymentRequestCode={search.paymentRequestCode}
            roleType={roleTypes.TOO}
          />
        )}
      </div>
    );
  }
  if (queueType === tooRoutes.MOVE_QUEUE) {
    return (
      <div className={styles.MoveQueue} data-testid="move-queue">
        {renderNavBar()}
        <TableQueue
          showFilters
          showPagination
          manualSortBy
          defaultCanSort
          defaultSortedColumns={[{ id: 'status', desc: false }]}
          disableMultiSort
          disableSortBy={false}
          columns={columns(moveLockFlag, isQueueManagementFFEnabled, setRefetchQueue, showBranchFilter)}
          title="All moves"
          handleClick={handleClick}
          useQueries={useMovesQueueQueries}
          showCSVExport
          csvExportFileNamePrefix="Task-Order-Queue"
          csvExportQueueFetcher={getMovesQueue}
          csvExportQueueFetcherKey="queueMoves"
          sessionStorageKey={queueType}
          key={queueType}
          isSupervisor={supervisor}
          isBulkAssignmentFFEnabled={isBulkAssignmentFFEnabled}
          queueType={QUEUE_TYPES.TASK_ORDER}
          activeRole={activeRole}
        />
      </div>
    );
  }
  if (queueType === tooRoutes.DESTINATION_REQUESTS_QUEUE) {
    return (
      <div className={styles.MoveQueue} data-testid="destination-requests-queue">
        {renderNavBar()}
        <TableQueue
          showFilters
          showPagination
          manualSortBy
          defaultCanSort
          defaultSortedColumns={[{ id: 'status', desc: false }]}
          disableMultiSort
          disableSortBy={false}
          columns={columns(moveLockFlag, isQueueManagementFFEnabled, showBranchFilter)}
          title="Destination requests"
          handleClick={handleClick}
          useQueries={useDestinationRequestsQueueQueries}
          showCSVExport
          csvExportFileNamePrefix="Destination-Requests-Queue"
          csvExportQueueFetcher={getDestinationRequestsQueue}
<<<<<<< HEAD
          csvExportQueueFetcherKey="destinationQueueMoves"
=======
          csvExportQueueFetcherKey="queueMoves"
>>>>>>> 12bd5d9c
          sessionStorageKey={queueType}
          key={queueType}
        />
      </div>
    );
  }
  return <NotFound />;
};

const mapStateToProps = (state) => {
  return {
    setRefetchQueue: state.generalState.setRefetchQueue,
  };
};

const mapDispatchToProps = { setRefetchQueue: setRefetchQueueAction };

export default connect(mapStateToProps, mapDispatchToProps)(MoveQueue);<|MERGE_RESOLUTION|>--- conflicted
+++ resolved
@@ -169,7 +169,6 @@
             <div data-label="assignedSelect" data-testid="assigned-col" className={styles.assignedToCol} key={row.id}>
               <Dropdown
                 key={row.id}
-<<<<<<< HEAD
                 onChange={(e) => {
                   handleQueueAssignment(row.id, e.target.value, roleTypes.TOO);
                   setRefetchQueue(true);
@@ -178,13 +177,6 @@
               >
                 <option value={null}>{DEFAULT_EMPTY_VALUE}</option>
                 {row.availableOfficeUsers.map(({ lastName, firstName, officeUserId }) => (
-=======
-                onChange={(e) => handleQueueAssignment(row.id, e.target.value, roleTypes.TOO)}
-                title="Assigned dropdown"
-              >
-                <option value={null}>{DEFAULT_EMPTY_VALUE}</option>
-                {row.availableOfficeUsers?.map(({ lastName, firstName, officeUserId }) => (
->>>>>>> 12bd5d9c
                   <option
                     value={officeUserId}
                     key={officeUserId}
@@ -396,11 +388,7 @@
           showCSVExport
           csvExportFileNamePrefix="Destination-Requests-Queue"
           csvExportQueueFetcher={getDestinationRequestsQueue}
-<<<<<<< HEAD
-          csvExportQueueFetcherKey="destinationQueueMoves"
-=======
           csvExportQueueFetcherKey="queueMoves"
->>>>>>> 12bd5d9c
           sessionStorageKey={queueType}
           key={queueType}
         />
