import React, { useCallback, useEffect, useState } from 'react';
import { useNavigate, NavLink, useParams, Navigate, generatePath } from 'react-router-dom';
import { Dropdown } from '@trussworks/react-uswds';
import { FontAwesomeIcon } from '@fortawesome/react-fontawesome';
import { connect } from 'react-redux';

import styles from './MoveQueue.module.scss';

import { createHeader } from 'components/Table/utils';
import {
  useMovesQueueQueries,
  useUserQueries,
  useMoveSearchQueries,
  useDestinationRequestsQueueQueries,
} from 'hooks/queries';
import { getDestinationRequestsQueue, getMovesQueue } from 'services/ghcApi';
import { formatDateFromIso, serviceMemberAgencyLabel } from 'utils/formatters';
import MultiSelectCheckBoxFilter from 'components/Table/Filters/MultiSelectCheckBoxFilter';
import SelectFilter from 'components/Table/Filters/SelectFilter';
import { MOVE_STATUS_OPTIONS, GBLOC, MOVE_STATUS_LABELS, BRANCH_OPTIONS, QUEUE_TYPES } from 'constants/queues';
import TableQueue from 'components/Table/TableQueue';
import LoadingPlaceholder from 'shared/LoadingPlaceholder';
import SomethingWentWrong from 'shared/SomethingWentWrong';
import DateSelectFilter from 'components/Table/Filters/DateSelectFilter';
import { DATE_FORMAT_STRING, DEFAULT_EMPTY_VALUE } from 'shared/constants';
import { CHECK_SPECIAL_ORDERS_TYPES, SPECIAL_ORDERS_TYPES } from 'constants/orders';
import MoveSearchForm from 'components/MoveSearchForm/MoveSearchForm';
import { roleTypes } from 'constants/userRoles';
import SearchResultsTable from 'components/Table/SearchResultsTable';
import TabNav from 'components/TabNav';
import { generalRoutes, tooRoutes } from 'constants/routes';
import { isNullUndefinedOrWhitespace } from 'shared/utils';
import NotFound from 'components/NotFound/NotFound';
import { isBooleanFlagEnabled } from 'utils/featureFlags';
import handleQueueAssignment from 'utils/queues';
import { elevatedPrivilegeTypes } from 'constants/userPrivileges';
import { setRefetchQueue as setRefetchQueueAction } from 'store/general/actions';

export const columns = (moveLockFlag, isQueueManagementEnabled, setRefetchQueue, showBranchFilter = true) => {
  const cols = [
    createHeader('ID', 'id', { id: 'id' }),
    createHeader(
      ' ',
      (row) => {
        const now = new Date();
        // this will render a lock icon if the move is locked & if the lockExpiresAt value is after right now
        if (row.lockedByOfficeUserID && row.lockExpiresAt && now < new Date(row.lockExpiresAt) && moveLockFlag) {
          return (
            <div data-testid="lock-icon">
              <FontAwesomeIcon icon="lock" />
            </div>
          );
        }
        return null;
      },
      {
        id: 'lock',
      },
    ),
    createHeader(
      'Customer name',
      (row) => {
        return (
          <div>
            {CHECK_SPECIAL_ORDERS_TYPES(row.orderType) ? (
              <span className={styles.specialMoves}>{SPECIAL_ORDERS_TYPES[`${row.orderType}`]}</span>
            ) : null}
            {`${row.customer.last_name}, ${row.customer.first_name}`}
          </div>
        );
      },
      {
        id: 'customerName',
        isFilterable: true,
        exportValue: (row) => {
          return `${row.customer.last_name}, ${row.customer.first_name}`;
        },
      },
    ),
    createHeader('DoD ID', 'customer.edipi', {
      id: 'edipi',
      isFilterable: true,
      exportValue: (row) => {
        return row.customer.edipi;
      },
    }),
    createHeader('EMPLID', 'customer.emplid', {
      id: 'emplid',
      isFilterable: true,
    }),
    createHeader(
      'Status',
      (row) => {
        return MOVE_STATUS_LABELS[`${row.status}`];
      },
      {
        id: 'status',
        isFilterable: true,
        // eslint-disable-next-line react/jsx-props-no-spreading
        Filter: (props) => <MultiSelectCheckBoxFilter options={MOVE_STATUS_OPTIONS} {...props} />,
      },
    ),
    createHeader('Move code', 'locator', {
      id: 'locator',
      isFilterable: true,
    }),
    createHeader(
      'Requested move date',
      (row) => {
        return formatDateFromIso(row.requestedMoveDate, DATE_FORMAT_STRING);
      },
      {
        id: 'requestedMoveDate',
        isFilterable: true,
        // eslint-disable-next-line react/jsx-props-no-spreading
        Filter: (props) => <DateSelectFilter dateTime {...props} />,
      },
    ),
    createHeader(
      'Date submitted',
      (row) => {
        return formatDateFromIso(row.appearedInTooAt, DATE_FORMAT_STRING);
      },
      {
        id: 'appearedInTooAt',
        isFilterable: true,
        // eslint-disable-next-line react/jsx-props-no-spreading
        Filter: (props) => <DateSelectFilter dateTime {...props} />,
      },
    ),
    createHeader(
      'Branch',
      (row) => {
        return serviceMemberAgencyLabel(row.customer.agency);
      },
      {
        id: 'branch',
        isFilterable: showBranchFilter,
        Filter: (props) => (
          // eslint-disable-next-line react/jsx-props-no-spreading
          <SelectFilter options={BRANCH_OPTIONS} {...props} />
        ),
      },
    ),
    createHeader('# of shipments', 'shipmentsCount', { disableSortBy: true }),
    createHeader('Origin duty location', 'originDutyLocation.name', {
      id: 'originDutyLocation',
      isFilterable: true,
      exportValue: (row) => {
        return row.originDutyLocation?.name;
      },
    }),
    createHeader('Origin GBLOC', 'originGBLOC', { disableSortBy: true }),
    createHeader('Counseling office', 'counselingOffice', {
      id: 'counselingOffice',
      isFilterable: true,
    }),
  ];
  if (isQueueManagementEnabled)
    cols.push(
      createHeader(
        'Assigned',
        (row) => {
          return !row?.assignable ? (
            <div data-testid="assigned-col">
              {row.assignedTo ? `${row.assignedTo?.lastName}, ${row.assignedTo?.firstName}` : ''}
            </div>
          ) : (
            <div data-label="assignedSelect" data-testid="assigned-col" className={styles.assignedToCol} key={row.id}>
              <Dropdown
                key={row.id}
<<<<<<< HEAD
                onChange={(e) => {
                  handleQueueAssignment(row.id, e.target.value, roleTypes.TOO);
                  setRefetchQueue(true);
                }}
                title="Assigned dropdown"
              >
                <option value={null}>{DEFAULT_EMPTY_VALUE}</option>
                {row.availableOfficeUsers.map(({ lastName, firstName, officeUserId }) => (
=======
                onChange={(e) => handleQueueAssignment(row.id, e.target.value, roleTypes.TOO)}
                title="Assigned dropdown"
              >
                <option value={null}>{DEFAULT_EMPTY_VALUE}</option>
                {row.availableOfficeUsers?.map(({ lastName, firstName, officeUserId }) => (
>>>>>>> cac96d84
                  <option
                    value={officeUserId}
                    key={officeUserId}
                    selected={row.assignedTo?.officeUserId === officeUserId}
                  >
                    {`${lastName}, ${firstName}`}
                  </option>
                ))}
              </Dropdown>
            </div>
          );
        },
        {
          id: 'assignedTo',
          isFilterable: true,
          exportValue: (row) => {
            return row.assignedTo ? `${row.assignedTo?.lastName}, ${row.assignedTo?.firstName}` : '';
          },
        },
      ),
    );

  return cols;
};

<<<<<<< HEAD
const MoveQueue = ({ isQueueManagementFFEnabled, userPrivileges, isBulkAssignmentFFEnabled, setRefetchQueue }) => {
=======
const MoveQueue = ({ isQueueManagementFFEnabled, userPrivileges, isBulkAssignmentFFEnabled, activeRole }) => {
>>>>>>> cac96d84
  const navigate = useNavigate();
  const { queueType } = useParams();
  const [search, setSearch] = useState({ moveCode: null, dodID: null, customerName: null, paymentRequestCode: null });
  const [searchHappened, setSearchHappened] = useState(false);
  const [moveLockFlag, setMoveLockFlag] = useState(false);
  const supervisor = userPrivileges
    ? userPrivileges.some((p) => p.privilegeType === elevatedPrivilegeTypes.SUPERVISOR)
    : false;
  useEffect(() => {
    const fetchData = async () => {
      const lockedMoveFlag = await isBooleanFlagEnabled('move_lock');
      setMoveLockFlag(lockedMoveFlag);
    };

    fetchData();
  }, []);

  const onSubmit = useCallback((values) => {
    const payload = {
      moveCode: null,
      dodID: null,
      customerName: null,
      paymentRequestCode: null,
    };
    if (!isNullUndefinedOrWhitespace(values.searchText)) {
      if (values.searchType === 'moveCode') {
        payload.moveCode = values.searchText.trim();
      } else if (values.searchType === 'dodID') {
        payload.dodID = values.searchText.trim();
      } else if (values.searchType === 'customerName') {
        payload.customerName = values.searchText.trim();
      } else if (values.searchType === 'paymentRequestCode') {
        payload.paymentRequestCode = values.searchText.trim();
      }
    }
    setSearch(payload);
    setSearchHappened(true);
  }, []);
  const {
    // eslint-disable-next-line camelcase
    data: { office_user },
    isLoading,
    isError,
  } = useUserQueries();

  // eslint-disable-next-line camelcase
  const showBranchFilter = office_user?.transportation_office?.gbloc !== GBLOC.USMC;

  const handleEditProfileClick = (locator) => {
    navigate(generatePath(tooRoutes.BASE_CUSTOMER_INFO_EDIT_PATH, { moveCode: locator }));
  };

  const handleClick = (values, e) => {
    // if the user clicked the profile icon to edit, we want to route them elsewhere
    // since we don't have innerText, we are using the data-label property
    const editProfileDiv = e.target.closest('div[data-label="editProfile"]');
    const assignedSelect = e.target.closest('div[data-label="assignedSelect"]');
    if (editProfileDiv) {
      navigate(generatePath(tooRoutes.BASE_CUSTOMER_INFO_EDIT_PATH, { moveCode: values.locator }));
    } else if (assignedSelect) {
      // don't want to page redirect if clicking in the assigned dropdown
    } else {
      navigate(generatePath(tooRoutes.BASE_MOVE_VIEW_PATH, { moveCode: values.locator }));
    }
  };

  if (isLoading) return <LoadingPlaceholder />;
  if (isError) return <SomethingWentWrong />;
  if (!queueType) {
    return <Navigate to={tooRoutes.BASE_MOVE_QUEUE} />;
  }
  const renderNavBar = () => {
    return (
      <TabNav
        className={styles.tableTabs}
        items={[
          <NavLink end className={({ isActive }) => (isActive ? 'usa-current' : '')} to={tooRoutes.BASE_MOVE_QUEUE}>
            <span data-testid="closeout-tab-link" className="tab-title" title="Move Queue">
              Task Order Queue
            </span>
          </NavLink>,
          <NavLink
            end
            className={({ isActive }) => (isActive ? 'usa-current' : '')}
            to={tooRoutes.BASE_DESTINATION_REQUESTS_QUEUE}
          >
            <span className="tab-title" title="Destination Requests Queue">
              Destination Requests Queue
            </span>
          </NavLink>,
          <NavLink
            end
            className={({ isActive }) => (isActive ? 'usa-current' : '')}
            to={generalRoutes.BASE_QUEUE_SEARCH_PATH}
          >
            <span data-testid="search-tab-link" className="tab-title" title="Search">
              Search
            </span>
          </NavLink>,
        ]}
      />
    );
  };
  if (queueType === generalRoutes.QUEUE_SEARCH_PATH) {
    return (
      <div data-testid="move-search" className={styles.ServicesCounselingQueue}>
        {renderNavBar()}
        <h1>Search for a move</h1>
        <MoveSearchForm onSubmit={onSubmit} role={roleTypes.TOO} />
        {searchHappened && (
          <SearchResultsTable
            showFilters
            showPagination
            defaultCanSort
            disableMultiSort
            disableSortBy={false}
            title="Results"
            handleClick={handleClick}
            handleEditProfileClick={handleEditProfileClick}
            useQueries={useMoveSearchQueries}
            moveCode={search.moveCode}
            dodID={search.dodID}
            customerName={search.customerName}
            paymentRequestCode={search.paymentRequestCode}
            roleType={roleTypes.TOO}
          />
        )}
      </div>
    );
  }
  if (queueType === tooRoutes.MOVE_QUEUE) {
    return (
      <div className={styles.MoveQueue} data-testid="move-queue">
        {renderNavBar()}
        <TableQueue
          showFilters
          showPagination
          manualSortBy
          defaultCanSort
          defaultSortedColumns={[{ id: 'status', desc: false }]}
          disableMultiSort
          disableSortBy={false}
          columns={columns(moveLockFlag, isQueueManagementFFEnabled, setRefetchQueue, showBranchFilter)}
          title="All moves"
          handleClick={handleClick}
          useQueries={useMovesQueueQueries}
          showCSVExport
          csvExportFileNamePrefix="Task-Order-Queue"
          csvExportQueueFetcher={getMovesQueue}
          csvExportQueueFetcherKey="queueMoves"
          sessionStorageKey={queueType}
          key={queueType}
          isSupervisor={supervisor}
          isBulkAssignmentFFEnabled={isBulkAssignmentFFEnabled}
          queueType={QUEUE_TYPES.TASK_ORDER}
<<<<<<< HEAD
=======
          activeRole={activeRole}
        />
      </div>
    );
  }
  if (queueType === tooRoutes.DESTINATION_REQUESTS_QUEUE) {
    return (
      <div className={styles.MoveQueue} data-testid="destination-requests-queue">
        {renderNavBar()}
        <TableQueue
          showFilters
          showPagination
          manualSortBy
          defaultCanSort
          defaultSortedColumns={[{ id: 'status', desc: false }]}
          disableMultiSort
          disableSortBy={false}
          columns={columns(moveLockFlag, isQueueManagementFFEnabled, showBranchFilter)}
          title="Destination requests"
          handleClick={handleClick}
          useQueries={useDestinationRequestsQueueQueries}
          showCSVExport
          csvExportFileNamePrefix="Destination-Requests-Queue"
          csvExportQueueFetcher={getDestinationRequestsQueue}
          csvExportQueueFetcherKey="destinationQueueMoves"
          sessionStorageKey={queueType}
          key={queueType}
>>>>>>> cac96d84
        />
      </div>
    );
  }
  return <NotFound />;
};

const mapStateToProps = (state) => {
  return {
    setRefetchQueue: state.generalState.setRefetchQueue,
  };
};

const mapDispatchToProps = { setRefetchQueue: setRefetchQueueAction };

export default connect(mapStateToProps, mapDispatchToProps)(MoveQueue);<|MERGE_RESOLUTION|>--- conflicted
+++ resolved
@@ -169,7 +169,6 @@
             <div data-label="assignedSelect" data-testid="assigned-col" className={styles.assignedToCol} key={row.id}>
               <Dropdown
                 key={row.id}
-<<<<<<< HEAD
                 onChange={(e) => {
                   handleQueueAssignment(row.id, e.target.value, roleTypes.TOO);
                   setRefetchQueue(true);
@@ -178,13 +177,6 @@
               >
                 <option value={null}>{DEFAULT_EMPTY_VALUE}</option>
                 {row.availableOfficeUsers.map(({ lastName, firstName, officeUserId }) => (
-=======
-                onChange={(e) => handleQueueAssignment(row.id, e.target.value, roleTypes.TOO)}
-                title="Assigned dropdown"
-              >
-                <option value={null}>{DEFAULT_EMPTY_VALUE}</option>
-                {row.availableOfficeUsers?.map(({ lastName, firstName, officeUserId }) => (
->>>>>>> cac96d84
                   <option
                     value={officeUserId}
                     key={officeUserId}
@@ -210,11 +202,13 @@
   return cols;
 };
 
-<<<<<<< HEAD
-const MoveQueue = ({ isQueueManagementFFEnabled, userPrivileges, isBulkAssignmentFFEnabled, setRefetchQueue }) => {
-=======
-const MoveQueue = ({ isQueueManagementFFEnabled, userPrivileges, isBulkAssignmentFFEnabled, activeRole }) => {
->>>>>>> cac96d84
+const MoveQueue = ({
+  isQueueManagementFFEnabled,
+  userPrivileges,
+  isBulkAssignmentFFEnabled,
+  setRefetchQueue,
+  activeRole,
+}) => {
   const navigate = useNavigate();
   const { queueType } = useParams();
   const [search, setSearch] = useState({ moveCode: null, dodID: null, customerName: null, paymentRequestCode: null });
@@ -370,8 +364,6 @@
           isSupervisor={supervisor}
           isBulkAssignmentFFEnabled={isBulkAssignmentFFEnabled}
           queueType={QUEUE_TYPES.TASK_ORDER}
-<<<<<<< HEAD
-=======
           activeRole={activeRole}
         />
       </div>
@@ -399,7 +391,6 @@
           csvExportQueueFetcherKey="destinationQueueMoves"
           sessionStorageKey={queueType}
           key={queueType}
->>>>>>> cac96d84
         />
       </div>
     );
