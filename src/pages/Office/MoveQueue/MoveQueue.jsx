import React, { useCallback, useState } from 'react';
<<<<<<< HEAD
import { useNavigate, NavLink, useParams } from 'react-router-dom';
=======
import { useNavigate, NavLink, useParams, Navigate } from 'react-router-dom';
>>>>>>> 90a6f6c7

import styles from './MoveQueue.module.scss';

import { createHeader } from 'components/Table/utils';
import { useMovesQueueQueries, useUserQueries, useMoveSearchQueries } from 'hooks/queries';
import { formatDateFromIso, serviceMemberAgencyLabel } from 'utils/formatters';
import MultiSelectCheckBoxFilter from 'components/Table/Filters/MultiSelectCheckBoxFilter';
import SelectFilter from 'components/Table/Filters/SelectFilter';
import { BRANCH_OPTIONS, MOVE_STATUS_OPTIONS, GBLOC, MOVE_STATUS_LABELS } from 'constants/queues';
import TableQueue from 'components/Table/TableQueue';
import LoadingPlaceholder from 'shared/LoadingPlaceholder';
import SomethingWentWrong from 'shared/SomethingWentWrong';
import DateSelectFilter from 'components/Table/Filters/DateSelectFilter';
import { DATE_FORMAT_STRING } from 'shared/constants';
import MoveSearchForm from 'components/MoveSearchForm/MoveSearchForm';
import { roleTypes } from 'constants/userRoles';
import SearchResultsTable from 'components/Table/SearchResultsTable';
import TabNav from 'components/TabNav';
import { generalRoutes, tooRoutes } from 'constants/routes';
import { isNullUndefinedOrWhitespace } from 'shared/utils';
<<<<<<< HEAD
import { CHECK_SPECIAL_ORDERS_TYPES, SPECIAL_ORDERS_TYPES } from 'constants/orders';
=======
import NotFound from 'components/NotFound/NotFound';
>>>>>>> 90a6f6c7

const columns = (showBranchFilter = true) => [
  createHeader('ID', 'id'),
  createHeader(
    'Customer name',
    (row) => {
      return (
        <div>
          {CHECK_SPECIAL_ORDERS_TYPES(row.orderType) ? (
            <span className={styles.specialMoves}>{SPECIAL_ORDERS_TYPES[`${row.orderType}`]}</span>
          ) : null}
          {`${row.customer.last_name}, ${row.customer.first_name}`}
        </div>
      );
    },
    {
      id: 'lastName',
      isFilterable: true,
    },
  ),
  createHeader('DoD ID', 'customer.dodID', {
    id: 'dodID',
    isFilterable: true,
  }),
  createHeader(
    'Status',
    (row) => {
      return MOVE_STATUS_LABELS[`${row.status}`];
    },
    {
      id: 'status',
      isFilterable: true,
      // eslint-disable-next-line react/jsx-props-no-spreading
      Filter: (props) => <MultiSelectCheckBoxFilter options={MOVE_STATUS_OPTIONS} {...props} />,
    },
  ),
  createHeader('Move code', 'locator', {
    id: 'locator',
    isFilterable: true,
  }),
  createHeader(
    'Requested move date',
    (row) => {
      return formatDateFromIso(row.requestedMoveDate, DATE_FORMAT_STRING);
    },
    {
      id: 'requestedMoveDate',
      isFilterable: true,
      // eslint-disable-next-line react/jsx-props-no-spreading
      Filter: (props) => <DateSelectFilter dateTime {...props} />,
    },
  ),
  createHeader(
    'Date submitted',
    (row) => {
      return formatDateFromIso(row.appearedInTooAt, DATE_FORMAT_STRING);
    },
    {
      id: 'appearedInTooAt',
      isFilterable: true,
      // eslint-disable-next-line react/jsx-props-no-spreading
      Filter: (props) => <DateSelectFilter dateTime {...props} />,
    },
  ),
  createHeader(
    'Branch',
    (row) => {
      return serviceMemberAgencyLabel(row.customer.agency);
    },
    {
      id: 'branch',
      isFilterable: showBranchFilter,
      Filter: (props) => (
        // eslint-disable-next-line react/jsx-props-no-spreading
        <SelectFilter options={BRANCH_OPTIONS} {...props} />
      ),
    },
  ),
  createHeader('# of shipments', 'shipmentsCount', { disableSortBy: true }),
  createHeader('Origin duty location', 'originDutyLocation.name', {
    id: 'originDutyLocation',
    isFilterable: true,
  }),
  createHeader('Origin GBLOC', 'originGBLOC', { disableSortBy: true }),
];

const MoveQueue = () => {
  const navigate = useNavigate();
<<<<<<< HEAD
  const queueType = useParams();
=======
  const { queueType } = useParams();
>>>>>>> 90a6f6c7
  const [search, setSearch] = useState({ moveCode: null, dodID: null, customerName: null });
  const [searchHappened, setSearchHappened] = useState(false);

  const onSubmit = useCallback((values) => {
    const payload = {
      moveCode: null,
      dodID: null,
      customerName: null,
    };
    if (!isNullUndefinedOrWhitespace(values.searchText)) {
      if (values.searchType === 'moveCode') {
        payload.moveCode = values.searchText;
      } else if (values.searchType === 'dodID') {
        payload.dodID = values.searchText;
      } else if (values.searchType === 'customerName') {
        payload.customerName = values.searchText;
      }
    }
    setSearch(payload);
    setSearchHappened(true);
  }, []);
  const {
    // eslint-disable-next-line camelcase
    data: { office_user },
    isLoading,
    isError,
  } = useUserQueries();

  // eslint-disable-next-line camelcase
  const showBranchFilter = office_user?.transportation_office?.gbloc !== GBLOC.USMC;

  const handleClick = (values) => {
    navigate(`/moves/${values.locator}/details`);
  };

  if (isLoading) return <LoadingPlaceholder />;
  if (isError) return <SomethingWentWrong />;
<<<<<<< HEAD

=======
  if (!queueType) {
    return <Navigate to={tooRoutes.BASE_MOVE_QUEUE} />;
  }
>>>>>>> 90a6f6c7
  const renderNavBar = () => {
    return (
      <TabNav
        className={styles.tableTabs}
        items={[
          <NavLink end className={({ isActive }) => (isActive ? 'usa-current' : '')} to={tooRoutes.BASE_MOVE_QUEUE}>
            <span data-testid="closeout-tab-link" className="tab-title" title="Move Queue">
              Move Queue
            </span>
          </NavLink>,
          <NavLink
            end
            className={({ isActive }) => (isActive ? 'usa-current' : '')}
            to={generalRoutes.BASE_QUEUE_SEARCH_PATH}
          >
            <span data-testid="search-tab-link" className="tab-title" title="Search">
              Search
            </span>
          </NavLink>,
        ]}
<<<<<<< HEAD
      />
    );
  };
  if (queueType.queueType === generalRoutes.QUEUE_SEARCH_PATH) {
    return (
      <div data-testid="move-search" className={styles.ServicesCounselingQueue}>
        {renderNavBar()}
        <h1>Search for a move</h1>
        <MoveSearchForm onSubmit={onSubmit} role={roleTypes.TOO} />
        {searchHappened && (
          <SearchResultsTable
            showFilters
            showPagination
            defaultCanSort
            disableMultiSort
            disableSortBy={false}
            title="Results"
            handleClick={handleClick}
            useQueries={useMoveSearchQueries}
            moveCode={search.moveCode}
            dodID={search.dodID}
            customerName={search.customerName}
            roleType={roleTypes.TOO}
          />
        )}
      </div>
    );
  }

  return (
    <div className={styles.MoveQueue} data-testid="move-queue">
      {renderNavBar()}
      <TableQueue
        showFilters
        showPagination
        manualSortBy
        defaultCanSort
        defaultSortedColumns={[{ id: 'status', desc: false }]}
        disableMultiSort
        disableSortBy={false}
        columns={columns(showBranchFilter)}
        title="All moves"
        handleClick={handleClick}
        useQueries={useMovesQueueQueries}
=======
>>>>>>> 90a6f6c7
      />
    );
  };
  if (queueType === generalRoutes.QUEUE_SEARCH_PATH) {
    return (
      <div data-testid="move-search" className={styles.ServicesCounselingQueue}>
        {renderNavBar()}
        <h1>Search for a move</h1>
        <MoveSearchForm onSubmit={onSubmit} role={roleTypes.TOO} />
        {searchHappened && (
          <SearchResultsTable
            showFilters
            showPagination
            defaultCanSort
            disableMultiSort
            disableSortBy={false}
            title="Results"
            handleClick={handleClick}
            useQueries={useMoveSearchQueries}
            moveCode={search.moveCode}
            dodID={search.dodID}
            customerName={search.customerName}
            roleType={roleTypes.TOO}
          />
        )}
      </div>
    );
  }
  if (queueType === tooRoutes.MOVE_QUEUE) {
    return (
      <div className={styles.MoveQueue} data-testid="move-queue">
        {renderNavBar()}
        <TableQueue
          showFilters
          showPagination
          manualSortBy
          defaultCanSort
          defaultSortedColumns={[{ id: 'status', desc: false }]}
          disableMultiSort
          disableSortBy={false}
          columns={columns(showBranchFilter)}
          title="All moves"
          handleClick={handleClick}
          useQueries={useMovesQueueQueries}
        />
      </div>
    );
  }
  return <NotFound />;
};

export default MoveQueue;<|MERGE_RESOLUTION|>--- conflicted
+++ resolved
@@ -1,9 +1,5 @@
 import React, { useCallback, useState } from 'react';
-<<<<<<< HEAD
-import { useNavigate, NavLink, useParams } from 'react-router-dom';
-=======
 import { useNavigate, NavLink, useParams, Navigate } from 'react-router-dom';
->>>>>>> 90a6f6c7
 
 import styles from './MoveQueue.module.scss';
 
@@ -24,11 +20,8 @@
 import TabNav from 'components/TabNav';
 import { generalRoutes, tooRoutes } from 'constants/routes';
 import { isNullUndefinedOrWhitespace } from 'shared/utils';
-<<<<<<< HEAD
+import NotFound from 'components/NotFound/NotFound';
 import { CHECK_SPECIAL_ORDERS_TYPES, SPECIAL_ORDERS_TYPES } from 'constants/orders';
-=======
-import NotFound from 'components/NotFound/NotFound';
->>>>>>> 90a6f6c7
 
 const columns = (showBranchFilter = true) => [
   createHeader('ID', 'id'),
@@ -117,11 +110,7 @@
 
 const MoveQueue = () => {
   const navigate = useNavigate();
-<<<<<<< HEAD
-  const queueType = useParams();
-=======
   const { queueType } = useParams();
->>>>>>> 90a6f6c7
   const [search, setSearch] = useState({ moveCode: null, dodID: null, customerName: null });
   const [searchHappened, setSearchHappened] = useState(false);
 
@@ -159,13 +148,9 @@
 
   if (isLoading) return <LoadingPlaceholder />;
   if (isError) return <SomethingWentWrong />;
-<<<<<<< HEAD
-
-=======
   if (!queueType) {
     return <Navigate to={tooRoutes.BASE_MOVE_QUEUE} />;
   }
->>>>>>> 90a6f6c7
   const renderNavBar = () => {
     return (
       <TabNav
@@ -186,53 +171,6 @@
             </span>
           </NavLink>,
         ]}
-<<<<<<< HEAD
-      />
-    );
-  };
-  if (queueType.queueType === generalRoutes.QUEUE_SEARCH_PATH) {
-    return (
-      <div data-testid="move-search" className={styles.ServicesCounselingQueue}>
-        {renderNavBar()}
-        <h1>Search for a move</h1>
-        <MoveSearchForm onSubmit={onSubmit} role={roleTypes.TOO} />
-        {searchHappened && (
-          <SearchResultsTable
-            showFilters
-            showPagination
-            defaultCanSort
-            disableMultiSort
-            disableSortBy={false}
-            title="Results"
-            handleClick={handleClick}
-            useQueries={useMoveSearchQueries}
-            moveCode={search.moveCode}
-            dodID={search.dodID}
-            customerName={search.customerName}
-            roleType={roleTypes.TOO}
-          />
-        )}
-      </div>
-    );
-  }
-
-  return (
-    <div className={styles.MoveQueue} data-testid="move-queue">
-      {renderNavBar()}
-      <TableQueue
-        showFilters
-        showPagination
-        manualSortBy
-        defaultCanSort
-        defaultSortedColumns={[{ id: 'status', desc: false }]}
-        disableMultiSort
-        disableSortBy={false}
-        columns={columns(showBranchFilter)}
-        title="All moves"
-        handleClick={handleClick}
-        useQueries={useMovesQueueQueries}
-=======
->>>>>>> 90a6f6c7
       />
     );
   };
