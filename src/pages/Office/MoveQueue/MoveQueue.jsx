import React, { useCallback, useEffect, useState } from 'react';
import { useNavigate, NavLink, useParams, Navigate, generatePath } from 'react-router-dom';
import { Dropdown } from '@trussworks/react-uswds';
import { FontAwesomeIcon } from '@fortawesome/react-fontawesome';
import { connect } from 'react-redux';

import styles from './MoveQueue.module.scss';

import { createHeader } from 'components/Table/utils';
import { useMovesQueueQueries, useUserQueries, useMoveSearchQueries } from 'hooks/queries';
import { getMovesQueue } from 'services/ghcApi';
import { formatDateFromIso, serviceMemberAgencyLabel } from 'utils/formatters';
import MultiSelectCheckBoxFilter from 'components/Table/Filters/MultiSelectCheckBoxFilter';
import SelectFilter from 'components/Table/Filters/SelectFilter';
import { MOVE_STATUS_OPTIONS, GBLOC, MOVE_STATUS_LABELS, BRANCH_OPTIONS, QUEUE_TYPES } from 'constants/queues';
import TableQueue from 'components/Table/TableQueue';
import LoadingPlaceholder from 'shared/LoadingPlaceholder';
import SomethingWentWrong from 'shared/SomethingWentWrong';
import DateSelectFilter from 'components/Table/Filters/DateSelectFilter';
import { DATE_FORMAT_STRING, DEFAULT_EMPTY_VALUE } from 'shared/constants';
import { CHECK_SPECIAL_ORDERS_TYPES, SPECIAL_ORDERS_TYPES } from 'constants/orders';
import MoveSearchForm from 'components/MoveSearchForm/MoveSearchForm';
import { roleTypes } from 'constants/userRoles';
import SearchResultsTable from 'components/Table/SearchResultsTable';
import TabNav from 'components/TabNav';
import { generalRoutes, tooRoutes } from 'constants/routes';
import { isNullUndefinedOrWhitespace } from 'shared/utils';
import NotFound from 'components/NotFound/NotFound';
import { isBooleanFlagEnabled } from 'utils/featureFlags';
import handleQueueAssignment from 'utils/queues';
import { elevatedPrivilegeTypes } from 'constants/userPrivileges';
import { setRefetchQueue as setRefetchQueueAction } from 'store/general/actions';

export const columns = (moveLockFlag, isQueueManagementEnabled, setRefetchQueue, showBranchFilter = true) => {
  const cols = [
    createHeader('ID', 'id', { id: 'id' }),
    createHeader(
      ' ',
      (row) => {
        const now = new Date();
        // this will render a lock icon if the move is locked & if the lockExpiresAt value is after right now
        if (row.lockedByOfficeUserID && row.lockExpiresAt && now < new Date(row.lockExpiresAt) && moveLockFlag) {
          return (
            <div data-testid="lock-icon">
              <FontAwesomeIcon icon="lock" />
            </div>
          );
        }
        return null;
      },
      {
        id: 'lock',
      },
    ),
    createHeader(
      'Customer name',
      (row) => {
        return (
          <div>
            {CHECK_SPECIAL_ORDERS_TYPES(row.orderType) ? (
              <span className={styles.specialMoves}>{SPECIAL_ORDERS_TYPES[`${row.orderType}`]}</span>
            ) : null}
            {`${row.customer.last_name}, ${row.customer.first_name}`}
          </div>
        );
      },
      {
        id: 'customerName',
        isFilterable: true,
        exportValue: (row) => {
          return `${row.customer.last_name}, ${row.customer.first_name}`;
        },
      },
    ),
    createHeader('DoD ID', 'customer.edipi', {
      id: 'edipi',
      isFilterable: true,
      exportValue: (row) => {
        return row.customer.edipi;
      },
    }),
    createHeader('EMPLID', 'customer.emplid', {
      id: 'emplid',
      isFilterable: true,
    }),
    createHeader(
      'Status',
      (row) => {
        return MOVE_STATUS_LABELS[`${row.status}`];
      },
      {
        id: 'status',
        isFilterable: true,
        // eslint-disable-next-line react/jsx-props-no-spreading
        Filter: (props) => <MultiSelectCheckBoxFilter options={MOVE_STATUS_OPTIONS} {...props} />,
      },
    ),
    createHeader('Move code', 'locator', {
      id: 'locator',
      isFilterable: true,
    }),
    createHeader(
      'Requested move date',
      (row) => {
        return formatDateFromIso(row.requestedMoveDate, DATE_FORMAT_STRING);
      },
      {
        id: 'requestedMoveDate',
        isFilterable: true,
        // eslint-disable-next-line react/jsx-props-no-spreading
        Filter: (props) => <DateSelectFilter dateTime {...props} />,
      },
    ),
    createHeader(
      'Date submitted',
      (row) => {
        return formatDateFromIso(row.appearedInTooAt, DATE_FORMAT_STRING);
      },
      {
        id: 'appearedInTooAt',
        isFilterable: true,
        // eslint-disable-next-line react/jsx-props-no-spreading
        Filter: (props) => <DateSelectFilter dateTime {...props} />,
      },
    ),
    createHeader(
      'Branch',
      (row) => {
        return serviceMemberAgencyLabel(row.customer.agency);
      },
      {
        id: 'branch',
        isFilterable: showBranchFilter,
        Filter: (props) => (
          // eslint-disable-next-line react/jsx-props-no-spreading
          <SelectFilter options={BRANCH_OPTIONS} {...props} />
        ),
      },
    ),
    createHeader('# of shipments', 'shipmentsCount', { disableSortBy: true }),
    createHeader('Origin duty location', 'originDutyLocation.name', {
      id: 'originDutyLocation',
      isFilterable: true,
      exportValue: (row) => {
        return row.originDutyLocation?.name;
      },
    }),
    createHeader('Origin GBLOC', 'originGBLOC', { disableSortBy: true }),
    createHeader('Counseling office', 'counselingOffice', {
      id: 'counselingOffice',
      isFilterable: true,
    }),
  ];
  if (isQueueManagementEnabled)
    cols.push(
      createHeader(
        'Assigned',
        (row) => {
          return !row?.assignable ? (
            <div data-testid="assigned-col">
              {row.assignedTo ? `${row.assignedTo?.lastName}, ${row.assignedTo?.firstName}` : ''}
            </div>
          ) : (
            <div data-label="assignedSelect" data-testid="assigned-col" className={styles.assignedToCol} key={row.id}>
              <Dropdown
                key={row.id}
                onChange={(e) => {
                  handleQueueAssignment(row.id, e.target.value, roleTypes.TOO);
                  setRefetchQueue(true);
                }}
                title="Assigned dropdown"
              >
                <option value={null}>{DEFAULT_EMPTY_VALUE}</option>
                {row.availableOfficeUsers?.map(({ lastName, firstName, officeUserId }) => (
                  <option
                    value={officeUserId}
                    key={officeUserId}
                    selected={row.assignedTo?.officeUserId === officeUserId}
                  >
                    {`${lastName}, ${firstName}`}
                  </option>
                ))}
              </Dropdown>
            </div>
          );
        },
        {
          id: 'assignedTo',
          isFilterable: true,
          exportValue: (row) => {
            return row.assignedTo ? `${row.assignedTo?.lastName}, ${row.assignedTo?.firstName}` : '';
          },
        },
      ),
    );

  return cols;
};

<<<<<<< HEAD
const MoveQueue = ({ isQueueManagementFFEnabled, userPrivileges, isBulkAssignmentFFEnabled, activeRole }) => {
=======
const MoveQueue = ({ isQueueManagementFFEnabled, userPrivileges, isBulkAssignmentFFEnabled, setRefetchQueue }) => {
>>>>>>> 7261c53a
  const navigate = useNavigate();
  const { queueType } = useParams();
  const [search, setSearch] = useState({ moveCode: null, dodID: null, customerName: null, paymentRequestCode: null });
  const [searchHappened, setSearchHappened] = useState(false);
  const [moveLockFlag, setMoveLockFlag] = useState(false);
  const supervisor = userPrivileges
    ? userPrivileges.some((p) => p.privilegeType === elevatedPrivilegeTypes.SUPERVISOR)
    : false;
  useEffect(() => {
    const fetchData = async () => {
      const lockedMoveFlag = await isBooleanFlagEnabled('move_lock');
      setMoveLockFlag(lockedMoveFlag);
    };

    fetchData();
  }, []);

  const onSubmit = useCallback((values) => {
    const payload = {
      moveCode: null,
      dodID: null,
      customerName: null,
      paymentRequestCode: null,
    };
    if (!isNullUndefinedOrWhitespace(values.searchText)) {
      if (values.searchType === 'moveCode') {
        payload.moveCode = values.searchText.trim();
      } else if (values.searchType === 'dodID') {
        payload.dodID = values.searchText.trim();
      } else if (values.searchType === 'customerName') {
        payload.customerName = values.searchText.trim();
      } else if (values.searchType === 'paymentRequestCode') {
        payload.paymentRequestCode = values.searchText.trim();
      }
    }
    setSearch(payload);
    setSearchHappened(true);
  }, []);
  const {
    // eslint-disable-next-line camelcase
    data: { office_user },
    isLoading,
    isError,
  } = useUserQueries();

  // eslint-disable-next-line camelcase
  const showBranchFilter = office_user?.transportation_office?.gbloc !== GBLOC.USMC;

  const handleEditProfileClick = (locator) => {
    navigate(generatePath(tooRoutes.BASE_CUSTOMER_INFO_EDIT_PATH, { moveCode: locator }));
  };

  const handleClick = (values, e) => {
    // if the user clicked the profile icon to edit, we want to route them elsewhere
    // since we don't have innerText, we are using the data-label property
    const editProfileDiv = e.target.closest('div[data-label="editProfile"]');
    const assignedSelect = e.target.closest('div[data-label="assignedSelect"]');
    if (editProfileDiv) {
      navigate(generatePath(tooRoutes.BASE_CUSTOMER_INFO_EDIT_PATH, { moveCode: values.locator }));
    } else if (assignedSelect) {
      // don't want to page redirect if clicking in the assigned dropdown
    } else {
      navigate(generatePath(tooRoutes.BASE_MOVE_VIEW_PATH, { moveCode: values.locator }));
    }
  };

  if (isLoading) return <LoadingPlaceholder />;
  if (isError) return <SomethingWentWrong />;
  if (!queueType) {
    return <Navigate to={tooRoutes.BASE_MOVE_QUEUE} />;
  }
  const renderNavBar = () => {
    return (
      <TabNav
        className={styles.tableTabs}
        items={[
          <NavLink end className={({ isActive }) => (isActive ? 'usa-current' : '')} to={tooRoutes.BASE_MOVE_QUEUE}>
            <span data-testid="closeout-tab-link" className="tab-title" title="Move Queue">
              Task Order Queue
            </span>
          </NavLink>,
          <NavLink
            end
            className={({ isActive }) => (isActive ? 'usa-current' : '')}
            to={generalRoutes.BASE_QUEUE_SEARCH_PATH}
          >
            <span data-testid="search-tab-link" className="tab-title" title="Search">
              Search
            </span>
          </NavLink>,
        ]}
      />
    );
  };
  if (queueType === generalRoutes.QUEUE_SEARCH_PATH) {
    return (
      <div data-testid="move-search" className={styles.ServicesCounselingQueue}>
        {renderNavBar()}
        <h1>Search for a move</h1>
        <MoveSearchForm onSubmit={onSubmit} role={roleTypes.TOO} />
        {searchHappened && (
          <SearchResultsTable
            showFilters
            showPagination
            defaultCanSort
            disableMultiSort
            disableSortBy={false}
            title="Results"
            handleClick={handleClick}
            handleEditProfileClick={handleEditProfileClick}
            useQueries={useMoveSearchQueries}
            moveCode={search.moveCode}
            dodID={search.dodID}
            customerName={search.customerName}
            paymentRequestCode={search.paymentRequestCode}
            roleType={roleTypes.TOO}
          />
        )}
      </div>
    );
  }
  if (queueType === tooRoutes.MOVE_QUEUE) {
    return (
      <div className={styles.MoveQueue} data-testid="move-queue">
        {renderNavBar()}
        <TableQueue
          showFilters
          showPagination
          manualSortBy
          defaultCanSort
          defaultSortedColumns={[{ id: 'status', desc: false }]}
          disableMultiSort
          disableSortBy={false}
          columns={columns(moveLockFlag, isQueueManagementFFEnabled, showBranchFilter, setRefetchQueue)}
          title="All moves"
          handleClick={handleClick}
          useQueries={useMovesQueueQueries}
          showCSVExport
          csvExportFileNamePrefix="Task-Order-Queue"
          csvExportQueueFetcher={getMovesQueue}
          csvExportQueueFetcherKey="queueMoves"
          sessionStorageKey={queueType}
          key={queueType}
          isSupervisor={supervisor}
          isBulkAssignmentFFEnabled={isBulkAssignmentFFEnabled}
<<<<<<< HEAD
          activeRole={activeRole}
=======
          queueType={QUEUE_TYPES.TASK_ORDER}
>>>>>>> 7261c53a
        />
      </div>
    );
  }
  return <NotFound />;
};

const mapStateToProps = (state) => {
  return {
    setRefetchQueue: state.generalState.setRefetchQueue,
  };
};

const mapDispatchToProps = { setRefetchQueue: setRefetchQueueAction };

export default connect(mapStateToProps, mapDispatchToProps)(MoveQueue);<|MERGE_RESOLUTION|>--- conflicted
+++ resolved
@@ -197,11 +197,13 @@
   return cols;
 };
 
-<<<<<<< HEAD
-const MoveQueue = ({ isQueueManagementFFEnabled, userPrivileges, isBulkAssignmentFFEnabled, activeRole }) => {
-=======
-const MoveQueue = ({ isQueueManagementFFEnabled, userPrivileges, isBulkAssignmentFFEnabled, setRefetchQueue }) => {
->>>>>>> 7261c53a
+const MoveQueue = ({
+  isQueueManagementFFEnabled,
+  userPrivileges,
+  isBulkAssignmentFFEnabled,
+  activeRole,
+  setRefetchQueue,
+}) => {
   const navigate = useNavigate();
   const { queueType } = useParams();
   const [search, setSearch] = useState({ moveCode: null, dodID: null, customerName: null, paymentRequestCode: null });
@@ -347,11 +349,8 @@
           key={queueType}
           isSupervisor={supervisor}
           isBulkAssignmentFFEnabled={isBulkAssignmentFFEnabled}
-<<<<<<< HEAD
           activeRole={activeRole}
-=======
           queueType={QUEUE_TYPES.TASK_ORDER}
->>>>>>> 7261c53a
         />
       </div>
     );
