--- conflicted
+++ resolved
@@ -62,30 +62,18 @@
         );
       },
       {
-<<<<<<< HEAD
-        id: 'lastName',
-=======
         id: 'customerName',
->>>>>>> 189bf4c4
         isFilterable: true,
         exportValue: (row) => {
           return `${row.customer.last_name}, ${row.customer.first_name}`;
         },
       },
     ),
-<<<<<<< HEAD
-    createHeader('DoD ID', 'customer.dodID', {
-      id: 'dodID',
-      isFilterable: true,
-      exportValue: (row) => {
-        return row.customer.dodID;
-=======
     createHeader('DoD ID', 'customer.edipi', {
       id: 'edipi',
       isFilterable: true,
       exportValue: (row) => {
         return row.customer.edipi;
->>>>>>> 189bf4c4
       },
     }),
     createHeader('EMPLID', 'customer.emplid', {
@@ -116,28 +104,11 @@
       {
         id: 'requestedMoveDate',
         isFilterable: true,
-<<<<<<< HEAD
         // eslint-disable-next-line react/jsx-props-no-spreading
         Filter: (props) => <DateSelectFilter dateTime {...props} />,
       },
     ),
     createHeader(
-      'Date submitted',
-      (row) => {
-        return formatDateFromIso(row.appearedInTooAt, DATE_FORMAT_STRING);
-      },
-      {
-        id: 'appearedInTooAt',
-        isFilterable: true,
-=======
->>>>>>> 189bf4c4
-        // eslint-disable-next-line react/jsx-props-no-spreading
-        Filter: (props) => <DateSelectFilter dateTime {...props} />,
-      },
-    ),
-    createHeader(
-<<<<<<< HEAD
-=======
       'Date submitted',
       (row) => {
         return formatDateFromIso(row.appearedInTooAt, DATE_FORMAT_STRING);
@@ -150,7 +121,6 @@
       },
     ),
     createHeader(
->>>>>>> 189bf4c4
       'Branch',
       (row) => {
         return serviceMemberAgencyLabel(row.customer.agency);
@@ -173,13 +143,10 @@
       },
     }),
     createHeader('Origin GBLOC', 'originGBLOC', { disableSortBy: true }),
-<<<<<<< HEAD
-=======
     createHeader('Counseling office', 'counselingOffice', {
       id: 'counselingOffice',
       isFilterable: true,
     }),
->>>>>>> 189bf4c4
   ];
   if (isQueueManagementEnabled)
     cols.push(
@@ -187,13 +154,9 @@
         'Assigned',
         (row) => {
           return !row?.assignable ? (
-<<<<<<< HEAD
-            <div data-testid="assigned-col">{`${row.assignedTo?.lastName}, ${row.assignedTo?.firstName}`}</div>
-=======
             <div data-testid="assigned-col">
               {row.assignedTo ? `${row.assignedTo?.lastName}, ${row.assignedTo?.firstName}` : ''}
             </div>
->>>>>>> 189bf4c4
           ) : (
             <div data-label="assignedSelect" data-testid="assigned-col" className={styles.assignedToCol}>
               <Dropdown
