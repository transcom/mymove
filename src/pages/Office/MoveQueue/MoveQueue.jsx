--- conflicted
+++ resolved
@@ -15,11 +15,7 @@
 import TextBoxFilter from 'components/Table/Filters/TextBoxFilter';
 import MultiSelectCheckBoxFilter from 'components/Table/Filters/MultiSelectCheckBoxFilter';
 import SelectFilter from 'components/Table/Filters/SelectFilter';
-<<<<<<< HEAD
-import { MOVE_STATUS_OPTIONS } from 'constants/queues';
-=======
 import { BRANCH_OPTIONS, MOVE_STATUS_OPTIONS } from 'constants/queues';
->>>>>>> 08b2389b
 
 const moveStatusOptions = Object.keys(MOVE_STATUS_OPTIONS).map((key) => ({
   value: key,
@@ -28,18 +24,10 @@
 
 const branchFilterOptions = [
   { value: '', label: 'All' },
-<<<<<<< HEAD
-  { value: 'ARMY', label: 'Army' },
-  { value: 'NAVY', label: 'Navy' },
-  { value: 'MARINES', label: 'Marine Corps' },
-  { value: 'AIR_FORCE', label: 'Air Force' },
-  { value: 'COAST_GUARD', label: 'Coast Guard' },
-=======
   ...Object.keys(BRANCH_OPTIONS).map((key) => ({
     value: key,
     label: BRANCH_OPTIONS[`${key}`],
   })),
->>>>>>> 08b2389b
 ];
 
 const columns = [
@@ -91,11 +79,7 @@
   const [paramFilters, setParamFilters] = useState([]);
 
   const {
-<<<<<<< HEAD
-    queueMovesResult: { totalCount, queueMoves = [] },
-=======
     queueMovesResult: { totalCount = 0, queueMoves = [] },
->>>>>>> 08b2389b
     isLoading,
     isError,
   } = useMovesQueueQueries(paramFilters);
