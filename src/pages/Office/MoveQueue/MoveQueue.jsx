--- conflicted
+++ resolved
@@ -352,9 +352,6 @@
           key={queueType}
           isSupervisor={supervisor}
           isBulkAssignmentFFEnabled={isBulkAssignmentFFEnabled}
-<<<<<<< HEAD
-          activeRole={activeRole}
-=======
           queueType={QUEUE_TYPES.TASK_ORDER}
           activeRole={activeRole}
         />
@@ -383,7 +380,6 @@
           csvExportQueueFetcherKey="destinationQueueMoves"
           sessionStorageKey={queueType}
           key={queueType}
->>>>>>> 52137a28
         />
       </div>
     );
