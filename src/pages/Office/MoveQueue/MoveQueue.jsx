import React, { useCallback, useEffect, useState } from 'react';
import { useNavigate, NavLink, useParams, Navigate, generatePath } from 'react-router-dom';
import { Dropdown } from '@trussworks/react-uswds';
import { FontAwesomeIcon } from '@fortawesome/react-fontawesome';
import { connect } from 'react-redux';

import styles from './MoveQueue.module.scss';

import { createHeader } from 'components/Table/utils';
import {
  useMovesQueueQueries,
  useUserQueries,
  useMoveSearchQueries,
  useDestinationRequestsQueueQueries,
} from 'hooks/queries';
import { getDestinationRequestsQueue, getMovesQueue } from 'services/ghcApi';
import { formatDateFromIso, serviceMemberAgencyLabel } from 'utils/formatters';
import MultiSelectCheckBoxFilter from 'components/Table/Filters/MultiSelectCheckBoxFilter';
import SelectFilter from 'components/Table/Filters/SelectFilter';
import {
  MOVE_STATUS_OPTIONS,
  GBLOC,
  MOVE_STATUS_LABELS,
  BRANCH_OPTIONS,
  QUEUE_TYPES,
  MOVE_STATUS_OPTIONS_DEST_QUEUE,
} from 'constants/queues';
import TableQueue from 'components/Table/TableQueue';
import LoadingPlaceholder from 'shared/LoadingPlaceholder';
import SomethingWentWrong from 'shared/SomethingWentWrong';
import DateSelectFilter from 'components/Table/Filters/DateSelectFilter';
import { DATE_FORMAT_STRING, DEFAULT_EMPTY_VALUE } from 'shared/constants';
import { CHECK_SPECIAL_ORDERS_TYPES, SPECIAL_ORDERS_TYPES } from 'constants/orders';
import MoveSearchForm from 'components/MoveSearchForm/MoveSearchForm';
import { roleTypes } from 'constants/userRoles';
import SearchResultsTable from 'components/Table/SearchResultsTable';
import TabNav from 'components/TabNav';
import { generalRoutes, tooRoutes } from 'constants/routes';
import { isNullUndefinedOrWhitespace } from 'shared/utils';
import NotFound from 'components/NotFound/NotFound';
import { isBooleanFlagEnabled } from 'utils/featureFlags';
import { handleQueueAssignment, getQueue } from 'utils/queues';
import { elevatedPrivilegeTypes } from 'constants/userPrivileges';
import { setRefetchQueue as setRefetchQueueAction } from 'store/general/actions';

export const columns = (
  moveLockFlag,
  isQueueManagementEnabled,
  queueType,
  setRefetchQueue,
  showBranchFilter = true,
) => {
  const isDestinationQueue = queueType === tooRoutes.DESTINATION_REQUESTS_QUEUE;
  const cols = [
    createHeader('ID', 'id', { id: 'id' }),
    createHeader(
      ' ',
      (row) => {
        const now = new Date();
        // this will render a lock icon if the move is locked & if the lockExpiresAt value is after right now
        if (row.lockedByOfficeUserID && row.lockExpiresAt && now < new Date(row.lockExpiresAt) && moveLockFlag) {
          return (
            <div data-testid="lock-icon">
              <FontAwesomeIcon icon="lock" />
            </div>
          );
        }
        return null;
      },
      {
        id: 'lock',
      },
    ),
    createHeader(
      'Customer name',
      (row) => {
        return (
          <div>
            {CHECK_SPECIAL_ORDERS_TYPES(row.orderType) ? (
              <span className={styles.specialMoves}>{SPECIAL_ORDERS_TYPES[`${row.orderType}`]}</span>
            ) : null}
            {`${row.customer.last_name}, ${row.customer.first_name}`}
          </div>
        );
      },
      {
        id: 'customerName',
        isFilterable: true,
        exportValue: (row) => {
          return `${row.customer.last_name}, ${row.customer.first_name}`;
        },
      },
    ),
    createHeader('DoD ID', 'customer.edipi', {
      id: 'edipi',
      isFilterable: true,
      exportValue: (row) => {
        return row.customer.edipi;
      },
    }),
    createHeader('EMPLID', 'customer.emplid', {
      id: 'emplid',
      isFilterable: true,
    }),
    createHeader(
      'Status',
      (row) => {
        return MOVE_STATUS_LABELS[`${row.status}`];
      },
      {
        id: 'status',
        isFilterable: true,
        Filter: (props) => (
          <MultiSelectCheckBoxFilter
            options={!isDestinationQueue ? MOVE_STATUS_OPTIONS : MOVE_STATUS_OPTIONS_DEST_QUEUE}
            // eslint-disable-next-line react/jsx-props-no-spreading
            {...props}
          />
        ),
<<<<<<< HEAD
      },
    ),
    createHeader(
      'Approval Request Type',
      (row) => {
        if (row.status === MOVE_STATUSES.APPROVALS_REQUESTED && row.approvalRequestTypes) {
          return formatApprovalRequestTypes(queueType, row.approvalRequestTypes);
        }
        return '';
      },
      {
        id: 'approvalRequestTypes',
        isFilterable: false,
        disableSortBy: true,
=======
>>>>>>> adfcffa6
      },
    ),
    createHeader('Move code', 'locator', {
      id: 'locator',
      isFilterable: true,
    }),
    createHeader(
      'Requested move date(s)',
      (row) => {
        return row.requestedMoveDates;
      },
      {
        id: 'requestedMoveDate',
        isFilterable: true,
        // eslint-disable-next-line react/jsx-props-no-spreading
        Filter: (props) => <DateSelectFilter dateTime {...props} />,
      },
    ),
    createHeader(
      'Date submitted',
      (row) => {
        return formatDateFromIso(row.appearedInTooAt, DATE_FORMAT_STRING);
      },
      {
        id: 'appearedInTooAt',
        isFilterable: true,
        // eslint-disable-next-line react/jsx-props-no-spreading
        Filter: (props) => <DateSelectFilter dateTime {...props} />,
      },
    ),
    createHeader(
      'Branch',
      (row) => {
        return serviceMemberAgencyLabel(row.customer.agency);
      },
      {
        id: 'branch',
        isFilterable: showBranchFilter,
        Filter: (props) => (
          // eslint-disable-next-line react/jsx-props-no-spreading
          <SelectFilter options={BRANCH_OPTIONS} {...props} />
        ),
      },
    ),
    createHeader('# of shipments', 'shipmentsCount', { disableSortBy: true }),
    !isDestinationQueue
      ? createHeader('Origin duty location', 'originDutyLocation.name', {
          id: 'originDutyLocation',
          isFilterable: true,
          exportValue: (row) => {
            return row.originDutyLocation?.name;
          },
        })
      : createHeader('Destination duty location', 'destinationDutyLocation.name', {
          id: 'destinationDutyLocation',
          isFilterable: true,
          exportValue: (row) => {
            return row.newDutyLocation?.name;
          },
        }),
    ...(!isDestinationQueue ? [createHeader('Origin GBLOC', 'originGBLOC', { disableSortBy: true })] : []),
    createHeader('Counseling office', 'counselingOffice', {
      id: 'counselingOffice',
      isFilterable: true,
    }),
  ];
  if (isQueueManagementEnabled)
    cols.push(
      createHeader(
        'Assigned',
        (row) => {
          return !row?.assignable ? (
            <div data-testid="assigned-col">
              {row.assignedTo ? `${row.assignedTo?.lastName}, ${row.assignedTo?.firstName}` : ''}
            </div>
          ) : (
            <div data-label="assignedSelect" data-testid="assigned-col" className={styles.assignedToCol} key={row.id}>
              <Dropdown
                key={row.id}
                onChange={(e) => {
                  handleQueueAssignment(row.id, e.target.value, getQueue(queueType));
                  setRefetchQueue(true);
                }}
                title="Assigned dropdown"
              >
                <option value={null}>{DEFAULT_EMPTY_VALUE}</option>
                {row.availableOfficeUsers.map(({ lastName, firstName, officeUserId }) => (
                  <option
                    value={officeUserId}
                    key={officeUserId}
                    selected={row.assignedTo?.officeUserId === officeUserId}
                  >
                    {`${lastName}, ${firstName}`}
                  </option>
                ))}
              </Dropdown>
            </div>
          );
        },
        {
          id: 'assignedTo',
          isFilterable: true,
          exportValue: (row) => {
            return row.assignedTo ? `${row.assignedTo?.lastName}, ${row.assignedTo?.firstName}` : '';
          },
        },
      ),
    );

  return cols;
};

const MoveQueue = ({
  isQueueManagementFFEnabled,
  userPrivileges,
  isBulkAssignmentFFEnabled,
  activeRole,
  setRefetchQueue,
}) => {
  const navigate = useNavigate();
  const { queueType } = useParams();
  const [search, setSearch] = useState({ moveCode: null, dodID: null, customerName: null, paymentRequestCode: null });
  const [searchHappened, setSearchHappened] = useState(false);
  const [moveLockFlag, setMoveLockFlag] = useState(false);
  const supervisor = userPrivileges
    ? userPrivileges.some((p) => p.privilegeType === elevatedPrivilegeTypes.SUPERVISOR)
    : false;
  useEffect(() => {
    const fetchData = async () => {
      const lockedMoveFlag = await isBooleanFlagEnabled('move_lock');
      setMoveLockFlag(lockedMoveFlag);
    };

    fetchData();
  }, []);

  const onSubmit = useCallback((values) => {
    const payload = {
      moveCode: null,
      dodID: null,
      customerName: null,
      paymentRequestCode: null,
    };
    if (!isNullUndefinedOrWhitespace(values.searchText)) {
      if (values.searchType === 'moveCode') {
        payload.moveCode = values.searchText.trim();
      } else if (values.searchType === 'dodID') {
        payload.dodID = values.searchText.trim();
      } else if (values.searchType === 'customerName') {
        payload.customerName = values.searchText.trim();
      } else if (values.searchType === 'paymentRequestCode') {
        payload.paymentRequestCode = values.searchText.trim();
      }
    }
    setSearch(payload);
    setSearchHappened(true);
  }, []);
  const {
    // eslint-disable-next-line camelcase
    data: { office_user },
    isLoading,
    isError,
  } = useUserQueries();

  // eslint-disable-next-line camelcase
  const showBranchFilter = office_user?.transportation_office?.gbloc !== GBLOC.USMC;

  const handleEditProfileClick = (locator) => {
    navigate(generatePath(tooRoutes.BASE_CUSTOMER_INFO_EDIT_PATH, { moveCode: locator }));
  };

  const handleClick = (values, e) => {
    // if the user clicked the profile icon to edit, we want to route them elsewhere
    // since we don't have innerText, we are using the data-label property
    const editProfileDiv = e.target.closest('div[data-label="editProfile"]');
    const assignedSelect = e.target.closest('div[data-label="assignedSelect"]');
    if (editProfileDiv) {
      navigate(generatePath(tooRoutes.BASE_CUSTOMER_INFO_EDIT_PATH, { moveCode: values.locator }));
    } else if (assignedSelect) {
      // don't want to page redirect if clicking in the assigned dropdown
    } else {
      navigate(generatePath(tooRoutes.BASE_MOVE_VIEW_PATH, { moveCode: values.locator }));
    }
  };

  if (isLoading) return <LoadingPlaceholder />;
  if (isError) return <SomethingWentWrong />;
  if (!queueType) {
    return <Navigate to={tooRoutes.BASE_MOVE_QUEUE} />;
  }
  const renderNavBar = () => {
    return (
      <TabNav
        className={styles.tableTabs}
        items={[
          <NavLink end className={({ isActive }) => (isActive ? 'usa-current' : '')} to={tooRoutes.BASE_MOVE_QUEUE}>
            <span data-testid="task-orders-tab-link" className="tab-title" title="Move Queue">
              Task Order Queue
            </span>
          </NavLink>,
          <NavLink
            end
            className={({ isActive }) => (isActive ? 'usa-current' : '')}
            to={tooRoutes.BASE_DESTINATION_REQUESTS_QUEUE}
          >
            <span data-testid="destination-requests-tab-link" className="tab-title" title="Destination Requests Queue">
              Destination Requests Queue
            </span>
          </NavLink>,
          <NavLink
            end
            className={({ isActive }) => (isActive ? 'usa-current' : '')}
            to={generalRoutes.BASE_QUEUE_SEARCH_PATH}
          >
            <span data-testid="search-tab-link" className="tab-title" title="Search">
              Search
            </span>
          </NavLink>,
        ]}
      />
    );
  };
  if (queueType === generalRoutes.QUEUE_SEARCH_PATH) {
    return (
      <div data-testid="move-search" className={styles.ServicesCounselingQueue}>
        {renderNavBar()}
        <h1>Search for a move</h1>
        <MoveSearchForm onSubmit={onSubmit} role={roleTypes.TOO} />
        {searchHappened && (
          <SearchResultsTable
            showFilters
            showPagination
            defaultCanSort
            disableMultiSort
            disableSortBy={false}
            title="Results"
            handleClick={handleClick}
            handleEditProfileClick={handleEditProfileClick}
            useQueries={useMoveSearchQueries}
            moveCode={search.moveCode}
            dodID={search.dodID}
            customerName={search.customerName}
            paymentRequestCode={search.paymentRequestCode}
            roleType={roleTypes.TOO}
          />
        )}
      </div>
    );
  }
  if (queueType === tooRoutes.MOVE_QUEUE) {
    return (
      <div className={styles.MoveQueue} data-testid="move-queue">
        {renderNavBar()}
        <TableQueue
          showFilters
          showPagination
          manualSortBy
          defaultCanSort
          defaultSortedColumns={[{ id: 'status', desc: false }]}
          disableMultiSort
          disableSortBy={false}
          columns={columns(moveLockFlag, isQueueManagementFFEnabled, queueType, setRefetchQueue, showBranchFilter)}
          title="All moves"
          handleClick={handleClick}
          useQueries={useMovesQueueQueries}
          showCSVExport
          csvExportFileNamePrefix="Task-Order-Queue"
          csvExportQueueFetcher={getMovesQueue}
          csvExportQueueFetcherKey="queueMoves"
          sessionStorageKey={queueType}
          key={queueType}
          isSupervisor={supervisor}
          isBulkAssignmentFFEnabled={isBulkAssignmentFFEnabled}
          queueType={QUEUE_TYPES.TASK_ORDER}
          activeRole={activeRole}
        />
      </div>
    );
  }
  if (queueType === tooRoutes.DESTINATION_REQUESTS_QUEUE) {
    return (
      <div className={styles.MoveQueue} data-testid="destination-requests-queue">
        {renderNavBar()}
        <TableQueue
          showFilters
          showPagination
          manualSortBy
          defaultCanSort
          defaultSortedColumns={[{ id: 'status', desc: false }]}
          disableMultiSort
          disableSortBy={false}
          columns={columns(moveLockFlag, isQueueManagementFFEnabled, queueType, setRefetchQueue, showBranchFilter)}
          title="Destination requests"
          handleClick={handleClick}
          useQueries={useDestinationRequestsQueueQueries}
          showCSVExport
          csvExportFileNamePrefix="Destination-Requests-Queue"
          csvExportQueueFetcher={getDestinationRequestsQueue}
          csvExportQueueFetcherKey="queueMoves"
          sessionStorageKey={queueType}
          key={queueType}
          isSupervisor={supervisor}
          isBulkAssignmentFFEnabled={isBulkAssignmentFFEnabled}
          queueType={QUEUE_TYPES.DESTINATION_REQUESTS}
          activeRole={activeRole}
        />
      </div>
    );
  }
  return <NotFound />;
};

const mapStateToProps = (state) => {
  return {
    setRefetchQueue: state.generalState.setRefetchQueue,
  };
};

const mapDispatchToProps = { setRefetchQueue: setRefetchQueueAction };

export default connect(mapStateToProps, mapDispatchToProps)(MoveQueue);<|MERGE_RESOLUTION|>--- conflicted
+++ resolved
@@ -117,23 +117,6 @@
             {...props}
           />
         ),
-<<<<<<< HEAD
-      },
-    ),
-    createHeader(
-      'Approval Request Type',
-      (row) => {
-        if (row.status === MOVE_STATUSES.APPROVALS_REQUESTED && row.approvalRequestTypes) {
-          return formatApprovalRequestTypes(queueType, row.approvalRequestTypes);
-        }
-        return '';
-      },
-      {
-        id: 'approvalRequestTypes',
-        isFilterable: false,
-        disableSortBy: true,
-=======
->>>>>>> adfcffa6
       },
     ),
     createHeader('Move code', 'locator', {
