--- conflicted
+++ resolved
@@ -164,14 +164,10 @@
             <div data-label="assignedSelect" data-testid="assigned-col" className={styles.assignedToCol} key={row.id}>
               <Dropdown
                 key={row.id}
-<<<<<<< HEAD
-                onChange={(e) => handleQueueAssignment(row.id, e.target.value, roleTypes.TOO)}
-=======
                 onChange={(e) => {
                   handleQueueAssignment(row.id, e.target.value, roleTypes.TOO);
                   setRefetchQueue(true);
                 }}
->>>>>>> 8e3c02ee
                 title="Assigned dropdown"
               >
                 <option value={null}>{DEFAULT_EMPTY_VALUE}</option>
@@ -201,11 +197,13 @@
   return cols;
 };
 
-<<<<<<< HEAD
-const MoveQueue = ({ isQueueManagementFFEnabled, userPrivileges, isBulkAssignmentFFEnabled, activeRole }) => {
-=======
-const MoveQueue = ({ isQueueManagementFFEnabled, userPrivileges, isBulkAssignmentFFEnabled, setRefetchQueue }) => {
->>>>>>> 8e3c02ee
+const MoveQueue = ({
+  isQueueManagementFFEnabled,
+  userPrivileges,
+  isBulkAssignmentFFEnabled,
+  activeRole,
+  setRefetchQueue,
+}) => {
   const navigate = useNavigate();
   const { queueType } = useParams();
   const [search, setSearch] = useState({ moveCode: null, dodID: null, customerName: null, paymentRequestCode: null });
