import React, { useCallback, useEffect, useState } from 'react';
import { useNavigate, NavLink, useParams, Navigate, generatePath } from 'react-router-dom';
import { Dropdown } from '@trussworks/react-uswds';
import { FontAwesomeIcon } from '@fortawesome/react-fontawesome';
import { connect } from 'react-redux';

import styles from './MoveQueue.module.scss';

import { createHeader } from 'components/Table/utils';
import {
  useMovesQueueQueries,
  useUserQueries,
  useMoveSearchQueries,
  useDestinationRequestsQueueQueries,
} from 'hooks/queries';
import { getDestinationRequestsQueue, getMovesQueue } from 'services/ghcApi';
import { formatDateFromIso, serviceMemberAgencyLabel } from 'utils/formatters';
import MultiSelectCheckBoxFilter from 'components/Table/Filters/MultiSelectCheckBoxFilter';
import SelectFilter from 'components/Table/Filters/SelectFilter';
import { MOVE_STATUS_OPTIONS, GBLOC, MOVE_STATUS_LABELS, BRANCH_OPTIONS, QUEUE_TYPES } from 'constants/queues';
import TableQueue from 'components/Table/TableQueue';
import LoadingPlaceholder from 'shared/LoadingPlaceholder';
import SomethingWentWrong from 'shared/SomethingWentWrong';
import DateSelectFilter from 'components/Table/Filters/DateSelectFilter';
import { DATE_FORMAT_STRING, DEFAULT_EMPTY_VALUE, MOVE_STATUSES } from 'shared/constants';
import { CHECK_SPECIAL_ORDERS_TYPES, SPECIAL_ORDERS_TYPES } from 'constants/orders';
import MoveSearchForm from 'components/MoveSearchForm/MoveSearchForm';
import { roleTypes } from 'constants/userRoles';
import SearchResultsTable from 'components/Table/SearchResultsTable';
import TabNav from 'components/TabNav';
import { generalRoutes, tooRoutes } from 'constants/routes';
import { isNullUndefinedOrWhitespace } from 'shared/utils';
import NotFound from 'components/NotFound/NotFound';
import { isBooleanFlagEnabled } from 'utils/featureFlags';
import { handleQueueAssignment, getQueue, formatApprovalRequestTypes } from 'utils/queues';
import { elevatedPrivilegeTypes } from 'constants/userPrivileges';
import { setRefetchQueue as setRefetchQueueAction } from 'store/general/actions';

export const columns = (
  moveLockFlag,
  isQueueManagementEnabled,
  queueType,
  setRefetchQueue,
  isApprovalRequestTypeColEnabled,
  showBranchFilter = true,
) => {
  const isDestinationQueue = queueType === tooRoutes.DESTINATION_REQUESTS_QUEUE;
  const cols = [
    createHeader('ID', 'id', { id: 'id' }),
    createHeader(
      ' ',
      (row) => {
        const now = new Date();
        // this will render a lock icon if the move is locked & if the lockExpiresAt value is after right now
        if (row.lockedByOfficeUserID && row.lockExpiresAt && now < new Date(row.lockExpiresAt) && moveLockFlag) {
          return (
            <div data-testid="lock-icon">
              <FontAwesomeIcon icon="lock" />
            </div>
          );
        }
        return null;
      },
      {
        id: 'lock',
      },
    ),
    createHeader(
      'Customer name',
      (row) => {
        return (
          <div>
            {CHECK_SPECIAL_ORDERS_TYPES(row.orderType) ? (
              <span className={styles.specialMoves}>{SPECIAL_ORDERS_TYPES[`${row.orderType}`]}</span>
            ) : null}
            {`${row.customer.last_name}, ${row.customer.first_name}`}
          </div>
        );
      },
      {
        id: 'customerName',
        isFilterable: true,
        exportValue: (row) => {
          return `${row.customer.last_name}, ${row.customer.first_name}`;
        },
      },
    ),
    createHeader('DoD ID', 'customer.edipi', {
      id: 'edipi',
      isFilterable: true,
      exportValue: (row) => {
        return row.customer.edipi;
      },
    }),
    createHeader('EMPLID', 'customer.emplid', {
      id: 'emplid',
      isFilterable: true,
    }),
<<<<<<< HEAD
    !isDestinationQueue
      ? createHeader(
          'Status',
          (row) => {
            return MOVE_STATUS_LABELS[`${row.status}`];
          },
          {
            id: 'status',
            isFilterable: true,
            Filter: (props) => (
              <MultiSelectCheckBoxFilter
                options={MOVE_STATUS_OPTIONS}
                // eslint-disable-next-line react/jsx-props-no-spreading
                {...props}
              />
            ),
          },
        )
      : createHeader(
          'Status',
          (row) => {
            return MOVE_STATUS_LABELS[`${row.status}`];
          },
          {
            id: 'status',
            disableSortBy: true,
          },
        ),
=======
    createHeader(
      'Status',
      (row) => {
        return MOVE_STATUS_LABELS[`${row.status}`];
      },
      {
        id: 'status',
        isFilterable: true,
        // eslint-disable-next-line react/jsx-props-no-spreading
        Filter: (props) => <MultiSelectCheckBoxFilter options={MOVE_STATUS_OPTIONS} {...props} />,
      },
    ),
  ];
  if (isApprovalRequestTypeColEnabled)
    cols.push(
      createHeader(
        'Approval Request Type',
        (row) => {
          if (row.status === MOVE_STATUSES.APPROVALS_REQUESTED && row.approvalRequestTypes) {
            return formatApprovalRequestTypes(queueType, row.approvalRequestTypes);
          }
          return '';
        },
        {
          id: 'approvalRequestTypes',
          isFilterable: false,
          disableSortBy: true,
        },
      ),
    );
  cols.push(
>>>>>>> 5709dc9a
    createHeader('Move code', 'locator', {
      id: 'locator',
      isFilterable: true,
    }),
    createHeader(
      'Requested move date(s)',
      (row) => {
        return row.requestedMoveDates;
      },
      {
        id: 'requestedMoveDate',
        isFilterable: true,
        // eslint-disable-next-line react/jsx-props-no-spreading
        Filter: (props) => <DateSelectFilter dateTime {...props} />,
      },
    ),
    createHeader(
      'Date submitted',
      (row) => {
        return formatDateFromIso(row.appearedInTooAt, DATE_FORMAT_STRING);
      },
      {
        id: 'appearedInTooAt',
        isFilterable: true,
        // eslint-disable-next-line react/jsx-props-no-spreading
        Filter: (props) => <DateSelectFilter dateTime {...props} />,
      },
    ),
    createHeader(
      'Branch',
      (row) => {
        return serviceMemberAgencyLabel(row.customer.agency);
      },
      {
        id: 'branch',
        isFilterable: showBranchFilter,
        Filter: (props) => (
          // eslint-disable-next-line react/jsx-props-no-spreading
          <SelectFilter options={BRANCH_OPTIONS} {...props} />
        ),
      },
    ),
    createHeader('# of shipments', 'shipmentsCount', { disableSortBy: true }),
    !isDestinationQueue
      ? createHeader('Origin duty location', 'originDutyLocation.name', {
          id: 'originDutyLocation',
          isFilterable: true,
          exportValue: (row) => {
            return row.originDutyLocation?.name;
          },
        })
      : createHeader('Destination duty location', 'destinationDutyLocation.name', {
          id: 'destinationDutyLocation',
          isFilterable: true,
          exportValue: (row) => {
            return row.newDutyLocation?.name;
          },
        }),
    ...(!isDestinationQueue ? [createHeader('Origin GBLOC', 'originGBLOC', { disableSortBy: true })] : []),
    createHeader('Counseling office', 'counselingOffice', {
      id: 'counselingOffice',
      isFilterable: true,
    }),
  );
  if (isQueueManagementEnabled)
    cols.push(
      createHeader(
        'Assigned',
        (row) => {
          return !row?.assignable ? (
            <div data-testid="assigned-col">
              {row.assignedTo ? `${row.assignedTo?.lastName}, ${row.assignedTo?.firstName}` : ''}
            </div>
          ) : (
            <div data-label="assignedSelect" data-testid="assigned-col" className={styles.assignedToCol} key={row.id}>
              <Dropdown
                key={row.id}
                onChange={(e) => {
                  handleQueueAssignment(row.id, e.target.value, getQueue(queueType));
                  setRefetchQueue(true);
                }}
                title="Assigned dropdown"
              >
                <option value={null}>{DEFAULT_EMPTY_VALUE}</option>
                {row.availableOfficeUsers.map(({ lastName, firstName, officeUserId }) => (
                  <option
                    value={officeUserId}
                    key={officeUserId}
                    selected={row.assignedTo?.officeUserId === officeUserId}
                  >
                    {`${lastName}, ${firstName}`}
                  </option>
                ))}
              </Dropdown>
            </div>
          );
        },
        {
          id: 'assignedTo',
          isFilterable: true,
          exportValue: (row) => {
            return row.assignedTo ? `${row.assignedTo?.lastName}, ${row.assignedTo?.firstName}` : '';
          },
        },
      ),
    );

  return cols;
};

const MoveQueue = ({
  isQueueManagementFFEnabled,
  userPrivileges,
  isBulkAssignmentFFEnabled,
  activeRole,
  setRefetchQueue,
  isApprovalRequestTypeColEnabled,
}) => {
  const navigate = useNavigate();
  const { queueType } = useParams();
  const [search, setSearch] = useState({ moveCode: null, dodID: null, customerName: null, paymentRequestCode: null });
  const [searchHappened, setSearchHappened] = useState(false);
  const [moveLockFlag, setMoveLockFlag] = useState(false);
  const supervisor = userPrivileges
    ? userPrivileges.some((p) => p.privilegeType === elevatedPrivilegeTypes.SUPERVISOR)
    : false;
  useEffect(() => {
    const fetchData = async () => {
      const lockedMoveFlag = await isBooleanFlagEnabled('move_lock');
      setMoveLockFlag(lockedMoveFlag);
    };

    fetchData();
  }, []);

  const onSubmit = useCallback((values) => {
    const payload = {
      moveCode: null,
      dodID: null,
      customerName: null,
      paymentRequestCode: null,
    };
    if (!isNullUndefinedOrWhitespace(values.searchText)) {
      if (values.searchType === 'moveCode') {
        payload.moveCode = values.searchText.trim();
      } else if (values.searchType === 'dodID') {
        payload.dodID = values.searchText.trim();
      } else if (values.searchType === 'customerName') {
        payload.customerName = values.searchText.trim();
      } else if (values.searchType === 'paymentRequestCode') {
        payload.paymentRequestCode = values.searchText.trim();
      }
    }
    setSearch(payload);
    setSearchHappened(true);
  }, []);
  const {
    // eslint-disable-next-line camelcase
    data: { office_user },
    isLoading,
    isError,
  } = useUserQueries();

  // eslint-disable-next-line camelcase
  const showBranchFilter = office_user?.transportation_office?.gbloc !== GBLOC.USMC;

  const handleEditProfileClick = (locator) => {
    navigate(generatePath(tooRoutes.BASE_CUSTOMER_INFO_EDIT_PATH, { moveCode: locator }));
  };

  const handleClick = (values, e) => {
    // if the user clicked the profile icon to edit, we want to route them elsewhere
    // since we don't have innerText, we are using the data-label property
    const editProfileDiv = e.target.closest('div[data-label="editProfile"]');
    const assignedSelect = e.target.closest('div[data-label="assignedSelect"]');
    if (editProfileDiv) {
      navigate(generatePath(tooRoutes.BASE_CUSTOMER_INFO_EDIT_PATH, { moveCode: values.locator }));
    } else if (assignedSelect) {
      // don't want to page redirect if clicking in the assigned dropdown
    } else {
      navigate(generatePath(tooRoutes.BASE_MOVE_VIEW_PATH, { moveCode: values.locator }));
    }
  };

  if (isLoading) return <LoadingPlaceholder />;
  if (isError) return <SomethingWentWrong />;
  if (!queueType) {
    return <Navigate to={tooRoutes.BASE_MOVE_QUEUE} />;
  }
  const renderNavBar = () => {
    return (
      <TabNav
        className={styles.tableTabs}
        items={[
          <NavLink end className={({ isActive }) => (isActive ? 'usa-current' : '')} to={tooRoutes.BASE_MOVE_QUEUE}>
            <span data-testid="task-orders-tab-link" className="tab-title" title="Move Queue">
              Task Order Queue
            </span>
          </NavLink>,
          <NavLink
            end
            className={({ isActive }) => (isActive ? 'usa-current' : '')}
            to={tooRoutes.BASE_DESTINATION_REQUESTS_QUEUE}
          >
            <span data-testid="destination-requests-tab-link" className="tab-title" title="Destination Requests Queue">
              Destination Requests Queue
            </span>
          </NavLink>,
          <NavLink
            end
            className={({ isActive }) => (isActive ? 'usa-current' : '')}
            to={generalRoutes.BASE_QUEUE_SEARCH_PATH}
          >
            <span data-testid="search-tab-link" className="tab-title" title="Search">
              Search
            </span>
          </NavLink>,
        ]}
      />
    );
  };
  if (queueType === generalRoutes.QUEUE_SEARCH_PATH) {
    return (
      <div data-testid="move-search" className={styles.ServicesCounselingQueue}>
        {renderNavBar()}
        <h1>Search for a move</h1>
        <MoveSearchForm onSubmit={onSubmit} role={roleTypes.TOO} />
        {searchHappened && (
          <SearchResultsTable
            showFilters
            showPagination
            defaultCanSort
            disableMultiSort
            disableSortBy={false}
            title="Results"
            handleClick={handleClick}
            handleEditProfileClick={handleEditProfileClick}
            useQueries={useMoveSearchQueries}
            moveCode={search.moveCode}
            dodID={search.dodID}
            customerName={search.customerName}
            paymentRequestCode={search.paymentRequestCode}
            roleType={roleTypes.TOO}
          />
        )}
      </div>
    );
  }
  if (queueType === tooRoutes.MOVE_QUEUE) {
    return (
      <div className={styles.MoveQueue} data-testid="move-queue">
        {renderNavBar()}
        <TableQueue
          showFilters
          showPagination
          manualSortBy
          defaultCanSort
          defaultSortedColumns={[{ id: 'status', desc: true }]}
          disableMultiSort
          disableSortBy={false}
          columns={columns(
            moveLockFlag,
            isQueueManagementFFEnabled,
            queueType,
            setRefetchQueue,
            isApprovalRequestTypeColEnabled,
            showBranchFilter,
          )}
          title="All moves"
          handleClick={handleClick}
          useQueries={useMovesQueueQueries}
          showCSVExport
          csvExportFileNamePrefix="Task-Order-Queue"
          csvExportQueueFetcher={getMovesQueue}
          csvExportQueueFetcherKey="queueMoves"
          sessionStorageKey={queueType}
          key={queueType}
          isSupervisor={supervisor}
          isBulkAssignmentFFEnabled={isBulkAssignmentFFEnabled}
          queueType={QUEUE_TYPES.TASK_ORDER}
          activeRole={activeRole}
        />
      </div>
    );
  }
  if (queueType === tooRoutes.DESTINATION_REQUESTS_QUEUE) {
    return (
      <div className={styles.MoveQueue} data-testid="destination-requests-queue">
        {renderNavBar()}
        <TableQueue
          showFilters
          showPagination
          manualSortBy
          defaultCanSort
          defaultSortedColumns={[{ id: 'status', desc: false }]}
          disableMultiSort
          disableSortBy={false}
          columns={columns(
            moveLockFlag,
            isQueueManagementFFEnabled,
            queueType,
            setRefetchQueue,
            isApprovalRequestTypeColEnabled,
            showBranchFilter,
          )}
          title="Destination requests"
          handleClick={handleClick}
          useQueries={useDestinationRequestsQueueQueries}
          showCSVExport
          csvExportFileNamePrefix="Destination-Requests-Queue"
          csvExportQueueFetcher={getDestinationRequestsQueue}
          csvExportQueueFetcherKey="queueMoves"
          sessionStorageKey={queueType}
          key={queueType}
          isSupervisor={supervisor}
          isBulkAssignmentFFEnabled={isBulkAssignmentFFEnabled}
          queueType={QUEUE_TYPES.DESTINATION_REQUESTS}
          activeRole={activeRole}
        />
      </div>
    );
  }
  return <NotFound />;
};

const mapStateToProps = (state) => {
  return {
    setRefetchQueue: state.generalState.setRefetchQueue,
  };
};

const mapDispatchToProps = { setRefetchQueue: setRefetchQueueAction };

export default connect(mapStateToProps, mapDispatchToProps)(MoveQueue);<|MERGE_RESOLUTION|>--- conflicted
+++ resolved
@@ -96,7 +96,6 @@
       id: 'emplid',
       isFilterable: true,
     }),
-<<<<<<< HEAD
     !isDestinationQueue
       ? createHeader(
           'Status',
@@ -125,19 +124,6 @@
             disableSortBy: true,
           },
         ),
-=======
-    createHeader(
-      'Status',
-      (row) => {
-        return MOVE_STATUS_LABELS[`${row.status}`];
-      },
-      {
-        id: 'status',
-        isFilterable: true,
-        // eslint-disable-next-line react/jsx-props-no-spreading
-        Filter: (props) => <MultiSelectCheckBoxFilter options={MOVE_STATUS_OPTIONS} {...props} />,
-      },
-    ),
   ];
   if (isApprovalRequestTypeColEnabled)
     cols.push(
@@ -157,7 +143,6 @@
       ),
     );
   cols.push(
->>>>>>> 5709dc9a
     createHeader('Move code', 'locator', {
       id: 'locator',
       isFilterable: true,
