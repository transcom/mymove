import React, { useCallback, useEffect, useState } from 'react';
import { useNavigate, NavLink, useParams, Navigate, generatePath } from 'react-router-dom';
import { Dropdown } from '@trussworks/react-uswds';
import { FontAwesomeIcon } from '@fortawesome/react-fontawesome';

import styles from './MoveQueue.module.scss';

import { createHeader } from 'components/Table/utils';
import {
  useMovesQueueQueries,
  useUserQueries,
  useMoveSearchQueries,
  useDestinationRequestsQueueQueries,
} from 'hooks/queries';
import { getDestinationRequestsQueue, getMovesQueue } from 'services/ghcApi';
import { formatDateFromIso, serviceMemberAgencyLabel } from 'utils/formatters';
import MultiSelectCheckBoxFilter from 'components/Table/Filters/MultiSelectCheckBoxFilter';
import SelectFilter from 'components/Table/Filters/SelectFilter';
import { MOVE_STATUS_OPTIONS, GBLOC, MOVE_STATUS_LABELS, BRANCH_OPTIONS } from 'constants/queues';
import TableQueue from 'components/Table/TableQueue';
import LoadingPlaceholder from 'shared/LoadingPlaceholder';
import SomethingWentWrong from 'shared/SomethingWentWrong';
import DateSelectFilter from 'components/Table/Filters/DateSelectFilter';
import { DATE_FORMAT_STRING, DEFAULT_EMPTY_VALUE } from 'shared/constants';
import { CHECK_SPECIAL_ORDERS_TYPES, SPECIAL_ORDERS_TYPES } from 'constants/orders';
import MoveSearchForm from 'components/MoveSearchForm/MoveSearchForm';
import { roleTypes } from 'constants/userRoles';
import SearchResultsTable from 'components/Table/SearchResultsTable';
import TabNav from 'components/TabNav';
import { generalRoutes, tooRoutes } from 'constants/routes';
import { isNullUndefinedOrWhitespace } from 'shared/utils';
import NotFound from 'components/NotFound/NotFound';
import { isBooleanFlagEnabled } from 'utils/featureFlags';
import handleQueueAssignment from 'utils/queues';
import { elevatedPrivilegeTypes } from 'constants/userPrivileges';

export const columns = (moveLockFlag, isQueueManagementEnabled, showBranchFilter = true) => {
  const cols = [
    createHeader('ID', 'id', { id: 'id' }),
    createHeader(
      ' ',
      (row) => {
        const now = new Date();
        // this will render a lock icon if the move is locked & if the lockExpiresAt value is after right now
        if (row.lockedByOfficeUserID && row.lockExpiresAt && now < new Date(row.lockExpiresAt) && moveLockFlag) {
          return (
            <div data-testid="lock-icon">
              <FontAwesomeIcon icon="lock" />
            </div>
          );
        }
        return null;
      },
      {
        id: 'lock',
      },
    ),
    createHeader(
      'Customer name',
      (row) => {
        return (
          <div>
            {CHECK_SPECIAL_ORDERS_TYPES(row.orderType) ? (
              <span className={styles.specialMoves}>{SPECIAL_ORDERS_TYPES[`${row.orderType}`]}</span>
            ) : null}
            {`${row.customer.last_name}, ${row.customer.first_name}`}
          </div>
        );
      },
      {
        id: 'customerName',
        isFilterable: true,
        exportValue: (row) => {
          return `${row.customer.last_name}, ${row.customer.first_name}`;
        },
      },
    ),
    createHeader('DoD ID', 'customer.edipi', {
      id: 'edipi',
      isFilterable: true,
      exportValue: (row) => {
        return row.customer.edipi;
      },
    }),
    createHeader('EMPLID', 'customer.emplid', {
      id: 'emplid',
      isFilterable: true,
    }),
    createHeader(
      'Status',
      (row) => {
        return MOVE_STATUS_LABELS[`${row.status}`];
      },
      {
        id: 'status',
        isFilterable: true,
        // eslint-disable-next-line react/jsx-props-no-spreading
        Filter: (props) => <MultiSelectCheckBoxFilter options={MOVE_STATUS_OPTIONS} {...props} />,
      },
    ),
    createHeader('Move code', 'locator', {
      id: 'locator',
      isFilterable: true,
    }),
    createHeader(
      'Requested move date',
      (row) => {
        return formatDateFromIso(row.requestedMoveDate, DATE_FORMAT_STRING);
      },
      {
        id: 'requestedMoveDate',
        isFilterable: true,
        // eslint-disable-next-line react/jsx-props-no-spreading
        Filter: (props) => <DateSelectFilter dateTime {...props} />,
      },
    ),
    createHeader(
      'Date submitted',
      (row) => {
        return formatDateFromIso(row.appearedInTooAt, DATE_FORMAT_STRING);
      },
      {
        id: 'appearedInTooAt',
        isFilterable: true,
        // eslint-disable-next-line react/jsx-props-no-spreading
        Filter: (props) => <DateSelectFilter dateTime {...props} />,
      },
    ),
    createHeader(
      'Branch',
      (row) => {
        return serviceMemberAgencyLabel(row.customer.agency);
      },
      {
        id: 'branch',
        isFilterable: showBranchFilter,
        Filter: (props) => (
          // eslint-disable-next-line react/jsx-props-no-spreading
          <SelectFilter options={BRANCH_OPTIONS} {...props} />
        ),
      },
    ),
    createHeader('# of shipments', 'shipmentsCount', { disableSortBy: true }),
    createHeader('Origin duty location', 'originDutyLocation.name', {
      id: 'originDutyLocation',
      isFilterable: true,
      exportValue: (row) => {
        return row.originDutyLocation?.name;
      },
    }),
    createHeader('Origin GBLOC', 'originGBLOC', { disableSortBy: true }),
    createHeader('Counseling office', 'counselingOffice', {
      id: 'counselingOffice',
      isFilterable: true,
    }),
  ];
  if (isQueueManagementEnabled)
    cols.push(
      createHeader(
        'Assigned',
        (row) => {
          return !row?.assignable ? (
            <div data-testid="assigned-col">
              {row.assignedTo ? `${row.assignedTo?.lastName}, ${row.assignedTo?.firstName}` : ''}
            </div>
          ) : (
            <div data-label="assignedSelect" data-testid="assigned-col" className={styles.assignedToCol} key={row.id}>
              <Dropdown
                defaultValue={row.assignedTo?.officeUserId}
                onChange={(e) => handleQueueAssignment(row.id, e.target.value, roleTypes.TOO)}
                title="Assigned dropdown"
              >
                <option value={null}>{DEFAULT_EMPTY_VALUE}</option>
                {row.availableOfficeUsers?.map(({ lastName, firstName, officeUserId }) => (
                  <option value={officeUserId} key={`filterOption_${officeUserId}`}>
                    {`${lastName}, ${firstName}`}
                  </option>
                ))}
              </Dropdown>
            </div>
          );
        },
        {
          id: 'assignedTo',
          isFilterable: true,
          exportValue: (row) => {
            return row.assignedTo ? `${row.assignedTo?.lastName}, ${row.assignedTo?.firstName}` : '';
          },
        },
      ),
    );

  return cols;
};

const MoveQueue = ({ isQueueManagementFFEnabled, userPrivileges, isBulkAssignmentFFEnabled }) => {
  const navigate = useNavigate();
  const { queueType } = useParams();
  const [search, setSearch] = useState({ moveCode: null, dodID: null, customerName: null, paymentRequestCode: null });
  const [searchHappened, setSearchHappened] = useState(false);
  const [moveLockFlag, setMoveLockFlag] = useState(false);
  const supervisor = userPrivileges
    ? userPrivileges.some((p) => p.privilegeType === elevatedPrivilegeTypes.SUPERVISOR)
    : false;
  useEffect(() => {
    const fetchData = async () => {
      const lockedMoveFlag = await isBooleanFlagEnabled('move_lock');
      setMoveLockFlag(lockedMoveFlag);
    };

    fetchData();
  }, []);

  const onSubmit = useCallback((values) => {
    const payload = {
      moveCode: null,
      dodID: null,
      customerName: null,
      paymentRequestCode: null,
    };
    if (!isNullUndefinedOrWhitespace(values.searchText)) {
      if (values.searchType === 'moveCode') {
        payload.moveCode = values.searchText.trim();
      } else if (values.searchType === 'dodID') {
        payload.dodID = values.searchText.trim();
      } else if (values.searchType === 'customerName') {
        payload.customerName = values.searchText.trim();
      } else if (values.searchType === 'paymentRequestCode') {
        payload.paymentRequestCode = values.searchText.trim();
      }
    }
    setSearch(payload);
    setSearchHappened(true);
  }, []);
  const {
    // eslint-disable-next-line camelcase
    data: { office_user },
    isLoading,
    isError,
  } = useUserQueries();

  // eslint-disable-next-line camelcase
  const showBranchFilter = office_user?.transportation_office?.gbloc !== GBLOC.USMC;

  const handleEditProfileClick = (locator) => {
    navigate(generatePath(tooRoutes.BASE_CUSTOMER_INFO_EDIT_PATH, { moveCode: locator }));
  };

  const handleClick = (values, e) => {
    // if the user clicked the profile icon to edit, we want to route them elsewhere
    // since we don't have innerText, we are using the data-label property
    const editProfileDiv = e.target.closest('div[data-label="editProfile"]');
    const assignedSelect = e.target.closest('div[data-label="assignedSelect"]');
    if (editProfileDiv) {
      navigate(generatePath(tooRoutes.BASE_CUSTOMER_INFO_EDIT_PATH, { moveCode: values.locator }));
    } else if (assignedSelect) {
      // don't want to page redirect if clicking in the assigned dropdown
    } else {
      navigate(generatePath(tooRoutes.BASE_MOVE_VIEW_PATH, { moveCode: values.locator }));
    }
  };

  if (isLoading) return <LoadingPlaceholder />;
  if (isError) return <SomethingWentWrong />;
  if (!queueType) {
    return <Navigate to={tooRoutes.BASE_MOVE_QUEUE} />;
  }
  const renderNavBar = () => {
    return (
      <TabNav
        className={styles.tableTabs}
        items={[
          <NavLink end className={({ isActive }) => (isActive ? 'usa-current' : '')} to={tooRoutes.BASE_MOVE_QUEUE}>
            <span data-testid="closeout-tab-link" className="tab-title" title="Move Queue">
              Task Order Queue
            </span>
          </NavLink>,
          <NavLink
            end
            className={({ isActive }) => (isActive ? 'usa-current' : '')}
            to={tooRoutes.BASE_DESTINATION_REQUESTS_QUEUE}
          >
            <span className="tab-title" title="Destination Requests Queue">
              Destination Requests Queue
            </span>
          </NavLink>,
          <NavLink
            end
            className={({ isActive }) => (isActive ? 'usa-current' : '')}
            to={generalRoutes.BASE_QUEUE_SEARCH_PATH}
          >
            <span data-testid="search-tab-link" className="tab-title" title="Search">
              Search
            </span>
          </NavLink>,
        ]}
      />
    );
  };
  if (queueType === generalRoutes.QUEUE_SEARCH_PATH) {
    return (
      <div data-testid="move-search" className={styles.ServicesCounselingQueue}>
        {renderNavBar()}
        <h1>Search for a move</h1>
        <MoveSearchForm onSubmit={onSubmit} role={roleTypes.TOO} />
        {searchHappened && (
          <SearchResultsTable
            showFilters
            showPagination
            defaultCanSort
            disableMultiSort
            disableSortBy={false}
            title="Results"
            handleClick={handleClick}
            handleEditProfileClick={handleEditProfileClick}
            useQueries={useMoveSearchQueries}
            moveCode={search.moveCode}
            dodID={search.dodID}
            customerName={search.customerName}
            paymentRequestCode={search.paymentRequestCode}
            roleType={roleTypes.TOO}
          />
        )}
      </div>
    );
  }
  if (queueType === tooRoutes.MOVE_QUEUE) {
    return (
      <div className={styles.MoveQueue} data-testid="move-queue">
        {renderNavBar()}
        <TableQueue
          showFilters
          showPagination
          manualSortBy
          defaultCanSort
          defaultSortedColumns={[{ id: 'status', desc: false }]}
          disableMultiSort
          disableSortBy={false}
          columns={columns(moveLockFlag, isQueueManagementFFEnabled, showBranchFilter)}
          title="All moves"
          handleClick={handleClick}
          useQueries={useMovesQueueQueries}
          showCSVExport
          csvExportFileNamePrefix="Task-Order-Queue"
          csvExportQueueFetcher={getMovesQueue}
          csvExportQueueFetcherKey="queueMoves"
          sessionStorageKey={queueType}
          key={queueType}
          isSupervisor={supervisor}
          isBulkAssignmentFFEnabled={isBulkAssignmentFFEnabled}
<<<<<<< HEAD
=======
        />
      </div>
    );
  }
  if (queueType === tooRoutes.DESTINATION_REQUESTS_QUEUE) {
    return (
      <div className={styles.MoveQueue} data-testid="destination-requests-queue">
        {renderNavBar()}
        <TableQueue
          showFilters
          showPagination
          manualSortBy
          defaultCanSort
          defaultSortedColumns={[{ id: 'status', desc: false }]}
          disableMultiSort
          disableSortBy={false}
          columns={columns(moveLockFlag, isQueueManagementFFEnabled, showBranchFilter)}
          title="Destination requests"
          handleClick={handleClick}
          useQueries={useDestinationRequestsQueueQueries}
          showCSVExport
          csvExportFileNamePrefix="Destination-Requests-Queue"
          csvExportQueueFetcher={getDestinationRequestsQueue}
          csvExportQueueFetcherKey="queueMoves"
          sessionStorageKey={queueType}
          key={queueType}
>>>>>>> 3e855584
        />
      </div>
    );
  }
  return <NotFound />;
};

export default MoveQueue;<|MERGE_RESOLUTION|>--- conflicted
+++ resolved
@@ -348,8 +348,6 @@
           key={queueType}
           isSupervisor={supervisor}
           isBulkAssignmentFFEnabled={isBulkAssignmentFFEnabled}
-<<<<<<< HEAD
-=======
         />
       </div>
     );
@@ -376,7 +374,6 @@
           csvExportQueueFetcherKey="queueMoves"
           sessionStorageKey={queueType}
           key={queueType}
->>>>>>> 3e855584
         />
       </div>
     );
