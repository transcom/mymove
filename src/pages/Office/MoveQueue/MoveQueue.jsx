import React, { useCallback, useEffect, useState } from 'react';
import { useNavigate, NavLink, useParams, Navigate, generatePath } from 'react-router-dom';
import { Dropdown } from '@trussworks/react-uswds';
import { FontAwesomeIcon } from '@fortawesome/react-fontawesome';

import styles from './MoveQueue.module.scss';

import { createHeader } from 'components/Table/utils';
import { useMovesQueueQueries, useUserQueries, useMoveSearchQueries } from 'hooks/queries';
import { getMovesQueue } from 'services/ghcApi';
import { formatDateFromIso, serviceMemberAgencyLabel } from 'utils/formatters';
import MultiSelectCheckBoxFilter from 'components/Table/Filters/MultiSelectCheckBoxFilter';
import SelectFilter from 'components/Table/Filters/SelectFilter';
import { MOVE_STATUS_OPTIONS, GBLOC, MOVE_STATUS_LABELS, BRANCH_OPTIONS } from 'constants/queues';
import TableQueue from 'components/Table/TableQueue';
import LoadingPlaceholder from 'shared/LoadingPlaceholder';
import SomethingWentWrong from 'shared/SomethingWentWrong';
import DateSelectFilter from 'components/Table/Filters/DateSelectFilter';
import { DATE_FORMAT_STRING, DEFAULT_EMPTY_VALUE } from 'shared/constants';
import { CHECK_SPECIAL_ORDERS_TYPES, SPECIAL_ORDERS_TYPES } from 'constants/orders';
import MoveSearchForm from 'components/MoveSearchForm/MoveSearchForm';
import { roleTypes } from 'constants/userRoles';
import SearchResultsTable from 'components/Table/SearchResultsTable';
import TabNav from 'components/TabNav';
import { generalRoutes, tooRoutes } from 'constants/routes';
import { isNullUndefinedOrWhitespace } from 'shared/utils';
import NotFound from 'components/NotFound/NotFound';
import { isBooleanFlagEnabled } from 'utils/featureFlags';
import handleQueueAssignment from 'utils/queues';

export const columns = (moveLockFlag, isQueueManagementEnabled, showBranchFilter = true) => {
  const cols = [
    createHeader('ID', 'id', { id: 'id' }),
    createHeader(
      ' ',
      (row) => {
        const now = new Date();
        // this will render a lock icon if the move is locked & if the lockExpiresAt value is after right now
        if (row.lockedByOfficeUserID && row.lockExpiresAt && now < new Date(row.lockExpiresAt) && moveLockFlag) {
          return (
            <div data-testid="lock-icon">
              <FontAwesomeIcon icon="lock" />
            </div>
          );
        }
        return null;
      },
      {
        id: 'lock',
      },
    ),
    createHeader(
      'Customer name',
      (row) => {
        return (
          <div>
            {CHECK_SPECIAL_ORDERS_TYPES(row.orderType) ? (
              <span className={styles.specialMoves}>{SPECIAL_ORDERS_TYPES[`${row.orderType}`]}</span>
            ) : null}
            {`${row.customer.last_name}, ${row.customer.first_name}`}
          </div>
        );
<<<<<<< HEAD
      }
      return null;
    },
    {
      id: 'lock',
    },
  ),
  createHeader(
    'Customer name',
    (row) => {
      return (
        <div>
          {CHECK_SPECIAL_ORDERS_TYPES(row.orderType) ? (
            <span className={styles.specialMoves}>{SPECIAL_ORDERS_TYPES[`${row.orderType}`]}</span>
          ) : null}
          {`${row.customer.last_name}, ${row.customer.first_name}`}
        </div>
      );
    },
    {
      id: 'customerName',
=======
      },
      {
        id: 'lastName',
        isFilterable: true,
        exportValue: (row) => {
          return `${row.customer.last_name}, ${row.customer.first_name}`;
        },
      },
    ),
    createHeader('DoD ID', 'customer.dodID', {
      id: 'dodID',
>>>>>>> a6ebc1e2
      isFilterable: true,
      exportValue: (row) => {
        return row.customer.dodID;
      },
    }),
    createHeader('EMPLID', 'customer.emplid', {
      id: 'emplid',
      isFilterable: true,
    }),
    createHeader(
      'Status',
      (row) => {
        return MOVE_STATUS_LABELS[`${row.status}`];
      },
      {
        id: 'status',
        isFilterable: true,
        // eslint-disable-next-line react/jsx-props-no-spreading
        Filter: (props) => <MultiSelectCheckBoxFilter options={MOVE_STATUS_OPTIONS} {...props} />,
      },
    ),
    createHeader('Move code', 'locator', {
      id: 'locator',
      isFilterable: true,
    }),
    createHeader(
      'Requested move date',
      (row) => {
        return formatDateFromIso(row.requestedMoveDate, DATE_FORMAT_STRING);
      },
      {
        id: 'requestedMoveDate',
        isFilterable: true,
        // eslint-disable-next-line react/jsx-props-no-spreading
        Filter: (props) => <DateSelectFilter dateTime {...props} />,
      },
    ),
    createHeader(
      'Date submitted',
      (row) => {
        return formatDateFromIso(row.appearedInTooAt, DATE_FORMAT_STRING);
      },
      {
        id: 'appearedInTooAt',
        isFilterable: true,
        // eslint-disable-next-line react/jsx-props-no-spreading
        Filter: (props) => <DateSelectFilter dateTime {...props} />,
      },
    ),
    createHeader(
      'Branch',
      (row) => {
        return serviceMemberAgencyLabel(row.customer.agency);
      },
      {
        id: 'branch',
        isFilterable: showBranchFilter,
        Filter: (props) => (
          // eslint-disable-next-line react/jsx-props-no-spreading
          <SelectFilter options={BRANCH_OPTIONS} {...props} />
        ),
      },
    ),
    createHeader('# of shipments', 'shipmentsCount', { disableSortBy: true }),
    createHeader('Origin duty location', 'originDutyLocation.name', {
      id: 'originDutyLocation',
      isFilterable: true,
      exportValue: (row) => {
        return row.originDutyLocation?.name;
      },
    }),
    createHeader('Origin GBLOC', 'originGBLOC', { disableSortBy: true }),
  ];
  if (isQueueManagementEnabled)
    cols.push(
      createHeader(
        'Assigned',
        (row) => {
          return !row?.assignable ? (
            <div data-testid="assigned-col">{`${row.assignedTo?.lastName}, ${row.assignedTo?.firstName}`}</div>
          ) : (
            <div data-label="assignedSelect" data-testid="assigned-col" className={styles.assignedToCol}>
              <Dropdown
                defaultValue={row.assignedTo?.officeUserId}
                onChange={(e) => handleQueueAssignment(row.id, e.target.value, roleTypes.TOO)}
                title="Assigned dropdown"
              >
                <option value={null}>{DEFAULT_EMPTY_VALUE}</option>
                {row.availableOfficeUsers.map(({ lastName, firstName, officeUserId }) => (
                  <option value={officeUserId} key={`filterOption_${officeUserId}`}>
                    {`${lastName}, ${firstName}`}
                  </option>
                ))}
              </Dropdown>
            </div>
          );
        },
        {
          id: 'assignedTo',
          isFilterable: true,
        },
      ),
    );

  return cols;
};

const MoveQueue = ({ isQueueManagementFFEnabled }) => {
  const navigate = useNavigate();
  const { queueType } = useParams();
  const [search, setSearch] = useState({ moveCode: null, dodID: null, customerName: null, paymentRequestCode: null });
  const [searchHappened, setSearchHappened] = useState(false);
  const [moveLockFlag, setMoveLockFlag] = useState(false);

  useEffect(() => {
    const fetchData = async () => {
      const lockedMoveFlag = await isBooleanFlagEnabled('move_lock');
      setMoveLockFlag(lockedMoveFlag);
    };

    fetchData();
  }, []);

  const onSubmit = useCallback((values) => {
    const payload = {
      moveCode: null,
      dodID: null,
      customerName: null,
      paymentRequestCode: null,
    };
    if (!isNullUndefinedOrWhitespace(values.searchText)) {
      if (values.searchType === 'moveCode') {
        payload.moveCode = values.searchText.trim();
      } else if (values.searchType === 'dodID') {
        payload.dodID = values.searchText.trim();
      } else if (values.searchType === 'customerName') {
        payload.customerName = values.searchText.trim();
      } else if (values.searchType === 'paymentRequestCode') {
        payload.paymentRequestCode = values.searchText.trim();
      }
    }
    setSearch(payload);
    setSearchHappened(true);
  }, []);
  const {
    // eslint-disable-next-line camelcase
    data: { office_user },
    isLoading,
    isError,
  } = useUserQueries();

  // eslint-disable-next-line camelcase
  const showBranchFilter = office_user?.transportation_office?.gbloc !== GBLOC.USMC;

  const handleEditProfileClick = (locator) => {
    navigate(generatePath(tooRoutes.BASE_CUSTOMER_INFO_EDIT_PATH, { moveCode: locator }));
  };

  const handleClick = (values, e) => {
    // if the user clicked the profile icon to edit, we want to route them elsewhere
    // since we don't have innerText, we are using the data-label property
    const editProfileDiv = e.target.closest('div[data-label="editProfile"]');
    const assignedSelect = e.target.closest('div[data-label="assignedSelect"]');
    if (editProfileDiv) {
      navigate(generatePath(tooRoutes.BASE_CUSTOMER_INFO_EDIT_PATH, { moveCode: values.locator }));
    } else if (assignedSelect) {
      // don't want to page redirect if clicking in the assigned dropdown
    } else {
      navigate(generatePath(tooRoutes.BASE_MOVE_VIEW_PATH, { moveCode: values.locator }));
    }
  };

  if (isLoading) return <LoadingPlaceholder />;
  if (isError) return <SomethingWentWrong />;
  if (!queueType) {
    return <Navigate to={tooRoutes.BASE_MOVE_QUEUE} />;
  }
  const renderNavBar = () => {
    return (
      <TabNav
        className={styles.tableTabs}
        items={[
          <NavLink end className={({ isActive }) => (isActive ? 'usa-current' : '')} to={tooRoutes.BASE_MOVE_QUEUE}>
            <span data-testid="closeout-tab-link" className="tab-title" title="Move Queue">
              Task Order Queue
            </span>
          </NavLink>,
          <NavLink
            end
            className={({ isActive }) => (isActive ? 'usa-current' : '')}
            to={generalRoutes.BASE_QUEUE_SEARCH_PATH}
          >
            <span data-testid="search-tab-link" className="tab-title" title="Search">
              Search
            </span>
          </NavLink>,
        ]}
      />
    );
  };
  if (queueType === generalRoutes.QUEUE_SEARCH_PATH) {
    return (
      <div data-testid="move-search" className={styles.ServicesCounselingQueue}>
        {renderNavBar()}
        <h1>Search for a move</h1>
        <MoveSearchForm onSubmit={onSubmit} role={roleTypes.TOO} />
        {searchHappened && (
          <SearchResultsTable
            showFilters
            showPagination
            defaultCanSort
            disableMultiSort
            disableSortBy={false}
            title="Results"
            handleClick={handleClick}
            handleEditProfileClick={handleEditProfileClick}
            useQueries={useMoveSearchQueries}
            moveCode={search.moveCode}
            dodID={search.dodID}
            customerName={search.customerName}
            paymentRequestCode={search.paymentRequestCode}
            roleType={roleTypes.TOO}
          />
        )}
      </div>
    );
  }
  if (queueType === tooRoutes.MOVE_QUEUE) {
    return (
      <div className={styles.MoveQueue} data-testid="move-queue">
        {renderNavBar()}
        <TableQueue
          showFilters
          showPagination
          manualSortBy
          defaultCanSort
          defaultSortedColumns={[{ id: 'status', desc: false }]}
          disableMultiSort
          disableSortBy={false}
          columns={columns(moveLockFlag, isQueueManagementFFEnabled, showBranchFilter)}
          title="All moves"
          handleClick={handleClick}
          useQueries={useMovesQueueQueries}
          showCSVExport
          csvExportFileNamePrefix="Task-Order-Queue"
          csvExportQueueFetcher={getMovesQueue}
          csvExportQueueFetcherKey="queueMoves"
          sessionStorageKey={queueType}
          key={queueType}
        />
      </div>
    );
  }
  return <NotFound />;
};

export default MoveQueue;<|MERGE_RESOLUTION|>--- conflicted
+++ resolved
@@ -60,32 +60,9 @@
             {`${row.customer.last_name}, ${row.customer.first_name}`}
           </div>
         );
-<<<<<<< HEAD
-      }
-      return null;
-    },
-    {
-      id: 'lock',
-    },
-  ),
-  createHeader(
-    'Customer name',
-    (row) => {
-      return (
-        <div>
-          {CHECK_SPECIAL_ORDERS_TYPES(row.orderType) ? (
-            <span className={styles.specialMoves}>{SPECIAL_ORDERS_TYPES[`${row.orderType}`]}</span>
-          ) : null}
-          {`${row.customer.last_name}, ${row.customer.first_name}`}
-        </div>
-      );
-    },
-    {
-      id: 'customerName',
-=======
-      },
-      {
-        id: 'lastName',
+      },
+      {
+        id: 'customerName',
         isFilterable: true,
         exportValue: (row) => {
           return `${row.customer.last_name}, ${row.customer.first_name}`;
@@ -94,7 +71,6 @@
     ),
     createHeader('DoD ID', 'customer.dodID', {
       id: 'dodID',
->>>>>>> a6ebc1e2
       isFilterable: true,
       exportValue: (row) => {
         return row.customer.dodID;
