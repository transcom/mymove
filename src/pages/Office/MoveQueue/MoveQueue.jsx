import React, { useCallback, useEffect, useState } from 'react';
import { useNavigate, NavLink, useParams, Navigate, generatePath } from 'react-router-dom';
import { Dropdown } from '@trussworks/react-uswds';
import { FontAwesomeIcon } from '@fortawesome/react-fontawesome';
import { connect } from 'react-redux';

import styles from './MoveQueue.module.scss';

import { createHeader } from 'components/Table/utils';
import {
  useMovesQueueQueries,
  useUserQueries,
  useMoveSearchQueries,
  useDestinationRequestsQueueQueries,
} from 'hooks/queries';
import { getDestinationRequestsQueue, getMovesQueue } from 'services/ghcApi';
import { formatDateFromIso, serviceMemberAgencyLabel } from 'utils/formatters';
import MultiSelectCheckBoxFilter from 'components/Table/Filters/MultiSelectCheckBoxFilter';
import SelectFilter from 'components/Table/Filters/SelectFilter';
import { MOVE_STATUS_OPTIONS, GBLOC, MOVE_STATUS_LABELS, BRANCH_OPTIONS, QUEUE_TYPES } from 'constants/queues';
import TableQueue from 'components/Table/TableQueue';
import LoadingPlaceholder from 'shared/LoadingPlaceholder';
import SomethingWentWrong from 'shared/SomethingWentWrong';
import DateSelectFilter from 'components/Table/Filters/DateSelectFilter';
import { DATE_FORMAT_STRING, DEFAULT_EMPTY_VALUE } from 'shared/constants';
import { CHECK_SPECIAL_ORDERS_TYPES, SPECIAL_ORDERS_TYPES } from 'constants/orders';
import MoveSearchForm from 'components/MoveSearchForm/MoveSearchForm';
import { roleTypes } from 'constants/userRoles';
import SearchResultsTable from 'components/Table/SearchResultsTable';
import TabNav from 'components/TabNav';
import { generalRoutes, tooRoutes } from 'constants/routes';
import { isNullUndefinedOrWhitespace } from 'shared/utils';
import NotFound from 'components/NotFound/NotFound';
import { isBooleanFlagEnabled } from 'utils/featureFlags';
import handleQueueAssignment from 'utils/queues';
import { elevatedPrivilegeTypes } from 'constants/userPrivileges';
import { setRefetchQueue as setRefetchQueueAction } from 'store/general/actions';

export const columns = (moveLockFlag, isQueueManagementEnabled, setRefetchQueue, showBranchFilter = true) => {
  const cols = [
    createHeader('ID', 'id', { id: 'id' }),
    createHeader(
      ' ',
      (row) => {
        const now = new Date();
        // this will render a lock icon if the move is locked & if the lockExpiresAt value is after right now
        if (row.lockedByOfficeUserID && row.lockExpiresAt && now < new Date(row.lockExpiresAt) && moveLockFlag) {
          return (
            <div data-testid="lock-icon">
              <FontAwesomeIcon icon="lock" />
            </div>
          );
        }
        return null;
      },
      {
        id: 'lock',
      },
    ),
    createHeader(
      'Customer name',
      (row) => {
        return (
          <div>
            {CHECK_SPECIAL_ORDERS_TYPES(row.orderType) ? (
              <span className={styles.specialMoves}>{SPECIAL_ORDERS_TYPES[`${row.orderType}`]}</span>
            ) : null}
            {`${row.customer.last_name}, ${row.customer.first_name}`}
          </div>
        );
      },
      {
        id: 'customerName',
        isFilterable: true,
        exportValue: (row) => {
          return `${row.customer.last_name}, ${row.customer.first_name}`;
        },
      },
    ),
    createHeader('DoD ID', 'customer.edipi', {
      id: 'edipi',
      isFilterable: true,
      exportValue: (row) => {
        return row.customer.edipi;
      },
    }),
    createHeader('EMPLID', 'customer.emplid', {
      id: 'emplid',
      isFilterable: true,
    }),
    createHeader(
      'Status',
      (row) => {
        return MOVE_STATUS_LABELS[`${row.status}`];
      },
      {
        id: 'status',
        isFilterable: true,
        // eslint-disable-next-line react/jsx-props-no-spreading
        Filter: (props) => <MultiSelectCheckBoxFilter options={MOVE_STATUS_OPTIONS} {...props} />,
      },
    ),
    createHeader('Move code', 'locator', {
      id: 'locator',
      isFilterable: true,
    }),
    createHeader(
      'Requested move date',
      (row) => {
        return formatDateFromIso(row.requestedMoveDate, DATE_FORMAT_STRING);
      },
      {
        id: 'requestedMoveDate',
        isFilterable: true,
        // eslint-disable-next-line react/jsx-props-no-spreading
        Filter: (props) => <DateSelectFilter dateTime {...props} />,
      },
    ),
    createHeader(
      'Date submitted',
      (row) => {
        return formatDateFromIso(row.appearedInTooAt, DATE_FORMAT_STRING);
      },
      {
        id: 'appearedInTooAt',
        isFilterable: true,
        // eslint-disable-next-line react/jsx-props-no-spreading
        Filter: (props) => <DateSelectFilter dateTime {...props} />,
      },
    ),
    createHeader(
      'Branch',
      (row) => {
        return serviceMemberAgencyLabel(row.customer.agency);
      },
      {
        id: 'branch',
        isFilterable: showBranchFilter,
        Filter: (props) => (
          // eslint-disable-next-line react/jsx-props-no-spreading
          <SelectFilter options={BRANCH_OPTIONS} {...props} />
        ),
      },
    ),
    createHeader('# of shipments', 'shipmentsCount', { disableSortBy: true }),
    createHeader('Origin duty location', 'originDutyLocation.name', {
      id: 'originDutyLocation',
      isFilterable: true,
      exportValue: (row) => {
        return row.originDutyLocation?.name;
      },
    }),
    createHeader('Origin GBLOC', 'originGBLOC', { disableSortBy: true }),
    createHeader('Counseling office', 'counselingOffice', {
      id: 'counselingOffice',
      isFilterable: true,
    }),
  ];
  if (isQueueManagementEnabled)
    cols.push(
      createHeader(
        'Assigned',
        (row) => {
          return !row?.assignable ? (
            <div data-testid="assigned-col">
              {row.assignedTo ? `${row.assignedTo?.lastName}, ${row.assignedTo?.firstName}` : ''}
            </div>
          ) : (
            <div data-label="assignedSelect" data-testid="assigned-col" className={styles.assignedToCol} key={row.id}>
              <Dropdown
                key={row.id}
                onChange={(e) => {
                  handleQueueAssignment(row.id, e.target.value, roleTypes.TOO);
                  setRefetchQueue(true);
                }}
                title="Assigned dropdown"
              >
                <option value={null}>{DEFAULT_EMPTY_VALUE}</option>
                {row.availableOfficeUsers.map(({ lastName, firstName, officeUserId }) => (
                  <option
                    value={officeUserId}
                    key={officeUserId}
                    selected={row.assignedTo?.officeUserId === officeUserId}
                  >
                    {`${lastName}, ${firstName}`}
                  </option>
                ))}
              </Dropdown>
            </div>
          );
        },
        {
          id: 'assignedTo',
          isFilterable: true,
          exportValue: (row) => {
            return row.assignedTo ? `${row.assignedTo?.lastName}, ${row.assignedTo?.firstName}` : '';
          },
        },
      ),
    );

  return cols;
};

const MoveQueue = ({
  isQueueManagementFFEnabled,
  userPrivileges,
  isBulkAssignmentFFEnabled,
  activeRole,
  setRefetchQueue,
}) => {
  const navigate = useNavigate();
  const { queueType } = useParams();
  const [search, setSearch] = useState({ moveCode: null, dodID: null, customerName: null, paymentRequestCode: null });
  const [searchHappened, setSearchHappened] = useState(false);
  const [moveLockFlag, setMoveLockFlag] = useState(false);
  const supervisor = userPrivileges
    ? userPrivileges.some((p) => p.privilegeType === elevatedPrivilegeTypes.SUPERVISOR)
    : false;
  useEffect(() => {
    const fetchData = async () => {
      const lockedMoveFlag = await isBooleanFlagEnabled('move_lock');
      setMoveLockFlag(lockedMoveFlag);
    };

    fetchData();
  }, []);

  const onSubmit = useCallback((values) => {
    const payload = {
      moveCode: null,
      dodID: null,
      customerName: null,
      paymentRequestCode: null,
    };
    if (!isNullUndefinedOrWhitespace(values.searchText)) {
      if (values.searchType === 'moveCode') {
        payload.moveCode = values.searchText.trim();
      } else if (values.searchType === 'dodID') {
        payload.dodID = values.searchText.trim();
      } else if (values.searchType === 'customerName') {
        payload.customerName = values.searchText.trim();
      } else if (values.searchType === 'paymentRequestCode') {
        payload.paymentRequestCode = values.searchText.trim();
      }
    }
    setSearch(payload);
    setSearchHappened(true);
  }, []);
  const {
    // eslint-disable-next-line camelcase
    data: { office_user },
    isLoading,
    isError,
  } = useUserQueries();

  // eslint-disable-next-line camelcase
  const showBranchFilter = office_user?.transportation_office?.gbloc !== GBLOC.USMC;

  const handleEditProfileClick = (locator) => {
    navigate(generatePath(tooRoutes.BASE_CUSTOMER_INFO_EDIT_PATH, { moveCode: locator }));
  };

  const handleClick = (values, e) => {
    // if the user clicked the profile icon to edit, we want to route them elsewhere
    // since we don't have innerText, we are using the data-label property
    const editProfileDiv = e.target.closest('div[data-label="editProfile"]');
    const assignedSelect = e.target.closest('div[data-label="assignedSelect"]');
    if (editProfileDiv) {
      navigate(generatePath(tooRoutes.BASE_CUSTOMER_INFO_EDIT_PATH, { moveCode: values.locator }));
    } else if (assignedSelect) {
      // don't want to page redirect if clicking in the assigned dropdown
    } else {
      navigate(generatePath(tooRoutes.BASE_MOVE_VIEW_PATH, { moveCode: values.locator }));
    }
  };

  if (isLoading) return <LoadingPlaceholder />;
  if (isError) return <SomethingWentWrong />;
  if (!queueType) {
    return <Navigate to={tooRoutes.BASE_MOVE_QUEUE} />;
  }
  const renderNavBar = () => {
    return (
      <TabNav
        className={styles.tableTabs}
        items={[
          <NavLink end className={({ isActive }) => (isActive ? 'usa-current' : '')} to={tooRoutes.BASE_MOVE_QUEUE}>
            <span data-testid="closeout-tab-link" className="tab-title" title="Move Queue">
              Task Order Queue
            </span>
          </NavLink>,
          <NavLink
            end
            className={({ isActive }) => (isActive ? 'usa-current' : '')}
            to={tooRoutes.BASE_DESTINATION_REQUESTS_QUEUE}
          >
            <span className="tab-title" title="Destination Requests Queue">
              Destination Requests Queue
            </span>
          </NavLink>,
          <NavLink
            end
            className={({ isActive }) => (isActive ? 'usa-current' : '')}
            to={generalRoutes.BASE_QUEUE_SEARCH_PATH}
          >
            <span data-testid="search-tab-link" className="tab-title" title="Search">
              Search
            </span>
          </NavLink>,
        ]}
      />
    );
  };
  if (queueType === generalRoutes.QUEUE_SEARCH_PATH) {
    return (
      <div data-testid="move-search" className={styles.ServicesCounselingQueue}>
        {renderNavBar()}
        <h1>Search for a move</h1>
        <MoveSearchForm onSubmit={onSubmit} role={roleTypes.TOO} />
        {searchHappened && (
          <SearchResultsTable
            showFilters
            showPagination
            defaultCanSort
            disableMultiSort
            disableSortBy={false}
            title="Results"
            handleClick={handleClick}
            handleEditProfileClick={handleEditProfileClick}
            useQueries={useMoveSearchQueries}
            moveCode={search.moveCode}
            dodID={search.dodID}
            customerName={search.customerName}
            paymentRequestCode={search.paymentRequestCode}
            roleType={roleTypes.TOO}
          />
        )}
      </div>
    );
  }
  if (queueType === tooRoutes.MOVE_QUEUE) {
    return (
      <div className={styles.MoveQueue} data-testid="move-queue">
        {renderNavBar()}
        <TableQueue
          showFilters
          showPagination
          manualSortBy
          defaultCanSort
          defaultSortedColumns={[{ id: 'status', desc: false }]}
          disableMultiSort
          disableSortBy={false}
<<<<<<< HEAD
          columns={columns(moveLockFlag, isQueueManagementFFEnabled, showBranchFilter, setRefetchQueue)}
=======
          columns={columns(moveLockFlag, isQueueManagementFFEnabled, setRefetchQueue, showBranchFilter)}
>>>>>>> 6d86e167
          title="All moves"
          handleClick={handleClick}
          useQueries={useMovesQueueQueries}
          showCSVExport
          csvExportFileNamePrefix="Task-Order-Queue"
          csvExportQueueFetcher={getMovesQueue}
          csvExportQueueFetcherKey="queueMoves"
          sessionStorageKey={queueType}
          key={queueType}
          isSupervisor={supervisor}
          isBulkAssignmentFFEnabled={isBulkAssignmentFFEnabled}
          queueType={QUEUE_TYPES.TASK_ORDER}
          activeRole={activeRole}
        />
      </div>
    );
  }
  if (queueType === tooRoutes.DESTINATION_REQUESTS_QUEUE) {
    return (
      <div className={styles.MoveQueue} data-testid="destination-requests-queue">
        {renderNavBar()}
        <TableQueue
          showFilters
          showPagination
          manualSortBy
          defaultCanSort
          defaultSortedColumns={[{ id: 'status', desc: false }]}
          disableMultiSort
          disableSortBy={false}
          columns={columns(moveLockFlag, isQueueManagementFFEnabled, showBranchFilter)}
          title="Destination requests"
          handleClick={handleClick}
          useQueries={useDestinationRequestsQueueQueries}
          showCSVExport
          csvExportFileNamePrefix="Destination-Requests-Queue"
          csvExportQueueFetcher={getDestinationRequestsQueue}
          csvExportQueueFetcherKey="destinationQueueMoves"
          sessionStorageKey={queueType}
          key={queueType}
        />
      </div>
    );
  }
  return <NotFound />;
};

const mapStateToProps = (state) => {
  return {
    setRefetchQueue: state.generalState.setRefetchQueue,
  };
};

const mapDispatchToProps = { setRefetchQueue: setRefetchQueueAction };

export default connect(mapStateToProps, mapDispatchToProps)(MoveQueue);<|MERGE_RESOLUTION|>--- conflicted
+++ resolved
@@ -351,11 +351,7 @@
           defaultSortedColumns={[{ id: 'status', desc: false }]}
           disableMultiSort
           disableSortBy={false}
-<<<<<<< HEAD
-          columns={columns(moveLockFlag, isQueueManagementFFEnabled, showBranchFilter, setRefetchQueue)}
-=======
           columns={columns(moveLockFlag, isQueueManagementFFEnabled, setRefetchQueue, showBranchFilter)}
->>>>>>> 6d86e167
           title="All moves"
           handleClick={handleClick}
           useQueries={useMovesQueueQueries}
