import React, { useCallback, useEffect, useState } from 'react';
import { useNavigate, NavLink, useParams, Navigate, generatePath } from 'react-router-dom';
import { Dropdown } from '@trussworks/react-uswds';
import { FontAwesomeIcon } from '@fortawesome/react-fontawesome';

import styles from './MoveQueue.module.scss';

import { createHeader } from 'components/Table/utils';
import { useMovesQueueQueries, useUserQueries, useMoveSearchQueries } from 'hooks/queries';
import { getMovesQueue } from 'services/ghcApi';
import { formatDateFromIso, serviceMemberAgencyLabel } from 'utils/formatters';
import MultiSelectCheckBoxFilter from 'components/Table/Filters/MultiSelectCheckBoxFilter';
import SelectFilter from 'components/Table/Filters/SelectFilter';
import { MOVE_STATUS_OPTIONS, GBLOC, MOVE_STATUS_LABELS, BRANCH_OPTIONS } from 'constants/queues';
import TableQueue from 'components/Table/TableQueue';
import LoadingPlaceholder from 'shared/LoadingPlaceholder';
import SomethingWentWrong from 'shared/SomethingWentWrong';
import DateSelectFilter from 'components/Table/Filters/DateSelectFilter';
import { DATE_FORMAT_STRING, DEFAULT_EMPTY_VALUE } from 'shared/constants';
import { CHECK_SPECIAL_ORDERS_TYPES, SPECIAL_ORDERS_TYPES } from 'constants/orders';
import MoveSearchForm from 'components/MoveSearchForm/MoveSearchForm';
import { roleTypes } from 'constants/userRoles';
import SearchResultsTable from 'components/Table/SearchResultsTable';
import TabNav from 'components/TabNav';
import { generalRoutes, tooRoutes } from 'constants/routes';
import { isNullUndefinedOrWhitespace } from 'shared/utils';
import NotFound from 'components/NotFound/NotFound';
import { isBooleanFlagEnabled } from 'utils/featureFlags';
import handleQueueAssignment from 'utils/queues';
import { elevatedPrivilegeTypes } from 'constants/userPrivileges';

export const columns = (moveLockFlag, isQueueManagementEnabled, showBranchFilter = true) => {
  const cols = [
    createHeader('ID', 'id', { id: 'id' }),
    createHeader(
      ' ',
      (row) => {
        const now = new Date();
        // this will render a lock icon if the move is locked & if the lockExpiresAt value is after right now
        if (row.lockedByOfficeUserID && row.lockExpiresAt && now < new Date(row.lockExpiresAt) && moveLockFlag) {
          return (
            <div data-testid="lock-icon">
              <FontAwesomeIcon icon="lock" />
            </div>
          );
        }
        return null;
      },
      {
        id: 'lock',
      },
    ),
    createHeader(
      'Customer name',
      (row) => {
        return (
          <div>
            {CHECK_SPECIAL_ORDERS_TYPES(row.orderType) ? (
              <span className={styles.specialMoves}>{SPECIAL_ORDERS_TYPES[`${row.orderType}`]}</span>
            ) : null}
            {`${row.customer.last_name}, ${row.customer.first_name}`}
          </div>
        );
      },
      {
        id: 'customerName',
        isFilterable: true,
        exportValue: (row) => {
          return `${row.customer.last_name}, ${row.customer.first_name}`;
        },
      },
    ),
    createHeader('DoD ID', 'customer.edipi', {
      id: 'edipi',
      isFilterable: true,
      exportValue: (row) => {
        return row.customer.edipi;
      },
    }),
    createHeader('EMPLID', 'customer.emplid', {
      id: 'emplid',
      isFilterable: true,
    }),
    createHeader(
      'Status',
      (row) => {
        return MOVE_STATUS_LABELS[`${row.status}`];
      },
      {
        id: 'status',
        isFilterable: true,
        // eslint-disable-next-line react/jsx-props-no-spreading
        Filter: (props) => <MultiSelectCheckBoxFilter options={MOVE_STATUS_OPTIONS} {...props} />,
      },
    ),
    createHeader('Move code', 'locator', {
      id: 'locator',
      isFilterable: true,
    }),
    createHeader(
      'Requested move date',
      (row) => {
        return formatDateFromIso(row.requestedMoveDate, DATE_FORMAT_STRING);
      },
      {
        id: 'requestedMoveDate',
        isFilterable: true,
        // eslint-disable-next-line react/jsx-props-no-spreading
        Filter: (props) => <DateSelectFilter dateTime {...props} />,
      },
    ),
    createHeader(
      'Date submitted',
      (row) => {
        return formatDateFromIso(row.appearedInTooAt, DATE_FORMAT_STRING);
      },
      {
        id: 'appearedInTooAt',
        isFilterable: true,
        // eslint-disable-next-line react/jsx-props-no-spreading
        Filter: (props) => <DateSelectFilter dateTime {...props} />,
      },
    ),
    createHeader(
      'Branch',
      (row) => {
        return serviceMemberAgencyLabel(row.customer.agency);
      },
      {
        id: 'branch',
        isFilterable: showBranchFilter,
        Filter: (props) => (
          // eslint-disable-next-line react/jsx-props-no-spreading
          <SelectFilter options={BRANCH_OPTIONS} {...props} />
        ),
      },
    ),
    createHeader('# of shipments', 'shipmentsCount', { disableSortBy: true }),
    createHeader('Origin duty location', 'originDutyLocation.name', {
      id: 'originDutyLocation',
      isFilterable: true,
      exportValue: (row) => {
        return row.originDutyLocation?.name;
      },
    }),
    createHeader('Origin GBLOC', 'originGBLOC', { disableSortBy: true }),
    createHeader('Counseling office', 'counselingOffice', {
      id: 'counselingOffice',
      isFilterable: true,
    }),
  ];
  if (isQueueManagementEnabled)
    cols.push(
      createHeader(
        'Assigned',
        (row) => {
          return !row?.assignable ? (
            <div data-testid="assigned-col">
              {row.assignedTo ? `${row.assignedTo?.lastName}, ${row.assignedTo?.firstName}` : ''}
            </div>
          ) : (
            <div data-label="assignedSelect" data-testid="assigned-col" className={styles.assignedToCol} key={row.id}>
              <Dropdown
                defaultValue={row.assignedTo?.officeUserId}
                onChange={(e) => handleQueueAssignment(row.id, e.target.value, roleTypes.TOO)}
                title="Assigned dropdown"
              >
                <option value={null}>{DEFAULT_EMPTY_VALUE}</option>
                {row.availableOfficeUsers?.map(({ lastName, firstName, officeUserId }) => (
                  <option value={officeUserId} key={`filterOption_${officeUserId}`}>
                    {`${lastName}, ${firstName}`}
                  </option>
                ))}
              </Dropdown>
            </div>
          );
        },
        {
          id: 'assignedTo',
          isFilterable: true,
          exportValue: (row) => {
            return row.assignedTo ? `${row.assignedTo?.lastName}, ${row.assignedTo?.firstName}` : '';
          },
        },
      ),
    );

  return cols;
};

const MoveQueue = ({ isQueueManagementFFEnabled, userPrivileges, isBulkAssignmentFFEnabled }) => {
  const navigate = useNavigate();
  const { queueType } = useParams();
  const [search, setSearch] = useState({ moveCode: null, dodID: null, customerName: null, paymentRequestCode: null });
  const [searchHappened, setSearchHappened] = useState(false);
  const [moveLockFlag, setMoveLockFlag] = useState(false);
  const supervisor = userPrivileges
    ? userPrivileges.some((p) => p.privilegeType === elevatedPrivilegeTypes.SUPERVISOR)
    : false;
  useEffect(() => {
    const fetchData = async () => {
      const lockedMoveFlag = await isBooleanFlagEnabled('move_lock');
      setMoveLockFlag(lockedMoveFlag);
    };

    fetchData();
  }, []);

  const onSubmit = useCallback((values) => {
    const payload = {
      moveCode: null,
      dodID: null,
      customerName: null,
      paymentRequestCode: null,
    };
    if (!isNullUndefinedOrWhitespace(values.searchText)) {
      if (values.searchType === 'moveCode') {
        payload.moveCode = values.searchText.trim();
      } else if (values.searchType === 'dodID') {
        payload.dodID = values.searchText.trim();
      } else if (values.searchType === 'customerName') {
        payload.customerName = values.searchText.trim();
      } else if (values.searchType === 'paymentRequestCode') {
        payload.paymentRequestCode = values.searchText.trim();
      }
    }
    setSearch(payload);
    setSearchHappened(true);
  }, []);
  const {
    // eslint-disable-next-line camelcase
    data: { office_user },
    isLoading,
    isError,
  } = useUserQueries();

  // eslint-disable-next-line camelcase
  const showBranchFilter = office_user?.transportation_office?.gbloc !== GBLOC.USMC;

  const handleEditProfileClick = (locator) => {
    navigate(generatePath(tooRoutes.BASE_CUSTOMER_INFO_EDIT_PATH, { moveCode: locator }));
  };

  const handleClick = (values, e) => {
    // if the user clicked the profile icon to edit, we want to route them elsewhere
    // since we don't have innerText, we are using the data-label property
    const editProfileDiv = e.target.closest('div[data-label="editProfile"]');
    const assignedSelect = e.target.closest('div[data-label="assignedSelect"]');
    if (editProfileDiv) {
      navigate(generatePath(tooRoutes.BASE_CUSTOMER_INFO_EDIT_PATH, { moveCode: values.locator }));
    } else if (assignedSelect) {
      // don't want to page redirect if clicking in the assigned dropdown
    } else {
      navigate(generatePath(tooRoutes.BASE_MOVE_VIEW_PATH, { moveCode: values.locator }));
    }
  };

  if (isLoading) return <LoadingPlaceholder />;
  if (isError) return <SomethingWentWrong />;
  if (!queueType) {
    return <Navigate to={tooRoutes.BASE_MOVE_QUEUE} />;
  }
  const renderNavBar = () => {
    return (
      <TabNav
        className={styles.tableTabs}
        items={[
          <NavLink end className={({ isActive }) => (isActive ? 'usa-current' : '')} to={tooRoutes.BASE_MOVE_QUEUE}>
            <span data-testid="closeout-tab-link" className="tab-title" title="Move Queue">
              Task Order Queue
            </span>
          </NavLink>,
          <NavLink
            end
            className={({ isActive }) => (isActive ? 'usa-current' : '')}
            to={generalRoutes.BASE_QUEUE_SEARCH_PATH}
          >
            <span data-testid="search-tab-link" className="tab-title" title="Search">
              Search
            </span>
          </NavLink>,
        ]}
      />
    );
  };
  if (queueType === generalRoutes.QUEUE_SEARCH_PATH) {
    return (
      <div data-testid="move-search" className={styles.ServicesCounselingQueue}>
        {renderNavBar()}
        <h1>Search for a move</h1>
        <MoveSearchForm onSubmit={onSubmit} role={roleTypes.TOO} />
        {searchHappened && (
          <SearchResultsTable
            showFilters
            showPagination
            defaultCanSort
            disableMultiSort
            disableSortBy={false}
            title="Results"
            handleClick={handleClick}
            handleEditProfileClick={handleEditProfileClick}
            useQueries={useMoveSearchQueries}
            moveCode={search.moveCode}
            dodID={search.dodID}
            customerName={search.customerName}
            paymentRequestCode={search.paymentRequestCode}
            roleType={roleTypes.TOO}
          />
        )}
      </div>
    );
  }
  if (queueType === tooRoutes.MOVE_QUEUE) {
    return (
      <div className={styles.MoveQueue} data-testid="move-queue">
        {renderNavBar()}
        <TableQueue
          showFilters
          showPagination
          manualSortBy
          defaultCanSort
          defaultSortedColumns={[{ id: 'status', desc: false }]}
          disableMultiSort
          disableSortBy={false}
          columns={columns(moveLockFlag, isQueueManagementFFEnabled, showBranchFilter)}
          title="All moves"
          handleClick={handleClick}
          useQueries={useMovesQueueQueries}
          showCSVExport
          csvExportFileNamePrefix="Task-Order-Queue"
          csvExportQueueFetcher={getMovesQueue}
          csvExportQueueFetcherKey="queueMoves"
          sessionStorageKey={queueType}
          key={queueType}
          isSupervisor={supervisor}
          isBulkAssignmentFFEnabled={isBulkAssignmentFFEnabled}
<<<<<<< HEAD
          queueType="TASK_ORDER"
=======
>>>>>>> bfea1c24
        />
      </div>
    );
  }
  return <NotFound />;
};

export default MoveQueue;<|MERGE_RESOLUTION|>--- conflicted
+++ resolved
@@ -334,10 +334,7 @@
           key={queueType}
           isSupervisor={supervisor}
           isBulkAssignmentFFEnabled={isBulkAssignmentFFEnabled}
-<<<<<<< HEAD
           queueType="TASK_ORDER"
-=======
->>>>>>> bfea1c24
         />
       </div>
     );
