import React, { useCallback, useState } from 'react';
import { useNavigate, NavLink, useParams, Navigate } from 'react-router-dom';

import styles from './MoveQueue.module.scss';

import { createHeader } from 'components/Table/utils';
import { useMovesQueueQueries, useUserQueries, useMoveSearchQueries } from 'hooks/queries';
import { formatDateFromIso, serviceMemberAgencyLabel } from 'utils/formatters';
import MultiSelectCheckBoxFilter from 'components/Table/Filters/MultiSelectCheckBoxFilter';
import SelectFilter from 'components/Table/Filters/SelectFilter';
import { BRANCH_OPTIONS, MOVE_STATUS_OPTIONS, GBLOC, MOVE_STATUS_LABELS } from 'constants/queues';
import TableQueue from 'components/Table/TableQueue';
import LoadingPlaceholder from 'shared/LoadingPlaceholder';
import SomethingWentWrong from 'shared/SomethingWentWrong';
import DateSelectFilter from 'components/Table/Filters/DateSelectFilter';
import { DATE_FORMAT_STRING } from 'shared/constants';
import MoveSearchForm from 'components/MoveSearchForm/MoveSearchForm';
import { roleTypes } from 'constants/userRoles';
import SearchResultsTable from 'components/Table/SearchResultsTable';
import TabNav from 'components/TabNav';
import { generalRoutes, tooRoutes } from 'constants/routes';
import { isNullUndefinedOrWhitespace } from 'shared/utils';
import NotFound from 'components/NotFound/NotFound';
import { CHECK_SPECIAL_ORDERS_TYPES, SPECIAL_ORDERS_TYPES } from 'constants/orders';
import MoveSearchForm from 'components/MoveSearchForm/MoveSearchForm';
import { roleTypes } from 'constants/userRoles';
import SearchResultsTable from 'components/Table/SearchResultsTable';
import TabNav from 'components/TabNav';
import { generalRoutes, tooRoutes } from 'constants/routes';
import { isNullUndefinedOrWhitespace } from 'shared/utils';
import NotFound from 'components/NotFound/NotFound';

const columns = (showBranchFilter = true) => [
  createHeader('ID', 'id'),
  createHeader(
    'Customer name',
    (row) => {
      return (
        <div>
          {CHECK_SPECIAL_ORDERS_TYPES(row.orderType) ? (
            <span className={styles.specialMoves}>{SPECIAL_ORDERS_TYPES[`${row.orderType}`]}</span>
          ) : null}
          {`${row.customer.last_name}, ${row.customer.first_name}`}
        </div>
      );
    },
    {
      id: 'lastName',
      isFilterable: true,
    },
  ),
  createHeader('DoD ID', 'customer.dodID', {
    id: 'dodID',
    isFilterable: true,
  }),
  createHeader(
    'Status',
    (row) => {
      return MOVE_STATUS_LABELS[`${row.status}`];
    },
    {
      id: 'status',
      isFilterable: true,
      // eslint-disable-next-line react/jsx-props-no-spreading
      Filter: (props) => <MultiSelectCheckBoxFilter options={MOVE_STATUS_OPTIONS} {...props} />,
    },
  ),
  createHeader('Move code', 'locator', {
    id: 'locator',
    isFilterable: true,
  }),
  createHeader(
    'Requested move date',
    (row) => {
      return formatDateFromIso(row.requestedMoveDate, DATE_FORMAT_STRING);
    },
    {
      id: 'requestedMoveDate',
      isFilterable: true,
      // eslint-disable-next-line react/jsx-props-no-spreading
      Filter: (props) => <DateSelectFilter dateTime {...props} />,
    },
  ),
  createHeader(
    'Date submitted',
    (row) => {
      return formatDateFromIso(row.appearedInTooAt, DATE_FORMAT_STRING);
    },
    {
      id: 'appearedInTooAt',
      isFilterable: true,
      // eslint-disable-next-line react/jsx-props-no-spreading
      Filter: (props) => <DateSelectFilter dateTime {...props} />,
    },
  ),
  createHeader(
    'Branch',
    (row) => {
      return serviceMemberAgencyLabel(row.customer.agency);
    },
    {
      id: 'branch',
      isFilterable: showBranchFilter,
      Filter: (props) => (
        // eslint-disable-next-line react/jsx-props-no-spreading
        <SelectFilter options={BRANCH_OPTIONS} {...props} />
      ),
    },
  ),
  createHeader('# of shipments', 'shipmentsCount', { disableSortBy: true }),
  createHeader('Origin duty location', 'originDutyLocation.name', {
    id: 'originDutyLocation',
    isFilterable: true,
  }),
  createHeader('Origin GBLOC', 'originGBLOC', { disableSortBy: true }),
];

const MoveQueue = () => {
  const navigate = useNavigate();
  const { queueType } = useParams();
  const [search, setSearch] = useState({ moveCode: null, dodID: null, customerName: null });
  const [searchHappened, setSearchHappened] = useState(false);

  const onSubmit = useCallback((values) => {
    const payload = {
      moveCode: null,
      dodID: null,
      customerName: null,
    };
    if (!isNullUndefinedOrWhitespace(values.searchText)) {
      if (values.searchType === 'moveCode') {
<<<<<<< HEAD
        payload.moveCode = values.searchText;
      } else if (values.searchType === 'dodID') {
        payload.dodID = values.searchText;
      } else if (values.searchType === 'customerName') {
        payload.customerName = values.searchText;
=======
        payload.moveCode = values.searchText.trim();
      } else if (values.searchType === 'dodID') {
        payload.dodID = values.searchText.trim();
      } else if (values.searchType === 'customerName') {
        payload.customerName = values.searchText.trim();
>>>>>>> d5416daa
      }
    }
    setSearch(payload);
    setSearchHappened(true);
  }, []);
  const {
    // eslint-disable-next-line camelcase
    data: { office_user },
    isLoading,
    isError,
  } = useUserQueries();

  // eslint-disable-next-line camelcase
  const showBranchFilter = office_user?.transportation_office?.gbloc !== GBLOC.USMC;

  const handleClick = (values) => {
    navigate(`/moves/${values.locator}/details`);
  };

  if (isLoading) return <LoadingPlaceholder />;
  if (isError) return <SomethingWentWrong />;
  if (!queueType) {
    return <Navigate to={tooRoutes.BASE_MOVE_QUEUE} />;
  }
  const renderNavBar = () => {
    return (
      <TabNav
        className={styles.tableTabs}
        items={[
          <NavLink end className={({ isActive }) => (isActive ? 'usa-current' : '')} to={tooRoutes.BASE_MOVE_QUEUE}>
            <span data-testid="closeout-tab-link" className="tab-title" title="Move Queue">
<<<<<<< HEAD
              Move Queue
=======
              Task Order Queue
>>>>>>> d5416daa
            </span>
          </NavLink>,
          <NavLink
            end
            className={({ isActive }) => (isActive ? 'usa-current' : '')}
            to={generalRoutes.BASE_QUEUE_SEARCH_PATH}
          >
            <span data-testid="search-tab-link" className="tab-title" title="Search">
              Search
            </span>
          </NavLink>,
        ]}
      />
    );
  };
  if (queueType === generalRoutes.QUEUE_SEARCH_PATH) {
    return (
      <div data-testid="move-search" className={styles.ServicesCounselingQueue}>
        {renderNavBar()}
        <h1>Search for a move</h1>
        <MoveSearchForm onSubmit={onSubmit} role={roleTypes.TOO} />
        {searchHappened && (
          <SearchResultsTable
            showFilters
            showPagination
            defaultCanSort
            disableMultiSort
            disableSortBy={false}
            title="Results"
            handleClick={handleClick}
            useQueries={useMoveSearchQueries}
            moveCode={search.moveCode}
            dodID={search.dodID}
            customerName={search.customerName}
            roleType={roleTypes.TOO}
          />
        )}
      </div>
    );
  }
  if (queueType === tooRoutes.MOVE_QUEUE) {
    return (
      <div className={styles.MoveQueue} data-testid="move-queue">
        {renderNavBar()}
        <TableQueue
          showFilters
          showPagination
          manualSortBy
          defaultCanSort
          defaultSortedColumns={[{ id: 'status', desc: false }]}
          disableMultiSort
          disableSortBy={false}
          columns={columns(showBranchFilter)}
          title="All moves"
          handleClick={handleClick}
          useQueries={useMovesQueueQueries}
        />
      </div>
    );
  }
  return <NotFound />;
};

export default MoveQueue;<|MERGE_RESOLUTION|>--- conflicted
+++ resolved
@@ -22,13 +22,6 @@
 import { isNullUndefinedOrWhitespace } from 'shared/utils';
 import NotFound from 'components/NotFound/NotFound';
 import { CHECK_SPECIAL_ORDERS_TYPES, SPECIAL_ORDERS_TYPES } from 'constants/orders';
-import MoveSearchForm from 'components/MoveSearchForm/MoveSearchForm';
-import { roleTypes } from 'constants/userRoles';
-import SearchResultsTable from 'components/Table/SearchResultsTable';
-import TabNav from 'components/TabNav';
-import { generalRoutes, tooRoutes } from 'constants/routes';
-import { isNullUndefinedOrWhitespace } from 'shared/utils';
-import NotFound from 'components/NotFound/NotFound';
 
 const columns = (showBranchFilter = true) => [
   createHeader('ID', 'id'),
@@ -129,19 +122,11 @@
     };
     if (!isNullUndefinedOrWhitespace(values.searchText)) {
       if (values.searchType === 'moveCode') {
-<<<<<<< HEAD
-        payload.moveCode = values.searchText;
-      } else if (values.searchType === 'dodID') {
-        payload.dodID = values.searchText;
-      } else if (values.searchType === 'customerName') {
-        payload.customerName = values.searchText;
-=======
         payload.moveCode = values.searchText.trim();
       } else if (values.searchType === 'dodID') {
         payload.dodID = values.searchText.trim();
       } else if (values.searchType === 'customerName') {
         payload.customerName = values.searchText.trim();
->>>>>>> d5416daa
       }
     }
     setSearch(payload);
@@ -173,11 +158,7 @@
         items={[
           <NavLink end className={({ isActive }) => (isActive ? 'usa-current' : '')} to={tooRoutes.BASE_MOVE_QUEUE}>
             <span data-testid="closeout-tab-link" className="tab-title" title="Move Queue">
-<<<<<<< HEAD
-              Move Queue
-=======
               Task Order Queue
->>>>>>> d5416daa
             </span>
           </NavLink>,
           <NavLink
