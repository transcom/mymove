import React, { useCallback, useEffect, useState } from 'react';
import { useNavigate, NavLink, useParams, Navigate, generatePath } from 'react-router-dom';
import { Dropdown } from '@trussworks/react-uswds';
import { FontAwesomeIcon } from '@fortawesome/react-fontawesome';

import styles from './MoveQueue.module.scss';

import { createHeader } from 'components/Table/utils';
import { useMovesQueueQueries, useUserQueries, useMoveSearchQueries } from 'hooks/queries';
import { getMovesQueue } from 'services/ghcApi';
import { formatDateFromIso, serviceMemberAgencyLabel } from 'utils/formatters';
import MultiSelectCheckBoxFilter from 'components/Table/Filters/MultiSelectCheckBoxFilter';
import SelectFilter from 'components/Table/Filters/SelectFilter';
import { MOVE_STATUS_OPTIONS, GBLOC, MOVE_STATUS_LABELS, BRANCH_OPTIONS, QUEUE_TYPES } from 'constants/queues';
import TableQueue from 'components/Table/TableQueue';
import LoadingPlaceholder from 'shared/LoadingPlaceholder';
import SomethingWentWrong from 'shared/SomethingWentWrong';
import DateSelectFilter from 'components/Table/Filters/DateSelectFilter';
import { DATE_FORMAT_STRING, DEFAULT_EMPTY_VALUE } from 'shared/constants';
import { CHECK_SPECIAL_ORDERS_TYPES, SPECIAL_ORDERS_TYPES } from 'constants/orders';
import MoveSearchForm from 'components/MoveSearchForm/MoveSearchForm';
import { roleTypes } from 'constants/userRoles';
import SearchResultsTable from 'components/Table/SearchResultsTable';
import TabNav from 'components/TabNav';
import { generalRoutes, tooRoutes } from 'constants/routes';
import { isNullUndefinedOrWhitespace } from 'shared/utils';
import NotFound from 'components/NotFound/NotFound';
import { isBooleanFlagEnabled } from 'utils/featureFlags';
import handleQueueAssignment from 'utils/queues';
import { elevatedPrivilegeTypes } from 'constants/userPrivileges';

export const columns = (moveLockFlag, isQueueManagementEnabled, showBranchFilter = true) => {
  const cols = [
    createHeader('ID', 'id', { id: 'id' }),
    createHeader(
      ' ',
      (row) => {
        const now = new Date();
        // this will render a lock icon if the move is locked & if the lockExpiresAt value is after right now
        if (row.lockedByOfficeUserID && row.lockExpiresAt && now < new Date(row.lockExpiresAt) && moveLockFlag) {
          return (
            <div data-testid="lock-icon">
              <FontAwesomeIcon icon="lock" />
            </div>
          );
        }
        return null;
      },
      {
        id: 'lock',
      },
    ),
    createHeader(
      'Customer name',
      (row) => {
        return (
          <div>
            {CHECK_SPECIAL_ORDERS_TYPES(row.orderType) ? (
              <span className={styles.specialMoves}>{SPECIAL_ORDERS_TYPES[`${row.orderType}`]}</span>
            ) : null}
            {`${row.customer.last_name}, ${row.customer.first_name}`}
          </div>
        );
      },
      {
        id: 'customerName',
        isFilterable: true,
        exportValue: (row) => {
          return `${row.customer.last_name}, ${row.customer.first_name}`;
        },
      },
    ),
    createHeader('DoD ID', 'customer.edipi', {
      id: 'edipi',
      isFilterable: true,
      exportValue: (row) => {
        return row.customer.edipi;
      },
    }),
    createHeader('EMPLID', 'customer.emplid', {
      id: 'emplid',
      isFilterable: true,
    }),
    createHeader(
      'Status',
      (row) => {
        return MOVE_STATUS_LABELS[`${row.status}`];
      },
      {
        id: 'status',
        isFilterable: true,
        // eslint-disable-next-line react/jsx-props-no-spreading
        Filter: (props) => <MultiSelectCheckBoxFilter options={MOVE_STATUS_OPTIONS} {...props} />,
      },
    ),
    createHeader('Move code', 'locator', {
      id: 'locator',
      isFilterable: true,
    }),
    createHeader(
      'Requested move date',
      (row) => {
        return formatDateFromIso(row.requestedMoveDate, DATE_FORMAT_STRING);
      },
      {
        id: 'requestedMoveDate',
        isFilterable: true,
        // eslint-disable-next-line react/jsx-props-no-spreading
        Filter: (props) => <DateSelectFilter dateTime {...props} />,
      },
    ),
    createHeader(
      'Date submitted',
      (row) => {
        return formatDateFromIso(row.appearedInTooAt, DATE_FORMAT_STRING);
      },
      {
        id: 'appearedInTooAt',
        isFilterable: true,
        // eslint-disable-next-line react/jsx-props-no-spreading
        Filter: (props) => <DateSelectFilter dateTime {...props} />,
      },
    ),
    createHeader(
      'Branch',
      (row) => {
        return serviceMemberAgencyLabel(row.customer.agency);
      },
      {
        id: 'branch',
        isFilterable: showBranchFilter,
        Filter: (props) => (
          // eslint-disable-next-line react/jsx-props-no-spreading
          <SelectFilter options={BRANCH_OPTIONS} {...props} />
        ),
      },
    ),
    createHeader('# of shipments', 'shipmentsCount', { disableSortBy: true }),
    createHeader('Origin duty location', 'originDutyLocation.name', {
      id: 'originDutyLocation',
      isFilterable: true,
      exportValue: (row) => {
        return row.originDutyLocation?.name;
      },
    }),
    createHeader('Origin GBLOC', 'originGBLOC', { disableSortBy: true }),
    createHeader('Counseling office', 'counselingOffice', {
      id: 'counselingOffice',
      isFilterable: true,
    }),
  ];
  if (isQueueManagementEnabled)
    cols.push(
      createHeader(
        'Assigned',
        (row) => {
          return !row?.assignable ? (
            <div data-testid="assigned-col">
              {row.assignedTo ? `${row.assignedTo?.lastName}, ${row.assignedTo?.firstName}` : ''}
            </div>
          ) : (
            <div data-label="assignedSelect" data-testid="assigned-col" className={styles.assignedToCol} key={row.id}>
              <Dropdown
                key={row.id}
                onChange={(e) => handleQueueAssignment(row.id, e.target.value, roleTypes.TOO)}
                title="Assigned dropdown"
              >
                <option value={null}>{DEFAULT_EMPTY_VALUE}</option>
                {row.availableOfficeUsers?.map(({ lastName, firstName, officeUserId }) => (
                  <option
                    value={officeUserId}
                    key={officeUserId}
                    selected={row.assignedTo?.officeUserId === officeUserId}
                  >
                    {`${lastName}, ${firstName}`}
                  </option>
                ))}
              </Dropdown>
            </div>
          );
        },
        {
          id: 'assignedTo',
          isFilterable: true,
          exportValue: (row) => {
            return row.assignedTo ? `${row.assignedTo?.lastName}, ${row.assignedTo?.firstName}` : '';
          },
        },
      ),
    );

  return cols;
};

const MoveQueue = ({ isQueueManagementFFEnabled, userPrivileges, isBulkAssignmentFFEnabled, activeRole }) => {
  const navigate = useNavigate();
  const { queueType } = useParams();
  const [search, setSearch] = useState({ moveCode: null, dodID: null, customerName: null, paymentRequestCode: null });
  const [searchHappened, setSearchHappened] = useState(false);
  const [moveLockFlag, setMoveLockFlag] = useState(false);
  const supervisor = userPrivileges
    ? userPrivileges.some((p) => p.privilegeType === elevatedPrivilegeTypes.SUPERVISOR)
    : false;
  useEffect(() => {
    const fetchData = async () => {
      const lockedMoveFlag = await isBooleanFlagEnabled('move_lock');
      setMoveLockFlag(lockedMoveFlag);
    };

    fetchData();
  }, []);

  const onSubmit = useCallback((values) => {
    const payload = {
      moveCode: null,
      dodID: null,
      customerName: null,
      paymentRequestCode: null,
    };
    if (!isNullUndefinedOrWhitespace(values.searchText)) {
      if (values.searchType === 'moveCode') {
        payload.moveCode = values.searchText.trim();
      } else if (values.searchType === 'dodID') {
        payload.dodID = values.searchText.trim();
      } else if (values.searchType === 'customerName') {
        payload.customerName = values.searchText.trim();
      } else if (values.searchType === 'paymentRequestCode') {
        payload.paymentRequestCode = values.searchText.trim();
      }
    }
    setSearch(payload);
    setSearchHappened(true);
  }, []);
  const {
    // eslint-disable-next-line camelcase
    data: { office_user },
    isLoading,
    isError,
  } = useUserQueries();

  // eslint-disable-next-line camelcase
  const showBranchFilter = office_user?.transportation_office?.gbloc !== GBLOC.USMC;

  const handleEditProfileClick = (locator) => {
    navigate(generatePath(tooRoutes.BASE_CUSTOMER_INFO_EDIT_PATH, { moveCode: locator }));
  };

  const handleClick = (values, e) => {
    // if the user clicked the profile icon to edit, we want to route them elsewhere
    // since we don't have innerText, we are using the data-label property
    const editProfileDiv = e.target.closest('div[data-label="editProfile"]');
    const assignedSelect = e.target.closest('div[data-label="assignedSelect"]');
    if (editProfileDiv) {
      navigate(generatePath(tooRoutes.BASE_CUSTOMER_INFO_EDIT_PATH, { moveCode: values.locator }));
    } else if (assignedSelect) {
      // don't want to page redirect if clicking in the assigned dropdown
    } else {
      navigate(generatePath(tooRoutes.BASE_MOVE_VIEW_PATH, { moveCode: values.locator }));
    }
  };

  if (isLoading) return <LoadingPlaceholder />;
  if (isError) return <SomethingWentWrong />;
  if (!queueType) {
    return <Navigate to={tooRoutes.BASE_MOVE_QUEUE} />;
  }
  const renderNavBar = () => {
    return (
      <TabNav
        className={styles.tableTabs}
        items={[
          <NavLink end className={({ isActive }) => (isActive ? 'usa-current' : '')} to={tooRoutes.BASE_MOVE_QUEUE}>
            <span data-testid="closeout-tab-link" className="tab-title" title="Move Queue">
              Task Order Queue
            </span>
          </NavLink>,
          <NavLink
            end
            className={({ isActive }) => (isActive ? 'usa-current' : '')}
            to={generalRoutes.BASE_QUEUE_SEARCH_PATH}
          >
            <span data-testid="search-tab-link" className="tab-title" title="Search">
              Search
            </span>
          </NavLink>,
        ]}
      />
    );
  };
  if (queueType === generalRoutes.QUEUE_SEARCH_PATH) {
    return (
      <div data-testid="move-search" className={styles.ServicesCounselingQueue}>
        {renderNavBar()}
        <h1>Search for a move</h1>
        <MoveSearchForm onSubmit={onSubmit} role={roleTypes.TOO} />
        {searchHappened && (
          <SearchResultsTable
            showFilters
            showPagination
            defaultCanSort
            disableMultiSort
            disableSortBy={false}
            title="Results"
            handleClick={handleClick}
            handleEditProfileClick={handleEditProfileClick}
            useQueries={useMoveSearchQueries}
            moveCode={search.moveCode}
            dodID={search.dodID}
            customerName={search.customerName}
            paymentRequestCode={search.paymentRequestCode}
            roleType={roleTypes.TOO}
          />
        )}
      </div>
    );
  }
  if (queueType === tooRoutes.MOVE_QUEUE) {
    return (
      <div className={styles.MoveQueue} data-testid="move-queue">
        {renderNavBar()}
        <TableQueue
          showFilters
          showPagination
          manualSortBy
          defaultCanSort
          defaultSortedColumns={[{ id: 'status', desc: false }]}
          disableMultiSort
          disableSortBy={false}
          columns={columns(moveLockFlag, isQueueManagementFFEnabled, showBranchFilter)}
          title="All moves"
          handleClick={handleClick}
          useQueries={useMovesQueueQueries}
          showCSVExport
          csvExportFileNamePrefix="Task-Order-Queue"
          csvExportQueueFetcher={getMovesQueue}
          csvExportQueueFetcherKey="queueMoves"
          sessionStorageKey={queueType}
          key={queueType}
          isSupervisor={supervisor}
          isBulkAssignmentFFEnabled={isBulkAssignmentFFEnabled}
<<<<<<< HEAD
          queueType="TASK_ORDER"
=======
          queueType={QUEUE_TYPES.TASK_ORDER}
>>>>>>> a8c88044
          activeRole={activeRole}
        />
      </div>
    );
  }
  return <NotFound />;
};

export default MoveQueue;<|MERGE_RESOLUTION|>--- conflicted
+++ resolved
@@ -338,11 +338,7 @@
           key={queueType}
           isSupervisor={supervisor}
           isBulkAssignmentFFEnabled={isBulkAssignmentFFEnabled}
-<<<<<<< HEAD
-          queueType="TASK_ORDER"
-=======
           queueType={QUEUE_TYPES.TASK_ORDER}
->>>>>>> a8c88044
           activeRole={activeRole}
         />
       </div>
