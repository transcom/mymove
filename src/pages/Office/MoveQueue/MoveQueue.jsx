--- conflicted
+++ resolved
@@ -26,16 +26,9 @@
 import { isNullUndefinedOrWhitespace } from 'shared/utils';
 import NotFound from 'components/NotFound/NotFound';
 import { isBooleanFlagEnabled } from 'utils/featureFlags';
-<<<<<<< HEAD
-import { formatAvailableOfficeUsersForRow, handleQueueAssignment } from 'utils/queues';
-import { elevatedPrivilegeTypes } from 'constants/userPrivileges';
-
-export const columns = (moveLockFlag, isQueueManagementEnabled, supervisor, currentUserId, showBranchFilter = true) => {
-=======
 import handleQueueAssignment from 'utils/queues';
 
 export const columns = (moveLockFlag, isQueueManagementEnabled, showBranchFilter = true) => {
->>>>>>> b11c5362
   const cols = [
     createHeader('ID', 'id', { id: 'id' }),
     createHeader(
@@ -156,21 +149,6 @@
       createHeader(
         'Assigned',
         (row) => {
-<<<<<<< HEAD
-          const { formattedAvailableOfficeUsers, assignedToUser } = formatAvailableOfficeUsersForRow(
-            row,
-            supervisor,
-            currentUserId,
-          );
-          return (
-            <div data-label="assignedSelect" data-testid="assigned-select" className={styles.assignedToCol}>
-              <Dropdown
-                defaultValue={assignedToUser?.value}
-                onChange={(e) => handleQueueAssignment(row.id, e.target.value, roleTypes.TOO)}
-                title="Assigned dropdown"
-              >
-                {formattedAvailableOfficeUsers}
-=======
           return !row?.assignable ? (
             <div data-testid="assigned-col">{`${row.assignedTo?.lastName}, ${row.assignedTo?.firstName}`}</div>
           ) : (
@@ -186,7 +164,6 @@
                     {`${lastName}, ${firstName}`}
                   </option>
                 ))}
->>>>>>> b11c5362
               </Dropdown>
             </div>
           );
@@ -201,19 +178,12 @@
   return cols;
 };
 
-<<<<<<< HEAD
-const MoveQueue = ({ userPrivileges, currentUserId, isQueueManagementFFEnabled }) => {
-=======
 const MoveQueue = ({ isQueueManagementFFEnabled }) => {
->>>>>>> b11c5362
   const navigate = useNavigate();
   const { queueType } = useParams();
   const [search, setSearch] = useState({ moveCode: null, dodID: null, customerName: null, paymentRequestCode: null });
   const [searchHappened, setSearchHappened] = useState(false);
   const [moveLockFlag, setMoveLockFlag] = useState(false);
-  const supervisor = userPrivileges
-    ? userPrivileges.some((p) => p.privilegeType === elevatedPrivilegeTypes.SUPERVISOR)
-    : false;
 
   useEffect(() => {
     const fetchData = async () => {
@@ -340,11 +310,7 @@
           defaultSortedColumns={[{ id: 'status', desc: false }]}
           disableMultiSort
           disableSortBy={false}
-<<<<<<< HEAD
-          columns={columns(moveLockFlag, isQueueManagementFFEnabled, supervisor, currentUserId, showBranchFilter)}
-=======
           columns={columns(moveLockFlag, isQueueManagementFFEnabled, showBranchFilter)}
->>>>>>> b11c5362
           title="All moves"
           handleClick={handleClick}
           useQueries={useMovesQueueQueries}
