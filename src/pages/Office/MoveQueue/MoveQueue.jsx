import React, { useCallback, useState } from 'react';
import { useNavigate, NavLink, useParams, Navigate } from 'react-router-dom';

import styles from './MoveQueue.module.scss';

import { createHeader } from 'components/Table/utils';
import { useMovesQueueQueries, useUserQueries, useMoveSearchQueries } from 'hooks/queries';
import { formatDateFromIso, serviceMemberAgencyLabel } from 'utils/formatters';
import MultiSelectCheckBoxFilter from 'components/Table/Filters/MultiSelectCheckBoxFilter';
import SelectFilter from 'components/Table/Filters/SelectFilter';
import { BRANCH_OPTIONS, MOVE_STATUS_OPTIONS, GBLOC, MOVE_STATUS_LABELS } from 'constants/queues';
import TableQueue from 'components/Table/TableQueue';
import LoadingPlaceholder from 'shared/LoadingPlaceholder';
import SomethingWentWrong from 'shared/SomethingWentWrong';
import DateSelectFilter from 'components/Table/Filters/DateSelectFilter';
import { DATE_FORMAT_STRING } from 'shared/constants';
<<<<<<< HEAD
import MoveSearchForm from 'components/MoveSearchForm/MoveSearchForm';
import { roleTypes } from 'constants/userRoles';
import SearchResultsTable from 'components/Table/SearchResultsTable';
import TabNav from 'components/TabNav';
import { generalRoutes, tooRoutes } from 'constants/routes';
import { isNullUndefinedOrWhitespace } from 'shared/utils';
import NotFound from 'components/NotFound/NotFound';
=======
>>>>>>> fd5ae1c4
import { CHECK_SPECIAL_ORDERS_TYPES, SPECIAL_ORDERS_TYPES } from 'constants/orders';

const columns = (showBranchFilter = true) => [
  createHeader('ID', 'id'),
  createHeader(
    'Customer name',
    (row) => {
      return (
        <div>
          {CHECK_SPECIAL_ORDERS_TYPES(row.orderType) ? (
            <span className={styles.specialMoves}>{SPECIAL_ORDERS_TYPES[`${row.orderType}`]}</span>
          ) : null}
          {`${row.customer.last_name}, ${row.customer.first_name}`}
        </div>
      );
    },
    {
      id: 'lastName',
      isFilterable: true,
    },
  ),
  createHeader('DoD ID', 'customer.dodID', {
    id: 'dodID',
    isFilterable: true,
  }),
  createHeader(
    'Status',
    (row) => {
      return MOVE_STATUS_LABELS[`${row.status}`];
    },
    {
      id: 'status',
      isFilterable: true,
      // eslint-disable-next-line react/jsx-props-no-spreading
      Filter: (props) => <MultiSelectCheckBoxFilter options={MOVE_STATUS_OPTIONS} {...props} />,
    },
  ),
  createHeader('Move code', 'locator', {
    id: 'locator',
    isFilterable: true,
  }),
  createHeader(
    'Requested move date',
    (row) => {
      return formatDateFromIso(row.requestedMoveDate, DATE_FORMAT_STRING);
    },
    {
      id: 'requestedMoveDate',
      isFilterable: true,
      // eslint-disable-next-line react/jsx-props-no-spreading
      Filter: (props) => <DateSelectFilter dateTime {...props} />,
    },
  ),
  createHeader(
    'Date submitted',
    (row) => {
      return formatDateFromIso(row.appearedInTooAt, DATE_FORMAT_STRING);
    },
    {
      id: 'appearedInTooAt',
      isFilterable: true,
      // eslint-disable-next-line react/jsx-props-no-spreading
      Filter: (props) => <DateSelectFilter dateTime {...props} />,
    },
  ),
  createHeader(
    'Branch',
    (row) => {
      return serviceMemberAgencyLabel(row.customer.agency);
    },
    {
      id: 'branch',
      isFilterable: showBranchFilter,
      Filter: (props) => (
        // eslint-disable-next-line react/jsx-props-no-spreading
        <SelectFilter options={BRANCH_OPTIONS} {...props} />
      ),
    },
  ),
  createHeader('# of shipments', 'shipmentsCount', { disableSortBy: true }),
  createHeader('Origin duty location', 'originDutyLocation.name', {
    id: 'originDutyLocation',
    isFilterable: true,
  }),
  createHeader('Origin GBLOC', 'originGBLOC', { disableSortBy: true }),
];

const MoveQueue = () => {
  const navigate = useNavigate();
  const { queueType } = useParams();
  const [search, setSearch] = useState({ moveCode: null, dodID: null, customerName: null });
  const [searchHappened, setSearchHappened] = useState(false);

  const onSubmit = useCallback((values) => {
    const payload = {
      moveCode: null,
      dodID: null,
      customerName: null,
    };
    if (!isNullUndefinedOrWhitespace(values.searchText)) {
      if (values.searchType === 'moveCode') {
        payload.moveCode = values.searchText;
      } else if (values.searchType === 'dodID') {
        payload.dodID = values.searchText;
      } else if (values.searchType === 'customerName') {
        payload.customerName = values.searchText;
      }
    }
    setSearch(payload);
    setSearchHappened(true);
  }, []);
  const {
    // eslint-disable-next-line camelcase
    data: { office_user },
    isLoading,
    isError,
  } = useUserQueries();

  // eslint-disable-next-line camelcase
  const showBranchFilter = office_user?.transportation_office?.gbloc !== GBLOC.USMC;

  const handleClick = (values) => {
    navigate(`/moves/${values.locator}/details`);
  };

  if (isLoading) return <LoadingPlaceholder />;
  if (isError) return <SomethingWentWrong />;
  if (!queueType) {
    return <Navigate to={tooRoutes.BASE_MOVE_QUEUE} />;
  }
  const renderNavBar = () => {
    return (
      <TabNav
        className={styles.tableTabs}
        items={[
          <NavLink end className={({ isActive }) => (isActive ? 'usa-current' : '')} to={tooRoutes.BASE_MOVE_QUEUE}>
            <span data-testid="closeout-tab-link" className="tab-title" title="Move Queue">
              Move Queue
            </span>
          </NavLink>,
          <NavLink
            end
            className={({ isActive }) => (isActive ? 'usa-current' : '')}
            to={generalRoutes.BASE_QUEUE_SEARCH_PATH}
          >
            <span data-testid="search-tab-link" className="tab-title" title="Search">
              Search
            </span>
          </NavLink>,
        ]}
      />
    );
  };
  if (queueType === generalRoutes.QUEUE_SEARCH_PATH) {
    return (
      <div data-testid="move-search" className={styles.ServicesCounselingQueue}>
        {renderNavBar()}
        <h1>Search for a move</h1>
        <MoveSearchForm onSubmit={onSubmit} role={roleTypes.TOO} />
        {searchHappened && (
          <SearchResultsTable
            showFilters
            showPagination
            defaultCanSort
            disableMultiSort
            disableSortBy={false}
            title="Results"
            handleClick={handleClick}
            useQueries={useMoveSearchQueries}
            moveCode={search.moveCode}
            dodID={search.dodID}
            customerName={search.customerName}
            roleType={roleTypes.TOO}
          />
        )}
      </div>
    );
  }
  if (queueType === tooRoutes.MOVE_QUEUE) {
    return (
      <div className={styles.MoveQueue} data-testid="move-queue">
        {renderNavBar()}
        <TableQueue
          showFilters
          showPagination
          manualSortBy
          defaultCanSort
          defaultSortedColumns={[{ id: 'status', desc: false }]}
          disableMultiSort
          disableSortBy={false}
          columns={columns(showBranchFilter)}
          title="All moves"
          handleClick={handleClick}
          useQueries={useMovesQueueQueries}
        />
      </div>
    );
  }
  return <NotFound />;
};

export default MoveQueue;<|MERGE_RESOLUTION|>--- conflicted
+++ resolved
@@ -14,7 +14,6 @@
 import SomethingWentWrong from 'shared/SomethingWentWrong';
 import DateSelectFilter from 'components/Table/Filters/DateSelectFilter';
 import { DATE_FORMAT_STRING } from 'shared/constants';
-<<<<<<< HEAD
 import MoveSearchForm from 'components/MoveSearchForm/MoveSearchForm';
 import { roleTypes } from 'constants/userRoles';
 import SearchResultsTable from 'components/Table/SearchResultsTable';
@@ -22,8 +21,6 @@
 import { generalRoutes, tooRoutes } from 'constants/routes';
 import { isNullUndefinedOrWhitespace } from 'shared/utils';
 import NotFound from 'components/NotFound/NotFound';
-=======
->>>>>>> fd5ae1c4
 import { CHECK_SPECIAL_ORDERS_TYPES, SPECIAL_ORDERS_TYPES } from 'constants/orders';
 
 const columns = (showBranchFilter = true) => [
@@ -33,6 +30,9 @@
     (row) => {
       return (
         <div>
+          {CHECK_SPECIAL_ORDERS_TYPES(row.orderType) ? (
+            <span className={styles.specialMoves}>{SPECIAL_ORDERS_TYPES[`${row.orderType}`]}</span>
+          ) : null}
           {CHECK_SPECIAL_ORDERS_TYPES(row.orderType) ? (
             <span className={styles.specialMoves}>{SPECIAL_ORDERS_TYPES[`${row.orderType}`]}</span>
           ) : null}
