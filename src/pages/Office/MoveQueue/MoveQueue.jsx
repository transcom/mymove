--- conflicted
+++ resolved
@@ -80,16 +80,12 @@
     <TableQueue
       showFilters
       showPagination
-<<<<<<< HEAD
-      columns={columns(showBranchFilter)}
-=======
       manualSortBy
       defaultCanSort
       defaultSortedColumns={[{ id: 'status', desc: false }]}
       disableMultiSort
       disableSortBy={false}
-      columns={columns}
->>>>>>> 10f37d71
+      columns={columns(showBranchFilter)}
       title="All moves"
       handleClick={handleClick}
       useQueries={useMovesQueueQueries}
