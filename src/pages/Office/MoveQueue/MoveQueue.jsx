import React, { useCallback, useEffect, useState } from 'react';
import { useNavigate, NavLink, useParams, Navigate, generatePath } from 'react-router-dom';
import { Dropdown } from '@trussworks/react-uswds';
import { FontAwesomeIcon } from '@fortawesome/react-fontawesome';
import { connect } from 'react-redux';

import styles from './MoveQueue.module.scss';

import { createHeader } from 'components/Table/utils';
import {
  useMovesQueueQueries,
  useUserQueries,
  useMoveSearchQueries,
  useDestinationRequestsQueueQueries,
} from 'hooks/queries';
import { getDestinationRequestsQueue, getMovesQueue } from 'services/ghcApi';
import { formatDateFromIso, serviceMemberAgencyLabel } from 'utils/formatters';
import MultiSelectCheckBoxFilter from 'components/Table/Filters/MultiSelectCheckBoxFilter';
import SelectFilter from 'components/Table/Filters/SelectFilter';
import { MOVE_STATUS_OPTIONS, GBLOC, MOVE_STATUS_LABELS, BRANCH_OPTIONS, QUEUE_TYPES } from 'constants/queues';
import TableQueue from 'components/Table/TableQueue';
import LoadingPlaceholder from 'shared/LoadingPlaceholder';
import SomethingWentWrong from 'shared/SomethingWentWrong';
import DateSelectFilter from 'components/Table/Filters/DateSelectFilter';
import { DATE_FORMAT_STRING, DEFAULT_EMPTY_VALUE } from 'shared/constants';
import { CHECK_SPECIAL_ORDERS_TYPES, SPECIAL_ORDERS_TYPES } from 'constants/orders';
import MoveSearchForm from 'components/MoveSearchForm/MoveSearchForm';
import { roleTypes } from 'constants/userRoles';
import SearchResultsTable from 'components/Table/SearchResultsTable';
import TabNav from 'components/TabNav';
import { generalRoutes, tooRoutes } from 'constants/routes';
import { isNullUndefinedOrWhitespace } from 'shared/utils';
import NotFound from 'components/NotFound/NotFound';
import { isBooleanFlagEnabled } from 'utils/featureFlags';
import handleQueueAssignment from 'utils/queues';
import { elevatedPrivilegeTypes } from 'constants/userPrivileges';
import { setRefetchQueue as setRefetchQueueAction } from 'store/general/actions';

export const columns = (moveLockFlag, isQueueManagementEnabled, setRefetchQueue, showBranchFilter = true) => {
  const cols = [
    createHeader('ID', 'id', { id: 'id' }),
    createHeader(
      ' ',
      (row) => {
        const now = new Date();
        // this will render a lock icon if the move is locked & if the lockExpiresAt value is after right now
        if (row.lockedByOfficeUserID && row.lockExpiresAt && now < new Date(row.lockExpiresAt) && moveLockFlag) {
          return (
            <div data-testid="lock-icon">
              <FontAwesomeIcon icon="lock" />
            </div>
          );
        }
        return null;
      },
      {
        id: 'lock',
      },
    ),
    createHeader(
      'Customer name',
      (row) => {
        return (
          <div>
            {CHECK_SPECIAL_ORDERS_TYPES(row.orderType) ? (
              <span className={styles.specialMoves}>{SPECIAL_ORDERS_TYPES[`${row.orderType}`]}</span>
            ) : null}
            {`${row.customer.last_name}, ${row.customer.first_name}`}
          </div>
        );
      },
      {
        id: 'customerName',
        isFilterable: true,
        exportValue: (row) => {
          return `${row.customer.last_name}, ${row.customer.first_name}`;
        },
      },
    ),
    createHeader('DoD ID', 'customer.edipi', {
      id: 'edipi',
      isFilterable: true,
      exportValue: (row) => {
        return row.customer.edipi;
      },
    }),
    createHeader('EMPLID', 'customer.emplid', {
      id: 'emplid',
      isFilterable: true,
    }),
    createHeader(
      'Status',
      (row) => {
        return MOVE_STATUS_LABELS[`${row.status}`];
      },
      {
        id: 'status',
        isFilterable: true,
        // eslint-disable-next-line react/jsx-props-no-spreading
        Filter: (props) => <MultiSelectCheckBoxFilter options={MOVE_STATUS_OPTIONS} {...props} />,
      },
    ),
    createHeader('Move code', 'locator', {
      id: 'locator',
      isFilterable: true,
    }),
    createHeader(
      'Requested move date',
      (row) => {
        return formatDateFromIso(row.requestedMoveDate, DATE_FORMAT_STRING);
      },
      {
        id: 'requestedMoveDate',
        isFilterable: true,
        // eslint-disable-next-line react/jsx-props-no-spreading
        Filter: (props) => <DateSelectFilter dateTime {...props} />,
      },
    ),
    createHeader(
      'Date submitted',
      (row) => {
        return formatDateFromIso(row.appearedInTooAt, DATE_FORMAT_STRING);
      },
      {
        id: 'appearedInTooAt',
        isFilterable: true,
        // eslint-disable-next-line react/jsx-props-no-spreading
        Filter: (props) => <DateSelectFilter dateTime {...props} />,
      },
    ),
    createHeader(
      'Branch',
      (row) => {
        return serviceMemberAgencyLabel(row.customer.agency);
      },
      {
        id: 'branch',
        isFilterable: showBranchFilter,
        Filter: (props) => (
          // eslint-disable-next-line react/jsx-props-no-spreading
          <SelectFilter options={BRANCH_OPTIONS} {...props} />
        ),
      },
    ),
    createHeader('# of shipments', 'shipmentsCount', { disableSortBy: true }),
    createHeader('Origin duty location', 'originDutyLocation.name', {
      id: 'originDutyLocation',
      isFilterable: true,
      exportValue: (row) => {
        return row.originDutyLocation?.name;
      },
    }),
    createHeader('Origin GBLOC', 'originGBLOC', { disableSortBy: true }),
    createHeader('Counseling office', 'counselingOffice', {
      id: 'counselingOffice',
      isFilterable: true,
    }),
  ];
  if (isQueueManagementEnabled)
    cols.push(
      createHeader(
        'Assigned',
        (row) => {
          return !row?.assignable ? (
            <div data-testid="assigned-col">
              {row.assignedTo ? `${row.assignedTo?.lastName}, ${row.assignedTo?.firstName}` : ''}
            </div>
          ) : (
            <div data-label="assignedSelect" data-testid="assigned-col" className={styles.assignedToCol} key={row.id}>
              <Dropdown
                key={row.id}
                onChange={(e) => {
                  handleQueueAssignment(row.id, e.target.value, roleTypes.TOO);
                  setRefetchQueue(true);
                }}
                title="Assigned dropdown"
              >
                <option value={null}>{DEFAULT_EMPTY_VALUE}</option>
<<<<<<< HEAD
                {row.availableOfficeUsers?.map(({ lastName, firstName, officeUserId }) => (
=======
                {row.availableOfficeUsers.map(({ lastName, firstName, officeUserId }) => (
>>>>>>> 025a5979
                  <option
                    value={officeUserId}
                    key={officeUserId}
                    selected={row.assignedTo?.officeUserId === officeUserId}
                  >
                    {`${lastName}, ${firstName}`}
                  </option>
                ))}
              </Dropdown>
            </div>
          );
        },
        {
          id: 'assignedTo',
          isFilterable: true,
          exportValue: (row) => {
            return row.assignedTo ? `${row.assignedTo?.lastName}, ${row.assignedTo?.firstName}` : '';
          },
        },
      ),
    );

  return cols;
};

const MoveQueue = ({
  isQueueManagementFFEnabled,
  userPrivileges,
  isBulkAssignmentFFEnabled,
  activeRole,
  setRefetchQueue,
}) => {
  const navigate = useNavigate();
  const { queueType } = useParams();
  const [search, setSearch] = useState({ moveCode: null, dodID: null, customerName: null, paymentRequestCode: null });
  const [searchHappened, setSearchHappened] = useState(false);
  const [moveLockFlag, setMoveLockFlag] = useState(false);
  const supervisor = userPrivileges
    ? userPrivileges.some((p) => p.privilegeType === elevatedPrivilegeTypes.SUPERVISOR)
    : false;
  useEffect(() => {
    const fetchData = async () => {
      const lockedMoveFlag = await isBooleanFlagEnabled('move_lock');
      setMoveLockFlag(lockedMoveFlag);
    };

    fetchData();
  }, []);

  const onSubmit = useCallback((values) => {
    const payload = {
      moveCode: null,
      dodID: null,
      customerName: null,
      paymentRequestCode: null,
    };
    if (!isNullUndefinedOrWhitespace(values.searchText)) {
      if (values.searchType === 'moveCode') {
        payload.moveCode = values.searchText.trim();
      } else if (values.searchType === 'dodID') {
        payload.dodID = values.searchText.trim();
      } else if (values.searchType === 'customerName') {
        payload.customerName = values.searchText.trim();
      } else if (values.searchType === 'paymentRequestCode') {
        payload.paymentRequestCode = values.searchText.trim();
      }
    }
    setSearch(payload);
    setSearchHappened(true);
  }, []);
  const {
    // eslint-disable-next-line camelcase
    data: { office_user },
    isLoading,
    isError,
  } = useUserQueries();

  // eslint-disable-next-line camelcase
  const showBranchFilter = office_user?.transportation_office?.gbloc !== GBLOC.USMC;

  const handleEditProfileClick = (locator) => {
    navigate(generatePath(tooRoutes.BASE_CUSTOMER_INFO_EDIT_PATH, { moveCode: locator }));
  };

  const handleClick = (values, e) => {
    // if the user clicked the profile icon to edit, we want to route them elsewhere
    // since we don't have innerText, we are using the data-label property
    const editProfileDiv = e.target.closest('div[data-label="editProfile"]');
    const assignedSelect = e.target.closest('div[data-label="assignedSelect"]');
    if (editProfileDiv) {
      navigate(generatePath(tooRoutes.BASE_CUSTOMER_INFO_EDIT_PATH, { moveCode: values.locator }));
    } else if (assignedSelect) {
      // don't want to page redirect if clicking in the assigned dropdown
    } else {
      navigate(generatePath(tooRoutes.BASE_MOVE_VIEW_PATH, { moveCode: values.locator }));
    }
  };

  if (isLoading) return <LoadingPlaceholder />;
  if (isError) return <SomethingWentWrong />;
  if (!queueType) {
    return <Navigate to={tooRoutes.BASE_MOVE_QUEUE} />;
  }
  const renderNavBar = () => {
    return (
      <TabNav
        className={styles.tableTabs}
        items={[
          <NavLink end className={({ isActive }) => (isActive ? 'usa-current' : '')} to={tooRoutes.BASE_MOVE_QUEUE}>
            <span data-testid="closeout-tab-link" className="tab-title" title="Move Queue">
              Task Order Queue
            </span>
          </NavLink>,
          <NavLink
            end
            className={({ isActive }) => (isActive ? 'usa-current' : '')}
            to={tooRoutes.BASE_DESTINATION_REQUESTS_QUEUE}
          >
            <span className="tab-title" title="Destination Requests Queue">
              Destination Requests Queue
            </span>
          </NavLink>,
          <NavLink
            end
            className={({ isActive }) => (isActive ? 'usa-current' : '')}
            to={generalRoutes.BASE_QUEUE_SEARCH_PATH}
          >
            <span data-testid="search-tab-link" className="tab-title" title="Search">
              Search
            </span>
          </NavLink>,
        ]}
      />
    );
  };
  if (queueType === generalRoutes.QUEUE_SEARCH_PATH) {
    return (
      <div data-testid="move-search" className={styles.ServicesCounselingQueue}>
        {renderNavBar()}
        <h1>Search for a move</h1>
        <MoveSearchForm onSubmit={onSubmit} role={roleTypes.TOO} />
        {searchHappened && (
          <SearchResultsTable
            showFilters
            showPagination
            defaultCanSort
            disableMultiSort
            disableSortBy={false}
            title="Results"
            handleClick={handleClick}
            handleEditProfileClick={handleEditProfileClick}
            useQueries={useMoveSearchQueries}
            moveCode={search.moveCode}
            dodID={search.dodID}
            customerName={search.customerName}
            paymentRequestCode={search.paymentRequestCode}
            roleType={roleTypes.TOO}
          />
        )}
      </div>
    );
  }
  if (queueType === tooRoutes.MOVE_QUEUE) {
    return (
      <div className={styles.MoveQueue} data-testid="move-queue">
        {renderNavBar()}
        <TableQueue
          showFilters
          showPagination
          manualSortBy
          defaultCanSort
          defaultSortedColumns={[{ id: 'status', desc: false }]}
          disableMultiSort
          disableSortBy={false}
<<<<<<< HEAD
          columns={columns(moveLockFlag, isQueueManagementFFEnabled, showBranchFilter, setRefetchQueue)}
=======
          columns={columns(moveLockFlag, isQueueManagementFFEnabled, setRefetchQueue, showBranchFilter)}
>>>>>>> 025a5979
          title="All moves"
          handleClick={handleClick}
          useQueries={useMovesQueueQueries}
          showCSVExport
          csvExportFileNamePrefix="Task-Order-Queue"
          csvExportQueueFetcher={getMovesQueue}
          csvExportQueueFetcherKey="queueMoves"
          sessionStorageKey={queueType}
          key={queueType}
          isSupervisor={supervisor}
          isBulkAssignmentFFEnabled={isBulkAssignmentFFEnabled}
          queueType={QUEUE_TYPES.TASK_ORDER}
          activeRole={activeRole}
          queueType={QUEUE_TYPES.TASK_ORDER}
        />
      </div>
    );
  }
  if (queueType === tooRoutes.DESTINATION_REQUESTS_QUEUE) {
    return (
      <div className={styles.MoveQueue} data-testid="destination-requests-queue">
        {renderNavBar()}
        <TableQueue
          showFilters
          showPagination
          manualSortBy
          defaultCanSort
          defaultSortedColumns={[{ id: 'status', desc: false }]}
          disableMultiSort
          disableSortBy={false}
          columns={columns(moveLockFlag, isQueueManagementFFEnabled, showBranchFilter)}
          title="Destination requests"
          handleClick={handleClick}
          useQueries={useDestinationRequestsQueueQueries}
          showCSVExport
          csvExportFileNamePrefix="Destination-Requests-Queue"
          csvExportQueueFetcher={getDestinationRequestsQueue}
          csvExportQueueFetcherKey="destinationQueueMoves"
          sessionStorageKey={queueType}
          key={queueType}
        />
      </div>
    );
  }
  return <NotFound />;
};

const mapStateToProps = (state) => {
  return {
    setRefetchQueue: state.generalState.setRefetchQueue,
  };
};

const mapDispatchToProps = { setRefetchQueue: setRefetchQueueAction };

export default connect(mapStateToProps, mapDispatchToProps)(MoveQueue);<|MERGE_RESOLUTION|>--- conflicted
+++ resolved
@@ -176,11 +176,7 @@
                 title="Assigned dropdown"
               >
                 <option value={null}>{DEFAULT_EMPTY_VALUE}</option>
-<<<<<<< HEAD
-                {row.availableOfficeUsers?.map(({ lastName, firstName, officeUserId }) => (
-=======
                 {row.availableOfficeUsers.map(({ lastName, firstName, officeUserId }) => (
->>>>>>> 025a5979
                   <option
                     value={officeUserId}
                     key={officeUserId}
@@ -355,11 +351,7 @@
           defaultSortedColumns={[{ id: 'status', desc: false }]}
           disableMultiSort
           disableSortBy={false}
-<<<<<<< HEAD
-          columns={columns(moveLockFlag, isQueueManagementFFEnabled, showBranchFilter, setRefetchQueue)}
-=======
           columns={columns(moveLockFlag, isQueueManagementFFEnabled, setRefetchQueue, showBranchFilter)}
->>>>>>> 025a5979
           title="All moves"
           handleClick={handleClick}
           useQueries={useMovesQueueQueries}
@@ -373,7 +365,6 @@
           isBulkAssignmentFFEnabled={isBulkAssignmentFFEnabled}
           queueType={QUEUE_TYPES.TASK_ORDER}
           activeRole={activeRole}
-          queueType={QUEUE_TYPES.TASK_ORDER}
         />
       </div>
     );
