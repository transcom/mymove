import React from 'react';
import Select from 'react-select';
import { mount } from 'enzyme';
import * as reactRouterDom from 'react-router-dom';
import { render, screen, waitFor } from '@testing-library/react';

import MoveQueue from './MoveQueue';

import { MockProviders } from 'testUtils';
import { MOVE_STATUS_OPTIONS, BRANCH_OPTIONS } from 'constants/queues';
import { generalRoutes, tooRoutes } from 'constants/routes';
import { isBooleanFlagEnabled } from 'utils/featureFlags';

jest.mock('react-router-dom', () => ({
  ...jest.requireActual('react-router-dom'), // this line preserves the non-hook exports
  useParams: jest.fn(), // mock useParams
  useNavigate: jest.fn(), // mock useNavigate if needed
}));
jest.setTimeout(60000);

jest.mock('utils/featureFlags', () => ({
  ...jest.requireActual('utils/featureFlags'),
  isBooleanFlagEnabled: jest.fn().mockImplementation(() => Promise.resolve()),
}));

beforeEach(() => {
  jest.clearAllMocks();
});

const moveData = [
  {
    id: 'move1',
    customer: {
      agency: 'AIR_FORCE',
      first_name: 'test first',
      last_name: 'test last',
      edipi: '555555555',
    },
    locator: 'AB5P',
    departmentIndicator: 'ARMY',
    shipmentsCount: 2,
    status: 'SUBMITTED',
    originDutyLocation: {
      name: 'Area 51',
    },
    destinationDutyLocation: {
      name: 'Area 52',
    },
    originGBLOC: 'EEEE',
    counselingOffice: '67592323-fc7e-4b35-83a7-57faa53b7acf',
    requestedMoveDates: '10 Feb 2023, 10 Mar 2023',
    appearedInTooAt: '2023-02-10T00:00:00.000Z',
    lockExpiresAt: '2099-02-10T00:00:00.000Z',
    lockedByOfficeUserID: '2744435d-7ba8-4cc5-bae5-f302c72c966e',
    assignedTo: {
      officeUserId: 'exampleId2',
      firstName: 'John',
      lastName: 'Denver',
    },
    availableOfficeUsers: [
      {
        officeUserId: 'exampleId1',
        firstName: 'Jimmy',
        lastName: 'John',
      },
      {
        officeUserId: 'exampleId2',
        firstName: 'John',
        lastName: 'Denver',
      },
    ],
  },
  {
    id: 'move2',
    customer: {
      agency: 'COAST_GUARD',
      first_name: 'test another first',
      last_name: 'test another last',
      edipi: '4444444444',
      emplid: '4589652',
    },
    locator: 'T12A',
    departmentIndicator: 'COAST_GUARD',
    shipmentsCount: 1,
    status: 'APPROVED',
    originDutyLocation: {
      name: 'Los Alamos',
    },
    destinationDutyLocation: {
      name: 'Area 52',
    },
    originGBLOC: 'EEEE',
    counselingOffice: '67592323-fc7e-4b35-83a7-57faa53b7acf',
    requestedMoveDates: '12 Feb 2023',
    appearedInTooAt: '2023-02-12T00:00:00.000Z',
    assignedTo: {
      officeUserId: 'exampleId2',
      firstName: 'John',
      lastName: 'Denver',
    },
    availableOfficeUsers: [
      {
        officeUserId: 'exampleId1',
        firstName: 'Jimmy',
        lastName: 'John',
      },
      {
        officeUserId: 'exampleId2',
        firstName: 'John',
        lastName: 'Denver',
      },
    ],
  },
  {
    id: 'move3',
    customer: {
      agency: 'Marine Corps',
      first_name: 'will',
      last_name: 'robinson',
      edipi: '6666666666',
    },
    locator: 'PREP',
    departmentIndicator: 'MARINES',
    shipmentsCount: 1,
    status: 'SUBMITTED',
    originDutyLocation: {
      name: 'Area 52',
    },
    destinationDutyLocation: {
      name: 'Area 52',
    },
    originGBLOC: 'EEEE',
    counselingOffice: '67592323-fc7e-4b35-83a7-57faa53b7acf',
    requestedMoveDates: '12 Mar 2023',
    appearedInTooAt: '2023-03-12T00:00:00.000Z',
    lockExpiresAt: '2099-03-12T00:00:00.000Z',
    lockedByOfficeUserID: '2744435d-7ba8-4cc5-bae5-f302c72c966e',
    assignedTo: {
      officeUserId: 'exampleId1',
      firstName: 'Jimmy',
      lastName: 'John',
    },
    availableOfficeUsers: [
      {
        officeUserId: 'exampleId1',
        firstName: 'Jimmy',
        lastName: 'John',
      },
      {
        officeUserId: 'exampleId2',
        firstName: 'John',
        lastName: 'Denver',
      },
    ],
  },
];

jest.mock('hooks/queries', () => ({
  useUserQueries: () => {
    return {
      isLoading: false,
      isError: false,
      data: {
        office_user: { transportation_office: { gbloc: 'TEST' } },
      },
    };
  },
  useMovesQueueQueries: () => {
    return {
      isLoading: false,
      isError: false,
      queueResult: {
        totalCount: 3,
        data: moveData,
      },
    };
  },
  useDestinationRequestsQueueQueries: () => {
    return {
      isLoading: false,
      isError: false,
      queueResult: {
        totalCount: 3,
        data: moveData,
      },
    };
  },
  useBulkAssignmentQueries: () => {
    return {
      availableOfficeUsers: [
        {
          firstName: 'John',
          lastName: 'Snow',
          officeUserId: '123',
          workload: 0,
        },
        {
          firstName: 'Jane',
          lastName: 'Doe',
          officeUserId: '456',
          workload: 1,
        },
        {
          firstName: 'Jimmy',
          lastName: 'Page',
          officeUserId: '789',
          workload: 2,
        },
      ],
      bulkAssignmentMoveIDs: ['1', '2', '3'],
    };
  },
}));

const GetMountedComponent = (queueTypeToMount) => {
  reactRouterDom.useParams.mockReturnValue({ queueType: queueTypeToMount });
  const wrapper = mount(
    <MockProviders>
      <MoveQueue isQueueManagementFFEnabled />
    </MockProviders>,
  );
  return wrapper;
};

const SEARCH_OPTIONS = ['Move Code', 'DoD ID', 'Customer Name', 'Payment Request Number'];
describe('MoveQueue & DestinationRequestsQueue', () => {
  afterEach(() => {
    jest.restoreAllMocks();
  });

  it('should render the h1 on each queue', () => {
    expect(GetMountedComponent(tooRoutes.MOVE_QUEUE).find('h1').text()).toBe('All moves (3)');
    expect(GetMountedComponent(tooRoutes.DESTINATION_REQUESTS_QUEUE).find('h1').text()).toBe(
      'Destination requests (3)',
    );
  });

  it('should render the table on each queue', () => {
    expect(GetMountedComponent(tooRoutes.MOVE_QUEUE).find('Table').exists()).toBe(true);
    expect(GetMountedComponent(tooRoutes.DESTINATION_REQUESTS_QUEUE).find('Table').exists()).toBe(true);
  });

  it('should format the column data - MoveQueue', () => {
    let currentIndex = 0;
    let currentMove;
    const moves = GetMountedComponent(tooRoutes.MOVE_QUEUE).find('tbody tr');

    currentMove = moves.at(currentIndex);
    expect(currentMove.find({ 'data-testid': `customerName-${currentIndex}` }).text()).toBe(
      `${moveData[currentIndex].customer.last_name}, ${moveData[currentIndex].customer.first_name}`,
    );
    expect(currentMove.find({ 'data-testid': `edipi-${currentIndex}` }).text()).toBe(
      moveData[currentIndex].customer.edipi,
    );
    expect(currentMove.find({ 'data-testid': `status-${currentIndex}` }).text()).toBe('New move');
    expect(currentMove.find({ 'data-testid': `locator-${currentIndex}` }).text()).toBe(moveData[currentIndex].locator);
    expect(currentMove.find({ 'data-testid': `branch-${currentIndex}` }).text()).toBe(
      BRANCH_OPTIONS.find((value) => value.value === moveData[currentIndex].customer.agency).label,
    );
    expect(currentMove.find({ 'data-testid': `shipmentsCount-${currentIndex}` }).text()).toBe(
      moveData[currentIndex].shipmentsCount.toString(),
    );
    expect(currentMove.find({ 'data-testid': `originDutyLocation-${currentIndex}` }).text()).toBe(
      moveData[currentIndex].originDutyLocation.name,
    );
    expect(currentMove.find({ 'data-testid': `originGBLOC-${currentIndex}` }).text()).toBe(
      moveData[currentIndex].originGBLOC,
    );
    expect(currentMove.find({ 'data-testid': `counselingOffice-${currentIndex}` }).text()).toBe(
      moveData[currentIndex].counselingOffice,
    );
    expect(currentMove.find({ 'data-testid': `requestedMoveDate-${currentIndex}` }).text()).toBe(
      '10 Feb 2023, 10 Mar 2023',
    );
    expect(currentMove.find({ 'data-testid': `appearedInTooAt-${currentIndex}` }).text()).toBe('10 Feb 2023');

    currentIndex += 1;
    currentMove = moves.at(currentIndex);
    expect(currentMove.find({ 'data-testid': `customerName-${currentIndex}` }).text()).toBe(
      'test another last, test another first',
    );
    expect(currentMove.find({ 'data-testid': `customerName-${currentIndex}` }).text()).toBe(
      `${moveData[currentIndex].customer.last_name}, ${moveData[currentIndex].customer.first_name}`,
    );
    expect(currentMove.find({ 'data-testid': `edipi-${currentIndex}` }).text()).toBe(
      moveData[currentIndex].customer.edipi,
    );
    expect(currentMove.find({ 'data-testid': `emplid-${currentIndex}` }).text()).toBe(
      moveData[currentIndex].customer.emplid,
    );
    expect(currentMove.find({ 'data-testid': `status-${currentIndex}` }).text()).toBe('Move approved');
    expect(currentMove.find({ 'data-testid': `locator-${currentIndex}` }).text()).toBe(moveData[currentIndex].locator);
    expect(currentMove.find({ 'data-testid': `branch-${currentIndex}` }).text()).toBe(
      BRANCH_OPTIONS.find((value) => value.value === moveData[currentIndex].customer.agency).label,
    );
    expect(currentMove.find({ 'data-testid': `shipmentsCount-${currentIndex}` }).text()).toBe(
      moveData[currentIndex].shipmentsCount.toString(),
    );
    expect(currentMove.find({ 'data-testid': `originDutyLocation-${currentIndex}` }).text()).toBe(
      moveData[currentIndex].originDutyLocation.name,
    );
    expect(currentMove.find({ 'data-testid': `originGBLOC-${currentIndex}` }).text()).toBe(
      moveData[currentIndex].originGBLOC,
    );
    expect(currentMove.find({ 'data-testid': `counselingOffice-${currentIndex}` }).text()).toBe(
      moveData[currentIndex].counselingOffice,
    );
    expect(currentMove.find({ 'data-testid': `requestedMoveDate-${currentIndex}` }).text()).toBe('12 Feb 2023');
    expect(currentMove.find({ 'data-testid': `appearedInTooAt-${currentIndex}` }).text()).toBe('12 Feb 2023');

    currentIndex += 1;
    currentMove = moves.at(currentIndex);
    expect(currentMove.find({ 'data-testid': `customerName-${currentIndex}` }).text()).toBe(
      `${moveData[currentIndex].customer.last_name}, ${moveData[currentIndex].customer.first_name}`,
    );
    expect(currentMove.find({ 'data-testid': `edipi-${currentIndex}` }).text()).toBe(
      moveData[currentIndex].customer.edipi,
    );
    expect(currentMove.find({ 'data-testid': `status-${currentIndex}` }).text()).toBe('New move');
    expect(currentMove.find({ 'data-testid': `locator-${currentIndex}` }).text()).toBe(moveData[currentIndex].locator);
    expect(currentMove.find({ 'data-testid': `branch-${currentIndex}` }).text()).toBe(
      moveData[currentIndex].customer.agency.toString(),
    );
    expect(currentMove.find({ 'data-testid': `shipmentsCount-${currentIndex}` }).text()).toBe(
      moveData[currentIndex].shipmentsCount.toString(),
    );
    expect(currentMove.find({ 'data-testid': `originDutyLocation-${currentIndex}` }).text()).toBe(
      moveData[currentIndex].originDutyLocation.name,
    );
    expect(currentMove.find({ 'data-testid': `originGBLOC-${currentIndex}` }).text()).toBe(
      moveData[currentIndex].originGBLOC,
    );
    expect(currentMove.find({ 'data-testid': `counselingOffice-${currentIndex}` }).text()).toBe(
      moveData[currentIndex].counselingOffice,
    );
    expect(currentMove.find({ 'data-testid': `requestedMoveDate-${currentIndex}` }).text()).toBe('12 Mar 2023');
    expect(currentMove.find({ 'data-testid': `appearedInTooAt-${currentIndex}` }).text()).toBe('12 Mar 2023');
    expect(currentMove.find({ 'data-testid': `assignedTo-${currentIndex}` }).text()).toBe('John, Jimmy');
  });

  it('should format the column data - DestinationRequestsQueue', () => {
    let currentIndex = 0;
    let currentMove;
    const moves = GetMountedComponent(tooRoutes.DESTINATION_REQUESTS_QUEUE).find('tbody tr');

    currentMove = moves.at(currentIndex);
    expect(currentMove.find({ 'data-testid': `customerName-${currentIndex}` }).text()).toBe(
      `${moveData[currentIndex].customer.last_name}, ${moveData[currentIndex].customer.first_name}`,
    );
    expect(currentMove.find({ 'data-testid': `edipi-${currentIndex}` }).text()).toBe(
      moveData[currentIndex].customer.edipi,
    );
    expect(currentMove.find({ 'data-testid': `status-${currentIndex}` }).text()).toBe('New move');
    expect(currentMove.find({ 'data-testid': `locator-${currentIndex}` }).text()).toBe(moveData[currentIndex].locator);
    expect(currentMove.find({ 'data-testid': `branch-${currentIndex}` }).text()).toBe(
      BRANCH_OPTIONS.find((value) => value.value === moveData[currentIndex].customer.agency).label,
    );
    expect(currentMove.find({ 'data-testid': `shipmentsCount-${currentIndex}` }).text()).toBe(
      moveData[currentIndex].shipmentsCount.toString(),
    );
    expect(currentMove.find({ 'data-testid': `destinationDutyLocation-${currentIndex}` }).text()).toBe(
      moveData[currentIndex].destinationDutyLocation.name,
    );
    expect(currentMove.find({ 'data-testid': `counselingOffice-${currentIndex}` }).text()).toBe(
      moveData[currentIndex].counselingOffice,
    );
    expect(currentMove.find({ 'data-testid': `requestedMoveDate-${currentIndex}` }).text()).toBe(
      '10 Feb 2023, 10 Mar 2023',
    );
    expect(currentMove.find({ 'data-testid': `appearedInTooAt-${currentIndex}` }).text()).toBe('10 Feb 2023');

    currentIndex += 1;
    currentMove = moves.at(currentIndex);
    expect(currentMove.find({ 'data-testid': `customerName-${currentIndex}` }).text()).toBe(
      'test another last, test another first',
    );
    expect(currentMove.find({ 'data-testid': `customerName-${currentIndex}` }).text()).toBe(
      `${moveData[currentIndex].customer.last_name}, ${moveData[currentIndex].customer.first_name}`,
    );
    expect(currentMove.find({ 'data-testid': `edipi-${currentIndex}` }).text()).toBe(
      moveData[currentIndex].customer.edipi,
    );
    expect(currentMove.find({ 'data-testid': `emplid-${currentIndex}` }).text()).toBe(
      moveData[currentIndex].customer.emplid,
    );
    expect(currentMove.find({ 'data-testid': `status-${currentIndex}` }).text()).toBe('Move approved');
    expect(currentMove.find({ 'data-testid': `locator-${currentIndex}` }).text()).toBe(moveData[currentIndex].locator);
    expect(currentMove.find({ 'data-testid': `branch-${currentIndex}` }).text()).toBe(
      BRANCH_OPTIONS.find((value) => value.value === moveData[currentIndex].customer.agency).label,
    );
    expect(currentMove.find({ 'data-testid': `shipmentsCount-${currentIndex}` }).text()).toBe(
      moveData[currentIndex].shipmentsCount.toString(),
    );
    expect(currentMove.find({ 'data-testid': `counselingOffice-${currentIndex}` }).text()).toBe(
      moveData[currentIndex].counselingOffice,
    );
    expect(currentMove.find({ 'data-testid': `appearedInTooAt-${currentIndex}` }).text()).toBe('12 Feb 2023');

    currentIndex += 1;
    currentMove = moves.at(currentIndex);
    expect(currentMove.find({ 'data-testid': `customerName-${currentIndex}` }).text()).toBe(
      `${moveData[currentIndex].customer.last_name}, ${moveData[currentIndex].customer.first_name}`,
    );
    expect(currentMove.find({ 'data-testid': `edipi-${currentIndex}` }).text()).toBe(
      moveData[currentIndex].customer.edipi,
    );
    expect(currentMove.find({ 'data-testid': `status-${currentIndex}` }).text()).toBe('New move');
    expect(currentMove.find({ 'data-testid': `locator-${currentIndex}` }).text()).toBe(moveData[currentIndex].locator);
    expect(currentMove.find({ 'data-testid': `branch-${currentIndex}` }).text()).toBe(
      moveData[currentIndex].customer.agency.toString(),
    );
    expect(currentMove.find({ 'data-testid': `shipmentsCount-${currentIndex}` }).text()).toBe(
      moveData[currentIndex].shipmentsCount.toString(),
    );
    expect(currentMove.find({ 'data-testid': `destinationDutyLocation-${currentIndex}` }).text()).toBe(
      moveData[currentIndex].destinationDutyLocation.name,
    );
    expect(currentMove.find({ 'data-testid': `counselingOffice-${currentIndex}` }).text()).toBe(
      moveData[currentIndex].counselingOffice,
    );
    expect(currentMove.find({ 'data-testid': `requestedMoveDate-${currentIndex}` }).text()).toBe('12 Mar 2023');
    expect(currentMove.find({ 'data-testid': `appearedInTooAt-${currentIndex}` }).text()).toBe('12 Mar 2023');
    expect(currentMove.find({ 'data-testid': `assignedTo-${currentIndex}` }).text()).toBe('John, Jimmy');
  });

  it('should render the pagination component on both queues', () => {
    expect(GetMountedComponent(tooRoutes.MOVE_QUEUE).find({ 'data-testid': 'pagination' }).exists()).toBe(true);
    expect(
      GetMountedComponent(tooRoutes.DESTINATION_REQUESTS_QUEUE).find({ 'data-testid': 'pagination' }).exists(),
    ).toBe(true);
  });

  it('applies the sort to the status column in descending direction on both queues', () => {
    expect(
      GetMountedComponent(tooRoutes.MOVE_QUEUE).find({ 'data-testid': 'status' }).at(0).hasClass('sortAscending'),
    ).toBe(false);
    expect(
      GetMountedComponent(tooRoutes.DESTINATION_REQUESTS_QUEUE)
        .find({ 'data-testid': 'status' })
        .at(0)
        .hasClass('sortAscending'),
    ).toBe(true);
  });

  it('toggles the sort direction when clicked - MovesQueue', () => {
    const wrapper = GetMountedComponent(tooRoutes.MOVE_QUEUE);
    const statusHeading = wrapper.find({ 'data-testid': 'status' }).at(0);
    statusHeading.simulate('click');
    wrapper.update();

    expect(wrapper.find({ 'data-testid': 'status' }).at(0).hasClass('sortDescending')).toBe(false);

    statusHeading.simulate('click');
    wrapper.update();

    // asc should be applied
    expect(wrapper.find({ 'data-testid': 'status' }).at(0).hasClass('sortAscending')).toBe(true);
    expect(wrapper.find({ 'data-testid': 'status' }).at(0).hasClass('sortDescending')).toBe(false);

    const nameHeading = wrapper.find({ 'data-testid': 'customerName' }).at(0);
    nameHeading.simulate('click');
    wrapper.update();

    expect(wrapper.find({ 'data-testid': 'customerName' }).at(0).hasClass('sortAscending')).toBe(true);

    const assignedHeading = wrapper.find({ 'data-testid': 'assignedTo' }).at(0);
    assignedHeading?.simulate('click');
    wrapper.update();

    expect(wrapper.find({ 'data-testid': 'assignedTo' }).at(0).hasClass('sortAscending')).toBe(true);
  });
  it('toggles the sort direction when clicked - DestinationRequestsQueue', () => {
    const wrapper = GetMountedComponent(tooRoutes.DESTINATION_REQUESTS_QUEUE);

    const nameHeading = wrapper.find({ 'data-testid': 'customerName' }).at(0);
    nameHeading.simulate('click');
    wrapper.update();

    expect(wrapper.find({ 'data-testid': 'customerName' }).at(0).hasClass('sortAscending')).toBe(true);

    const assignedHeading = wrapper.find({ 'data-testid': 'assignedTo' }).at(0);
    assignedHeading?.simulate('click');
    wrapper.update();

    expect(wrapper.find({ 'data-testid': 'assignedTo' }).at(0).hasClass('sortAscending')).toBe(true);
  });

  it('filters the queue - MovesQueue', () => {
    const wrapper = GetMountedComponent(tooRoutes.MOVE_QUEUE);
    const input = wrapper.find(Select).at(0).find('input');
    input.simulate('keyDown', { key: 'ArrowDown', keyCode: 40 });
    input.simulate('keyDown', { key: 'Enter', keyCode: 13 });

    wrapper.update();
    expect(wrapper.find('[data-testid="multi-value-container"]').text()).toEqual('New move');
  });

<<<<<<< HEAD
  it('filters the queue - DestinationRequestsQueue', () => {
    const wrapper = GetMountedComponent(tooRoutes.DESTINATION_REQUESTS_QUEUE);
    const input = wrapper.find(Select).at(0).find('input');
    input.simulate('keyDown', { key: 'ArrowDown', keyCode: 40 });
    input.simulate('keyDown', { key: 'Enter', keyCode: 13 });

    wrapper.update();
    expect(wrapper.find('[data-testid="multi-value-container"]').text()).toEqual('Approvals requested');
  });

=======
>>>>>>> 60811492
  it('renders Search, Destination Queue and Move Queue tabs', () => {
    reactRouterDom.useParams.mockReturnValue({ queueType: generalRoutes.QUEUE_SEARCH_PATH });
    render(
      <MockProviders>
        <MoveQueue />
      </MockProviders>,
    );
    expect(screen.getByTestId('task-orders-tab-link')).toBeInTheDocument();
    expect(screen.getByTestId('search-tab-link')).toBeInTheDocument();
    expect(screen.getByText('Task Order Queue', { selector: 'span' })).toBeInTheDocument();
    expect(screen.getByText('Destination Requests Queue', { selector: 'span' })).toBeInTheDocument();
    expect(screen.getByText('Search', { selector: 'span' })).toBeInTheDocument();
  });
  it('renders TableQueue when Search tab is selected - MoveQueue', () => {
    reactRouterDom.useParams.mockReturnValue({ queueType: tooRoutes.MOVE_QUEUE });
    render(
      <MockProviders>
        <MoveQueue />
      </MockProviders>,
    );
    expect(screen.queryByTestId('table-queue')).toBeInTheDocument();
    expect(screen.queryByTestId('move-search')).not.toBeInTheDocument();
  });
  it('renders TableQueue when Search tab is selected - DestinationRequestsQueue', () => {
    reactRouterDom.useParams.mockReturnValue({ queueType: tooRoutes.DESTINATION_REQUESTS_QUEUE });
    render(
      <MockProviders>
        <MoveQueue />
      </MockProviders>,
    );
    expect(screen.queryByTestId('table-queue')).toBeInTheDocument();
    expect(screen.queryByTestId('move-search')).not.toBeInTheDocument();
  });
  it('has all options for searches', async () => {
    reactRouterDom.useParams.mockReturnValue({ queueType: generalRoutes.QUEUE_SEARCH_PATH });
    render(
      <MockProviders>
        <MoveQueue />
      </MockProviders>,
    );
    SEARCH_OPTIONS.forEach((option) => expect(screen.findByLabelText(option)));
  });
  it('Has all status options for move search', async () => {
    reactRouterDom.useParams.mockReturnValue({ queueType: generalRoutes.QUEUE_SEARCH_PATH });
    render(
      <MockProviders>
        <MoveQueue />
      </MockProviders>,
    );
    MOVE_STATUS_OPTIONS.forEach((option) => expect(screen.findByLabelText(option)));
  });

  it('Has all status options for move queue', async () => {
    reactRouterDom.useParams.mockReturnValue({ queueType: tooRoutes.MOVE_QUEUE });
    render(
      <MockProviders>
        <MoveQueue />
      </MockProviders>,
    );
    MOVE_STATUS_OPTIONS.forEach((option) => expect(screen.findByLabelText(option)));
  });
  it('Has all status options for destination requests queue', async () => {
    reactRouterDom.useParams.mockReturnValue({ queueType: tooRoutes.DESTINATION_REQUESTS_QUEUE });
    render(
      <MockProviders>
        <MoveQueue />
      </MockProviders>,
    );
    MOVE_STATUS_OPTIONS.forEach((option) => expect(screen.findByLabelText(option)));
  });

  it('renders a 404 if a bad route is provided', async () => {
    reactRouterDom.useParams.mockReturnValue({ queueType: 'BadRoute' });
    render(
      <MockProviders>
        <MoveQueue />
      </MockProviders>,
    );
    await expect(screen.getByText('Error - 404')).toBeInTheDocument();
    await expect(screen.getByText("We can't find the page you're looking for")).toBeInTheDocument();
  });

  it('renders a lock icon when move lock flag is on - MoveQueue', async () => {
    isBooleanFlagEnabled.mockResolvedValue(true);
    reactRouterDom.useParams.mockReturnValue({ queueType: tooRoutes.MOVE_QUEUE });
    render(
      <MockProviders>
        <MoveQueue />
      </MockProviders>,
    );
    await waitFor(() => {
      const lockIcon = screen.queryAllByTestId('lock-icon')[0];
      expect(lockIcon).toBeInTheDocument();
    });
  });
  it('renders a lock icon when move lock flag is on - DestinationRequestsQueue', async () => {
    isBooleanFlagEnabled.mockResolvedValue(true);
    reactRouterDom.useParams.mockReturnValue({ queueType: tooRoutes.DESTINATION_REQUESTS_QUEUE });
    render(
      <MockProviders>
        <MoveQueue />
      </MockProviders>,
    );
    await waitFor(() => {
      const lockIcon = screen.queryAllByTestId('lock-icon')[0];
      expect(lockIcon).toBeInTheDocument();
    });
  });

  it('does NOT render a lock icon when move lock flag is off - MoveQueue', async () => {
    isBooleanFlagEnabled.mockResolvedValue(false);
    reactRouterDom.useParams.mockReturnValue({ queueType: tooRoutes.MOVE_QUEUE });
    render(
      <MockProviders>
        <MoveQueue />
      </MockProviders>,
    );
    await await waitFor(() => {
      const lockIcon = screen.queryByTestId('lock-icon');
      expect(lockIcon).not.toBeInTheDocument();
    });
  });
  it('does NOT render a lock icon when move lock flag is off - DestinationRequestsQueue', async () => {
    isBooleanFlagEnabled.mockResolvedValue(false);
    reactRouterDom.useParams.mockReturnValue({ queueType: tooRoutes.DESTINATION_REQUESTS_QUEUE });
    render(
      <MockProviders>
        <MoveQueue />
      </MockProviders>,
    );
    await await waitFor(() => {
      const lockIcon = screen.queryByTestId('lock-icon');
      expect(lockIcon).not.toBeInTheDocument();
    });
  });

  it('renders an assigned column when the queue management flag is on - MoveQueue', async () => {
    reactRouterDom.useParams.mockReturnValue({ queueType: tooRoutes.MOVE_QUEUE });
    render(
      <MockProviders>
        <MoveQueue isQueueManagementFFEnabled />
      </MockProviders>,
    );
    await waitFor(() => {
      const assignedSelect = screen.queryAllByTestId('assigned-col')[0];
      expect(assignedSelect).toBeInTheDocument();
    });
  });
  it('renders an assigned column when the queue management flag is on - DestinationRequestsQueue', async () => {
    reactRouterDom.useParams.mockReturnValue({ queueType: tooRoutes.DESTINATION_REQUESTS_QUEUE });
    render(
      <MockProviders>
        <MoveQueue isQueueManagementFFEnabled />
      </MockProviders>,
    );
    await waitFor(() => {
      const assignedSelect = screen.queryAllByTestId('assigned-col')[0];
      expect(assignedSelect).toBeInTheDocument();
    });
  });

  it('renders an assigned column when the queue management flag is off - MoveQueue', async () => {
    reactRouterDom.useParams.mockReturnValue({ queueType: tooRoutes.MOVE_QUEUE });
    render(
      <MockProviders>
        <MoveQueue isQueueManagementFFEnabled={false} />
      </MockProviders>,
    );
    await waitFor(() => {
      const assignedSelect = screen.queryByTestId('assigned-col');
      expect(assignedSelect).not.toBeInTheDocument();
    });
  });
  it('renders an assigned column when the queue management flag is off - DestinationRequestsQueue', async () => {
    reactRouterDom.useParams.mockReturnValue({ queueType: tooRoutes.DESTINATION_REQUESTS_QUEUE });
    render(
      <MockProviders>
        <MoveQueue isQueueManagementFFEnabled={false} />
      </MockProviders>,
    );
    await waitFor(() => {
      const assignedSelect = screen.queryByTestId('assigned-col');
      expect(assignedSelect).not.toBeInTheDocument();
    });
  });
});<|MERGE_RESOLUTION|>--- conflicted
+++ resolved
@@ -495,19 +495,6 @@
     expect(wrapper.find('[data-testid="multi-value-container"]').text()).toEqual('New move');
   });
 
-<<<<<<< HEAD
-  it('filters the queue - DestinationRequestsQueue', () => {
-    const wrapper = GetMountedComponent(tooRoutes.DESTINATION_REQUESTS_QUEUE);
-    const input = wrapper.find(Select).at(0).find('input');
-    input.simulate('keyDown', { key: 'ArrowDown', keyCode: 40 });
-    input.simulate('keyDown', { key: 'Enter', keyCode: 13 });
-
-    wrapper.update();
-    expect(wrapper.find('[data-testid="multi-value-container"]').text()).toEqual('Approvals requested');
-  });
-
-=======
->>>>>>> 60811492
   it('renders Search, Destination Queue and Move Queue tabs', () => {
     reactRouterDom.useParams.mockReturnValue({ queueType: generalRoutes.QUEUE_SEARCH_PATH });
     render(
