--- conflicted
+++ resolved
@@ -9,11 +9,7 @@
 import { MockProviders } from 'testUtils';
 import { MOVE_STATUS_OPTIONS, BRANCH_OPTIONS } from 'constants/queues';
 import { generalRoutes, tooRoutes } from 'constants/routes';
-<<<<<<< HEAD
-import { isBooleanFlagEnabled } from 'utils/featureFlags';
 import { APPROVAL_REQUEST_TYPES } from 'constants/approvalRequestTypes';
-=======
->>>>>>> e619cc8e
 
 jest.mock('react-router-dom', () => ({
   ...jest.requireActual('react-router-dom'), // this line preserves the non-hook exports
