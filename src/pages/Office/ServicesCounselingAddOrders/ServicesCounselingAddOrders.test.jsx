import React from 'react';
import { render, screen, waitFor } from '@testing-library/react';
import userEvent from '@testing-library/user-event';

import ServicesCounselingAddOrders from './ServicesCounselingAddOrders';

import { MockProviders } from 'testUtils';
import { counselingCreateOrder } from 'services/ghcApi';
import { setCanAddOrders } from 'store/general/actions';
import { isBooleanFlagEnabled } from 'utils/featureFlags';
import { servicesCounselingRoutes } from 'constants/routes';
import { ORDERS_PAY_GRADE_TYPE } from 'constants/orders';

const mockNavigate = jest.fn();
jest.mock('react-router-dom', () => ({
  ...jest.requireActual('react-router-dom'),
  useNavigate: () => mockNavigate,
}));

jest.mock('utils/featureFlags', () => ({
  ...jest.requireActual('utils/featureFlags'),
  isBooleanFlagEnabled: jest.fn().mockImplementation(() => Promise.resolve(false)),
}));

jest.mock('services/ghcApi', () => ({
  ...jest.requireActual('services/ghcApi'),
  counselingCreateOrder: jest.fn().mockImplementation(() => Promise.resolve()),
  showCounselingOffices: jest.fn().mockImplementation(() =>
    Promise.resolve({
      body: [
        {
          id: '3e937c1f-5539-4919-954d-017989130584',
          name: 'Albuquerque AFB',
        },
        {
          id: 'fa51dab0-4553-4732-b843-1f33407f77bc',
          name: 'Glendale Luke AFB',
        },
      ],
    }),
  ),
<<<<<<< HEAD
  getPayGradeOptions: jest.fn().mockImplementation(() =>
    Promise.resolve({
      body: [
        {
          grade: 'E-5',
          description: ' E-5',
        },
        {
          grade: 'E-6',
          description: ' E-6',
        },
        {
          description: 'Civilian',
          grade: 'CIVILIAN_EMPLOYEE',
        },
      ],
    }),
  ),
=======
  getPayGradeOptions: jest.fn().mockImplementation(() => {
    const E_5 = 'E-5';
    const E_6 = 'E-6';
    const CIVILIAN_EMPLOYEE = 'CIVILIAN_EMPLOYEE';

    return Promise.resolve({
      body: [
        {
          grade: E_5,
          description: E_5,
        },
        {
          grade: E_6,
          description: E_6,
        },
        {
          description: CIVILIAN_EMPLOYEE,
          grade: CIVILIAN_EMPLOYEE,
        },
      ],
    });
  }),
>>>>>>> 89b31dba
}));

jest.mock('services/internalApi', () => ({
  ...jest.requireActual('services/internalApi'),
}));

jest.mock('store/general/actions', () => ({
  ...jest.requireActual('store/general/actions'),
  setCanAddOrders: jest.fn().mockImplementation(() => ({
    type: '',
    payload: '',
  })),
}));

jest.mock('components/LocationSearchBox/api', () => ({
  ShowAddress: jest.fn().mockImplementation(() =>
    Promise.resolve({
      city: 'Glendale Luke AFB',
      country: 'United States',
      id: 'fa51dab0-4553-4732-b843-1f33407f77bc',
      postalCode: '85309',
      state: 'AZ',
      streetAddress1: 'n/a',
    }),
  ),
  SearchDutyLocations: jest.fn().mockImplementation(() =>
    Promise.resolve([
      {
        address: {
          city: '',
          id: '00000000-0000-0000-0000-000000000000',
          postalCode: '',
          state: '',
          streetAddress1: '',
        },
        address_id: '46c4640b-c35e-4293-a2f1-36c7b629f903',
        affiliation: 'AIR_FORCE',
        created_at: '2021-02-11T16:48:04.117Z',
        id: '93f0755f-6f35-478b-9a75-35a69211da1c',
        name: 'Altus AFB',
        updated_at: '2021-02-11T16:48:04.117Z',
      },
      {
        address: {
          city: '',
          id: '00000000-0000-0000-0000-000000000000',
          postalCode: '',
          state: '',
          streetAddress1: '',
        },
        address_id: '2d7e17f6-1b8a-4727-8949-007c80961a62',
        affiliation: 'AIR_FORCE',
        created_at: '2021-02-11T16:48:04.117Z',
        id: '7d123884-7c1b-4611-92ae-e8d43ca03ad9',
        name: 'Hill AFB',
        updated_at: '2021-02-11T16:48:04.117Z',
        provides_services_counseling: true,
      },
      {
        address: {
          city: 'Glendale Luke AFB',
          country: 'United States',
          id: 'fa51dab0-4553-4732-b843-1f33407f77bc',
          postalCode: '85309',
          state: 'AZ',
          streetAddress1: 'n/a',
        },
        address_id: '25be4d12-fe93-47f1-bbec-1db386dfa67f',
        affiliation: 'AIR_FORCE',
        created_at: '2021-02-11T16:48:04.117Z',
        id: 'a8d6b33c-8370-4e92-8df2-356b8c9d0c1a',
        name: 'Luke AFB',
        updated_at: '2021-02-11T16:48:04.117Z',
      },
      {
        address: {
          city: '',
          id: '00000000-0000-0000-0000-000000000000',
          postalCode: '',
          state: '',
          streetAddress1: '',
        },
        address_id: '3dbf1fc7-3289-4c6e-90aa-01b530a7c3c3',
        affiliation: 'AIR_FORCE',
        created_at: '2021-02-11T16:48:20.225Z',
        id: 'd01bd2a4-6695-4d69-8f2f-69e88dff58f8',
        name: 'Shaw AFB',
        updated_at: '2021-02-11T16:48:20.225Z',
      },
      {
        address: {
          city: '',
          id: '00000000-0000-0000-0000-000000000000',
          postalCode: '',
          state: '',
          streetAddress1: '',
        },
        address_id: '1af8f0f3-f75f-46d3-8dc8-c67c2feeb9f0',
        affiliation: 'AIR_FORCE',
        created_at: '2021-02-11T16:49:14.322Z',
        id: 'b1f9a535-96d4-4cc3-adf1-b76505ce0765',
        name: 'Yuma AFB',
        updated_at: '2021-02-11T16:49:14.322Z',
      },
      {
        address: {
          city: '',
          id: '00000000-0000-0000-0000-000000000000',
          postalCode: '',
          state: '',
          streetAddress1: '',
        },
        address_id: 'f2adfebc-7703-4d06-9b49-c6ca8f7968f1',
        affiliation: 'AIR_FORCE',
        created_at: '2021-02-11T16:48:20.225Z',
        id: 'a268b48f-0ad1-4a58-b9d6-6de10fd63d96',
        name: 'Los Angeles AFB',
        updated_at: '2021-02-11T16:48:20.225Z',
      },
      {
        address: {
          city: '',
          id: '00000000-0000-0000-0000-000000000000',
          postalCode: '',
          state: '',
          streetAddress1: '',
        },
        address_id: '13eb2cab-cd68-4f43-9532-7a71996d3296',
        affiliation: 'AIR_FORCE',
        created_at: '2021-02-11T16:48:20.225Z',
        id: 'a48fda70-8124-4e90-be0d-bf8119a98717',
        name: 'Wright-Patterson AFB',
        updated_at: '2021-02-11T16:48:20.225Z',
      },
      {
        address: {
          city: 'Cold',
          id: '00000000-0000-0000-0000-000000000000',
          postalCode: '12345',
          state: 'AK',
          streetAddress1: 'Worldly Avenue',
          isOconus: true,
        },
        address_id: '13eb2cab-cd68-4f43-9532-7a71996d3299',
        affiliation: 'AIR_FORCE',
        created_at: '2021-02-11T16:48:20.225Z',
        id: 'a48fda70-8124-4e90-be0d-bf8119a98717',
        name: 'Outta This World AFB',
        updated_at: '2021-02-11T16:48:20.225Z',
      },
    ]),
  ),
}));

const customer = {
  agency: 'NAVY',
  backupAddress: {
    city: 'Missoula',
    eTag: 'MjAyNC0wMy0yNlQyMjoyMjowNy45MzYwNzha',
    id: '9859fc20-3aa7-44b6-a0c4-0409817192e5',
    postalCode: '59801',
    state: 'MT',
    streetAddress1: '1909 Dearborn Ave',
    streetAddress2: '',
  },
  backup_contact: {
    email: 'paul.stonebraker@caci.com',
    name: 'Neighbor',
    phone: '324-321-1234',
  },
  current_address: {
    city: 'Missoula',
    eTag: 'MjAyNC0wMy0yNlQyMjoyMjowNy45Mjc5MDla',
    id: '9fe2a514-5497-4bda-8e4d-b560208a84b3',
    postalCode: '59801',
    state: 'MT',
    streetAddress1: '325 Dearborn Ave',
    streetAddress2: '',
  },
  dodID: '6565655555',
  eTag: 'MjAyNC0wMy0yNlQyMjoyMjowNy45NDAxNzJa',
  email: 'tio@3hhg.com',
  first_name: 'Tio',
  id: '31e86254-5b73-4822-9e0a-cfd0c4a028f2',
  last_name: 'Tester',
  phone: '324-321-1234',
  phoneIsPreferred: true,
  userID: '2527f5ad-b89b-49aa-822e-e4094a0059f1',
};

const fakeResponse = {
  orders: {
    '80ac4b6b-96a9-40d0-a897-b6ae6891854a': {
      agency: 'NAVY',
      customer: {
        agency: 'NAVY',
        backupAddress: {
          city: 'Missoula',
          eTag: 'MjAyNC0wMy0yNlQyMjoyMjowNy45MzYwNzha',
          id: '9859fc20-3aa7-44b6-a0c4-0409817192e5',
          postalCode: '59801',
          state: 'MT',
          streetAddress1: '1909 Dearborn Ave',
          streetAddress2: '',
        },
        backup_contact: {
          email: 'paul.stonebraker@caci.com',
          name: 'Neighbor',
          phone: '324-321-1234',
        },
        current_address: {
          city: 'Missoula',
          eTag: 'MjAyNC0wMy0yNlQyMjoyMjowNy45Mjc5MDla',
          id: '9fe2a514-5497-4bda-8e4d-b560208a84b3',
          postalCode: '59801',
          state: 'MT',
          streetAddress1: '325 Dearborn Ave',
          streetAddress2: '',
        },
        dodID: '6565655555',
        eTag: 'MjAyNC0wMy0yNlQyMjoyMjowNy45NDAxNzJa',
        email: 'tio@3hhg.com',
        first_name: 'TioT',
        id: '31e86254-5b73-4822-9e0a-cfd0c4a028f2',
        last_name: 'Tester',
        phone: '324-321-1234',
        phoneIsPreferred: true,
        userID: '2527f5ad-b89b-49aa-822e-e4094a0059f1',
      },
      customerID: '31e86254-5b73-4822-9e0a-cfd0c4a028f2',
      date_issued: '2024-03-01',
      department_indicator: '',
      destinationDutyLocation: {
        address: {
          city: 'Silverton',
          country: 'United States',
          eTag: 'MjAyNC0wMy0yMVQxODo0Mjo1My4zMjM5OTha',
          id: '74198926-358c-4944-abb4-5c2f851f9dd6',
          postalCode: '83867',
          state: 'ID',
          streetAddress1: 'n/a',
        },
        address_id: '74198926-358c-4944-abb4-5c2f851f9dd6',
        eTag: 'MjAyNC0wMy0yMVQxODo0Mjo1My4zMjM5OTha',
        id: '1ffa181f-8de0-46e4-b513-f8a9353de8ee',
        name: 'Silverton, ID 83867',
      },
      eTag: 'MjAyNC0wMy0yN1QwNToyMjo1Ni45NjMwNDFa',
      entitlement: {
        authorizedWeight: 14000,
        dependentsAuthorized: true,
        eTag: 'MjAyNC0wMy0yN1QwNToyMjo1Ni45NTg3MjVa',
        id: '282a8bc4-9470-4748-b727-8e86341652d8',
        proGearWeight: 2000,
        proGearWeightSpouse: 500,
        storageInTransit: 90,
        totalWeight: 14000,
      },
      first_name: 'TioT',
      grade: 'E_8',
      id: '80ac4b6b-96a9-40d0-a897-b6ae6891854a',
      last_name: 'Tester',
      methodOfPayment: 'Payment will be made using the Third-Party Payment System (TPPS) Automated Payment System',
      moveCode: 'MM8CXJ',
      moveTaskOrderID: 'ab5c867f-6274-48af-a579-116e45642b01',
      naics: '488510 - FREIGHT TRANSPORTATION ARRANGEMENT',
      order_type: 'PERMANENT_CHANGE_OF_STATION',
      order_type_detail: '',
      originDutyLocation: {
        address: {
          city: 'Salineno',
          country: 'United States',
          eTag: 'MjAyNC0wMy0yMVQxODo0Mjo1My4zMjM5OTha',
          id: 'fdb0fe38-c9d0-4c17-b956-454f858a0021',
          postalCode: '78585',
          state: 'TX',
          streetAddress1: 'n/a',
        },
        address_id: 'fdb0fe38-c9d0-4c17-b956-454f858a0021',
        eTag: 'MjAyNC0wMy0yMVQxODo0Mjo1My4zMjM5OTha',
        id: '0202254d-556a-42da-ad86-158c42ff9fb4',
        name: 'Salineno, TX 78585',
      },
      originDutyLocationGBLOC: 'HAFC',
      packingAndShippingInstructions:
        'Packaging, packing, and shipping instructions as identified in the Conformed Copy of HTC111-11-1-1112 Attachment 1 Performance Work Statement',
      report_by_date: '2024-03-31',
      supplyAndServicesCostEstimate:
        'Prices for services under this task order will be in accordance with rates provided in GHC Attachment 2 - Pricing Rate Table. It is the responsibility of the contractor to provide the estimated weight quantity to apply to services on this task order, when applicable (See Attachment 1 - Performance Work Statement).',
      uploaded_order_id: '814ff664-849d-4dfc-b4b2-d346a67444e3',
    },
  },
};

const mockParams = { customerId: 'ea51dab0-4553-4732-b843-1f33407f77bd' };
const mockPath = servicesCounselingRoutes.BASE_CUSTOMERS_ORDERS_ADD_PATH;

const renderWithMocks = () => {
  const testProps = { customer, setCanAddOrders: jest.fn() };
  render(
    <MockProviders path={mockPath} params={mockParams}>
      <ServicesCounselingAddOrders {...testProps} />
    </MockProviders>,
  );
};

describe('ServicesCounselingAddOrders component', () => {
  it('renders the Services Counseling Add Orders Form', async () => {
    renderWithMocks();

    const h1 = await screen.getByRole('heading', { name: 'Tell us about the orders', level: 1 });
    await waitFor(() => {
      expect(h1).toBeInTheDocument();
    });
  });

  it('routes to the move details page when the next button is clicked and we receive 200 res ', async () => {
    renderWithMocks();

    counselingCreateOrder.mockImplementation(() => Promise.resolve(fakeResponse));

    const user = userEvent.setup();

    await user.selectOptions(screen.getByLabelText(/Orders type/), 'PERMANENT_CHANGE_OF_STATION');
    await user.type(screen.getByLabelText(/Orders date/), '08 Nov 2020');
    await user.type(screen.getByLabelText(/Report by date/), '26 Nov 2020');
    await user.click(screen.getByLabelText('No'));
    await user.selectOptions(screen.getByLabelText(/Pay grade/), [ORDERS_PAY_GRADE_TYPE.E_5]);

    // Test Current Duty Location Search Box interaction
    await user.type(screen.getByLabelText(/Current duty location/), 'AFB', { delay: 500 });
    const selectedOptionCurrent = await screen.findByText('Altus');
    await user.click(selectedOptionCurrent);

    const counselingOfficeLabel = await screen.queryByText(/Counseling office/);
    expect(counselingOfficeLabel).toBeFalsy();

    await user.type(screen.getByLabelText(/New duty location/), 'AFB', { delay: 500 });
    const selectedOptionNew = await screen.findByText(/Luke/);
    await user.click(selectedOptionNew);

    const nextBtn = await screen.findByRole('button', { name: 'Next' });
    await waitFor(() => {
      expect(nextBtn).toBeEnabled();
    });

    await userEvent.click(nextBtn);

    await waitFor(() => {
      expect(setCanAddOrders).toHaveBeenCalledWith(false);
      expect(mockNavigate).toHaveBeenCalledWith('/counseling/moves/MM8CXJ/details');
    });
  });

  it('Displays the counseling office dropdown', async () => {
    renderWithMocks();

    counselingCreateOrder.mockImplementation(() => Promise.resolve(fakeResponse));

    const user = userEvent.setup();

    await user.selectOptions(screen.getByLabelText(/Orders type/), 'PERMANENT_CHANGE_OF_STATION');
    await user.type(screen.getByLabelText(/Orders date/), '08 Nov 2020');
    await user.type(screen.getByLabelText(/Report by date/), '29 Nov 2020');
    await user.click(screen.getByLabelText('No'));
<<<<<<< HEAD
    await user.selectOptions(screen.getByLabelText(/Pay grade/), [' E-5']);
=======
    await user.selectOptions(screen.getByLabelText(/Pay grade/), [ORDERS_PAY_GRADE_TYPE.E_5]);
>>>>>>> 89b31dba

    // Test Current Duty Location Search Box interaction
    await user.type(screen.getByLabelText(/Current duty location/), 'AFB', { delay: 500 });
    const selectedOptionCurrent = await screen.findByText(/Hill/);
    await user.click(selectedOptionCurrent);

    const counselingOfficeLabel = await screen.queryByText(/Counseling office/);
    expect(counselingOfficeLabel).toBeTruthy();

    await userEvent.selectOptions(screen.getByLabelText(/Counseling office/), ['Glendale Luke AFB']);

    await user.type(screen.getByLabelText(/New duty location/), 'AFB', { delay: 500 });
    const selectedOptionNew = await screen.findByText(/Luke/);
    await user.click(selectedOptionNew);

    const nextBtn = await screen.findByRole('button', { name: 'Next' });
    await waitFor(() => {
      expect(nextBtn.getAttribute('disabled')).toBeFalsy();
    });
  });

  it('routes to the move details page when the next button is clicked for OCONUS orders', async () => {
    isBooleanFlagEnabled.mockImplementation(() => Promise.resolve(true));
    renderWithMocks();

    counselingCreateOrder.mockImplementation(() => Promise.resolve(fakeResponse));

    const user = userEvent.setup();

    await user.selectOptions(screen.getByLabelText(/Orders type/), 'PERMANENT_CHANGE_OF_STATION');
    await user.type(screen.getByLabelText(/Orders date/), '08 Nov 2020');
    await user.type(screen.getByLabelText(/Report by date/), '26 Nov 2020');
    await user.click(screen.getByLabelText('No'));
<<<<<<< HEAD
    await user.selectOptions(screen.getByLabelText(/Pay grade/), [' E-5']);
=======
    await user.selectOptions(screen.getByLabelText(/Pay grade/), [ORDERS_PAY_GRADE_TYPE.E_5]);
>>>>>>> 89b31dba

    await user.type(screen.getByLabelText(/Current duty location/), 'AFB', { delay: 500 });
    const selectedOptionCurrent = await screen.findByText('Altus');
    await user.click(selectedOptionCurrent);

    await user.type(screen.getByLabelText(/New duty location/), 'AFB', { delay: 500 });
    const selectedOptionNew = await screen.findByText(/Outta This World/);
    await user.click(selectedOptionNew);

    await user.click(screen.getByTestId('hasDependentsYes'));
    await user.click(screen.getByTestId('isAnAccompaniedTourYes'));
    await user.type(screen.getByTestId('dependentsUnderTwelve'), '2');
    await user.type(screen.getByTestId('dependentsTwelveAndOver'), '1');

    const nextBtn = await screen.findByRole('button', { name: 'Next' });
    await waitFor(() => {
      expect(nextBtn).toBeEnabled();
    });

    await userEvent.click(nextBtn);

    await waitFor(() => {
      expect(setCanAddOrders).toHaveBeenCalledWith(false);
      expect(mockNavigate).toHaveBeenCalledWith('/counseling/moves/MM8CXJ/details');
    });
  });

  it('navigates back to Customer Info on back click', async () => {
    renderWithMocks();
    const backBtn = screen.getByRole('button', { name: 'Back' });
    await userEvent.click(backBtn);

    await waitFor(() => {
      expect(mockNavigate).toHaveBeenCalledWith(-1);
    });
  });
});<|MERGE_RESOLUTION|>--- conflicted
+++ resolved
@@ -39,26 +39,6 @@
       ],
     }),
   ),
-<<<<<<< HEAD
-  getPayGradeOptions: jest.fn().mockImplementation(() =>
-    Promise.resolve({
-      body: [
-        {
-          grade: 'E-5',
-          description: ' E-5',
-        },
-        {
-          grade: 'E-6',
-          description: ' E-6',
-        },
-        {
-          description: 'Civilian',
-          grade: 'CIVILIAN_EMPLOYEE',
-        },
-      ],
-    }),
-  ),
-=======
   getPayGradeOptions: jest.fn().mockImplementation(() => {
     const E_5 = 'E-5';
     const E_6 = 'E-6';
@@ -81,7 +61,6 @@
       ],
     });
   }),
->>>>>>> 89b31dba
 }));
 
 jest.mock('services/internalApi', () => ({
@@ -447,11 +426,7 @@
     await user.type(screen.getByLabelText(/Orders date/), '08 Nov 2020');
     await user.type(screen.getByLabelText(/Report by date/), '29 Nov 2020');
     await user.click(screen.getByLabelText('No'));
-<<<<<<< HEAD
-    await user.selectOptions(screen.getByLabelText(/Pay grade/), [' E-5']);
-=======
     await user.selectOptions(screen.getByLabelText(/Pay grade/), [ORDERS_PAY_GRADE_TYPE.E_5]);
->>>>>>> 89b31dba
 
     // Test Current Duty Location Search Box interaction
     await user.type(screen.getByLabelText(/Current duty location/), 'AFB', { delay: 500 });
@@ -485,11 +460,7 @@
     await user.type(screen.getByLabelText(/Orders date/), '08 Nov 2020');
     await user.type(screen.getByLabelText(/Report by date/), '26 Nov 2020');
     await user.click(screen.getByLabelText('No'));
-<<<<<<< HEAD
-    await user.selectOptions(screen.getByLabelText(/Pay grade/), [' E-5']);
-=======
     await user.selectOptions(screen.getByLabelText(/Pay grade/), [ORDERS_PAY_GRADE_TYPE.E_5]);
->>>>>>> 89b31dba
 
     await user.type(screen.getByLabelText(/Current duty location/), 'AFB', { delay: 500 });
     const selectedOptionCurrent = await screen.findByText('Altus');
