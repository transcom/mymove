import React from 'react';
import { render, screen, waitFor } from '@testing-library/react';
import userEvent from '@testing-library/user-event';

import ServicesCounselingAddOrders from './ServicesCounselingAddOrders';

import { MockProviders } from 'testUtils';
import { counselingCreateOrder } from 'services/ghcApi';
import { setCanAddOrders } from 'store/general/actions';
import { isBooleanFlagEnabled } from 'utils/featureFlags';

const mockNavigate = jest.fn();
jest.mock('react-router-dom', () => ({
  ...jest.requireActual('react-router-dom'),
  useNavigate: () => mockNavigate,
}));

jest.mock('utils/featureFlags', () => ({
  ...jest.requireActual('utils/featureFlags'),
  isBooleanFlagEnabled: jest.fn().mockImplementation(() => Promise.resolve(false)),
}));

jest.mock('services/ghcApi', () => ({
  ...jest.requireActual('services/ghcApi'),
  counselingCreateOrder: jest.fn().mockImplementation(() => Promise.resolve()),
  showCounselingOffices: jest.fn().mockImplementation(() =>
    Promise.resolve({
      body: [
        {
          id: '3e937c1f-5539-4919-954d-017989130584',
          name: 'Albuquerque AFB',
        },
        {
          id: 'fa51dab0-4553-4732-b843-1f33407f77bc',
          name: 'Glendale Luke AFB',
        },
      ],
    }),
  ),
}));

jest.mock('services/internalApi', () => ({
  ...jest.requireActual('services/internalApi'),
}));

jest.mock('store/general/actions', () => ({
  ...jest.requireActual('store/general/actions'),
  setCanAddOrders: jest.fn().mockImplementation(() => ({
    type: '',
    payload: '',
  })),
}));

jest.mock('components/LocationSearchBox/api', () => ({
  ShowAddress: jest.fn().mockImplementation(() =>
    Promise.resolve({
      city: 'Glendale Luke AFB',
      country: 'United States',
      id: 'fa51dab0-4553-4732-b843-1f33407f77bc',
      postalCode: '85309',
      state: 'AZ',
      streetAddress1: 'n/a',
    }),
  ),
  SearchDutyLocations: jest.fn().mockImplementation(() =>
    Promise.resolve([
      {
        address: {
          city: '',
          id: '00000000-0000-0000-0000-000000000000',
          postalCode: '',
          state: '',
          streetAddress1: '',
        },
        address_id: '46c4640b-c35e-4293-a2f1-36c7b629f903',
        affiliation: 'AIR_FORCE',
        created_at: '2021-02-11T16:48:04.117Z',
        id: '93f0755f-6f35-478b-9a75-35a69211da1c',
        name: 'Altus AFB',
        updated_at: '2021-02-11T16:48:04.117Z',
      },
      {
        address: {
          city: '',
          id: '00000000-0000-0000-0000-000000000000',
          postalCode: '',
          state: '',
          streetAddress1: '',
        },
        address_id: '2d7e17f6-1b8a-4727-8949-007c80961a62',
        affiliation: 'AIR_FORCE',
        created_at: '2021-02-11T16:48:04.117Z',
        id: '7d123884-7c1b-4611-92ae-e8d43ca03ad9',
        name: 'Hill AFB',
        updated_at: '2021-02-11T16:48:04.117Z',
        provides_services_counseling: true,
      },
      {
        address: {
          city: 'Glendale Luke AFB',
          country: 'United States',
          id: 'fa51dab0-4553-4732-b843-1f33407f77bc',
          postalCode: '85309',
          state: 'AZ',
          streetAddress1: 'n/a',
        },
        address_id: '25be4d12-fe93-47f1-bbec-1db386dfa67f',
        affiliation: 'AIR_FORCE',
        created_at: '2021-02-11T16:48:04.117Z',
        id: 'a8d6b33c-8370-4e92-8df2-356b8c9d0c1a',
        name: 'Luke AFB',
        updated_at: '2021-02-11T16:48:04.117Z',
      },
      {
        address: {
          city: '',
          id: '00000000-0000-0000-0000-000000000000',
          postalCode: '',
          state: '',
          streetAddress1: '',
        },
        address_id: '3dbf1fc7-3289-4c6e-90aa-01b530a7c3c3',
        affiliation: 'AIR_FORCE',
        created_at: '2021-02-11T16:48:20.225Z',
        id: 'd01bd2a4-6695-4d69-8f2f-69e88dff58f8',
        name: 'Shaw AFB',
        updated_at: '2021-02-11T16:48:20.225Z',
      },
      {
        address: {
          city: '',
          id: '00000000-0000-0000-0000-000000000000',
          postalCode: '',
          state: '',
          streetAddress1: '',
        },
        address_id: '1af8f0f3-f75f-46d3-8dc8-c67c2feeb9f0',
        affiliation: 'AIR_FORCE',
        created_at: '2021-02-11T16:49:14.322Z',
        id: 'b1f9a535-96d4-4cc3-adf1-b76505ce0765',
        name: 'Yuma AFB',
        updated_at: '2021-02-11T16:49:14.322Z',
      },
      {
        address: {
          city: '',
          id: '00000000-0000-0000-0000-000000000000',
          postalCode: '',
          state: '',
          streetAddress1: '',
        },
        address_id: 'f2adfebc-7703-4d06-9b49-c6ca8f7968f1',
        affiliation: 'AIR_FORCE',
        created_at: '2021-02-11T16:48:20.225Z',
        id: 'a268b48f-0ad1-4a58-b9d6-6de10fd63d96',
        name: 'Los Angeles AFB',
        updated_at: '2021-02-11T16:48:20.225Z',
      },
      {
        address: {
          city: '',
          id: '00000000-0000-0000-0000-000000000000',
          postalCode: '',
          state: '',
          streetAddress1: '',
        },
        address_id: '13eb2cab-cd68-4f43-9532-7a71996d3296',
        affiliation: 'AIR_FORCE',
        created_at: '2021-02-11T16:48:20.225Z',
        id: 'a48fda70-8124-4e90-be0d-bf8119a98717',
        name: 'Wright-Patterson AFB',
        updated_at: '2021-02-11T16:48:20.225Z',
      },
      {
        address: {
          city: 'Cold',
          id: '00000000-0000-0000-0000-000000000000',
          postalCode: '12345',
          state: 'AK',
          streetAddress1: 'Worldly Avenue',
          isOconus: true,
        },
        address_id: '13eb2cab-cd68-4f43-9532-7a71996d3299',
        affiliation: 'AIR_FORCE',
        created_at: '2021-02-11T16:48:20.225Z',
        id: 'a48fda70-8124-4e90-be0d-bf8119a98717',
        name: 'Outta This World AFB',
        updated_at: '2021-02-11T16:48:20.225Z',
      },
    ]),
  ),
}));

const customer = {
  agency: 'NAVY',
  backupAddress: {
    city: 'Missoula',
    eTag: 'MjAyNC0wMy0yNlQyMjoyMjowNy45MzYwNzha',
    id: '9859fc20-3aa7-44b6-a0c4-0409817192e5',
    postalCode: '59801',
    state: 'MT',
    streetAddress1: '1909 Dearborn Ave',
    streetAddress2: '',
  },
  backup_contact: {
    email: 'paul.stonebraker@caci.com',
    name: 'Neighbor',
    phone: '324-321-1234',
  },
  current_address: {
    city: 'Missoula',
    eTag: 'MjAyNC0wMy0yNlQyMjoyMjowNy45Mjc5MDla',
    id: '9fe2a514-5497-4bda-8e4d-b560208a84b3',
    postalCode: '59801',
    state: 'MT',
    streetAddress1: '325 Dearborn Ave',
    streetAddress2: '',
  },
  dodID: '6565655555',
  eTag: 'MjAyNC0wMy0yNlQyMjoyMjowNy45NDAxNzJa',
  email: 'tio@3hhg.com',
  first_name: 'Tio',
  id: '31e86254-5b73-4822-9e0a-cfd0c4a028f2',
  last_name: 'Tester',
  phone: '324-321-1234',
  phoneIsPreferred: true,
  userID: '2527f5ad-b89b-49aa-822e-e4094a0059f1',
};

const fakeResponse = {
  orders: {
    '80ac4b6b-96a9-40d0-a897-b6ae6891854a': {
      agency: 'NAVY',
      customer: {
        agency: 'NAVY',
        backupAddress: {
          city: 'Missoula',
          eTag: 'MjAyNC0wMy0yNlQyMjoyMjowNy45MzYwNzha',
          id: '9859fc20-3aa7-44b6-a0c4-0409817192e5',
          postalCode: '59801',
          state: 'MT',
          streetAddress1: '1909 Dearborn Ave',
          streetAddress2: '',
        },
        backup_contact: {
          email: 'paul.stonebraker@caci.com',
          name: 'Neighbor',
          phone: '324-321-1234',
        },
        current_address: {
          city: 'Missoula',
          eTag: 'MjAyNC0wMy0yNlQyMjoyMjowNy45Mjc5MDla',
          id: '9fe2a514-5497-4bda-8e4d-b560208a84b3',
          postalCode: '59801',
          state: 'MT',
          streetAddress1: '325 Dearborn Ave',
          streetAddress2: '',
        },
        dodID: '6565655555',
        eTag: 'MjAyNC0wMy0yNlQyMjoyMjowNy45NDAxNzJa',
        email: 'tio@3hhg.com',
        first_name: 'TioT',
        id: '31e86254-5b73-4822-9e0a-cfd0c4a028f2',
        last_name: 'Tester',
        phone: '324-321-1234',
        phoneIsPreferred: true,
        userID: '2527f5ad-b89b-49aa-822e-e4094a0059f1',
      },
      customerID: '31e86254-5b73-4822-9e0a-cfd0c4a028f2',
      date_issued: '2024-03-01',
      department_indicator: '',
      destinationDutyLocation: {
        address: {
          city: 'Silverton',
          country: 'United States',
          eTag: 'MjAyNC0wMy0yMVQxODo0Mjo1My4zMjM5OTha',
          id: '74198926-358c-4944-abb4-5c2f851f9dd6',
          postalCode: '83867',
          state: 'ID',
          streetAddress1: 'n/a',
        },
        address_id: '74198926-358c-4944-abb4-5c2f851f9dd6',
        eTag: 'MjAyNC0wMy0yMVQxODo0Mjo1My4zMjM5OTha',
        id: '1ffa181f-8de0-46e4-b513-f8a9353de8ee',
        name: 'Silverton, ID 83867',
      },
      eTag: 'MjAyNC0wMy0yN1QwNToyMjo1Ni45NjMwNDFa',
      entitlement: {
        authorizedWeight: 14000,
        dependentsAuthorized: true,
        eTag: 'MjAyNC0wMy0yN1QwNToyMjo1Ni45NTg3MjVa',
        id: '282a8bc4-9470-4748-b727-8e86341652d8',
        proGearWeight: 2000,
        proGearWeightSpouse: 500,
        storageInTransit: 90,
        totalWeight: 14000,
      },
      first_name: 'TioT',
      grade: 'E_8',
      id: '80ac4b6b-96a9-40d0-a897-b6ae6891854a',
      last_name: 'Tester',
      methodOfPayment: 'Payment will be made using the Third-Party Payment System (TPPS) Automated Payment System',
      moveCode: 'MM8CXJ',
      moveTaskOrderID: 'ab5c867f-6274-48af-a579-116e45642b01',
      naics: '488510 - FREIGHT TRANSPORTATION ARRANGEMENT',
      order_type: 'PERMANENT_CHANGE_OF_STATION',
      order_type_detail: '',
      originDutyLocation: {
        address: {
          city: 'Salineno',
          country: 'United States',
          eTag: 'MjAyNC0wMy0yMVQxODo0Mjo1My4zMjM5OTha',
          id: 'fdb0fe38-c9d0-4c17-b956-454f858a0021',
          postalCode: '78585',
          state: 'TX',
          streetAddress1: 'n/a',
        },
        address_id: 'fdb0fe38-c9d0-4c17-b956-454f858a0021',
        eTag: 'MjAyNC0wMy0yMVQxODo0Mjo1My4zMjM5OTha',
        id: '0202254d-556a-42da-ad86-158c42ff9fb4',
        name: 'Salineno, TX 78585',
      },
      originDutyLocationGBLOC: 'HAFC',
      packingAndShippingInstructions:
        'Packaging, packing, and shipping instructions as identified in the Conformed Copy of HTC111-11-1-1112 Attachment 1 Performance Work Statement',
      report_by_date: '2024-03-31',
      supplyAndServicesCostEstimate:
        'Prices for services under this task order will be in accordance with rates provided in GHC Attachment 2 - Pricing Rate Table. It is the responsibility of the contractor to provide the estimated weight quantity to apply to services on this task order, when applicable (See Attachment 1 - Performance Work Statement).',
      uploaded_order_id: '814ff664-849d-4dfc-b4b2-d346a67444e3',
    },
  },
};

const renderWithMocks = () => {
  const testProps = { customer, setCanAddOrders: jest.fn() };
  render(
    <MockProviders>
      <ServicesCounselingAddOrders {...testProps} />
    </MockProviders>,
  );
};

describe('ServicesCounselingAddOrders component', () => {
  it('renders the Services Counseling Add Orders Form', async () => {
    renderWithMocks();

    const h1 = await screen.getByRole('heading', { name: 'Tell us about the orders', level: 1 });
    await waitFor(() => {
      expect(h1).toBeInTheDocument();
    });
  });

  it('routes to the move details page when the next button is clicked and we receive 200 res ', async () => {
    renderWithMocks();

    counselingCreateOrder.mockImplementation(() => Promise.resolve(fakeResponse));

    const user = userEvent.setup();

    await user.selectOptions(screen.getByLabelText('Orders type'), 'PERMANENT_CHANGE_OF_STATION');
    await user.type(screen.getByLabelText('Orders date'), '08 Nov 2020');
    await user.type(screen.getByLabelText('Report by date'), '26 Nov 2020');
    await user.click(screen.getByLabelText('No'));
    await user.selectOptions(screen.getByLabelText('Pay grade'), ['E-5']);

    // Test Current Duty Location Search Box interaction
    await user.type(screen.getByLabelText('Current duty location'), 'AFB', { delay: 500 });
    const selectedOptionCurrent = await screen.findByText(/Altus/);
    await user.click(selectedOptionCurrent);

    const counselingOfficeLabel = await screen.queryByText(/Counseling office/);
    expect(counselingOfficeLabel).toBeFalsy();

    await user.type(screen.getByLabelText('New duty location'), 'AFB', { delay: 500 });
    const selectedOptionNew = await screen.findByText(/Luke/);
    await user.click(selectedOptionNew);

    const nextBtn = await screen.findByRole('button', { name: 'Next' });
    await waitFor(() => {
      expect(nextBtn).toBeEnabled();
    });

    await userEvent.click(nextBtn);

    await waitFor(() => {
      expect(setCanAddOrders).toHaveBeenCalledWith(false);
      expect(mockNavigate).toHaveBeenCalledWith('/counseling/moves/MM8CXJ/details');
    });
  });

  it('Displays the counseling office dropdown', async () => {
    renderWithMocks();

    counselingCreateOrder.mockImplementation(() => Promise.resolve(fakeResponse));

    const user = userEvent.setup();

    await user.selectOptions(screen.getByLabelText('Orders type'), 'PERMANENT_CHANGE_OF_STATION');
    await user.type(screen.getByLabelText('Orders date'), '08 Nov 2020');
    await user.type(screen.getByLabelText('Report by date'), '29 Nov 2020');
    await user.click(screen.getByLabelText('No'));
    await user.selectOptions(screen.getByLabelText('Pay grade'), ['E-5']);

    // Test Current Duty Location Search Box interaction
    await user.type(screen.getByLabelText('Current duty location'), 'AFB', { delay: 500 });
    const selectedOptionCurrent = await screen.findByText(/Hill/);
    await user.click(selectedOptionCurrent);

    const counselingOfficeLabel = await screen.queryByText(/Counseling office/);
    expect(counselingOfficeLabel).toBeTruthy();

<<<<<<< HEAD
    await user.type(screen.getByLabelText('New duty location'), 'AFB', { delay: 500 });
    const selectedOptionNew = await screen.findByText(/Luke/);
    await user.click(selectedOptionNew);
=======
    await userEvent.selectOptions(screen.getByLabelText(/Counseling office/), ['Glendale Luke AFB']);

    await user.type(screen.getByLabelText('New duty location'), 'AFB', { delay: 500 });
    const selectedOptionNew = await screen.findByText(/Luke/);
    await user.click(selectedOptionNew);

    const nextBtn = await screen.findByRole('button', { name: 'Next' });
    await waitFor(() => {
      expect(nextBtn.getAttribute('disabled')).toBeFalsy();
    });
>>>>>>> eb0949e7
  });

  it('routes to the move details page when the next button is clicked for OCONUS orders', async () => {
    isBooleanFlagEnabled.mockImplementation(() => Promise.resolve(true));
    renderWithMocks();

    counselingCreateOrder.mockImplementation(() => Promise.resolve(fakeResponse));

    const user = userEvent.setup();

    await user.selectOptions(screen.getByLabelText('Orders type'), 'PERMANENT_CHANGE_OF_STATION');
    await user.type(screen.getByLabelText('Orders date'), '08 Nov 2020');
    await user.type(screen.getByLabelText('Report by date'), '26 Nov 2020');
    await user.click(screen.getByLabelText('No'));
    await user.selectOptions(screen.getByLabelText('Pay grade'), ['E-5']);

    await user.type(screen.getByLabelText('Current duty location'), 'AFB', { delay: 500 });
    const selectedOptionCurrent = await screen.findByText(/Altus/);
    await user.click(selectedOptionCurrent);

    await user.type(screen.getByLabelText('New duty location'), 'AFB', { delay: 500 });
    const selectedOptionNew = await screen.findByText(/Outta This World/);
    await user.click(selectedOptionNew);

    await user.click(screen.getByTestId('hasDependentsYes'));
    await user.click(screen.getByTestId('isAnAccompaniedTourYes'));
    await user.type(screen.getByTestId('dependentsUnderTwelve'), '2');
    await user.type(screen.getByTestId('dependentsTwelveAndOver'), '1');

    const nextBtn = await screen.findByRole('button', { name: 'Next' });
    await waitFor(() => {
      expect(nextBtn).toBeEnabled();
    });

    await userEvent.click(nextBtn);

    await waitFor(() => {
      expect(setCanAddOrders).toHaveBeenCalledWith(false);
      expect(mockNavigate).toHaveBeenCalledWith('/counseling/moves/MM8CXJ/details');
    });
  });

  it('navigates back to Customer Info on back click', async () => {
    renderWithMocks();
    const backBtn = screen.getByRole('button', { name: 'Back' });
    await userEvent.click(backBtn);

    await waitFor(() => {
      expect(mockNavigate).toHaveBeenCalledWith(-1);
    });
  });
});<|MERGE_RESOLUTION|>--- conflicted
+++ resolved
@@ -409,22 +409,16 @@
     const counselingOfficeLabel = await screen.queryByText(/Counseling office/);
     expect(counselingOfficeLabel).toBeTruthy();
 
-<<<<<<< HEAD
+    await userEvent.selectOptions(screen.getByLabelText(/Counseling office/), ['Glendale Luke AFB']);
+
     await user.type(screen.getByLabelText('New duty location'), 'AFB', { delay: 500 });
     const selectedOptionNew = await screen.findByText(/Luke/);
     await user.click(selectedOptionNew);
-=======
-    await userEvent.selectOptions(screen.getByLabelText(/Counseling office/), ['Glendale Luke AFB']);
-
-    await user.type(screen.getByLabelText('New duty location'), 'AFB', { delay: 500 });
-    const selectedOptionNew = await screen.findByText(/Luke/);
-    await user.click(selectedOptionNew);
 
     const nextBtn = await screen.findByRole('button', { name: 'Next' });
     await waitFor(() => {
       expect(nextBtn.getAttribute('disabled')).toBeFalsy();
     });
->>>>>>> eb0949e7
   });
 
   it('routes to the move details page when the next button is clicked for OCONUS orders', async () => {
