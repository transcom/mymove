--- conflicted
+++ resolved
@@ -9,11 +9,7 @@
 import { setCanAddOrders } from 'store/general/actions';
 import { isBooleanFlagEnabled } from 'utils/featureFlags';
 import { servicesCounselingRoutes } from 'constants/routes';
-<<<<<<< HEAD
-import { ORDERS_PAY_GRADE_TYPE } from 'constants/orders';
-=======
 import { ORDERS_TYPE, ORDERS_PAY_GRADE_TYPE } from 'constants/orders';
->>>>>>> 8e9fe0e9
 
 const mockNavigate = jest.fn();
 jest.mock('react-router-dom', () => ({
