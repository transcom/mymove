--- conflicted
+++ resolved
@@ -39,25 +39,28 @@
       ],
     }),
   ),
-<<<<<<< HEAD
-  getPayGradeOptions: jest.fn().mockImplementation(() =>
-    Promise.resolve({
+  getPayGradeOptions: jest.fn().mockImplementation(() => {
+    const E_5 = 'E-5';
+    const E_6 = 'E-6';
+    const CIVILIAN_EMPLOYEE = 'CIVILIAN_EMPLOYEE';
+
+    return Promise.resolve({
       body: [
         {
-          grade: 'E-5',
-          description: ' E-5',
+          grade: E_5,
+          description: E_5,
         },
         {
-          grade: 'E-6',
-          description: ' E-6',
+          grade: E_6,
+          description: E_6,
         },
         {
-          description: 'Civilian',
-          grade: 'CIVILIAN_EMPLOYEE',
+          description: CIVILIAN_EMPLOYEE,
+          grade: CIVILIAN_EMPLOYEE,
         },
       ],
-    }),
-  ),
+    });
+  }),
   getRankOptions: jest.fn().mockImplementation(() =>
     Promise.resolve({
       body: [
@@ -70,30 +73,6 @@
       ],
     }),
   ),
-=======
-  getPayGradeOptions: jest.fn().mockImplementation(() => {
-    const E_5 = 'E-5';
-    const E_6 = 'E-6';
-    const CIVILIAN_EMPLOYEE = 'CIVILIAN_EMPLOYEE';
-
-    return Promise.resolve({
-      body: [
-        {
-          grade: E_5,
-          description: E_5,
-        },
-        {
-          grade: E_6,
-          description: E_6,
-        },
-        {
-          description: CIVILIAN_EMPLOYEE,
-          grade: CIVILIAN_EMPLOYEE,
-        },
-      ],
-    });
-  }),
->>>>>>> 5c66fc5b
 }));
 
 jest.mock('services/internalApi', () => ({
@@ -423,10 +402,7 @@
     await user.type(screen.getByLabelText(/Report by date/), '26 Nov 2020');
     await user.click(screen.getByLabelText('No'));
     await user.selectOptions(screen.getByLabelText(/Pay grade/), [ORDERS_PAY_GRADE_TYPE.E_5]);
-<<<<<<< HEAD
     await user.selectOptions(screen.getByLabelText(/Rank/), ['Amn']);
-=======
->>>>>>> 5c66fc5b
 
     // Test Current Duty Location Search Box interaction
     await user.type(screen.getByLabelText(/Current duty location/), 'AFB', { delay: 500 });
@@ -499,10 +475,7 @@
     await user.type(screen.getByLabelText(/Report by date/), '26 Nov 2020');
     await user.click(screen.getByLabelText('No'));
     await user.selectOptions(screen.getByLabelText(/Pay grade/), [ORDERS_PAY_GRADE_TYPE.E_5]);
-<<<<<<< HEAD
     await user.selectOptions(screen.getByLabelText(/Rank/), ['Amn']);
-=======
->>>>>>> 5c66fc5b
 
     await user.type(screen.getByLabelText(/Current duty location/), 'AFB', { delay: 500 });
     const selectedOptionCurrent = await screen.findByText('Altus');
