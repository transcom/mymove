import React, { useEffect, useState } from 'react';
import { useQueryClient, useMutation } from '@tanstack/react-query';
import { GridContainer, Grid } from '@trussworks/react-uswds';
import { generatePath, useLocation, useNavigate, useParams } from 'react-router-dom';
import { connect } from 'react-redux';

import styles from './ServicesCounselingAddOrders.module.scss';

import { constructSCOrderOconusFields, dropdownInputOptions, formatYesNoAPIValue } from 'utils/formatters';
import { ORDERS_TYPE_OPTIONS } from 'constants/orders';
import AddOrdersForm from 'components/Office/AddOrdersForm/AddOrdersForm';
import { counselingCreateOrder } from 'services/ghcApi';
import { ORDERS } from 'constants/queryKeys';
import { formatDateForSwagger } from 'shared/dates';
import { servicesCounselingRoutes } from 'constants/routes';
import { milmoveLogger } from 'utils/milmoveLog';
import { isBooleanFlagEnabled } from 'utils/featureFlags';
import { elevatedPrivilegeTypes } from 'constants/userPrivileges';
import withRouter from 'utils/routing';
import { withContext } from 'shared/AppContext';
import { setCanAddOrders as setCanAddOrdersAction } from 'store/general/actions';
import { selectCanAddOrders } from 'store/entities/selectors';

const ServicesCounselingAddOrders = ({ userPrivileges, canAddOrders, setCanAddOrders }) => {
  const { customerId } = useParams();
  const { state } = useLocation();
  const isSafetyMoveSelected = state?.isSafetyMoveSelected;
  const isBluebarkMoveSelected = state?.isBluebarkMoveSelected;
  const navigate = useNavigate();
  const [isSafetyMoveFF, setSafetyMoveFF] = useState(false);
  const [hasSubmitted, setHasSubmitted] = useState(false);

  const handleBack = () => {
    navigate(-1);
  };

  const handleClose = (moveCode) => {
    const path = generatePath(servicesCounselingRoutes.BASE_MOVE_VIEW_PATH, {
      moveCode,
    });
    navigate(path);
  };

  const queryClient = useQueryClient();
  const { mutate: mutateOrders } = useMutation(counselingCreateOrder, {
    onSuccess: (data) => {
      setCanAddOrders(false);
      const orderID = Object.keys(data.orders)[0];
      const updatedOrder = data.orders[orderID];
      queryClient.setQueryData([ORDERS, orderID], {
        orders: {
          [`${orderID}`]: updatedOrder,
        },
      });

      queryClient.invalidateQueries(ORDERS);
      handleClose(updatedOrder.moveCode);
    },
    onError: (error) => {
      const errorMsg = error?.response?.body;
      milmoveLogger.error(errorMsg);
    },
  });

  useEffect(() => {
    const redirectUser = async () => {
      if (!canAddOrders && !hasSubmitted) {
        const path = generatePath(servicesCounselingRoutes.BASE_QUEUE_VIEW_PATH);
        navigate(path);
      }
    };
    redirectUser();
  }, [canAddOrders, hasSubmitted, navigate]);

  useEffect(() => {
    isBooleanFlagEnabled('safety_move').then((enabled) => {
      setSafetyMoveFF(enabled);
    });
  }, []);

  const isSafetyPrivileged =
<<<<<<< HEAD
    isSafetyMoveFF && isSafetyMoveSelected !== undefined
=======
    isSafetyMoveFF && isSafetyMoveSelected
>>>>>>> 8d0543e0
      ? userPrivileges?.some((privilege) => privilege.privilegeType === elevatedPrivilegeTypes.SAFETY)
      : false;

  const allowedOrdersTypes = {
    ...ORDERS_TYPE_OPTIONS,
    ...(isSafetyPrivileged ? { SAFETY: 'Safety' } : {}),
    ...(isBluebarkMoveSelected ? { BLUEBARK: 'BLUEBARK' } : {}),
  };
  const ordersTypeOptions = dropdownInputOptions(allowedOrdersTypes);

  const getInitialOrdersType = () => {
    if (isSafetyMoveSelected) {
      return 'SAFETY';
    }
    if (isBluebarkMoveSelected) {
      return 'BLUEBARK';
    }
    return '';
  };

  const initialValues = {
    ordersType: getInitialOrdersType(),
    issueDate: '',
    reportByDate: '',
    hasDependents: '',
    newDutyLocation: '',
    grade: '',
    originDutyLocation: '',
    accompaniedTour: '',
    dependentsUnderTwelve: '',
    dependentsTwelveAndOver: '',
    civilianTdyUbAllowance: '',
  };

  const handleSubmit = (values) => {
    setHasSubmitted(true);
    const oconusFields = constructSCOrderOconusFields(values);
    const body = {
      ...values,
      serviceMemberId: customerId,
      newDutyLocationId: values.newDutyLocation.id,
      hasDependents: formatYesNoAPIValue(values.hasDependents),
      reportByDate: formatDateForSwagger(values.reportByDate),
      issueDate: formatDateForSwagger(values.issueDate),
      grade: values.grade,
      originDutyLocationId: values.originDutyLocation.id,
      spouseHasProGear: false,
      ...oconusFields,
    };
    mutateOrders({ body });
  };

  return (
    <GridContainer data-testid="main-container">
      <Grid row className={styles.ordersFormContainer} data-testid="orders-form-container">
        <Grid col>
          <AddOrdersForm
            onSubmit={handleSubmit}
            ordersTypeOptions={ordersTypeOptions}
            initialValues={initialValues}
            onBack={handleBack}
            isSafetyMoveSelected={isSafetyMoveSelected}
            isBluebarkMoveSelected={isBluebarkMoveSelected}
          />
        </Grid>
      </Grid>
    </GridContainer>
  );
};
const mapStateToProps = (state) => {
  const canAddOrders = selectCanAddOrders(state);

  return { canAddOrders };
};

const mapDispatchToProps = { setCanAddOrders: setCanAddOrdersAction };

export default withContext(withRouter(connect(mapStateToProps, mapDispatchToProps)(ServicesCounselingAddOrders)));<|MERGE_RESOLUTION|>--- conflicted
+++ resolved
@@ -79,11 +79,7 @@
   }, []);
 
   const isSafetyPrivileged =
-<<<<<<< HEAD
-    isSafetyMoveFF && isSafetyMoveSelected !== undefined
-=======
     isSafetyMoveFF && isSafetyMoveSelected
->>>>>>> 8d0543e0
       ? userPrivileges?.some((privilege) => privilege.privilegeType === elevatedPrivilegeTypes.SAFETY)
       : false;
 
