--- conflicted
+++ resolved
@@ -1,11 +1,7 @@
 import React, { useEffect, useState } from 'react';
 import { useQueryClient, useMutation } from '@tanstack/react-query';
 import { GridContainer, Grid } from '@trussworks/react-uswds';
-<<<<<<< HEAD
-import { generatePath, useNavigate, useParams } from 'react-router-dom';
-=======
 import { generatePath, useLocation, useNavigate, useParams } from 'react-router-dom';
->>>>>>> 1dd87325
 
 import styles from './ServicesCounselingAddOrders.module.scss';
 
@@ -20,15 +16,10 @@
 import { isBooleanFlagEnabled } from 'utils/featureFlags';
 import { elevatedPrivilegeTypes } from 'constants/userPrivileges';
 
-<<<<<<< HEAD
-const ServicesCounselingAddOrders = () => {
-  const { customerId } = useParams();
-=======
 const ServicesCounselingAddOrders = ({ userPrivileges }) => {
   const { customerId } = useParams();
   const { state } = useLocation();
   const isSafetyMoveSelected = state?.isSafetyMoveSelected;
->>>>>>> 1dd87325
   const navigate = useNavigate();
   const handleBack = () => {
     navigate(-1);
