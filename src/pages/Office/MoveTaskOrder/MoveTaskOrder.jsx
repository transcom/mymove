import React, { useCallback, useEffect, useMemo, useState } from 'react';
import { generatePath, Link, useParams } from 'react-router-dom';
import { Alert, Button, Grid, GridContainer, Tag } from '@trussworks/react-uswds';
import { FontAwesomeIcon } from '@fortawesome/react-fontawesome';
import { useMutation, useQueryClient } from '@tanstack/react-query';
import { connect } from 'react-redux';
import { func } from 'prop-types';
import classnames from 'classnames';

import styles from '../TXOMoveInfo/TXOTab.module.scss';

import moveTaskOrderStyles from './MoveTaskOrder.module.scss';

import ConnectedEditMaxBillableWeightModal from 'components/Office/EditMaxBillableWeightModal/EditMaxBillableWeightModal';
import { milmoveLogger } from 'utils/milmoveLog';
import { formatAddressForAPI, formatStorageFacilityForAPI, removeEtag } from 'utils/formatMtoShipment';
import hasRiskOfExcess from 'utils/hasRiskOfExcess';
import dimensionTypes from 'constants/dimensionTypes';
import { MOVES, MTO_SERVICE_ITEMS, MTO_SHIPMENTS, ORDERS } from 'constants/queryKeys';
import SERVICE_ITEM_STATUSES from 'constants/serviceItems';
import { mtoShipmentTypes, shipmentStatuses } from 'constants/shipments';
import FlashGridContainer from 'containers/FlashGridContainer/FlashGridContainer';
import { shipmentSectionLabels } from 'content/shipments';
import RejectServiceItemModal from 'components/Office/RejectServiceItemModal/RejectServiceItemModal';
import RequestedServiceItemsTable from 'components/Office/RequestedServiceItemsTable/RequestedServiceItemsTable';
import RequestShipmentCancellationModal from 'components/Office/RequestShipmentCancellationModal/RequestShipmentCancellationModal';
import RequestShipmentDiversionModal from 'components/Office/RequestShipmentDiversionModal/RequestShipmentDiversionModal';
import RequestReweighModal from 'components/Office/RequestReweighModal/RequestReweighModal';
import ShipmentContainer from 'components/Office/ShipmentContainer/ShipmentContainer';
import ShipmentHeading from 'components/Office/ShipmentHeading/ShipmentHeading';
import ShipmentDetails from 'components/Office/ShipmentDetails/ShipmentDetails';
import ServiceItemContainer from 'components/Office/ServiceItemContainer/ServiceItemContainer';
import { useMoveTaskOrderQueries } from 'hooks/queries';
import {
  acknowledgeExcessWeightRisk,
  approveSITExtension,
  denySITExtension,
  patchMTOServiceItemStatus,
  submitSITExtension,
  updateBillableWeight,
  updateFinancialFlag,
  updateMTOShipment,
  updateMTOShipmentRequestReweigh,
  updateMTOShipmentStatus,
  updateServiceItemSITEntryDate,
  updateSITServiceItemCustomerExpense,
} from 'services/ghcApi';
import { MOVE_STATUSES, MTO_SERVICE_ITEM_STATUS } from 'shared/constants';
import LoadingPlaceholder from 'shared/LoadingPlaceholder';
import SomethingWentWrong from 'shared/SomethingWentWrong';
import { setFlashMessage } from 'store/flash/actions';
import WeightDisplay from 'components/Office/WeightDisplay/WeightDisplay';
import {
  calculateEstimatedWeight,
  calculateWeightRequested,
  includedStatusesForCalculatingWeights,
  groupShipmentTypes,
  shipmentGroupKeys,
} from 'hooks/custom';
import { SIT_EXTENSION_STATUS } from 'constants/sitExtensions';
import FinancialReviewButton from 'components/Office/FinancialReviewButton/FinancialReviewButton';
import FinancialReviewModal from 'components/Office/FinancialReviewModal/FinancialReviewModal';
import leftNavStyles from 'components/LeftNav/LeftNav.module.scss';
import LeftNavSection from 'components/LeftNavSection/LeftNavSection';
import LeftNavTag from 'components/LeftNavTag/LeftNavTag';
import Restricted from 'components/Restricted/Restricted';
import { permissionTypes } from 'constants/permissions';
import { tooRoutes } from 'constants/routes';
import { formatDateForSwagger } from 'shared/dates';
import EditSitEntryDateModal from 'components/Office/EditSitEntryDateModal/EditSitEntryDateModal';
import { formatWeight } from 'utils/formatters';

const nonShipmentSectionLabels = {
  'move-weights': 'Move weights',
};

function formatShipmentDate(shipmentDateString) {
  if (shipmentDateString == null) {
    return '';
  }
  const dateObj = new Date(shipmentDateString);
  const weekday = new Intl.DateTimeFormat('en', { weekday: 'long' }).format(dateObj);
  const year = new Intl.DateTimeFormat('en', { year: 'numeric' }).format(dateObj);
  const month = new Intl.DateTimeFormat('en', { month: 'short' }).format(dateObj);
  const day = new Intl.DateTimeFormat('en', { day: '2-digit' }).format(dateObj);
  return `${weekday}, ${day} ${month} ${year}`;
}

function showShipmentFilter(shipment) {
  return (
    shipment.status === shipmentStatuses.APPROVED ||
    shipment.status === shipmentStatuses.CANCELLATION_REQUESTED ||
    shipment.status === shipmentStatuses.DIVERSION_REQUESTED ||
    shipment.status === shipmentStatuses.CANCELED
  );
}

export const MoveTaskOrder = (props) => {
  /* ------------------ Modals ------------------------- */
  const [isModalVisible, setIsModalVisible] = useState(false);
  const [isCancelModalVisible, setIsCancelModalVisible] = useState(false);
  // Diversion
  const [isDiversionModalVisible, setIsDiversionModalVisible] = useState(false);
  // Weights
  const [isReweighModalVisible, setIsReweighModalVisible] = useState(false);
  const [isWeightModalVisible, setIsWeightModalVisible] = useState(false);
  // SIT Address Updates
  const [isEditSitEntryDateModalVisible, setIsEditSitEntryDateModalVisible] = useState(false);
  /* ------------------ Alerts ------------------------- */
  const [alertMessage, setAlertMessage] = useState(null);
  const [alertType, setAlertType] = useState('success');
  const [isSuccessAlertVisible, setIsSuccessAlertVisible] = useState(false);
  const [isWeightAlertVisible, setIsWeightAlertVisible] = useState(false);
  const [isFinancialModalVisible, setIsFinancialModalVisible] = useState(false);
  /* ------------------ Selected / Active Item ------------------------- */
  const [selectedShipment, setSelectedShipment] = useState(undefined);
  const [selectedServiceItem, setSelectedServiceItem] = useState(undefined);
  const [activeSection, setActiveSection] = useState('');
  const [sections, setSections] = useState([]);
  /* ------------------ Unapproved requests / counts ------------------------- */
  const [unapprovedServiceItemsForShipment, setUnapprovedServiceItemsForShipment] = useState({});
  const [unapprovedSITExtensionForShipment, setUnApprovedSITExtensionForShipment] = useState({});
  const [externalVendorShipmentCount, setExternalVendorShipmentCount] = useState(0);
  /* ------------------ Miscellaneous ------------------------- */
  const [estimatedWeightTotal, setEstimatedWeightTotal] = useState(null);
  const [estimatedPPMWeightTotal, setEstimatedPPMWeightTotal] = useState(null);
  const [, setSubmittedChangeTime] = useState(Date.now());
  const [isAtExcessWeightRisk, setIsAtExcessWeightRisk] = useState(false);
  const nonShipmentSections = useMemo(() => {
    return ['move-weights'];
  }, []);

  const { moveCode } = useParams();
  const {
    setUnapprovedShipmentCount,
    setUnapprovedServiceItemCount,
    setExcessWeightRiskCount,
    setMessage,
    setUnapprovedSITExtensionCount,
    isMoveLocked,
  } = props;

  const { orders = {}, move, mtoShipments, mtoServiceItems, isLoading, isError } = useMoveTaskOrderQueries(moveCode);
  const order = Object.values(orders)?.[0];

  const { [shipmentGroupKeys.keyOnlyPPM]: onlyPPMShipments, [shipmentGroupKeys.keyNonPPM]: nonPPMShipments } =
    groupShipmentTypes(mtoShipments);

  const shipmentServiceItems = useMemo(() => {
    const serviceItemsForShipment = {};
    mtoServiceItems?.forEach((item) => {
      const newItem = { ...item };
      newItem.code = item.reServiceCode;
      newItem.serviceItem = item.reServiceName;
      newItem.details = {
        pickupPostalCode: item.pickupPostalCode,
        SITPostalCode: item.SITPostalCode,
        reason: item.reason,
        description: item.description,
        itemDimensions: item.dimensions?.find((dimension) => dimension?.type === dimensionTypes.ITEM),
        crateDimensions: item.dimensions?.find((dimension) => dimension?.type === dimensionTypes.CRATE),
        customerContacts: item.customerContacts,
        estimatedWeight: item.estimatedWeight,
        rejectionReason: item.rejectionReason,
        sitDepartureDate: item.sitDepartureDate,
        sitEntryDate: item.sitEntryDate,
        sitOriginHHGOriginalAddress: item.sitOriginHHGOriginalAddress,
        sitOriginHHGActualAddress: item.sitOriginHHGActualAddress,
        sitDestinationFinalAddress: item.sitDestinationFinalAddress,
        sitDestinationOriginalAddress: item.sitDestinationOriginalAddress,
        sitCustomerContacted: item.sitCustomerContacted,
        sitRequestedDelivery: item.sitRequestedDelivery,
        sitDeliveryMiles: item.sitDeliveryMiles,
        status: item.status,
      };

      if (serviceItemsForShipment[`${newItem.mtoShipmentID}`]) {
        serviceItemsForShipment[`${newItem.mtoShipmentID}`].push(newItem);
      } else {
        serviceItemsForShipment[`${newItem.mtoShipmentID}`] = [newItem]; // Basic service items belong under shipmentServiceItems[`${undefined}`]
      }
    });
    return serviceItemsForShipment;
  }, [mtoServiceItems]);

  const serviceItemsForMove = shipmentServiceItems[`${undefined}`];
  const requestedMoveServiceItems = serviceItemsForMove?.filter(
    (item) => item.status === SERVICE_ITEM_STATUSES.SUBMITTED,
  );
  const approvedMoveServiceItems = serviceItemsForMove?.filter(
    (item) => item.status === SERVICE_ITEM_STATUSES.APPROVED,
  );
  const rejectedMoveServiceItems = serviceItemsForMove?.filter(
    (item) => item.status === SERVICE_ITEM_STATUSES.REJECTED,
  );

  /*
  *
  -------------------------  Mutation Funtions  -------------------------
  * using istanbul ignore next to omit from test coverage since these functions
  * cannot be exported
  */

  const queryClient = useQueryClient();
  /* istanbul ignore next */
  const { mutate: mutateMTOServiceItemStatus } = useMutation({
    mutationFn: patchMTOServiceItemStatus,
    onSuccess: (data, variables) => {
      const newMTOServiceItem = data.mtoServiceItems[variables.mtoServiceItemID];
      mtoServiceItems[mtoServiceItems.find((serviceItem) => serviceItem.id === newMTOServiceItem.id)] =
        newMTOServiceItem;
      queryClient.setQueryData([MTO_SERVICE_ITEMS, variables.moveId, false], mtoServiceItems);
      queryClient.invalidateQueries({ queryKey: [MTO_SERVICE_ITEMS, variables.moveId] });
      queryClient.invalidateQueries({ queryKey: [MTO_SHIPMENTS] });
    },
    onError: (error) => {
      const errorMsg = error?.response?.body;
      milmoveLogger.error(errorMsg);
    },
  });

  /* istanbul ignore next */
  const { mutate: mutateSITServiceItemCustomerExpense } = useMutation({
    mutationFn: updateSITServiceItemCustomerExpense,
    onSuccess: (data, variables) => {
      const updatedMTOShipment = data.mtoShipments[variables.shipmentID];
      mtoShipments[mtoShipments.findIndex((shipment) => shipment.id === updatedMTOShipment.id)] = updatedMTOShipment;
      queryClient.setQueryData([MTO_SHIPMENTS, updatedMTOShipment.moveTaskOrderID, false], mtoShipments);
      queryClient.invalidateQueries({ queryKey: [MTO_SHIPMENTS, updatedMTOShipment.moveTaskOrderID] });
    },
    onError: (error) => {
      const errorMsg = error?.response?.body;
      milmoveLogger.error(errorMsg);
    },
  });

  /* istanbul ignore next */
  const { mutate: mutateMTOShipment } = useMutation({
    mutationFn: updateMTOShipment,
    onSuccess: (_, variables) => {
      queryClient.setQueryData([MTO_SHIPMENTS, variables.moveTaskOrderID, false], mtoShipments);
      queryClient.invalidateQueries({ queryKey: [MTO_SHIPMENTS, variables.moveTaskOrderID] });
    },
  });

  /* istanbul ignore next */
  const { mutate: mutateMTOShipmentStatus } = useMutation({
    mutationFn: updateMTOShipmentStatus,
    onSuccess: (data, variables) => {
      const updatedMTOShipment = data.mtoShipments[variables.shipmentID];
      // Update mtoShipments with our updated status and set query data to match
      mtoShipments[mtoShipments.findIndex((shipment) => shipment.id === updatedMTOShipment.id)] = updatedMTOShipment;
      queryClient.setQueryData([MTO_SHIPMENTS, updatedMTOShipment.moveTaskOrderID, false], mtoShipments);
      // InvalidateQuery tells other components using this data that they need to re-fetch
      // This allows the requestCancellation button to update immediately
      queryClient.invalidateQueries({ queryKey: [MTO_SHIPMENTS, updatedMTOShipment.moveTaskOrderID] });
    },
    onError: (error) => {
      const errorMsg = error?.response?.body;
      milmoveLogger.error(errorMsg);
    },
  });

  /* istanbul ignore next */
  const { mutate: mutateMTOShipmentRequestReweigh } = useMutation({
    mutationFn: updateMTOShipmentRequestReweigh,
    onSuccess: (data) => {
      // Update mtoShipments with our updated status and set query data to match
      mtoShipments[mtoShipments.findIndex((shipment) => shipment.id === data.shipmentID)] = data;
      queryClient.setQueryData([MTO_SHIPMENTS, move.id, false], mtoShipments);
      // InvalidateQuery tells other components using this data that they need to re-fetch
      // This allows the requestReweigh button to update immediately
      queryClient.invalidateQueries({ queryKey: [MTO_SHIPMENTS, move.id] });
    },
    onError: (error) => {
      const errorMsg = error?.response?.body;
      milmoveLogger.error(errorMsg);
    },
  });

  /* istanbul ignore next */
  const { mutate: mutateOrderBillableWeight } = useMutation({
    mutationFn: updateBillableWeight,
    onSuccess: (data, variables) => {
      queryClient.invalidateQueries({ queryKey: [MOVES, move.locator] });
      const updatedOrder = data.orders[variables.orderID];
      queryClient.setQueryData([ORDERS, variables.orderID], {
        orders: {
          [`${variables.orderID}`]: updatedOrder,
        },
      });
      queryClient.invalidateQueries({ queryKey: [ORDERS, variables.orderID] });
    },
    onError: (error) => {
      const errorMsg = error?.response?.body;
      milmoveLogger.error(errorMsg);
    },
  });

  /* istanbul ignore next */
  const { mutate: mutateAcknowledgeExcessWeightRisk } = useMutation({
    mutationFn: acknowledgeExcessWeightRisk,
    onSuccess: () => {
      queryClient.invalidateQueries({ queryKey: [MOVES, move.locator] });
    },
    onError: (error) => {
      const errorMsg = error?.response?.body;
      // TODO: Handle error some how
      // RA Summary: eslint: no-console - System Information Leak: External
      // RA: The linter flags any use of console.
      // RA: This console displays an error message from unsuccessful mutation.
      // RA: TODO: As indicated, this error needs to be handled and needs further investigation and work.
      // RA: POAM story here: https://dp3.atlassian.net/browse/MB-5597
      // RA Developer Status: Known Issue
      // RA Validator Status: Known Issue
      // RA Modified Severity: CAT II
      // eslint-disable-next-line no-console
      console.log(errorMsg);
    },
  });

  /* istanbul ignore next */
  const { mutate: mutateSITExtensionApproval } = useMutation({
    mutationFn: approveSITExtension,
    onSuccess: (data, variables) => {
      const updatedMTOShipment = data.mtoShipments[variables.shipmentID];
      mtoShipments[mtoShipments.findIndex((shipment) => shipment.id === updatedMTOShipment.id)] = updatedMTOShipment;
      queryClient.setQueryData([MTO_SHIPMENTS, updatedMTOShipment.moveTaskOrderID, false], mtoShipments);
      queryClient.invalidateQueries({ queryKey: [MTO_SHIPMENTS, updatedMTOShipment.moveTaskOrderID] });
      setSubmittedChangeTime(Date.now());
    },
    onError: (error) => {
      const errorMsg = error?.response?.body;
      milmoveLogger.error(errorMsg);
    },
  });

  /* istanbul ignore next */
  const { mutate: mutateSITExtensionDenial } = useMutation({
    mutationFn: denySITExtension,
    onSuccess: (data, variables) => {
      const updatedMTOShipment = data.mtoShipments[variables.shipmentID];
      mtoShipments[mtoShipments.findIndex((shipment) => shipment.id === updatedMTOShipment.id)] = updatedMTOShipment;
      queryClient.setQueryData([MTO_SHIPMENTS, updatedMTOShipment.moveTaskOrderID, false], mtoShipments);
      queryClient.invalidateQueries({ queryKey: [MTO_SHIPMENTS, updatedMTOShipment.moveTaskOrderID] });
    },
    onError: (error) => {
      const errorMsg = error?.response?.body;
      milmoveLogger.error(errorMsg);
    },
  });

  /* istanbul ignore next */
  const { mutate: mutateSubmitSITExtension } = useMutation({
    mutationFn: submitSITExtension,
    onSuccess: (data, variables) => {
      const updatedMTOShipment = data.mtoShipments[variables.shipmentID];
      mtoShipments[mtoShipments.findIndex((shipment) => shipment.id === updatedMTOShipment.id)] = updatedMTOShipment;
      queryClient.setQueryData([MTO_SHIPMENTS, updatedMTOShipment.moveTaskOrderID, false], mtoShipments);
      queryClient.invalidateQueries({ queryKey: [MTO_SHIPMENTS, updatedMTOShipment.moveTaskOrderID] });
    },
    onError: (error) => {
      const errorMsg = error?.response?.body;
      milmoveLogger.error(errorMsg);
    },
  });

  /* istanbul ignore next */
  const { mutate: mutateFinancialReview } = useMutation({
    mutationFn: updateFinancialFlag,
    onSuccess: (data) => {
      queryClient.setQueryData([MOVES, data.locator], data);
      queryClient.invalidateQueries({ queryKey: [MOVES, data.locator] });
    },
  });

  /* istanbul ignore next */
  const { mutate: mutateServiceItemSitEntryDate } = useMutation({
    mutationFn: updateServiceItemSITEntryDate,
    onSuccess: (data) => {
      // here we are updating the service item
      const updatedServiceItems = [...mtoServiceItems];
      updatedServiceItems[updatedServiceItems.findIndex((serviceItem) => serviceItem.id === data.id)] = data;
      queryClient.setQueryData([MTO_SERVICE_ITEMS, move.id, false], updatedServiceItems);
      queryClient.invalidateQueries({ queryKey: [MTO_SERVICE_ITEMS, move.id, false] });

      // here we are updating the shipment (focusing on the currentSit object)
      const updatedMTOShipment = data;
      mtoShipments[mtoShipments.findIndex((shipment) => shipment.id === data.mtoShipmentID)] = updatedMTOShipment;
      queryClient.setQueryData([MTO_SHIPMENTS, updatedMTOShipment.moveTaskOrderID, false], mtoShipments);
      queryClient.invalidateQueries({ queryKey: [MTO_SHIPMENTS, updatedMTOShipment.moveTaskOrderID] });
    },
    onError: (error) => {
      const errorMsg = error?.response?.body;
      milmoveLogger.error(errorMsg);
    },
  });

  useEffect(() => {
    setIsAtExcessWeightRisk(hasRiskOfExcess(estimatedWeightTotal, order?.entitlement?.authorizedWeight));
  }, [estimatedWeightTotal, order?.entitlement?.authorizedWeight]);

  const handleExcessWeightRiskCountCheck = useCallback(() => {
    setEstimatedWeightTotal(calculateEstimatedWeight(nonPPMShipments));
    setEstimatedPPMWeightTotal(calculateEstimatedWeight(onlyPPMShipments));
    let excessBillableWeightCount = 0;
    const riskOfExcessAcknowledged = !!move?.excess_weight_acknowledged_at;

    if (isAtExcessWeightRisk && !riskOfExcessAcknowledged) {
      excessBillableWeightCount = 1;
      setExcessWeightRiskCount(1);
    } else {
      setExcessWeightRiskCount(0);
    }

    const showWeightAlert = !riskOfExcessAcknowledged && !!excessBillableWeightCount;
    setIsWeightAlertVisible(showWeightAlert);
  }, [
    move?.excess_weight_acknowledged_at,
    isAtExcessWeightRisk,
    setExcessWeightRiskCount,
    nonPPMShipments,
    onlyPPMShipments,
  ]);

  /*
    *
    -------------------------  Toggle Modals  -------------------------
                  Functions to show and hide modals
    * using istanbul ignore next to omit from test coverage since these functions
    * cannot be exported
    *
    */

  /* istanbul ignore next */
  const handleCancelFinancialReviewModal = () => {
    setIsFinancialModalVisible(false);
  };

  /* istanbul ignore next */
  const handleShowFinancialReviewModal = () => {
    setIsFinancialModalVisible(true);
  };

  /* istanbul ignore next */
  const handleShowRejectionDialog = (mtoServiceItemID, mtoShipmentID) => {
    const serviceItem = shipmentServiceItems[`${mtoShipmentID}`]?.find((item) => item.id === mtoServiceItemID);
    setSelectedServiceItem(() => serviceItem);
    setIsModalVisible(() => true);
  };

  /* istanbul ignore next */
  const handleShowEditSitEntryDateModal = (mtoServiceItemID, mtoShipmentID) => {
    const serviceItem = shipmentServiceItems[`${mtoShipmentID}`]?.find((item) => item.id === mtoServiceItemID);
    setSelectedServiceItem(() => serviceItem);
    setIsEditSitEntryDateModalVisible(() => true);
  };

  /* istanbul ignore next */
  const handleCancelEditSitEntryDateModal = () => {
    setIsEditSitEntryDateModalVisible(false);
  };

  /* istanbul ignore next */
  const handleShowCancellationModal = (mtoShipment) => {
    setSelectedShipment(() => mtoShipment);
    setIsCancelModalVisible(() => true);
  };

  /* istanbul ignore next */
  const handleShowDiversionModal = (mtoShipment) => {
    setSelectedShipment(mtoShipment);
    setIsDiversionModalVisible(true);
  };
  /* istanbul ignore next */
  const handleRequestReweighModal = (mtoShipment) => {
    setSelectedShipment(() => mtoShipment);
    setIsReweighModalVisible(() => true);
  };

  const handleShowWeightModal = () => {
    setIsWeightModalVisible(true);
  };

  // To-do: Combine handle Acknowldge Weights and handle Weight alert into one one mutation function
  const handleAcknowledgeExcessWeightRisk = () => {
    mutateAcknowledgeExcessWeightRisk({ orderID: order.id, ifMatchETag: move.eTag });
  };
  const handleHideWeightAlert = () => {
    handleAcknowledgeExcessWeightRisk();
    setIsWeightAlertVisible(() => false);
  };
  /*
  *
  -------------------------  Submit Handlers  -------------------------
              Contain mutation functions to handle form submissions
              Using istanbul ignore next to omit from test coverage
              since they cannot be exported
  *
  */

  /* istanbul ignore next */
  const handleSubmitFinancialReviewModal = (remarks, flagForReview) => {
    // if it's set to yes let's send a true to the backend. If not we'll send false.
    const flagForReviewBool = flagForReview === 'yes';
    mutateFinancialReview(
      {
        moveID: move.id,
        ifMatchETag: move.eTag,
        body: { remarks, flagForReview: flagForReviewBool },
      },
      {
        onSuccess: (data) => {
          if (data.financialReviewFlag) {
            setAlertMessage(() => 'Move flagged for financial review.');
          } else {
            setAlertMessage(() => 'Move unflagged for financial review.');
          }
          setAlertType(() => 'success');
          setIsFinancialModalVisible(() => false);
        },
        onError: () => {
          setAlertMessage(() => 'There was a problem flagging the move for financial review. Please try again later.');
          setAlertType(() => 'error');
        },
      },
    );
  };
  /* istanbul ignore next */
  const handleReviewSITExtension = (sitExtensionID, formValues, shipment) => {
    if (formValues.acceptExtension === 'yes') {
      mutateSITExtensionApproval({
        shipmentID: shipment.id,
        sitExtensionID,
        ifMatchETag: shipment.eTag,
        body: {
          requestReason: formValues.requestReason,
          officeRemarks: formValues.officeRemarks,
          approvedDays: parseInt(formValues.daysApproved, 10) - shipment.sitDaysAllowance,
        },
      });
    } else if (formValues.acceptExtension === 'no') {
      mutateSITExtensionDenial({
        shipmentID: shipment.id,
        sitExtensionID,
        ifMatchETag: shipment.eTag,
        body: {
          officeRemarks: formValues.officeRemarks,
          convertToCustomerExpense: formValues.convertToCustomerExpense,
        },
      });
    }
    setSubmittedChangeTime(() => Date.now());
  };

  /* istanbul ignore next */
  const handleSubmitSITExtension = (formValues, shipment) => {
    mutateSubmitSITExtension(
      {
        shipmentID: shipment.id,
        ifMatchETag: shipment.eTag,
        body: {
          requestReason: formValues.requestReason,
          officeRemarks: formValues.officeRemarks,
          approvedDays: parseInt(formValues.daysApproved, 10) - shipment.sitDaysAllowance,
          sitEntryDate: formatDateForSwagger(formValues.sitEntryDate),
          moveID: shipment.moveTaskOrderID,
        },
      },
      {
        onSuccess: () => {
          setIsSuccessAlertVisible(() => true);
          setSubmittedChangeTime(() => Date.now());
        },
      },
    );
  };

  /* istanbul ignore next */
  const handleDivertShipment = (mtoShipmentID, eTag, shipmentLocator, diversionReason) => {
    mutateMTOShipmentStatus(
      {
        shipmentID: mtoShipmentID,
        operationPath: 'shipment.requestShipmentDiversion',
        ifMatchETag: eTag,
        onSuccessFlashMsg: `Diversion successfully requested for Shipment #${shipmentLocator}`,
        shipmentLocator,
        diversionReason,
      },
      {
        onSuccess: (data, variables) => {
<<<<<<< HEAD
          setIsCancelModalVisible(() => false);
=======
          setIsDiversionModalVisible(false);
>>>>>>> 62224b52
          // Must set FlashMesage after hiding the modal, since FlashMessage will disappear when focus changes
          setMessage(
            `MSG_CANCEL_SUCCESS_${variables.shipmentLocator}`,
            'success',
            variables.onSuccessFlashMsg,
            '',
            true,
          );
        },
      },
    );
  };

  /* istanbul ignore next */
  const handleReweighShipment = (mtoShipmentID, eTag) => {
    mutateMTOShipmentRequestReweigh(
      {
        shipmentID: mtoShipmentID,
        ifMatchETag: eTag,
        onSuccessFlashMsg: `Reweigh successfully requested.`,
      },
      {
        onSuccess: (data, variables) => {
          setIsReweighModalVisible(false);
          // Must set FlashMesage after hiding the modal, since FlashMessage will disappear when focus changes
          setMessage(`MSG_REWEIGH_SUCCESS_${variables.shipmentID}`, 'success', variables.onSuccessFlashMsg, '', true);
        },
      },
    );
  };

  /* istanbul ignore next */
  const handleEditAccountingCodes = (fields, shipment) => {
    const body = { tacType: null, sacType: null, ...fields };
    mutateMTOShipment({
      moveTaskOrderID: shipment.moveTaskOrderID,
      shipmentID: shipment.id,
      ifMatchETag: shipment.eTag,
      body,
    });
  };

  /* istanbul ignore next */
  const handleUpdateMTOShipmentStatus = (moveTaskOrderID, mtoShipmentID, eTag) => {
    mutateMTOShipmentStatus(
      {
        shipmentID: mtoShipmentID,
        operationPath: 'shipment.requestShipmentCancellation',
        ifMatchETag: eTag,
        onSuccessFlashMsg: 'The request to cancel that shipment has been sent to the movers.',
      },
      {
        onSuccess: (data, variables) => {
          setIsCancelModalVisible(false);
          // Must set FlashMesage after hiding the modal, since FlashMessage will disappear when focus changes
          setMessage(`MSG_CANCEL_SUCCESS_${variables.shipmentID}`, 'success', variables.onSuccessFlashMsg, '', true);
        },
      },
    );
  };

  /* istanbul ignore next */
  const handleEditFacilityInfo = (fields, shipment) => {
    const formattedStorageFacility = formatStorageFacilityForAPI(fields.storageFacility);
    const formattedStorageFacilityAddress = removeEtag(formatAddressForAPI(fields.storageFacility.address));
    const body = {
      storageFacility: { ...formattedStorageFacility, address: formattedStorageFacilityAddress },
      serviceOrderNumber: fields.serviceOrderNumber,
    };
    mutateMTOShipment({
      moveTaskOrderID: shipment.moveTaskOrderID,
      shipmentID: shipment.id,
      ifMatchETag: shipment.eTag,
      body,
    });
  };

  /* istanbul ignore next */
  const handleEditServiceOrderNumber = (fields, shipment) => {
    mutateMTOShipment({
      moveTaskOrderID: shipment.moveTaskOrderID,
      shipmentID: shipment.id,
      ifMatchETag: shipment.eTag,
      body: { serviceOrderNumber: fields.serviceOrderNumber },
    });
  };

  /* istanbul ignore next */
  const handleUpdateMTOServiceItemStatus = (mtoServiceItemID, mtoShipmentID, status, rejectionReason) => {
    const mtoServiceItemForRequest = shipmentServiceItems[`${mtoShipmentID}`]?.find((s) => s.id === mtoServiceItemID);

    mutateMTOServiceItemStatus(
      {
        moveId: move.id,
        mtoServiceItemID,
        status,
        rejectionReason,
        ifMatchEtag: mtoServiceItemForRequest.eTag,
      },
      {
        onSuccess: () => {
          setIsModalVisible(false);
          setSelectedServiceItem({});
        },
      },
    );
  };

  /* istanbul ignore next */
  const handleUpdateSITServiceItemCustomerExpense = (
    mtoShipmentID,
    convertToCustomerExpense,
    customerExpenseReason,
    eTag,
  ) => {
    mutateSITServiceItemCustomerExpense(
      {
        shipmentID: mtoShipmentID,
        convertToCustomerExpense,
        customerExpenseReason,
        ifMatchETag: eTag,
        onSuccessFlashMsg: `SIT successfully converted to customer expense`,
      },
      {
        onSuccess: (data, variables) => {
          setMessage(
            `MSG_CONVERT_TO_CUSTOMER_EXPENSE_SUCCESS_${variables.shipmentID}`,
            'success',
            variables.onSuccessFlashMsg,
            '',
            true,
          );
        },
      },
    );
  };

  /* istanbul ignore next */
  const handleUpdateBillableWeight = (maxBillableWeight) => {
    mutateOrderBillableWeight(
      {
        orderID: order.id,
        ifMatchETag: order.eTag,
        body: { authorizedWeight: maxBillableWeight },
      },
      {
        onSuccess: (data, variables) => {
          setIsWeightModalVisible(false);
          setMessage(
            `MSG_MAX_BILLABLE_WEIGHT_SUCCESS_${variables.orderID}`,
            'success',
            'The maximum billable weight has been updated.',
            '',
            true,
          );
        },
      },
    );
  };

  /**
   * @typedef AddressShape
   * @prop {string} city
   * @prop {string} state
   * @prop {string} postalCode
   * @prop {string} streetAddress1
   * @prop {string} streetAddress2
   * @prop {string} streetAddress3
   * @prop {string} country
   */

  /**
   * @function
   * @param {string} mtoServiceItemID
   * @param {Date} newSitEntryDate
   * @description Updates the selected SIT entry date
   * OnSuccess, it closes the modal and sets a success message.
   */
  /* istanbul ignore next */
  const handleSubmitSitEntryDateChange = (mtoServiceItemID, newSitEntryDate) => {
    mutateServiceItemSitEntryDate(
      {
        mtoServiceItemID,
        body: { ID: mtoServiceItemID, SitEntryDate: newSitEntryDate },
      },
      {
        onSuccess: () => {
          setSelectedServiceItem({});
          setIsEditSitEntryDateModalVisible(false);
          setAlertMessage('SIT entry date updated');
          setAlertType('success');
        },
      },
    );
  };

  /*
  *
  -------------------------  useEffect Handlers  -------------------------
  *
  */

  /* ------------------ Update Notification counts ------------------------- */
  useEffect(() => {
    let serviceItemCount = 0;
    const serviceItemsCountForShipment = {};
    mtoShipments?.forEach((mtoShipment) => {
      if (
        mtoShipment.status === shipmentStatuses.APPROVED ||
        mtoShipment.status === shipmentStatuses.DIVERSION_REQUESTED
      ) {
        const requestedServiceItemCount = shipmentServiceItems[`${mtoShipment.id}`]?.filter(
          (serviceItem) => serviceItem.status === SERVICE_ITEM_STATUSES.SUBMITTED,
        )?.length;
        serviceItemCount += requestedServiceItemCount || 0;
        serviceItemsCountForShipment[`${mtoShipment.id}`] = requestedServiceItemCount;
      }
    });
    setUnapprovedServiceItemCount(serviceItemCount);
    setUnapprovedServiceItemsForShipment(serviceItemsCountForShipment);
  }, [mtoShipments, shipmentServiceItems, setUnapprovedServiceItemCount]);

  /* ------------------ Update Shipment approvals ------------------------- */
  useEffect(() => {
    if (mtoShipments) {
      const shipmentCount = mtoShipments?.length
        ? mtoShipments.filter((shipment) => shipment.status === shipmentStatuses.SUBMITTED).length
        : 0;
      setUnapprovedShipmentCount(shipmentCount);

      const externalVendorShipments = mtoShipments?.length
        ? mtoShipments.filter((shipment) => shipment.usesExternalVendor).length
        : 0;
      setExternalVendorShipmentCount(externalVendorShipments);
    }
  }, [mtoShipments, setUnapprovedShipmentCount]);

  /* ------------------ Update Weight related alerts and estimates ------------------------- */
  useEffect(() => {
    const shipmentSections = mtoShipments?.reduce((previous, shipment) => {
      if (showShipmentFilter(shipment)) {
        previous.push({
          id: shipment.id,
          label: shipmentSectionLabels[`${shipment.shipmentType}`] || shipment.shipmentType,
        });
      }
      return previous;
    }, []);
    setSections(shipmentSections || []);
  }, [mtoShipments]);

  useEffect(() => {
    handleExcessWeightRiskCountCheck();
  }, [handleExcessWeightRiskCountCheck]);
  /* ------------------ Update SIT extension counts ------------------------- */
  useEffect(() => {
    const copyItemsFromTempArrayToSourceArray = (temp, target) => {
      Object.keys(temp).forEach((item) => {
        const targetArray = target;
        targetArray[item] = temp[item];
      });
    };
    const checkShipmentsForUnapprovedSITExtensions = (shipmentsWithStatus) => {
      const unapprovedSITExtensionShipmentItems = [];
      let unapprovedSITExtensionCount = 0;
      shipmentsWithStatus?.forEach((mtoShipment) => {
        const unapprovedSITExtItems =
          mtoShipment.sitExtensions?.filter((sitEx) => sitEx.status === SIT_EXTENSION_STATUS.PENDING) ?? [];
        const unapprovedSITCount = unapprovedSITExtItems.length;
        unapprovedSITExtensionCount += unapprovedSITCount; // Top bar Label
        unapprovedSITExtensionShipmentItems[`${mtoShipment.id}`] = unapprovedSITCount; // Nav bar Label
      });
      return { count: unapprovedSITExtensionCount, items: unapprovedSITExtensionShipmentItems };
    };
    const { count, items } = checkShipmentsForUnapprovedSITExtensions(mtoShipments);
    setUnapprovedSITExtensionCount(count);
    copyItemsFromTempArrayToSourceArray(items, unapprovedSITExtensionForShipment);
    setUnApprovedSITExtensionForShipment(unapprovedSITExtensionForShipment);
  }, [
    mtoShipments,
    setUnapprovedSITExtensionCount,
    setUnApprovedSITExtensionForShipment,
    unapprovedSITExtensionForShipment,
  ]);

  /* ------------------ Utils ------------------------- */
  // determine if max billable weight should be displayed yet
  const displayMaxBillableWeight = (shipments) => {
    return shipments?.some(
      (shipment) => includedStatusesForCalculatingWeights(shipment.status) && shipment.primeEstimatedWeight,
    );
  };
  // Edge case of diversion shipments being counted twice
  const moveWeightTotal = calculateWeightRequested(nonPPMShipments);
  const ppmWeightTotal = calculateWeightRequested(onlyPPMShipments);
  const maxBillableWeight = displayMaxBillableWeight(nonPPMShipments) ? order?.entitlement?.authorizedWeight : '-';

  /**
   * @function getSitAddressInitialValues
   * @todo ETag and Id need to be removed from response from backend or address fields needs to be in their own object
   * @returns {AddressShape}
   */

  /*
  *
  -------------------------  UI -------------------------
  *
  */
  // this should always be 110% of estimated weight regardless of allowance
  // or max billable weight
  const estimateWeight110 = (
    <div className={moveTaskOrderStyles.childHeader}>
      <div>110% of estimated weight</div>
      <div className={moveTaskOrderStyles.value}>
        {Number.isFinite(estimatedWeightTotal) ? formatWeight(Math.round(estimatedWeightTotal * 1.1)) : '—'}
      </div>
    </div>
  );

  if (isLoading) return <LoadingPlaceholder />;
  if (isError) return <SomethingWentWrong />;

  /* ------------------ No approved shipments ------------------------- */
  if (move.status === MOVE_STATUSES.SUBMITTED || !mtoShipments.some(showShipmentFilter)) {
    return (
      <div className={styles.tabContent}>
        <GridContainer className={styles.gridContainer} data-testid="too-shipment-container">
          <div className={styles.pageHeader}>
            <h1>Move task order</h1>
          </div>
          <div className={styles.emptyMessage}>
            <p>This move does not have any approved shipments yet.</p>
          </div>
        </GridContainer>
      </div>
    );
  }

  const excessWeightAlertControl = (
    <Button
      data-testid="excessWeightAlertButton"
      type="button"
      onClick={handleHideWeightAlert}
      unstyled
      disabled={isMoveLocked}
    >
      <FontAwesomeIcon icon="times" />
    </Button>
  );

  return (
    <div className={styles.tabContent}>
      <div className={styles.container}>
        {/* nav is being used here instead of LeftNav since there are two separate sections that need to be interated through */}
        <nav className={classnames(leftNavStyles.LeftNav)}>
          {nonShipmentSections.map((s) => {
            return (
              <LeftNavSection
                key={`sidenav_${s}`}
                sectionName={s}
                isActive={`${s}` === activeSection}
                onClickHandler={() => setActiveSection(`${s}`)}
              >
                {nonShipmentSectionLabels[`${s}`]}
              </LeftNavSection>
            );
          })}
          {sections.map((s) => {
            return (
              <LeftNavSection
                key={`sidenav_${s.id}`}
                sectionName={`s-${s.id}`}
                isActive={`s-${s.id}` === activeSection}
                onClickHandler={() => setActiveSection(`s-${s.id}`)}
              >
                {s.label}{' '}
                <LeftNavTag
                  showTag={Boolean(
                    unapprovedServiceItemsForShipment[`${s.id}`] || unapprovedSITExtensionForShipment[`${s.id}`],
                  )}
                >
                  {(unapprovedServiceItemsForShipment[`${s.id}`] || 0) +
                    (unapprovedSITExtensionForShipment[`${s.id}`] || 0)}
                </LeftNavTag>
              </LeftNavSection>
            );
          })}
        </nav>
        <FlashGridContainer className={styles.gridContainer} data-testid="too-shipment-container">
          <Grid row className={styles.pageHeader}>
            {alertMessage && (
              <Grid col={12} className={styles.alertContainer}>
                <Alert headingLevel="h4" slim type={alertType}>
                  {alertMessage}
                </Alert>
              </Grid>
            )}
          </Grid>
          {isWeightAlertVisible && (
            <Alert
              headingLevel="h4"
              slim
              type="warning"
              cta={excessWeightAlertControl}
              className={styles.alertWithButton}
            >
              <span>
                This move is at risk for excess weight.{' '}
                <Restricted to={permissionTypes.updateBillableWeight}>
                  <Restricted to={permissionTypes.updateMTOPage}>
                    <span className={styles.rightAlignButtonWrapper}>
                      <Button
                        data-testid="reviewBillableWeightBtn"
                        type="button"
                        onClick={handleShowWeightModal}
                        unstyled
                        disabled={isMoveLocked}
                      >
                        Review billable weight
                      </Button>
                    </span>
                  </Restricted>
                </Restricted>
              </span>
            </Alert>
          )}
          {isSuccessAlertVisible && (
            <Alert headingLevel="h4" slim type="success">
              Your changes were saved
            </Alert>
          )}

          {isModalVisible && (
            <RejectServiceItemModal
              serviceItem={selectedServiceItem}
              onSubmit={handleUpdateMTOServiceItemStatus}
              onClose={setIsModalVisible}
            />
          )}
          {isCancelModalVisible && (
            <RequestShipmentCancellationModal
              shipmentInfo={selectedShipment}
              onClose={setIsCancelModalVisible}
              onSubmit={handleUpdateMTOShipmentStatus}
            />
          )}
          {isDiversionModalVisible && (
            <RequestShipmentDiversionModal
              shipmentInfo={selectedShipment}
              onClose={setIsDiversionModalVisible}
              onSubmit={handleDivertShipment}
            />
          )}
          {isReweighModalVisible && (
            <RequestReweighModal
              shipmentInfo={selectedShipment}
              onClose={setIsReweighModalVisible}
              onSubmit={handleReweighShipment}
            />
          )}

          <ConnectedEditMaxBillableWeightModal
            isOpen={isWeightModalVisible}
            defaultWeight={order.entitlement.totalWeight}
            maxBillableWeight={order.entitlement.authorizedWeight}
            onSubmit={handleUpdateBillableWeight}
            onClose={setIsWeightModalVisible}
          />

          {isFinancialModalVisible && (
            <FinancialReviewModal
              onClose={handleCancelFinancialReviewModal}
              onSubmit={handleSubmitFinancialReviewModal}
              initialRemarks={move?.financialReviewRemarks}
              initialSelection={move?.financialReviewFlag}
            />
          )}
          {isEditSitEntryDateModalVisible && (
            <EditSitEntryDateModal
              onClose={handleCancelEditSitEntryDateModal}
              onSubmit={handleSubmitSitEntryDateChange}
              isOpen={isEditSitEntryDateModalVisible}
              serviceItem={selectedServiceItem}
              shipmentInfo={selectedShipment}
            />
          )}
          <div className={styles.pageHeader}>
            <h1>Move task order</h1>
            <div className={styles.pageHeaderDetails}>
              <h6>MTO Reference ID #{move?.referenceId}</h6>
              <h6>Contract #{move?.contractor?.contractNumber}</h6>
              <h6>NAICS: {order?.naics}</h6>
              <Restricted to={permissionTypes.updateFinancialReviewFlag}>
                <Restricted to={permissionTypes.updateMTOPage}>
                  <div className={moveTaskOrderStyles.financialReviewContainer}>
                    <FinancialReviewButton
                      onClick={handleShowFinancialReviewModal}
                      reviewRequested={move.financialReviewFlag}
                      isMoveLocked={isMoveLocked}
                    />
                  </div>
                </Restricted>
              </Restricted>
            </div>
          </div>

          <div className={moveTaskOrderStyles.weightHeader} id="move-weights">
            <WeightDisplay heading="Weight allowance" weightValue={order.entitlement.totalWeight} />
            <WeightDisplay heading="Estimated weight (total)" weightValue={estimatedWeightTotal}>
              {isAtExcessWeightRisk && <Tag>Risk of excess</Tag>}
              {isAtExcessWeightRisk && externalVendorShipmentCount > 0 && <br />}
              {externalVendorShipmentCount > 0 && (
                <small>
                  {externalVendorShipmentCount} shipment{externalVendorShipmentCount > 1 && 's'} not moved by GHC prime.{' '}
                  <Link className="usa-link" to={generatePath(tooRoutes.MOVE_VIEW_PATH, { moveCode })}>
                    View move details
                  </Link>
                </small>
              )}
              {estimateWeight110}
            </WeightDisplay>
            <WeightDisplay
              heading="Max billable weight"
              weightValue={maxBillableWeight}
              onEdit={displayMaxBillableWeight(nonPPMShipments) ? handleShowWeightModal : null}
              isMoveLocked={isMoveLocked}
            />
            <WeightDisplay heading="Move weight (total)" weightValue={moveWeightTotal} />
          </div>
          {onlyPPMShipments.length > 0 && (
            <div className={moveTaskOrderStyles.secondRow} id="move-weights">
              <WeightDisplay heading="PPM estimated weight (total)" weightValue={estimatedPPMWeightTotal} />
              <WeightDisplay heading="Actual PPM weight (total)" weightValue={ppmWeightTotal} />
            </div>
          )}
          {mtoShipments.map((mtoShipment) => {
            if (
              mtoShipment.status !== shipmentStatuses.APPROVED &&
              mtoShipment.status !== shipmentStatuses.CANCELLATION_REQUESTED &&
              mtoShipment.status !== shipmentStatuses.DIVERSION_REQUESTED &&
              mtoShipment.status !== shipmentStatuses.CANCELED
            ) {
              return false;
            }

            const serviceItemsForShipment = shipmentServiceItems[`${mtoShipment.id}`];
            const requestedServiceItems = serviceItemsForShipment?.filter(
              (item) => item.status === SERVICE_ITEM_STATUSES.SUBMITTED,
            );
            const approvedServiceItems = serviceItemsForShipment?.filter(
              (item) => item.status === SERVICE_ITEM_STATUSES.APPROVED,
            );
            const rejectedServiceItems = serviceItemsForShipment?.filter(
              (item) => item.status === SERVICE_ITEM_STATUSES.REJECTED,
            );
            const dutyLocationPostal = { postalCode: order.destinationDutyLocation.address.postalCode };
            const { pickupAddress, destinationAddress } = mtoShipment;
            const formattedScheduledPickup = formatShipmentDate(mtoShipment.scheduledPickupDate);

            return (
              <ShipmentContainer
                id={`s-${mtoShipment.id}`}
                key={mtoShipment.id}
                shipmentType={mtoShipment.shipmentType}
                className={styles.shipmentCard}
              >
                <ShipmentHeading
                  shipmentInfo={{
                    shipmentID: mtoShipment.id,
                    shipmentType: mtoShipmentTypes[mtoShipment.shipmentType],
                    isDiversion: mtoShipment.diversion,
                    originCity: pickupAddress?.city || '',
                    originState: pickupAddress?.state || '',
                    originPostalCode: pickupAddress?.postalCode || '',
                    destinationAddress: destinationAddress || dutyLocationPostal,
                    scheduledPickupDate: formattedScheduledPickup,
                    shipmentStatus: mtoShipment.status,
                    ifMatchEtag: mtoShipment.eTag,
                    moveTaskOrderID: mtoShipment.moveTaskOrderID,
                    shipmentLocator: mtoShipment.shipmentLocator,
                  }}
                  handleShowCancellationModal={handleShowCancellationModal}
                  isMoveLocked={isMoveLocked}
                />
                <ShipmentDetails
                  shipment={mtoShipment}
                  order={order}
                  handleRequestReweighModal={handleRequestReweighModal}
                  handleShowDiversionModal={handleShowDiversionModal}
                  handleReviewSITExtension={handleReviewSITExtension}
                  handleSubmitSITExtension={handleSubmitSITExtension}
                  handleUpdateSITServiceItemCustomerExpense={handleUpdateSITServiceItemCustomerExpense}
                  handleEditFacilityInfo={handleEditFacilityInfo}
                  handleEditServiceOrderNumber={handleEditServiceOrderNumber}
                  handleEditAccountingCodes={handleEditAccountingCodes}
                  isMoveLocked={isMoveLocked}
                />
                {requestedServiceItems?.length > 0 && (
                  <RequestedServiceItemsTable
                    serviceItems={requestedServiceItems}
                    handleUpdateMTOServiceItemStatus={handleUpdateMTOServiceItemStatus}
                    handleShowRejectionDialog={handleShowRejectionDialog}
                    handleShowEditSitEntryDateModal={handleShowEditSitEntryDateModal}
                    statusForTableType={SERVICE_ITEM_STATUSES.SUBMITTED}
                    shipment={mtoShipment}
                    sitStatus={mtoShipment.sitStatus}
                    isMoveLocked={isMoveLocked}
                  />
                )}
                {approvedServiceItems?.length > 0 && (
                  <RequestedServiceItemsTable
                    serviceItems={approvedServiceItems}
                    handleUpdateMTOServiceItemStatus={handleUpdateMTOServiceItemStatus}
                    handleShowRejectionDialog={handleShowRejectionDialog}
                    handleShowEditSitEntryDateModal={handleShowEditSitEntryDateModal}
                    statusForTableType={SERVICE_ITEM_STATUSES.APPROVED}
                    shipment={mtoShipment}
                    sitStatus={mtoShipment.sitStatus}
                    isMoveLocked={isMoveLocked}
                  />
                )}
                {rejectedServiceItems?.length > 0 && (
                  <RequestedServiceItemsTable
                    serviceItems={rejectedServiceItems}
                    handleUpdateMTOServiceItemStatus={handleUpdateMTOServiceItemStatus}
                    handleShowRejectionDialog={handleShowRejectionDialog}
                    statusForTableType={SERVICE_ITEM_STATUSES.REJECTED}
                    shipment={mtoShipment}
                    sitStatus={mtoShipment.sitStatus}
                    isMoveLocked={isMoveLocked}
                  />
                )}
              </ShipmentContainer>
            );
          })}
          <ServiceItemContainer className={styles.shipmentCard}>
            {requestedMoveServiceItems?.length > 0 && (
              <RequestedServiceItemsTable
                serviceItems={requestedMoveServiceItems}
                handleUpdateMTOServiceItemStatus={handleUpdateMTOServiceItemStatus}
                handleShowRejectionDialog={handleShowRejectionDialog}
                statusForTableType={MTO_SERVICE_ITEM_STATUS.SUBMITTED}
              />
            )}
            {approvedMoveServiceItems?.length > 0 && (
              <RequestedServiceItemsTable
                serviceItems={approvedMoveServiceItems}
                handleUpdateMTOServiceItemStatus={handleUpdateMTOServiceItemStatus}
                handleShowRejectionDialog={handleShowRejectionDialog}
                statusForTableType={MTO_SERVICE_ITEM_STATUS.APPROVED}
              />
            )}
            {rejectedMoveServiceItems?.length > 0 && (
              <RequestedServiceItemsTable
                serviceItems={rejectedMoveServiceItems}
                handleUpdateMTOServiceItemStatus={handleUpdateMTOServiceItemStatus}
                handleShowRejectionDialog={handleShowRejectionDialog}
                statusForTableType={MTO_SERVICE_ITEM_STATUS.REJECTED}
              />
            )}
          </ServiceItemContainer>
          <div className={styles.pageFooter}>
            <div className={styles.pageFooterDetails}>
              <h6>{order?.packingAndShippingInstructions}</h6>
              <h6>{order?.methodOfPayment}</h6>
            </div>
          </div>
        </FlashGridContainer>
      </div>
    </div>
  );
};

MoveTaskOrder.propTypes = {
  setUnapprovedShipmentCount: func.isRequired,
  setUnapprovedServiceItemCount: func.isRequired,
  setExcessWeightRiskCount: func.isRequired,
  setMessage: func.isRequired,
  setUnapprovedSITExtensionCount: func.isRequired,
};

const mapDispatchToProps = {
  setMessage: setFlashMessage,
};

export default connect(() => ({}), mapDispatchToProps)(MoveTaskOrder);<|MERGE_RESOLUTION|>--- conflicted
+++ resolved
@@ -589,11 +589,7 @@
       },
       {
         onSuccess: (data, variables) => {
-<<<<<<< HEAD
-          setIsCancelModalVisible(() => false);
-=======
           setIsDiversionModalVisible(false);
->>>>>>> 62224b52
           // Must set FlashMesage after hiding the modal, since FlashMessage will disappear when focus changes
           setMessage(
             `MSG_CANCEL_SUCCESS_${variables.shipmentLocator}`,
