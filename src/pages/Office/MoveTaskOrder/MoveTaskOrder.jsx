--- conflicted
+++ resolved
@@ -28,7 +28,6 @@
 import RequestedServiceItemsTable from 'components/Office/RequestedServiceItemsTable/RequestedServiceItemsTable';
 import RequestShipmentCancellationModal from 'components/Office/RequestShipmentCancellationModal/RequestShipmentCancellationModal';
 import RequestReweighModal from 'components/Office/RequestReweighModal/RequestReweighModal';
-import ServiceItemUpdateModal from 'components/Office/ServiceItemUpdateModal/ServiceItemUpdateModal';
 import ShipmentContainer from 'components/Office/ShipmentContainer/ShipmentContainer';
 import ShipmentHeading from 'components/Office/ShipmentHeading/ShipmentHeading';
 import ShipmentDetails from 'components/Office/ShipmentDetails/ShipmentDetails';
@@ -889,7 +888,7 @@
             />
           )}
 
-          <ServiceItemUpdateModal
+          <ConnectedServiceItemUpdateModal
             isOpen={isSITAddressModalVisible}
             closeModal={setIsSITAddressModalVisible}
             title="Review request: service item update"
@@ -1038,11 +1037,8 @@
                     serviceItems={approvedServiceItems}
                     handleUpdateMTOServiceItemStatus={handleUpdateMTOServiceItemStatus}
                     handleShowRejectionDialog={handleShowRejectionDialog}
-<<<<<<< HEAD
                     handleRequestSITAddressUpdateModal={handleRequestSITAddressUpdateModal}
-=======
                     handleShowEditSitAddressModal={handleShowEditSitAddressModal}
->>>>>>> 68021b09
                     statusForTableType={SERVICE_ITEM_STATUSES.APPROVED}
                   />
                 )}
