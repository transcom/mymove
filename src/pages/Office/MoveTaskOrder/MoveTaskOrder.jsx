--- conflicted
+++ resolved
@@ -36,7 +36,7 @@
 }
 
 function approvedFilter(shipment) {
-  return shipment.status === 'APPROVED';
+  return shipment.status === shipmentStatuses.APPROVED || shipment.status === shipmentStatuses.CANCELLATION_REQUESTED;
 }
 
 const sectionLabels = {
@@ -241,9 +241,11 @@
             </div>
           </div>
 
-<<<<<<< HEAD
           {mtoShipments.map((mtoShipment) => {
-            if (mtoShipment.status !== shipmentStatuses.APPROVED) {
+            if (
+              mtoShipment.status !== shipmentStatuses.APPROVED ||
+              mtoShipment.status !== shipmentStatuses.CANCELLATION_REQUESTED
+            ) {
               return false;
             }
             const serviceItemsForShipment = shipmentServiceItems[`${mtoShipment.id}`];
@@ -264,7 +266,6 @@
               <div id={`shipment-${mtoShipment.id}`} key={mtoShipment.id}>
                 <ShipmentContainer shipmentType={mtoShipment.shipmentType} className={styles.shipmentCard}>
                   <ShipmentHeading
-                    key={mtoShipment.id}
                     shipmentInfo={{
                       shipmentType: mtoShipmentTypes[mtoShipment.shipmentType],
                       originCity: pickupAddress?.city,
@@ -272,6 +273,7 @@
                       originPostalCode: pickupAddress?.postal_code,
                       destinationAddress: destinationAddress || dutyStationPostal,
                       scheduledPickupDate: formattedScheduledPickup,
+                      shipmentStatus: mtoShipment.status,
                     }}
                   />
                   <ImportantShipmentDates
@@ -318,84 +320,6 @@
           })}
         </GridContainer>
       </div>
-=======
-        {mtoShipmentsArr.map((mtoShipment) => {
-          if (mtoShipment.status !== 'APPROVED') {
-            return false;
-          }
-          const serviceItemsForShipment = serviceItems.filter((item) => item.mtoShipmentID === mtoShipment.id);
-          const requestedServiceItems = serviceItemsForShipment.filter(
-            (item) => item.status === SERVICE_ITEM_STATUS.SUBMITTED,
-          );
-          const approvedServiceItems = serviceItemsForShipment.filter(
-            (item) => item.status === SERVICE_ITEM_STATUS.APPROVED,
-          );
-          const rejectedServiceItems = serviceItemsForShipment.filter(
-            (item) => item.status === SERVICE_ITEM_STATUS.REJECTED,
-          );
-          // eslint-disable-next-line camelcase
-          const dutyStationPostal = { postal_code: moveOrder.destinationDutyStation.address.postal_code };
-          return (
-            <ShipmentContainer
-              key={mtoShipment.id}
-              shipmentType={mtoShipment.shipmentType}
-              className={styles.shipmentCard}
-            >
-              <ShipmentHeading
-                key={mtoShipment.id}
-                shipmentInfo={{
-                  shipmentType: mtoShipmentTypes[mtoShipment.shipmentType],
-                  originCity: get(mtoShipment.pickupAddress, 'city'),
-                  originState: get(mtoShipment.pickupAddress, 'state'),
-                  originPostalCode: get(mtoShipment.pickupAddress, 'postal_code'),
-                  destinationAddress: mtoShipment.destinationAddress || dutyStationPostal,
-                  scheduledPickupDate: formatShipmentDate(mtoShipment.scheduledPickupDate),
-                  shipmentStatus: mtoShipment.status,
-                }}
-              />
-              <ImportantShipmentDates
-                requestedPickupDate={formatShipmentDate(mtoShipment.requestedPickupDate)}
-                scheduledPickupDate={formatShipmentDate(mtoShipment.scheduledPickupDate)}
-              />
-              <ShipmentAddresses
-                pickupAddress={mtoShipment?.pickupAddress}
-                destinationAddress={mtoShipment?.destinationAddress || dutyStationPostal}
-                originDutyStation={moveOrder?.originDutyStation?.address}
-                destinationDutyStation={moveOrder?.destinationDutyStation?.address}
-              />
-              <ShipmentWeightDetails
-                estimatedWeight={mtoShipment?.primeEstimatedWeight}
-                actualWeight={mtoShipment?.primeActualWeight}
-              />
-              {requestedServiceItems?.length > 0 && (
-                <RequestedServiceItemsTable
-                  serviceItems={requestedServiceItems}
-                  handleUpdateMTOServiceItemStatus={handleUpdateMTOServiceItemStatus}
-                  handleShowRejectionDialog={handleShowRejectionDialog}
-                  statusForTableType={SERVICE_ITEM_STATUS.SUBMITTED}
-                />
-              )}
-              {approvedServiceItems?.length > 0 && (
-                <RequestedServiceItemsTable
-                  serviceItems={approvedServiceItems}
-                  handleUpdateMTOServiceItemStatus={handleUpdateMTOServiceItemStatus}
-                  handleShowRejectionDialog={handleShowRejectionDialog}
-                  statusForTableType={SERVICE_ITEM_STATUS.APPROVED}
-                />
-              )}
-              {rejectedServiceItems?.length > 0 && (
-                <RequestedServiceItemsTable
-                  serviceItems={rejectedServiceItems}
-                  handleUpdateMTOServiceItemStatus={handleUpdateMTOServiceItemStatus}
-                  handleShowRejectionDialog={handleShowRejectionDialog}
-                  statusForTableType={SERVICE_ITEM_STATUS.REJECTED}
-                />
-              )}
-            </ShipmentContainer>
-          );
-        })}
-      </GridContainer>
->>>>>>> a9d0f533
     </div>
   );
 };
