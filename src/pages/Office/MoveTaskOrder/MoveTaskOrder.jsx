--- conflicted
+++ resolved
@@ -14,11 +14,8 @@
 import LoadingPlaceholder from 'shared/LoadingPlaceholder';
 import SomethingWentWrong from 'shared/SomethingWentWrong';
 import ShipmentAddresses from 'components/Office/ShipmentAddresses/ShipmentAddresses';
-<<<<<<< HEAD
 import { SERVICE_ITEM_STATUS } from 'shared/constants';
-=======
 import ShipmentWeightDetails from 'components/Office/ShipmentWeightDetails/ShipmentWeightDetails';
->>>>>>> 7e3b30ec
 
 function formatShipmentType(shipmentType) {
   if (shipmentType === 'HHG') {
@@ -104,15 +101,11 @@
                 originDutyStation={moveOrder?.originDutyStation?.address}
                 destinationDutyStation={moveOrder?.destinationDutyStation?.address}
               />
-<<<<<<< HEAD
               {requestedServiceItems?.length > 0 && <RequestedServiceItemsTable serviceItems={requestedServiceItems} />}
-=======
               <ShipmentWeightDetails
                 estimatedWeight={mtoShipment?.primeEstimatedWeight}
                 actualWeight={mtoShipment?.primeActualWeight}
               />
-              <RequestedServiceItemsTable serviceItems={serviceItemsForShipment} />
->>>>>>> 7e3b30ec
             </ShipmentContainer>
           );
         })}
