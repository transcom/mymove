import React, { useEffect, useMemo, useState } from 'react';
import { generatePath, Link, useParams } from 'react-router-dom';
import { Alert, Button, Grid, GridContainer, Tag } from '@trussworks/react-uswds';
import { FontAwesomeIcon } from '@fortawesome/react-fontawesome';
import { useMutation, useQueryClient } from '@tanstack/react-query';
import { connect } from 'react-redux';
import { func } from 'prop-types';
import classnames from 'classnames';

import styles from '../TXOMoveInfo/TXOTab.module.scss';

import moveTaskOrderStyles from './MoveTaskOrder.module.scss';

import ConnectedEditMaxBillableWeightModal from 'components/Office/EditMaxBillableWeightModal/EditMaxBillableWeightModal';
import { milmoveLogger } from 'utils/milmoveLog';
import { formatAddressForAPI, formatStorageFacilityForAPI, removeEtag } from 'utils/formatMtoShipment';
import hasRiskOfExcess from 'utils/hasRiskOfExcess';
import dimensionTypes from 'constants/dimensionTypes';
import { MOVES, MTO_SERVICE_ITEMS, MTO_SHIPMENTS, ORDERS } from 'constants/queryKeys';
import SERVICE_ITEM_STATUSES from 'constants/serviceItems';
import { mtoShipmentTypes, shipmentStatuses } from 'constants/shipments';
import FlashGridContainer from 'containers/FlashGridContainer/FlashGridContainer';
import { shipmentSectionLabels } from 'content/shipments';
import RejectServiceItemModal from 'components/Office/RejectServiceItemModal/RejectServiceItemModal';
import RequestedServiceItemsTable from 'components/Office/RequestedServiceItemsTable/RequestedServiceItemsTable';
import RequestShipmentCancellationModal from 'components/Office/RequestShipmentCancellationModal/RequestShipmentCancellationModal';
import RequestShipmentDiversionModal from 'components/Office/RequestShipmentDiversionModal/RequestShipmentDiversionModal';
import RequestReweighModal from 'components/Office/RequestReweighModal/RequestReweighModal';
import ShipmentContainer from 'components/Office/ShipmentContainer/ShipmentContainer';
import ShipmentHeading from 'components/Office/ShipmentHeading/ShipmentHeading';
import ShipmentDetails from 'components/Office/ShipmentDetails/ShipmentDetails';
import ServiceItemContainer from 'components/Office/ServiceItemContainer/ServiceItemContainer';
import { useMoveTaskOrderQueries } from 'hooks/queries';
import {
  acknowledgeExcessWeightRisk,
  approveSITExtension,
  denySITExtension,
  patchMTOServiceItemStatus,
  submitSITExtension,
  updateBillableWeight,
  updateFinancialFlag,
  updateMTOShipment,
  updateMTOShipmentRequestReweigh,
  updateMTOShipmentStatus,
  updateServiceItemSITEntryDate,
  updateSITServiceItemCustomerExpense,
} from 'services/ghcApi';
import { MOVE_STATUSES, MTO_SERVICE_ITEM_STATUS } from 'shared/constants';
import LoadingPlaceholder from 'shared/LoadingPlaceholder';
import SomethingWentWrong from 'shared/SomethingWentWrong';
import { setFlashMessage } from 'store/flash/actions';
import WeightDisplay from 'components/Office/WeightDisplay/WeightDisplay';
import {
  calculateEstimatedWeight,
  calculateWeightRequested,
  includedStatusesForCalculatingWeights,
} from 'hooks/custom';
import { SIT_EXTENSION_STATUS } from 'constants/sitExtensions';
import FinancialReviewButton from 'components/Office/FinancialReviewButton/FinancialReviewButton';
import FinancialReviewModal from 'components/Office/FinancialReviewModal/FinancialReviewModal';
import leftNavStyles from 'components/LeftNav/LeftNav.module.scss';
import LeftNavSection from 'components/LeftNavSection/LeftNavSection';
import LeftNavTag from 'components/LeftNavTag/LeftNavTag';
import Restricted from 'components/Restricted/Restricted';
import { permissionTypes } from 'constants/permissions';
import { tooRoutes } from 'constants/routes';
import { formatDateForSwagger } from 'shared/dates';
import EditSitEntryDateModal from 'components/Office/EditSitEntryDateModal/EditSitEntryDateModal';
import { formatWeight } from 'utils/formatters';

const nonShipmentSectionLabels = {
  'move-weights': 'Move weights',
};

function formatShipmentDate(shipmentDateString) {
  if (shipmentDateString == null) {
    return '';
  }
  const dateObj = new Date(shipmentDateString);
  const weekday = new Intl.DateTimeFormat('en', { weekday: 'long' }).format(dateObj);
  const year = new Intl.DateTimeFormat('en', { year: 'numeric' }).format(dateObj);
  const month = new Intl.DateTimeFormat('en', { month: 'short' }).format(dateObj);
  const day = new Intl.DateTimeFormat('en', { day: '2-digit' }).format(dateObj);
  return `${weekday}, ${day} ${month} ${year}`;
}

function showShipmentFilter(shipment) {
  return (
    shipment.status === shipmentStatuses.APPROVED ||
    shipment.status === shipmentStatuses.CANCELLATION_REQUESTED ||
    shipment.status === shipmentStatuses.DIVERSION_REQUESTED ||
    shipment.status === shipmentStatuses.CANCELED
  );
}

export const MoveTaskOrder = (props) => {
  /* ------------------ Modals ------------------------- */
  const [isModalVisible, setIsModalVisible] = useState(false);
  const [isCancelModalVisible, setIsCancelModalVisible] = useState(false);
  // Diversion
  const [isDiversionModalVisible, setIsDiversionModalVisible] = useState(false);
  // Weights
  const [isReweighModalVisible, setIsReweighModalVisible] = useState(false);
  const [isWeightModalVisible, setIsWeightModalVisible] = useState(false);
  // SIT Address Updates
  const [isEditSitEntryDateModalVisible, setIsEditSitEntryDateModalVisible] = useState(false);
  /* ------------------ Alerts ------------------------- */
  const [alertMessage, setAlertMessage] = useState(null);
  const [alertType, setAlertType] = useState('success');
  const [isSuccessAlertVisible, setIsSuccessAlertVisible] = useState(false);
  const [isWeightAlertVisible, setIsWeightAlertVisible] = useState(false);
  const [isFinancialModalVisible, setIsFinancialModalVisible] = useState(false);
  /* ------------------ Selected / Active Item ------------------------- */
  const [selectedShipment, setSelectedShipment] = useState(undefined);
  const [selectedServiceItem, setSelectedServiceItem] = useState(undefined);
  const [activeSection, setActiveSection] = useState('');
  const [sections, setSections] = useState([]);
  /* ------------------ Unapproved requests / counts ------------------------- */
  const [unapprovedServiceItemsForShipment, setUnapprovedServiceItemsForShipment] = useState({});
  const [unapprovedSITExtensionForShipment, setUnApprovedSITExtensionForShipment] = useState({});
  const [externalVendorShipmentCount, setExternalVendorShipmentCount] = useState(0);
  /* ------------------ Miscellaneous ------------------------- */
  const [estimatedWeightTotal, setEstimatedWeightTotal] = useState(null);
  const [estimatedPPMWeightTotal, setEstimatedPPMWeightTotal] = useState(null);
  const [, setSubmittedChangeTime] = useState(Date.now());

  const nonShipmentSections = useMemo(() => {
    return ['move-weights'];
  }, []);

  const { moveCode } = useParams();
  const {
    setUnapprovedShipmentCount,
    setUnapprovedServiceItemCount,
    setExcessWeightRiskCount,
    setMessage,
    setUnapprovedSITExtensionCount,
    isMoveLocked,
  } = props;

  const { orders = {}, move, mtoShipments, mtoServiceItems, isLoading, isError } = useMoveTaskOrderQueries(moveCode);
  const order = Object.values(orders)?.[0];
  const nonPPMShipments = mtoShipments?.filter((shipment) => shipment.shipmentType !== 'PPM');
  const onlyPPMShipments = mtoShipments?.filter((shipment) => shipment.shipmentType === 'PPM');

  const shipmentServiceItems = useMemo(() => {
    const serviceItemsForShipment = {};
    mtoServiceItems?.forEach((item) => {
      const newItem = { ...item };
      newItem.code = item.reServiceCode;
      newItem.serviceItem = item.reServiceName;
      newItem.details = {
        pickupPostalCode: item.pickupPostalCode,
        SITPostalCode: item.SITPostalCode,
        reason: item.reason,
        description: item.description,
        itemDimensions: item.dimensions?.find((dimension) => dimension?.type === dimensionTypes.ITEM),
        crateDimensions: item.dimensions?.find((dimension) => dimension?.type === dimensionTypes.CRATE),
        customerContacts: item.customerContacts,
        estimatedWeight: item.estimatedWeight,
        rejectionReason: item.rejectionReason,
        sitDepartureDate: item.sitDepartureDate,
        sitEntryDate: item.sitEntryDate,
        sitOriginHHGOriginalAddress: item.sitOriginHHGOriginalAddress,
        sitOriginHHGActualAddress: item.sitOriginHHGActualAddress,
        sitDestinationFinalAddress: item.sitDestinationFinalAddress,
        sitDestinationOriginalAddress: item.sitDestinationOriginalAddress,
        sitCustomerContacted: item.sitCustomerContacted,
        sitRequestedDelivery: item.sitRequestedDelivery,
        sitDeliveryMiles: item.sitDeliveryMiles,
        status: item.status,
      };

      if (serviceItemsForShipment[`${newItem.mtoShipmentID}`]) {
        serviceItemsForShipment[`${newItem.mtoShipmentID}`].push(newItem);
      } else {
        serviceItemsForShipment[`${newItem.mtoShipmentID}`] = [newItem]; // Basic service items belong under shipmentServiceItems[`${undefined}`]
      }
    });
    return serviceItemsForShipment;
  }, [mtoServiceItems]);

  const serviceItemsForMove = shipmentServiceItems[`${undefined}`];
  const requestedMoveServiceItems = serviceItemsForMove?.filter(
    (item) => item.status === SERVICE_ITEM_STATUSES.SUBMITTED,
  );
  const approvedMoveServiceItems = serviceItemsForMove?.filter(
    (item) => item.status === SERVICE_ITEM_STATUSES.APPROVED,
  );
  const rejectedMoveServiceItems = serviceItemsForMove?.filter(
    (item) => item.status === SERVICE_ITEM_STATUSES.REJECTED,
  );

  /*
  *
  -------------------------  Mutation Funtions  -------------------------
  * using istanbul ignore next to omit from test coverage since these functions
  * cannot be exported
  */

  const queryClient = useQueryClient();
  /* istanbul ignore next */
  const { mutate: mutateMTOServiceItemStatus } = useMutation({
    mutationFn: patchMTOServiceItemStatus,
    onSuccess: (data, variables) => {
      const newMTOServiceItem = data.mtoServiceItems[variables.mtoServiceItemID];
      mtoServiceItems[mtoServiceItems.find((serviceItem) => serviceItem.id === newMTOServiceItem.id)] =
        newMTOServiceItem;
      queryClient.setQueryData([MTO_SERVICE_ITEMS, variables.moveId, false], mtoServiceItems);
      queryClient.invalidateQueries({ queryKey: [MTO_SERVICE_ITEMS, variables.moveId] });
      queryClient.invalidateQueries({ queryKey: [MTO_SHIPMENTS] });
    },
    onError: (error) => {
      const errorMsg = error?.response?.body;
      milmoveLogger.error(errorMsg);
    },
  });

  /* istanbul ignore next */
  const { mutate: mutateSITServiceItemCustomerExpense } = useMutation({
    mutationFn: updateSITServiceItemCustomerExpense,
    onSuccess: (data, variables) => {
      const updatedMTOShipment = data.mtoShipments[variables.shipmentID];
      mtoShipments[mtoShipments.findIndex((shipment) => shipment.id === updatedMTOShipment.id)] = updatedMTOShipment;
      queryClient.setQueryData([MTO_SHIPMENTS, updatedMTOShipment.moveTaskOrderID, false], mtoShipments);
      queryClient.invalidateQueries({ queryKey: [MTO_SHIPMENTS, updatedMTOShipment.moveTaskOrderID] });
    },
    onError: (error) => {
      const errorMsg = error?.response?.body;
      milmoveLogger.error(errorMsg);
    },
  });

  /* istanbul ignore next */
  const { mutate: mutateMTOShipment } = useMutation({
    mutationFn: updateMTOShipment,
    onSuccess: (_, variables) => {
      queryClient.setQueryData([MTO_SHIPMENTS, variables.moveTaskOrderID, false], mtoShipments);
      queryClient.invalidateQueries({ queryKey: [MTO_SHIPMENTS, variables.moveTaskOrderID] });
    },
  });

  /* istanbul ignore next */
  const { mutate: mutateMTOShipmentStatus } = useMutation({
    mutationFn: updateMTOShipmentStatus,
    onSuccess: (data, variables) => {
      const updatedMTOShipment = data.mtoShipments[variables.shipmentID];
      // Update mtoShipments with our updated status and set query data to match
      mtoShipments[mtoShipments.findIndex((shipment) => shipment.id === updatedMTOShipment.id)] = updatedMTOShipment;
      queryClient.setQueryData([MTO_SHIPMENTS, updatedMTOShipment.moveTaskOrderID, false], mtoShipments);
      // InvalidateQuery tells other components using this data that they need to re-fetch
      // This allows the requestCancellation button to update immediately
      queryClient.invalidateQueries({ queryKey: [MTO_SHIPMENTS, updatedMTOShipment.moveTaskOrderID] });
    },
    onError: (error) => {
      const errorMsg = error?.response?.body;
      milmoveLogger.error(errorMsg);
    },
  });

  /* istanbul ignore next */
  const { mutate: mutateMTOShipmentRequestReweigh } = useMutation({
    mutationFn: updateMTOShipmentRequestReweigh,
    onSuccess: (data) => {
      // Update mtoShipments with our updated status and set query data to match
      mtoShipments[mtoShipments.findIndex((shipment) => shipment.id === data.shipmentID)] = data;
      queryClient.setQueryData([MTO_SHIPMENTS, move.id, false], mtoShipments);
      // InvalidateQuery tells other components using this data that they need to re-fetch
      // This allows the requestReweigh button to update immediately
      queryClient.invalidateQueries({ queryKey: [MTO_SHIPMENTS, move.id] });
    },
    onError: (error) => {
      const errorMsg = error?.response?.body;
      milmoveLogger.error(errorMsg);
    },
  });

  /* istanbul ignore next */
  const { mutate: mutateOrderBillableWeight } = useMutation({
    mutationFn: updateBillableWeight,
    onSuccess: (data, variables) => {
      queryClient.invalidateQueries({ queryKey: [MOVES, move.locator] });
      const updatedOrder = data.orders[variables.orderID];
      queryClient.setQueryData([ORDERS, variables.orderID], {
        orders: {
          [`${variables.orderID}`]: updatedOrder,
        },
      });
      queryClient.invalidateQueries({ queryKey: [ORDERS, variables.orderID] });
    },
    onError: (error) => {
      const errorMsg = error?.response?.body;
      milmoveLogger.error(errorMsg);
    },
  });

  /* istanbul ignore next */
  const { mutate: mutateAcknowledgeExcessWeightRisk } = useMutation({
    mutationFn: acknowledgeExcessWeightRisk,
    onSuccess: () => {
      queryClient.invalidateQueries({ queryKey: [MOVES, move.locator] });
    },
    onError: (error) => {
      const errorMsg = error?.response?.body;
      // TODO: Handle error some how
      // RA Summary: eslint: no-console - System Information Leak: External
      // RA: The linter flags any use of console.
      // RA: This console displays an error message from unsuccessful mutation.
      // RA: TODO: As indicated, this error needs to be handled and needs further investigation and work.
      // RA: POAM story here: https://dp3.atlassian.net/browse/MB-5597
      // RA Developer Status: Known Issue
      // RA Validator Status: Known Issue
      // RA Modified Severity: CAT II
      // eslint-disable-next-line no-console
      console.log(errorMsg);
    },
  });

  /* istanbul ignore next */
  const { mutate: mutateSITExtensionApproval } = useMutation({
    mutationFn: approveSITExtension,
    onSuccess: (data, variables) => {
      const updatedMTOShipment = data.mtoShipments[variables.shipmentID];
      mtoShipments[mtoShipments.findIndex((shipment) => shipment.id === updatedMTOShipment.id)] = updatedMTOShipment;
      queryClient.setQueryData([MTO_SHIPMENTS, updatedMTOShipment.moveTaskOrderID, false], mtoShipments);
      queryClient.invalidateQueries({ queryKey: [MTO_SHIPMENTS, updatedMTOShipment.moveTaskOrderID] });
      setSubmittedChangeTime(Date.now());
    },
    onError: (error) => {
      const errorMsg = error?.response?.body;
      milmoveLogger.error(errorMsg);
    },
  });

  /* istanbul ignore next */
  const { mutate: mutateSITExtensionDenial } = useMutation({
    mutationFn: denySITExtension,
    onSuccess: (data, variables) => {
      const updatedMTOShipment = data.mtoShipments[variables.shipmentID];
      mtoShipments[mtoShipments.findIndex((shipment) => shipment.id === updatedMTOShipment.id)] = updatedMTOShipment;
      queryClient.setQueryData([MTO_SHIPMENTS, updatedMTOShipment.moveTaskOrderID, false], mtoShipments);
      queryClient.invalidateQueries({ queryKey: [MTO_SHIPMENTS, updatedMTOShipment.moveTaskOrderID] });
    },
    onError: (error) => {
      const errorMsg = error?.response?.body;
      milmoveLogger.error(errorMsg);
    },
  });

  /* istanbul ignore next */
  const { mutate: mutateSubmitSITExtension } = useMutation({
    mutationFn: submitSITExtension,
    onSuccess: (data, variables) => {
      const updatedMTOShipment = data.mtoShipments[variables.shipmentID];
      mtoShipments[mtoShipments.findIndex((shipment) => shipment.id === updatedMTOShipment.id)] = updatedMTOShipment;
      queryClient.setQueryData([MTO_SHIPMENTS, updatedMTOShipment.moveTaskOrderID, false], mtoShipments);
      queryClient.invalidateQueries({ queryKey: [MTO_SHIPMENTS, updatedMTOShipment.moveTaskOrderID] });
    },
    onError: (error) => {
      const errorMsg = error?.response?.body;
      milmoveLogger.error(errorMsg);
    },
  });

  /* istanbul ignore next */
  const { mutate: mutateFinancialReview } = useMutation({
    mutationFn: updateFinancialFlag,
    onSuccess: (data) => {
      queryClient.setQueryData([MOVES, data.locator], data);
      queryClient.invalidateQueries({ queryKey: [MOVES, data.locator] });
    },
  });

  /* istanbul ignore next */
  const { mutate: mutateServiceItemSitEntryDate } = useMutation({
    mutationFn: updateServiceItemSITEntryDate,
    onSuccess: (data) => {
      // here we are updating the service item
      const updatedServiceItems = [...mtoServiceItems];
      updatedServiceItems[updatedServiceItems.findIndex((serviceItem) => serviceItem.id === data.id)] = data;
      queryClient.setQueryData([MTO_SERVICE_ITEMS, move.id, false], updatedServiceItems);
      queryClient.invalidateQueries({ queryKey: [MTO_SERVICE_ITEMS, move.id, false] });

      // here we are updating the shipment (focusing on the currentSit object)
      const updatedMTOShipment = data;
      mtoShipments[mtoShipments.findIndex((shipment) => shipment.id === data.mtoShipmentID)] = updatedMTOShipment;
      queryClient.setQueryData([MTO_SHIPMENTS, updatedMTOShipment.moveTaskOrderID, false], mtoShipments);
      queryClient.invalidateQueries({ queryKey: [MTO_SHIPMENTS, updatedMTOShipment.moveTaskOrderID] });
    },
    onError: (error) => {
      const errorMsg = error?.response?.body;
      milmoveLogger.error(errorMsg);
    },
  });
  /*
    *
    -------------------------  Toggle Modals  -------------------------
                  Functions to show and hide modals
    * using istanbul ignore next to omit from test coverage since these functions
    * cannot be exported
    *
    */

  /* istanbul ignore next */
  const handleCancelFinancialReviewModal = () => {
    setIsFinancialModalVisible(false);
  };

  /* istanbul ignore next */
  const handleShowFinancialReviewModal = () => {
    setIsFinancialModalVisible(true);
  };

  /* istanbul ignore next */
  const handleShowRejectionDialog = (mtoServiceItemID, mtoShipmentID) => {
    const serviceItem = shipmentServiceItems[`${mtoShipmentID}`]?.find((item) => item.id === mtoServiceItemID);
    setSelectedServiceItem(serviceItem);
    setIsModalVisible(true);
  };

  /* istanbul ignore next */
  const handleShowEditSitEntryDateModal = (mtoServiceItemID, mtoShipmentID) => {
    const serviceItem = shipmentServiceItems[`${mtoShipmentID}`]?.find((item) => item.id === mtoServiceItemID);
    setSelectedServiceItem(serviceItem);
    setIsEditSitEntryDateModalVisible(true);
  };

  /* istanbul ignore next */
  const handleCancelEditSitEntryDateModal = () => {
    setIsEditSitEntryDateModalVisible(false);
  };

  /* istanbul ignore next */
  const handleShowCancellationModal = (mtoShipment) => {
    setSelectedShipment(mtoShipment);
    setIsCancelModalVisible(true);
  };

  /* istanbul ignore next */
  const handleShowDiversionModal = (mtoShipment) => {
    setSelectedShipment(mtoShipment);
    setIsDiversionModalVisible(true);
  };
  /* istanbul ignore next */
  const handleRequestReweighModal = (mtoShipment) => {
    setSelectedShipment(mtoShipment);
    setIsReweighModalVisible(true);
  };

<<<<<<< HEAD
=======
  const handleShowWeightModal = () => {
    setIsWeightModalVisible(true);
  };

>>>>>>> 70cb541c
  // To-do: Combine handle Acknowldge Weights and handle Weight alert into one one mutation function
  const handleAcknowledgeExcessWeightRisk = () => {
    mutateAcknowledgeExcessWeightRisk({ orderID: order.id, ifMatchETag: move.eTag });
  };
  const handleHideWeightAlert = () => {
    handleAcknowledgeExcessWeightRisk();
    setIsWeightAlertVisible(false);
  };

  const handleShowWeightModal = () => {
    handleHideWeightAlert();
    setIsWeightModalVisible(true);
  };
  /*
  *
  -------------------------  Submit Handlers  -------------------------
              Contain mutation functions to handle form submissions
              Using istanbul ignore next to omit from test coverage
              since they cannot be exported
  *
  */

  /* istanbul ignore next */
  const handleSubmitFinancialReviewModal = (remarks, flagForReview) => {
    // if it's set to yes let's send a true to the backend. If not we'll send false.
    const flagForReviewBool = flagForReview === 'yes';
    mutateFinancialReview(
      {
        moveID: move.id,
        ifMatchETag: move.eTag,
        body: { remarks, flagForReview: flagForReviewBool },
      },
      {
        onSuccess: (data) => {
          if (data.financialReviewFlag) {
            setAlertMessage('Move flagged for financial review.');
          } else {
            setAlertMessage('Move unflagged for financial review.');
          }
          setAlertType('success');
          setIsFinancialModalVisible(false);
        },
        onError: () => {
          setAlertMessage('There was a problem flagging the move for financial review. Please try again later.');
          setAlertType('error');
        },
      },
    );
  };
  /* istanbul ignore next */
  const handleReviewSITExtension = (sitExtensionID, formValues, shipment) => {
    if (formValues.acceptExtension === 'yes') {
      mutateSITExtensionApproval({
        shipmentID: shipment.id,
        sitExtensionID,
        ifMatchETag: shipment.eTag,
        body: {
          requestReason: formValues.requestReason,
          officeRemarks: formValues.officeRemarks,
          approvedDays: parseInt(formValues.daysApproved, 10) - shipment.sitDaysAllowance,
        },
      });
    } else if (formValues.acceptExtension === 'no') {
      mutateSITExtensionDenial({
        shipmentID: shipment.id,
        sitExtensionID,
        ifMatchETag: shipment.eTag,
        body: {
          officeRemarks: formValues.officeRemarks,
          convertToCustomerExpense: formValues.convertToCustomerExpense,
        },
      });
    }
    setSubmittedChangeTime(Date.now());
  };

  /* istanbul ignore next */
  const handleSubmitSITExtension = (formValues, shipment) => {
    mutateSubmitSITExtension(
      {
        shipmentID: shipment.id,
        ifMatchETag: shipment.eTag,
        body: {
          requestReason: formValues.requestReason,
          officeRemarks: formValues.officeRemarks,
          approvedDays: parseInt(formValues.daysApproved, 10) - shipment.sitDaysAllowance,
          sitEntryDate: formatDateForSwagger(formValues.sitEntryDate),
          moveID: shipment.moveTaskOrderID,
        },
      },
      {
        onSuccess: () => {
          setIsSuccessAlertVisible(true);
          setSubmittedChangeTime(Date.now());
        },
      },
    );
  };

  /* istanbul ignore next */
  const handleDivertShipment = (mtoShipmentID, eTag, shipmentLocator, diversionReason) => {
    mutateMTOShipmentStatus(
      {
        shipmentID: mtoShipmentID,
        operationPath: 'shipment.requestShipmentDiversion',
        ifMatchETag: eTag,
        onSuccessFlashMsg: `Diversion successfully requested for Shipment #${shipmentLocator}`,
        shipmentLocator,
        diversionReason,
      },
      {
        onSuccess: (data, variables) => {
          setIsDiversionModalVisible(false);
          // Must set FlashMesage after hiding the modal, since FlashMessage will disappear when focus changes
          setMessage(
            `MSG_CANCEL_SUCCESS_${variables.shipmentLocator}`,
            'success',
            variables.onSuccessFlashMsg,
            '',
            true,
          );
        },
        onError: () => {
          setIsDiversionModalVisible(false);
          setAlertMessage('There was a problem requesting a diversion on this shipment. Please try again later.');
          setAlertType('error');
        },
      },
    );
  };

  /* istanbul ignore next */
  const handleReweighShipment = (mtoShipmentID, eTag) => {
    mutateMTOShipmentRequestReweigh(
      {
        shipmentID: mtoShipmentID,
        ifMatchETag: eTag,
        onSuccessFlashMsg: `Reweigh successfully requested.`,
      },
      {
        onSuccess: (data, variables) => {
          setIsReweighModalVisible(false);
          // Must set FlashMesage after hiding the modal, since FlashMessage will disappear when focus changes
          setMessage(`MSG_REWEIGH_SUCCESS_${variables.shipmentID}`, 'success', variables.onSuccessFlashMsg, '', true);
        },
      },
    );
  };

  /* istanbul ignore next */
  const handleEditAccountingCodes = (fields, shipment) => {
    const body = { tacType: null, sacType: null, ...fields };
    mutateMTOShipment({
      moveTaskOrderID: shipment.moveTaskOrderID,
      shipmentID: shipment.id,
      ifMatchETag: shipment.eTag,
      body,
    });
  };

  /* istanbul ignore next */
  const handleUpdateMTOShipmentStatus = (moveTaskOrderID, mtoShipmentID, eTag) => {
    mutateMTOShipmentStatus(
      {
        shipmentID: mtoShipmentID,
        operationPath: 'shipment.requestShipmentCancellation',
        ifMatchETag: eTag,
        onSuccessFlashMsg: 'The request to cancel that shipment has been sent to the movers.',
      },
      {
        onSuccess: (data, variables) => {
          setIsCancelModalVisible(false);
          // Must set FlashMesage after hiding the modal, since FlashMessage will disappear when focus changes
          setMessage(`MSG_CANCEL_SUCCESS_${variables.shipmentID}`, 'success', variables.onSuccessFlashMsg, '', true);
        },
      },
    );
  };

  /* istanbul ignore next */
  const handleEditFacilityInfo = (fields, shipment) => {
    const formattedStorageFacility = formatStorageFacilityForAPI(fields.storageFacility);
    const formattedStorageFacilityAddress = removeEtag(formatAddressForAPI(fields.storageFacility.address));
    const body = {
      storageFacility: { ...formattedStorageFacility, address: formattedStorageFacilityAddress },
      serviceOrderNumber: fields.serviceOrderNumber,
    };
    mutateMTOShipment({
      moveTaskOrderID: shipment.moveTaskOrderID,
      shipmentID: shipment.id,
      ifMatchETag: shipment.eTag,
      body,
    });
  };

  /* istanbul ignore next */
  const handleEditServiceOrderNumber = (fields, shipment) => {
    mutateMTOShipment({
      moveTaskOrderID: shipment.moveTaskOrderID,
      shipmentID: shipment.id,
      ifMatchETag: shipment.eTag,
      body: { serviceOrderNumber: fields.serviceOrderNumber },
    });
  };

  /* istanbul ignore next */
  const handleUpdateMTOServiceItemStatus = (mtoServiceItemID, mtoShipmentID, status, rejectionReason) => {
    const mtoServiceItemForRequest = shipmentServiceItems[`${mtoShipmentID}`]?.find((s) => s.id === mtoServiceItemID);

    mutateMTOServiceItemStatus(
      {
        moveId: move.id,
        mtoServiceItemID,
        status,
        rejectionReason,
        ifMatchEtag: mtoServiceItemForRequest.eTag,
      },
      {
        onSuccess: () => {
          setIsModalVisible(false);
          setSelectedServiceItem({});
        },
      },
    );
  };

  /* istanbul ignore next */
  const handleUpdateSITServiceItemCustomerExpense = (
    mtoShipmentID,
    convertToCustomerExpense,
    customerExpenseReason,
    eTag,
  ) => {
    mutateSITServiceItemCustomerExpense(
      {
        shipmentID: mtoShipmentID,
        convertToCustomerExpense,
        customerExpenseReason,
        ifMatchETag: eTag,
        onSuccessFlashMsg: `SIT successfully converted to customer expense`,
      },
      {
        onSuccess: (data, variables) => {
          setMessage(
            `MSG_CONVERT_TO_CUSTOMER_EXPENSE_SUCCESS_${variables.shipmentID}`,
            'success',
            variables.onSuccessFlashMsg,
            '',
            true,
          );
        },
      },
    );
  };

  /* istanbul ignore next */
  const handleUpdateBillableWeight = (maxBillableWeight) => {
    mutateOrderBillableWeight(
      {
        orderID: order.id,
        ifMatchETag: order.eTag,
        body: { authorizedWeight: maxBillableWeight },
      },
      {
        onSuccess: (data, variables) => {
          setIsWeightModalVisible(false);
          setMessage(
            `MSG_MAX_BILLABLE_WEIGHT_SUCCESS_${variables.orderID}`,
            'success',
            'The maximum billable weight has been updated.',
            '',
            true,
          );
        },
      },
    );
  };

  /**
   * @typedef AddressShape
   * @prop {string} city
   * @prop {string} state
   * @prop {string} postalCode
   * @prop {string} streetAddress1
   * @prop {string} streetAddress2
   * @prop {string} streetAddress3
   * @prop {string} country
   */

  /**
   * @function
   * @param {string} mtoServiceItemID
   * @param {Date} newSitEntryDate
   * @description Updates the selected SIT entry date
   * OnSuccess, it closes the modal and sets a success message.
   */
  /* istanbul ignore next */
  const handleSubmitSitEntryDateChange = (mtoServiceItemID, newSitEntryDate) => {
    mutateServiceItemSitEntryDate(
      {
        mtoServiceItemID,
        body: { ID: mtoServiceItemID, SitEntryDate: newSitEntryDate },
      },
      {
        onSuccess: () => {
          setSelectedServiceItem({});
          setIsEditSitEntryDateModalVisible(false);
          setAlertMessage('SIT entry date updated');
          setAlertType('success');
        },
      },
    );
  };

  /*
  *
  -------------------------  useEffect Handlers  -------------------------
  *
  */

  /* ------------------ Update Notification counts ------------------------- */
  useEffect(() => {
    let serviceItemCount = 0;
    const serviceItemsCountForShipment = {};
    mtoShipments?.forEach((mtoShipment) => {
      if (
        mtoShipment.status === shipmentStatuses.APPROVED ||
        mtoShipment.status === shipmentStatuses.DIVERSION_REQUESTED
      ) {
        const requestedServiceItemCount = shipmentServiceItems[`${mtoShipment.id}`]?.filter(
          (serviceItem) => serviceItem.status === SERVICE_ITEM_STATUSES.SUBMITTED,
        )?.length;
        serviceItemCount += requestedServiceItemCount || 0;
        serviceItemsCountForShipment[`${mtoShipment.id}`] = requestedServiceItemCount;
      }
    });
    setUnapprovedServiceItemCount(serviceItemCount);
    setUnapprovedServiceItemsForShipment(serviceItemsCountForShipment);
  }, [mtoShipments, shipmentServiceItems, setUnapprovedServiceItemCount]);

  /* ------------------ Update Shipment approvals ------------------------- */
  useEffect(() => {
    if (mtoShipments) {
      const shipmentCount = mtoShipments?.length
        ? mtoShipments.filter((shipment) => shipment.status === shipmentStatuses.SUBMITTED).length
        : 0;
      setUnapprovedShipmentCount(shipmentCount);

      const externalVendorShipments = mtoShipments?.length
        ? mtoShipments.filter((shipment) => shipment.usesExternalVendor).length
        : 0;
      setExternalVendorShipmentCount(externalVendorShipments);
    }
  }, [mtoShipments, setUnapprovedShipmentCount]);

  /* ------------------ Update Weight related alerts and estimates ------------------------- */
  useEffect(() => {
    const shipmentSections = mtoShipments?.reduce((previous, shipment) => {
      if (showShipmentFilter(shipment)) {
        previous.push({
          id: shipment.id,
          label: shipmentSectionLabels[`${shipment.shipmentType}`] || shipment.shipmentType,
        });
      }
      return previous;
    }, []);
    setSections(shipmentSections || []);
  }, [mtoShipments]);

  useEffect(() => {
    setEstimatedWeightTotal(calculateEstimatedWeight(nonPPMShipments));
    setEstimatedPPMWeightTotal(calculateEstimatedWeight(onlyPPMShipments));
    let excessBillableWeightCount = 0;
    const riskOfExcessAcknowledged = !!move?.excess_weight_acknowledged_at;

    if (hasRiskOfExcess(estimatedWeightTotal, order?.entitlement.totalWeight) && !riskOfExcessAcknowledged) {
      excessBillableWeightCount = 1;
      setExcessWeightRiskCount(1);
    } else {
      setExcessWeightRiskCount(0);
    }

    const showWeightAlert = !riskOfExcessAcknowledged && !!excessBillableWeightCount;

    setIsWeightAlertVisible(showWeightAlert);
  }, [
    estimatedWeightTotal,
    move?.excess_weight_acknowledged_at,
    nonPPMShipments,
    onlyPPMShipments,
    order?.entitlement.totalWeight,
    setEstimatedWeightTotal,
    setExcessWeightRiskCount,
  ]);

  /* ------------------ Update SIT extension counts ------------------------- */
  useEffect(() => {
    const copyItemsFromTempArrayToSourceArray = (temp, target) => {
      Object.keys(temp).forEach((item) => {
        const targetArray = target;
        targetArray[item] = temp[item];
      });
    };
    const checkShipmentsForUnapprovedSITExtensions = (shipmentsWithStatus) => {
      const unapprovedSITExtensionShipmentItems = [];
      let unapprovedSITExtensionCount = 0;
      shipmentsWithStatus?.forEach((mtoShipment) => {
        const unapprovedSITExtItems =
          mtoShipment.sitExtensions?.filter((sitEx) => sitEx.status === SIT_EXTENSION_STATUS.PENDING) ?? [];
        const unapprovedSITCount = unapprovedSITExtItems.length;
        unapprovedSITExtensionCount += unapprovedSITCount; // Top bar Label
        unapprovedSITExtensionShipmentItems[`${mtoShipment.id}`] = unapprovedSITCount; // Nav bar Label
      });
      return { count: unapprovedSITExtensionCount, items: unapprovedSITExtensionShipmentItems };
    };
    const { count, items } = checkShipmentsForUnapprovedSITExtensions(mtoShipments);
    setUnapprovedSITExtensionCount(count);
    copyItemsFromTempArrayToSourceArray(items, unapprovedSITExtensionForShipment);
    setUnApprovedSITExtensionForShipment(unapprovedSITExtensionForShipment);
  }, [
    mtoShipments,
    setUnapprovedSITExtensionCount,
    setUnApprovedSITExtensionForShipment,
    unapprovedSITExtensionForShipment,
  ]);

  /* ------------------ Utils ------------------------- */
  // determine if max billable weight should be displayed yet
  const displayMaxBillableWeight = (shipments) => {
    return shipments?.some(
      (shipment) => includedStatusesForCalculatingWeights(shipment.status) && shipment.primeEstimatedWeight,
    );
  };
  // Edge case of diversion shipments being counted twice
  const moveWeightTotal = calculateWeightRequested(nonPPMShipments);
  const ppmWeightTotal = calculateWeightRequested(onlyPPMShipments);
  const maxBillableWeight = displayMaxBillableWeight(nonPPMShipments) ? order?.entitlement?.authorizedWeight : '-';

  /**
   * @function getSitAddressInitialValues
   * @todo ETag and Id need to be removed from response from backend or address fields needs to be in their own object
   * @returns {AddressShape}
   */

  /*
  *
  -------------------------  UI -------------------------
  *
  */
  // this should always be 110% of estimated weight regardless of allowance
  // or max billable weight
  const estimateWeight110 = (
    <div className={moveTaskOrderStyles.childHeader}>
      <div>110% of estimated weight</div>
      <div className={moveTaskOrderStyles.value}>
        {Number.isFinite(estimatedWeightTotal) ? formatWeight(Math.round(estimatedWeightTotal * 1.1)) : '—'}
      </div>
    </div>
  );

  if (isLoading) return <LoadingPlaceholder />;
  if (isError) return <SomethingWentWrong />;

  /* ------------------ No approved shipments ------------------------- */
  if (move.status === MOVE_STATUSES.SUBMITTED || !mtoShipments.some(showShipmentFilter)) {
    return (
      <div className={styles.tabContent}>
        <GridContainer className={styles.gridContainer} data-testid="too-shipment-container">
          <div className={styles.pageHeader}>
            <h1>Move task order</h1>
          </div>
          <div className={styles.emptyMessage}>
            <p>This move does not have any approved shipments yet.</p>
          </div>
        </GridContainer>
      </div>
    );
  }

  const excessWeightAlertControl = (
    <Button
      data-testid="excessWeightAlertButton"
      type="button"
      onClick={handleHideWeightAlert}
      unstyled
      disabled={isMoveLocked}
    >
      <FontAwesomeIcon icon="times" />
    </Button>
  );

  return (
    <div className={styles.tabContent}>
      <div className={styles.container}>
        {/* nav is being used here instead of LeftNav since there are two separate sections that need to be interated through */}
        <nav className={classnames(leftNavStyles.LeftNav)}>
          {nonShipmentSections.map((s) => {
            return (
              <LeftNavSection
                key={`sidenav_${s}`}
                sectionName={s}
                isActive={`${s}` === activeSection}
                onClickHandler={() => setActiveSection(`${s}`)}
              >
                {nonShipmentSectionLabels[`${s}`]}
              </LeftNavSection>
            );
          })}
          {sections.map((s) => {
            return (
              <LeftNavSection
                key={`sidenav_${s.id}`}
                sectionName={`s-${s.id}`}
                isActive={`s-${s.id}` === activeSection}
                onClickHandler={() => setActiveSection(`s-${s.id}`)}
              >
                {s.label}{' '}
                <LeftNavTag
                  showTag={Boolean(
                    unapprovedServiceItemsForShipment[`${s.id}`] || unapprovedSITExtensionForShipment[`${s.id}`],
                  )}
                >
                  {(unapprovedServiceItemsForShipment[`${s.id}`] || 0) +
                    (unapprovedSITExtensionForShipment[`${s.id}`] || 0)}
                </LeftNavTag>
              </LeftNavSection>
            );
          })}
        </nav>
        <FlashGridContainer className={styles.gridContainer} data-testid="too-shipment-container">
          <Grid row className={styles.pageHeader}>
            {alertMessage && (
              <Grid col={12} className={styles.alertContainer}>
                <Alert headingLevel="h4" slim type={alertType}>
                  {alertMessage}
                </Alert>
              </Grid>
            )}
          </Grid>
          {isWeightAlertVisible && (
            <Alert
              headingLevel="h4"
              slim
              type="warning"
              cta={excessWeightAlertControl}
              className={styles.alertWithButton}
            >
              <span>
                This move is at risk for excess weight.{' '}
                <Restricted to={permissionTypes.updateBillableWeight}>
                  <Restricted to={permissionTypes.updateMTOPage}>
                    <span className={styles.rightAlignButtonWrapper}>
                      <Button
                        data-testid="reviewBillableWeightBtn"
                        type="button"
                        onClick={handleShowWeightModal}
                        unstyled
                        disabled={isMoveLocked}
                      >
                        Review billable weight
                      </Button>
                    </span>
                  </Restricted>
                </Restricted>
              </span>
            </Alert>
          )}
          {isSuccessAlertVisible && (
            <Alert headingLevel="h4" slim type="success">
              Your changes were saved
            </Alert>
          )}

          {isModalVisible && (
            <RejectServiceItemModal
              serviceItem={selectedServiceItem}
              onSubmit={handleUpdateMTOServiceItemStatus}
              onClose={setIsModalVisible}
            />
          )}
          {isCancelModalVisible && (
            <RequestShipmentCancellationModal
              shipmentInfo={selectedShipment}
              onClose={setIsCancelModalVisible}
              onSubmit={handleUpdateMTOShipmentStatus}
            />
          )}
          {isDiversionModalVisible && (
            <RequestShipmentDiversionModal
              shipmentInfo={selectedShipment}
              onClose={setIsDiversionModalVisible}
              onSubmit={handleDivertShipment}
            />
          )}
          {isReweighModalVisible && (
            <RequestReweighModal
              shipmentInfo={selectedShipment}
              onClose={setIsReweighModalVisible}
              onSubmit={handleReweighShipment}
            />
          )}

          <ConnectedEditMaxBillableWeightModal
            isOpen={isWeightModalVisible}
            defaultWeight={order.entitlement.totalWeight}
            maxBillableWeight={order.entitlement.authorizedWeight}
            onSubmit={handleUpdateBillableWeight}
            onClose={setIsWeightModalVisible}
          />

          {isFinancialModalVisible && (
            <FinancialReviewModal
              onClose={handleCancelFinancialReviewModal}
              onSubmit={handleSubmitFinancialReviewModal}
              initialRemarks={move?.financialReviewRemarks}
              initialSelection={move?.financialReviewFlag}
            />
          )}
          {isEditSitEntryDateModalVisible && (
            <EditSitEntryDateModal
              onClose={handleCancelEditSitEntryDateModal}
              onSubmit={handleSubmitSitEntryDateChange}
              isOpen={isEditSitEntryDateModalVisible}
              serviceItem={selectedServiceItem}
              shipmentInfo={selectedShipment}
            />
          )}
          <div className={styles.pageHeader}>
            <h1>Move task order</h1>
            <div className={styles.pageHeaderDetails}>
              <h6>MTO Reference ID #{move?.referenceId}</h6>
              <h6>Contract #{move?.contractor?.contractNumber}</h6>
              <h6>NAICS: {order?.naics}</h6>
              <Restricted to={permissionTypes.updateFinancialReviewFlag}>
                <Restricted to={permissionTypes.updateMTOPage}>
                  <div className={moveTaskOrderStyles.financialReviewContainer}>
                    <FinancialReviewButton
                      onClick={handleShowFinancialReviewModal}
                      reviewRequested={move.financialReviewFlag}
                      isMoveLocked={isMoveLocked}
                    />
                  </div>
                </Restricted>
              </Restricted>
            </div>
          </div>

          <div className={moveTaskOrderStyles.weightHeader} id="move-weights">
            <WeightDisplay heading="Weight allowance" weightValue={order.entitlement.totalWeight} />
            <WeightDisplay heading="Estimated weight (total)" weightValue={estimatedWeightTotal}>
              {hasRiskOfExcess(estimatedWeightTotal, order.entitlement.totalWeight) && <Tag>Risk of excess</Tag>}
              {hasRiskOfExcess(estimatedWeightTotal, order.entitlement.totalWeight) &&
                externalVendorShipmentCount > 0 && <br />}
              {externalVendorShipmentCount > 0 && (
                <small>
                  {externalVendorShipmentCount} shipment{externalVendorShipmentCount > 1 && 's'} not moved by GHC prime.{' '}
                  <Link className="usa-link" to={generatePath(tooRoutes.MOVE_VIEW_PATH, { moveCode })}>
                    View move details
                  </Link>
                </small>
              )}
              {estimateWeight110}
            </WeightDisplay>
            <WeightDisplay
              heading="Max billable weight"
              weightValue={maxBillableWeight}
              onEdit={displayMaxBillableWeight(nonPPMShipments) ? handleShowWeightModal : null}
              isMoveLocked={isMoveLocked}
            />
            <WeightDisplay heading="Move weight (total)" weightValue={moveWeightTotal} />
          </div>
          {onlyPPMShipments.length > 0 && (
            <div className={moveTaskOrderStyles.secondRow} id="move-weights">
              <WeightDisplay heading="PPM estimated weight (total)" weightValue={estimatedPPMWeightTotal} />
              <WeightDisplay heading="Actual PPM weight (total)" weightValue={ppmWeightTotal} />
            </div>
          )}
          {mtoShipments.map((mtoShipment) => {
            if (
              mtoShipment.status !== shipmentStatuses.APPROVED &&
              mtoShipment.status !== shipmentStatuses.CANCELLATION_REQUESTED &&
              mtoShipment.status !== shipmentStatuses.DIVERSION_REQUESTED &&
              mtoShipment.status !== shipmentStatuses.CANCELED
            ) {
              return false;
            }

            const serviceItemsForShipment = shipmentServiceItems[`${mtoShipment.id}`];
            const requestedServiceItems = serviceItemsForShipment?.filter(
              (item) => item.status === SERVICE_ITEM_STATUSES.SUBMITTED,
            );
            const approvedServiceItems = serviceItemsForShipment?.filter(
              (item) => item.status === SERVICE_ITEM_STATUSES.APPROVED,
            );
            const rejectedServiceItems = serviceItemsForShipment?.filter(
              (item) => item.status === SERVICE_ITEM_STATUSES.REJECTED,
            );
            const dutyLocationPostal = { postalCode: order.destinationDutyLocation.address.postalCode };
            const { pickupAddress, destinationAddress } = mtoShipment;
            const formattedScheduledPickup = formatShipmentDate(mtoShipment.scheduledPickupDate);

            return (
              <ShipmentContainer
                id={`s-${mtoShipment.id}`}
                key={mtoShipment.id}
                shipmentType={mtoShipment.shipmentType}
                className={styles.shipmentCard}
              >
                <ShipmentHeading
                  shipmentInfo={{
                    shipmentID: mtoShipment.id,
                    shipmentType: mtoShipmentTypes[mtoShipment.shipmentType],
                    isDiversion: mtoShipment.diversion,
                    originCity: pickupAddress?.city || '',
                    originState: pickupAddress?.state || '',
                    originPostalCode: pickupAddress?.postalCode || '',
                    destinationAddress: destinationAddress || dutyLocationPostal,
                    scheduledPickupDate: formattedScheduledPickup,
                    shipmentStatus: mtoShipment.status,
                    ifMatchEtag: mtoShipment.eTag,
                    moveTaskOrderID: mtoShipment.moveTaskOrderID,
                    shipmentLocator: mtoShipment.shipmentLocator,
                  }}
                  handleShowCancellationModal={handleShowCancellationModal}
                  isMoveLocked={isMoveLocked}
                />
                <ShipmentDetails
                  shipment={mtoShipment}
                  order={order}
                  handleRequestReweighModal={handleRequestReweighModal}
                  handleShowDiversionModal={handleShowDiversionModal}
                  handleReviewSITExtension={handleReviewSITExtension}
                  handleSubmitSITExtension={handleSubmitSITExtension}
                  handleUpdateSITServiceItemCustomerExpense={handleUpdateSITServiceItemCustomerExpense}
                  handleEditFacilityInfo={handleEditFacilityInfo}
                  handleEditServiceOrderNumber={handleEditServiceOrderNumber}
                  handleEditAccountingCodes={handleEditAccountingCodes}
                  isMoveLocked={isMoveLocked}
                />
                {requestedServiceItems?.length > 0 && (
                  <RequestedServiceItemsTable
                    serviceItems={requestedServiceItems}
                    handleUpdateMTOServiceItemStatus={handleUpdateMTOServiceItemStatus}
                    handleShowRejectionDialog={handleShowRejectionDialog}
                    handleShowEditSitEntryDateModal={handleShowEditSitEntryDateModal}
                    statusForTableType={SERVICE_ITEM_STATUSES.SUBMITTED}
                    shipment={mtoShipment}
                    sitStatus={mtoShipment.sitStatus}
                    isMoveLocked={isMoveLocked}
                  />
                )}
                {approvedServiceItems?.length > 0 && (
                  <RequestedServiceItemsTable
                    serviceItems={approvedServiceItems}
                    handleUpdateMTOServiceItemStatus={handleUpdateMTOServiceItemStatus}
                    handleShowRejectionDialog={handleShowRejectionDialog}
                    handleShowEditSitEntryDateModal={handleShowEditSitEntryDateModal}
                    statusForTableType={SERVICE_ITEM_STATUSES.APPROVED}
                    shipment={mtoShipment}
                    sitStatus={mtoShipment.sitStatus}
                    isMoveLocked={isMoveLocked}
                  />
                )}
                {rejectedServiceItems?.length > 0 && (
                  <RequestedServiceItemsTable
                    serviceItems={rejectedServiceItems}
                    handleUpdateMTOServiceItemStatus={handleUpdateMTOServiceItemStatus}
                    handleShowRejectionDialog={handleShowRejectionDialog}
                    statusForTableType={SERVICE_ITEM_STATUSES.REJECTED}
                    shipment={mtoShipment}
                    sitStatus={mtoShipment.sitStatus}
                    isMoveLocked={isMoveLocked}
                  />
                )}
              </ShipmentContainer>
            );
          })}
          <ServiceItemContainer className={styles.shipmentCard}>
            {requestedMoveServiceItems?.length > 0 && (
              <RequestedServiceItemsTable
                serviceItems={requestedMoveServiceItems}
                handleUpdateMTOServiceItemStatus={handleUpdateMTOServiceItemStatus}
                handleShowRejectionDialog={handleShowRejectionDialog}
                statusForTableType={MTO_SERVICE_ITEM_STATUS.SUBMITTED}
              />
            )}
            {approvedMoveServiceItems?.length > 0 && (
              <RequestedServiceItemsTable
                serviceItems={approvedMoveServiceItems}
                handleUpdateMTOServiceItemStatus={handleUpdateMTOServiceItemStatus}
                handleShowRejectionDialog={handleShowRejectionDialog}
                statusForTableType={MTO_SERVICE_ITEM_STATUS.APPROVED}
              />
            )}
            {rejectedMoveServiceItems?.length > 0 && (
              <RequestedServiceItemsTable
                serviceItems={rejectedMoveServiceItems}
                handleUpdateMTOServiceItemStatus={handleUpdateMTOServiceItemStatus}
                handleShowRejectionDialog={handleShowRejectionDialog}
                statusForTableType={MTO_SERVICE_ITEM_STATUS.REJECTED}
              />
            )}
          </ServiceItemContainer>
          <div className={styles.pageFooter}>
            <div className={styles.pageFooterDetails}>
              <h6>{order?.packingAndShippingInstructions}</h6>
              <h6>{order?.methodOfPayment}</h6>
            </div>
          </div>
        </FlashGridContainer>
      </div>
    </div>
  );
};

MoveTaskOrder.propTypes = {
  setUnapprovedShipmentCount: func.isRequired,
  setUnapprovedServiceItemCount: func.isRequired,
  setExcessWeightRiskCount: func.isRequired,
  setMessage: func.isRequired,
  setUnapprovedSITExtensionCount: func.isRequired,
};

const mapDispatchToProps = {
  setMessage: setFlashMessage,
};

export default connect(() => ({}), mapDispatchToProps)(MoveTaskOrder);<|MERGE_RESOLUTION|>--- conflicted
+++ resolved
@@ -447,13 +447,6 @@
     setIsReweighModalVisible(true);
   };
 
-<<<<<<< HEAD
-=======
-  const handleShowWeightModal = () => {
-    setIsWeightModalVisible(true);
-  };
-
->>>>>>> 70cb541c
   // To-do: Combine handle Acknowldge Weights and handle Weight alert into one one mutation function
   const handleAcknowledgeExcessWeightRisk = () => {
     mutateAcknowledgeExcessWeightRisk({ orderID: order.id, ifMatchETag: move.eTag });
