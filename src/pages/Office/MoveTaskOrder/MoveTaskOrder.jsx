--- conflicted
+++ resolved
@@ -124,11 +124,8 @@
   const [estimatedWeightTotal, setEstimatedWeightTotal] = useState(null);
   const [estimatedPPMWeightTotal, setEstimatedPPMWeightTotal] = useState(null);
   const [, setSubmittedChangeTime] = useState(Date.now());
-<<<<<<< HEAD
-=======
   const navigate = useNavigate();
 
->>>>>>> 90be06f6
   const nonShipmentSections = useMemo(() => {
     return ['move-weights'];
   }, []);
