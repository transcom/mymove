import React, { useEffect, useMemo, useState } from 'react';
import { generatePath, Link, useParams } from 'react-router-dom';
import { Alert, Button, Grid, GridContainer, Tag } from '@trussworks/react-uswds';
import { FontAwesomeIcon } from '@fortawesome/react-fontawesome';
import { useMutation, useQueryClient } from '@tanstack/react-query';
import { connect } from 'react-redux';
import { func } from 'prop-types';
import classnames from 'classnames';

import styles from '../TXOMoveInfo/TXOTab.module.scss';

import moveTaskOrderStyles from './MoveTaskOrder.module.scss';

import ConnectedEditMaxBillableWeightModal from 'components/Office/EditMaxBillableWeightModal/EditMaxBillableWeightModal';
import { milmoveLogger } from 'utils/milmoveLog';
import { formatAddressForAPI, formatStorageFacilityForAPI, removeEtag } from 'utils/formatMtoShipment';
import hasRiskOfExcess from 'utils/hasRiskOfExcess';
import dimensionTypes from 'constants/dimensionTypes';
import { MOVES, MTO_SERVICE_ITEMS, MTO_SHIPMENTS, ORDERS } from 'constants/queryKeys';
import SERVICE_ITEM_STATUSES from 'constants/serviceItems';
import { mtoShipmentTypes, shipmentStatuses } from 'constants/shipments';
import FlashGridContainer from 'containers/FlashGridContainer/FlashGridContainer';
import { shipmentSectionLabels } from 'content/shipments';
import RejectServiceItemModal from 'components/Office/RejectServiceItemModal/RejectServiceItemModal';
import RequestedServiceItemsTable from 'components/Office/RequestedServiceItemsTable/RequestedServiceItemsTable';
import RequestShipmentCancellationModal from 'components/Office/RequestShipmentCancellationModal/RequestShipmentCancellationModal';
import RequestShipmentDiversionModal from 'components/Office/RequestShipmentDiversionModal/RequestShipmentDiversionModal';
import RequestReweighModal from 'components/Office/RequestReweighModal/RequestReweighModal';
import ShipmentContainer from 'components/Office/ShipmentContainer/ShipmentContainer';
import ShipmentHeading from 'components/Office/ShipmentHeading/ShipmentHeading';
import ShipmentDetails from 'components/Office/ShipmentDetails/ShipmentDetails';
import ServiceItemContainer from 'components/Office/ServiceItemContainer/ServiceItemContainer';
import { useMoveTaskOrderQueries } from 'hooks/queries';
import {
  acknowledgeExcessWeightRisk,
  approveSITExtension,
  denySITExtension,
  patchMTOServiceItemStatus,
  submitSITExtension,
  updateBillableWeight,
  updateFinancialFlag,
  updateMTOShipment,
  updateMTOShipmentRequestReweigh,
  updateMTOShipmentStatus,
  updateServiceItemSITEntryDate,
  updateSITServiceItemCustomerExpense,
} from 'services/ghcApi';
import { MOVE_STATUSES, MTO_SERVICE_ITEM_STATUS } from 'shared/constants';
import LoadingPlaceholder from 'shared/LoadingPlaceholder';
import SomethingWentWrong from 'shared/SomethingWentWrong';
import { setFlashMessage } from 'store/flash/actions';
import WeightDisplay from 'components/Office/WeightDisplay/WeightDisplay';
import {
  calculateEstimatedWeight,
  calculateWeightRequested,
  includedStatusesForCalculatingWeights,
} from 'hooks/custom';
import { SIT_EXTENSION_STATUS } from 'constants/sitExtensions';
import FinancialReviewButton from 'components/Office/FinancialReviewButton/FinancialReviewButton';
import FinancialReviewModal from 'components/Office/FinancialReviewModal/FinancialReviewModal';
import leftNavStyles from 'components/LeftNav/LeftNav.module.scss';
import LeftNavSection from 'components/LeftNavSection/LeftNavSection';
import LeftNavTag from 'components/LeftNavTag/LeftNavTag';
import Restricted from 'components/Restricted/Restricted';
import { permissionTypes } from 'constants/permissions';
import { tooRoutes } from 'constants/routes';
import { formatDateForSwagger } from 'shared/dates';
import EditSitEntryDateModal from 'components/Office/EditSitEntryDateModal/EditSitEntryDateModal';
import { formatWeight } from 'utils/formatters';

const nonShipmentSectionLabels = {
  'move-weights': 'Move weights',
};

function formatShipmentDate(shipmentDateString) {
  if (shipmentDateString == null) {
    return '';
  }
  const dateObj = new Date(shipmentDateString);
  const weekday = new Intl.DateTimeFormat('en', { weekday: 'long' }).format(dateObj);
  const year = new Intl.DateTimeFormat('en', { year: 'numeric' }).format(dateObj);
  const month = new Intl.DateTimeFormat('en', { month: 'short' }).format(dateObj);
  const day = new Intl.DateTimeFormat('en', { day: '2-digit' }).format(dateObj);
  return `${weekday}, ${day} ${month} ${year}`;
}

function showShipmentFilter(shipment) {
  return (
    shipment.status === shipmentStatuses.APPROVED ||
    shipment.status === shipmentStatuses.CANCELLATION_REQUESTED ||
    shipment.status === shipmentStatuses.DIVERSION_REQUESTED ||
    shipment.status === shipmentStatuses.CANCELED
  );
}

export const MoveTaskOrder = (props) => {
  /* ------------------ Modals ------------------------- */
  const [isModalVisible, setIsModalVisible] = useState(false);
  const [isCancelModalVisible, setIsCancelModalVisible] = useState(false);
  // Diversion
  const [isDiversionModalVisible, setIsDiversionModalVisible] = useState(false);
  // Weights
  const [isReweighModalVisible, setIsReweighModalVisible] = useState(false);
  const [isWeightModalVisible, setIsWeightModalVisible] = useState(false);
  // SIT Address Updates
  const [isEditSitEntryDateModalVisible, setIsEditSitEntryDateModalVisible] = useState(false);
  /* ------------------ Alerts ------------------------- */
  const [alertMessage, setAlertMessage] = useState(null);
  const [alertType, setAlertType] = useState('success');
  const [isSuccessAlertVisible, setIsSuccessAlertVisible] = useState(false);
  const [isWeightAlertVisible, setIsWeightAlertVisible] = useState(false);
  const [isFinancialModalVisible, setIsFinancialModalVisible] = useState(false);
  /* ------------------ Selected / Active Item ------------------------- */
  const [selectedShipment, setSelectedShipment] = useState(undefined);
  const [selectedServiceItem, setSelectedServiceItem] = useState(undefined);
  const [activeSection, setActiveSection] = useState('');
  const [sections, setSections] = useState([]);
  /* ------------------ Unapproved requests / counts ------------------------- */
  const [unapprovedServiceItemsForShipment, setUnapprovedServiceItemsForShipment] = useState({});
  const [unapprovedSITExtensionForShipment, setUnApprovedSITExtensionForShipment] = useState({});
  const [externalVendorShipmentCount, setExternalVendorShipmentCount] = useState(0);
  /* ------------------ Miscellaneous ------------------------- */
  const [estimatedWeightTotal, setEstimatedWeightTotal] = useState(null);
  const [estimatedPPMWeightTotal, setEstimatedPPMWeightTotal] = useState(null);
  const [, setSubmittedChangeTime] = useState(Date.now());
  const nonShipmentSections = useMemo(() => {
    return ['move-weights'];
  }, []);

  const { moveCode } = useParams();
  const {
    setUnapprovedShipmentCount,
    setUnapprovedServiceItemCount,
    setExcessWeightRiskCount,
    setMessage,
    setUnapprovedSITExtensionCount,
    isMoveLocked,
  } = props;

  const { orders = {}, move, mtoShipments, mtoServiceItems, isLoading, isError } = useMoveTaskOrderQueries(moveCode);
  const order = Object.values(orders)?.[0];
  const nonPPMShipments = mtoShipments?.filter((shipment) => shipment.shipmentType !== 'PPM');
  const onlyPPMShipments = mtoShipments?.filter((shipment) => shipment.shipmentType === 'PPM');

  const shipmentServiceItems = useMemo(() => {
    const serviceItemsForShipment = {};
    mtoServiceItems?.forEach((item) => {
      const newItem = { ...item };
      newItem.code = item.reServiceCode;
      newItem.serviceItem = item.reServiceName;
      newItem.details = {
        pickupPostalCode: item.pickupPostalCode,
        SITPostalCode: item.SITPostalCode,
        reason: item.reason,
        description: item.description,
        itemDimensions: item.dimensions?.find((dimension) => dimension?.type === dimensionTypes.ITEM),
        crateDimensions: item.dimensions?.find((dimension) => dimension?.type === dimensionTypes.CRATE),
        customerContacts: item.customerContacts,
        estimatedWeight: item.estimatedWeight,
        rejectionReason: item.rejectionReason,
        sitDepartureDate: item.sitDepartureDate,
        sitEntryDate: item.sitEntryDate,
        sitOriginHHGOriginalAddress: item.sitOriginHHGOriginalAddress,
        sitOriginHHGActualAddress: item.sitOriginHHGActualAddress,
        sitDestinationFinalAddress: item.sitDestinationFinalAddress,
        sitDestinationOriginalAddress: item.sitDestinationOriginalAddress,
        sitCustomerContacted: item.sitCustomerContacted,
        sitRequestedDelivery: item.sitRequestedDelivery,
        sitDeliveryMiles: item.sitDeliveryMiles,
        status: item.status,
<<<<<<< HEAD
        standaloneCrate: item.standaloneCrate,
        estimatedPrice: item.estimatedPrice,
=======
        estimatedPrice: item.estimatedPrice,
        standaloneCrate: item.standaloneCrate,
>>>>>>> 8a6fd7ed
      };

      if (serviceItemsForShipment[`${newItem.mtoShipmentID}`]) {
        serviceItemsForShipment[`${newItem.mtoShipmentID}`].push(newItem);
      } else {
        serviceItemsForShipment[`${newItem.mtoShipmentID}`] = [newItem]; // Basic service items belong under shipmentServiceItems[`${undefined}`]
      }
    });
    return serviceItemsForShipment;
  }, [mtoServiceItems]);

  const serviceItemsForMove = shipmentServiceItems[`${undefined}`];
  const requestedMoveServiceItems = serviceItemsForMove?.filter(
    (item) => item.status === SERVICE_ITEM_STATUSES.SUBMITTED,
  );
  const approvedMoveServiceItems = serviceItemsForMove?.filter(
    (item) => item.status === SERVICE_ITEM_STATUSES.APPROVED,
  );
  const rejectedMoveServiceItems = serviceItemsForMove?.filter(
    (item) => item.status === SERVICE_ITEM_STATUSES.REJECTED,
  );

  /*
  *
  -------------------------  Mutation Funtions  -------------------------
  * using istanbul ignore next to omit from test coverage since these functions
  * cannot be exported
  */

  const queryClient = useQueryClient();
  /* istanbul ignore next */
  const { mutate: mutateMTOServiceItemStatus } = useMutation({
    mutationFn: patchMTOServiceItemStatus,
    onSuccess: (data, variables) => {
      const newMTOServiceItem = data.mtoServiceItems[variables.mtoServiceItemID];
      mtoServiceItems[mtoServiceItems.find((serviceItem) => serviceItem.id === newMTOServiceItem.id)] =
        newMTOServiceItem;
      queryClient.setQueryData([MTO_SERVICE_ITEMS, variables.moveId, false], mtoServiceItems);
      queryClient.invalidateQueries({ queryKey: [MTO_SERVICE_ITEMS, variables.moveId] });
      queryClient.invalidateQueries({ queryKey: [MTO_SHIPMENTS] });
    },
    onError: (error) => {
      const errorMsg = error?.response?.body;
      milmoveLogger.error(errorMsg);
    },
  });

  /* istanbul ignore next */
  const { mutate: mutateSITServiceItemCustomerExpense } = useMutation({
    mutationFn: updateSITServiceItemCustomerExpense,
    onSuccess: (data, variables) => {
      const updatedMTOShipment = data.mtoShipments[variables.shipmentID];
      mtoShipments[mtoShipments.findIndex((shipment) => shipment.id === updatedMTOShipment.id)] = updatedMTOShipment;
      queryClient.setQueryData([MTO_SHIPMENTS, updatedMTOShipment.moveTaskOrderID, false], mtoShipments);
      queryClient.invalidateQueries({ queryKey: [MTO_SHIPMENTS, updatedMTOShipment.moveTaskOrderID] });
    },
    onError: (error) => {
      const errorMsg = error?.response?.body;
      milmoveLogger.error(errorMsg);
    },
  });

  /* istanbul ignore next */
  const { mutate: mutateMTOShipment } = useMutation({
    mutationFn: updateMTOShipment,
    onSuccess: (_, variables) => {
      queryClient.setQueryData([MTO_SHIPMENTS, variables.moveTaskOrderID, false], mtoShipments);
      queryClient.invalidateQueries({ queryKey: [MTO_SHIPMENTS, variables.moveTaskOrderID] });
    },
  });

  /* istanbul ignore next */
  const { mutate: mutateMTOShipmentStatus } = useMutation({
    mutationFn: updateMTOShipmentStatus,
    onSuccess: (data, variables) => {
      const updatedMTOShipment = data.mtoShipments[variables.shipmentID];
      // Update mtoShipments with our updated status and set query data to match
      mtoShipments[mtoShipments.findIndex((shipment) => shipment.id === updatedMTOShipment.id)] = updatedMTOShipment;
      queryClient.setQueryData([MTO_SHIPMENTS, updatedMTOShipment.moveTaskOrderID, false], mtoShipments);
      // InvalidateQuery tells other components using this data that they need to re-fetch
      // This allows the requestCancellation button to update immediately
      queryClient.invalidateQueries({ queryKey: [MTO_SHIPMENTS, updatedMTOShipment.moveTaskOrderID] });
    },
    onError: (error) => {
      const errorMsg = error?.response?.body;
      milmoveLogger.error(errorMsg);
    },
  });

  /* istanbul ignore next */
  const { mutate: mutateMTOShipmentRequestReweigh } = useMutation({
    mutationFn: updateMTOShipmentRequestReweigh,
    onSuccess: (data) => {
      // Update mtoShipments with our updated status and set query data to match
      mtoShipments[mtoShipments.findIndex((shipment) => shipment.id === data.shipmentID)] = data;
      queryClient.setQueryData([MTO_SHIPMENTS, move.id, false], mtoShipments);
      // InvalidateQuery tells other components using this data that they need to re-fetch
      // This allows the requestReweigh button to update immediately
      queryClient.invalidateQueries({ queryKey: [MTO_SHIPMENTS, move.id] });
    },
    onError: (error) => {
      const errorMsg = error?.response?.body;
      milmoveLogger.error(errorMsg);
    },
  });

  /* istanbul ignore next */
  const { mutate: mutateOrderBillableWeight } = useMutation({
    mutationFn: updateBillableWeight,
    onSuccess: (data, variables) => {
      queryClient.invalidateQueries({ queryKey: [MOVES, move.locator] });
      const updatedOrder = data.orders[variables.orderID];
      queryClient.setQueryData([ORDERS, variables.orderID], {
        orders: {
          [`${variables.orderID}`]: updatedOrder,
        },
      });
      queryClient.invalidateQueries({ queryKey: [ORDERS, variables.orderID] });
    },
    onError: (error) => {
      const errorMsg = error?.response?.body;
      milmoveLogger.error(errorMsg);
    },
  });

  /* istanbul ignore next */
  const { mutate: mutateAcknowledgeExcessWeightRisk } = useMutation({
    mutationFn: acknowledgeExcessWeightRisk,
    onSuccess: () => {
      queryClient.invalidateQueries({ queryKey: [MOVES, move.locator] });
    },
    onError: (error) => {
      const errorMsg = error?.response?.body;
      // TODO: Handle error some how
      // RA Summary: eslint: no-console - System Information Leak: External
      // RA: The linter flags any use of console.
      // RA: This console displays an error message from unsuccessful mutation.
      // RA: TODO: As indicated, this error needs to be handled and needs further investigation and work.
      // RA: POAM story here: https://dp3.atlassian.net/browse/MB-5597
      // RA Developer Status: Known Issue
      // RA Validator Status: Known Issue
      // RA Modified Severity: CAT II
      // eslint-disable-next-line no-console
      console.log(errorMsg);
    },
  });

  /* istanbul ignore next */
  const { mutate: mutateSITExtensionApproval } = useMutation({
    mutationFn: approveSITExtension,
    onSuccess: (data, variables) => {
      const updatedMTOShipment = data.mtoShipments[variables.shipmentID];
      mtoShipments[mtoShipments.findIndex((shipment) => shipment.id === updatedMTOShipment.id)] = updatedMTOShipment;
      queryClient.setQueryData([MTO_SHIPMENTS, updatedMTOShipment.moveTaskOrderID, false], mtoShipments);
      queryClient.invalidateQueries({ queryKey: [MTO_SHIPMENTS, updatedMTOShipment.moveTaskOrderID] });
      setSubmittedChangeTime(Date.now());
    },
    onError: (error) => {
      const errorMsg = error?.response?.body;
      milmoveLogger.error(errorMsg);
    },
  });

  /* istanbul ignore next */
  const { mutate: mutateSITExtensionDenial } = useMutation({
    mutationFn: denySITExtension,
    onSuccess: (data, variables) => {
      const updatedMTOShipment = data.mtoShipments[variables.shipmentID];
      mtoShipments[mtoShipments.findIndex((shipment) => shipment.id === updatedMTOShipment.id)] = updatedMTOShipment;
      queryClient.setQueryData([MTO_SHIPMENTS, updatedMTOShipment.moveTaskOrderID, false], mtoShipments);
      queryClient.invalidateQueries({ queryKey: [MTO_SHIPMENTS, updatedMTOShipment.moveTaskOrderID] });
    },
    onError: (error) => {
      const errorMsg = error?.response?.body;
      milmoveLogger.error(errorMsg);
    },
  });

  /* istanbul ignore next */
  const { mutate: mutateSubmitSITExtension } = useMutation({
    mutationFn: submitSITExtension,
    onSuccess: (data, variables) => {
      const updatedMTOShipment = data.mtoShipments[variables.shipmentID];
      mtoShipments[mtoShipments.findIndex((shipment) => shipment.id === updatedMTOShipment.id)] = updatedMTOShipment;
      queryClient.setQueryData([MTO_SHIPMENTS, updatedMTOShipment.moveTaskOrderID, false], mtoShipments);
      queryClient.invalidateQueries({ queryKey: [MTO_SHIPMENTS, updatedMTOShipment.moveTaskOrderID] });
    },
    onError: (error) => {
      const errorMsg = error?.response?.body;
      milmoveLogger.error(errorMsg);
    },
  });

  /* istanbul ignore next */
  const { mutate: mutateFinancialReview } = useMutation({
    mutationFn: updateFinancialFlag,
    onSuccess: (data) => {
      queryClient.setQueryData([MOVES, data.locator], data);
      queryClient.invalidateQueries({ queryKey: [MOVES, data.locator] });
    },
  });

  /* istanbul ignore next */
  const { mutate: mutateServiceItemSitEntryDate } = useMutation({
    mutationFn: updateServiceItemSITEntryDate,
    onSuccess: (data) => {
      // here we are updating the service item
      const updatedServiceItems = [...mtoServiceItems];
      updatedServiceItems[updatedServiceItems.findIndex((serviceItem) => serviceItem.id === data.id)] = data;
      queryClient.setQueryData([MTO_SERVICE_ITEMS, move.id, false], updatedServiceItems);
      queryClient.invalidateQueries({ queryKey: [MTO_SERVICE_ITEMS, move.id, false] });

      // here we are updating the shipment (focusing on the currentSit object)
      const updatedMTOShipment = data;
      mtoShipments[mtoShipments.findIndex((shipment) => shipment.id === data.mtoShipmentID)] = updatedMTOShipment;
      queryClient.setQueryData([MTO_SHIPMENTS, updatedMTOShipment.moveTaskOrderID, false], mtoShipments);
      queryClient.invalidateQueries({ queryKey: [MTO_SHIPMENTS, updatedMTOShipment.moveTaskOrderID] });
    },
    onError: (error) => {
      const errorMsg = error?.response?.body;
      milmoveLogger.error(errorMsg);
    },
  });
  /*
    *
    -------------------------  Toggle Modals  -------------------------
                  Functions to show and hide modals
    * using istanbul ignore next to omit from test coverage since these functions
    * cannot be exported
    *
    */

  /* istanbul ignore next */
  const handleCancelFinancialReviewModal = () => {
    setIsFinancialModalVisible(false);
  };

  /* istanbul ignore next */
  const handleShowFinancialReviewModal = () => {
    setIsFinancialModalVisible(true);
  };

  /* istanbul ignore next */
  const handleShowRejectionDialog = (mtoServiceItemID, mtoShipmentID) => {
    const serviceItem = shipmentServiceItems[`${mtoShipmentID}`]?.find((item) => item.id === mtoServiceItemID);
    setSelectedServiceItem(serviceItem);
    setIsModalVisible(true);
  };

  /* istanbul ignore next */
  const handleShowEditSitEntryDateModal = (mtoServiceItemID, mtoShipmentID) => {
    const serviceItem = shipmentServiceItems[`${mtoShipmentID}`]?.find((item) => item.id === mtoServiceItemID);
    setSelectedServiceItem(serviceItem);
    setIsEditSitEntryDateModalVisible(true);
  };

  /* istanbul ignore next */
  const handleCancelEditSitEntryDateModal = () => {
    setIsEditSitEntryDateModalVisible(false);
  };

  /* istanbul ignore next */
  const handleShowCancellationModal = (mtoShipment) => {
    setSelectedShipment(mtoShipment);
    setIsCancelModalVisible(true);
  };

  /* istanbul ignore next */
  const handleShowDiversionModal = (mtoShipment) => {
    setSelectedShipment(mtoShipment);
    setIsDiversionModalVisible(true);
  };
  /* istanbul ignore next */
  const handleRequestReweighModal = (mtoShipment) => {
    setSelectedShipment(mtoShipment);
    setIsReweighModalVisible(true);
  };

  // To-do: Combine handle Acknowldge Weights and handle Weight alert into one one mutation function
  const handleAcknowledgeExcessWeightRisk = () => {
    mutateAcknowledgeExcessWeightRisk({ orderID: order.id, ifMatchETag: move.eTag });
  };
  const handleHideWeightAlert = () => {
    handleAcknowledgeExcessWeightRisk();
    setIsWeightAlertVisible(false);
  };

  const handleShowWeightModal = () => {
    handleHideWeightAlert();
    setIsWeightModalVisible(true);
  };
  /*
  *
  -------------------------  Submit Handlers  -------------------------
              Contain mutation functions to handle form submissions
              Using istanbul ignore next to omit from test coverage
              since they cannot be exported
  *
  */

  /* istanbul ignore next */
  const handleSubmitFinancialReviewModal = (remarks, flagForReview) => {
    // if it's set to yes let's send a true to the backend. If not we'll send false.
    const flagForReviewBool = flagForReview === 'yes';
    mutateFinancialReview(
      {
        moveID: move.id,
        ifMatchETag: move.eTag,
        body: { remarks, flagForReview: flagForReviewBool },
      },
      {
        onSuccess: (data) => {
          if (data.financialReviewFlag) {
            setAlertMessage('Move flagged for financial review.');
          } else {
            setAlertMessage('Move unflagged for financial review.');
          }
          setAlertType('success');
          setIsFinancialModalVisible(false);
        },
        onError: () => {
          setAlertMessage('There was a problem flagging the move for financial review. Please try again later.');
          setAlertType('error');
        },
      },
    );
  };
  /* istanbul ignore next */
  const handleReviewSITExtension = (sitExtensionID, formValues, shipment) => {
    if (formValues.acceptExtension === 'yes') {
      mutateSITExtensionApproval({
        shipmentID: shipment.id,
        sitExtensionID,
        ifMatchETag: shipment.eTag,
        body: {
          requestReason: formValues.requestReason,
          officeRemarks: formValues.officeRemarks,
          approvedDays: parseInt(formValues.daysApproved, 10) - shipment.sitDaysAllowance,
        },
      });
    } else if (formValues.acceptExtension === 'no') {
      mutateSITExtensionDenial({
        shipmentID: shipment.id,
        sitExtensionID,
        ifMatchETag: shipment.eTag,
        body: {
          officeRemarks: formValues.officeRemarks,
          convertToCustomerExpense: formValues.convertToCustomerExpense,
        },
      });
    }
    setSubmittedChangeTime(Date.now());
  };

  /* istanbul ignore next */
  const handleSubmitSITExtension = (formValues, shipment) => {
    mutateSubmitSITExtension(
      {
        shipmentID: shipment.id,
        ifMatchETag: shipment.eTag,
        body: {
          requestReason: formValues.requestReason,
          officeRemarks: formValues.officeRemarks,
          approvedDays: parseInt(formValues.daysApproved, 10) - shipment.sitDaysAllowance,
          sitEntryDate: formatDateForSwagger(formValues.sitEntryDate),
          moveID: shipment.moveTaskOrderID,
        },
      },
      {
        onSuccess: () => {
          setIsSuccessAlertVisible(true);
          setSubmittedChangeTime(Date.now());
        },
      },
    );
  };

  /* istanbul ignore next */
  const handleDivertShipment = (mtoShipmentID, eTag, shipmentLocator, diversionReason) => {
    mutateMTOShipmentStatus(
      {
        shipmentID: mtoShipmentID,
        operationPath: 'shipment.requestShipmentDiversion',
        ifMatchETag: eTag,
        onSuccessFlashMsg: `Diversion successfully requested for Shipment #${shipmentLocator}`,
        shipmentLocator,
        diversionReason,
      },
      {
        onSuccess: (data, variables) => {
          setIsDiversionModalVisible(false);
          // Must set FlashMesage after hiding the modal, since FlashMessage will disappear when focus changes
          setMessage(
            `MSG_CANCEL_SUCCESS_${variables.shipmentLocator}`,
            'success',
            variables.onSuccessFlashMsg,
            '',
            true,
          );
        },
        onError: () => {
          setIsDiversionModalVisible(false);
          setAlertMessage('There was a problem requesting a diversion on this shipment. Please try again later.');
          setAlertType('error');
        },
      },
    );
  };

  /* istanbul ignore next */
  const handleReweighShipment = (mtoShipmentID, eTag) => {
    mutateMTOShipmentRequestReweigh(
      {
        shipmentID: mtoShipmentID,
        ifMatchETag: eTag,
        onSuccessFlashMsg: `Reweigh successfully requested.`,
      },
      {
        onSuccess: (data, variables) => {
          setIsReweighModalVisible(false);
          // Must set FlashMesage after hiding the modal, since FlashMessage will disappear when focus changes
          setMessage(`MSG_REWEIGH_SUCCESS_${variables.shipmentID}`, 'success', variables.onSuccessFlashMsg, '', true);
        },
      },
    );
  };

  /* istanbul ignore next */
  const handleEditAccountingCodes = (fields, shipment) => {
    const body = { tacType: null, sacType: null, ...fields };
    mutateMTOShipment({
      moveTaskOrderID: shipment.moveTaskOrderID,
      shipmentID: shipment.id,
      ifMatchETag: shipment.eTag,
      body,
    });
  };

  /* istanbul ignore next */
  const handleUpdateMTOShipmentStatus = (moveTaskOrderID, mtoShipmentID, eTag) => {
    mutateMTOShipmentStatus(
      {
        shipmentID: mtoShipmentID,
        operationPath: 'shipment.requestShipmentCancellation',
        ifMatchETag: eTag,
        onSuccessFlashMsg: 'The request to cancel that shipment has been sent to the movers.',
      },
      {
        onSuccess: (data, variables) => {
          setIsCancelModalVisible(false);
          // Must set FlashMesage after hiding the modal, since FlashMessage will disappear when focus changes
          setMessage(`MSG_CANCEL_SUCCESS_${variables.shipmentID}`, 'success', variables.onSuccessFlashMsg, '', true);
        },
      },
    );
  };

  /* istanbul ignore next */
  const handleEditFacilityInfo = (fields, shipment) => {
    const formattedStorageFacility = formatStorageFacilityForAPI(fields.storageFacility);
    const formattedStorageFacilityAddress = removeEtag(formatAddressForAPI(fields.storageFacility.address));
    const body = {
      storageFacility: { ...formattedStorageFacility, address: formattedStorageFacilityAddress },
      serviceOrderNumber: fields.serviceOrderNumber,
    };
    mutateMTOShipment({
      moveTaskOrderID: shipment.moveTaskOrderID,
      shipmentID: shipment.id,
      ifMatchETag: shipment.eTag,
      body,
    });
  };

  /* istanbul ignore next */
  const handleEditServiceOrderNumber = (fields, shipment) => {
    mutateMTOShipment({
      moveTaskOrderID: shipment.moveTaskOrderID,
      shipmentID: shipment.id,
      ifMatchETag: shipment.eTag,
      body: { serviceOrderNumber: fields.serviceOrderNumber },
    });
  };

  /* istanbul ignore next */
  const handleUpdateMTOServiceItemStatus = (mtoServiceItemID, mtoShipmentID, status, rejectionReason) => {
    const mtoServiceItemForRequest = shipmentServiceItems[`${mtoShipmentID}`]?.find((s) => s.id === mtoServiceItemID);

    mutateMTOServiceItemStatus(
      {
        moveId: move.id,
        mtoServiceItemID,
        status,
        rejectionReason,
        ifMatchEtag: mtoServiceItemForRequest.eTag,
      },
      {
        onSuccess: () => {
          setIsModalVisible(false);
          setSelectedServiceItem({});
        },
      },
    );
  };

  /* istanbul ignore next */
  const handleUpdateSITServiceItemCustomerExpense = (
    mtoShipmentID,
    convertToCustomerExpense,
    customerExpenseReason,
    eTag,
  ) => {
    mutateSITServiceItemCustomerExpense(
      {
        shipmentID: mtoShipmentID,
        convertToCustomerExpense,
        customerExpenseReason,
        ifMatchETag: eTag,
        onSuccessFlashMsg: `SIT successfully converted to customer expense`,
      },
      {
        onSuccess: (data, variables) => {
          setMessage(
            `MSG_CONVERT_TO_CUSTOMER_EXPENSE_SUCCESS_${variables.shipmentID}`,
            'success',
            variables.onSuccessFlashMsg,
            '',
            true,
          );
        },
      },
    );
  };

  /* istanbul ignore next */
  const handleUpdateBillableWeight = (maxBillableWeight) => {
    mutateOrderBillableWeight(
      {
        orderID: order.id,
        ifMatchETag: order.eTag,
        body: { authorizedWeight: maxBillableWeight },
      },
      {
        onSuccess: (data, variables) => {
          setIsWeightModalVisible(false);
          setMessage(
            `MSG_MAX_BILLABLE_WEIGHT_SUCCESS_${variables.orderID}`,
            'success',
            'The maximum billable weight has been updated.',
            '',
            true,
          );
        },
      },
    );
  };

  /**
   * @typedef AddressShape
   * @prop {string} city
   * @prop {string} state
   * @prop {string} postalCode
   * @prop {string} streetAddress1
   * @prop {string} streetAddress2
   * @prop {string} streetAddress3
   * @prop {string} country
   */

  /**
   * @function
   * @param {string} mtoServiceItemID
   * @param {Date} newSitEntryDate
   * @description Updates the selected SIT entry date
   * OnSuccess, it closes the modal and sets a success message.
   */
  /* istanbul ignore next */
  const handleSubmitSitEntryDateChange = (mtoServiceItemID, newSitEntryDate) => {
    mutateServiceItemSitEntryDate(
      {
        mtoServiceItemID,
        body: { ID: mtoServiceItemID, SitEntryDate: newSitEntryDate },
      },
      {
        onSuccess: () => {
          setSelectedServiceItem({});
          setIsEditSitEntryDateModalVisible(false);
          setAlertMessage('SIT entry date updated');
          setAlertType('success');
        },
      },
    );
  };

  /*
  *
  -------------------------  useEffect Handlers  -------------------------
  *
  */

  /* ------------------ Update Notification counts ------------------------- */
  useEffect(() => {
    let serviceItemCount = 0;
    const serviceItemsCountForShipment = {};
    mtoShipments?.forEach((mtoShipment) => {
      if (
        mtoShipment.status === shipmentStatuses.APPROVED ||
        mtoShipment.status === shipmentStatuses.DIVERSION_REQUESTED
      ) {
        const requestedServiceItemCount = shipmentServiceItems[`${mtoShipment.id}`]?.filter(
          (serviceItem) => serviceItem.status === SERVICE_ITEM_STATUSES.SUBMITTED,
        )?.length;
        serviceItemCount += requestedServiceItemCount || 0;
        serviceItemsCountForShipment[`${mtoShipment.id}`] = requestedServiceItemCount;
      }
    });
    setUnapprovedServiceItemCount(serviceItemCount);
    setUnapprovedServiceItemsForShipment(serviceItemsCountForShipment);
  }, [mtoShipments, shipmentServiceItems, setUnapprovedServiceItemCount]);

  /* ------------------ Update Shipment approvals ------------------------- */
  useEffect(() => {
    if (mtoShipments) {
      const shipmentCount = mtoShipments?.length
        ? mtoShipments.filter((shipment) => shipment.status === shipmentStatuses.SUBMITTED).length
        : 0;
      setUnapprovedShipmentCount(shipmentCount);

      const externalVendorShipments = mtoShipments?.length
        ? mtoShipments.filter((shipment) => shipment.usesExternalVendor).length
        : 0;
      setExternalVendorShipmentCount(externalVendorShipments);
    }
  }, [mtoShipments, setUnapprovedShipmentCount]);

  /* ------------------ Update Weight related alerts and estimates ------------------------- */
  useEffect(() => {
    const shipmentSections = mtoShipments?.reduce((previous, shipment) => {
      if (showShipmentFilter(shipment)) {
        previous.push({
          id: shipment.id,
          label: shipmentSectionLabels[`${shipment.shipmentType}`] || shipment.shipmentType,
        });
      }
      return previous;
    }, []);
    setSections(shipmentSections || []);
  }, [mtoShipments]);

  useEffect(() => {
    setEstimatedWeightTotal(calculateEstimatedWeight(nonPPMShipments));
    setEstimatedPPMWeightTotal(calculateEstimatedWeight(onlyPPMShipments));
    let excessBillableWeightCount = 0;
    const riskOfExcessAcknowledged = !!move?.excess_weight_acknowledged_at;

    if (hasRiskOfExcess(estimatedWeightTotal, order?.entitlement.totalWeight) && !riskOfExcessAcknowledged) {
      excessBillableWeightCount = 1;
      setExcessWeightRiskCount(1);
    } else {
      setExcessWeightRiskCount(0);
    }

    const showWeightAlert = !riskOfExcessAcknowledged && !!excessBillableWeightCount;

    setIsWeightAlertVisible(showWeightAlert);
  }, [
    estimatedWeightTotal,
    move?.excess_weight_acknowledged_at,
    nonPPMShipments,
    onlyPPMShipments,
    order?.entitlement.totalWeight,
    setEstimatedWeightTotal,
    setExcessWeightRiskCount,
  ]);

  /* ------------------ Update SIT extension counts ------------------------- */
  useEffect(() => {
    const copyItemsFromTempArrayToSourceArray = (temp, target) => {
      Object.keys(temp).forEach((item) => {
        const targetArray = target;
        targetArray[item] = temp[item];
      });
    };
    const checkShipmentsForUnapprovedSITExtensions = (shipmentsWithStatus) => {
      const unapprovedSITExtensionShipmentItems = [];
      let unapprovedSITExtensionCount = 0;
      shipmentsWithStatus?.forEach((mtoShipment) => {
        const unapprovedSITExtItems =
          mtoShipment.sitExtensions?.filter((sitEx) => sitEx.status === SIT_EXTENSION_STATUS.PENDING) ?? [];
        const unapprovedSITCount = unapprovedSITExtItems.length;
        unapprovedSITExtensionCount += unapprovedSITCount; // Top bar Label
        unapprovedSITExtensionShipmentItems[`${mtoShipment.id}`] = unapprovedSITCount; // Nav bar Label
      });
      return { count: unapprovedSITExtensionCount, items: unapprovedSITExtensionShipmentItems };
    };
    const { count, items } = checkShipmentsForUnapprovedSITExtensions(mtoShipments);
    setUnapprovedSITExtensionCount(count);
    copyItemsFromTempArrayToSourceArray(items, unapprovedSITExtensionForShipment);
    setUnApprovedSITExtensionForShipment(unapprovedSITExtensionForShipment);
  }, [
    mtoShipments,
    setUnapprovedSITExtensionCount,
    setUnApprovedSITExtensionForShipment,
    unapprovedSITExtensionForShipment,
  ]);

  /* ------------------ Utils ------------------------- */
  // determine if max billable weight should be displayed yet
  const displayMaxBillableWeight = (shipments) => {
    return shipments?.some(
      (shipment) => includedStatusesForCalculatingWeights(shipment.status) && shipment.primeEstimatedWeight,
    );
  };
  // Edge case of diversion shipments being counted twice
  const moveWeightTotal = calculateWeightRequested(nonPPMShipments);
  const ppmWeightTotal = calculateWeightRequested(onlyPPMShipments);
  const maxBillableWeight = displayMaxBillableWeight(nonPPMShipments) ? order?.entitlement?.authorizedWeight : '-';

  /**
   * @function getSitAddressInitialValues
   * @todo ETag and Id need to be removed from response from backend or address fields needs to be in their own object
   * @returns {AddressShape}
   */

  /*
  *
  -------------------------  UI -------------------------
  *
  */
  // this should always be 110% of estimated weight regardless of allowance
  // or max billable weight
  const estimateWeight110 = (
    <div className={moveTaskOrderStyles.childHeader}>
      <div>110% of estimated weight</div>
      <div className={moveTaskOrderStyles.value}>
        {Number.isFinite(estimatedWeightTotal) ? formatWeight(Math.round(estimatedWeightTotal * 1.1)) : '—'}
      </div>
    </div>
  );

  if (isLoading) return <LoadingPlaceholder />;
  if (isError) return <SomethingWentWrong />;

  /* ------------------ No approved shipments ------------------------- */
  if (move.status === MOVE_STATUSES.SUBMITTED || !mtoShipments.some(showShipmentFilter)) {
    return (
      <div className={styles.tabContent}>
        <GridContainer className={styles.gridContainer} data-testid="too-shipment-container">
          <div className={styles.pageHeader}>
            <h1>Move task order</h1>
          </div>
          <div className={styles.emptyMessage}>
            <p>This move does not have any approved shipments yet.</p>
          </div>
        </GridContainer>
      </div>
    );
  }

  const excessWeightAlertControl = (
    <Button
      data-testid="excessWeightAlertButton"
      type="button"
      onClick={handleHideWeightAlert}
      unstyled
      disabled={isMoveLocked}
    >
      <FontAwesomeIcon icon="times" />
    </Button>
  );

  return (
    <div className={styles.tabContent}>
      <div className={styles.container}>
        {/* nav is being used here instead of LeftNav since there are two separate sections that need to be interated through */}
        <nav className={classnames(leftNavStyles.LeftNav)}>
          {nonShipmentSections.map((s) => {
            return (
              <LeftNavSection
                key={`sidenav_${s}`}
                sectionName={s}
                isActive={`${s}` === activeSection}
                onClickHandler={() => setActiveSection(`${s}`)}
              >
                {nonShipmentSectionLabels[`${s}`]}
              </LeftNavSection>
            );
          })}
          {sections.map((s) => {
            return (
              <LeftNavSection
                key={`sidenav_${s.id}`}
                sectionName={`s-${s.id}`}
                isActive={`s-${s.id}` === activeSection}
                onClickHandler={() => setActiveSection(`s-${s.id}`)}
              >
                {s.label}{' '}
                <LeftNavTag
                  showTag={Boolean(
                    unapprovedServiceItemsForShipment[`${s.id}`] || unapprovedSITExtensionForShipment[`${s.id}`],
                  )}
                >
                  {(unapprovedServiceItemsForShipment[`${s.id}`] || 0) +
                    (unapprovedSITExtensionForShipment[`${s.id}`] || 0)}
                </LeftNavTag>
              </LeftNavSection>
            );
          })}
        </nav>
        <FlashGridContainer className={styles.gridContainer} data-testid="too-shipment-container">
          <Grid row className={styles.pageHeader}>
            {alertMessage && (
              <Grid col={12} className={styles.alertContainer}>
                <Alert headingLevel="h4" slim type={alertType}>
                  {alertMessage}
                </Alert>
              </Grid>
            )}
          </Grid>
          {isWeightAlertVisible && (
            <Alert
              headingLevel="h4"
              slim
              type="warning"
              cta={excessWeightAlertControl}
              className={styles.alertWithButton}
            >
              <span>
                This move is at risk for excess weight.{' '}
                <Restricted to={permissionTypes.updateBillableWeight}>
                  <Restricted to={permissionTypes.updateMTOPage}>
                    <span className={styles.rightAlignButtonWrapper}>
                      <Button
                        data-testid="reviewBillableWeightBtn"
                        type="button"
                        onClick={handleShowWeightModal}
                        unstyled
                        disabled={isMoveLocked}
                      >
                        Review billable weight
                      </Button>
                    </span>
                  </Restricted>
                </Restricted>
              </span>
            </Alert>
          )}
          {isSuccessAlertVisible && (
            <Alert headingLevel="h4" slim type="success">
              Your changes were saved
            </Alert>
          )}

          {isModalVisible && (
            <RejectServiceItemModal
              serviceItem={selectedServiceItem}
              onSubmit={handleUpdateMTOServiceItemStatus}
              onClose={setIsModalVisible}
            />
          )}
          {isCancelModalVisible && (
            <RequestShipmentCancellationModal
              shipmentInfo={selectedShipment}
              onClose={setIsCancelModalVisible}
              onSubmit={handleUpdateMTOShipmentStatus}
            />
          )}
          {isDiversionModalVisible && (
            <RequestShipmentDiversionModal
              shipmentInfo={selectedShipment}
              onClose={setIsDiversionModalVisible}
              onSubmit={handleDivertShipment}
            />
          )}
          {isReweighModalVisible && (
            <RequestReweighModal
              shipmentInfo={selectedShipment}
              onClose={setIsReweighModalVisible}
              onSubmit={handleReweighShipment}
            />
          )}

          <ConnectedEditMaxBillableWeightModal
            isOpen={isWeightModalVisible}
            defaultWeight={order.entitlement.totalWeight}
            maxBillableWeight={order.entitlement.authorizedWeight}
            onSubmit={handleUpdateBillableWeight}
            onClose={setIsWeightModalVisible}
          />

          {isFinancialModalVisible && (
            <FinancialReviewModal
              onClose={handleCancelFinancialReviewModal}
              onSubmit={handleSubmitFinancialReviewModal}
              initialRemarks={move?.financialReviewRemarks}
              initialSelection={move?.financialReviewFlag}
            />
          )}
          {isEditSitEntryDateModalVisible && (
            <EditSitEntryDateModal
              onClose={handleCancelEditSitEntryDateModal}
              onSubmit={handleSubmitSitEntryDateChange}
              isOpen={isEditSitEntryDateModalVisible}
              serviceItem={selectedServiceItem}
              shipmentInfo={selectedShipment}
            />
          )}
          <div className={styles.pageHeader}>
            <h1>Move task order</h1>
            <div className={styles.pageHeaderDetails}>
              <h6>MTO Reference ID #{move?.referenceId}</h6>
              <h6>Contract #{move?.contractor?.contractNumber}</h6>
              <h6>NAICS: {order?.naics}</h6>
              <Restricted to={permissionTypes.updateFinancialReviewFlag}>
                <Restricted to={permissionTypes.updateMTOPage}>
                  <div className={moveTaskOrderStyles.financialReviewContainer}>
                    <FinancialReviewButton
                      onClick={handleShowFinancialReviewModal}
                      reviewRequested={move.financialReviewFlag}
                      isMoveLocked={isMoveLocked}
                    />
                  </div>
                </Restricted>
              </Restricted>
            </div>
          </div>

          <div className={moveTaskOrderStyles.weightHeader} id="move-weights">
            <WeightDisplay heading="Weight allowance" weightValue={order.entitlement.totalWeight} />
            <WeightDisplay heading="Estimated weight (total)" weightValue={estimatedWeightTotal}>
              {hasRiskOfExcess(estimatedWeightTotal, order.entitlement.totalWeight) && <Tag>Risk of excess</Tag>}
              {hasRiskOfExcess(estimatedWeightTotal, order.entitlement.totalWeight) &&
                externalVendorShipmentCount > 0 && <br />}
              {externalVendorShipmentCount > 0 && (
                <small>
                  {externalVendorShipmentCount} shipment{externalVendorShipmentCount > 1 && 's'} not moved by GHC prime.{' '}
                  <Link className="usa-link" to={generatePath(tooRoutes.MOVE_VIEW_PATH, { moveCode })}>
                    View move details
                  </Link>
                </small>
              )}
              {estimateWeight110}
            </WeightDisplay>
            <WeightDisplay
              heading="Max billable weight"
              weightValue={maxBillableWeight}
              onEdit={displayMaxBillableWeight(nonPPMShipments) ? handleShowWeightModal : null}
              isMoveLocked={isMoveLocked}
            />
            <WeightDisplay heading="Move weight (total)" weightValue={moveWeightTotal} />
          </div>
          {onlyPPMShipments.length > 0 && (
            <div className={moveTaskOrderStyles.secondRow} id="move-weights">
              <WeightDisplay heading="PPM estimated weight (total)" weightValue={estimatedPPMWeightTotal} />
              <WeightDisplay heading="Actual PPM weight (total)" weightValue={ppmWeightTotal} />
            </div>
          )}
          {mtoShipments.map((mtoShipment) => {
            if (
              mtoShipment.status !== shipmentStatuses.APPROVED &&
              mtoShipment.status !== shipmentStatuses.CANCELLATION_REQUESTED &&
              mtoShipment.status !== shipmentStatuses.DIVERSION_REQUESTED &&
              mtoShipment.status !== shipmentStatuses.CANCELED
            ) {
              return false;
            }

            const serviceItemsForShipment = shipmentServiceItems[`${mtoShipment.id}`];
            const requestedServiceItems = serviceItemsForShipment?.filter(
              (item) => item.status === SERVICE_ITEM_STATUSES.SUBMITTED,
            );
            const approvedServiceItems = serviceItemsForShipment?.filter(
              (item) => item.status === SERVICE_ITEM_STATUSES.APPROVED,
            );
            const rejectedServiceItems = serviceItemsForShipment?.filter(
              (item) => item.status === SERVICE_ITEM_STATUSES.REJECTED,
            );
            const dutyLocationPostal = { postalCode: order.destinationDutyLocation.address.postalCode };
            const { pickupAddress, destinationAddress } = mtoShipment;
            const formattedScheduledPickup = formatShipmentDate(mtoShipment.scheduledPickupDate);

            return (
              <ShipmentContainer
                id={`s-${mtoShipment.id}`}
                key={mtoShipment.id}
                shipmentType={mtoShipment.shipmentType}
                className={styles.shipmentCard}
              >
                <ShipmentHeading
                  shipmentInfo={{
                    shipmentID: mtoShipment.id,
                    shipmentType: mtoShipmentTypes[mtoShipment.shipmentType],
                    isDiversion: mtoShipment.diversion,
                    originCity: pickupAddress?.city || '',
                    originState: pickupAddress?.state || '',
                    originPostalCode: pickupAddress?.postalCode || '',
                    destinationAddress: destinationAddress || dutyLocationPostal,
                    scheduledPickupDate: formattedScheduledPickup,
                    shipmentStatus: mtoShipment.status,
                    ifMatchEtag: mtoShipment.eTag,
                    moveTaskOrderID: mtoShipment.moveTaskOrderID,
                    shipmentLocator: mtoShipment.shipmentLocator,
                  }}
                  handleShowCancellationModal={handleShowCancellationModal}
                  isMoveLocked={isMoveLocked}
                />
                <ShipmentDetails
                  shipment={mtoShipment}
                  order={order}
                  handleRequestReweighModal={handleRequestReweighModal}
                  handleShowDiversionModal={handleShowDiversionModal}
                  handleReviewSITExtension={handleReviewSITExtension}
                  handleSubmitSITExtension={handleSubmitSITExtension}
                  handleUpdateSITServiceItemCustomerExpense={handleUpdateSITServiceItemCustomerExpense}
                  handleEditFacilityInfo={handleEditFacilityInfo}
                  handleEditServiceOrderNumber={handleEditServiceOrderNumber}
                  handleEditAccountingCodes={handleEditAccountingCodes}
                  isMoveLocked={isMoveLocked}
                />
                {requestedServiceItems?.length > 0 && (
                  <RequestedServiceItemsTable
                    serviceItems={requestedServiceItems}
                    handleUpdateMTOServiceItemStatus={handleUpdateMTOServiceItemStatus}
                    handleShowRejectionDialog={handleShowRejectionDialog}
                    handleShowEditSitEntryDateModal={handleShowEditSitEntryDateModal}
                    statusForTableType={SERVICE_ITEM_STATUSES.SUBMITTED}
                    shipment={mtoShipment}
                    sitStatus={mtoShipment.sitStatus}
                    isMoveLocked={isMoveLocked}
                  />
                )}
                {approvedServiceItems?.length > 0 && (
                  <RequestedServiceItemsTable
                    serviceItems={approvedServiceItems}
                    handleUpdateMTOServiceItemStatus={handleUpdateMTOServiceItemStatus}
                    handleShowRejectionDialog={handleShowRejectionDialog}
                    handleShowEditSitEntryDateModal={handleShowEditSitEntryDateModal}
                    statusForTableType={SERVICE_ITEM_STATUSES.APPROVED}
                    shipment={mtoShipment}
                    sitStatus={mtoShipment.sitStatus}
                    isMoveLocked={isMoveLocked}
                  />
                )}
                {rejectedServiceItems?.length > 0 && (
                  <RequestedServiceItemsTable
                    serviceItems={rejectedServiceItems}
                    handleUpdateMTOServiceItemStatus={handleUpdateMTOServiceItemStatus}
                    handleShowRejectionDialog={handleShowRejectionDialog}
                    statusForTableType={SERVICE_ITEM_STATUSES.REJECTED}
                    shipment={mtoShipment}
                    sitStatus={mtoShipment.sitStatus}
                    isMoveLocked={isMoveLocked}
                  />
                )}
              </ShipmentContainer>
            );
          })}
          <ServiceItemContainer className={styles.shipmentCard}>
            {requestedMoveServiceItems?.length > 0 && (
              <RequestedServiceItemsTable
                serviceItems={requestedMoveServiceItems}
                handleUpdateMTOServiceItemStatus={handleUpdateMTOServiceItemStatus}
                handleShowRejectionDialog={handleShowRejectionDialog}
                statusForTableType={MTO_SERVICE_ITEM_STATUS.SUBMITTED}
              />
            )}
            {approvedMoveServiceItems?.length > 0 && (
              <RequestedServiceItemsTable
                serviceItems={approvedMoveServiceItems}
                handleUpdateMTOServiceItemStatus={handleUpdateMTOServiceItemStatus}
                handleShowRejectionDialog={handleShowRejectionDialog}
                statusForTableType={MTO_SERVICE_ITEM_STATUS.APPROVED}
              />
            )}
            {rejectedMoveServiceItems?.length > 0 && (
              <RequestedServiceItemsTable
                serviceItems={rejectedMoveServiceItems}
                handleUpdateMTOServiceItemStatus={handleUpdateMTOServiceItemStatus}
                handleShowRejectionDialog={handleShowRejectionDialog}
                statusForTableType={MTO_SERVICE_ITEM_STATUS.REJECTED}
              />
            )}
          </ServiceItemContainer>
          <div className={styles.pageFooter}>
            <div className={styles.pageFooterDetails}>
              <h6>{order?.packingAndShippingInstructions}</h6>
              <h6>{order?.methodOfPayment}</h6>
            </div>
          </div>
        </FlashGridContainer>
      </div>
    </div>
  );
};

MoveTaskOrder.propTypes = {
  setUnapprovedShipmentCount: func.isRequired,
  setUnapprovedServiceItemCount: func.isRequired,
  setExcessWeightRiskCount: func.isRequired,
  setMessage: func.isRequired,
  setUnapprovedSITExtensionCount: func.isRequired,
};

const mapDispatchToProps = {
  setMessage: setFlashMessage,
};

export default connect(() => ({}), mapDispatchToProps)(MoveTaskOrder);<|MERGE_RESOLUTION|>--- conflicted
+++ resolved
@@ -168,13 +168,8 @@
         sitRequestedDelivery: item.sitRequestedDelivery,
         sitDeliveryMiles: item.sitDeliveryMiles,
         status: item.status,
-<<<<<<< HEAD
-        standaloneCrate: item.standaloneCrate,
-        estimatedPrice: item.estimatedPrice,
-=======
         estimatedPrice: item.estimatedPrice,
         standaloneCrate: item.standaloneCrate,
->>>>>>> 8a6fd7ed
       };
 
       if (serviceItemsForShipment[`${newItem.mtoShipmentID}`]) {
