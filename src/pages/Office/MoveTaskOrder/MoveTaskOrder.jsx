import React from 'react';
import { withRouter } from 'react-router-dom';
import { get, map } from 'lodash';
import { GridContainer } from '@trussworks/react-uswds';

import styles from '../TXOMoveInfo/TXOTab.module.scss';

import ShipmentContainer from 'components/Office/ShipmentContainer';
import ShipmentHeading from 'components/Office/ShipmentHeading';
import ImportantShipmentDates from 'components/Office/ImportantShipmentDates';
import RequestedServiceItemsTable from 'components/Office/RequestedServiceItemsTable';
import { useMoveTaskOrderQueries } from 'hooks/queries';
import { MatchShape } from 'types/router';
import LoadingPlaceholder from 'shared/LoadingPlaceholder';
import SomethingWentWrong from 'shared/SomethingWentWrong';
import ShipmentAddresses from 'components/Office/ShipmentAddresses/ShipmentAddresses';

function formatShipmentType(shipmentType) {
  if (shipmentType === 'HHG') {
    return 'Household Goods';
  }
  return shipmentType;
}

function formatShipmentDate(shipmentDateString) {
  const dateObj = new Date(shipmentDateString);
  const weekday = new Intl.DateTimeFormat('en', { weekday: 'long' }).format(dateObj);
  const year = new Intl.DateTimeFormat('en', { year: 'numeric' }).format(dateObj);
  const month = new Intl.DateTimeFormat('en', { month: 'short' }).format(dateObj);
  const day = new Intl.DateTimeFormat('en', { day: '2-digit' }).format(dateObj);
  return `${weekday}, ${day} ${month} ${year}`;
}

export const MoveTaskOrder = ({ match }) => {
  const { moveOrderId } = match.params;

  // TODO - Do something with moveOrder and moveTaskOrder?
<<<<<<< HEAD
  const { moveOrders = {}, mtoShipments, mtoServiceItems, isLoading, isError } = useMoveTaskOrderQueries(moveOrderId);
=======
  const { moveTaskOrders, mtoShipments, mtoServiceItems, isLoading, isError } = useMoveTaskOrderQueries(moveOrderId);
>>>>>>> 9bbe97b2

  if (isLoading) return <LoadingPlaceholder />;
  if (isError) return <SomethingWentWrong />;

<<<<<<< HEAD
  const moveOrder = Object.values(moveOrders)?.[0];
=======
  const moveTaskOrder = Object.values(moveTaskOrders)[0];

>>>>>>> 9bbe97b2
  const serviceItems = map(mtoServiceItems, (item) => {
    const newItem = { ...item };
    newItem.serviceItem = item.reServiceName;
    newItem.details = { text: { ZIP: item.pickupPostalCode, Reason: item.reason }, imgURL: '' };

    return newItem;
  });

  return (
    <div className={styles.tabContent}>
      <GridContainer className={styles.gridContainer} data-testid="too-shipment-container">
        <div className={styles.pageHeader}>
          <h1>Move task order</h1>
          <div className={styles.pageHeaderDetails}>
            <h6>MTO Reference ID #{moveTaskOrder?.referenceId}</h6>
            <h6>Contract #1234567890</h6> {/* TODO - need this value from the API */}
          </div>
        </div>

        {map(mtoShipments, (mtoShipment) => {
          const serviceItemsForShipment = serviceItems.filter((item) => item.mtoShipmentID === mtoShipment.id);
          return (
            <ShipmentContainer shipmentType={mtoShipment.shipmentType} className={styles.shipmentCard}>
              <ShipmentHeading
                key={mtoShipment.id}
                shipmentInfo={{
                  shipmentType: formatShipmentType(mtoShipment.shipmentType),
                  originCity: get(mtoShipment.pickupAddress, 'city'),
                  originState: get(mtoShipment.pickupAddress, 'state'),
                  originPostalCode: get(mtoShipment.pickupAddress, 'postal_code'),
                  destinationCity: get(mtoShipment.destinationAddress, 'city'),
                  destinationState: get(mtoShipment.destinationAddress, 'state'),
                  destinationPostalCode: get(mtoShipment.destinationAddress, 'postal_code'),
                  scheduledPickupDate: formatShipmentDate(mtoShipment.scheduledPickupDate),
                }}
              />
              <ImportantShipmentDates
                requestedPickupDate={formatShipmentDate(mtoShipment.requestedPickupDate)}
                scheduledPickupDate={formatShipmentDate(mtoShipment.scheduledPickupDate)}
              />
              <ShipmentAddresses
                pickupAddress={mtoShipment?.pickupAddress}
                destinationAddress={mtoShipment?.destinationAddress}
                // eslint-disable-next-line react/prop-types
                originDutyStation={moveOrder?.originDutyStation?.address}
                // eslint-disable-next-line react/prop-types
                destinationDutyStation={moveOrder?.destinationDutyStation?.address}
              />
              <RequestedServiceItemsTable serviceItems={serviceItemsForShipment} />
            </ShipmentContainer>
          );
        })}
      </GridContainer>
    </div>
  );
};

MoveTaskOrder.propTypes = {
  match: MatchShape.isRequired,
};

export default withRouter(MoveTaskOrder);<|MERGE_RESOLUTION|>--- conflicted
+++ resolved
@@ -35,21 +35,21 @@
   const { moveOrderId } = match.params;
 
   // TODO - Do something with moveOrder and moveTaskOrder?
-<<<<<<< HEAD
-  const { moveOrders = {}, mtoShipments, mtoServiceItems, isLoading, isError } = useMoveTaskOrderQueries(moveOrderId);
-=======
-  const { moveTaskOrders, mtoShipments, mtoServiceItems, isLoading, isError } = useMoveTaskOrderQueries(moveOrderId);
->>>>>>> 9bbe97b2
+  const {
+    moveOrders = {},
+    moveTaskOrders,
+    mtoShipments,
+    mtoServiceItems,
+    isLoading,
+    isError,
+  } = useMoveTaskOrderQueries(moveOrderId);
 
   if (isLoading) return <LoadingPlaceholder />;
   if (isError) return <SomethingWentWrong />;
 
-<<<<<<< HEAD
   const moveOrder = Object.values(moveOrders)?.[0];
-=======
   const moveTaskOrder = Object.values(moveTaskOrders)[0];
 
->>>>>>> 9bbe97b2
   const serviceItems = map(mtoServiceItems, (item) => {
     const newItem = { ...item };
     newItem.serviceItem = item.reServiceName;
