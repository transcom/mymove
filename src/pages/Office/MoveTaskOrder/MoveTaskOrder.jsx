import React, { useEffect, useMemo, useState } from 'react';
import { generatePath, Link, useParams } from 'react-router-dom';
import { Alert, Button, Grid, GridContainer, Tag } from '@trussworks/react-uswds';
import { FontAwesomeIcon } from '@fortawesome/react-fontawesome';
import { useMutation, useQueryClient } from '@tanstack/react-query';
import { connect } from 'react-redux';
import { func } from 'prop-types';
import classnames from 'classnames';

import styles from '../TXOMoveInfo/TXOTab.module.scss';

import moveTaskOrderStyles from './MoveTaskOrder.module.scss';

import ConnectedEditMaxBillableWeightModal from 'components/Office/EditMaxBillableWeightModal/EditMaxBillableWeightModal';
import { milmoveLogger } from 'utils/milmoveLog';
import { formatAddressForAPI, formatStorageFacilityForAPI, removeEtag } from 'utils/formatMtoShipment';
import hasRiskOfExcess from 'utils/hasRiskOfExcess';
import dimensionTypes from 'constants/dimensionTypes';
import { MOVES, MTO_SERVICE_ITEMS, MTO_SHIPMENTS, ORDERS } from 'constants/queryKeys';
import SERVICE_ITEM_STATUSES from 'constants/serviceItems';
import { mtoShipmentTypes, shipmentStatuses } from 'constants/shipments';
import FlashGridContainer from 'containers/FlashGridContainer/FlashGridContainer';
import { shipmentSectionLabels } from 'content/shipments';
import RejectServiceItemModal from 'components/Office/RejectServiceItemModal/RejectServiceItemModal';
import RequestedServiceItemsTable from 'components/Office/RequestedServiceItemsTable/RequestedServiceItemsTable';
import RequestShipmentCancellationModal from 'components/Office/RequestShipmentCancellationModal/RequestShipmentCancellationModal';
import RequestShipmentDiversionModal from 'components/Office/RequestShipmentDiversionModal/RequestShipmentDiversionModal';
import RequestReweighModal from 'components/Office/RequestReweighModal/RequestReweighModal';
import ShipmentContainer from 'components/Office/ShipmentContainer/ShipmentContainer';
import ShipmentHeading from 'components/Office/ShipmentHeading/ShipmentHeading';
import ShipmentDetails from 'components/Office/ShipmentDetails/ShipmentDetails';
import ServiceItemContainer from 'components/Office/ServiceItemContainer/ServiceItemContainer';
import { useMoveTaskOrderQueries } from 'hooks/queries';
import {
  acknowledgeExcessWeightRisk,
  approveSITExtension,
  denySITExtension,
  patchMTOServiceItemStatus,
  submitSITExtension,
  updateBillableWeight,
  updateFinancialFlag,
  updateMTOShipment,
  updateMTOShipmentRequestReweigh,
  updateMTOShipmentStatus,
  updateServiceItemSITEntryDate,
  updateSITServiceItemCustomerExpense,
} from 'services/ghcApi';
import { MOVE_STATUSES, MTO_SERVICE_ITEM_STATUS } from 'shared/constants';
import LoadingPlaceholder from 'shared/LoadingPlaceholder';
import SomethingWentWrong from 'shared/SomethingWentWrong';
import { setFlashMessage } from 'store/flash/actions';
import WeightDisplay from 'components/Office/WeightDisplay/WeightDisplay';
import {
  calculateEstimatedWeight,
  calculateWeightRequested,
  includedStatusesForCalculatingWeights,
} from 'hooks/custom';
import { SIT_EXTENSION_STATUS } from 'constants/sitExtensions';
import FinancialReviewButton from 'components/Office/FinancialReviewButton/FinancialReviewButton';
import FinancialReviewModal from 'components/Office/FinancialReviewModal/FinancialReviewModal';
import leftNavStyles from 'components/LeftNav/LeftNav.module.scss';
import LeftNavSection from 'components/LeftNavSection/LeftNavSection';
import LeftNavTag from 'components/LeftNavTag/LeftNavTag';
import Restricted from 'components/Restricted/Restricted';
import { permissionTypes } from 'constants/permissions';
import { tooRoutes } from 'constants/routes';
import { formatDateForSwagger } from 'shared/dates';
import EditSitEntryDateModal from 'components/Office/EditSitEntryDateModal/EditSitEntryDateModal';
import { formatWeight } from 'utils/formatters';

const nonShipmentSectionLabels = {
  'move-weights': 'Move weights',
};

function formatShipmentDate(shipmentDateString) {
  if (shipmentDateString == null) {
    return '';
  }
  const dateObj = new Date(shipmentDateString);
  const weekday = new Intl.DateTimeFormat('en', { weekday: 'long' }).format(dateObj);
  const year = new Intl.DateTimeFormat('en', { year: 'numeric' }).format(dateObj);
  const month = new Intl.DateTimeFormat('en', { month: 'short' }).format(dateObj);
  const day = new Intl.DateTimeFormat('en', { day: '2-digit' }).format(dateObj);
  return `${weekday}, ${day} ${month} ${year}`;
}

function showShipmentFilter(shipment) {
  return (
    shipment.status === shipmentStatuses.APPROVED ||
    shipment.status === shipmentStatuses.CANCELLATION_REQUESTED ||
    shipment.status === shipmentStatuses.DIVERSION_REQUESTED ||
    shipment.status === shipmentStatuses.CANCELED
  );
}

export const MoveTaskOrder = (props) => {
  /* ------------------ Modals ------------------------- */
  const [isModalVisible, setIsModalVisible] = useState(false);
  const [isCancelModalVisible, setIsCancelModalVisible] = useState(false);
  // Diversion
  const [isDiversionModalVisible, setIsDiversionModalVisible] = useState(false);
  // Weights
  const [isReweighModalVisible, setIsReweighModalVisible] = useState(false);
  const [isWeightModalVisible, setIsWeightModalVisible] = useState(false);
  // SIT Address Updates
  const [isEditSitEntryDateModalVisible, setIsEditSitEntryDateModalVisible] = useState(false);
  /* ------------------ Alerts ------------------------- */
  const [alertMessage, setAlertMessage] = useState(null);
  const [alertType, setAlertType] = useState('success');
  const [isSuccessAlertVisible, setIsSuccessAlertVisible] = useState(false);
  const [isWeightAlertVisible, setIsWeightAlertVisible] = useState(false);
  const [isFinancialModalVisible, setIsFinancialModalVisible] = useState(false);
  /* ------------------ Selected / Active Item ------------------------- */
  const [selectedShipment, setSelectedShipment] = useState(undefined);
  const [selectedServiceItem, setSelectedServiceItem] = useState(undefined);
  const [activeSection, setActiveSection] = useState('');
  const [sections, setSections] = useState([]);
  /* ------------------ Unapproved requests / counts ------------------------- */
  const [unapprovedServiceItemsForShipment, setUnapprovedServiceItemsForShipment] = useState({});
  const [unapprovedSITExtensionForShipment, setUnApprovedSITExtensionForShipment] = useState({});
  const [externalVendorShipmentCount, setExternalVendorShipmentCount] = useState(0);
  /* ------------------ Miscellaneous ------------------------- */
  const [estimatedWeightTotal, setEstimatedWeightTotal] = useState(null);
  const [estimatedPPMWeightTotal, setEstimatedPPMWeightTotal] = useState(null);
  const [, setSubmittedChangeTime] = useState(Date.now());

  const nonShipmentSections = useMemo(() => {
    return ['move-weights'];
  }, []);

  const { moveCode } = useParams();
  const {
    setUnapprovedShipmentCount,
    setUnapprovedServiceItemCount,
    setExcessWeightRiskCount,
    setMessage,
    setUnapprovedSITExtensionCount,
    isMoveLocked,
  } = props;

  const { orders = {}, move, mtoShipments, mtoServiceItems, isLoading, isError } = useMoveTaskOrderQueries(moveCode);
  const order = Object.values(orders)?.[0];
  const nonPPMShipments = mtoShipments?.filter((shipment) => shipment.shipmentType !== 'PPM');
  const onlyPPMShipments = mtoShipments?.filter((shipment) => shipment.shipmentType === 'PPM');

  const shipmentServiceItems = useMemo(() => {
    const serviceItemsForShipment = {};
    mtoServiceItems?.forEach((item) => {
      const newItem = { ...item };
      newItem.code = item.reServiceCode;
      newItem.serviceItem = item.reServiceName;
      newItem.details = {
        pickupPostalCode: item.pickupPostalCode,
        SITPostalCode: item.SITPostalCode,
        reason: item.reason,
        description: item.description,
        itemDimensions: item.dimensions?.find((dimension) => dimension?.type === dimensionTypes.ITEM),
        crateDimensions: item.dimensions?.find((dimension) => dimension?.type === dimensionTypes.CRATE),
        customerContacts: item.customerContacts,
        estimatedWeight: item.estimatedWeight,
        rejectionReason: item.rejectionReason,
        sitDepartureDate: item.sitDepartureDate,
        sitEntryDate: item.sitEntryDate,
        sitOriginHHGOriginalAddress: item.sitOriginHHGOriginalAddress,
        sitOriginHHGActualAddress: item.sitOriginHHGActualAddress,
        sitDestinationFinalAddress: item.sitDestinationFinalAddress,
        sitDestinationOriginalAddress: item.sitDestinationOriginalAddress,
        sitCustomerContacted: item.sitCustomerContacted,
        sitRequestedDelivery: item.sitRequestedDelivery,
        sitDeliveryMiles: item.sitDeliveryMiles,
        status: item.status,
<<<<<<< HEAD
        estimatedPrice: item.estimatedPrice,
=======
        standaloneCrate: item.standaloneCrate,
>>>>>>> 9dad8584
      };

      if (serviceItemsForShipment[`${newItem.mtoShipmentID}`]) {
        serviceItemsForShipment[`${newItem.mtoShipmentID}`].push(newItem);
      } else {
        serviceItemsForShipment[`${newItem.mtoShipmentID}`] = [newItem]; // Basic service items belong under shipmentServiceItems[`${undefined}`]
      }
    });
    return serviceItemsForShipment;
  }, [mtoServiceItems]);

  const serviceItemsForMove = shipmentServiceItems[`${undefined}`];
  const requestedMoveServiceItems = serviceItemsForMove?.filter(
    (item) => item.status === SERVICE_ITEM_STATUSES.SUBMITTED,
  );
  const approvedMoveServiceItems = serviceItemsForMove?.filter(
    (item) => item.status === SERVICE_ITEM_STATUSES.APPROVED,
  );
  const rejectedMoveServiceItems = serviceItemsForMove?.filter(
    (item) => item.status === SERVICE_ITEM_STATUSES.REJECTED,
  );

  /*
  *
  -------------------------  Mutation Funtions  -------------------------
  * using istanbul ignore next to omit from test coverage since these functions
  * cannot be exported
  */

  const queryClient = useQueryClient();
  /* istanbul ignore next */
  const { mutate: mutateMTOServiceItemStatus } = useMutation({
    mutationFn: patchMTOServiceItemStatus,
    onSuccess: (data, variables) => {
      const newMTOServiceItem = data.mtoServiceItems[variables.mtoServiceItemID];
      mtoServiceItems[mtoServiceItems.find((serviceItem) => serviceItem.id === newMTOServiceItem.id)] =
        newMTOServiceItem;
      queryClient.setQueryData([MTO_SERVICE_ITEMS, variables.moveId, false], mtoServiceItems);
      queryClient.invalidateQueries({ queryKey: [MTO_SERVICE_ITEMS, variables.moveId] });
      queryClient.invalidateQueries({ queryKey: [MTO_SHIPMENTS] });
    },
    onError: (error) => {
      const errorMsg = error?.response?.body;
      milmoveLogger.error(errorMsg);
    },
  });

  /* istanbul ignore next */
  const { mutate: mutateSITServiceItemCustomerExpense } = useMutation({
    mutationFn: updateSITServiceItemCustomerExpense,
    onSuccess: (data, variables) => {
      const updatedMTOShipment = data.mtoShipments[variables.shipmentID];
      mtoShipments[mtoShipments.findIndex((shipment) => shipment.id === updatedMTOShipment.id)] = updatedMTOShipment;
      queryClient.setQueryData([MTO_SHIPMENTS, updatedMTOShipment.moveTaskOrderID, false], mtoShipments);
      queryClient.invalidateQueries({ queryKey: [MTO_SHIPMENTS, updatedMTOShipment.moveTaskOrderID] });
    },
    onError: (error) => {
      const errorMsg = error?.response?.body;
      milmoveLogger.error(errorMsg);
    },
  });

  /* istanbul ignore next */
  const { mutate: mutateMTOShipment } = useMutation({
    mutationFn: updateMTOShipment,
    onSuccess: (_, variables) => {
      queryClient.setQueryData([MTO_SHIPMENTS, variables.moveTaskOrderID, false], mtoShipments);
      queryClient.invalidateQueries({ queryKey: [MTO_SHIPMENTS, variables.moveTaskOrderID] });
    },
  });

  /* istanbul ignore next */
  const { mutate: mutateMTOShipmentStatus } = useMutation({
    mutationFn: updateMTOShipmentStatus,
    onSuccess: (data, variables) => {
      const updatedMTOShipment = data.mtoShipments[variables.shipmentID];
      // Update mtoShipments with our updated status and set query data to match
      mtoShipments[mtoShipments.findIndex((shipment) => shipment.id === updatedMTOShipment.id)] = updatedMTOShipment;
      queryClient.setQueryData([MTO_SHIPMENTS, updatedMTOShipment.moveTaskOrderID, false], mtoShipments);
      // InvalidateQuery tells other components using this data that they need to re-fetch
      // This allows the requestCancellation button to update immediately
      queryClient.invalidateQueries({ queryKey: [MTO_SHIPMENTS, updatedMTOShipment.moveTaskOrderID] });
    },
    onError: (error) => {
      const errorMsg = error?.response?.body;
      milmoveLogger.error(errorMsg);
    },
  });

  /* istanbul ignore next */
  const { mutate: mutateMTOShipmentRequestReweigh } = useMutation({
    mutationFn: updateMTOShipmentRequestReweigh,
    onSuccess: (data) => {
      // Update mtoShipments with our updated status and set query data to match
      mtoShipments[mtoShipments.findIndex((shipment) => shipment.id === data.shipmentID)] = data;
      queryClient.setQueryData([MTO_SHIPMENTS, move.id, false], mtoShipments);
      // InvalidateQuery tells other components using this data that they need to re-fetch
      // This allows the requestReweigh button to update immediately
      queryClient.invalidateQueries({ queryKey: [MTO_SHIPMENTS, move.id] });
    },
    onError: (error) => {
      const errorMsg = error?.response?.body;
      milmoveLogger.error(errorMsg);
    },
  });

  /* istanbul ignore next */
  const { mutate: mutateOrderBillableWeight } = useMutation({
    mutationFn: updateBillableWeight,
    onSuccess: (data, variables) => {
      queryClient.invalidateQueries({ queryKey: [MOVES, move.locator] });
      const updatedOrder = data.orders[variables.orderID];
      queryClient.setQueryData([ORDERS, variables.orderID], {
        orders: {
          [`${variables.orderID}`]: updatedOrder,
        },
      });
      queryClient.invalidateQueries({ queryKey: [ORDERS, variables.orderID] });
    },
    onError: (error) => {
      const errorMsg = error?.response?.body;
      milmoveLogger.error(errorMsg);
    },
  });

  /* istanbul ignore next */
  const { mutate: mutateAcknowledgeExcessWeightRisk } = useMutation({
    mutationFn: acknowledgeExcessWeightRisk,
    onSuccess: () => {
      queryClient.invalidateQueries({ queryKey: [MOVES, move.locator] });
    },
    onError: (error) => {
      const errorMsg = error?.response?.body;
      // TODO: Handle error some how
      // RA Summary: eslint: no-console - System Information Leak: External
      // RA: The linter flags any use of console.
      // RA: This console displays an error message from unsuccessful mutation.
      // RA: TODO: As indicated, this error needs to be handled and needs further investigation and work.
      // RA: POAM story here: https://dp3.atlassian.net/browse/MB-5597
      // RA Developer Status: Known Issue
      // RA Validator Status: Known Issue
      // RA Modified Severity: CAT II
      // eslint-disable-next-line no-console
      console.log(errorMsg);
    },
  });

  /* istanbul ignore next */
  const { mutate: mutateSITExtensionApproval } = useMutation({
    mutationFn: approveSITExtension,
    onSuccess: (data, variables) => {
      const updatedMTOShipment = data.mtoShipments[variables.shipmentID];
      mtoShipments[mtoShipments.findIndex((shipment) => shipment.id === updatedMTOShipment.id)] = updatedMTOShipment;
      queryClient.setQueryData([MTO_SHIPMENTS, updatedMTOShipment.moveTaskOrderID, false], mtoShipments);
      queryClient.invalidateQueries({ queryKey: [MTO_SHIPMENTS, updatedMTOShipment.moveTaskOrderID] });
      setSubmittedChangeTime(Date.now());
    },
    onError: (error) => {
      const errorMsg = error?.response?.body;
      milmoveLogger.error(errorMsg);
    },
  });

  /* istanbul ignore next */
  const { mutate: mutateSITExtensionDenial } = useMutation({
    mutationFn: denySITExtension,
    onSuccess: (data, variables) => {
      const updatedMTOShipment = data.mtoShipments[variables.shipmentID];
      mtoShipments[mtoShipments.findIndex((shipment) => shipment.id === updatedMTOShipment.id)] = updatedMTOShipment;
      queryClient.setQueryData([MTO_SHIPMENTS, updatedMTOShipment.moveTaskOrderID, false], mtoShipments);
      queryClient.invalidateQueries({ queryKey: [MTO_SHIPMENTS, updatedMTOShipment.moveTaskOrderID] });
    },
    onError: (error) => {
      const errorMsg = error?.response?.body;
      milmoveLogger.error(errorMsg);
    },
  });

  /* istanbul ignore next */
  const { mutate: mutateSubmitSITExtension } = useMutation({
    mutationFn: submitSITExtension,
    onSuccess: (data, variables) => {
      const updatedMTOShipment = data.mtoShipments[variables.shipmentID];
      mtoShipments[mtoShipments.findIndex((shipment) => shipment.id === updatedMTOShipment.id)] = updatedMTOShipment;
      queryClient.setQueryData([MTO_SHIPMENTS, updatedMTOShipment.moveTaskOrderID, false], mtoShipments);
      queryClient.invalidateQueries({ queryKey: [MTO_SHIPMENTS, updatedMTOShipment.moveTaskOrderID] });
    },
    onError: (error) => {
      const errorMsg = error?.response?.body;
      milmoveLogger.error(errorMsg);
    },
  });

  /* istanbul ignore next */
  const { mutate: mutateFinancialReview } = useMutation({
    mutationFn: updateFinancialFlag,
    onSuccess: (data) => {
      queryClient.setQueryData([MOVES, data.locator], data);
      queryClient.invalidateQueries({ queryKey: [MOVES, data.locator] });
    },
  });

  /* istanbul ignore next */
  const { mutate: mutateServiceItemSitEntryDate } = useMutation({
    mutationFn: updateServiceItemSITEntryDate,
    onSuccess: (data) => {
      // here we are updating the service item
      const updatedServiceItems = [...mtoServiceItems];
      updatedServiceItems[updatedServiceItems.findIndex((serviceItem) => serviceItem.id === data.id)] = data;
      queryClient.setQueryData([MTO_SERVICE_ITEMS, move.id, false], updatedServiceItems);
      queryClient.invalidateQueries({ queryKey: [MTO_SERVICE_ITEMS, move.id, false] });

      // here we are updating the shipment (focusing on the currentSit object)
      const updatedMTOShipment = data;
      mtoShipments[mtoShipments.findIndex((shipment) => shipment.id === data.mtoShipmentID)] = updatedMTOShipment;
      queryClient.setQueryData([MTO_SHIPMENTS, updatedMTOShipment.moveTaskOrderID, false], mtoShipments);
      queryClient.invalidateQueries({ queryKey: [MTO_SHIPMENTS, updatedMTOShipment.moveTaskOrderID] });
    },
    onError: (error) => {
      const errorMsg = error?.response?.body;
      milmoveLogger.error(errorMsg);
    },
  });
  /*
    *
    -------------------------  Toggle Modals  -------------------------
                  Functions to show and hide modals
    * using istanbul ignore next to omit from test coverage since these functions
    * cannot be exported
    *
    */

  /* istanbul ignore next */
  const handleCancelFinancialReviewModal = () => {
    setIsFinancialModalVisible(false);
  };

  /* istanbul ignore next */
  const handleShowFinancialReviewModal = () => {
    setIsFinancialModalVisible(true);
  };

  /* istanbul ignore next */
  const handleShowRejectionDialog = (mtoServiceItemID, mtoShipmentID) => {
    const serviceItem = shipmentServiceItems[`${mtoShipmentID}`]?.find((item) => item.id === mtoServiceItemID);
    setSelectedServiceItem(serviceItem);
    setIsModalVisible(true);
  };

  /* istanbul ignore next */
  const handleShowEditSitEntryDateModal = (mtoServiceItemID, mtoShipmentID) => {
    const serviceItem = shipmentServiceItems[`${mtoShipmentID}`]?.find((item) => item.id === mtoServiceItemID);
    setSelectedServiceItem(serviceItem);
    setIsEditSitEntryDateModalVisible(true);
  };

  /* istanbul ignore next */
  const handleCancelEditSitEntryDateModal = () => {
    setIsEditSitEntryDateModalVisible(false);
  };

  /* istanbul ignore next */
  const handleShowCancellationModal = (mtoShipment) => {
    setSelectedShipment(mtoShipment);
    setIsCancelModalVisible(true);
  };

  /* istanbul ignore next */
  const handleShowDiversionModal = (mtoShipment) => {
    setSelectedShipment(mtoShipment);
    setIsDiversionModalVisible(true);
  };
  /* istanbul ignore next */
  const handleRequestReweighModal = (mtoShipment) => {
    setSelectedShipment(mtoShipment);
    setIsReweighModalVisible(true);
  };

  // To-do: Combine handle Acknowldge Weights and handle Weight alert into one one mutation function
  const handleAcknowledgeExcessWeightRisk = () => {
    mutateAcknowledgeExcessWeightRisk({ orderID: order.id, ifMatchETag: move.eTag });
  };
  const handleHideWeightAlert = () => {
    handleAcknowledgeExcessWeightRisk();
    setIsWeightAlertVisible(false);
  };

  const handleShowWeightModal = () => {
    handleHideWeightAlert();
    setIsWeightModalVisible(true);
  };
  /*
  *
  -------------------------  Submit Handlers  -------------------------
              Contain mutation functions to handle form submissions
              Using istanbul ignore next to omit from test coverage
              since they cannot be exported
  *
  */

  /* istanbul ignore next */
  const handleSubmitFinancialReviewModal = (remarks, flagForReview) => {
    // if it's set to yes let's send a true to the backend. If not we'll send false.
    const flagForReviewBool = flagForReview === 'yes';
    mutateFinancialReview(
      {
        moveID: move.id,
        ifMatchETag: move.eTag,
        body: { remarks, flagForReview: flagForReviewBool },
      },
      {
        onSuccess: (data) => {
          if (data.financialReviewFlag) {
            setAlertMessage('Move flagged for financial review.');
          } else {
            setAlertMessage('Move unflagged for financial review.');
          }
          setAlertType('success');
          setIsFinancialModalVisible(false);
        },
        onError: () => {
          setAlertMessage('There was a problem flagging the move for financial review. Please try again later.');
          setAlertType('error');
        },
      },
    );
  };
  /* istanbul ignore next */
  const handleReviewSITExtension = (sitExtensionID, formValues, shipment) => {
    if (formValues.acceptExtension === 'yes') {
      mutateSITExtensionApproval({
        shipmentID: shipment.id,
        sitExtensionID,
        ifMatchETag: shipment.eTag,
        body: {
          requestReason: formValues.requestReason,
          officeRemarks: formValues.officeRemarks,
          approvedDays: parseInt(formValues.daysApproved, 10) - shipment.sitDaysAllowance,
        },
      });
    } else if (formValues.acceptExtension === 'no') {
      mutateSITExtensionDenial({
        shipmentID: shipment.id,
        sitExtensionID,
        ifMatchETag: shipment.eTag,
        body: {
          officeRemarks: formValues.officeRemarks,
          convertToCustomerExpense: formValues.convertToCustomerExpense,
        },
      });
    }
    setSubmittedChangeTime(Date.now());
  };

  /* istanbul ignore next */
  const handleSubmitSITExtension = (formValues, shipment) => {
    mutateSubmitSITExtension(
      {
        shipmentID: shipment.id,
        ifMatchETag: shipment.eTag,
        body: {
          requestReason: formValues.requestReason,
          officeRemarks: formValues.officeRemarks,
          approvedDays: parseInt(formValues.daysApproved, 10) - shipment.sitDaysAllowance,
          sitEntryDate: formatDateForSwagger(formValues.sitEntryDate),
          moveID: shipment.moveTaskOrderID,
        },
      },
      {
        onSuccess: () => {
          setIsSuccessAlertVisible(true);
          setSubmittedChangeTime(Date.now());
        },
      },
    );
  };

  /* istanbul ignore next */
  const handleDivertShipment = (mtoShipmentID, eTag, shipmentLocator, diversionReason) => {
    mutateMTOShipmentStatus(
      {
        shipmentID: mtoShipmentID,
        operationPath: 'shipment.requestShipmentDiversion',
        ifMatchETag: eTag,
        onSuccessFlashMsg: `Diversion successfully requested for Shipment #${shipmentLocator}`,
        shipmentLocator,
        diversionReason,
      },
      {
        onSuccess: (data, variables) => {
          setIsDiversionModalVisible(false);
          // Must set FlashMesage after hiding the modal, since FlashMessage will disappear when focus changes
          setMessage(
            `MSG_CANCEL_SUCCESS_${variables.shipmentLocator}`,
            'success',
            variables.onSuccessFlashMsg,
            '',
            true,
          );
        },
        onError: () => {
          setIsDiversionModalVisible(false);
          setAlertMessage('There was a problem requesting a diversion on this shipment. Please try again later.');
          setAlertType('error');
        },
      },
    );
  };

  /* istanbul ignore next */
  const handleReweighShipment = (mtoShipmentID, eTag) => {
    mutateMTOShipmentRequestReweigh(
      {
        shipmentID: mtoShipmentID,
        ifMatchETag: eTag,
        onSuccessFlashMsg: `Reweigh successfully requested.`,
      },
      {
        onSuccess: (data, variables) => {
          setIsReweighModalVisible(false);
          // Must set FlashMesage after hiding the modal, since FlashMessage will disappear when focus changes
          setMessage(`MSG_REWEIGH_SUCCESS_${variables.shipmentID}`, 'success', variables.onSuccessFlashMsg, '', true);
        },
      },
    );
  };

  /* istanbul ignore next */
  const handleEditAccountingCodes = (fields, shipment) => {
    const body = { tacType: null, sacType: null, ...fields };
    mutateMTOShipment({
      moveTaskOrderID: shipment.moveTaskOrderID,
      shipmentID: shipment.id,
      ifMatchETag: shipment.eTag,
      body,
    });
  };

  /* istanbul ignore next */
  const handleUpdateMTOShipmentStatus = (moveTaskOrderID, mtoShipmentID, eTag) => {
    mutateMTOShipmentStatus(
      {
        shipmentID: mtoShipmentID,
        operationPath: 'shipment.requestShipmentCancellation',
        ifMatchETag: eTag,
        onSuccessFlashMsg: 'The request to cancel that shipment has been sent to the movers.',
      },
      {
        onSuccess: (data, variables) => {
          setIsCancelModalVisible(false);
          // Must set FlashMesage after hiding the modal, since FlashMessage will disappear when focus changes
          setMessage(`MSG_CANCEL_SUCCESS_${variables.shipmentID}`, 'success', variables.onSuccessFlashMsg, '', true);
        },
      },
    );
  };

  /* istanbul ignore next */
  const handleEditFacilityInfo = (fields, shipment) => {
    const formattedStorageFacility = formatStorageFacilityForAPI(fields.storageFacility);
    const formattedStorageFacilityAddress = removeEtag(formatAddressForAPI(fields.storageFacility.address));
    const body = {
      storageFacility: { ...formattedStorageFacility, address: formattedStorageFacilityAddress },
      serviceOrderNumber: fields.serviceOrderNumber,
    };
    mutateMTOShipment({
      moveTaskOrderID: shipment.moveTaskOrderID,
      shipmentID: shipment.id,
      ifMatchETag: shipment.eTag,
      body,
    });
  };

  /* istanbul ignore next */
  const handleEditServiceOrderNumber = (fields, shipment) => {
    mutateMTOShipment({
      moveTaskOrderID: shipment.moveTaskOrderID,
      shipmentID: shipment.id,
      ifMatchETag: shipment.eTag,
      body: { serviceOrderNumber: fields.serviceOrderNumber },
    });
  };

  /* istanbul ignore next */
  const handleUpdateMTOServiceItemStatus = (mtoServiceItemID, mtoShipmentID, status, rejectionReason) => {
    const mtoServiceItemForRequest = shipmentServiceItems[`${mtoShipmentID}`]?.find((s) => s.id === mtoServiceItemID);

    mutateMTOServiceItemStatus(
      {
        moveId: move.id,
        mtoServiceItemID,
        status,
        rejectionReason,
        ifMatchEtag: mtoServiceItemForRequest.eTag,
      },
      {
        onSuccess: () => {
          setIsModalVisible(false);
          setSelectedServiceItem({});
        },
      },
    );
  };

  /* istanbul ignore next */
  const handleUpdateSITServiceItemCustomerExpense = (
    mtoShipmentID,
    convertToCustomerExpense,
    customerExpenseReason,
    eTag,
  ) => {
    mutateSITServiceItemCustomerExpense(
      {
        shipmentID: mtoShipmentID,
        convertToCustomerExpense,
        customerExpenseReason,
        ifMatchETag: eTag,
        onSuccessFlashMsg: `SIT successfully converted to customer expense`,
      },
      {
        onSuccess: (data, variables) => {
          setMessage(
            `MSG_CONVERT_TO_CUSTOMER_EXPENSE_SUCCESS_${variables.shipmentID}`,
            'success',
            variables.onSuccessFlashMsg,
            '',
            true,
          );
        },
      },
    );
  };

  /* istanbul ignore next */
  const handleUpdateBillableWeight = (maxBillableWeight) => {
    mutateOrderBillableWeight(
      {
        orderID: order.id,
        ifMatchETag: order.eTag,
        body: { authorizedWeight: maxBillableWeight },
      },
      {
        onSuccess: (data, variables) => {
          setIsWeightModalVisible(false);
          setMessage(
            `MSG_MAX_BILLABLE_WEIGHT_SUCCESS_${variables.orderID}`,
            'success',
            'The maximum billable weight has been updated.',
            '',
            true,
          );
        },
      },
    );
  };

  /**
   * @typedef AddressShape
   * @prop {string} city
   * @prop {string} state
   * @prop {string} postalCode
   * @prop {string} streetAddress1
   * @prop {string} streetAddress2
   * @prop {string} streetAddress3
   * @prop {string} country
   */

  /**
   * @function
   * @param {string} mtoServiceItemID
   * @param {Date} newSitEntryDate
   * @description Updates the selected SIT entry date
   * OnSuccess, it closes the modal and sets a success message.
   */
  /* istanbul ignore next */
  const handleSubmitSitEntryDateChange = (mtoServiceItemID, newSitEntryDate) => {
    mutateServiceItemSitEntryDate(
      {
        mtoServiceItemID,
        body: { ID: mtoServiceItemID, SitEntryDate: newSitEntryDate },
      },
      {
        onSuccess: () => {
          setSelectedServiceItem({});
          setIsEditSitEntryDateModalVisible(false);
          setAlertMessage('SIT entry date updated');
          setAlertType('success');
        },
      },
    );
  };

  /*
  *
  -------------------------  useEffect Handlers  -------------------------
  *
  */

  /* ------------------ Update Notification counts ------------------------- */
  useEffect(() => {
    let serviceItemCount = 0;
    const serviceItemsCountForShipment = {};
    mtoShipments?.forEach((mtoShipment) => {
      if (
        mtoShipment.status === shipmentStatuses.APPROVED ||
        mtoShipment.status === shipmentStatuses.DIVERSION_REQUESTED
      ) {
        const requestedServiceItemCount = shipmentServiceItems[`${mtoShipment.id}`]?.filter(
          (serviceItem) => serviceItem.status === SERVICE_ITEM_STATUSES.SUBMITTED,
        )?.length;
        serviceItemCount += requestedServiceItemCount || 0;
        serviceItemsCountForShipment[`${mtoShipment.id}`] = requestedServiceItemCount;
      }
    });
    setUnapprovedServiceItemCount(serviceItemCount);
    setUnapprovedServiceItemsForShipment(serviceItemsCountForShipment);
  }, [mtoShipments, shipmentServiceItems, setUnapprovedServiceItemCount]);

  /* ------------------ Update Shipment approvals ------------------------- */
  useEffect(() => {
    if (mtoShipments) {
      const shipmentCount = mtoShipments?.length
        ? mtoShipments.filter((shipment) => shipment.status === shipmentStatuses.SUBMITTED).length
        : 0;
      setUnapprovedShipmentCount(shipmentCount);

      const externalVendorShipments = mtoShipments?.length
        ? mtoShipments.filter((shipment) => shipment.usesExternalVendor).length
        : 0;
      setExternalVendorShipmentCount(externalVendorShipments);
    }
  }, [mtoShipments, setUnapprovedShipmentCount]);

  /* ------------------ Update Weight related alerts and estimates ------------------------- */
  useEffect(() => {
    const shipmentSections = mtoShipments?.reduce((previous, shipment) => {
      if (showShipmentFilter(shipment)) {
        previous.push({
          id: shipment.id,
          label: shipmentSectionLabels[`${shipment.shipmentType}`] || shipment.shipmentType,
        });
      }
      return previous;
    }, []);
    setSections(shipmentSections || []);
  }, [mtoShipments]);

  useEffect(() => {
    setEstimatedWeightTotal(calculateEstimatedWeight(nonPPMShipments));
    setEstimatedPPMWeightTotal(calculateEstimatedWeight(onlyPPMShipments));
    let excessBillableWeightCount = 0;
    const riskOfExcessAcknowledged = !!move?.excess_weight_acknowledged_at;

    if (hasRiskOfExcess(estimatedWeightTotal, order?.entitlement.totalWeight) && !riskOfExcessAcknowledged) {
      excessBillableWeightCount = 1;
      setExcessWeightRiskCount(1);
    } else {
      setExcessWeightRiskCount(0);
    }

    const showWeightAlert = !riskOfExcessAcknowledged && !!excessBillableWeightCount;

    setIsWeightAlertVisible(showWeightAlert);
  }, [
    estimatedWeightTotal,
    move?.excess_weight_acknowledged_at,
    nonPPMShipments,
    onlyPPMShipments,
    order?.entitlement.totalWeight,
    setEstimatedWeightTotal,
    setExcessWeightRiskCount,
  ]);

  /* ------------------ Update SIT extension counts ------------------------- */
  useEffect(() => {
    const copyItemsFromTempArrayToSourceArray = (temp, target) => {
      Object.keys(temp).forEach((item) => {
        const targetArray = target;
        targetArray[item] = temp[item];
      });
    };
    const checkShipmentsForUnapprovedSITExtensions = (shipmentsWithStatus) => {
      const unapprovedSITExtensionShipmentItems = [];
      let unapprovedSITExtensionCount = 0;
      shipmentsWithStatus?.forEach((mtoShipment) => {
        const unapprovedSITExtItems =
          mtoShipment.sitExtensions?.filter((sitEx) => sitEx.status === SIT_EXTENSION_STATUS.PENDING) ?? [];
        const unapprovedSITCount = unapprovedSITExtItems.length;
        unapprovedSITExtensionCount += unapprovedSITCount; // Top bar Label
        unapprovedSITExtensionShipmentItems[`${mtoShipment.id}`] = unapprovedSITCount; // Nav bar Label
      });
      return { count: unapprovedSITExtensionCount, items: unapprovedSITExtensionShipmentItems };
    };
    const { count, items } = checkShipmentsForUnapprovedSITExtensions(mtoShipments);
    setUnapprovedSITExtensionCount(count);
    copyItemsFromTempArrayToSourceArray(items, unapprovedSITExtensionForShipment);
    setUnApprovedSITExtensionForShipment(unapprovedSITExtensionForShipment);
  }, [
    mtoShipments,
    setUnapprovedSITExtensionCount,
    setUnApprovedSITExtensionForShipment,
    unapprovedSITExtensionForShipment,
  ]);

  /* ------------------ Utils ------------------------- */
  // determine if max billable weight should be displayed yet
  const displayMaxBillableWeight = (shipments) => {
    return shipments?.some(
      (shipment) => includedStatusesForCalculatingWeights(shipment.status) && shipment.primeEstimatedWeight,
    );
  };
  // Edge case of diversion shipments being counted twice
  const moveWeightTotal = calculateWeightRequested(nonPPMShipments);
  const ppmWeightTotal = calculateWeightRequested(onlyPPMShipments);
  const maxBillableWeight = displayMaxBillableWeight(nonPPMShipments) ? order?.entitlement?.authorizedWeight : '-';

  /**
   * @function getSitAddressInitialValues
   * @todo ETag and Id need to be removed from response from backend or address fields needs to be in their own object
   * @returns {AddressShape}
   */

  /*
  *
  -------------------------  UI -------------------------
  *
  */
  // this should always be 110% of estimated weight regardless of allowance
  // or max billable weight
  const estimateWeight110 = (
    <div className={moveTaskOrderStyles.childHeader}>
      <div>110% of estimated weight</div>
      <div className={moveTaskOrderStyles.value}>
        {Number.isFinite(estimatedWeightTotal) ? formatWeight(Math.round(estimatedWeightTotal * 1.1)) : '—'}
      </div>
    </div>
  );

  if (isLoading) return <LoadingPlaceholder />;
  if (isError) return <SomethingWentWrong />;

  /* ------------------ No approved shipments ------------------------- */
  if (move.status === MOVE_STATUSES.SUBMITTED || !mtoShipments.some(showShipmentFilter)) {
    return (
      <div className={styles.tabContent}>
        <GridContainer className={styles.gridContainer} data-testid="too-shipment-container">
          <div className={styles.pageHeader}>
            <h1>Move task order</h1>
          </div>
          <div className={styles.emptyMessage}>
            <p>This move does not have any approved shipments yet.</p>
          </div>
        </GridContainer>
      </div>
    );
  }

  const excessWeightAlertControl = (
    <Button
      data-testid="excessWeightAlertButton"
      type="button"
      onClick={handleHideWeightAlert}
      unstyled
      disabled={isMoveLocked}
    >
      <FontAwesomeIcon icon="times" />
    </Button>
  );

  return (
    <div className={styles.tabContent}>
      <div className={styles.container}>
        {/* nav is being used here instead of LeftNav since there are two separate sections that need to be interated through */}
        <nav className={classnames(leftNavStyles.LeftNav)}>
          {nonShipmentSections.map((s) => {
            return (
              <LeftNavSection
                key={`sidenav_${s}`}
                sectionName={s}
                isActive={`${s}` === activeSection}
                onClickHandler={() => setActiveSection(`${s}`)}
              >
                {nonShipmentSectionLabels[`${s}`]}
              </LeftNavSection>
            );
          })}
          {sections.map((s) => {
            return (
              <LeftNavSection
                key={`sidenav_${s.id}`}
                sectionName={`s-${s.id}`}
                isActive={`s-${s.id}` === activeSection}
                onClickHandler={() => setActiveSection(`s-${s.id}`)}
              >
                {s.label}{' '}
                <LeftNavTag
                  showTag={Boolean(
                    unapprovedServiceItemsForShipment[`${s.id}`] || unapprovedSITExtensionForShipment[`${s.id}`],
                  )}
                >
                  {(unapprovedServiceItemsForShipment[`${s.id}`] || 0) +
                    (unapprovedSITExtensionForShipment[`${s.id}`] || 0)}
                </LeftNavTag>
              </LeftNavSection>
            );
          })}
        </nav>
        <FlashGridContainer className={styles.gridContainer} data-testid="too-shipment-container">
          <Grid row className={styles.pageHeader}>
            {alertMessage && (
              <Grid col={12} className={styles.alertContainer}>
                <Alert headingLevel="h4" slim type={alertType}>
                  {alertMessage}
                </Alert>
              </Grid>
            )}
          </Grid>
          {isWeightAlertVisible && (
            <Alert
              headingLevel="h4"
              slim
              type="warning"
              cta={excessWeightAlertControl}
              className={styles.alertWithButton}
            >
              <span>
                This move is at risk for excess weight.{' '}
                <Restricted to={permissionTypes.updateBillableWeight}>
                  <Restricted to={permissionTypes.updateMTOPage}>
                    <span className={styles.rightAlignButtonWrapper}>
                      <Button
                        data-testid="reviewBillableWeightBtn"
                        type="button"
                        onClick={handleShowWeightModal}
                        unstyled
                        disabled={isMoveLocked}
                      >
                        Review billable weight
                      </Button>
                    </span>
                  </Restricted>
                </Restricted>
              </span>
            </Alert>
          )}
          {isSuccessAlertVisible && (
            <Alert headingLevel="h4" slim type="success">
              Your changes were saved
            </Alert>
          )}

          {isModalVisible && (
            <RejectServiceItemModal
              serviceItem={selectedServiceItem}
              onSubmit={handleUpdateMTOServiceItemStatus}
              onClose={setIsModalVisible}
            />
          )}
          {isCancelModalVisible && (
            <RequestShipmentCancellationModal
              shipmentInfo={selectedShipment}
              onClose={setIsCancelModalVisible}
              onSubmit={handleUpdateMTOShipmentStatus}
            />
          )}
          {isDiversionModalVisible && (
            <RequestShipmentDiversionModal
              shipmentInfo={selectedShipment}
              onClose={setIsDiversionModalVisible}
              onSubmit={handleDivertShipment}
            />
          )}
          {isReweighModalVisible && (
            <RequestReweighModal
              shipmentInfo={selectedShipment}
              onClose={setIsReweighModalVisible}
              onSubmit={handleReweighShipment}
            />
          )}

          <ConnectedEditMaxBillableWeightModal
            isOpen={isWeightModalVisible}
            defaultWeight={order.entitlement.totalWeight}
            maxBillableWeight={order.entitlement.authorizedWeight}
            onSubmit={handleUpdateBillableWeight}
            onClose={setIsWeightModalVisible}
          />

          {isFinancialModalVisible && (
            <FinancialReviewModal
              onClose={handleCancelFinancialReviewModal}
              onSubmit={handleSubmitFinancialReviewModal}
              initialRemarks={move?.financialReviewRemarks}
              initialSelection={move?.financialReviewFlag}
            />
          )}
          {isEditSitEntryDateModalVisible && (
            <EditSitEntryDateModal
              onClose={handleCancelEditSitEntryDateModal}
              onSubmit={handleSubmitSitEntryDateChange}
              isOpen={isEditSitEntryDateModalVisible}
              serviceItem={selectedServiceItem}
              shipmentInfo={selectedShipment}
            />
          )}
          <div className={styles.pageHeader}>
            <h1>Move task order</h1>
            <div className={styles.pageHeaderDetails}>
              <h6>MTO Reference ID #{move?.referenceId}</h6>
              <h6>Contract #{move?.contractor?.contractNumber}</h6>
              <h6>NAICS: {order?.naics}</h6>
              <Restricted to={permissionTypes.updateFinancialReviewFlag}>
                <Restricted to={permissionTypes.updateMTOPage}>
                  <div className={moveTaskOrderStyles.financialReviewContainer}>
                    <FinancialReviewButton
                      onClick={handleShowFinancialReviewModal}
                      reviewRequested={move.financialReviewFlag}
                      isMoveLocked={isMoveLocked}
                    />
                  </div>
                </Restricted>
              </Restricted>
            </div>
          </div>

          <div className={moveTaskOrderStyles.weightHeader} id="move-weights">
            <WeightDisplay heading="Weight allowance" weightValue={order.entitlement.totalWeight} />
            <WeightDisplay heading="Estimated weight (total)" weightValue={estimatedWeightTotal}>
              {hasRiskOfExcess(estimatedWeightTotal, order.entitlement.totalWeight) && <Tag>Risk of excess</Tag>}
              {hasRiskOfExcess(estimatedWeightTotal, order.entitlement.totalWeight) &&
                externalVendorShipmentCount > 0 && <br />}
              {externalVendorShipmentCount > 0 && (
                <small>
                  {externalVendorShipmentCount} shipment{externalVendorShipmentCount > 1 && 's'} not moved by GHC prime.{' '}
                  <Link className="usa-link" to={generatePath(tooRoutes.MOVE_VIEW_PATH, { moveCode })}>
                    View move details
                  </Link>
                </small>
              )}
              {estimateWeight110}
            </WeightDisplay>
            <WeightDisplay
              heading="Max billable weight"
              weightValue={maxBillableWeight}
              onEdit={displayMaxBillableWeight(nonPPMShipments) ? handleShowWeightModal : null}
              isMoveLocked={isMoveLocked}
            />
            <WeightDisplay heading="Move weight (total)" weightValue={moveWeightTotal} />
          </div>
          {onlyPPMShipments.length > 0 && (
            <div className={moveTaskOrderStyles.secondRow} id="move-weights">
              <WeightDisplay heading="PPM estimated weight (total)" weightValue={estimatedPPMWeightTotal} />
              <WeightDisplay heading="Actual PPM weight (total)" weightValue={ppmWeightTotal} />
            </div>
          )}
          {mtoShipments.map((mtoShipment) => {
            if (
              mtoShipment.status !== shipmentStatuses.APPROVED &&
              mtoShipment.status !== shipmentStatuses.CANCELLATION_REQUESTED &&
              mtoShipment.status !== shipmentStatuses.DIVERSION_REQUESTED &&
              mtoShipment.status !== shipmentStatuses.CANCELED
            ) {
              return false;
            }

            const serviceItemsForShipment = shipmentServiceItems[`${mtoShipment.id}`];
            const requestedServiceItems = serviceItemsForShipment?.filter(
              (item) => item.status === SERVICE_ITEM_STATUSES.SUBMITTED,
            );
            const approvedServiceItems = serviceItemsForShipment?.filter(
              (item) => item.status === SERVICE_ITEM_STATUSES.APPROVED,
            );
            const rejectedServiceItems = serviceItemsForShipment?.filter(
              (item) => item.status === SERVICE_ITEM_STATUSES.REJECTED,
            );
            const dutyLocationPostal = { postalCode: order.destinationDutyLocation.address.postalCode };
            const { pickupAddress, destinationAddress } = mtoShipment;
            const formattedScheduledPickup = formatShipmentDate(mtoShipment.scheduledPickupDate);

            return (
              <ShipmentContainer
                id={`s-${mtoShipment.id}`}
                key={mtoShipment.id}
                shipmentType={mtoShipment.shipmentType}
                className={styles.shipmentCard}
              >
                <ShipmentHeading
                  shipmentInfo={{
                    shipmentID: mtoShipment.id,
                    shipmentType: mtoShipmentTypes[mtoShipment.shipmentType],
                    isDiversion: mtoShipment.diversion,
                    originCity: pickupAddress?.city || '',
                    originState: pickupAddress?.state || '',
                    originPostalCode: pickupAddress?.postalCode || '',
                    destinationAddress: destinationAddress || dutyLocationPostal,
                    scheduledPickupDate: formattedScheduledPickup,
                    shipmentStatus: mtoShipment.status,
                    ifMatchEtag: mtoShipment.eTag,
                    moveTaskOrderID: mtoShipment.moveTaskOrderID,
                    shipmentLocator: mtoShipment.shipmentLocator,
                  }}
                  handleShowCancellationModal={handleShowCancellationModal}
                  isMoveLocked={isMoveLocked}
                />
                <ShipmentDetails
                  shipment={mtoShipment}
                  order={order}
                  handleRequestReweighModal={handleRequestReweighModal}
                  handleShowDiversionModal={handleShowDiversionModal}
                  handleReviewSITExtension={handleReviewSITExtension}
                  handleSubmitSITExtension={handleSubmitSITExtension}
                  handleUpdateSITServiceItemCustomerExpense={handleUpdateSITServiceItemCustomerExpense}
                  handleEditFacilityInfo={handleEditFacilityInfo}
                  handleEditServiceOrderNumber={handleEditServiceOrderNumber}
                  handleEditAccountingCodes={handleEditAccountingCodes}
                  isMoveLocked={isMoveLocked}
                />
                {requestedServiceItems?.length > 0 && (
                  <RequestedServiceItemsTable
                    serviceItems={requestedServiceItems}
                    handleUpdateMTOServiceItemStatus={handleUpdateMTOServiceItemStatus}
                    handleShowRejectionDialog={handleShowRejectionDialog}
                    handleShowEditSitEntryDateModal={handleShowEditSitEntryDateModal}
                    statusForTableType={SERVICE_ITEM_STATUSES.SUBMITTED}
                    shipment={mtoShipment}
                    sitStatus={mtoShipment.sitStatus}
                    isMoveLocked={isMoveLocked}
                  />
                )}
                {approvedServiceItems?.length > 0 && (
                  <RequestedServiceItemsTable
                    serviceItems={approvedServiceItems}
                    handleUpdateMTOServiceItemStatus={handleUpdateMTOServiceItemStatus}
                    handleShowRejectionDialog={handleShowRejectionDialog}
                    handleShowEditSitEntryDateModal={handleShowEditSitEntryDateModal}
                    statusForTableType={SERVICE_ITEM_STATUSES.APPROVED}
                    shipment={mtoShipment}
                    sitStatus={mtoShipment.sitStatus}
                    isMoveLocked={isMoveLocked}
                  />
                )}
                {rejectedServiceItems?.length > 0 && (
                  <RequestedServiceItemsTable
                    serviceItems={rejectedServiceItems}
                    handleUpdateMTOServiceItemStatus={handleUpdateMTOServiceItemStatus}
                    handleShowRejectionDialog={handleShowRejectionDialog}
                    statusForTableType={SERVICE_ITEM_STATUSES.REJECTED}
                    shipment={mtoShipment}
                    sitStatus={mtoShipment.sitStatus}
                    isMoveLocked={isMoveLocked}
                  />
                )}
              </ShipmentContainer>
            );
          })}
          <ServiceItemContainer className={styles.shipmentCard}>
            {requestedMoveServiceItems?.length > 0 && (
              <RequestedServiceItemsTable
                serviceItems={requestedMoveServiceItems}
                handleUpdateMTOServiceItemStatus={handleUpdateMTOServiceItemStatus}
                handleShowRejectionDialog={handleShowRejectionDialog}
                statusForTableType={MTO_SERVICE_ITEM_STATUS.SUBMITTED}
              />
            )}
            {approvedMoveServiceItems?.length > 0 && (
              <RequestedServiceItemsTable
                serviceItems={approvedMoveServiceItems}
                handleUpdateMTOServiceItemStatus={handleUpdateMTOServiceItemStatus}
                handleShowRejectionDialog={handleShowRejectionDialog}
                statusForTableType={MTO_SERVICE_ITEM_STATUS.APPROVED}
              />
            )}
            {rejectedMoveServiceItems?.length > 0 && (
              <RequestedServiceItemsTable
                serviceItems={rejectedMoveServiceItems}
                handleUpdateMTOServiceItemStatus={handleUpdateMTOServiceItemStatus}
                handleShowRejectionDialog={handleShowRejectionDialog}
                statusForTableType={MTO_SERVICE_ITEM_STATUS.REJECTED}
              />
            )}
          </ServiceItemContainer>
          <div className={styles.pageFooter}>
            <div className={styles.pageFooterDetails}>
              <h6>{order?.packingAndShippingInstructions}</h6>
              <h6>{order?.methodOfPayment}</h6>
            </div>
          </div>
        </FlashGridContainer>
      </div>
    </div>
  );
};

MoveTaskOrder.propTypes = {
  setUnapprovedShipmentCount: func.isRequired,
  setUnapprovedServiceItemCount: func.isRequired,
  setExcessWeightRiskCount: func.isRequired,
  setMessage: func.isRequired,
  setUnapprovedSITExtensionCount: func.isRequired,
};

const mapDispatchToProps = {
  setMessage: setFlashMessage,
};

export default connect(() => ({}), mapDispatchToProps)(MoveTaskOrder);<|MERGE_RESOLUTION|>--- conflicted
+++ resolved
@@ -169,11 +169,8 @@
         sitRequestedDelivery: item.sitRequestedDelivery,
         sitDeliveryMiles: item.sitDeliveryMiles,
         status: item.status,
-<<<<<<< HEAD
         estimatedPrice: item.estimatedPrice,
-=======
         standaloneCrate: item.standaloneCrate,
->>>>>>> 9dad8584
       };
 
       if (serviceItemsForShipment[`${newItem.mtoShipmentID}`]) {
