--- conflicted
+++ resolved
@@ -646,10 +646,6 @@
       expect(wrapper.find('ShipmentHeading').exists()).toBe(true);
       expect(wrapper.find('h2').at(0).text()).toEqual('Household goods');
       expect(wrapper.find('h4').at(0).text()).toEqual('#');
-<<<<<<< HEAD
-      expect(wrapper.find('[data-testid="button"]').exists()).toBe(true);
-=======
->>>>>>> 1dd87325
     });
 
     it('renders the ImportantShipmentDates', () => {
