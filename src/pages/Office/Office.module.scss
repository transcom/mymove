--- conflicted
+++ resolved
@@ -20,15 +20,4 @@
 
 .headerMarginNoRoleChange {
   margin-top: 4.6rem;
-<<<<<<< HEAD
-}
-
-.headerMarginSingle {
-  margin-top: 10.7rem;
-}
-
-.prime {
-  margin-top: 8rem;
-=======
->>>>>>> 3891f7d3
 }