import React, { createRef, useEffect, useState } from 'react';
import PropTypes from 'prop-types';
import { connect } from 'react-redux';
import { useNavigate, useParams } from 'react-router-dom';

import { isBooleanFlagEnabled } from 'utils/featureFlags';
import Alert from 'shared/Alert';
import { withContext } from 'shared/AppContext';
import scrollToTop from 'shared/scrollToTop';
import appendTimestampToFilename from 'utils/fileUpload';
import {
  getResponseError,
  patchOrders,
  createUploadForDocument,
  deleteUpload,
  getAllMoves,
  getOrders,
} from 'services/internalApi';
import { updateOrders as updateOrdersAction, updateAllMoves as updateAllMovesAction } from 'store/entities/actions';
import { setFlashMessage as setFlashMessageAction } from 'store/flash/actions';
import {
  selectServiceMemberFromLoggedInUser,
  selectOrdersForLoggedInUser,
  selectAllMoves,
} from 'store/entities/selectors';
import EditOrdersForm from 'components/Customer/EditOrdersForm/EditOrdersForm';
import { formatWeight, formatYesNoInputValue, formatYesNoAPIValue, dropdownInputOptions } from 'utils/formatters';
import { ORDERS_TYPE_OPTIONS } from 'constants/orders';
import { FEATURE_FLAG_KEYS } from 'shared/constants';
import { formatDateForSwagger } from 'shared/dates';
import LoadingPlaceholder from 'shared/LoadingPlaceholder';

const EditOrders = ({ serviceMemberId, serviceMemberMoves, updateOrders, setFlashMessage, orders, updateAllMoves }) => {
  const filePondEl = createRef();
  const navigate = useNavigate();
  const { moveId, orderId } = useParams();
  const [serverError, setServerError] = useState('');
  const [orderTypesOptions, setOrderTypesOptions] = useState(ORDERS_TYPE_OPTIONS);

  const currentOrder = orders.find((order) => order.moves[0] === moveId);
  const { entitlement: allowances } = currentOrder;

  const checkIfMoveStatusIsApproved = (status) => {
    return status === 'APPROVED';
  };

  let move;
  let isMoveApproved;
  if (serviceMemberMoves && Object.keys(serviceMemberMoves).length !== 0) {
    const currentMove = serviceMemberMoves.currentMove.find((m) => m.id === moveId);
    const previousMoves = serviceMemberMoves.previousMoves.find((m) => m.id === moveId);
    move = currentMove || previousMoves;
    isMoveApproved = checkIfMoveStatusIsApproved(move.status);
  }

  useEffect(() => {
<<<<<<< HEAD
    const checkFeatureFlag = async () => {
      const isAlaskaEnabled = await isBooleanFlagEnabled(FEATURE_FLAG_KEYS.ENABLE_ALASKA);
      const isBluebarkEnabled = await isBooleanFlagEnabled(FEATURE_FLAG_KEYS.BLUEBARK_MOVE);

      const updatedOptions = orderTypes;
      if (!isAlaskaEnabled) {
        delete orderTypes.EARLY_RETURN_OF_DEPENDENTS;
        delete orderTypes.STUDENT_TRAVEL;
      }
      if (!isBluebarkEnabled) {
        delete orderTypes.BLUEBARK;
      }
      setOrderTypes(updatedOptions);
    };
    checkFeatureFlag();
  }, [orderTypes]);
  const ordersTypeOptions = dropdownInputOptions(orderTypes);
=======
    const checkFeatureFlags = async () => {
      const isAlaskaEnabled = await isBooleanFlagEnabled(FEATURE_FLAG_KEYS.ENABLE_ALASKA);
      const isWoundedWarriorEnabled = await isBooleanFlagEnabled(FEATURE_FLAG_KEYS.WOUNDED_WARRIOR_MOVE);

      setOrderTypesOptions((prevOptions) => {
        const options = { ...prevOptions };

        if (!isAlaskaEnabled) {
          delete options.EARLY_RETURN_OF_DEPENDENTS;
          delete options.STUDENT_TRAVEL;
        }
        if (!isWoundedWarriorEnabled) {
          delete options.WOUNDED_WARRIOR;
        }

        return options;
      });
    };

    checkFeatureFlags();
  }, []);
>>>>>>> f9676407

  useEffect(() => {
    const fetchData = async () => {
      getOrders(orderId).then((response) => {
        updateOrders(response);
      });
      getAllMoves(serviceMemberId).then((response) => {
        updateAllMoves(response);
      });
    };
    fetchData();
  }, [updateOrders, serviceMemberId, updateAllMoves, orderId]);

  const initialValues = {
    orders_type: currentOrder?.orders_type || '',
    issue_date: currentOrder?.issue_date || '',
    report_by_date: currentOrder?.report_by_date || '',
    has_dependents: formatYesNoInputValue(currentOrder?.has_dependents),
    new_duty_location: currentOrder?.new_duty_location || null,
    uploaded_orders: currentOrder?.uploaded_orders?.uploads || [],
    move_status: move?.status,
    grade: currentOrder?.grade || null,
    origin_duty_location: currentOrder?.origin_duty_location || {},
    counseling_office_id: move?.counselingOffice?.id || undefined,
    accompanied_tour: formatYesNoInputValue(allowances.accompanied_tour) || '',
    dependents_under_twelve:
      allowances.dependents_under_twelve !== undefined ? `${allowances.dependents_under_twelve}` : '',
    dependents_twelve_and_over:
      allowances.dependents_twelve_and_over !== undefined ? `${allowances.dependents_twelve_and_over}` : '',
    civilian_tdy_ub_allowance: allowances.ub_allowance !== undefined ? `${allowances.ub_allowance}` : '',
  };

<<<<<<< HEAD
=======
  const ordersTypeOptions = dropdownInputOptions(orderTypesOptions);

>>>>>>> f9676407
  const handleUploadFile = (file) => {
    const documentId = currentOrder?.uploaded_orders?.id;
    return createUploadForDocument(appendTimestampToFilename(file), documentId);
  };

  const handleUploadComplete = async () => {
    filePondEl.current?.removeFiles();
    return getOrders(orderId).then((response) => {
      updateOrders(response);
    });
  };

  const handleDeleteFile = async (uploadId) => {
    return deleteUpload(uploadId, orderId).then(() => {
      return getOrders(orderId).then((response) => {
        updateOrders(response);
      });
    });
  };

  const submitOrders = async (fieldValues) => {
    let hasDependents = false;
    if (fieldValues.has_dependents === 'yes') {
      hasDependents = true;
    }

    const entitlementCouldChange =
      hasDependents !== currentOrder.has_dependents || fieldValues.grade !== currentOrder.grade;
    const newDutyLocationId = fieldValues.new_duty_location.id;
    const newPayGrade = fieldValues.grade;
    const newOriginDutyLocationId = fieldValues.origin_duty_location.id;
    const constructOconusFields = () => {
      const isOconus =
        fieldValues.origin_duty_location?.address?.isOconus || fieldValues.new_duty_location?.address?.isOconus;
      // The `hasDependents` check within accompanied tour is due to
      // the dependents section being possible to conditionally render
      // and then un-render while still being OCONUS
      // The detailed comments make this nested ternary readable
      /* eslint-disable no-nested-ternary */
      return {
        // Nested ternary
        accompanied_tour:
          isOconus && hasDependents
            ? // If OCONUS and dependents are present, fetch the value from the form.
              // Otherwise, default to false if OCONUS and dependents are not present
              hasDependents
              ? formatYesNoAPIValue(fieldValues.accompanied_tour) // Dependents are present
              : false // Dependents are not present
            : // If CONUS or no dependents, omit this field altogether
              null,
        dependents_under_twelve:
          isOconus && hasDependents
            ? // If OCONUS and dependents are present
              // then provide the number of dependents under 12. Default to 0 if not present
              Number(fieldValues.dependents_under_twelve) ?? 0
            : // If CONUS or no dependents, omit ths field altogether
              null,
        dependents_twelve_and_over:
          isOconus && hasDependents
            ? // If OCONUS and dependents are present
              // then provide the number of dependents over 12. Default to 0 if not present
              Number(fieldValues.dependents_twelve_and_over) ?? 0
            : // If CONUS or no dependents, omit this field altogether
              null,
        civilian_tdy_ub_allowance: isOconus
          ? // If OCONUS
            // then provide the civilian TDY UB allowance. Default to 0 if not present
            Number(fieldValues.civilian_tdy_ub_allowance) ?? 0
          : // If CONUS, omit this field altogether
            null,
      };
      /* eslint-enable no-nested-ternary */
    };
    const oconusFields = constructOconusFields();

    const pendingValues = {
      ...fieldValues,
      id: currentOrder.id,
      service_member_id: serviceMemberId,
      has_dependents: hasDependents,
      new_duty_location_id: newDutyLocationId,
      issue_date: formatDateForSwagger(fieldValues.issue_date),
      report_by_date: formatDateForSwagger(fieldValues.report_by_date),
      grade: newPayGrade,
      origin_duty_location_id: newOriginDutyLocationId,
      counseling_office_id: fieldValues.counseling_office_id,
      // spouse_has_pro_gear is not updated by this form but is a required value because the endpoint is shared with the
      // ppm office edit orders
      spouse_has_pro_gear: currentOrder.spouse_has_pro_gear,
      move_id: move.id,
      ...oconusFields,
    };
    if (fieldValues.counseling_office_id === '') {
      pendingValues.counseling_office_id = null;
    }
    return patchOrders(pendingValues)
      .then((response) => {
        updateOrders(response);
        if (entitlementCouldChange) {
          const weightAllowance = response.authorizedWeight;
          setFlashMessage(
            'EDIT_ORDERS_SUCCESS',
            'info',
            `Your weight entitlement is now ${formatWeight(weightAllowance)}.`,
            'Your changes have been saved. Note that the entitlement has also changed.',
          );
        } else {
          setFlashMessage('EDIT_ORDERS_SUCCESS', 'success', '', 'Your changes have been saved.');
        }
        navigate(-1);
      })
      .catch((e) => {
        // Error shape: https://github.com/swagger-api/swagger-js/blob/master/docs/usage/http-client.md#errors
        const { response } = e;
        const errorMessage = getResponseError(response, 'failed to update orders due to server error');
        setServerError(errorMessage);
        scrollToTop();
      });
  };

  const handleCancel = () => {
    navigate(-1);
  };

  // early return while api call loads object
  if (!currentOrder) {
    return <LoadingPlaceholder />;
  }

  return (
    <div className="grid-container usa-prose">
      <div className="grid-row">
        <div className="grid-col-12">
          {serverError && (
            <div className="usa-width-one-whole error-message">
              <Alert type="error" heading="An error occurred">
                {serverError}
              </Alert>
            </div>
          )}
          {isMoveApproved && (
            <div className="usa-width-one-whole error-message">
              <Alert type="warning" heading="Your move is approved">
                To make a change to your orders, you will need to contact your local PPPO office.
              </Alert>
            </div>
          )}
          {!isMoveApproved && (
            <div className="usa-width-one-whole" data-testid="edit-orders-form-container">
              <EditOrdersForm
                initialValues={initialValues}
                onSubmit={submitOrders}
                filePondEl={filePondEl}
                createUpload={handleUploadFile}
                onUploadComplete={handleUploadComplete}
                onDelete={handleDeleteFile}
                ordersTypeOptions={ordersTypeOptions}
                currentDutyLocation={currentOrder?.origin_duty_location}
                onCancel={handleCancel}
              />
            </div>
          )}
        </div>
      </div>
    </div>
  );
};

EditOrders.propTypes = {
  setFlashMessage: PropTypes.func.isRequired,
  updateOrders: PropTypes.func.isRequired,
};

function mapStateToProps(state) {
  const serviceMember = selectServiceMemberFromLoggedInUser(state);
  const serviceMemberId = serviceMember.id;
  const orders = selectOrdersForLoggedInUser(state);
  const serviceMemberMoves = selectAllMoves(state);

  return {
    serviceMemberId,
    serviceMemberMoves,
    orders,
  };
}

const mapDispatchToProps = {
  updateOrders: updateOrdersAction,
  updateAllMoves: updateAllMovesAction,
  setFlashMessage: setFlashMessageAction,
};

export default withContext(connect(mapStateToProps, mapDispatchToProps)(EditOrders));<|MERGE_RESOLUTION|>--- conflicted
+++ resolved
@@ -54,28 +54,10 @@
   }
 
   useEffect(() => {
-<<<<<<< HEAD
-    const checkFeatureFlag = async () => {
-      const isAlaskaEnabled = await isBooleanFlagEnabled(FEATURE_FLAG_KEYS.ENABLE_ALASKA);
-      const isBluebarkEnabled = await isBooleanFlagEnabled(FEATURE_FLAG_KEYS.BLUEBARK_MOVE);
-
-      const updatedOptions = orderTypes;
-      if (!isAlaskaEnabled) {
-        delete orderTypes.EARLY_RETURN_OF_DEPENDENTS;
-        delete orderTypes.STUDENT_TRAVEL;
-      }
-      if (!isBluebarkEnabled) {
-        delete orderTypes.BLUEBARK;
-      }
-      setOrderTypes(updatedOptions);
-    };
-    checkFeatureFlag();
-  }, [orderTypes]);
-  const ordersTypeOptions = dropdownInputOptions(orderTypes);
-=======
     const checkFeatureFlags = async () => {
       const isAlaskaEnabled = await isBooleanFlagEnabled(FEATURE_FLAG_KEYS.ENABLE_ALASKA);
       const isWoundedWarriorEnabled = await isBooleanFlagEnabled(FEATURE_FLAG_KEYS.WOUNDED_WARRIOR_MOVE);
+      const isBluebarkEnabled = await isBooleanFlagEnabled(FEATURE_FLAG_KEYS.BLUEBARK_MOVE);
 
       setOrderTypesOptions((prevOptions) => {
         const options = { ...prevOptions };
@@ -87,6 +69,9 @@
         if (!isWoundedWarriorEnabled) {
           delete options.WOUNDED_WARRIOR;
         }
+        if (!isBluebarkEnabled) {
+          delete options.BLUEBARK;
+        }
 
         return options;
       });
@@ -94,7 +79,6 @@
 
     checkFeatureFlags();
   }, []);
->>>>>>> f9676407
 
   useEffect(() => {
     const fetchData = async () => {
@@ -127,11 +111,8 @@
     civilian_tdy_ub_allowance: allowances.ub_allowance !== undefined ? `${allowances.ub_allowance}` : '',
   };
 
-<<<<<<< HEAD
-=======
   const ordersTypeOptions = dropdownInputOptions(orderTypesOptions);
 
->>>>>>> f9676407
   const handleUploadFile = (file) => {
     const documentId = currentOrder?.uploaded_orders?.id;
     return createUploadForDocument(appendTimestampToFilename(file), documentId);
