--- conflicted
+++ resolved
@@ -97,14 +97,10 @@
   };
 
   const submitOrders = (fieldValues) => {
-<<<<<<< HEAD
-    const hasDependents = fieldValues.has_dependents === 'yes';
-=======
     let hasDependents = false;
     if (fieldValues.has_dependents === 'yes') {
       hasDependents = true;
     }
->>>>>>> f9d3c5c0
     const entitlementCouldChange =
       hasDependents !== currentOrders.has_dependents || fieldValues.grade !== currentOrders.grade;
     const newDutyLocationId = fieldValues.new_duty_location.id;
