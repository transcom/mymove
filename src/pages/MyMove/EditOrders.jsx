--- conflicted
+++ resolved
@@ -1,8 +1,4 @@
-<<<<<<< HEAD
-import React, { createRef, useState } from 'react';
-=======
 import React, { createRef, useEffect, useState } from 'react';
->>>>>>> b998f44f
 import PropTypes from 'prop-types';
 import { connect } from 'react-redux';
 import { push } from 'connected-react-router';
@@ -29,14 +25,10 @@
 } from 'store/entities/selectors';
 import EditOrdersForm from 'components/Customer/EditOrdersForm/EditOrdersForm';
 import { OrdersShape, HistoryShape } from 'types/customerShapes';
-<<<<<<< HEAD
-import { DutyStationShape, EntitlementShape, ExistingUploadsShape } from 'types';
 import { ORDERS_TYPE_OPTIONS } from 'constants/orders';
 import { dropdownInputOptions } from 'shared/formatters';
-=======
 import { EntitlementShape, ExistingUploadsShape } from 'types';
-import 'scenes/Review/Review.css';
->>>>>>> b998f44f
+import { DutyStationShape } from 'types/dutyStation';
 
 const EditOrders = ({
   currentOrders,
@@ -46,34 +38,26 @@
   moveIsApproved,
   spouseHasProGear,
   history,
-<<<<<<< HEAD
   currentStation,
   setFlashMessage,
   entitlement,
   context,
-=======
-  schema,
-  setFlashMessage,
-  entitlement,
->>>>>>> b998f44f
 }) => {
   const filePondEl = createRef();
   const [serverError, setServerError] = useState(null);
 
-<<<<<<< HEAD
   // Only allow PCS unless feature flag is on
   const showAllOrdersTypes = context.flags?.allOrdersTypes;
   const allowedOrdersTypes = showAllOrdersTypes
     ? ORDERS_TYPE_OPTIONS
     : { PERMANENT_CHANGE_OF_STATION: ORDERS_TYPE_OPTIONS.PERMANENT_CHANGE_OF_STATION };
   const ordersTypeOptions = dropdownInputOptions(allowedOrdersTypes);
-=======
+
   useEffect(() => {
     getOrdersForServiceMember(serviceMemberId).then((response) => {
       updateOrders(response);
     });
   }, [updateOrders, serviceMemberId]);
->>>>>>> b998f44f
 
   const handleUploadFile = (file) => {
     const documentId = currentOrders?.uploaded_orders?.id;
@@ -138,7 +122,6 @@
   };
 
   return (
-<<<<<<< HEAD
     <div className="grid-container usa-prose">
       <div className="grid-row">
         <div className="grid-col-12">
@@ -173,37 +156,6 @@
           )}
         </div>
       </div>
-=======
-    <div className="usa-grid">
-      {serverError && (
-        <div className="usa-width-one-whole error-message">
-          <Alert type="error" heading="An error occurred">
-            {serverError}
-          </Alert>
-        </div>
-      )}
-      {moveIsApproved && (
-        <div className="usa-width-one-whole error-message">
-          <Alert type="warning" heading="Your move is approved">
-            To make a change to your orders, you will need to contact your local PPPO office.
-          </Alert>
-        </div>
-      )}
-      {!moveIsApproved && (
-        <div className="usa-width-one-whole">
-          <EditOrdersForm
-            initialValues={currentOrders}
-            onSubmit={submitOrders}
-            schema={schema}
-            filePondEl={filePondEl}
-            createUpload={handleUploadFile}
-            onUploadComplete={handleUploadComplete}
-            existingUploads={existingUploads}
-            onDelete={handleDeleteFile}
-          />
-        </div>
-      )}
->>>>>>> b998f44f
     </div>
   );
 };
