import React, { createRef, useEffect, useState } from 'react';
import PropTypes from 'prop-types';
import { connect } from 'react-redux';
import { useNavigate, useParams } from 'react-router-dom';

import Alert from 'shared/Alert';
import { withContext } from 'shared/AppContext';
import scrollToTop from 'shared/scrollToTop';
import {
  getResponseError,
  patchOrders,
  createUploadForDocument,
  deleteUpload,
  getAllMoves,
  getOrders,
} from 'services/internalApi';
import { updateOrders as updateOrdersAction, updateAllMoves as updateAllMovesAction } from 'store/entities/actions';
import { setFlashMessage as setFlashMessageAction } from 'store/flash/actions';
import {
  selectServiceMemberFromLoggedInUser,
  selectOrdersForLoggedInUser,
  selectAllMoves,
} from 'store/entities/selectors';
import EditOrdersForm from 'components/Customer/EditOrdersForm/EditOrdersForm';
import { formatWeight, formatYesNoInputValue, dropdownInputOptions } from 'utils/formatters';
import { ORDERS_TYPE_OPTIONS } from 'constants/orders';
import { formatDateForSwagger } from 'shared/dates';
import LoadingPlaceholder from 'shared/LoadingPlaceholder';

const EditOrders = ({
  serviceMemberId,
  serviceMemberMoves,
  updateOrders,
<<<<<<< HEAD
  existingUploads,
  moveIsApproved,
=======
>>>>>>> 5cffe6c5
  setFlashMessage,
  context,
  orders,
  updateAllMoves,
}) => {
  const filePondEl = createRef();
  const navigate = useNavigate();
  const { moveId, orderId } = useParams();
  const [serverError, setServerError] = useState('');

  const currentOrder = orders.find((order) => order.moves[0] === moveId);

  const checkIfMoveStatusIsApproved = (status) => {
    return status === 'APPROVED';
  };

  let move;
  let isMoveApproved;
  if (serviceMemberMoves && Object.keys(serviceMemberMoves).length !== 0) {
    const currentMove = serviceMemberMoves.currentMove.find((m) => m.id === moveId);
    const previousMoves = serviceMemberMoves.previousMoves.find((m) => m.id === moveId);
    move = currentMove || previousMoves;
    isMoveApproved = checkIfMoveStatusIsApproved(move.status);
  }

  useEffect(() => {
    const fetchData = async () => {
      getOrders(orderId).then((response) => {
        updateOrders(response);
      });
      getAllMoves(serviceMemberId).then((response) => {
        updateAllMoves(response);
      });
    };
    fetchData();
  }, [updateOrders, serviceMemberId, updateAllMoves, orderId]);

  const initialValues = {
    orders_type: currentOrder?.orders_type || '',
    issue_date: currentOrder?.issue_date || '',
    report_by_date: currentOrder?.report_by_date || '',
    has_dependents: formatYesNoInputValue(currentOrder?.has_dependents),
    new_duty_location: currentOrder?.new_duty_location || null,
    uploaded_orders: currentOrder?.uploaded_orders?.uploads || [],
    move_status: move?.status,
    grade: currentOrder?.grade || null,
    origin_duty_location: currentOrder?.origin_duty_location || {},
  };

  // Only allow PCS unless feature flag is on
  const showAllOrdersTypes = context.flags?.allOrdersTypes;
  const allowedOrdersTypes = showAllOrdersTypes
    ? ORDERS_TYPE_OPTIONS
    : { PERMANENT_CHANGE_OF_STATION: ORDERS_TYPE_OPTIONS.PERMANENT_CHANGE_OF_STATION };
  const ordersTypeOptions = dropdownInputOptions(allowedOrdersTypes);

  const handleUploadFile = (file) => {
    const documentId = currentOrder?.uploaded_orders?.id;
    return createUploadForDocument(file, documentId);
  };

  const handleUploadComplete = async () => {
    filePondEl.current?.removeFiles();
    return getOrders(orderId).then((response) => {
      updateOrders(response);
    });
  };

  const handleDeleteFile = async (uploadId) => {
    return deleteUpload(uploadId, orderId).then(() => {
      return getOrders(orderId).then((response) => {
        updateOrders(response);
      });
    });
  };

  const submitOrders = async (fieldValues) => {
    let hasDependents = false;
    if (fieldValues.has_dependents === 'yes') {
      hasDependents = true;
    }

    const entitlementCouldChange =
      hasDependents !== currentOrder.has_dependents || fieldValues.grade !== currentOrder.grade;
    const newDutyLocationId = fieldValues.new_duty_location.id;
    const newPayGrade = fieldValues.grade;
    const newOriginDutyLocationId = fieldValues.origin_duty_location.id;

    return patchOrders({
      ...fieldValues,
      id: currentOrder.id,
      service_member_id: serviceMemberId,
      has_dependents: hasDependents,
      new_duty_location_id: newDutyLocationId,
      issue_date: formatDateForSwagger(fieldValues.issue_date),
      report_by_date: formatDateForSwagger(fieldValues.report_by_date),
      grade: newPayGrade,
      origin_duty_location_id: newOriginDutyLocationId,
      // spouse_has_pro_gear is not updated by this form but is a required value because the endpoint is shared with the
      // ppm office edit orders
      spouse_has_pro_gear: currentOrder.spouse_has_pro_gear,
    })
      .then((response) => {
        updateOrders(response);
        if (entitlementCouldChange) {
          const weightAllowance = response.authorizedWeight;
          setFlashMessage(
            'EDIT_ORDERS_SUCCESS',
            'info',
            `Your weight entitlement is now ${formatWeight(weightAllowance)}.`,
            'Your changes have been saved. Note that the entitlement has also changed.',
          );
        } else {
          setFlashMessage('EDIT_ORDERS_SUCCESS', 'success', '', 'Your changes have been saved.');
        }
        navigate(-1);
      })
      .catch((e) => {
        // Error shape: https://github.com/swagger-api/swagger-js/blob/master/docs/usage/http-client.md#errors
        const { response } = e;
        const errorMessage = getResponseError(response, 'failed to update orders due to server error');
        setServerError(errorMessage);
        scrollToTop();
      });
  };

  const handleCancel = () => {
    navigate(-1);
  };

  // early return while api call loads object
  if (!currentOrder) {
    return <LoadingPlaceholder />;
  }

  return (
    <div className="grid-container usa-prose">
      <div className="grid-row">
        <div className="grid-col-12">
          {serverError && (
            <div className="usa-width-one-whole error-message">
              <Alert type="error" heading="An error occurred">
                {serverError}
              </Alert>
            </div>
          )}
          {isMoveApproved && (
            <div className="usa-width-one-whole error-message">
              <Alert type="warning" heading="Your move is approved">
                To make a change to your orders, you will need to contact your local PPPO office.
              </Alert>
            </div>
          )}
          {!isMoveApproved && (
            <div className="usa-width-one-whole" data-testid="edit-orders-form-container">
              <EditOrdersForm
                initialValues={initialValues}
                onSubmit={submitOrders}
                filePondEl={filePondEl}
                createUpload={handleUploadFile}
                onUploadComplete={handleUploadComplete}
                onDelete={handleDeleteFile}
                ordersTypeOptions={ordersTypeOptions}
                currentDutyLocation={currentOrder?.origin_duty_location}
                onCancel={handleCancel}
              />
            </div>
          )}
        </div>
      </div>
    </div>
  );
};

EditOrders.propTypes = {
  setFlashMessage: PropTypes.func.isRequired,
  updateOrders: PropTypes.func.isRequired,
  context: PropTypes.shape({
    flags: PropTypes.shape({
      allOrdersTypes: PropTypes.bool,
    }).isRequired,
  }).isRequired,
};

function mapStateToProps(state) {
  const serviceMember = selectServiceMemberFromLoggedInUser(state);
  const serviceMemberId = serviceMember.id;
  const orders = selectOrdersForLoggedInUser(state);
  const serviceMemberMoves = selectAllMoves(state);

  return {
    serviceMemberId,
    serviceMemberMoves,
    orders,
  };
}

const mapDispatchToProps = {
  updateOrders: updateOrdersAction,
  updateAllMoves: updateAllMovesAction,
  setFlashMessage: setFlashMessageAction,
};

export default withContext(connect(mapStateToProps, mapDispatchToProps)(EditOrders));<|MERGE_RESOLUTION|>--- conflicted
+++ resolved
@@ -31,11 +31,6 @@
   serviceMemberId,
   serviceMemberMoves,
   updateOrders,
-<<<<<<< HEAD
-  existingUploads,
-  moveIsApproved,
-=======
->>>>>>> 5cffe6c5
   setFlashMessage,
   context,
   orders,
