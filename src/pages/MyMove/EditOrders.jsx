--- conflicted
+++ resolved
@@ -10,7 +10,6 @@
   getResponseError,
   getOrdersForServiceMember,
   patchOrders,
-  patchServiceMember,
   createUploadForDocument,
   deleteUpload,
 } from 'services/internalApi';
@@ -39,7 +38,6 @@
   currentOrders,
   currentMove,
   updateOrders,
-  updateServiceMember,
   existingUploads,
   moveIsApproved,
   setFlashMessage,
@@ -101,48 +99,12 @@
     if (fieldValues.has_dependents === 'yes') {
       hasDependents = true;
     }
-<<<<<<< HEAD
-    const entitlementCouldChange = hasDependents !== currentOrders.has_dependents;
-    const newDutyLocationId = fieldValues.new_duty_location.id;
-    const newPayGrade = fieldValues.grade;
-    const newOriginDutyLocationId = fieldValues.origin_duty_location.id;
-=======
+
     const entitlementCouldChange =
       hasDependents !== currentOrders.has_dependents || fieldValues.grade !== currentOrders.grade;
     const newDutyLocationId = fieldValues.new_duty_location.id;
     const newPayGrade = fieldValues.grade;
     const newOriginDutyLocationId = fieldValues.origin_duty_location.id;
-
-    const payload = {
-      id: serviceMemberId,
-      rank: newPayGrade,
-      current_location_id: newOriginDutyLocationId,
-    };
-
-    patchServiceMember(payload)
-      .then((response) => {
-        updateServiceMember(response);
-        if (entitlementCouldChange) {
-          const weightAllowance = currentOrders?.has_dependents
-            ? response.weight_allotment.total_weight_self_plus_dependents
-            : response.weight_allotment.total_weight_self;
-          setFlashMessage(
-            'EDIT_ORDERS_SUCCESS',
-            'info',
-            `Your weight entitlement is now ${formatWeight(weightAllowance)}.`,
-            'Your changes have been saved. Note that the entitlement has also changed.',
-          );
-        } else {
-          setFlashMessage('EDIT_SERVICE_INFO_SUCCESS', 'success', '', 'Your changes have been saved.');
-        }
-      })
-      .catch((e) => {
-        // Error shape: https://github.com/swagger-api/swagger-js/blob/master/docs/usage/http-client.md#errors
-        const { response } = e;
-        const errorMessage = getResponseError(response, 'failed to update service member due to server error');
-        setServerError(errorMessage);
-      });
->>>>>>> 11f74861
 
     return patchOrders({
       ...fieldValues,
