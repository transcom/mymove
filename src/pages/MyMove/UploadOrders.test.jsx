--- conflicted
+++ resolved
@@ -2,14 +2,9 @@
 import React from 'react';
 import { mount } from 'enzyme';
 
-<<<<<<< HEAD
-//  import/no-named-as-default
-import UploadOrders from './UploadOrders';
-=======
 import ConnectedUploadOrders from './UploadOrders';
 
 import { MockProviders } from 'testUtils';
->>>>>>> a421929b
 
 const defaultProps = {
   pages: ['1', '2', '3'],
