--- conflicted
+++ resolved
@@ -15,19 +15,14 @@
     loadMTOShipments: jest.fn(),
     move: { id: 'mockId', status: 'DRAFT' },
     selectedMoveType: SHIPMENT_OPTIONS.PPM,
-<<<<<<< HEAD
-    move: {},
     mtoShipments: {},
-    loadMTOShipments: () => {},
+    isPpmSelectable: true,
+    isHhgSelectable: true,
+    shipmentNumber: 4,
   };
 
   const getWrapper = (props = {}) => {
     return mount(<SelectMoveType {...defaultProps} {...props} />); // eslint-disable-line react/jsx-props-no-spreading
-=======
-    isPpmSelectable: true,
-    isHhgSelectable: true,
-    shipmentNumber: 4,
->>>>>>> d13ba974
   };
 
   it('should render radio buttons with PPM selected', () => {
@@ -41,21 +36,37 @@
   });
 
   it('should render radio buttons with HHG selected', () => {
-<<<<<<< HEAD
     const props = { selectedMoveType: SHIPMENT_OPTIONS.HHG };
     // eslint-disable-next-line react/jsx-props-no-spreading
     const wrapper = getWrapper(props);
-=======
-    // eslint-disable-next-line react/jsx-props-no-spreading
-    const wrapper = mount(<SelectMoveType {...defaultProps} selectedMoveType={SHIPMENT_OPTIONS.HHG} />);
->>>>>>> d13ba974
     expect(wrapper.find(Radio).length).toBe(2);
 
     expect(wrapper.find(Radio).at(1).text()).toContain('Professional movers');
     // HHG button should be checked on page load
     expect(wrapper.find(Radio).at(1).find('.usa-radio__input').html()).toContain('checked');
   });
-<<<<<<< HEAD
+
+  it('should disable PPM form option if PPM is already submitted', () => {
+    // eslint-disable-next-line react/jsx-props-no-spreading
+    const wrapper = mount(<SelectMoveType {...defaultProps} isPpmSelectable={false} />);
+
+    // PPM button should be disabled on page load and should contained updated text
+    const actualComponentText = wrapper.text();
+    expect(wrapper.find(Radio).at(0).find('.usa-radio__input').html()).toContain('disabled');
+    expect(actualComponentText).toContain('contact the PPPO at your origin duty station');
+    expect(actualComponentText).not.toContain('You arrange to move some or all of your belongings');
+  });
+
+  it('should disable HHG form option if move is already submitted', () => {
+    // eslint-disable-next-line react/jsx-props-no-spreading
+    const wrapper = mount(<SelectMoveType {...defaultProps} isHhgSelectable={false} />);
+
+    // HHG button should be disabled on page load and should contained updated text
+    const actualComponentText = wrapper.text();
+    expect(wrapper.find(Radio).at(1).find('.usa-radio__input').html()).toContain('disabled');
+    expect(actualComponentText).toContain('Talk with your movers directly');
+    expect(actualComponentText).not.toContain('Professional movers take care of the whole shipment');
+  });
   describe('when no PPMs or shipments have been created', () => {
     it('should render the correct text', () => {
       const wrapper = getWrapper();
@@ -97,28 +108,5 @@
         'Talk with your movers directly if you want to add or change shipments.',
       );
     });
-=======
-
-  it('should disable PPM form option if PPM is already submitted', () => {
-    // eslint-disable-next-line react/jsx-props-no-spreading
-    const wrapper = mount(<SelectMoveType {...defaultProps} isPpmSelectable={false} />);
-
-    // PPM button should be disabled on page load and should contained updated text
-    const actualComponentText = wrapper.text();
-    expect(wrapper.find(Radio).at(0).find('.usa-radio__input').html()).toContain('disabled');
-    expect(actualComponentText).toContain('contact the PPPO at your origin duty station');
-    expect(actualComponentText).not.toContain('You arrange to move some or all of your belongings');
-  });
-
-  it('should disable HHG form option if move is already submitted', () => {
-    // eslint-disable-next-line react/jsx-props-no-spreading
-    const wrapper = mount(<SelectMoveType {...defaultProps} isHhgSelectable={false} />);
-
-    // HHG button should be disabled on page load and should contained updated text
-    const actualComponentText = wrapper.text();
-    expect(wrapper.find(Radio).at(1).find('.usa-radio__input').html()).toContain('disabled');
-    expect(actualComponentText).toContain('Talk with your movers directly');
-    expect(actualComponentText).not.toContain('Professional movers take care of the whole shipment');
->>>>>>> d13ba974
   });
 });