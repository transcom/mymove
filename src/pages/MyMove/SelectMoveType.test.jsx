import React from 'react';
import { mount } from 'enzyme';
import { Radio } from '@trussworks/react-uswds';

import { SelectMoveType } from 'pages/MyMove/SelectMoveType';

describe('SelectMoveType', () => {
  it('should render radio buttons', () => {
    // const wrapper = shallow(<SelectMoveType />);
    const wrapper = mount(<SelectMoveType />);
    expect(wrapper.find(Radio).length).toBe(2);

    // PPM button should be checked on page load
    expect(wrapper.find(Radio).at(0).text()).toContain('I’ll move things myself');
    expect(wrapper.find(Radio).at(0).find('.usa-radio__input').html()).toContain('checked');

<<<<<<< HEAD
    expect(wrapper.find(Radio).at(1).text()).toContain('Have professionals pack and move it all');
=======
    // HHG button should be disabled
    expect(wrapper.find(Radio).at(1).text()).toContain('The government packs for me and moves me');
    expect(wrapper.find(Radio).at(1).find('.usa-radio__input').html()).toContain('disabled');
>>>>>>> d779180a
  });
});<|MERGE_RESOLUTION|>--- conflicted
+++ resolved
@@ -14,12 +14,6 @@
     expect(wrapper.find(Radio).at(0).text()).toContain('I’ll move things myself');
     expect(wrapper.find(Radio).at(0).find('.usa-radio__input').html()).toContain('checked');
 
-<<<<<<< HEAD
-    expect(wrapper.find(Radio).at(1).text()).toContain('Have professionals pack and move it all');
-=======
-    // HHG button should be disabled
     expect(wrapper.find(Radio).at(1).text()).toContain('The government packs for me and moves me');
-    expect(wrapper.find(Radio).at(1).find('.usa-radio__input').html()).toContain('disabled');
->>>>>>> d779180a
   });
 });