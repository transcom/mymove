--- conflicted
+++ resolved
@@ -49,14 +49,8 @@
     const { type } = qs.parse(location.search);
 
     const move = selectCurrentMoveFromAllMoves(serviceMemberMoves, moveId);
-<<<<<<< HEAD
-    const now = new Date();
-    let isMoveLocked = false;
-    if (now < new Date(move?.lockExpiresAt)) {
-=======
     let isMoveLocked = false;
     if (checkIfMoveIsLocked(move)) {
->>>>>>> 29909a9e
       isMoveLocked = true;
     }
     let mtoShipment = selectCurrentShipmentFromMove(move, mtoShipmentId);
