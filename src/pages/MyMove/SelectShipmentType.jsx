/* eslint-disable react/jsx-props-no-spreading */
import React, { Component } from 'react';
import { connect } from 'react-redux';
import { func, arrayOf } from 'prop-types';
import { GridContainer, Grid, Alert } from '@trussworks/react-uswds';
import { generatePath } from 'react-router-dom';

import { isBooleanFlagEnabled } from '../../utils/featureFlags';
import { FEATURE_FLAG_KEYS, SHIPMENT_OPTIONS } from '../../shared/constants';

import ConnectedBoatAndMobileInfoModal from 'components/Customer/modals/BoatAndMobileInfoModal/BoatAndMobileInfoModal';
import ConnectedMoveInfoModal from 'components/Customer/modals/MoveInfoModal/MoveInfoModal';
import ConnectedStorageInfoModal from 'components/Customer/modals/StorageInfoModal/StorageInfoModal';
<<<<<<< HEAD
import ConnectedBoatAndMobileInfoModal from 'components/Customer/modals/BoatAndMobileInfoModal/BoatAndMobileInfoModal';
=======
>>>>>>> a5ce1436
import SelectableCard from 'components/Customer/SelectableCard';
import WizardNavigation from 'components/Customer/WizardNavigation/WizardNavigation';
import NotificationScrollToTop from 'components/NotificationScrollToTop';
import { generalRoutes, customerRoutes } from 'constants/routes';
import styles from 'pages/MyMove/SelectShipmentType.module.scss';
import { loadMTOShipments as loadMTOShipmentsAction } from 'shared/Entities/modules/mtoShipments';
import { updateMove as updateMoveAction } from 'store/entities/actions';
import { selectMTOShipmentsForCurrentMove } from 'store/entities/selectors';
import formStyles from 'styles/form.module.scss';
import { MoveTaskOrderShape } from 'types/order';
import { ShipmentShape } from 'types/shipment';
import determineShipmentInfo from 'utils/shipmentInfo';
import withRouter from 'utils/routing';
import { RouterShape } from 'types';
import { selectMove } from 'shared/Entities/modules/moves';

export class SelectShipmentType extends Component {
  constructor(props) {
    super(props);
    this.state = {
      showStorageInfoModal: false,
      showMoveInfoModal: false,
      showBoatAndMobileInfoModal: false,
<<<<<<< HEAD
=======
      showMobileHomeInfoModal: false,
>>>>>>> a5ce1436
      errorMessage: null,
      enablePPM: false,
      enableNTS: false,
      enableNTSR: false,
      enableBoat: false,
      enableMobileHome: false,
    };
  }

  componentDidMount() {
    const { loadMTOShipments, move } = this.props;
    loadMTOShipments(move.id);
    isBooleanFlagEnabled(FEATURE_FLAG_KEYS.PPM).then((enabled) => {
      this.setState({
        enablePPM: enabled,
      });
    });
    isBooleanFlagEnabled(FEATURE_FLAG_KEYS.NTS).then((enabled) => {
      this.setState({
        enableNTS: enabled,
      });
    });
    isBooleanFlagEnabled(FEATURE_FLAG_KEYS.NTSR).then((enabled) => {
      this.setState({
        enableNTSR: enabled,
      });
    });
    isBooleanFlagEnabled(FEATURE_FLAG_KEYS.BOAT).then((enabled) => {
      this.setState({
        enableBoat: enabled,
      });
    });
    isBooleanFlagEnabled(FEATURE_FLAG_KEYS.MOBILE_HOME).then((enabled) => {
      this.setState({
        enableMobileHome: enabled,
      });
    });
  }

  setShipmentType = (e) => {
    this.setState({ shipmentType: e.target.value });
  };

  toggleStorageModal = () => {
    this.setState((state) => ({
      showStorageInfoModal: !state.showStorageInfoModal,
    }));
  };

  toggleMoveInfoModal = () => {
    this.setState((state) => ({
      showMoveInfoModal: !state.showMoveInfoModal,
    }));
  };

  toggleBoatAndMobileInfoModal = () => {
<<<<<<< HEAD
    this.setState((state) => ({
      showBoatAndMobileInfoModal: !state.showBoatAndMobileInfoModal,
=======
    this.setState((state) => ({
      showBoatAndMobileInfoModal: !state.showBoatAndMobileInfoModal,
    }));
  };

  toggleMobileHomeInfoModal = () => {
    this.setState((state) => ({
      showMobileHomeInfoModal: !state.showMobileHomeInfoModal,
>>>>>>> a5ce1436
    }));
  };

  handleSubmit = () => {
    const {
      router: { navigate },
      move,
    } = this.props;
    const { shipmentType } = this.state;

    const createShipmentPath = generatePath(customerRoutes.SHIPMENT_CREATE_PATH, { moveId: move.id });
    return navigate(`${createShipmentPath}?type=${shipmentType}`);
  };

  render() {
    const {
      router: { navigate },
      move,
      mtoShipments,
    } = this.props;
    const {
      shipmentType,
      showStorageInfoModal,
      showMoveInfoModal,
      showBoatAndMobileInfoModal,
      enablePPM,
      enableNTS,
      enableNTSR,
      enableBoat,
      enableMobileHome,
      errorMessage,
    } = this.state;

    const shipmentInfo = determineShipmentInfo(move, mtoShipments);

    const ppmCardText = shipmentInfo.isPPMSelectable
      ? 'You pack and move your personal property or make other arrangements, The government pays you for the weight you move. This is a Personally Procured Move (PPM).'
      : 'You’ve already requested a PPM shipment. If you have more things to move yourself but that you can’t add to that shipment, contact the PPPO at your origin duty location.';

    const hhgCardText = shipmentInfo.isHHGSelectable
      ? 'All your personal property are packed and moved by professionals, paid for by the government. This is a Household Goods move (HHG).'
      : 'Talk with your movers directly if you want to add or change shipments.';

    const ntsCardText = shipmentInfo.isNTSSelectable
      ? `Movers pack and ship personal property to a storage facility, where they stay until a future move. This is an NTS (non-temporary storage) shipment.`
      : 'You’ve already requested a long-term storage shipment for this move. Talk to your movers to change or add to your request.';

    const ntsrCardText = shipmentInfo.isNTSRSelectable
      ? 'Movers pick up personal property you put into NTS during an earlier move and ship them to your new destination. This is an NTS-release (non-temporary storage release) shipment.'
      : 'You’ve already asked to have things taken out of storage for this move. Talk to your movers to change or add to your request.';

    const boatCardText = 'Provide information about your boat and we will determine how it will ship.';

    const mobileHomeCardText = 'Please provide information about your mobile home.';

    const selectableCardDefaultProps = {
      onChange: (e) => this.setShipmentType(e),
      name: 'shipmentType',
    };

    const handleBack = () => {
      const backPath = shipmentInfo.hasShipment
        ? generalRoutes.HOME_PATH
        : generatePath(customerRoutes.SHIPMENT_MOVING_INFO_PATH, { moveId: move.id });

      navigate(backPath);
    };

    return (
      <>
        <GridContainer>
          <NotificationScrollToTop dependency={errorMessage} />

          <Grid row>
            <Grid col desktop={{ col: 8, offset: 2 }}>
              {errorMessage && (
                <Alert type="error" headingLevel="h4" heading="An error occurred">
                  {errorMessage}
                </Alert>
              )}

              <h6 data-testid="number-eyebrow" className="sm-heading margin-top-205 margin-bottom-0">
                Shipment {shipmentInfo.shipmentNumber}
              </h6>

              <h1 className={`${styles.selectTypeHeader} ${styles.header}`} data-testid="select-move-type-header">
                How should this shipment move?
              </h1>

              <p>
                You can move everything in one shipment, or you can split your belongings into multiple shipments that
                are moved in different ways.
              </p>
              <p>
                After you set up this shipment, you can add another shipment if you have more personal property to move.
              </p>

              <SelectableCard
                {...selectableCardDefaultProps}
                label="Movers pack and ship it, paid by the government (HHG)"
                value={SHIPMENT_OPTIONS.HHG}
                id={SHIPMENT_OPTIONS.HHG}
                cardText={hhgCardText}
                checked={shipmentType === SHIPMENT_OPTIONS.HHG}
                disabled={!shipmentInfo.isHHGSelectable}
                onHelpClick={this.toggleMoveInfoModal}
              />

              {enablePPM && (
                <SelectableCard
                  {...selectableCardDefaultProps}
                  label="Move it yourself and get paid for it (PPM)"
                  value={SHIPMENT_OPTIONS.PPM}
                  id={SHIPMENT_OPTIONS.PPM}
                  cardText={ppmCardText}
                  checked={shipmentType === SHIPMENT_OPTIONS.PPM}
                  disabled={!shipmentInfo.isPPMSelectable}
                  onHelpClick={this.toggleMoveInfoModal}
                />
              )}

              {enableNTS || enableNTSR ? (
                <>
                  <h3 className={styles.longTermStorageHeader} data-testid="long-term-storage-heading">
                    Long-term storage
                  </h3>

                  {!shipmentInfo.isNTSSelectable && !shipmentInfo.isNTSRSelectable ? (
                    <p className={styles.pSmall}>
                      Talk to your movers about long-term storage if you need to add it to this move or change a request
                      you made earlier.
                    </p>
                  ) : (
                    <>
                      <p>Your orders might not authorize long-term storage &mdash; your counselor can verify.</p>
                      {enableNTS && (
                        <SelectableCard
                          {...selectableCardDefaultProps}
                          label="It is going into storage for months or years (NTS)"
                          value={SHIPMENT_OPTIONS.NTS}
                          id={SHIPMENT_OPTIONS.NTS}
                          cardText={ntsCardText}
                          checked={shipmentType === SHIPMENT_OPTIONS.NTS && shipmentInfo.isNTSSelectable}
                          disabled={!shipmentInfo.isNTSSelectable}
                          onHelpClick={this.toggleStorageModal}
                        />
                      )}
                      {enableNTSR && (
                        <SelectableCard
                          {...selectableCardDefaultProps}
                          label="It was stored during a previous move (NTS-release)"
                          value={SHIPMENT_OPTIONS.NTSR}
                          id={SHIPMENT_OPTIONS.NTSR}
                          cardText={ntsrCardText}
                          checked={shipmentType === SHIPMENT_OPTIONS.NTSR && shipmentInfo.isNTSRSelectable}
                          disabled={!shipmentInfo.isNTSRSelectable}
                          onHelpClick={this.toggleStorageModal}
                        />
                      )}
                    </>
                  )}
                </>
              ) : null}
              {enableBoat && (
                <>
                  <h3 className={styles.longTermStorageHeader} data-testid="long-term-storage-heading">
                    Boats & Mobile Homes
                  </h3>
                  <p>
                    Moving a boat or mobile home? Please provide additional info to determine how it will be shipped.
                  </p>
                  <SelectableCard
                    {...selectableCardDefaultProps}
                    label="Move a boat"
                    value={SHIPMENT_OPTIONS.BOAT}
                    id={SHIPMENT_OPTIONS.BOAT}
                    cardText={boatCardText}
                    checked={shipmentType === SHIPMENT_OPTIONS.BOAT && shipmentInfo.isBoatSelectable}
                    disabled={!shipmentInfo.isBoatSelectable}
                    onHelpClick={this.toggleBoatAndMobileInfoModal}
                  />
                </>
              )}
              {enableMobileHome && (
                <SelectableCard
                  {...selectableCardDefaultProps}
                  label="Move a mobile home"
                  value={SHIPMENT_OPTIONS.MOBILE_HOME}
                  id={SHIPMENT_OPTIONS.MOBILE_HOME}
                  cardText={mobileHomeCardText}
                  checked={shipmentType === SHIPMENT_OPTIONS.MOBILE_HOME && shipmentInfo.isMobileHomeSelectable}
                  disabled={!shipmentInfo.isMobileHomeSelectable}
<<<<<<< HEAD
                  onHelpClick={this.toggleBoatAndMobileInfoModal}
=======
                  onHelpClick={this.toggleMobileHomeInfoModal}
>>>>>>> a5ce1436
                />
              )}

              {!shipmentInfo.hasShipment && (
                <p data-testid="helper-footer" className={styles.footer}>
                  <small>
                    It is okay if you are not sure about your choice. Your move counselor will go over all your options
                    and can help make changes if necessary.
                  </small>
                </p>
              )}

              <div className={formStyles.formActions}>
                <WizardNavigation
                  disableNext={shipmentType === undefined || shipmentType === ''}
                  onBackClick={handleBack}
                  onNextClick={this.handleSubmit}
                />
              </div>
            </Grid>
          </Grid>
        </GridContainer>
        <ConnectedMoveInfoModal
          isOpen={showMoveInfoModal}
          enablePPM={enablePPM}
          closeModal={this.toggleMoveInfoModal}
        />
        <ConnectedStorageInfoModal
          isOpen={showStorageInfoModal}
          enableNTS={enableNTS}
          enableNTSR={enableNTSR}
          closeModal={this.toggleStorageModal}
        />
        <ConnectedBoatAndMobileInfoModal
          isOpen={showBoatAndMobileInfoModal}
<<<<<<< HEAD
          enableBoat={enableBoat}
          enableMobileHome={enableMobileHome}
=======
          enablePPM={enableBoat}
>>>>>>> a5ce1436
          closeModal={this.toggleBoatAndMobileInfoModal}
        />
      </>
    );
  }
}

SelectShipmentType.propTypes = {
  updateMove: func.isRequired,
  loadMTOShipments: func.isRequired,
  move: MoveTaskOrderShape.isRequired,
  mtoShipments: arrayOf(ShipmentShape).isRequired,
  router: RouterShape.isRequired,
};

const mapStateToProps = (state, ownProps) => {
  const {
    router: {
      params: { moveId },
    },
  } = ownProps;
  const move = selectMove(state, moveId);
  const mtoShipments = selectMTOShipmentsForCurrentMove(state);

  return {
    move,
    mtoShipments,
  };
};

const mapDispatchToProps = {
  updateMove: updateMoveAction,
  loadMTOShipments: loadMTOShipmentsAction,
};

export default withRouter(connect(mapStateToProps, mapDispatchToProps)(SelectShipmentType));
export { mapStateToProps as _mapStateToProps };<|MERGE_RESOLUTION|>--- conflicted
+++ resolved
@@ -11,10 +11,7 @@
 import ConnectedBoatAndMobileInfoModal from 'components/Customer/modals/BoatAndMobileInfoModal/BoatAndMobileInfoModal';
 import ConnectedMoveInfoModal from 'components/Customer/modals/MoveInfoModal/MoveInfoModal';
 import ConnectedStorageInfoModal from 'components/Customer/modals/StorageInfoModal/StorageInfoModal';
-<<<<<<< HEAD
 import ConnectedBoatAndMobileInfoModal from 'components/Customer/modals/BoatAndMobileInfoModal/BoatAndMobileInfoModal';
-=======
->>>>>>> a5ce1436
 import SelectableCard from 'components/Customer/SelectableCard';
 import WizardNavigation from 'components/Customer/WizardNavigation/WizardNavigation';
 import NotificationScrollToTop from 'components/NotificationScrollToTop';
@@ -38,10 +35,6 @@
       showStorageInfoModal: false,
       showMoveInfoModal: false,
       showBoatAndMobileInfoModal: false,
-<<<<<<< HEAD
-=======
-      showMobileHomeInfoModal: false,
->>>>>>> a5ce1436
       errorMessage: null,
       enablePPM: false,
       enableNTS: false,
@@ -98,19 +91,8 @@
   };
 
   toggleBoatAndMobileInfoModal = () => {
-<<<<<<< HEAD
     this.setState((state) => ({
       showBoatAndMobileInfoModal: !state.showBoatAndMobileInfoModal,
-=======
-    this.setState((state) => ({
-      showBoatAndMobileInfoModal: !state.showBoatAndMobileInfoModal,
-    }));
-  };
-
-  toggleMobileHomeInfoModal = () => {
-    this.setState((state) => ({
-      showMobileHomeInfoModal: !state.showMobileHomeInfoModal,
->>>>>>> a5ce1436
     }));
   };
 
@@ -303,11 +285,7 @@
                   cardText={mobileHomeCardText}
                   checked={shipmentType === SHIPMENT_OPTIONS.MOBILE_HOME && shipmentInfo.isMobileHomeSelectable}
                   disabled={!shipmentInfo.isMobileHomeSelectable}
-<<<<<<< HEAD
                   onHelpClick={this.toggleBoatAndMobileInfoModal}
-=======
-                  onHelpClick={this.toggleMobileHomeInfoModal}
->>>>>>> a5ce1436
                 />
               )}
 
@@ -343,12 +321,8 @@
         />
         <ConnectedBoatAndMobileInfoModal
           isOpen={showBoatAndMobileInfoModal}
-<<<<<<< HEAD
           enableBoat={enableBoat}
           enableMobileHome={enableMobileHome}
-=======
-          enablePPM={enableBoat}
->>>>>>> a5ce1436
           closeModal={this.toggleBoatAndMobileInfoModal}
         />
       </>
