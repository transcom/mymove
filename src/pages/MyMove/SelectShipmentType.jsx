/* eslint-disable react/jsx-props-no-spreading */
import React, { Component } from 'react';
import { connect } from 'react-redux';
import { func, arrayOf } from 'prop-types';
import { GridContainer, Grid, Alert } from '@trussworks/react-uswds';
import { generatePath } from 'react-router-dom';

import { isBooleanFlagEnabled } from '../../utils/featureFlags';
import { FEATURE_FLAG_KEYS, SHIPMENT_OPTIONS } from '../../shared/constants';

import ConnectedBoatAndMobileInfoModal from 'components/Customer/modals/BoatAndMobileInfoModal/BoatAndMobileInfoModal';
import ConnectedMoveInfoModal from 'components/Customer/modals/MoveInfoModal/MoveInfoModal';
import ConnectedStorageInfoModal from 'components/Customer/modals/StorageInfoModal/StorageInfoModal';
<<<<<<< HEAD
=======
import ConnectedBoatAndMobileInfoModal from 'components/Customer/modals/BoatAndMobileInfoModal/BoatAndMobileInfoModal';
>>>>>>> 06c02e1e
import SelectableCard from 'components/Customer/SelectableCard';
import WizardNavigation from 'components/Customer/WizardNavigation/WizardNavigation';
import NotificationScrollToTop from 'components/NotificationScrollToTop';
import { generalRoutes, customerRoutes } from 'constants/routes';
import styles from 'pages/MyMove/SelectShipmentType.module.scss';
import { loadMTOShipments as loadMTOShipmentsAction } from 'shared/Entities/modules/mtoShipments';
import { updateMove as updateMoveAction } from 'store/entities/actions';
import { selectMTOShipmentsForCurrentMove } from 'store/entities/selectors';
import formStyles from 'styles/form.module.scss';
import { MoveTaskOrderShape } from 'types/order';
import { ShipmentShape } from 'types/shipment';
import determineShipmentInfo from 'utils/shipmentInfo';
import withRouter from 'utils/routing';
import { RouterShape } from 'types';
import { selectMove } from 'shared/Entities/modules/moves';

export class SelectShipmentType extends Component {
  constructor(props) {
    super(props);
    this.state = {
      showStorageInfoModal: false,
      showMoveInfoModal: false,
      showBoatAndMobileInfoModal: false,
<<<<<<< HEAD
      showMobileHomeInfoModal: false,
=======
>>>>>>> 06c02e1e
      errorMessage: null,
      enablePPM: false,
      enableNTS: false,
      enableNTSR: false,
      enableBoat: false,
      enableMobileHome: false,
    };
  }

  componentDidMount() {
    const { loadMTOShipments, move } = this.props;
    loadMTOShipments(move.id);
    isBooleanFlagEnabled(FEATURE_FLAG_KEYS.PPM).then((enabled) => {
      this.setState({
        enablePPM: enabled,
      });
    });
    isBooleanFlagEnabled(FEATURE_FLAG_KEYS.NTS).then((enabled) => {
      this.setState({
        enableNTS: enabled,
      });
    });
    isBooleanFlagEnabled(FEATURE_FLAG_KEYS.NTSR).then((enabled) => {
      this.setState({
        enableNTSR: enabled,
      });
    });
    isBooleanFlagEnabled(FEATURE_FLAG_KEYS.BOAT).then((enabled) => {
      this.setState({
        enableBoat: enabled,
      });
    });
    isBooleanFlagEnabled(FEATURE_FLAG_KEYS.MOBILE_HOME).then((enabled) => {
      this.setState({
        enableMobileHome: enabled,
      });
    });
  }

  setShipmentType = (e) => {
    this.setState({ shipmentType: e.target.value });
  };

  toggleStorageModal = () => {
    this.setState((state) => ({
      showStorageInfoModal: !state.showStorageInfoModal,
    }));
  };

  toggleMoveInfoModal = () => {
    this.setState((state) => ({
      showMoveInfoModal: !state.showMoveInfoModal,
    }));
  };

  toggleBoatAndMobileInfoModal = () => {
<<<<<<< HEAD
    this.setState((state) => ({
      showBoatAndMobileInfoModal: !state.showBoatAndMobileInfoModal,
    }));
  };

  toggleMobileHomeInfoModal = () => {
    this.setState((state) => ({
      showMobileHomeInfoModal: !state.showMobileHomeInfoModal,
=======
    this.setState((state) => ({
      showBoatAndMobileInfoModal: !state.showBoatAndMobileInfoModal,
>>>>>>> 06c02e1e
    }));
  };

  handleSubmit = () => {
    const {
      router: { navigate },
      move,
    } = this.props;
    const { shipmentType } = this.state;

    const createShipmentPath = generatePath(customerRoutes.SHIPMENT_CREATE_PATH, { moveId: move.id });
    return navigate(`${createShipmentPath}?type=${shipmentType}`);
  };

  render() {
    const {
      router: { navigate },
      move,
      mtoShipments,
    } = this.props;
    const {
      shipmentType,
      showStorageInfoModal,
      showMoveInfoModal,
      showBoatAndMobileInfoModal,
      enablePPM,
      enableNTS,
      enableNTSR,
      enableBoat,
      enableMobileHome,
      errorMessage,
    } = this.state;

    const shipmentInfo = determineShipmentInfo(move, mtoShipments);

    const ppmCardText = shipmentInfo.isPPMSelectable
      ? 'You pack and move your personal property or make other arrangements, The government pays you for the weight you move. This is a Personally Procured Move (PPM).'
      : 'You’ve already requested a PPM shipment. If you have more things to move yourself but that you can’t add to that shipment, contact the PPPO at your origin duty location.';

    const hhgCardText = shipmentInfo.isHHGSelectable
      ? 'All your personal property are packed and moved by professionals, paid for by the government. This is a Household Goods move (HHG).'
      : 'Talk with your movers directly if you want to add or change shipments.';

    const ntsCardText = shipmentInfo.isNTSSelectable
      ? `Movers pack and ship personal property to a storage facility, where they stay until a future move. This is an NTS (non-temporary storage) shipment.`
      : 'You’ve already requested a long-term storage shipment for this move. Talk to your movers to change or add to your request.';

    const ntsrCardText = shipmentInfo.isNTSRSelectable
      ? 'Movers pick up personal property you put into NTS during an earlier move and ship them to your new destination. This is an NTS-release (non-temporary storage release) shipment.'
      : 'You’ve already asked to have things taken out of storage for this move. Talk to your movers to change or add to your request.';

    const boatCardText = 'Provide information about your boat and we will determine how it will ship.';

<<<<<<< HEAD
    const mobileHomeCardText = 'Please provide information about your mobile home.';
=======
    const mobileHomeCardText = 'Provide information about your mobile home.';
>>>>>>> 06c02e1e

    const selectableCardDefaultProps = {
      onChange: (e) => this.setShipmentType(e),
      name: 'shipmentType',
    };

    const handleBack = () => {
      const backPath = shipmentInfo.hasShipment
        ? generalRoutes.HOME_PATH
        : generatePath(customerRoutes.SHIPMENT_MOVING_INFO_PATH, { moveId: move.id });

      navigate(backPath);
    };

    return (
      <>
        <GridContainer>
          <NotificationScrollToTop dependency={errorMessage} />

          <Grid row>
            <Grid col desktop={{ col: 8, offset: 2 }}>
              {errorMessage && (
                <Alert type="error" headingLevel="h4" heading="An error occurred">
                  {errorMessage}
                </Alert>
              )}

              <h6 data-testid="number-eyebrow" className="sm-heading margin-top-205 margin-bottom-0">
                Shipment {shipmentInfo.shipmentNumber}
              </h6>

              <h1 className={`${styles.selectTypeHeader} ${styles.header}`} data-testid="select-move-type-header">
                How should this shipment move?
              </h1>

              <p>
                You can move everything in one shipment, or you can split your belongings into multiple shipments that
                are moved in different ways.
              </p>
              <p>
                After you set up this shipment, you can add another shipment if you have more personal property to move.
              </p>

              <SelectableCard
                {...selectableCardDefaultProps}
                label="Movers pack and ship it, paid by the government (HHG)"
                value={SHIPMENT_OPTIONS.HHG}
                id={SHIPMENT_OPTIONS.HHG}
                cardText={hhgCardText}
                checked={shipmentType === SHIPMENT_OPTIONS.HHG}
                disabled={!shipmentInfo.isHHGSelectable}
                onHelpClick={this.toggleMoveInfoModal}
              />

              {enablePPM && (
                <SelectableCard
                  {...selectableCardDefaultProps}
                  label="Move it yourself and get paid for it (PPM)"
                  value={SHIPMENT_OPTIONS.PPM}
                  id={SHIPMENT_OPTIONS.PPM}
                  cardText={ppmCardText}
                  checked={shipmentType === SHIPMENT_OPTIONS.PPM}
                  disabled={!shipmentInfo.isPPMSelectable}
                  onHelpClick={this.toggleMoveInfoModal}
                />
              )}

              {enableNTS || enableNTSR ? (
                <>
                  <h3 className={styles.longTermStorageHeader} data-testid="long-term-storage-heading">
                    Long-term storage
                  </h3>

                  {!shipmentInfo.isNTSSelectable && !shipmentInfo.isNTSRSelectable ? (
                    <p className={styles.pSmall}>
                      Talk to your movers about long-term storage if you need to add it to this move or change a request
                      you made earlier.
                    </p>
                  ) : (
                    <>
                      <p>Your orders might not authorize long-term storage &mdash; your counselor can verify.</p>
                      {enableNTS && (
                        <SelectableCard
                          {...selectableCardDefaultProps}
                          label="It is going into storage for months or years (NTS)"
                          value={SHIPMENT_OPTIONS.NTS}
                          id={SHIPMENT_OPTIONS.NTS}
                          cardText={ntsCardText}
                          checked={shipmentType === SHIPMENT_OPTIONS.NTS && shipmentInfo.isNTSSelectable}
                          disabled={!shipmentInfo.isNTSSelectable}
                          onHelpClick={this.toggleStorageModal}
                        />
                      )}
                      {enableNTSR && (
                        <SelectableCard
                          {...selectableCardDefaultProps}
                          label="It was stored during a previous move (NTS-release)"
                          value={SHIPMENT_OPTIONS.NTSR}
                          id={SHIPMENT_OPTIONS.NTSR}
                          cardText={ntsrCardText}
                          checked={shipmentType === SHIPMENT_OPTIONS.NTSR && shipmentInfo.isNTSRSelectable}
                          disabled={!shipmentInfo.isNTSRSelectable}
                          onHelpClick={this.toggleStorageModal}
                        />
                      )}
                    </>
                  )}
                </>
              ) : null}
              {enableBoat && (
                <>
                  <h3 className={styles.longTermStorageHeader} data-testid="long-term-storage-heading">
                    Boats & Mobile Homes
                  </h3>
                  <p>
                    Moving a boat or mobile home? Please provide additional info to determine how it will be shipped.
                  </p>
                  <SelectableCard
                    {...selectableCardDefaultProps}
                    label="Move a boat"
                    value={SHIPMENT_OPTIONS.BOAT}
                    id={SHIPMENT_OPTIONS.BOAT}
                    cardText={boatCardText}
                    checked={shipmentType === SHIPMENT_OPTIONS.BOAT && shipmentInfo.isBoatSelectable}
                    disabled={!shipmentInfo.isBoatSelectable}
                    onHelpClick={this.toggleBoatAndMobileInfoModal}
                  />
                </>
              )}
              {enableMobileHome && (
                <SelectableCard
                  {...selectableCardDefaultProps}
                  label="Move a mobile home"
                  value={SHIPMENT_OPTIONS.MOBILE_HOME}
                  id={SHIPMENT_OPTIONS.MOBILE_HOME}
                  cardText={mobileHomeCardText}
                  checked={shipmentType === SHIPMENT_OPTIONS.MOBILE_HOME && shipmentInfo.isMobileHomeSelectable}
                  disabled={!shipmentInfo.isMobileHomeSelectable}
<<<<<<< HEAD
                  onHelpClick={this.toggleMobileHomeInfoModal}
=======
                  onHelpClick={this.toggleBoatAndMobileInfoModal}
>>>>>>> 06c02e1e
                />
              )}

              {!shipmentInfo.hasShipment && (
                <p data-testid="helper-footer" className={styles.footer}>
                  <small>
                    It is okay if you are not sure about your choice. Your move counselor will go over all your options
                    and can help make changes if necessary.
                  </small>
                </p>
              )}

              <div className={formStyles.formActions}>
                <WizardNavigation
                  disableNext={shipmentType === undefined || shipmentType === ''}
                  onBackClick={handleBack}
                  onNextClick={this.handleSubmit}
                />
              </div>
            </Grid>
          </Grid>
        </GridContainer>
        <ConnectedMoveInfoModal
          isOpen={showMoveInfoModal}
          enablePPM={enablePPM}
          closeModal={this.toggleMoveInfoModal}
        />
        <ConnectedStorageInfoModal
          isOpen={showStorageInfoModal}
          enableNTS={enableNTS}
          enableNTSR={enableNTSR}
          closeModal={this.toggleStorageModal}
        />
        <ConnectedBoatAndMobileInfoModal
          isOpen={showBoatAndMobileInfoModal}
<<<<<<< HEAD
          enablePPM={enableBoat}
=======
          enableBoat={enableBoat}
          enableMobileHome={enableMobileHome}
>>>>>>> 06c02e1e
          closeModal={this.toggleBoatAndMobileInfoModal}
        />
      </>
    );
  }
}

SelectShipmentType.propTypes = {
  updateMove: func.isRequired,
  loadMTOShipments: func.isRequired,
  move: MoveTaskOrderShape.isRequired,
  mtoShipments: arrayOf(ShipmentShape).isRequired,
  router: RouterShape.isRequired,
};

const mapStateToProps = (state, ownProps) => {
  const {
    router: {
      params: { moveId },
    },
  } = ownProps;
  const move = selectMove(state, moveId);
  const mtoShipments = selectMTOShipmentsForCurrentMove(state);

  return {
    move,
    mtoShipments,
  };
};

const mapDispatchToProps = {
  updateMove: updateMoveAction,
  loadMTOShipments: loadMTOShipmentsAction,
};

export default withRouter(connect(mapStateToProps, mapDispatchToProps)(SelectShipmentType));
export { mapStateToProps as _mapStateToProps };<|MERGE_RESOLUTION|>--- conflicted
+++ resolved
@@ -8,13 +8,9 @@
 import { isBooleanFlagEnabled } from '../../utils/featureFlags';
 import { FEATURE_FLAG_KEYS, SHIPMENT_OPTIONS } from '../../shared/constants';
 
-import ConnectedBoatAndMobileInfoModal from 'components/Customer/modals/BoatAndMobileInfoModal/BoatAndMobileInfoModal';
 import ConnectedMoveInfoModal from 'components/Customer/modals/MoveInfoModal/MoveInfoModal';
 import ConnectedStorageInfoModal from 'components/Customer/modals/StorageInfoModal/StorageInfoModal';
-<<<<<<< HEAD
-=======
 import ConnectedBoatAndMobileInfoModal from 'components/Customer/modals/BoatAndMobileInfoModal/BoatAndMobileInfoModal';
->>>>>>> 06c02e1e
 import SelectableCard from 'components/Customer/SelectableCard';
 import WizardNavigation from 'components/Customer/WizardNavigation/WizardNavigation';
 import NotificationScrollToTop from 'components/NotificationScrollToTop';
@@ -38,10 +34,6 @@
       showStorageInfoModal: false,
       showMoveInfoModal: false,
       showBoatAndMobileInfoModal: false,
-<<<<<<< HEAD
-      showMobileHomeInfoModal: false,
-=======
->>>>>>> 06c02e1e
       errorMessage: null,
       enablePPM: false,
       enableNTS: false,
@@ -98,19 +90,8 @@
   };
 
   toggleBoatAndMobileInfoModal = () => {
-<<<<<<< HEAD
     this.setState((state) => ({
       showBoatAndMobileInfoModal: !state.showBoatAndMobileInfoModal,
-    }));
-  };
-
-  toggleMobileHomeInfoModal = () => {
-    this.setState((state) => ({
-      showMobileHomeInfoModal: !state.showMobileHomeInfoModal,
-=======
-    this.setState((state) => ({
-      showBoatAndMobileInfoModal: !state.showBoatAndMobileInfoModal,
->>>>>>> 06c02e1e
     }));
   };
 
@@ -164,11 +145,7 @@
 
     const boatCardText = 'Provide information about your boat and we will determine how it will ship.';
 
-<<<<<<< HEAD
-    const mobileHomeCardText = 'Please provide information about your mobile home.';
-=======
     const mobileHomeCardText = 'Provide information about your mobile home.';
->>>>>>> 06c02e1e
 
     const selectableCardDefaultProps = {
       onChange: (e) => this.setShipmentType(e),
@@ -307,11 +284,7 @@
                   cardText={mobileHomeCardText}
                   checked={shipmentType === SHIPMENT_OPTIONS.MOBILE_HOME && shipmentInfo.isMobileHomeSelectable}
                   disabled={!shipmentInfo.isMobileHomeSelectable}
-<<<<<<< HEAD
-                  onHelpClick={this.toggleMobileHomeInfoModal}
-=======
                   onHelpClick={this.toggleBoatAndMobileInfoModal}
->>>>>>> 06c02e1e
                 />
               )}
 
@@ -347,12 +320,8 @@
         />
         <ConnectedBoatAndMobileInfoModal
           isOpen={showBoatAndMobileInfoModal}
-<<<<<<< HEAD
-          enablePPM={enableBoat}
-=======
           enableBoat={enableBoat}
           enableMobileHome={enableMobileHome}
->>>>>>> 06c02e1e
           closeModal={this.toggleBoatAndMobileInfoModal}
         />
       </>
