/* eslint-disable react/jsx-props-no-spreading */
import React, { Component } from 'react';
import { connect } from 'react-redux';
import { func, arrayOf } from 'prop-types';
import { GridContainer, Grid, Alert } from '@trussworks/react-uswds';
import { generatePath } from 'react-router-dom';

import { isBooleanFlagEnabled } from '../../utils/featureFlags';
import { FEATURE_FLAG_KEYS, SHIPMENT_OPTIONS } from '../../shared/constants';

import ConnectedMoveInfoModal from 'components/Customer/modals/MoveInfoModal/MoveInfoModal';
import ConnectedStorageInfoModal from 'components/Customer/modals/StorageInfoModal/StorageInfoModal';
import ConnectedBoatAndMobileInfoModal from 'components/Customer/modals/BoatAndMobileInfoModal/BoatAndMobileInfoModal';
import SelectableCard from 'components/Customer/SelectableCard';
import WizardNavigation from 'components/Customer/WizardNavigation/WizardNavigation';
import NotificationScrollToTop from 'components/NotificationScrollToTop';
import { generalRoutes, customerRoutes } from 'constants/routes';
import styles from 'pages/MyMove/SelectShipmentType.module.scss';
import { loadMTOShipments as loadMTOShipmentsAction } from 'shared/Entities/modules/mtoShipments';
import { updateMove as updateMoveAction } from 'store/entities/actions';
import { selectMTOShipmentsForCurrentMove } from 'store/entities/selectors';
import formStyles from 'styles/form.module.scss';
import { MoveTaskOrderShape } from 'types/order';
import { ShipmentShape } from 'types/shipment';
import determineShipmentInfo from 'utils/shipmentInfo';
import withRouter from 'utils/routing';
import { RouterShape } from 'types';
import { selectMove } from 'shared/Entities/modules/moves';

export class SelectShipmentType extends Component {
  constructor(props) {
    super(props);
    this.state = {
      showStorageInfoModal: false,
      showMoveInfoModal: false,
      showBoatAndMobileInfoModal: false,
      errorMessage: null,
      enablePPM: false,
      enableNTS: false,
      enableNTSR: false,
      enableBoat: false,
      enableMobileHome: false,
    };
  }

  componentDidMount() {
    const { loadMTOShipments, move } = this.props;
    loadMTOShipments(move.id);
    isBooleanFlagEnabled(FEATURE_FLAG_KEYS.PPM).then((enabled) => {
      this.setState({
        enablePPM: enabled,
      });
    });
    isBooleanFlagEnabled(FEATURE_FLAG_KEYS.NTS).then((enabled) => {
      this.setState({
        enableNTS: enabled,
      });
    });
    isBooleanFlagEnabled(FEATURE_FLAG_KEYS.NTSR).then((enabled) => {
      this.setState({
        enableNTSR: enabled,
      });
    });
    isBooleanFlagEnabled(FEATURE_FLAG_KEYS.BOAT).then((enabled) => {
      this.setState({
        enableBoat: enabled,
      });
    });
    isBooleanFlagEnabled(FEATURE_FLAG_KEYS.MOBILE_HOME).then((enabled) => {
      this.setState({
        enableMobileHome: enabled,
      });
    });
  }

  setShipmentType = (e) => {
    this.setState({ shipmentType: e.target.value });
  };

  toggleStorageModal = () => {
    this.setState((state) => ({
      showStorageInfoModal: !state.showStorageInfoModal,
    }));
  };

  toggleMoveInfoModal = () => {
    this.setState((state) => ({
      showMoveInfoModal: !state.showMoveInfoModal,
    }));
  };

  toggleBoatAndMobileInfoModal = () => {
    this.setState((state) => ({
      showBoatAndMobileInfoModal: !state.showBoatAndMobileInfoModal,
    }));
  };

  handleSubmit = () => {
    const {
      router: { navigate },
      move,
    } = this.props;
    const { shipmentType } = this.state;

    const createShipmentPath = generatePath(customerRoutes.SHIPMENT_CREATE_PATH, { moveId: move.id });
    return navigate(`${createShipmentPath}?type=${shipmentType}`);
  };

  render() {
    const {
      router: { navigate },
      move,
      mtoShipments,
    } = this.props;
    const {
      shipmentType,
      showStorageInfoModal,
      showMoveInfoModal,
      showBoatAndMobileInfoModal,
      enablePPM,
      enableNTS,
      enableNTSR,
      enableBoat,
      enableMobileHome,
      errorMessage,
    } = this.state;

    const shipmentInfo = determineShipmentInfo(move, mtoShipments);

    const ppmCardText = shipmentInfo.isPPMSelectable
      ? 'You pack and move your personal property or make other arrangements, The government pays you for the weight you move. This is a Personally Procured Move (PPM).'
      : 'You’ve already requested a PPM shipment. If you have more things to move yourself but that you can’t add to that shipment, contact the PPPO at your origin duty location.';

    const hhgCardText = shipmentInfo.isHHGSelectable
      ? 'All your personal property are packed and moved by professionals, paid for by the government. This is a Household Goods move (HHG).'
      : 'Talk with your movers directly if you want to add or change shipments.';

    const ntsCardText = shipmentInfo.isNTSSelectable
      ? `Movers pack and ship personal property to a storage facility, where they stay until a future move. This is an NTS (non-temporary storage) shipment.`
      : 'You’ve already requested a long-term storage shipment for this move. Talk to your movers to change or add to your request.';

    const ntsrCardText = shipmentInfo.isNTSRSelectable
      ? 'Movers pick up personal property you put into NTS during an earlier move and ship them to your new destination. This is an NTS-release (non-temporary storage release) shipment.'
      : 'You’ve already asked to have things taken out of storage for this move. Talk to your movers to change or add to your request.';

    const boatCardText = 'Provide information about your boat and we will determine how it will ship.';

<<<<<<< HEAD
    const mobileHomeCardText = 'Please provide information about your mobile home.';
=======
    const mobileHomeCardText = 'Provide information about your mobile home.';
>>>>>>> 8edbed66

    const selectableCardDefaultProps = {
      onChange: (e) => this.setShipmentType(e),
      name: 'shipmentType',
    };

    const handleBack = () => {
      const backPath = shipmentInfo.hasShipment
        ? generalRoutes.HOME_PATH
        : generatePath(customerRoutes.SHIPMENT_MOVING_INFO_PATH, { moveId: move.id });

      navigate(backPath);
    };

    return (
      <>
        <GridContainer>
          <NotificationScrollToTop dependency={errorMessage} />

          <Grid row>
            <Grid col desktop={{ col: 8, offset: 2 }}>
              {errorMessage && (
                <Alert type="error" headingLevel="h4" heading="An error occurred">
                  {errorMessage}
                </Alert>
              )}

              <h6 data-testid="number-eyebrow" className="sm-heading margin-top-205 margin-bottom-0">
                Shipment {shipmentInfo.shipmentNumber}
              </h6>

              <h1 className={`${styles.selectTypeHeader} ${styles.header}`} data-testid="select-move-type-header">
                How should this shipment move?
              </h1>

              <p>
                You can move everything in one shipment, or you can split your belongings into multiple shipments that
                are moved in different ways.
              </p>
              <p>
                After you set up this shipment, you can add another shipment if you have more personal property to move.
              </p>

              <SelectableCard
                {...selectableCardDefaultProps}
                label="Movers pack and ship it, paid by the government (HHG)"
                value={SHIPMENT_OPTIONS.HHG}
                id={SHIPMENT_OPTIONS.HHG}
                cardText={hhgCardText}
                checked={shipmentType === SHIPMENT_OPTIONS.HHG}
                disabled={!shipmentInfo.isHHGSelectable}
                onHelpClick={this.toggleMoveInfoModal}
              />

              {enablePPM && (
                <SelectableCard
                  {...selectableCardDefaultProps}
                  label="Move it yourself and get paid for it (PPM)"
                  value={SHIPMENT_OPTIONS.PPM}
                  id={SHIPMENT_OPTIONS.PPM}
                  cardText={ppmCardText}
                  checked={shipmentType === SHIPMENT_OPTIONS.PPM}
                  disabled={!shipmentInfo.isPPMSelectable}
                  onHelpClick={this.toggleMoveInfoModal}
                />
              )}

              {enableNTS || enableNTSR ? (
                <>
                  <h3 className={styles.longTermStorageHeader} data-testid="long-term-storage-heading">
                    Long-term storage
                  </h3>

                  {!shipmentInfo.isNTSSelectable && !shipmentInfo.isNTSRSelectable ? (
                    <p className={styles.pSmall}>
                      Talk to your movers about long-term storage if you need to add it to this move or change a request
                      you made earlier.
                    </p>
                  ) : (
                    <>
                      <p>Your orders might not authorize long-term storage &mdash; your counselor can verify.</p>
                      {enableNTS && (
                        <SelectableCard
                          {...selectableCardDefaultProps}
                          label="It is going into storage for months or years (NTS)"
                          value={SHIPMENT_OPTIONS.NTS}
                          id={SHIPMENT_OPTIONS.NTS}
                          cardText={ntsCardText}
                          checked={shipmentType === SHIPMENT_OPTIONS.NTS && shipmentInfo.isNTSSelectable}
                          disabled={!shipmentInfo.isNTSSelectable}
                          onHelpClick={this.toggleStorageModal}
                        />
                      )}
                      {enableNTSR && (
                        <SelectableCard
                          {...selectableCardDefaultProps}
                          label="It was stored during a previous move (NTS-release)"
                          value={SHIPMENT_OPTIONS.NTSR}
                          id={SHIPMENT_OPTIONS.NTSR}
                          cardText={ntsrCardText}
                          checked={shipmentType === SHIPMENT_OPTIONS.NTSR && shipmentInfo.isNTSRSelectable}
                          disabled={!shipmentInfo.isNTSRSelectable}
                          onHelpClick={this.toggleStorageModal}
                        />
                      )}
                    </>
                  )}
                </>
              ) : null}
              {enableBoat && (
                <>
                  <h3 className={styles.longTermStorageHeader} data-testid="long-term-storage-heading">
                    Boats & Mobile Homes
                  </h3>
                  <p>
                    Moving a boat or mobile home? Please provide additional info to determine how it will be shipped.
                  </p>
                  <SelectableCard
                    {...selectableCardDefaultProps}
                    label="Move a boat"
                    value={SHIPMENT_OPTIONS.BOAT}
                    id={SHIPMENT_OPTIONS.BOAT}
                    cardText={boatCardText}
                    checked={shipmentType === SHIPMENT_OPTIONS.BOAT && shipmentInfo.isBoatSelectable}
                    disabled={!shipmentInfo.isBoatSelectable}
                    onHelpClick={this.toggleBoatAndMobileInfoModal}
                  />
                </>
              )}
              {enableMobileHome && (
                <SelectableCard
                  {...selectableCardDefaultProps}
                  label="Move a mobile home"
                  value={SHIPMENT_OPTIONS.MOBILE_HOME}
                  id={SHIPMENT_OPTIONS.MOBILE_HOME}
                  cardText={mobileHomeCardText}
                  checked={shipmentType === SHIPMENT_OPTIONS.MOBILE_HOME && shipmentInfo.isMobileHomeSelectable}
                  disabled={!shipmentInfo.isMobileHomeSelectable}
                  onHelpClick={this.toggleBoatAndMobileInfoModal}
                />
              )}

              {!shipmentInfo.hasShipment && (
                <p data-testid="helper-footer" className={styles.footer}>
                  <small>
                    It is okay if you are not sure about your choice. Your move counselor will go over all your options
                    and can help make changes if necessary.
                  </small>
                </p>
              )}

              <div className={formStyles.formActions}>
                <WizardNavigation
                  disableNext={shipmentType === undefined || shipmentType === ''}
                  onBackClick={handleBack}
                  onNextClick={this.handleSubmit}
                />
              </div>
            </Grid>
          </Grid>
        </GridContainer>
        <ConnectedMoveInfoModal
          isOpen={showMoveInfoModal}
          enablePPM={enablePPM}
          closeModal={this.toggleMoveInfoModal}
        />
        <ConnectedStorageInfoModal
          isOpen={showStorageInfoModal}
          enableNTS={enableNTS}
          enableNTSR={enableNTSR}
          closeModal={this.toggleStorageModal}
        />
        <ConnectedBoatAndMobileInfoModal
          isOpen={showBoatAndMobileInfoModal}
          enableBoat={enableBoat}
          enableMobileHome={enableMobileHome}
          closeModal={this.toggleBoatAndMobileInfoModal}
        />
      </>
    );
  }
}

SelectShipmentType.propTypes = {
  updateMove: func.isRequired,
  loadMTOShipments: func.isRequired,
  move: MoveTaskOrderShape.isRequired,
  mtoShipments: arrayOf(ShipmentShape).isRequired,
  router: RouterShape.isRequired,
};

const mapStateToProps = (state, ownProps) => {
  const {
    router: {
      params: { moveId },
    },
  } = ownProps;
  const move = selectMove(state, moveId);
  const mtoShipments = selectMTOShipmentsForCurrentMove(state);

  return {
    move,
    mtoShipments,
  };
};

const mapDispatchToProps = {
  updateMove: updateMoveAction,
  loadMTOShipments: loadMTOShipmentsAction,
};

export default withRouter(connect(mapStateToProps, mapDispatchToProps)(SelectShipmentType));
export { mapStateToProps as _mapStateToProps };<|MERGE_RESOLUTION|>--- conflicted
+++ resolved
@@ -145,11 +145,7 @@
 
     const boatCardText = 'Provide information about your boat and we will determine how it will ship.';
 
-<<<<<<< HEAD
-    const mobileHomeCardText = 'Please provide information about your mobile home.';
-=======
     const mobileHomeCardText = 'Provide information about your mobile home.';
->>>>>>> 8edbed66
 
     const selectableCardDefaultProps = {
       onChange: (e) => this.setShipmentType(e),
