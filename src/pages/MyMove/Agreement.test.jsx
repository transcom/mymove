--- conflicted
+++ resolved
@@ -182,17 +182,10 @@
       configurable: true,
       writable: true,
       value: 200,
-<<<<<<< HEAD
     });
     await act(async () => {
       fireEvent.scroll(scrollBox);
     });
-=======
-    });
-    await act(async () => {
-      fireEvent.scroll(scrollBox);
-    });
->>>>>>> db0777f7
     const checkbox = await screen.findByRole('checkbox', { name: /i have read and understand/i });
     expect(checkbox).toBeEnabled();
     await userEvent.click(checkbox);
