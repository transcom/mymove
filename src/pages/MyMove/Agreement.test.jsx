import React from 'react';
import { screen, waitFor, fireEvent, act } from '@testing-library/react';
import userEvent from '@testing-library/user-event';
import moment from 'moment';
import { generatePath } from 'react-router-dom';

import { Agreement } from './Agreement';

import { submitMoveForApproval } from 'services/internalApi';
import { completeCertificationText } from 'scenes/Legalese/legaleseText';
import { SIGNED_CERT_OPTIONS, MOVE_LOCKED_WARNING } from 'shared/constants';
import MOVE_STATUSES from 'constants/moves';
import { customerRoutes } from 'constants/routes';
import { renderWithRouterProp } from 'testUtils';

const mockNavigate = jest.fn();
jest.mock('react-router-dom', () => ({
  ...jest.requireActual('react-router-dom'),
  useNavigate: () => mockNavigate,
}));

jest.mock('services/internalApi', () => ({
  submitMoveForApproval: jest.fn(),
}));

afterEach(jest.resetAllMocks);

describe('Agreement page', () => {
  const testProps = {
    moveId: 'testMove123',
    setFlashMessage: jest.fn(),
    updateMove: jest.fn(),
  };

  const submittedMoveSuccessResponse = {
    id: testProps.moveId,
    status: MOVE_STATUSES.SUBMITTED,
  };

  const reviewPath = generatePath(customerRoutes.MOVE_REVIEW_PATH, { moveId: testProps.moveId });

  it('submits the move and sets the flash message before redirecting home', async () => {
    submitMoveForApproval.mockResolvedValueOnce(submittedMoveSuccessResponse);

    renderWithRouterProp(
      <Agreement {...testProps} serviceMember={{ first_name: 'Sofia', last_name: 'Clark-Nuñez' }} />,
      {
        path: customerRoutes.MOVE_REVIEW_PATH,
        params: { moveId: 'testMove123' },
      },
    );

    const scrollBox = screen.getByTestId('certificationTextBox');
    const checkbox = await screen.findByRole('checkbox', {
      name: /I have read and understand the agreement as shown above/i,
    });
    const signatureInput = screen.getByLabelText('SIGNATURE');
    const completeButton = screen.getByRole('button', { name: 'Complete' });

    // all controls should start of disabled
    expect(checkbox).toHaveAttribute('readonly');
    expect(signatureInput).toHaveAttribute('readonly');
    expect(completeButton).toBeDisabled();
    Object.defineProperty(scrollBox, 'scrollHeight', { configurable: true, value: 300 });
    Object.defineProperty(scrollBox, 'clientHeight', { configurable: true, value: 100 });
    Object.defineProperty(scrollBox, 'scrollTop', {
      configurable: true,
      writable: true,
      value: 200,
    });
    await act(async () => {
      fireEvent.scroll(scrollBox);
    });

    // scroll to bottom should enable the checkbox, but not signature (yet)
    expect(checkbox).not.toHaveAttribute('readonly');
    expect(signatureInput).toHaveAttribute('readonly');
    await userEvent.click(checkbox);
    expect(checkbox.checked).toEqual(true);

    expect(signatureInput).toBeEnabled();
    await userEvent.type(signatureInput, 'Sofia Clark-Nuñez');

<<<<<<< HEAD
    // eslint-disable-next-line no-restricted-globals
    print(signatureInput.value);

=======
>>>>>>> 1042953b
    await waitFor(() => {
      expect(completeButton).toBeEnabled();
    });

    await userEvent.click(completeButton);

    await waitFor(() => {
      expect(submitMoveForApproval).toHaveBeenCalledWith(testProps.moveId, {
        certification_text: completeCertificationText,
        date: moment().format(),
        signature: 'Sofia Clark-Nuñez',
        certification_type: SIGNED_CERT_OPTIONS.SHIPMENT,
      });
    });

    expect(testProps.updateMove).toHaveBeenCalledWith(submittedMoveSuccessResponse);

    expect(testProps.setFlashMessage).toHaveBeenCalledWith(
      'MOVE_SUBMIT_SUCCESS',
      'success',
      'You’ve submitted your move request.',
    );
  });

  it('displays warning and disables submit button if the move has been locked by a services counselor and is in DRAFT status', async () => {
    renderWithRouterProp(
      <Agreement
        {...testProps}
        serviceMember={{ first_name: 'Sofia', last_name: 'Clark-Nuñez' }}
        move={{ lockExpiresAt: '2099-04-07T17:21:30.450Z', status: MOVE_STATUSES.DRAFT }}
      />,
      {
        path: customerRoutes.MOVE_REVIEW_PATH,
        params: { moveId: 'testMove123' },
      },
    );

    const scrollBox = screen.getByTestId('certificationTextBox');
    const checkbox = await screen.findByRole('checkbox', {
      name: /I have read and understand the agreement as shown above/i,
    });
    const signatureInput = screen.getByLabelText('SIGNATURE');
    const completeButton = screen.getByRole('button', { name: 'Complete' });

    // all controls should start of disabled
    expect(checkbox).toHaveAttribute('readonly');
    expect(signatureInput).toHaveAttribute('readonly');
    expect(completeButton).toBeDisabled();
    await waitFor(() => {
      expect(screen.getByText(MOVE_LOCKED_WARNING)).toBeInTheDocument();
    });
    Object.defineProperty(scrollBox, 'scrollHeight', { configurable: true, value: 300 });
    Object.defineProperty(scrollBox, 'clientHeight', { configurable: true, value: 100 });
    Object.defineProperty(scrollBox, 'scrollTop', {
      configurable: true,
      writable: true,
      value: 200,
    });
    await act(async () => {
      fireEvent.scroll(scrollBox);
    });

    // scroll to bottom should enable the checkbox, but not signature (yet)
    expect(checkbox).not.toHaveAttribute('readonly');
    expect(signatureInput).toHaveAttribute('readonly');
    await userEvent.click(checkbox);
    expect(checkbox.checked).toEqual(true);

    expect(signatureInput).toBeEnabled();
    await userEvent.type(signatureInput, 'Sofia Clark-Nuñez');

    // eslint-disable-next-line no-restricted-globals
    print(signatureInput.value);

    await waitFor(() => {
      expect(completeButton).toBeDisabled();
    });
  });

  it('renders an error if submitting the move responds with a server error', async () => {
    submitMoveForApproval.mockRejectedValueOnce({ errors: { signature: 'Signature can not be blank.' } });

    renderWithRouterProp(
      <Agreement {...testProps} serviceMember={{ first_name: 'Sofia', last_name: 'Clark-Nuñez' }} />,
      {
        path: customerRoutes.MOVE_REVIEW_PATH,
        params: { moveId: 'testMove123' },
      },
    );

    const scrollBox = screen.getByTestId('certificationTextBox');

    Object.defineProperty(scrollBox, 'scrollHeight', { configurable: true, value: 300 });
    Object.defineProperty(scrollBox, 'clientHeight', { configurable: true, value: 100 });
    Object.defineProperty(scrollBox, 'scrollTop', {
      configurable: true,
      writable: true,
      value: 200,
    });
    await act(async () => {
      fireEvent.scroll(scrollBox);
    });
    const checkbox = await screen.findByRole('checkbox', { name: /i have read and understand/i });
    expect(checkbox).toBeEnabled();
    await userEvent.click(checkbox);

    const signatureInput = await screen.findByLabelText('SIGNATURE');
    expect(signatureInput).toBeEnabled();

    await userEvent.type(screen.getByLabelText('SIGNATURE'), 'Sofia Clark-Nuñez');
    await userEvent.click(screen.getByRole('button', { name: 'Complete' }));

    await waitFor(() => {
      expect(screen.getByTestId('alert')).toHaveTextContent('There was a problem saving your signature');
    });
  });

  it('routes back to the review page when the back button is clicked', async () => {
    renderWithRouterProp(<Agreement {...testProps} />, {
      path: customerRoutes.MOVE_REVIEW_PATH,
      params: { moveId: 'testMove123' },
    });
    await userEvent.click(screen.getByRole('button', { name: 'Back' }));

    await waitFor(() => {
      expect(mockNavigate).toHaveBeenCalledWith(reviewPath);
    });
  });
});<|MERGE_RESOLUTION|>--- conflicted
+++ resolved
@@ -81,12 +81,6 @@
     expect(signatureInput).toBeEnabled();
     await userEvent.type(signatureInput, 'Sofia Clark-Nuñez');
 
-<<<<<<< HEAD
-    // eslint-disable-next-line no-restricted-globals
-    print(signatureInput.value);
-
-=======
->>>>>>> 1042953b
     await waitFor(() => {
       expect(completeButton).toBeEnabled();
     });
