--- conflicted
+++ resolved
@@ -11,13 +11,9 @@
       issue_date: '2022-01-01',
       orders_type: 'SEPARATION',
       report_by_date: '2022-02-01',
-<<<<<<< HEAD
-      OriginDutyLocation: {
-=======
       origin_duty_location: {
->>>>>>> b390db24
         name: 'Fort Bragg North Station',
-        Address: {
+        address: {
           streetAddress1: '123 Main Ave',
           streetAddress2: 'Apartment 9000',
           streetAddress3: '',
@@ -27,13 +23,9 @@
           country: 'USA',
         },
       },
-<<<<<<< HEAD
-      NewDutyLocation: {
-=======
       new_duty_location: {
->>>>>>> b390db24
         name: 'Fort Bragg North Station',
-        Address: {
+        address: {
           streetAddress1: '123 Main Ave',
           streetAddress2: 'Apartment 9000',
           streetAddress3: '',
@@ -52,13 +44,9 @@
       issue_date: '2022-01-01',
       orders_type: 'RETIREMENT',
       report_by_date: '2022-02-01',
-<<<<<<< HEAD
-      OriginDutyLocation: {
-=======
       origin_duty_location: {
->>>>>>> b390db24
         name: 'Fort Bragg North Station',
-        Address: {
+        address: {
           streetAddress1: '123 Main Ave',
           streetAddress2: 'Apartment 9000',
           streetAddress3: '',
@@ -68,13 +56,9 @@
           country: 'USA',
         },
       },
-<<<<<<< HEAD
-      NewDutyLocation: {
-=======
       new_duty_location: {
->>>>>>> b390db24
         name: 'Fort Bragg North Station',
-        Address: {
+        address: {
           streetAddress1: '123 Main Ave',
           streetAddress2: 'Apartment 9000',
           streetAddress3: '',
@@ -93,13 +77,9 @@
       issue_date: '2022-01-01',
       orders_type: 'PERMANENT_CHANGE_OF_DUTY_STATION',
       report_by_date: '2022-02-01',
-<<<<<<< HEAD
-      OriginDutyLocation: {
-=======
       origin_duty_location: {
->>>>>>> b390db24
         name: 'Fort Bragg North Station',
-        Address: {
+        address: {
           streetAddress1: '123 Main Ave',
           streetAddress2: 'Apartment 9000',
           streetAddress3: '',
@@ -109,13 +89,9 @@
           country: 'USA',
         },
       },
-<<<<<<< HEAD
-      NewDutyLocation: {
-=======
       new_duty_location: {
->>>>>>> b390db24
         name: 'Fort Bragg North Station',
-        Address: {
+        address: {
           streetAddress1: '123 Main Ave',
           streetAddress2: 'Apartment 9000',
           streetAddress3: '',
