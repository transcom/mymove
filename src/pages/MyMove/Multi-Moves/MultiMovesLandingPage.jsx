--- conflicted
+++ resolved
@@ -103,14 +103,7 @@
           <Helper title="Welcome to MilMove!" className={styles['helper-paragraph-only']}>
             <p data-testid="welcomeHeader">
               Select &quot;Create a Move&quot; to get started. If you already have a move, locate the applicable move
-<<<<<<< HEAD
-              code below and select
-              <br /> &quot;Go to Move&quot;
-              <br /> <br /> If you are creating a new move and have an existing profile, please validate your
-              information, click the &quot;Validate Profile&quot; button and proceed to starting your move.
-=======
               code below and select &quot;Go to Move&quot;.
->>>>>>> a03246a6
               <br /> <br />
               If you encounter any issues, please contact your local Transportation Office or the
               <a href={milmoveHelpDesk}> Help Desk </a>
