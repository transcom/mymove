--- conflicted
+++ resolved
@@ -20,52 +20,12 @@
 import { withContext } from 'shared/AppContext';
 import withRouter from 'utils/routing';
 import requireCustomerState from 'containers/requireCustomerState/requireCustomerState';
-<<<<<<< HEAD
-import {
-  selectCurrentMove,
-  selectIsProfileComplete,
-  selectServiceMemberFromLoggedInUser,
-} from 'store/entities/selectors';
-=======
 import { selectAllMoves, selectIsProfileComplete, selectServiceMemberFromLoggedInUser } from 'store/entities/selectors';
->>>>>>> 834d2752
 
 const MultiMovesLandingPage = ({ serviceMember, serviceMemberMoves }) => {
   const [setErrorState] = useState({ hasError: false, error: undefined, info: undefined });
   const navigate = useNavigate();
 
-<<<<<<< HEAD
-  // ! This is just used for testing and viewing different variations of data that MilMove will use
-  // user can add params of ?moveData=PCS, etc to view different views
-  let moves;
-  const currentUrl = new URL(window.location.href);
-  const moveDataSource = currentUrl.searchParams.get('moveData');
-  switch (moveDataSource) {
-    case 'PCS':
-      moves = mockMovesPCS;
-      break;
-    case 'retirement':
-      moves = mockMovesRetirement;
-      break;
-    case 'separation':
-      moves = mockMovesSeparation;
-      break;
-    case 'noPreviousMoves':
-      moves = mockMovesNoPreviousMoves;
-      break;
-    case 'noCurrentMove':
-      moves = mockMovesNoCurrentMoveWithPreviousMoves;
-      break;
-    case 'noMoves':
-      moves = mockMovesNoCurrentOrPreviousMoves;
-      break;
-    default:
-      moves = mockMovesPCS;
-      break;
-  }
-  // ! end of test data
-=======
->>>>>>> 834d2752
   useEffect(() => {
     const fetchData = async () => {
       try {
@@ -94,11 +54,7 @@
   // if they have previous moves, they'll need to validate their profile
   // if they do not have previous moves, then they don't need to validate
   const handleCreateMoveBtnClick = () => {
-<<<<<<< HEAD
-    if (moves.previousMoves.length > 0) {
-=======
     if (serviceMemberMoves && serviceMemberMoves.previousMoves && serviceMemberMoves.previousMoves.length !== 0) {
->>>>>>> 834d2752
       const profileEditPath = customerRoutes.PROFILE_PATH;
       navigate(profileEditPath, { state: { needsToVerifyProfile: true } });
     } else {
@@ -118,14 +74,6 @@
           </div>
         </header>
         <div className={`usa-prose grid-container ${styles['grid-container']}`}>
-<<<<<<< HEAD
-          <Helper title="Welcome to MilMove!" className={styles['helper-paragraph-only']}>
-            <p data-testid="welcomeHeader">
-              We can put information at the top here - potentially important contact info or basic instructions on how
-              to start a move?
-            </p>
-          </Helper>
-=======
           {serviceMemberMoves && serviceMemberMoves.previousMoves && serviceMemberMoves.previousMoves.length === 0 ? (
             <Helper title="Welcome to MilMove!" className={styles['helper-paragraph-only']}>
               <p data-testid="welcomeHeader">
@@ -147,7 +95,6 @@
               </p>
             </Helper>
           )}
->>>>>>> 834d2752
           <div className={styles.centeredContainer}>
             <Button className={styles.createMoveBtn} onClick={handleCreateMoveBtnClick} data-testid="createMoveBtn">
               <span>Create a Move</span>
@@ -196,17 +143,6 @@
       </div>
     </div>
   ) : null;
-<<<<<<< HEAD
-};
-
-MultiMovesLandingPage.defaultProps = {
-  serviceMember: null,
-};
-
-const mapStateToProps = (state) => {
-  const serviceMember = selectServiceMemberFromLoggedInUser(state);
-  const move = selectCurrentMove(state) || {};
-=======
 };
 
 MultiMovesLandingPage.defaultProps = {
@@ -216,16 +152,11 @@
 const mapStateToProps = (state) => {
   const serviceMember = selectServiceMemberFromLoggedInUser(state);
   const serviceMemberMoves = selectAllMoves(state);
->>>>>>> 834d2752
 
   return {
     isProfileComplete: selectIsProfileComplete(state),
     serviceMember,
-<<<<<<< HEAD
-    move,
-=======
     serviceMemberMoves,
->>>>>>> 834d2752
   };
 };
 
