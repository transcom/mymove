--- conflicted
+++ resolved
@@ -71,14 +71,6 @@
           </div>
         </header>
         <div className={`usa-prose grid-container ${styles['grid-container']}`}>
-<<<<<<< HEAD
-          <Helper data-testid="welcomeHeader" title="Welcome to MilMove!" className={styles['helper-paragraph-only']}>
-            <p>
-              We can put information at the top here - potentially important contact info or basic instructions on how
-              to start a move?
-            </p>
-          </Helper>
-=======
           {serviceMemberMoves && serviceMemberMoves.previousMoves && serviceMemberMoves.previousMoves.length === 0 ? (
             <Helper title="Welcome to MilMove!" className={styles['helper-paragraph-only']}>
               <p data-testid="welcomeHeader">
@@ -100,7 +92,6 @@
               </p>
             </Helper>
           )}
->>>>>>> 3804f7b3
           <div className={styles.centeredContainer}>
             <Button className={styles.createMoveBtn} onClick={handleCreateMoveBtnClick} data-testid="createMoveBtn">
               <span>Create a Move</span>
