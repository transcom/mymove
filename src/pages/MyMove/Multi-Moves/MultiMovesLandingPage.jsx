import React, { useEffect, useState } from 'react';
import { Button } from '@trussworks/react-uswds';
import { FontAwesomeIcon } from '@fortawesome/react-fontawesome';
import { useNavigate } from 'react-router';
import { connect } from 'react-redux';

import styles from './MultiMovesLandingPage.module.scss';
import MultiMovesMoveHeader from './MultiMovesMoveHeader/MultiMovesMoveHeader';
import MultiMovesMoveContainer from './MultiMovesMoveContainer/MultiMovesMoveContainer';

import ConnectedFlashMessage from 'containers/FlashMessage/FlashMessage';
import { generatePageTitle } from 'hooks/custom';
import { milmoveLogger } from 'utils/milmoveLog';
import retryPageLoading from 'utils/retryPageLoading';
import { loadInternalSchema } from 'shared/Swagger/ducks';
import { loadUser } from 'store/auth/actions';
import { initOnboarding } from 'store/onboarding/actions';
import { setCanAddOrders as setCanAddOrdersAction } from 'store/general/actions';
import Helper from 'components/Customer/Home/Helper';
import { customerRoutes } from 'constants/routes';
import { withContext } from 'shared/AppContext';
import withRouter from 'utils/routing';
import requireCustomerState from 'containers/requireCustomerState/requireCustomerState';
import { selectAllMoves, selectIsProfileComplete, selectServiceMemberFromLoggedInUser } from 'store/entities/selectors';
import LoadingPlaceholder from 'shared/LoadingPlaceholder';
import { updateAllMoves as updateAllMovesAction } from 'store/entities/actions';
import { profileStates } from 'constants/customerStates';
import { getAllMoves } from 'services/internalApi';
import { milmoveHelpDesk } from 'shared/constants';

const MultiMovesLandingPage = ({ serviceMember, serviceMemberMoves, updateAllMoves, setCanAddOrders }) => {
  const [setErrorState] = useState({ hasError: false, error: undefined, info: undefined });
  const navigate = useNavigate();

  // this will run on page load
  // loads user info and move and updates if the serviceMember object in state changes
  useEffect(() => {
    const fetchData = async () => {
      try {
        loadInternalSchema();
        loadUser();
        initOnboarding();
        getAllMoves(serviceMember.id).then((response) => {
          updateAllMoves(response);
        });

        document.title = generatePageTitle('MilMove');
      } catch (error) {
        const { message } = error;
        milmoveLogger.error({ message, info: null });
        setErrorState({
          hasError: true,
          error,
          info: null,
        });
        retryPageLoading(error);
      }
    };
    fetchData();
  }, [setErrorState, serviceMember, updateAllMoves]);

  // handles logic when user clicks "Create a Move" button
  // if they have previous moves, they'll need to validate their profile
  // also allowing the user to add orders only if they come from the flow of this button
  const handleCreateMoveBtnClick = () => {
    setCanAddOrders(true);
    if (
      (serviceMemberMoves && serviceMemberMoves.previousMoves && serviceMemberMoves.previousMoves.length !== 0) ||
      (serviceMemberMoves && serviceMemberMoves.currentMove && serviceMemberMoves.currentMove.length !== 0)
    ) {
      const profileEditPath = customerRoutes.PROFILE_PATH;
      navigate(profileEditPath, { state: { needsToVerifyProfile: true } });
    } else {
      navigate(customerRoutes.ORDERS_ADD_PATH);
    }
  };

  // early return while api call loads object
  if (Object.keys(serviceMemberMoves).length === 0) {
    return (
      <div className={styles.homeContainer}>
        <div className={`usa-prose grid-container ${styles['grid-container']}`}>
          <LoadingPlaceholder />
        </div>
      </div>
    );
  }

  return (
    <div>
      <div className={styles.homeContainer}>
        <header data-testid="customerHeader" className={styles.customerHeader}>
          <div className={`usa-prose grid-container ${styles['grid-container']}`}>
            <h2>
              {serviceMember.first_name} {serviceMember.last_name}
            </h2>
          </div>
        </header>
        <div className={`usa-prose grid-container ${styles['grid-container']}`}>
          <div className={styles.flashMessage}>
            <ConnectedFlashMessage />
          </div>
          <Helper title="Welcome to MilMove!" className={styles['helper-paragraph-only']}>
            <p data-testid="welcomeHeader">
              Select &quot;Create a Move&quot; to get started. If you already have a move, locate the applicable move
<<<<<<< HEAD
              code below and select
              <br /> &quot;Go to Move&quot;.
=======
              code below and select &quot;Go to Move&quot;.
>>>>>>> 7b784a17
              <br /> <br />
              If you encounter any issues, please contact your local Transportation Office or the
              <a href={milmoveHelpDesk}> Help Desk </a>
              for further assistance.
            </p>
          </Helper>
          <div className={styles.centeredContainer}>
            <Button className={styles.createMoveBtn} onClick={handleCreateMoveBtnClick} data-testid="createMoveBtn">
              <span>Create a Move</span>
              <div>
                <FontAwesomeIcon icon="plus" />
              </div>
            </Button>
          </div>
          <div className={styles.movesContainer}>
            {serviceMemberMoves && serviceMemberMoves.currentMove && serviceMemberMoves.currentMove.length !== 0 ? (
              <>
                <div data-testid="currentMoveHeader">
                  <MultiMovesMoveHeader title="Current Move" />
                </div>
                <div data-testid="currentMoveContainer">
                  <MultiMovesMoveContainer moves={serviceMemberMoves.currentMove} />
                </div>
              </>
            ) : (
              <>
                <div data-testid="currentMoveHeader">
                  <MultiMovesMoveHeader title="Current Moves" />
                </div>
                <div>You do not have a current move.</div>
              </>
            )}
            {serviceMemberMoves && serviceMemberMoves.previousMoves && serviceMemberMoves.previousMoves.length !== 0 ? (
              <>
                <div data-testid="prevMovesHeader">
                  <MultiMovesMoveHeader title="Previous Moves" />
                </div>
                <div data-testid="prevMovesContainer">
                  <MultiMovesMoveContainer moves={serviceMemberMoves.previousMoves} />
                </div>
              </>
            ) : (
              <>
                <div data-testid="prevMovesHeader">
                  <MultiMovesMoveHeader title="Previous Moves" />
                </div>
                <div>You have no previous moves.</div>
              </>
            )}
          </div>
        </div>
      </div>
    </div>
  );
};

MultiMovesLandingPage.defaultProps = {
  serviceMember: null,
};

const mapStateToProps = (state) => {
  const serviceMember = selectServiceMemberFromLoggedInUser(state);
  const serviceMemberMoves = selectAllMoves(state);

  return {
    isProfileComplete: selectIsProfileComplete(state),
    serviceMember,
    serviceMemberMoves,
  };
};

const mapDispatchToProps = {
  updateAllMoves: updateAllMovesAction,
  setCanAddOrders: setCanAddOrdersAction,
};

// in order to avoid setting up proxy server only for storybook, pass in stub function so API requests don't fail
const mergeProps = (stateProps, dispatchProps, ownProps) => ({
  ...stateProps,
  ...dispatchProps,
  ...ownProps,
});

export default withContext(
  withRouter(
    connect(
      mapStateToProps,
      mapDispatchToProps,
      mergeProps,
    )(requireCustomerState(MultiMovesLandingPage, profileStates.BACKUP_CONTACTS_COMPLETE)),
  ),
);<|MERGE_RESOLUTION|>--- conflicted
+++ resolved
@@ -103,12 +103,7 @@
           <Helper title="Welcome to MilMove!" className={styles['helper-paragraph-only']}>
             <p data-testid="welcomeHeader">
               Select &quot;Create a Move&quot; to get started. If you already have a move, locate the applicable move
-<<<<<<< HEAD
-              code below and select
-              <br /> &quot;Go to Move&quot;.
-=======
               code below and select &quot;Go to Move&quot;.
->>>>>>> 7b784a17
               <br /> <br />
               If you encounter any issues, please contact your local Transportation Office or the
               <a href={milmoveHelpDesk}> Help Desk </a>
