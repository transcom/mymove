--- conflicted
+++ resolved
@@ -7,10 +7,6 @@
 import MultiMovesLandingPage from './MultiMovesLandingPage';
 
 import { MockProviders } from 'testUtils';
-<<<<<<< HEAD
-import { MOVE_STATUSES } from 'shared/constants';
-=======
->>>>>>> 834d2752
 
 // Mock external dependencies
 jest.mock('utils/featureFlags', () => ({
@@ -32,43 +28,14 @@
 const defaultProps = {
   serviceMember: {
     id: v4(),
-<<<<<<< HEAD
-    current_location: {
-      transportation_office: {
-        name: 'Test Transportation Office Name',
-        phone_lines: ['555-555-5555'],
-      },
-    },
-    weight_allotment: {
-      total_weight_self: 8000,
-      total_weight_self_plus_dependents: 11000,
-    },
-  },
-  showLoggedInUser: jest.fn(),
-  createServiceMember: jest.fn(),
-  getSignedCertification: jest.fn(),
-  mtoShipments: [],
-  mtoShipment: {},
-=======
     first_name: 'Jim',
     last_name: 'Bean',
   },
   showLoggedInUser: jest.fn(),
->>>>>>> 834d2752
   isLoggedIn: true,
   loggedInUserIsLoading: false,
   loggedInUserSuccess: true,
   isProfileComplete: true,
-<<<<<<< HEAD
-  loadMTOShipments: jest.fn(),
-  updateShipmentList: jest.fn(),
-  move: {
-    id: v4(),
-    status: MOVE_STATUSES.DRAFT,
-  },
-  uploadedOrderDocuments: [],
-  uploadedAmendedOrderDocuments: [],
-=======
   serviceMemberMoves: {
     currentMove: [
       {
@@ -209,7 +176,6 @@
     ],
     previousMoves: [],
   },
->>>>>>> 834d2752
 };
 
 describe('MultiMovesLandingPage', () => {
@@ -223,10 +189,6 @@
     // Check for specific elements
     expect(screen.getByTestId('customerHeader')).toBeInTheDocument();
     expect(screen.getByTestId('welcomeHeader')).toBeInTheDocument();
-<<<<<<< HEAD
-    expect(screen.getByText('First Last')).toBeInTheDocument();
-=======
->>>>>>> 834d2752
     expect(screen.getByText('Welcome to MilMove!')).toBeInTheDocument();
     expect(screen.getByText('Create a Move')).toBeInTheDocument();
 
@@ -238,11 +200,7 @@
   it('renders move data correctly', () => {
     render(
       <MockProviders>
-<<<<<<< HEAD
-        <MultiMovesLandingPage />
-=======
         <MultiMovesLandingPage {...defaultProps} />
->>>>>>> 834d2752
       </MockProviders>,
     );
 
