--- conflicted
+++ resolved
@@ -18,11 +18,7 @@
 import { onPacketDownloadSuccessHandler } from 'shared/AsyncPacketDownloadLink/AsyncPacketDownloadLink';
 import { downloadPPMAOAPacket, downloadPPMPaymentPacket } from 'services/internalApi';
 import { ppmShipmentStatuses } from 'constants/shipments';
-<<<<<<< HEAD
 import { setFlashMessage } from 'store/flash/actions';
-=======
-import { setFlashMessage as setFlashMessageAction } from 'store/flash/actions';
->>>>>>> 0ba276f8
 import scrollToTop from 'shared/scrollToTop';
 
 const MultiMovesMoveContainer = ({ moves, setFlashMessage }) => {
@@ -188,11 +184,7 @@
                                 minimal
                               />
                             ) : null}
-<<<<<<< HEAD
                             <h5>#{s.shipmentLocator}</h5>
-=======
-                            <h5>#{getMoveCodeLabel(s.id)}</h5>
->>>>>>> 0ba276f8
                           </div>
                         </div>
                       </ShipmentContainer>
