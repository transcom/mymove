import React, { useState } from 'react';
import { useDispatch } from 'react-redux';
import { FontAwesomeIcon } from '@fortawesome/react-fontawesome';
import classnames from 'classnames';
import { Button } from '@trussworks/react-uswds';
import { useNavigate } from 'react-router';

import MultiMovesMoveInfoList from '../MultiMovesMoveInfoList/MultiMovesMoveInfoList';
import ButtonDropdownMenu from '../../../../components/ButtonDropdownMenu/ButtonDropdownMenu';

import styles from './MultiMovesMoveContainer.module.scss';

import ShipmentContainer from 'components/Office/ShipmentContainer/ShipmentContainer';
import { customerRoutes } from 'constants/routes';
import { getMoveCodeLabel } from 'utils/shipmentDisplay';
<<<<<<< HEAD
import { CHECK_SPECIAL_ORDERS_TYPES, SPECIAL_ORDERS_TYPES } from 'constants/orders';
=======
import { setMoveId } from 'store/general/actions';
>>>>>>> 6929c23d

const MultiMovesMoveContainer = ({ moves }) => {
  const [expandedMoves, setExpandedMoves] = useState({});
  // TODO once work in E-05362 is completed, we can turn this true or just remove it entirely and take out the conditional check in the render
  const [displayDropdown] = useState(false);
  const navigate = useNavigate();
  const dispatch = useDispatch();

  // this expands the moves when the arrow is clicked
  const handleExpandClick = (index) => {
    setExpandedMoves((prev) => ({
      ...prev,
      [index]: !prev[index],
    }));
  };

  // when an item is selected in the dropdown, this function will handle that logic
  const handleDropdownItemClick = (selectedItem) => {
    return selectedItem.value;
  };

  const dropdownMenuItems = [
    {
      id: 1,
      value: 'PCS Orders',
    },
    {
      id: 2,
      value: 'PPM Packet',
    },
  ];

  // handles the title of the shipment header below each move
  const generateShipmentTypeTitle = (shipmentType) => {
    if (shipmentType === 'HHG') {
      return 'Household Goods';
    }
    if (shipmentType === 'PPM') {
      return 'Personally Procured Move';
    }
    if (shipmentType === 'HHG_INTO_NTS_DOMESTIC') {
      return 'Household Goods NTS';
    }
    if (shipmentType === 'HHG_OUTOF_NTS_DOMESTIC') {
      return 'Household Goods NTSR';
    }
    if (shipmentType === 'MOTORHOME') {
      return 'Motorhome';
    }
    if (shipmentType === 'BOAT_HAUL_AWAY') {
      return 'Boat Haul Away';
    }
    if (shipmentType === 'BOAT_TOW_AWAY') {
      return 'Boat Tow Away';
    }
    return 'Shipment';
  };

  // sends user to the move page when clicking "Go to Move" btn
  const handleGoToMoveClick = (id) => {
    // When Go To Move is clicked store the moveId choosen in state
    dispatch(setMoveId(id));
    navigate(`${customerRoutes.MOVE_HOME_PAGE}/${id}`);
  };

  const moveList = moves.map((m, index) => (
    <React.Fragment key={index}>
      <div className={styles.moveContainer}>
        <div className={styles.heading} key={index}>
          <h3>#{m.moveCode}</h3>
          {CHECK_SPECIAL_ORDERS_TYPES(m?.orders?.orders_type) ? (
            <div className={styles.specialMoves}>{SPECIAL_ORDERS_TYPES[`${m?.orders?.orders_type}`]}</div>
          ) : null}
          <div className={styles.moveContainerButtons} data-testid="headerBtns">
            {displayDropdown ?? (
              <ButtonDropdownMenu
                data-testid="downloadBtn"
                title="Download"
                items={dropdownMenuItems}
                divClassName={styles.dropdownBtn}
                onItemClick={handleDropdownItemClick}
                outline
              />
            )}
            <Button
              data-testid="goToMoveBtn"
              className={styles.goToMoveBtn}
              secondary
              outline
              onClick={() => {
                handleGoToMoveClick(m.id);
              }}
            >
              Go to Move
            </Button>
          </div>
          <FontAwesomeIcon
            className={styles.icon}
            icon={classnames({
              'chevron-up': expandedMoves[index],
              'chevron-down': !expandedMoves[index],
            })}
            data-testid="expand-icon"
            onClick={() => handleExpandClick(index)}
          />
        </div>
        <div className={styles.moveInfoList} data-testid="move-info-container">
          {expandedMoves[index] && (
            <div className={styles.moveInfoListExpanded}>
              <MultiMovesMoveInfoList move={m} />
              <h3 className={styles.shipmentH3}>Shipments</h3>
              {m.mtoShipments && m.mtoShipments.length > 0 ? (
                m.mtoShipments.map((s, sIndex) => (
                  <React.Fragment key={sIndex}>
                    <div className={styles.shipment}>
                      <ShipmentContainer
                        key={s.id}
                        shipmentType={s.shipmentType}
                        className={classnames(styles.previewShipment)}
                      >
                        <div className={styles.innerWrapper}>
                          <div className={styles.shipmentTypeHeading}>
                            <h4>{generateShipmentTypeTitle(s.shipmentType)}</h4>
                            <h5>#{getMoveCodeLabel(s.id)}</h5>
                          </div>
                        </div>
                      </ShipmentContainer>
                    </div>
                  </React.Fragment>
                ))
              ) : (
                <div className={styles.shipment}>No shipments in move yet.</div>
              )}
            </div>
          )}
        </div>
      </div>
    </React.Fragment>
  ));

  return (
    <div data-testid="move-container" className={styles.movesContainer}>
      {moveList}
    </div>
  );
};

export default MultiMovesMoveContainer;<|MERGE_RESOLUTION|>--- conflicted
+++ resolved
@@ -13,11 +13,8 @@
 import ShipmentContainer from 'components/Office/ShipmentContainer/ShipmentContainer';
 import { customerRoutes } from 'constants/routes';
 import { getMoveCodeLabel } from 'utils/shipmentDisplay';
-<<<<<<< HEAD
 import { CHECK_SPECIAL_ORDERS_TYPES, SPECIAL_ORDERS_TYPES } from 'constants/orders';
-=======
 import { setMoveId } from 'store/general/actions';
->>>>>>> 6929c23d
 
 const MultiMovesMoveContainer = ({ moves }) => {
   const [expandedMoves, setExpandedMoves] = useState({});
