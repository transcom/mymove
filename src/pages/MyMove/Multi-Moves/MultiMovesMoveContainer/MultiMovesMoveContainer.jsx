import React, { useState } from 'react';
import { FontAwesomeIcon } from '@fortawesome/react-fontawesome';
import classnames from 'classnames';
import { Button } from '@trussworks/react-uswds';
import { useNavigate } from 'react-router';

import MultiMovesMoveInfoList from '../MultiMovesMoveInfoList/MultiMovesMoveInfoList';
import ButtonDropdownMenu from '../../../../components/ButtonDropdownMenu/ButtonDropdownMenu';

import styles from './MultiMovesMoveContainer.module.scss';

import ShipmentContainer from 'components/Office/ShipmentContainer/ShipmentContainer';
import { customerRoutes } from 'constants/routes';
import { getMoveCodeLabel } from 'utils/shipmentDisplay';

const MultiMovesMoveContainer = ({ moves }) => {
  const [expandedMoves, setExpandedMoves] = useState({});
  const navigate = useNavigate();

  // this expands the moves when the arrow is clicked
  const handleExpandClick = (index) => {
    setExpandedMoves((prev) => ({
      ...prev,
      [index]: !prev[index],
    }));
  };

  // when an item is selected in the dropdown, this function will handle that logic
  const handleDropdownItemClick = (selectedItem) => {
    return selectedItem.value;
  };

  const dropdownMenuItems = [
    {
      id: 1,
      value: 'PCS Orders',
    },
    {
      id: 2,
      value: 'PPM Packet',
    },
  ];

  // handles the title of the shipment header below each move
  const generateShipmentTypeTitle = (shipmentType) => {
    if (shipmentType === 'HHG') {
      return 'Household Goods';
    }
    if (shipmentType === 'PPM') {
      return 'Personally Procured Move';
    }
    if (shipmentType === 'HHG_INTO_NTS_DOMESTIC') {
      return 'Household Goods NTS';
    }
    if (shipmentType === 'HHG_OUTOF_NTS_DOMESTIC') {
      return 'Household Goods NTSR';
    }
    if (shipmentType === 'MOTORHOME') {
      return 'Motorhome';
    }
    if (shipmentType === 'BOAT_HAUL_AWAY') {
      return 'Boat Haul Away';
    }
    if (shipmentType === 'BOAT_TOW_AWAY') {
      return 'Boat Tow Away';
    }
    return 'Shipment';
  };

  // sends user to the move page when clicking "Go to Move" btn
  const handleGoToMoveClick = (id) => {
    navigate(`${customerRoutes.MOVE_HOME_PAGE}/${id}`);
  };

  const moveList = moves.map((m, index) => (
    <React.Fragment key={index}>
      <div className={styles.moveContainer}>
        <div className={styles.heading} key={index}>
          <h3>#{m.moveCode}</h3>
          {m.status !== 'APPROVED' ? (
            <Button
              data-testid="goToMoveBtn"
              className={styles.goToMoveBtn}
              secondary
              outline
              onClick={() => {
                handleGoToMoveClick(m.id);
              }}
            >
              Go to Move
            </Button>
          ) : (
            <ButtonDropdownMenu
              title="Download"
              items={dropdownMenuItems}
              divClassName={styles.dropdownBtn}
              onItemClick={handleDropdownItemClick}
              outline
            />
          )}
          <FontAwesomeIcon
            className={styles.icon}
            icon={classnames({
              'chevron-up': expandedMoves[index],
              'chevron-down': !expandedMoves[index],
            })}
            data-testid="expand-icon"
            onClick={() => handleExpandClick(index)}
          />
        </div>
        <div className={styles.moveInfoList} data-testid="move-info-container">
          {expandedMoves[index] && (
            <div className={styles.moveInfoListExpanded}>
              <MultiMovesMoveInfoList move={m} />
              <h3 className={styles.shipmentH3}>Shipments</h3>
              {m.mtoShipments && m.mtoShipments.length > 0 ? (
                m.mtoShipments.map((s, sIndex) => (
                  <React.Fragment key={sIndex}>
                    <div className={styles.shipment}>
                      <ShipmentContainer
                        key={s.id}
                        shipmentType={s.shipmentType}
                        className={classnames(styles.previewShipment)}
                      >
                        <div className={styles.innerWrapper}>
                          <div className={styles.shipmentTypeHeading}>
                            <h4>{generateShipmentTypeTitle(s.shipmentType)}</h4>
<<<<<<< HEAD
                            <h5>#{getMoveCodeLabel(s.id)}</h5>
=======
                            <h5>#{m.moveCode}</h5>
>>>>>>> a3361cdb
                          </div>
                        </div>
                      </ShipmentContainer>
                    </div>
                  </React.Fragment>
                ))
              ) : (
                <div className={styles.shipment}>No shipments in move yet.</div>
              )}
            </div>
          )}
        </div>
      </div>
    </React.Fragment>
  ));

  return (
    <div data-testid="move-container" className={styles.movesContainer}>
      {moveList}
    </div>
  );
};

export default MultiMovesMoveContainer;
<|MERGE_RESOLUTION|>--- conflicted
+++ resolved
@@ -125,11 +125,7 @@
                         <div className={styles.innerWrapper}>
                           <div className={styles.shipmentTypeHeading}>
                             <h4>{generateShipmentTypeTitle(s.shipmentType)}</h4>
-<<<<<<< HEAD
                             <h5>#{getMoveCodeLabel(s.id)}</h5>
-=======
-                            <h5>#{m.moveCode}</h5>
->>>>>>> a3361cdb
                           </div>
                         </div>
                       </ShipmentContainer>
@@ -153,4 +149,4 @@
   );
 };
 
-export default MultiMovesMoveContainer;
+export default MultiMovesMoveContainer;