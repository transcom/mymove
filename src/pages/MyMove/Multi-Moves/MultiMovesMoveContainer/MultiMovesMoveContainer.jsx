--- conflicted
+++ resolved
@@ -11,10 +11,7 @@
 
 import ShipmentContainer from 'components/Office/ShipmentContainer/ShipmentContainer';
 import { customerRoutes } from 'constants/routes';
-<<<<<<< HEAD
-=======
 import { getMoveCodeLabel } from 'utils/shipmentDisplay';
->>>>>>> b390db24
 
 const MultiMovesMoveContainer = ({ moves }) => {
   const [expandedMoves, setExpandedMoves] = useState({});
@@ -71,13 +68,8 @@
   };
 
   // sends user to the move page when clicking "Go to Move" btn
-<<<<<<< HEAD
-  const handleGoToMoveClick = () => {
-    navigate(customerRoutes.MOVE_HOME_PAGE);
-=======
   const handleGoToMoveClick = (id) => {
     navigate(`${customerRoutes.MOVE_HOME_PAGE}/${id}`);
->>>>>>> b390db24
   };
 
   const moveList = moves.map((m, index) => (
@@ -91,13 +83,9 @@
               className={styles.goToMoveBtn}
               secondary
               outline
-<<<<<<< HEAD
-              onClick={handleGoToMoveClick}
-=======
               onClick={() => {
                 handleGoToMoveClick(m.id);
               }}
->>>>>>> b390db24
             >
               Go to Move
             </Button>
@@ -137,11 +125,7 @@
                         <div className={styles.innerWrapper}>
                           <div className={styles.shipmentTypeHeading}>
                             <h4>{generateShipmentTypeTitle(s.shipmentType)}</h4>
-<<<<<<< HEAD
-                            <h5>#{m.moveCode}</h5>
-=======
                             <h5>#{getMoveCodeLabel(s.id)}</h5>
->>>>>>> b390db24
                           </div>
                         </div>
                       </ShipmentContainer>
