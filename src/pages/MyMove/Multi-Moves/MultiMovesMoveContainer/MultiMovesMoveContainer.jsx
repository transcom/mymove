import React, { useState } from 'react';
import { useDispatch } from 'react-redux';
import { FontAwesomeIcon } from '@fortawesome/react-fontawesome';
import classnames from 'classnames';
import { Button } from '@trussworks/react-uswds';
import { useNavigate } from 'react-router';

import MultiMovesMoveInfoList from '../MultiMovesMoveInfoList/MultiMovesMoveInfoList';
import ButtonDropdownMenu from '../../../../components/ButtonDropdownMenu/ButtonDropdownMenu';

import styles from './MultiMovesMoveContainer.module.scss';

import ShipmentContainer from 'components/Office/ShipmentContainer/ShipmentContainer';
import { customerRoutes } from 'constants/routes';
import { getMoveCodeLabel } from 'utils/shipmentDisplay';
<<<<<<< HEAD
import { SPECIAL_ORDERS_TYPES } from 'constants/orders';
=======
import { setMoveId } from 'store/general/actions';
>>>>>>> ad9968f5

const MultiMovesMoveContainer = ({ moves }) => {
  const [expandedMoves, setExpandedMoves] = useState({});
  const navigate = useNavigate();
  const dispatch = useDispatch();

  // this expands the moves when the arrow is clicked
  const handleExpandClick = (index) => {
    setExpandedMoves((prev) => ({
      ...prev,
      [index]: !prev[index],
    }));
  };

  // when an item is selected in the dropdown, this function will handle that logic
  const handleDropdownItemClick = (selectedItem) => {
    return selectedItem.value;
  };

  const dropdownMenuItems = [
    {
      id: 1,
      value: 'PCS Orders',
    },
    {
      id: 2,
      value: 'PPM Packet',
    },
  ];

  // handles the title of the shipment header below each move
  const generateShipmentTypeTitle = (shipmentType) => {
    if (shipmentType === 'HHG') {
      return 'Household Goods';
    }
    if (shipmentType === 'PPM') {
      return 'Personally Procured Move';
    }
    if (shipmentType === 'HHG_INTO_NTS_DOMESTIC') {
      return 'Household Goods NTS';
    }
    if (shipmentType === 'HHG_OUTOF_NTS_DOMESTIC') {
      return 'Household Goods NTSR';
    }
    if (shipmentType === 'MOTORHOME') {
      return 'Motorhome';
    }
    if (shipmentType === 'BOAT_HAUL_AWAY') {
      return 'Boat Haul Away';
    }
    if (shipmentType === 'BOAT_TOW_AWAY') {
      return 'Boat Tow Away';
    }
    return 'Shipment';
  };

  // sends user to the move page when clicking "Go to Move" btn
  const handleGoToMoveClick = (id) => {
    // When Go To Move is clicked store the moveId choosen in state
    dispatch(setMoveId(id));
    navigate(`${customerRoutes.MOVE_HOME_PAGE}/${id}`);
  };

  const moveList = moves.map((m, index) => (
    <React.Fragment key={index}>
      <div className={styles.moveContainer}>
        <div className={styles.heading} key={index}>
          <h3>#{m.moveCode}</h3>
          {['BLUEBARK', 'WOUNDED_WARRIOR'].includes(m?.orders?.orders_type) ? (
            <div className={styles.specialMoves}>{SPECIAL_ORDERS_TYPES[`${m?.orders?.orders_type}`]}</div>
          ) : null}
          <div className={styles.moveContainerButtons} data-testid="headerBtns">
            <ButtonDropdownMenu
              data-testid="downloadBtn"
              title="Download"
              items={dropdownMenuItems}
              divClassName={styles.dropdownBtn}
              onItemClick={handleDropdownItemClick}
              outline
            />
            <Button
              data-testid="goToMoveBtn"
              className={styles.goToMoveBtn}
              secondary
              outline
              onClick={() => {
                handleGoToMoveClick(m.id);
              }}
            >
              Go to Move
            </Button>
          </div>
          <FontAwesomeIcon
            className={styles.icon}
            icon={classnames({
              'chevron-up': expandedMoves[index],
              'chevron-down': !expandedMoves[index],
            })}
            data-testid="expand-icon"
            onClick={() => handleExpandClick(index)}
          />
        </div>
        <div className={styles.moveInfoList} data-testid="move-info-container">
          {expandedMoves[index] && (
            <div className={styles.moveInfoListExpanded}>
              <MultiMovesMoveInfoList move={m} />
              <h3 className={styles.shipmentH3}>Shipments</h3>
              {m.mtoShipments && m.mtoShipments.length > 0 ? (
                m.mtoShipments.map((s, sIndex) => (
                  <React.Fragment key={sIndex}>
                    <div className={styles.shipment}>
                      <ShipmentContainer
                        key={s.id}
                        shipmentType={s.shipmentType}
                        className={classnames(styles.previewShipment)}
                      >
                        <div className={styles.innerWrapper}>
                          <div className={styles.shipmentTypeHeading}>
                            <h4>{generateShipmentTypeTitle(s.shipmentType)}</h4>
                            <h5>#{getMoveCodeLabel(s.id)}</h5>
                          </div>
                        </div>
                      </ShipmentContainer>
                    </div>
                  </React.Fragment>
                ))
              ) : (
                <div className={styles.shipment}>No shipments in move yet.</div>
              )}
            </div>
          )}
        </div>
      </div>
    </React.Fragment>
  ));

  return (
    <div data-testid="move-container" className={styles.movesContainer}>
      {moveList}
    </div>
  );
};

export default MultiMovesMoveContainer;<|MERGE_RESOLUTION|>--- conflicted
+++ resolved
@@ -13,11 +13,8 @@
 import ShipmentContainer from 'components/Office/ShipmentContainer/ShipmentContainer';
 import { customerRoutes } from 'constants/routes';
 import { getMoveCodeLabel } from 'utils/shipmentDisplay';
-<<<<<<< HEAD
 import { SPECIAL_ORDERS_TYPES } from 'constants/orders';
-=======
 import { setMoveId } from 'store/general/actions';
->>>>>>> ad9968f5
 
 const MultiMovesMoveContainer = ({ moves }) => {
   const [expandedMoves, setExpandedMoves] = useState({});
