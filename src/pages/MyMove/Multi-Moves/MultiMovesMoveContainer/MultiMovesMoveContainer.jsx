--- conflicted
+++ resolved
@@ -11,10 +11,7 @@
 
 import ShipmentContainer from 'components/Office/ShipmentContainer/ShipmentContainer';
 import { customerRoutes } from 'constants/routes';
-<<<<<<< HEAD
 import { getMoveCodeLabel } from 'utils/shipmentDisplay';
-=======
->>>>>>> 8bd2e788
 
 const MultiMovesMoveContainer = ({ moves }) => {
   const [expandedMoves, setExpandedMoves] = useState({});
@@ -71,13 +68,8 @@
   };
 
   // sends user to the move page when clicking "Go to Move" btn
-<<<<<<< HEAD
   const handleGoToMoveClick = (id) => {
     navigate(`${customerRoutes.MOVE_HOME_PAGE}/${id}`);
-=======
-  const handleGoToMoveClick = () => {
-    navigate(customerRoutes.MOVE_HOME_PAGE);
->>>>>>> 8bd2e788
   };
 
   const moveList = moves.map((m, index) => (
@@ -91,13 +83,9 @@
               className={styles.goToMoveBtn}
               secondary
               outline
-<<<<<<< HEAD
               onClick={() => {
                 handleGoToMoveClick(m.id);
               }}
-=======
-              onClick={handleGoToMoveClick}
->>>>>>> 8bd2e788
             >
               Go to Move
             </Button>
@@ -161,4 +149,4 @@
   );
 };
 
-export default MultiMovesMoveContainer;+export default MultiMovesMoveContainer;
