--- conflicted
+++ resolved
@@ -1,8 +1,4 @@
-<<<<<<< HEAD
-import React, { useEffect } from 'react';
-=======
 import React, { useEffect, useState } from 'react';
->>>>>>> 096f85f1
 import { connect } from 'react-redux';
 import { GridContainer, Grid } from '@trussworks/react-uswds';
 import { generatePath, useNavigate, useParams } from 'react-router-dom';
@@ -45,12 +41,9 @@
     getAllMoves(serviceMemberId).then((response) => {
       updateAllMoves(response);
     });
-<<<<<<< HEAD
-=======
     isMultiMoveEnabled().then((enabled) => {
       setMultiMove(enabled);
     });
->>>>>>> 096f85f1
   }, [updateAllMoves, serviceMemberId]);
 
   // loading placeholder while data loads - this handles any async issues
