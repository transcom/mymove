import React from 'react';
import { screen } from '@testing-library/react';
import userEvent from '@testing-library/user-event';
<<<<<<< HEAD
import { cloneDeep } from 'lodash';
import { act } from 'react-dom/test-utils';
=======
import { generatePath } from 'react-router-dom';
>>>>>>> 7568b8fb

import ConnectedReview from 'pages/MyMove/Review/Review';
import { renderWithProviders } from 'testUtils';
import { selectAllMoves, selectServiceMemberFromLoggedInUser } from 'store/entities/selectors';
import { customerRoutes } from 'constants/routes';
import { getAllMoves } from 'services/internalApi';
import { ORDERS_TYPE } from 'constants/orders';
import { MOVE_LOCKED_WARNING } from 'shared/constants';

// Mock the summary part of the review page since we're just testing the
// navigation portion.
jest.mock('components/Customer/Review/Summary/Summary', () => 'summary');

// Explicitly setup navigate mock so we can verify it was called with correct pathing in tests
const mockNavigate = jest.fn();
jest.mock('react-router-dom', () => ({
  ...jest.requireActual('react-router-dom'),
  useNavigate: () => mockNavigate,
}));

jest.mock('store/entities/selectors', () => ({
  ...jest.requireActual('store/entities/selectors'),
  selectAllMoves: jest.fn(),
  selectServiceMemberFromLoggedInUser: jest.fn(),
}));

jest.mock('services/internalApi', () => ({
  ...jest.requireActual('services/internalApi'),
  getAllMoves: jest.fn().mockImplementation(() => Promise.resolve()),
}));

afterEach(jest.resetAllMocks);

describe('Review page', () => {
  const testServiceMemberMoves = {
    currentMove: [
      {
        createdAt: '2024-02-27T19:17:00.321Z',
        eTag: 'MjAyNC0wMi0yN1QxOToxNzowMC4zMjE3MzFa',
        id: 'testCurrentMove',
        moveCode: 'PV96MG',
        orders: {
          authorizedWeight: 13000,
          created_at: '2024-02-27T19:17:00.311Z',
          entitlement: {
            proGear: 2000,
            proGearSpouse: 500,
          },
          grade: 'E_9',
          has_dependents: false,
          id: '6d1406d6-152e-475c-9365-2c20b6016541',
          issue_date: '2024-03-01',
          new_duty_location: {
            address: {
              city: 'Fort Sill',
              country: 'United States',
              id: 'ed62ba0b-a3cb-47ac-81ae-5b27ade4592b',
              postalCode: '73503',
              state: 'OK',
              streetAddress1: 'n/a',
            },
            address_id: 'ed62ba0b-a3cb-47ac-81ae-5b27ade4592b',
            affiliation: 'ARMY',
            created_at: '2024-02-27T18:22:12.471Z',
            id: '5c182566-0e6e-46f2-9eef-f07963783575',
            name: 'Fort Sill, OK 73503',
            transportation_office: {
              address: {
                city: 'Fort Sill',
                country: 'United States',
                id: 'abbc0af9-2394-4e36-be84-811ad8f6060b',
                postalCode: '73503',
                state: 'OK',
                streetAddress1: '4700 Mow Way Rd',
                streetAddress2: 'Room 110',
              },
              created_at: '2018-05-28T14:27:35.547Z',
              gbloc: 'JEAT',
              id: '7f5b64b8-979c-4cbd-890b-bffd6fdf56d9',
              name: 'PPPO Fort Sill - USA',
              phone_lines: [],
              updated_at: '2018-05-28T14:27:35.547Z',
            },
            transportation_office_id: '7f5b64b8-979c-4cbd-890b-bffd6fdf56d9',
            updated_at: '2024-02-27T18:22:12.471Z',
          },
          orders_type: ORDERS_TYPE.PERMANENT_CHANGE_OF_STATION,
          originDutyLocationGbloc: 'HAFC',
          origin_duty_location: {
            address: {
              city: 'Tinker AFB',
              country: 'United States',
              id: '7e3ea97c-da9f-4fa1-8a11-87063c857635',
              postalCode: '73145',
              state: 'OK',
              streetAddress1: 'n/a',
            },
            address_id: '7e3ea97c-da9f-4fa1-8a11-87063c857635',
            affiliation: 'AIR_FORCE',
            created_at: '2024-02-27T18:22:12.471Z',
            id: '2d6eab7d-1a21-4f29-933e-ee8fa7dbc314',
            name: 'Tinker AFB, OK 73145',
            transportation_office: {
              address: {
                city: 'Tinker AFB',
                country: 'United States',
                id: '410b18bc-b270-4b52-9211-532fffc6f59e',
                postalCode: '73145',
                state: 'OK',
                streetAddress1: '7330 Century Blvd',
                streetAddress2: 'Bldg 469',
              },
              created_at: '2018-05-28T14:27:40.605Z',
              gbloc: 'HAFC',
              id: '7876373d-57e4-4cde-b11f-c26a8feee9e8',
              name: 'PPPO Tinker AFB - USAF',
              phone_lines: [],
              updated_at: '2018-05-28T14:27:40.605Z',
            },
            transportation_office_id: '7876373d-57e4-4cde-b11f-c26a8feee9e8',
            updated_at: '2024-02-27T18:22:12.471Z',
          },
          report_by_date: '2024-03-01',
          service_member_id: 'c95824c7-425f-47e1-8264-bd6e55a2a2e4',
          spouse_has_pro_gear: false,
          status: 'DRAFT',
          updated_at: '2024-02-27T19:17:00.311Z',
          uploaded_orders: {
            id: 'f2a842f2-4708-442c-87cb-67ff388abf92',
            service_member_id: 'c95824c7-425f-47e1-8264-bd6e55a2a2e4',
            uploads: [
              {
                bytes: 1792102,
                contentType: 'image/png',
                createdAt: '2024-02-27T19:17:05.565Z',
                filename: 'Screenshot 2024-02-15 at 12.22.53 PM (3).png',
                id: '2b450af2-a6aa-4143-9990-54cddfa80106',
                status: 'PROCESSING',
                updatedAt: '2024-02-27T19:17:05.565Z',
                url: '/storage/user/f94c8fa6-89de-4594-be6a-ca6f1b4e22d0/uploads/2b450af2-a6aa-4143-9990-54cddfa80106?contentType=image%2Fpng',
              },
            ],
          },
        },
        status: 'DRAFT',
        submittedAt: '0001-01-01T00:00:00.000Z',
        updatedAt: '0001-01-01T00:00:00.000Z',
      },
    ],
    previousMoves: [
      {
        createdAt: '2024-02-27T19:16:32.850Z',
        eTag: 'MjAyNC0wMi0yN1QxOToxNjozMi44NTAwNTda',
        id: 'testPreviousMove',
        moveCode: 'WWYFP6',
        mtoShipments: [
          {
            createdAt: '2024-02-27T19:27:39.150Z',
            customerRemarks: '',
            destinationAddress: {
              city: 'Flagstaff',
              country: 'United States',
              id: '112e0d7b-90eb-44c4-80b1-5c1214fca0a7',
              postalCode: '86003',
              state: 'AZ',
              streetAddress1: 'N/A',
            },
            eTag: 'MjAyNC0wMi0yN1QxOToyNzozOS4xNTA3MjRa',
            hasSecondaryDeliveryAddress: false,
            hasSecondaryPickupAddress: false,
            id: 'f0082986-8e2f-443b-8411-191b3796e572',
            moveTaskOrderID: 'e23d629e-2a73-4b42-886b-fa60cb3db957',
            pickupAddress: {
              city: 'Tulsa',
              id: 'dac5e64d-1a69-4e83-a154-5fca04384544',
              postalCode: '74133',
              state: 'OK',
              streetAddress1: '8711 S 76th E Ave',
              streetAddress2: '',
            },
            requestedDeliveryDate: '2024-02-29',
            requestedPickupDate: '2024-03-01',
            shipmentType: 'HHG',
            status: 'SUBMITTED',
            updatedAt: '2024-02-27T19:27:39.150Z',
          },
        ],
        orders: {
          authorizedWeight: 8000,
          created_at: '2024-02-27T19:16:32.845Z',
          entitlement: {
            proGear: 2000,
            proGearSpouse: 500,
          },
          grade: 'E_6',
          has_dependents: false,
          id: '786e60ec-1bbd-48dd-bc12-b6ffcf212c54',
          issue_date: '2024-02-29',
          new_duty_location: {
            address: {
              city: 'Flagstaff',
              country: 'United States',
              id: 'cd51f4db-6195-473a-86cd-c3e5e07640e4',
              postalCode: '86003',
              state: 'AZ',
              streetAddress1: 'n/a',
            },
            address_id: 'cd51f4db-6195-473a-86cd-c3e5e07640e4',
            affiliation: null,
            created_at: '2024-02-27T18:22:12.471Z',
            id: '6ea57f62-2995-4b0c-a0a8-f11782cc8a3b',
            name: 'Flagstaff, AZ 86003',
            updated_at: '2024-02-27T18:22:12.471Z',
          },
          orders_type: ORDERS_TYPE.PERMANENT_CHANGE_OF_STATION,
          originDutyLocationGbloc: 'BGAC',
          origin_duty_location: {
            address: {
              city: 'Aberdeen Proving Ground',
              country: 'United States',
              id: 'b6ca003e-1528-4e7c-a43e-830222ca7fb3',
              postalCode: '21005',
              state: 'MD',
              streetAddress1: 'n/a',
            },
            address_id: 'b6ca003e-1528-4e7c-a43e-830222ca7fb3',
            affiliation: 'ARMY',
            created_at: '2024-02-27T18:22:12.471Z',
            id: '61e092c4-575c-458a-9c3f-b93ad373c454',
            name: 'Aberdeen Proving Ground, MD 21005',
            transportation_office: {
              address: {
                city: 'Aberdeen Proving Ground',
                country: 'United States',
                id: 'ac4dbfa5-3068-4f8f-99d1-3cd850412bb9',
                postalCode: '21005',
                state: 'MD',
                streetAddress1: '4305 Susquehanna Ave',
                streetAddress2: 'Room 307',
              },
              created_at: '2018-05-28T14:27:41.772Z',
              gbloc: 'BGAC',
              id: '6a27dfbd-2a49-485f-86dd-49475d5facef',
              name: 'PPPO Aberdeen Proving Ground - USA',
              phone_lines: [],
              updated_at: '2018-05-28T14:27:41.772Z',
            },
            transportation_office_id: '6a27dfbd-2a49-485f-86dd-49475d5facef',
            updated_at: '2024-02-27T18:22:12.471Z',
          },
          report_by_date: '2024-02-29',
          service_member_id: 'c95824c7-425f-47e1-8264-bd6e55a2a2e4',
          spouse_has_pro_gear: false,
          status: 'DRAFT',
          updated_at: '2024-02-27T19:16:32.845Z',
          uploaded_orders: {
            id: 'b392f96f-20a0-43d2-9ca3-643cfd3b4182',
            service_member_id: 'c95824c7-425f-47e1-8264-bd6e55a2a2e4',
            uploads: [
              {
                bytes: 1137126,
                contentType: 'image/png',
                createdAt: '2024-02-27T19:16:38.998Z',
                filename: 'Screenshot 2024-02-15 at 12.22.53 PM.png',
                id: 'bc6c0e2d-fbef-4c32-8487-92c14b613040',
                status: 'PROCESSING',
                updatedAt: '2024-02-27T19:16:38.998Z',
                url: '/storage/user/f94c8fa6-89de-4594-be6a-ca6f1b4e22d0/uploads/bc6c0e2d-fbef-4c32-8487-92c14b613040?contentType=image%2Fpng',
              },
            ],
          },
        },
        status: 'DRAFT',
        submittedAt: '0001-01-01T00:00:00.000Z',
        updatedAt: '0001-01-01T00:00:00.000Z',
      },
      {
        createdAt: '2024-02-27T19:17:00.321Z',
        eTag: 'MjAyNC0wMi0yN1QxOToxNzowMC4zMjE3MzFa',
        id: 'testSubmittedMove',
        moveCode: 'PV96MG',
        orders: {
          authorizedWeight: 13000,
          created_at: '2024-02-27T19:17:00.311Z',
          entitlement: {
            proGear: 2000,
            proGearSpouse: 500,
          },
          grade: 'E_9',
          has_dependents: false,
          id: '6d1406d6-152e-475c-9365-2c20b6016541',
          issue_date: '2024-03-01',
          new_duty_location: {
            address: {
              city: 'Fort Sill',
              country: 'United States',
              id: 'ed62ba0b-a3cb-47ac-81ae-5b27ade4592b',
              postalCode: '73503',
              state: 'OK',
              streetAddress1: 'n/a',
            },
            address_id: 'ed62ba0b-a3cb-47ac-81ae-5b27ade4592b',
            affiliation: 'ARMY',
            created_at: '2024-02-27T18:22:12.471Z',
            id: '5c182566-0e6e-46f2-9eef-f07963783575',
            name: 'Fort Sill, OK 73503',
            transportation_office: {
              address: {
                city: 'Fort Sill',
                country: 'United States',
                id: 'abbc0af9-2394-4e36-be84-811ad8f6060b',
                postalCode: '73503',
                state: 'OK',
                streetAddress1: '4700 Mow Way Rd',
                streetAddress2: 'Room 110',
              },
              created_at: '2018-05-28T14:27:35.547Z',
              gbloc: 'JEAT',
              id: '7f5b64b8-979c-4cbd-890b-bffd6fdf56d9',
              name: 'PPPO Fort Sill - USA',
              phone_lines: [],
              updated_at: '2018-05-28T14:27:35.547Z',
            },
            transportation_office_id: '7f5b64b8-979c-4cbd-890b-bffd6fdf56d9',
            updated_at: '2024-02-27T18:22:12.471Z',
          },
          orders_type: ORDERS_TYPE.PERMANENT_CHANGE_OF_STATION,
          originDutyLocationGbloc: 'HAFC',
          origin_duty_location: {
            address: {
              city: 'Tinker AFB',
              country: 'United States',
              id: '7e3ea97c-da9f-4fa1-8a11-87063c857635',
              postalCode: '73145',
              state: 'OK',
              streetAddress1: 'n/a',
            },
            address_id: '7e3ea97c-da9f-4fa1-8a11-87063c857635',
            affiliation: 'AIR_FORCE',
            created_at: '2024-02-27T18:22:12.471Z',
            id: '2d6eab7d-1a21-4f29-933e-ee8fa7dbc314',
            name: 'Tinker AFB, OK 73145',
            transportation_office: {
              address: {
                city: 'Tinker AFB',
                country: 'United States',
                id: '410b18bc-b270-4b52-9211-532fffc6f59e',
                postalCode: '73145',
                state: 'OK',
                streetAddress1: '7330 Century Blvd',
                streetAddress2: 'Bldg 469',
              },
              created_at: '2018-05-28T14:27:40.605Z',
              gbloc: 'HAFC',
              id: '7876373d-57e4-4cde-b11f-c26a8feee9e8',
              name: 'PPPO Tinker AFB - USAF',
              phone_lines: [],
              updated_at: '2018-05-28T14:27:40.605Z',
            },
            transportation_office_id: '7876373d-57e4-4cde-b11f-c26a8feee9e8',
            updated_at: '2024-02-27T18:22:12.471Z',
          },
          report_by_date: '2024-03-01',
          service_member_id: 'c95824c7-425f-47e1-8264-bd6e55a2a2e4',
          spouse_has_pro_gear: false,
          status: 'DRAFT',
          updated_at: '2024-02-27T19:17:00.311Z',
          uploaded_orders: {
            id: 'f2a842f2-4708-442c-87cb-67ff388abf92',
            service_member_id: 'c95824c7-425f-47e1-8264-bd6e55a2a2e4',
            uploads: [
              {
                bytes: 1792102,
                contentType: 'image/png',
                createdAt: '2024-02-27T19:17:05.565Z',
                filename: 'Screenshot 2024-02-15 at 12.22.53 PM (3).png',
                id: '2b450af2-a6aa-4143-9990-54cddfa80106',
                status: 'PROCESSING',
                updatedAt: '2024-02-27T19:17:05.565Z',
                url: '/storage/user/f94c8fa6-89de-4594-be6a-ca6f1b4e22d0/uploads/2b450af2-a6aa-4143-9990-54cddfa80106?contentType=image%2Fpng',
              },
            ],
          },
        },
        status: 'SUBMITTED',
        submittedAt: '0001-01-01T00:00:00.000Z',
        updatedAt: '0001-01-01T00:00:00.000Z',
      },
    ],
  };

  const testServiceMember = { id: 'id123' };

  const mockParams = { moveId: 'testPreviousMove' };
  const mockParamsNoShipments = { moveId: 'testCurrentMove' };
  const mockParamsSubmitted = { moveId: 'testSubmittedMove' };
  const mockPath = customerRoutes.MOVE_REVIEW_PATH;
  const mockRoutingOptions = { path: mockPath, params: mockParams };
  const mockRoutingOptionsNoShipments = { path: mockPath, params: mockParamsNoShipments };
  const mockRoutingOptionsSubmitted = { path: mockPath, params: mockParamsSubmitted };

  const addShipmentPath = generatePath(customerRoutes.SHIPMENT_SELECT_TYPE_PATH, {
    moveId: mockParams.moveId,
  });

  const testFlashState = {
    flash: {
      flashMessage: {
        type: 'SET_FLASH_MESSAGE',
        title: 'Details saved',
        messageType: 'success',
        message: 'Review your info and submit your move request now, or come back and finish later.',
        key: 'PPM_ONBOARDING_SUBMIT_SUCCESS',
        slim: false,
      },
    },
  };

  const testServiceMemberMovesWithLock = cloneDeep(testServiceMemberMoves);
  testServiceMemberMovesWithLock.previousMoves[0].lockExpiresAt = '2099-04-07T17:21:30.450Z';

  it('renders the Review Page', async () => {
    selectAllMoves.mockImplementation(() => testServiceMemberMoves);
    selectServiceMemberFromLoggedInUser.mockImplementation(() => testServiceMember);
    await act(async () => {
      renderWithProviders(<ConnectedReview />, mockRoutingOptions);
    });

    await screen.findByRole('heading', { level: 1, name: 'Review your details' });
  });

<<<<<<< HEAD
  it('renders the warning message if a move has been locked by an office user', async () => {
    selectAllMoves.mockImplementation(() => testServiceMemberMovesWithLock);
    selectServiceMemberFromLoggedInUser.mockImplementation(() => testServiceMember);
    await act(async () => {
      renderWithProviders(<ConnectedReview />, mockRoutingOptions);
    });

    expect(screen.getByText(MOVE_LOCKED_WARNING));
=======
  it('Add Shipment button goes to the review page', async () => {
    selectAllMoves.mockImplementation(() => testServiceMemberMoves);
    selectServiceMemberFromLoggedInUser.mockImplementation(() => testServiceMember);
    getAllMoves.mockResolvedValue(() => testServiceMemberMoves);

    renderWithProviders(<ConnectedReview />, mockRoutingOptions);

    const addShipmentButton = screen.getByRole('button', { name: 'Add Shipment' });

    expect(addShipmentButton).toBeInTheDocument();

    await userEvent.click(addShipmentButton);

    expect(mockNavigate).toHaveBeenCalledWith(addShipmentPath);
>>>>>>> 7568b8fb
  });

  it('Finish Later button goes back to the home page', async () => {
    selectAllMoves.mockImplementation(() => testServiceMemberMoves);
    selectServiceMemberFromLoggedInUser.mockImplementation(() => testServiceMember);
    getAllMoves.mockResolvedValue(() => testServiceMemberMoves);

    await act(async () => {
      renderWithProviders(<ConnectedReview />, mockRoutingOptions);
    });

    const backButton = screen.getByRole('button', { name: 'Finish Later' });

    expect(backButton).toBeInTheDocument();

    await userEvent.click(backButton);

    expect(mockNavigate).toHaveBeenCalledWith('/move');
  });

  it('next button goes to the Agreement page when move is in DRAFT status', async () => {
    selectAllMoves.mockImplementation(() => testServiceMemberMoves);
    selectServiceMemberFromLoggedInUser.mockImplementation(() => testServiceMember);
    getAllMoves.mockResolvedValue(() => testServiceMemberMoves);

    await act(async () => {
      renderWithProviders(<ConnectedReview />, mockRoutingOptions);
    });

    const submitButton = await screen.findByRole('button', { name: 'Next' });

    expect(submitButton).toBeInTheDocument();

    await userEvent.click(submitButton);

    expect(mockNavigate).toHaveBeenCalledWith(`/moves/${mockParams.moveId}/agreement`);
  });

  it('next button goes to the Agreement page when move is in DRAFT status with only HHG shipment', async () => {
    selectAllMoves.mockImplementation(() => testServiceMemberMoves);
    selectServiceMemberFromLoggedInUser.mockImplementation(() => testServiceMember);
    getAllMoves.mockResolvedValue(() => testServiceMemberMoves);

    await act(async () => {
      renderWithProviders(<ConnectedReview />, mockRoutingOptions);
    });

    const submitButton = await screen.findByRole('button', { name: 'Next' });

    expect(submitButton).toBeInTheDocument();

    await userEvent.click(submitButton);

    expect(mockNavigate).toHaveBeenCalledWith(`/moves/${mockParams.moveId}/agreement`);
  });

  it('return home button is shown when move is locked by an office user', async () => {
    selectAllMoves.mockImplementation(() => testServiceMemberMovesWithLock);
    selectServiceMemberFromLoggedInUser.mockImplementation(() => testServiceMember);
    getAllMoves.mockResolvedValue(() => testServiceMemberMovesWithLock);

    await act(async () => {
      renderWithProviders(<ConnectedReview />, mockRoutingOptions);
    });

    expect(screen.getByRole('button', { name: 'Return home' })).toBeInTheDocument();
  });

  it('next button is disabled when a PPM shipment is in an incomplete state', async () => {
    selectAllMoves.mockImplementation(() => testServiceMemberMoves);
    selectServiceMemberFromLoggedInUser.mockImplementation(() => testServiceMember);
    getAllMoves.mockResolvedValue(() => testServiceMemberMoves);

    await act(async () => {
      renderWithProviders(<ConnectedReview />, mockRoutingOptionsNoShipments);
    });

    const submitButton = await screen.findByRole('button', { name: 'Next' });

    expect(submitButton).toBeDisabled();
  });

  it('next button is disabled when a there are no shipments', async () => {
    selectAllMoves.mockImplementation(() => testServiceMemberMoves);
    selectServiceMemberFromLoggedInUser.mockImplementation(() => testServiceMember);
    getAllMoves.mockResolvedValue(() => testServiceMemberMoves);

    await act(async () => {
      renderWithProviders(<ConnectedReview />, mockRoutingOptionsNoShipments);
    });

    const submitButton = await screen.findByRole('button', { name: 'Next' });

    expect(submitButton).toBeDisabled();
  });

  it('return home button is displayed when move has been submitted', async () => {
    selectAllMoves.mockImplementation(() => testServiceMemberMoves);
    selectServiceMemberFromLoggedInUser.mockImplementation(() => testServiceMember);
    getAllMoves.mockResolvedValue(() => testServiceMemberMoves);

    await act(async () => {
      renderWithProviders(<ConnectedReview />, mockRoutingOptionsSubmitted);
    });

    expect(screen.queryByRole('button', { name: 'Next' })).not.toBeInTheDocument();

    expect(screen.getByRole('button', { name: 'Return home' })).toBeInTheDocument();
  });

  it('renders the success alert flash message', async () => {
    selectAllMoves.mockImplementation(() => testServiceMemberMoves);
    selectServiceMemberFromLoggedInUser.mockImplementation(() => testServiceMember);
    getAllMoves.mockResolvedValue(() => testServiceMemberMoves);

    await act(async () => {
      renderWithProviders(<ConnectedReview />, { ...mockRoutingOptions, initialState: testFlashState });
    });

    expect(screen.getByRole('heading', { level: 4 })).toHaveTextContent('Details saved');
    expect(
      screen.getByText('Review your info and submit your move request now, or come back and finish later.'),
    ).toBeInTheDocument();
  });
});<|MERGE_RESOLUTION|>--- conflicted
+++ resolved
@@ -1,12 +1,9 @@
 import React from 'react';
 import { screen } from '@testing-library/react';
 import userEvent from '@testing-library/user-event';
-<<<<<<< HEAD
 import { cloneDeep } from 'lodash';
 import { act } from 'react-dom/test-utils';
-=======
 import { generatePath } from 'react-router-dom';
->>>>>>> 7568b8fb
 
 import ConnectedReview from 'pages/MyMove/Review/Review';
 import { renderWithProviders } from 'testUtils';
@@ -438,7 +435,22 @@
     await screen.findByRole('heading', { level: 1, name: 'Review your details' });
   });
 
-<<<<<<< HEAD
+  it('Add Shipment button goes to the review page', async () => {
+    selectAllMoves.mockImplementation(() => testServiceMemberMoves);
+    selectServiceMemberFromLoggedInUser.mockImplementation(() => testServiceMember);
+    getAllMoves.mockResolvedValue(() => testServiceMemberMoves);
+
+    renderWithProviders(<ConnectedReview />, mockRoutingOptions);
+
+    const addShipmentButton = screen.getByRole('button', { name: 'Add Shipment' });
+
+    expect(addShipmentButton).toBeInTheDocument();
+
+    await userEvent.click(addShipmentButton);
+
+    expect(mockNavigate).toHaveBeenCalledWith(addShipmentPath);
+  });
+
   it('renders the warning message if a move has been locked by an office user', async () => {
     selectAllMoves.mockImplementation(() => testServiceMemberMovesWithLock);
     selectServiceMemberFromLoggedInUser.mockImplementation(() => testServiceMember);
@@ -447,22 +459,6 @@
     });
 
     expect(screen.getByText(MOVE_LOCKED_WARNING));
-=======
-  it('Add Shipment button goes to the review page', async () => {
-    selectAllMoves.mockImplementation(() => testServiceMemberMoves);
-    selectServiceMemberFromLoggedInUser.mockImplementation(() => testServiceMember);
-    getAllMoves.mockResolvedValue(() => testServiceMemberMoves);
-
-    renderWithProviders(<ConnectedReview />, mockRoutingOptions);
-
-    const addShipmentButton = screen.getByRole('button', { name: 'Add Shipment' });
-
-    expect(addShipmentButton).toBeInTheDocument();
-
-    await userEvent.click(addShipmentButton);
-
-    expect(mockNavigate).toHaveBeenCalledWith(addShipmentPath);
->>>>>>> 7568b8fb
   });
 
   it('Finish Later button goes back to the home page', async () => {
