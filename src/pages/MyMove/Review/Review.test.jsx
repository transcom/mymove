import React from 'react';
import { render, screen } from '@testing-library/react';
import userEvent from '@testing-library/user-event';

import ConnectedReview from 'pages/MyMove/Review/Review';
import { MockProviders } from 'testUtils';
import MOVE_STATUSES from 'constants/moves';
import { selectCurrentMove, selectMTOShipmentsForCurrentMove } from 'store/entities/selectors';
import { SHIPMENT_OPTIONS } from 'shared/constants';

// Mock the summary part of the review page since we're just testing the
// navigation portion.
jest.mock('components/Customer/Review/Summary/Summary', () => 'summary');

jest.mock('store/entities/selectors', () => ({
  ...jest.requireActual('store/entities/selectors'),
  selectCurrentMove: jest.fn(),
  selectMTOShipmentsForCurrentMove: jest.fn(),
}));

afterEach(jest.resetAllMocks);

describe('Review page', () => {
  const testDraftMove = {
    status: MOVE_STATUSES.DRAFT,
  };

  const testSubmittedMove = {
    status: MOVE_STATUSES.SUBMITTED,
  };

  const testIncompletePPMShipment = {
    id: '1',
    shipmentType: SHIPMENT_OPTIONS.PPM,
    ppmShipment: {
      id: '2',
      expectedDepartureDate: '2022-04-01',
      pickupPostalCode: '90210',
      destinationPostalCode: '10001',
      sitExpected: false,
    },
  };

  const testCompletePPMShipment = {
    id: '1',
    shipmentType: SHIPMENT_OPTIONS.PPM,
    ppmShipment: {
      id: '2',
      expectedDepartureDate: '2022-04-01',
      pickupPostalCode: '90210',
      destinationPostalCode: '10001',
      sitExpected: false,
      estimatedWeight: 5999,
      hasProGear: false,
      advanceRequested: false,
    },
  };

  const testHHGShipment = {
    id: '3',
    shipmentType: SHIPMENT_OPTIONS.HHG,
    requestedPickupDate: '2022-04-01',
    pickupLocation: {
      streetAddress1: '17 8th St',
      city: 'New York',
      state: 'NY',
      postalCode: '11111',
    },
    requestedDeliveryDate: '2022-05-01',
    destinationZIP: '73523',
  };

  const testProps = {
    push: jest.fn(),
    match: {
      path: '/moves/:moveId/review',
      url: '/moves/3a8c9f4f-7344-4f18-9ab5-0de3ef57b901/review',
      isExact: true,
      params: {
        moveId: '3a8c9f4f-7344-4f18-9ab5-0de3ef57b901',
      },
    },
  };

  const testFlashState = {
    flash: {
      flashMessage: {
        type: 'SET_FLASH_MESSAGE',
        title: 'Details saved',
        messageType: 'success',
        message: 'Review your info and submit your move request now, or come back and finish later.',
        key: 'PPM_ONBOARDING_SUBMIT_SUCCESS',
        slim: false,
      },
    },
  };

  it('renders the Review Page', async () => {
    selectCurrentMove.mockImplementation(() => testDraftMove);
    render(
      <MockProviders>
        <ConnectedReview {...testProps} />
      </MockProviders>,
    );

    await screen.findByRole('heading', { level: 1, name: 'Review your details' });
  });

  it('Finish Later button goes back to the home page', async () => {
    selectCurrentMove.mockImplementation(() => testDraftMove);

    render(
      <MockProviders>
        <ConnectedReview {...testProps} />
      </MockProviders>,
    );

    const backButton = screen.getByRole('button', { name: 'Finish later' });

    expect(backButton).toBeInTheDocument();

    userEvent.click(backButton);

    expect(testProps.push).toHaveBeenCalledWith('/');
  });

<<<<<<< HEAD
  it('next button goes to the Agreement page', async () => {
    const localState = { entities: { mtoShipments: { id: 1 } } };
    const { findByRole } = render(
      <MockProviders initialState={localState}>
=======
  it('next button goes to the Agreement page when move is in DRAFT status', async () => {
    selectCurrentMove.mockImplementation(() => testDraftMove);
    selectMTOShipmentsForCurrentMove.mockImplementation(() => [testCompletePPMShipment, testHHGShipment]);

    render(
      <MockProviders>
        <ConnectedReview {...testProps} />
      </MockProviders>,
    );

    const submitButton = await screen.findByRole('button', { name: 'Next' });

    expect(submitButton).toBeInTheDocument();

    userEvent.click(submitButton);

    expect(testProps.push).toHaveBeenCalledWith(`/moves/${testProps.match.params.moveId}/agreement`);
  });

  it('next button goes to the Agreement page when move is in DRAFT status with only HHG shipment', async () => {
    selectCurrentMove.mockImplementation(() => testDraftMove);
    selectMTOShipmentsForCurrentMove.mockImplementation(() => [testHHGShipment]);

    render(
      <MockProviders>
>>>>>>> 84f4f100
        <ConnectedReview {...testProps} />
      </MockProviders>,
    );

    const submitButton = await screen.findByRole('button', { name: 'Next' });

    expect(submitButton).toBeInTheDocument();

    userEvent.click(submitButton);

    expect(testProps.push).toHaveBeenCalledWith(`/moves/${testProps.match.params.moveId}/agreement`);
  });

  it('next button is disabled when a PPM shipment is in an incomplete state', async () => {
    selectCurrentMove.mockImplementation(() => testDraftMove);
    selectMTOShipmentsForCurrentMove.mockImplementation(() => [testIncompletePPMShipment, testHHGShipment]);

    render(
      <MockProviders>
        <ConnectedReview {...testProps} />
      </MockProviders>,
    );

    const submitButton = await screen.findByRole('button', { name: 'Next' });

    expect(submitButton).toBeDisabled();
  });

  it('return home button is displayed when move has been submitted', async () => {
    selectCurrentMove.mockImplementation(() => testSubmittedMove);

    render(
      <MockProviders>
        <ConnectedReview {...testProps} />
      </MockProviders>,
    );

    expect(screen.queryByRole('button', { name: 'Next' })).not.toBeInTheDocument();

    expect(screen.getByRole('button', { name: 'Return home' })).toBeInTheDocument();
  });

  it('renders the success alert flash message', async () => {
    render(
      <MockProviders initialState={testFlashState}>
        <ConnectedReview {...testProps} />
      </MockProviders>,
    );

    expect(screen.getByRole('heading', { level: 3 })).toHaveTextContent('Details saved');
    expect(
      screen.getByText('Review your info and submit your move request now, or come back and finish later.'),
    ).toBeInTheDocument();
  });
});<|MERGE_RESOLUTION|>--- conflicted
+++ resolved
@@ -124,12 +124,6 @@
     expect(testProps.push).toHaveBeenCalledWith('/');
   });
 
-<<<<<<< HEAD
-  it('next button goes to the Agreement page', async () => {
-    const localState = { entities: { mtoShipments: { id: 1 } } };
-    const { findByRole } = render(
-      <MockProviders initialState={localState}>
-=======
   it('next button goes to the Agreement page when move is in DRAFT status', async () => {
     selectCurrentMove.mockImplementation(() => testDraftMove);
     selectMTOShipmentsForCurrentMove.mockImplementation(() => [testCompletePPMShipment, testHHGShipment]);
@@ -155,7 +149,6 @@
 
     render(
       <MockProviders>
->>>>>>> 84f4f100
         <ConnectedReview {...testProps} />
       </MockProviders>,
     );
