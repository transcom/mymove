--- conflicted
+++ resolved
@@ -62,11 +62,8 @@
     const ppmCount = hasPpm ? 1 : 0;
     const mtosCount = mtoShipments?.length || 0;
     const shipmentNumber = 1 + ppmCount + mtosCount;
-<<<<<<< HEAD
     const hasMove = shipmentNumber > 1;
-=======
     const canMoveNext = moveType ? moveType !== '' : false;
->>>>>>> c5bf2f08
     const ppmCardText =
       'You pack and move your things, or make other arrangements, The government pays you for the weight you move.  This is a a Personally Procured Move (PPM), sometimes called a DITY.';
     const hhgCardText =
