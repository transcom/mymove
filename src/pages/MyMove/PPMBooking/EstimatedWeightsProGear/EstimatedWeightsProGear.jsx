import React, { useState } from 'react';
import { useDispatch, useSelector } from 'react-redux';
import { generatePath, useHistory, useParams } from 'react-router-dom';
import { GridContainer, Grid, Alert } from '@trussworks/react-uswds';

import ppmBookingPageStyles from 'pages/MyMove/PPMBooking/PPMBooking.module.scss';
import { customerRoutes } from 'constants/routes';
import EstimatedWeightsProGearForm from 'components/Customer/PPMBooking/EstimatedWeightsProGearForm/EstimatedWeightsProGearForm';
import { shipmentTypes } from 'constants/shipments';
import ShipmentTag from 'components/ShipmentTag/ShipmentTag';
import { getResponseError, patchMTOShipment } from 'services/internalApi';
import { updateMTOShipment } from 'store/entities/actions';
import {
  selectCurrentOrders,
  selectMTOShipmentById,
  selectServiceMemberFromLoggedInUser,
} from 'store/entities/selectors';
<<<<<<< HEAD
import LoadingPlaceholder from 'shared/LoadingPlaceholder';
=======
import ScrollToTop from 'components/ScrollToTop';
>>>>>>> c3c6eb6f

const EstimatedWeightsProGear = () => {
  const [errorMessage, setErrorMessage] = useState();
  const history = useHistory();
  const { moveId, mtoShipmentId, shipmentNumber } = useParams();
  const dispatch = useDispatch();

  const serviceMember = useSelector((state) => selectServiceMemberFromLoggedInUser(state));
  const orders = useSelector((state) => selectCurrentOrders(state));
  const mtoShipment = useSelector((state) => selectMTOShipmentById(state, mtoShipmentId));

  const handleBack = () => {
    history.push(generatePath(customerRoutes.SHIPMENT_EDIT_PATH, { moveId, mtoShipmentId }));
  };

  const handleSubmit = async (values, { setSubmitting }) => {
    setErrorMessage(null);

    const hasProGear = values.hasProGear === 'true';

    const payload = {
      ppmShipment: {
        id: mtoShipment.ppmShipment.id,
        estimatedWeight: Number(values.estimatedWeight),
        hasProGear,
        proGearWeight: hasProGear ? Number(values.proGearWeight) : null,
        spouseProGearWeight: hasProGear ? Number(values.spouseProGearWeight) : null,
      },
    };

    patchMTOShipment(mtoShipment.id, payload, mtoShipment.eTag)
      .then((response) => {
        setSubmitting(false);
        dispatch(updateMTOShipment(response));
        history.push(generatePath(customerRoutes.SHIPMENT_PPM_ESTIMATED_INCENTIVE_PATH, { moveId, mtoShipmentId }));
      })
      .catch((err) => {
        setSubmitting(false);

        setErrorMessage(getResponseError(err.response, 'Failed to update MTO shipment due to server error.'));
      });
  };

  if (!serviceMember || !orders || !mtoShipment) {
    return <LoadingPlaceholder />;
  }

  return (
    <div className={ppmBookingPageStyles.PPMBookingPage}>
      <ScrollToTop otherDep={errorMessage} />
      <GridContainer>
        <Grid row>
          <Grid col desktop={{ col: 8, offset: 2 }}>
            <ShipmentTag shipmentType={shipmentTypes.PPM} shipmentNumber={shipmentNumber} />
            <h1>Estimated weight</h1>
            {errorMessage && (
              <Alert slim type="error">
                {errorMessage}
              </Alert>
            )}
            <EstimatedWeightsProGearForm
              orders={orders}
              serviceMember={serviceMember}
              mtoShipment={mtoShipment}
              onSubmit={handleSubmit}
              onBack={handleBack}
            />
          </Grid>
        </Grid>
      </GridContainer>
    </div>
  );
};

export default EstimatedWeightsProGear;<|MERGE_RESOLUTION|>--- conflicted
+++ resolved
@@ -15,11 +15,8 @@
   selectMTOShipmentById,
   selectServiceMemberFromLoggedInUser,
 } from 'store/entities/selectors';
-<<<<<<< HEAD
 import LoadingPlaceholder from 'shared/LoadingPlaceholder';
-=======
 import ScrollToTop from 'components/ScrollToTop';
->>>>>>> c3c6eb6f
 
 const EstimatedWeightsProGear = () => {
   const [errorMessage, setErrorMessage] = useState();
