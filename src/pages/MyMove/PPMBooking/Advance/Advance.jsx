--- conflicted
+++ resolved
@@ -12,11 +12,8 @@
 import { updateMTOShipment } from 'store/entities/actions';
 import { selectMTOShipmentById } from 'store/entities/selectors';
 import { setFlashMessage } from 'store/flash/actions';
-<<<<<<< HEAD
 import LoadingPlaceholder from 'shared/LoadingPlaceholder';
-=======
 import ScrollToTop from 'components/ScrollToTop';
->>>>>>> c3c6eb6f
 
 const Advance = () => {
   const [errorMessage, setErrorMessage] = useState();
