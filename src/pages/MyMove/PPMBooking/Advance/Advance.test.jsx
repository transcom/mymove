import React from 'react';
import { render, screen, waitFor } from '@testing-library/react';
import userEvent from '@testing-library/user-event';
import { generatePath } from 'react-router';
import { v4 as uuidv4 } from 'uuid';

import Advance from './Advance';

import { customerRoutes } from 'constants/routes';
import { getResponseError, patchMTOShipment } from 'services/internalApi';
import { SHIPMENT_OPTIONS } from 'shared/constants';
import { updateMTOShipment } from 'store/entities/actions';
import { setFlashMessage } from 'store/flash/actions';
import { selectCurrentOrders, selectMTOShipmentById } from 'store/entities/selectors';
import { MockProviders } from 'testUtils';
import { ORDERS_TYPE } from 'constants/orders';

const mockPush = jest.fn();

const mockMoveId = uuidv4();
const mockMTOShipmentId = uuidv4();

const reviewPath = generatePath(customerRoutes.MOVE_REVIEW_PATH, {
  moveId: mockMoveId,
  mtoShipmentId: mockMTOShipmentId,
});

const estimatedIncentivePath = generatePath(customerRoutes.SHIPMENT_PPM_ESTIMATED_INCENTIVE_PATH, {
  moveId: mockMoveId,
  mtoShipmentId: mockMTOShipmentId,
});

const mockShipmentETag = Buffer.from(new Date()).toString('base64');
const mockPPMShipmentETag = Buffer.from(new Date()).toString('base64');

const mockMTOShipment = {
  id: mockMTOShipmentId,
  moveTaskOrderID: mockMoveId,
  shipmentType: SHIPMENT_OPTIONS.PPM,
  ppmShipment: {
    id: uuidv4(),
    pickupPostalCode: '20002',
    destinationPostalCode: '20004',
    sitExpected: false,
    expectedDepartureDate: '2022-12-31',
    eTag: mockPPMShipmentETag,
    estimatedIncentive: 1000000,
    estimatedWeight: 4000,
    hasProGear: false,
    proGearWeight: null,
    spouseProGearWeight: null,
    hasRequestedAdvance: null,
  },
  eTag: mockShipmentETag,
};

const mockOrders = {
  orders_type: ORDERS_TYPE.PERMANENT_CHANGE_OF_STATION,
};

const mockOrdersRetiree = {
  orders_type: ORDERS_TYPE.RETIREMENT,
};

const mockOrdersSeparatee = {
  orders_type: ORDERS_TYPE.SEPARATION,
};

const mockMTOShipmentWithAdvance = {
  ...mockMTOShipment,
  ppmShipment: {
    ...mockMTOShipment.ppmShipment,
<<<<<<< HEAD
    advance: 40000,
    advanceRequested: true,
    eTag: mockPPMShipmentETag,
=======
    hasRequestedAdvance: true,
    advanceAmountRequested: 40000,
    eTag: btoa(new Date()),
>>>>>>> b5a710e1
  },
  eTag: mockShipmentETag,
};

const mockDispatch = jest.fn();

jest.mock('react-redux', () => ({
  ...jest.requireActual('react-redux'),
  useDispatch: jest.fn().mockImplementation(() => mockDispatch),
}));

jest.mock('react-router-dom', () => ({
  ...jest.requireActual('react-router-dom'),
  useHistory: () => ({
    push: mockPush,
  }),
  useParams: () => ({
    moveId: mockMoveId,
    mtoShipmentId: mockMTOShipmentId,
  }),
}));

jest.mock('services/internalApi', () => ({
  ...jest.requireActual('services/internalApi'),
  getResponseError: jest.fn(),
  patchMTOShipment: jest.fn(),
}));

jest.mock('store/entities/selectors', () => ({
  ...jest.requireActual('store/entities/selectors'),
  selectMTOShipmentById: jest.fn().mockImplementation(() => mockMTOShipment),
  selectCurrentOrders: jest.fn().mockImplementation(() => mockOrders),
}));

beforeEach(() => {
  jest.clearAllMocks();
});

describe('Advance page', () => {
  it('renders the heading and empty form', () => {
    render(<Advance />, { wrapper: MockProviders });

    expect(screen.getByRole('heading', { level: 1 }).textContent).toMatchInlineSnapshot(`"Advances"`);

    const requestAdvanceYesInput = screen.getByRole('radio', { name: /yes/i });
    expect(requestAdvanceYesInput).toBeInstanceOf(HTMLInputElement);
    expect(requestAdvanceYesInput.checked).toBe(false);

    const requestAdvanceNoInput = screen.getByRole('radio', { name: /no/i });
    expect(requestAdvanceNoInput).toBeInstanceOf(HTMLInputElement);
    expect(requestAdvanceNoInput.checked).toBe(true);

    expect(screen.queryByLabelText('Amount requested')).not.toBeInTheDocument();

    const backButton = screen.getByRole('button', { name: /back/i });
    expect(backButton).toBeInTheDocument();
    expect(backButton).not.toBeDisabled();

    const saveButton = screen.getByRole('button', { name: /save & continue/i });
    expect(saveButton).toBeInTheDocument();
    expect(saveButton).not.toBeDisabled();
  });

  it.each([
    [mockMTOShipment, undefined],
    [undefined, mockOrders],
    [undefined, undefined],
  ])('renders the loading placeholder when mtoShipment or orders are missing', async (loadedShipment, loadedOrders) => {
    selectMTOShipmentById.mockImplementationOnce(() => loadedShipment);
    selectCurrentOrders.mockImplementationOnce(() => loadedOrders);

    render(<Advance />, { wrapper: MockProviders });

    expect(screen.getByRole('heading', { level: 2 })).toHaveTextContent('Loading, please wait...');
  });

  it.each([[mockMTOShipment], [mockMTOShipmentWithAdvance]])(
    'renders the form with and without previously filled in amount requested for an advance',
    async (preExistingShipment) => {
      selectMTOShipmentById.mockImplementationOnce(() => preExistingShipment);

      render(<Advance />, { wrapper: MockProviders });

      const hasRequestedAdvanceYesInput = screen.getByRole('radio', { name: /yes/i });
      const hasRequestedAdvanceNoInput = screen.getByRole('radio', { name: /no/i });

      if (preExistingShipment.ppmShipment.hasRequestedAdvance) {
        expect(hasRequestedAdvanceYesInput.checked).toBe(true);
        expect(hasRequestedAdvanceNoInput.checked).toBe(false);
        await waitFor(() => {
          expect(screen.getByLabelText('Amount requested').value).toBe('400');
        });
      } else {
        expect(hasRequestedAdvanceYesInput.checked).toBe(false);
        expect(hasRequestedAdvanceNoInput.checked).toBe(true);
        expect(screen.queryByLabelText('Amount requested')).not.toBeInTheDocument();
      }
    },
  );

  it.each([[mockOrders], [mockOrdersRetiree], [mockOrdersSeparatee]])(
    'displays info alert guidance for advance to retirees and separatees',
    async (orders) => {
      selectCurrentOrders.mockImplementation(() => orders);

      render(<Advance />, { wrapper: MockProviders });

      const nonPCSOrdersAdvanceText =
        'People retiring or separating from the military typically do not receive advances. Please address any questions to your counselor.';

      if (orders.orders_type === ORDERS_TYPE.PERMANENT_CHANGE_OF_STATION) {
        expect(screen.queryByText(nonPCSOrdersAdvanceText)).not.toBeInTheDocument();
      } else {
        expect(screen.getByText(nonPCSOrdersAdvanceText)).toBeInTheDocument();
      }
    },
  );

  it('can toggle optional fields', async () => {
    render(<Advance />, { wrapper: MockProviders });

    const hasRequestedAdvanceYesInput = screen.getByRole('radio', { name: /yes/i });
    userEvent.click(hasRequestedAdvanceYesInput);

    const advanceInput = await screen.findByLabelText('Amount requested');
    expect(advanceInput).toBeInstanceOf(HTMLInputElement);

    const hasRequestedAdvanceNoInput = screen.getByRole('radio', { name: /no/i });
    userEvent.click(hasRequestedAdvanceNoInput);

    await waitFor(() => {
      expect(screen.queryByLabelText('Amount requested')).not.toBeInTheDocument();
    });
  });

  it('routes back to the previous page when the back button is clicked', () => {
    render(<Advance />, { wrapper: MockProviders });

    const backButton = screen.getByRole('button', { name: /back/i });

    userEvent.click(backButton);

    expect(mockPush).toHaveBeenCalledWith(estimatedIncentivePath);
  });

  it('calls the patch shipment endpoint when save & continue is clicked', async () => {
    patchMTOShipment.mockResolvedValueOnce({ id: mockMTOShipment.id });

    render(<Advance />, { wrapper: MockProviders });

    const advance = 4000;
    const hasRequestedAdvanceYesInput = screen.getByRole('radio', { name: /yes/i });
    await userEvent.click(hasRequestedAdvanceYesInput);

    const advanceInput = screen.getByLabelText('Amount requested');
    userEvent.type(advanceInput, String(advance));

    const agreeToTerms = screen.getByLabelText(/I acknowledge/i);
    userEvent.click(agreeToTerms);

    const saveButton = screen.getByRole('button', { name: /save & continue/i });
    expect(saveButton).not.toBeDisabled();
    userEvent.click(saveButton);

    const expectedPayload = {
      shipmentType: mockMTOShipment.shipmentType,
      ppmShipment: {
        advance: 400000,
        advanceRequested: true,
        id: mockMTOShipment.ppmShipment.id,
      },
    };

    await waitFor(() =>
      expect(patchMTOShipment).toHaveBeenCalledWith(mockMTOShipmentId, expectedPayload, mockMTOShipment.eTag),
    );
  });

  it('passes null for advance amount if advance requested is false', async () => {
    selectMTOShipmentById.mockImplementationOnce(() => mockMTOShipmentWithAdvance);
    patchMTOShipment.mockResolvedValueOnce({ id: mockMTOShipment.id });

    render(<Advance />, { wrapper: MockProviders });

    const hasRequestedAdvanceYesInput = screen.getByRole('radio', { name: /yes/i });
    const hasRequestedAdvanceNoInput = screen.getByRole('radio', { name: /no/i });

    expect(hasRequestedAdvanceYesInput.checked).toBe(true);
    expect(hasRequestedAdvanceNoInput.checked).toBe(false);

    await userEvent.click(hasRequestedAdvanceNoInput);

    const saveButton = screen.getByRole('button', { name: /save & continue/i });
    expect(saveButton).not.toBeDisabled();
    userEvent.click(saveButton);

    const expectedPayload = {
      shipmentType: mockMTOShipment.shipmentType,
      ppmShipment: {
        advance: null,
        advanceRequested: false,
        id: mockMTOShipment.ppmShipment.id,
      },
    };

    await waitFor(() =>
      expect(patchMTOShipment).toHaveBeenCalledWith(mockMTOShipmentId, expectedPayload, mockMTOShipment.eTag),
    );
  });

  it('updates the state if shipment patch is successful', async () => {
    patchMTOShipment.mockResolvedValue(mockMTOShipment);

    render(<Advance />, { wrapper: MockProviders });

    const advance = 4000;
    const hasRequestedAdvanceYesInput = screen.getByRole('radio', { name: /yes/i });
    userEvent.click(hasRequestedAdvanceYesInput);

    const agreeToTerms = screen.getByLabelText(/I acknowledge/i);
    userEvent.click(agreeToTerms);

    const advanceInput = screen.getByLabelText('Amount requested');
    userEvent.type(advanceInput, String(advance));

    const saveButton = screen.getByRole('button', { name: /save & continue/i });
    userEvent.click(saveButton);

    await waitFor(() => expect(mockDispatch).toHaveBeenCalledWith(updateMTOShipment(mockMTOShipment)));
  });

  it('routes to the review page when the user clicks save & continue', async () => {
    patchMTOShipment.mockResolvedValue({});

    render(<Advance />, { wrapper: MockProviders });
    const hasRequestedAdvanceYesInput = screen.getByRole('radio', { name: /yes/i });
    userEvent.click(hasRequestedAdvanceYesInput);

    const agreeToTerms = screen.getByLabelText(/I acknowledge/i);
    userEvent.click(agreeToTerms);

    const advanceInput = screen.getByLabelText('Amount requested');
    userEvent.type(advanceInput, '4000');

    const saveButton = screen.getByRole('button', { name: /save & continue/i });
    userEvent.click(saveButton);

    await waitFor(() => expect(mockPush).toHaveBeenCalledWith(reviewPath));
    expect(mockDispatch).toHaveBeenCalledWith(
      setFlashMessage(
        'PPM_ONBOARDING_SUBMIT_SUCCESS',
        'success',
        'Review your info and submit your move request now, or come back and finish later.',
        'Details saved',
      ),
    );
  });

  it('displays an error message if the update fails', async () => {
    const mockErrorMsg = 'Invalid shipment ID';

    patchMTOShipment.mockRejectedValue({ id: '11' });
    getResponseError.mockReturnValue(mockErrorMsg);

    render(<Advance />, { wrapper: MockProviders });
    const hasRequestedAdvanceYesInput = screen.getByRole('radio', { name: /yes/i });
    userEvent.click(hasRequestedAdvanceYesInput);

    const advanceInput = screen.getByLabelText('Amount requested');
    userEvent.type(advanceInput, '4000');
    const agreeToTerms = screen.getByLabelText(/I acknowledge/i);
    userEvent.click(agreeToTerms);
    const saveButton = screen.getByRole('button', { name: /save & continue/i });
    userEvent.click(saveButton);

    expect(await screen.findByText(mockErrorMsg)).toBeInTheDocument();
  });
});<|MERGE_RESOLUTION|>--- conflicted
+++ resolved
@@ -70,15 +70,9 @@
   ...mockMTOShipment,
   ppmShipment: {
     ...mockMTOShipment.ppmShipment,
-<<<<<<< HEAD
-    advance: 40000,
-    advanceRequested: true,
-    eTag: mockPPMShipmentETag,
-=======
     hasRequestedAdvance: true,
     advanceAmountRequested: 40000,
-    eTag: btoa(new Date()),
->>>>>>> b5a710e1
+    eTag: mockPPMShipmentETag,
   },
   eTag: mockShipmentETag,
 };
