/* eslint-disable react/jsx-props-no-spreading */
import React from 'react';
import { mount } from 'enzyme';

<<<<<<< HEAD
//  import/no-named-as-default
import Orders from './Orders';
=======
import ConnectedOrders, { Orders } from './Orders';
>>>>>>> a421929b

import { MockProviders } from 'testUtils';

describe('Orders page', () => {
  const mockHistory = {
    push: jest.fn(),
    goBack: jest.fn(),
  };

  const ordersOptions = [
    { key: 'PERMANENT_CHANGE_OF_STATION', value: 'Permanent Change Of Station (PCS)' },
    { key: 'RETIREMENT', value: 'Retirement' },
    { key: 'SEPARATION', value: 'Separation' },
  ];

  describe('with the allOrdersType feature flag set to true', () => {
    const wrapper = mount(
      <Orders
        serviceMemberId="123"
        match={{ params: {} }}
        history={mockHistory}
        context={{ flags: { allOrdersTypes: true } }}
      />,
    );
    it('passes all orders types into the form', () => {
      expect(wrapper.find('OrdersInfoForm').prop('ordersTypeOptions')).toEqual(ordersOptions);
    });
  });

  describe('with the allOrdersType feature flag set to false', () => {
    const wrapper = mount(
      <Orders
        serviceMemberId="123"
        match={{ params: {} }}
        history={mockHistory}
        context={{ flags: { allOrdersTypes: false } }}
      />,
    );
    it('passes only the PCS option into the form', () => {
      expect(wrapper.find('OrdersInfoForm').prop('ordersTypeOptions')).toEqual([ordersOptions[0]]);
    });
  });

  describe('with no existing orders', () => {
    const initialState = {
      serviceMember: {
        currentServiceMember: {
          id: 'testServiceMember123',
        },
      },
    };

    const testProps = {
      fetchLatestOrders: jest.fn(),
      updateOrders: jest.fn(),
      createOrders: jest.fn(),
      history: mockHistory,
      pages: [],
      pageKey: '',
      match: { params: {} },
    };

    const wrapper = mount(
      <MockProviders initialState={initialState} initialEntries={['/']}>
        <ConnectedOrders {...testProps} />
      </MockProviders>,
    );

    it('renders without errors', () => {
      expect(wrapper.exists()).toBe(true);
    });

    it('does not fetch latest orders on mount', () => {
      expect(testProps.fetchLatestOrders).not.toHaveBeenCalled();
    });
  });

  // TODO - add tests after updating API data flow for this component
  /*
  describe('with existing orders', () => {
    const initialState = {
      user: {
        userInfo: {
          service_member: {
            id: 'testServiceMember123',
          },
        },
      },
      serviceMember: {
        currentServiceMember: {
          id: 'testServiceMember123',
        },
      },
      entities: {
        orders: {
          orders123: {
            service_member_id: 'testServiceMember123',
          },
        },
      },
    };

    const mockHistory = {
      push: jest.fn(),
      goBack: jest.fn(),
    };

    const testProps = {
      fetchLatestOrders: jest.fn(),
      updateOrders: jest.fn(),
      createOrders: jest.fn(),
      history: mockHistory,
      pages: [],
      pageKey: '',
      match: { params: {} },
    };

    const wrapper = mount(
      <MockProviders initialState={initialState} initialEntries={['/']}>
        <ConnectedOrders {...testProps} />
      </MockProviders>,
    );

    it('renders without errors', () => {
      expect(wrapper.exists()).toBe(true);
      expect(testProps.fetchLatestOrders).toHaveBeenCalled();
    });
  });
  */
});<|MERGE_RESOLUTION|>--- conflicted
+++ resolved
@@ -2,12 +2,7 @@
 import React from 'react';
 import { mount } from 'enzyme';
 
-<<<<<<< HEAD
-//  import/no-named-as-default
-import Orders from './Orders';
-=======
 import ConnectedOrders, { Orders } from './Orders';
->>>>>>> a421929b
 
 import { MockProviders } from 'testUtils';
 
