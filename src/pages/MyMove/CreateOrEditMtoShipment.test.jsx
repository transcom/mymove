--- conflicted
+++ resolved
@@ -46,8 +46,6 @@
       proGear: 2000,
       proGearSpouse: 500,
     },
-<<<<<<< HEAD
-=======
   },
   serviceMemberMoves: {
     currentMove: [
@@ -113,7 +111,6 @@
         updatedAt: '0001-01-01T00:00:00.000Z',
       },
     ],
->>>>>>> 5cffe6c5
   },
 };
 
