--- conflicted
+++ resolved
@@ -198,8 +198,6 @@
         expect(hasRequestedAdvanceYesInput.checked).toBe(false);
         expect(hasRequestedAdvanceNoInput.checked).toBe(true);
         expect(screen.queryByLabelText(/Amount requested/)).not.toBeInTheDocument();
-<<<<<<< HEAD
-=======
       }
     },
   );
@@ -220,7 +218,6 @@
       } else {
         expect(hasRequestedAdvanceYesInput.checked).toBe(false);
         expect(hasRequestedAdvanceNoInput.checked).toBe(true);
->>>>>>> ea3fdcd5
       }
     },
   );
