import React, { useState } from 'react';
import { useDispatch } from 'react-redux';
import { generatePath, useNavigate, useParams } from 'react-router-dom';
import { GridContainer, Grid, Alert } from '@trussworks/react-uswds';

import DateAndLocationForm from 'components/Customer/PPM/Booking/DateAndLocationForm/DateAndLocationForm';
import NotificationScrollToTop from 'components/NotificationScrollToTop';
import ShipmentTag from 'components/ShipmentTag/ShipmentTag';
import { customerRoutes, generalRoutes } from 'constants/routes';
import { shipmentTypes } from 'constants/shipments';
import ppmPageStyles from 'pages/MyMove/PPM/PPM.module.scss';
import { createMTOShipment, patchMove, patchMTOShipment } from 'services/internalApi';
import { SHIPMENT_OPTIONS } from 'shared/constants';
import { formatDateForSwagger } from 'shared/dates';
import { updateMTOShipment, updateMove } from 'store/entities/actions';
import { DutyLocationShape } from 'types';
import { MoveShape, ServiceMemberShape } from 'types/customerShapes';
import { ShipmentShape } from 'types/shipment';
import SERVICE_MEMBER_AGENCIES from 'content/serviceMemberAgencies';
import { validatePostalCode } from 'utils/validation';
import { formatAddressForAPI } from 'utils/formatMtoShipment';

const DateAndLocation = ({ mtoShipment, serviceMember, destinationDutyLocation, move }) => {
  const [errorMessage, setErrorMessage] = useState(null);
  const navigate = useNavigate();
  const { moveId, shipmentNumber } = useParams();
  const dispatch = useDispatch();

  const includeCloseoutOffice =
    serviceMember.affiliation === SERVICE_MEMBER_AGENCIES.ARMY ||
    serviceMember.affiliation === SERVICE_MEMBER_AGENCIES.AIR_FORCE;
  const isNewShipment = !mtoShipment?.id;
  const handleBack = () => {
    if (isNewShipment) {
      navigate(generatePath(customerRoutes.SHIPMENT_SELECT_TYPE_PATH, { moveId }));
    } else {
      navigate(generalRoutes.HOME_PATH);
    }
  };

  const onShipmentSaveSuccess = (response, setSubmitting) => {
    // Update submitting state
    setSubmitting(false);

    // Update the shipment in the store
    dispatch(updateMTOShipment(response));

    // navigate to the next page
    navigate(
      generatePath(customerRoutes.SHIPMENT_PPM_ESTIMATED_WEIGHT_PATH, {
        moveId,
        mtoShipmentId: response.id,
      }),
    );
  };

  const handleSubmit = async (values, { setSubmitting }) => {
    setErrorMessage(null);

    const hasSecondaryPickupAddress = values.hasSecondaryPickupAddress === 'true';
    const hasSecondaryDestinationAddress = values.hasSecondaryDestinationAddress === 'true';
<<<<<<< HEAD
=======
    let secondaryPickupPostalCode = null;
    if (hasSecondaryPickupAddress && values.secondaryPickupAddress?.address) {
      secondaryPickupPostalCode = values.secondaryPickupAddress.address.postalCode;
    }

    let secondaryDestinationPostalCode = null;
    if (hasSecondaryDestinationAddress && values.secondaryDestinationAddress?.address) {
      secondaryDestinationPostalCode = values.secondaryDestinationAddress.address.postalCode;
    }
>>>>>>> 21911234

    const createOrUpdateShipment = {
      moveTaskOrderID: moveId,
      shipmentType: SHIPMENT_OPTIONS.PPM,
      ppmShipment: {
        pickupPostalCode: values.pickupAddress.address.postalCode,
<<<<<<< HEAD
        hasSecondaryPickupAddress, // I think sending this is necessary so we know if the customer wants to clear their previously secondary ZIPs, or we could send nulls for those fields.
        secondaryPickupPostalCode: hasSecondaryPickupAddress ? values.secondaryPickupAddress.address.postalCode : null,
        destinationPostalCode: values.destinationAddress.address.postalCode,
        hasSecondaryDestinationAddress,
        secondaryDestinationPostalCode: hasSecondaryDestinationAddress
          ? values.secondaryDestinationAddress.address.postalCode
          : null,
=======
        pickupAddress: formatAddressForAPI(values.pickupAddress.address),
        hasSecondaryPickupAddress, // I think sending this is necessary so we know if the customer wants to clear their previously secondary ZIPs, or we could send nulls for those fields.
        secondaryPickupPostalCode,
        destinationPostalCode: values.destinationAddress.address.postalCode,
        destinationAddress: formatAddressForAPI(values.destinationAddress.address),
        hasSecondaryDestinationAddress,
        secondaryDestinationPostalCode,
>>>>>>> 21911234
        sitExpected: values.sitExpected === 'true',
        expectedDepartureDate: formatDateForSwagger(values.expectedDepartureDate),
      },
    };

    if (hasSecondaryPickupAddress && values.secondaryPickupAddress?.address) {
      createOrUpdateShipment.ppmShipment.secondaryPickupAddress = formatAddressForAPI(
        values.secondaryPickupAddress.address,
      );
    }

    if (hasSecondaryDestinationAddress && values.secondaryDestinationAddress?.address) {
      createOrUpdateShipment.ppmShipment.secondaryDestinationAddress = formatAddressForAPI(
        values.secondaryDestinationAddress.address,
      );
    }

    if (isNewShipment) {
      createMTOShipment(createOrUpdateShipment)
        .then((shipmentResponse) => {
          if (includeCloseoutOffice) {
            // Associate the selected closeout office with the move
            patchMove(move.id, { closeoutOfficeId: values.closeoutOffice.id }, move.eTag)
              .then((moveResponse) => {
                // Both create and patch were successful
                dispatch(updateMove(moveResponse));
                onShipmentSaveSuccess(shipmentResponse, setSubmitting);
              })
              .catch(() => {
                setSubmitting(false);
                // Still need to update the shipment in the store since it had a successful create
                dispatch(updateMTOShipment(shipmentResponse));
                setErrorMessage('There was an error attempting to create the move closeout office.');
              });
          } else {
            onShipmentSaveSuccess(shipmentResponse, setSubmitting);
          }
        })
        .catch(() => {
          setSubmitting(false);
          setErrorMessage('There was an error attempting to create your shipment.');
        });
    } else {
      createOrUpdateShipment.id = mtoShipment.id;
      createOrUpdateShipment.ppmShipment.id = mtoShipment.ppmShipment?.id;

      patchMTOShipment(mtoShipment.id, createOrUpdateShipment, mtoShipment.eTag)
        .then((shipmentResponse) => {
          if (includeCloseoutOffice) {
            // Associate the selected closeout office with the move
            patchMove(move.id, { closeoutOfficeId: values.closeoutOffice.id }, move.eTag)
              .then((moveResponse) => {
                dispatch(updateMove(moveResponse));
                onShipmentSaveSuccess(shipmentResponse, setSubmitting);
              })
              .catch(() => {
                setSubmitting(false);
                // Still need to update the shipment in the store since it had a successful update
                dispatch(updateMTOShipment(shipmentResponse));
                setErrorMessage('There was an error attempting to update the move closeout office.');
              });
          } else {
            onShipmentSaveSuccess(shipmentResponse, setSubmitting);
          }
        })
        .catch(() => {
          setSubmitting(false);
          setErrorMessage('There was an error attempting to update your shipment.');
        });
    }
  };

  return (
    <div className={ppmPageStyles.ppmPageStyle}>
      <NotificationScrollToTop dependency={errorMessage} />
      <GridContainer>
        <Grid row>
          <Grid col desktop={{ col: 8, offset: 2 }}>
            <ShipmentTag shipmentType={shipmentTypes.PPM} shipmentNumber={shipmentNumber} />
            <h1>PPM date & location</h1>
            {errorMessage && (
              <Alert headingLevel="h4" slim type="error">
                {errorMessage}
              </Alert>
            )}
            <DateAndLocationForm
              mtoShipment={mtoShipment}
              serviceMember={serviceMember}
              destinationDutyLocation={destinationDutyLocation}
              move={move}
              onSubmit={handleSubmit}
              onBack={handleBack}
              postalCodeValidator={validatePostalCode}
            />
          </Grid>
        </Grid>
      </GridContainer>
    </div>
  );
};

DateAndLocation.propTypes = {
  mtoShipment: ShipmentShape,
  serviceMember: ServiceMemberShape.isRequired,
  destinationDutyLocation: DutyLocationShape.isRequired,
  move: MoveShape,
};

DateAndLocation.defaultProps = {
  move: {},
  mtoShipment: {},
};

export default DateAndLocation;<|MERGE_RESOLUTION|>--- conflicted
+++ resolved
@@ -59,8 +59,6 @@
 
     const hasSecondaryPickupAddress = values.hasSecondaryPickupAddress === 'true';
     const hasSecondaryDestinationAddress = values.hasSecondaryDestinationAddress === 'true';
-<<<<<<< HEAD
-=======
     let secondaryPickupPostalCode = null;
     if (hasSecondaryPickupAddress && values.secondaryPickupAddress?.address) {
       secondaryPickupPostalCode = values.secondaryPickupAddress.address.postalCode;
@@ -70,22 +68,12 @@
     if (hasSecondaryDestinationAddress && values.secondaryDestinationAddress?.address) {
       secondaryDestinationPostalCode = values.secondaryDestinationAddress.address.postalCode;
     }
->>>>>>> 21911234
 
     const createOrUpdateShipment = {
       moveTaskOrderID: moveId,
       shipmentType: SHIPMENT_OPTIONS.PPM,
       ppmShipment: {
         pickupPostalCode: values.pickupAddress.address.postalCode,
-<<<<<<< HEAD
-        hasSecondaryPickupAddress, // I think sending this is necessary so we know if the customer wants to clear their previously secondary ZIPs, or we could send nulls for those fields.
-        secondaryPickupPostalCode: hasSecondaryPickupAddress ? values.secondaryPickupAddress.address.postalCode : null,
-        destinationPostalCode: values.destinationAddress.address.postalCode,
-        hasSecondaryDestinationAddress,
-        secondaryDestinationPostalCode: hasSecondaryDestinationAddress
-          ? values.secondaryDestinationAddress.address.postalCode
-          : null,
-=======
         pickupAddress: formatAddressForAPI(values.pickupAddress.address),
         hasSecondaryPickupAddress, // I think sending this is necessary so we know if the customer wants to clear their previously secondary ZIPs, or we could send nulls for those fields.
         secondaryPickupPostalCode,
@@ -93,7 +81,6 @@
         destinationAddress: formatAddressForAPI(values.destinationAddress.address),
         hasSecondaryDestinationAddress,
         secondaryDestinationPostalCode,
->>>>>>> 21911234
         sitExpected: values.sitExpected === 'true',
         expectedDepartureDate: formatDateForSwagger(values.expectedDepartureDate),
       },
