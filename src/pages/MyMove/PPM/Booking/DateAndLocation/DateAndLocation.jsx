import React, { useState } from 'react';
import { useDispatch } from 'react-redux';
import { generatePath, useNavigate, useParams } from 'react-router-dom';
import { GridContainer, Grid, Alert } from '@trussworks/react-uswds';

import DateAndLocationForm from 'components/Customer/PPM/Booking/DateAndLocationForm/DateAndLocationForm';
import NotificationScrollToTop from 'components/NotificationScrollToTop';
import ShipmentTag from 'components/ShipmentTag/ShipmentTag';
import { customerRoutes, generalRoutes } from 'constants/routes';
import { shipmentTypes } from 'constants/shipments';
import ppmPageStyles from 'pages/MyMove/PPM/PPM.module.scss';
import { createMTOShipment, patchMove, patchMTOShipment } from 'services/internalApi';
import { SHIPMENT_OPTIONS } from 'shared/constants';
import { formatDateForSwagger } from 'shared/dates';
import { updateMTOShipment, updateMove } from 'store/entities/actions';
import { DutyLocationShape } from 'types';
import { MoveShape, ServiceMemberShape } from 'types/customerShapes';
import { ShipmentShape } from 'types/shipment';
import SERVICE_MEMBER_AGENCIES from 'content/serviceMemberAgencies';
import { validatePostalCode } from 'utils/validation';

const DateAndLocation = ({ mtoShipment, serviceMember, destinationDutyLocation, move }) => {
  const [errorMessage, setErrorMessage] = useState(null);
  const navigate = useNavigate();
  const { moveId, shipmentNumber } = useParams();
  const dispatch = useDispatch();

  const includeCloseoutOffice =
    serviceMember.affiliation === SERVICE_MEMBER_AGENCIES.ARMY ||
    serviceMember.affiliation === SERVICE_MEMBER_AGENCIES.AIR_FORCE;
  const isNewShipment = !mtoShipment?.id;
  const handleBack = () => {
    if (isNewShipment) {
      navigate(generatePath(customerRoutes.SHIPMENT_SELECT_TYPE_PATH, { moveId }));
    } else {
      navigate(generalRoutes.HOME_PATH);
    }
  };

  const onShipmentSaveSuccess = (response, setSubmitting) => {
    // Update submitting state
    setSubmitting(false);

    // Update the shipment in the store
    dispatch(updateMTOShipment(response));

    // navigate to the next page
    navigate(
      generatePath(customerRoutes.SHIPMENT_PPM_ESTIMATED_WEIGHT_PATH, {
        moveId,
        mtoShipmentId: response.id,
      }),
    );
  };

  const handleSubmit = async (values, { setSubmitting }) => {
    setErrorMessage(null);

<<<<<<< HEAD
    // const hasSecondaryPickupPostalCode = values.hasSecondaryPickupPostalCode === 'true';
    // const hasSecondaryDestinationPostalCode = values.hasSecondaryDestinationPostalCode === 'true';

    // const createOrUpdateShipment = {
    //   moveTaskOrderID: moveId,
    //   shipmentType: SHIPMENT_OPTIONS.PPM,
    //   ppmShipment: {
    //     pickupPostalCode: values.pickupPostalCode,
    //     hasSecondaryPickupPostalCode, // I think sending this is necessary so we know if the customer wants to clear their previously secondary ZIPs, or we could send nulls for those fields.
    //     secondaryPickupPostalCode: hasSecondaryPickupPostalCode ? values.secondaryPickupPostalCode : null,
    //     destinationPostalCode: values.destinationPostalCode,
    //     hasSecondaryDestinationPostalCode,
    //     secondaryDestinationPostalCode: hasSecondaryDestinationPostalCode
    //       ? values.secondaryDestinationPostalCode
    //       : null,
    //     sitExpected: values.sitExpected === 'true',
    //     expectedDepartureDate: formatDateForSwagger(values.expectedDepartureDate),
    //   },
    // };

    const hasSecondaryPickupPostalAddress = values.hasSecondaryPickupAddress === 'true';
    const hasSecondaryDestinationAddress = values.hasSecondaryDestinationAddress === 'true';

    const pickupPostalCode = values.pickupAddress.address.postalCode;
    const destinationPostalCode = values.destinationAddress.address.postalCode;

    let secondaryPickupPostalCode = null;
    if (hasSecondaryPickupPostalAddress) {
      secondaryPickupPostalCode = values.secondaryPickupAddress.address.postalCode;
    }

    let secondaryDestinationPostalCode = null;
    if (hasSecondaryDestinationAddress) {
      secondaryDestinationPostalCode = values.secondaryDestinationAddress.address.postalCode;
    }
=======
    const hasSecondaryPickupAddress = values.hasSecondaryPickupAddress === 'true';
    const hasSecondaryDestinationAddress = values.hasSecondaryDestinationAddress === 'true';
>>>>>>> 813b5f6a

    const createOrUpdateShipment = {
      moveTaskOrderID: moveId,
      shipmentType: SHIPMENT_OPTIONS.PPM,
      ppmShipment: {
<<<<<<< HEAD
        pickupPostalCode,
        pickupAddress: values.pickupAddress.address,
        hasSecondaryPickupPostalCode: hasSecondaryPickupPostalAddress, // I think sending this is necessary so we know if the customer wants to clear their previously secondary ZIPs, or we could send nulls for those fields.
        secondaryPickupPostalCode,
        destinationPostalCode,
        destinationAddress: values.destinationAddress.address,
        hasSecondaryDestinationPostalCode: hasSecondaryDestinationAddress,
        secondaryDestinationPostalCode,
=======
        pickupPostalCode: values.pickupAddress.address.postalCode,
        hasSecondaryPickupAddress, // I think sending this is necessary so we know if the customer wants to clear their previously secondary ZIPs, or we could send nulls for those fields.
        secondaryPickupPostalCode: hasSecondaryPickupAddress ? values.secondaryPickupAddress.address.postalCode : null,
        destinationPostalCode: values.destinationAddress.address.postalCode,
        hasSecondaryDestinationAddress,
        secondaryDestinationPostalCode: hasSecondaryDestinationAddress
          ? values.secondaryDestinationAddress.address.postalCode
          : null,
>>>>>>> 813b5f6a
        sitExpected: values.sitExpected === 'true',
        expectedDepartureDate: formatDateForSwagger(values.expectedDepartureDate),
      },
    };

    if (hasSecondaryPickupPostalAddress) {
      createOrUpdateShipment.ppmShipment.secondaryPickupAddress = values.secondaryPickupAddress.address;
    }

    if (hasSecondaryDestinationAddress) {
      createOrUpdateShipment.ppmShipment.secondaryDestinationAddress = values.secondaryDestinationAddress.address;
    }

    if (isNewShipment) {
      createMTOShipment(createOrUpdateShipment)
        .then((shipmentResponse) => {
          if (includeCloseoutOffice) {
            // Associate the selected closeout office with the move
            patchMove(move.id, { closeoutOfficeId: values.closeoutOffice.id }, move.eTag)
              .then((moveResponse) => {
                // Both create and patch were successful
                dispatch(updateMove(moveResponse));
                onShipmentSaveSuccess(shipmentResponse, setSubmitting);
              })
              .catch(() => {
                setSubmitting(false);
                // Still need to update the shipment in the store since it had a successful create
                dispatch(updateMTOShipment(shipmentResponse));
                setErrorMessage('There was an error attempting to create the move closeout office.');
              });
          } else {
            onShipmentSaveSuccess(shipmentResponse, setSubmitting);
          }
        })
        .catch(() => {
          setSubmitting(false);
          setErrorMessage('There was an error attempting to create your shipment.');
        });
    } else {
      createOrUpdateShipment.id = mtoShipment.id;
      createOrUpdateShipment.ppmShipment.id = mtoShipment.ppmShipment?.id;

      patchMTOShipment(mtoShipment.id, createOrUpdateShipment, mtoShipment.eTag)
        .then((shipmentResponse) => {
          if (includeCloseoutOffice) {
            // Associate the selected closeout office with the move
            patchMove(move.id, { closeoutOfficeId: values.closeoutOffice.id }, move.eTag)
              .then((moveResponse) => {
                dispatch(updateMove(moveResponse));
                onShipmentSaveSuccess(shipmentResponse, setSubmitting);
              })
              .catch(() => {
                setSubmitting(false);
                // Still need to update the shipment in the store since it had a successful update
                dispatch(updateMTOShipment(shipmentResponse));
                setErrorMessage('There was an error attempting to update the move closeout office.');
              });
          } else {
            onShipmentSaveSuccess(shipmentResponse, setSubmitting);
          }
        })
        .catch(() => {
          setSubmitting(false);
          setErrorMessage('There was an error attempting to update your shipment.');
        });
    }
  };

  return (
    <div className={ppmPageStyles.ppmPageStyle}>
      <NotificationScrollToTop dependency={errorMessage} />
      <GridContainer>
        <Grid row>
          <Grid col desktop={{ col: 8, offset: 2 }}>
            <ShipmentTag shipmentType={shipmentTypes.PPM} shipmentNumber={shipmentNumber} />
            <h1>PPM date & location</h1>
            {errorMessage && (
              <Alert headingLevel="h4" slim type="error">
                {errorMessage}
              </Alert>
            )}
            <DateAndLocationForm
              mtoShipment={mtoShipment}
              serviceMember={serviceMember}
              destinationDutyLocation={destinationDutyLocation}
              move={move}
              onSubmit={handleSubmit}
              onBack={handleBack}
              postalCodeValidator={validatePostalCode}
            />
          </Grid>
        </Grid>
      </GridContainer>
    </div>
  );
};

DateAndLocation.propTypes = {
  mtoShipment: ShipmentShape,
  serviceMember: ServiceMemberShape.isRequired,
  destinationDutyLocation: DutyLocationShape.isRequired,
  move: MoveShape,
};

DateAndLocation.defaultProps = {
  move: {},
  mtoShipment: {},
};

export default DateAndLocation;<|MERGE_RESOLUTION|>--- conflicted
+++ resolved
@@ -18,6 +18,7 @@
 import { ShipmentShape } from 'types/shipment';
 import SERVICE_MEMBER_AGENCIES from 'content/serviceMemberAgencies';
 import { validatePostalCode } from 'utils/validation';
+import { formatAddressForAPI } from 'utils/formatMtoShipment';
 
 const DateAndLocation = ({ mtoShipment, serviceMember, destinationDutyLocation, move }) => {
   const [errorMessage, setErrorMessage] = useState(null);
@@ -56,81 +57,38 @@
   const handleSubmit = async (values, { setSubmitting }) => {
     setErrorMessage(null);
 
-<<<<<<< HEAD
-    // const hasSecondaryPickupPostalCode = values.hasSecondaryPickupPostalCode === 'true';
-    // const hasSecondaryDestinationPostalCode = values.hasSecondaryDestinationPostalCode === 'true';
-
-    // const createOrUpdateShipment = {
-    //   moveTaskOrderID: moveId,
-    //   shipmentType: SHIPMENT_OPTIONS.PPM,
-    //   ppmShipment: {
-    //     pickupPostalCode: values.pickupPostalCode,
-    //     hasSecondaryPickupPostalCode, // I think sending this is necessary so we know if the customer wants to clear their previously secondary ZIPs, or we could send nulls for those fields.
-    //     secondaryPickupPostalCode: hasSecondaryPickupPostalCode ? values.secondaryPickupPostalCode : null,
-    //     destinationPostalCode: values.destinationPostalCode,
-    //     hasSecondaryDestinationPostalCode,
-    //     secondaryDestinationPostalCode: hasSecondaryDestinationPostalCode
-    //       ? values.secondaryDestinationPostalCode
-    //       : null,
-    //     sitExpected: values.sitExpected === 'true',
-    //     expectedDepartureDate: formatDateForSwagger(values.expectedDepartureDate),
-    //   },
-    // };
-
-    const hasSecondaryPickupPostalAddress = values.hasSecondaryPickupAddress === 'true';
-    const hasSecondaryDestinationAddress = values.hasSecondaryDestinationAddress === 'true';
-
-    const pickupPostalCode = values.pickupAddress.address.postalCode;
-    const destinationPostalCode = values.destinationAddress.address.postalCode;
-
-    let secondaryPickupPostalCode = null;
-    if (hasSecondaryPickupPostalAddress) {
-      secondaryPickupPostalCode = values.secondaryPickupAddress.address.postalCode;
-    }
-
-    let secondaryDestinationPostalCode = null;
-    if (hasSecondaryDestinationAddress) {
-      secondaryDestinationPostalCode = values.secondaryDestinationAddress.address.postalCode;
-    }
-=======
     const hasSecondaryPickupAddress = values.hasSecondaryPickupAddress === 'true';
     const hasSecondaryDestinationAddress = values.hasSecondaryDestinationAddress === 'true';
->>>>>>> 813b5f6a
 
     const createOrUpdateShipment = {
       moveTaskOrderID: moveId,
       shipmentType: SHIPMENT_OPTIONS.PPM,
       ppmShipment: {
-<<<<<<< HEAD
-        pickupPostalCode,
-        pickupAddress: values.pickupAddress.address,
-        hasSecondaryPickupPostalCode: hasSecondaryPickupPostalAddress, // I think sending this is necessary so we know if the customer wants to clear their previously secondary ZIPs, or we could send nulls for those fields.
-        secondaryPickupPostalCode,
-        destinationPostalCode,
-        destinationAddress: values.destinationAddress.address,
-        hasSecondaryDestinationPostalCode: hasSecondaryDestinationAddress,
-        secondaryDestinationPostalCode,
-=======
         pickupPostalCode: values.pickupAddress.address.postalCode,
+        pickupAddress: formatAddressForAPI(values.pickupAddress.address),
         hasSecondaryPickupAddress, // I think sending this is necessary so we know if the customer wants to clear their previously secondary ZIPs, or we could send nulls for those fields.
         secondaryPickupPostalCode: hasSecondaryPickupAddress ? values.secondaryPickupAddress.address.postalCode : null,
         destinationPostalCode: values.destinationAddress.address.postalCode,
+        destinationAddress: formatAddressForAPI(values.destinationAddress.address),
         hasSecondaryDestinationAddress,
         secondaryDestinationPostalCode: hasSecondaryDestinationAddress
           ? values.secondaryDestinationAddress.address.postalCode
           : null,
->>>>>>> 813b5f6a
         sitExpected: values.sitExpected === 'true',
         expectedDepartureDate: formatDateForSwagger(values.expectedDepartureDate),
       },
     };
 
-    if (hasSecondaryPickupPostalAddress) {
-      createOrUpdateShipment.ppmShipment.secondaryPickupAddress = values.secondaryPickupAddress.address;
+    if (hasSecondaryPickupAddress) {
+      createOrUpdateShipment.ppmShipment.secondaryPickupAddress = formatAddressForAPI(
+        values.secondaryPickupAddress.address,
+      );
     }
 
     if (hasSecondaryDestinationAddress) {
-      createOrUpdateShipment.ppmShipment.secondaryDestinationAddress = values.secondaryDestinationAddress.address;
+      createOrUpdateShipment.ppmShipment.secondaryDestinationAddress = formatAddressForAPI(
+        values.secondaryDestinationAddress.address,
+      );
     }
 
     if (isNewShipment) {
