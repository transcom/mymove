import React from 'react';
import { waitFor, screen, fireEvent, act } from '@testing-library/react';
import userEvent from '@testing-library/user-event';
import { generatePath } from 'react-router';
import selectEvent from 'react-select-event';

import DateAndLocation from 'pages/MyMove/PPM/Booking/DateAndLocation/DateAndLocation';
import { customerRoutes, generalRoutes } from 'constants/routes';
import { createMTOShipment, patchMTOShipment, patchMove, searchTransportationOffices } from 'services/internalApi';
import { updateMTOShipment, updateMove } from 'store/entities/actions';
import SERVICE_MEMBER_AGENCIES from 'content/serviceMemberAgencies';
import { renderWithRouter } from 'testUtils';
import { isBooleanFlagEnabled } from 'utils/featureFlags';

const mockNavigate = jest.fn();

const mockMoveId = 'move123';
const mockRoutingParams = { moveId: mockMoveId };
const mockNewShipmentId = 'newShipment123';

const mockMove = {
  id: mockMoveId,
  eTag: 'dGVzdGluZzIzNDQzMjQ',
};
const mockCloseoutId = '3210a533-19b8-4805-a564-7eb452afce10';

const mockCloseoutOffice = {
  address: {
    city: 'Test City',
    country: 'United States',
    id: 'a13806fc-0e7d-4dc3-91ca-b802d9da50f1',
    postalCode: '85309',
    state: 'AZ',
    streetAddress1: '7383 N Litchfield Rd',
    streetAddress2: 'Rm 1122',
  },
  created_at: '2018-05-28T14:27:39.198Z',
  gbloc: 'KKFA',
  id: mockCloseoutId,
  name: 'Tester',
  phone_lines: [],
  updated_at: '2018-05-28T14:27:39.198Z',
};

const mockSearchTransportationOffices = () => Promise.resolve([mockCloseoutOffice]);

jest.mock('components/LocationSearchBox/api', () => ({
  ShowAddress: jest.fn().mockImplementation(() =>
    Promise.resolve({
      city: 'Test City',
      country: 'United States',
      id: 'fa51dab0-4553-4732-b843-1f33407f77bc',
      postalCode: '85309',
      state: 'AZ',
      streetAddress1: 'n/a',
    }),
  ),
}));

jest.mock('utils/featureFlags', () => ({
  ...jest.requireActual('utils/featureFlags'),
  isBooleanFlagEnabled: jest.fn().mockImplementation(() => Promise.resolve(false)),
}));

jest.mock('react-router-dom', () => ({
  ...jest.requireActual('react-router-dom'),
  useNavigate: () => mockNavigate,
}));

jest.mock('services/internalApi', () => ({
  ...jest.requireActual('services/internalApi'),
  createMTOShipment: jest.fn(),
  patchMTOShipment: jest.fn(),
  patchMove: jest.fn(),
  searchTransportationOffices: jest.fn(),
  getAllMoves: jest.fn(),
}));

jest.mock('utils/validation', () => ({
  ...jest.requireActual('utils/validation'),
  validatePostalCode: jest.fn(),
}));

const mockDispatch = jest.fn();
jest.mock('react-redux', () => ({
  ...jest.requireActual('react-redux'),
  useDispatch: () => mockDispatch,
}));

const serviceMember = {
  serviceMember: {
    id: '8',
    residential_address: {
      streetAddress1: '123 Any St',
      streetAddress2: '',
      city: 'Norfolk',
      state: 'VA',
      postalCode: '20001',
    },
  },
};

const defaultProps = {
  destinationDutyLocation: {
    address: {
      streetAddress1: '234 Any St',
      streetAddress2: '',
      city: 'Richmond',
      state: 'VA',
      postalCode: '10002',
    },
  },
  postalCodeValidator: jest.fn(),
  ...serviceMember,
};

const armyServiceMember = {
  ...defaultProps.serviceMember,
  affiliation: SERVICE_MEMBER_AGENCIES.ARMY,
};

const navyServiceMember = {
  ...defaultProps.serviceMember,
  affiliation: SERVICE_MEMBER_AGENCIES.NAVY,
};

const fullShipmentProps = {
  ...defaultProps,
  mtoShipment: {
    id: '9',
    moveTaskOrderID: mockMoveId,
    ppmShipment: {
      id: '10',
      pickupAddress: {
        streetAddress1: '234 Any St',
        streetAddress2: '',
        city: 'Richmond',
        state: 'VA',
        postalCode: '20002',
      },
      destinationAddress: {
        streetAddress1: '234 Any St',
        streetAddress2: '',
        city: 'Richmond',
        state: 'VA',
        postalCode: '20003',
      },
      secondaryPickupAddress: {
        streetAddress1: '234 Any St',
        streetAddress2: '',
        city: 'Richmond',
        state: 'VA',
        postalCode: '20004',
      },
      secondaryDestinationAddress: {
        streetAddress1: '234 Any St',
        streetAddress2: '',
        city: 'Richmond',
        state: 'VA',
        postalCode: '20005',
      },
<<<<<<< HEAD
      tertiaryPickupAddress: {
        streetAddress1: '234 Any St',
        streetAddress2: '',
        city: 'Richmond',
        state: 'VA',
        postalCode: '20006',
      },
      tertiaryDestinationAddress: {
        streetAddress1: '234 Any St',
        streetAddress2: '',
        city: 'Richmond',
        state: 'VA',
        postalCode: '20007',
      },
      pickupPostalCode: '20002',
      secondaryPickupPostalCode: '20004',
      destinationPostalCode: '20003',
      secondaryDestinationPostalCode: '20005',
=======
>>>>>>> 6057da8a
      sitExpected: true,
      expectedDepartureDate: '2022-12-31',
      hasTertiaryPickupAddress: true,
      hasTertiaryDestinationAddress: true,
    },
    eTag: 'Za8lF',
  },
};

beforeEach(() => {
  jest.clearAllMocks();
});

const renderDateAndLocation = (props) => {
  renderWithRouter(<DateAndLocation {...defaultProps} {...props} />, {
    path: customerRoutes.SHIPMENT_SELECT_TYPE_PATH,
    params: mockRoutingParams,
  });
};

describe('DateAndLocation component', () => {
  describe('creating a new PPM shipment', () => {
    it('renders the heading and empty form', () => {
      renderDateAndLocation();

      expect(screen.getByRole('heading', { level: 1 })).toHaveTextContent('PPM date & location');
    });

    it('routes back to the new shipment type screen when back is clicked', async () => {
      renderDateAndLocation();
      const selectShipmentType = generatePath(customerRoutes.SHIPMENT_SELECT_TYPE_PATH, {
        moveId: mockMoveId,
      });

      const backButton = await screen.getByRole('button', { name: 'Back' });
      await userEvent.click(backButton);

      expect(mockNavigate).toHaveBeenCalledWith(selectShipmentType);
    });

    it('calls create shipment endpoint and formats required payload values', async () => {
      isBooleanFlagEnabled.mockImplementation(() => Promise.resolve(true));
      createMTOShipment.mockResolvedValueOnce({ id: mockNewShipmentId });

      renderDateAndLocation();

      await act(async () => {
        await userEvent.type(
          document.querySelector('input[name="pickupAddress.address.streetAddress1"]'),
          '123 Any St',
        );
      });

      await act(async () => {
        await userEvent.type(document.querySelector('input[name="pickupAddress.address.city"]'), 'Norfolk');
      });

      await act(async () => {
        await userEvent.selectOptions(document.querySelector('select[name="pickupAddress.address.state"]'), 'VA');
      });

      await act(async () => {
        await userEvent.type(document.querySelector('input[name="pickupAddress.address.postalCode"]'), '10001');
      });

      await act(async () => {
        await userEvent.type(
          document.querySelector('input[name="destinationAddress.address.streetAddress1"]'),
          '123 Any St',
        );
      });

      await act(async () => {
        await userEvent.type(document.querySelector('input[name="destinationAddress.address.city"]'), 'Norfolk');
      });

      await act(async () => {
        await userEvent.selectOptions(document.querySelector('select[name="destinationAddress.address.state"]'), 'VA');
      });

      await act(async () => {
        await userEvent.type(document.querySelector('input[name="destinationAddress.address.postalCode"]'), '10002');
      });

      await userEvent.type(screen.getByLabelText('When do you plan to start moving your PPM?'), '04 Jul 2022');

      await userEvent.click(screen.getByRole('button', { name: 'Save & Continue' }));

      await waitFor(() => {
        expect(createMTOShipment).toHaveBeenCalledWith({
          moveTaskOrderID: mockMoveId,
          shipmentType: 'PPM',
          ppmShipment: {
            destinationAddress: {
              city: 'Norfolk',
              postalCode: '10002',
              state: 'VA',
              streetAddress1: '123 Any St',
            },
            pickupAddress: {
              city: 'Norfolk',
              postalCode: '10001',
              state: 'VA',
              streetAddress1: '123 Any St',
            },
            hasSecondaryPickupAddress: false,
            hasSecondaryDestinationAddress: false,
<<<<<<< HEAD
            secondaryDestinationPostalCode: null,
            hasTertiaryPickupAddress: false,
            hasTertiaryDestinationAddress: false,
=======
>>>>>>> 6057da8a
            sitExpected: false,
            expectedDepartureDate: '2022-07-04',
          },
        });

        expect(mockDispatch).toHaveBeenCalledWith(updateMTOShipment({ id: mockNewShipmentId }));
        expect(mockNavigate).toHaveBeenCalledWith(
          generatePath(customerRoutes.SHIPMENT_PPM_ESTIMATED_WEIGHT_PATH, {
            moveId: mockMoveId,
            mtoShipmentId: mockNewShipmentId,
          }),
        );
      });
    }, 10000);

    it('displays an error alert when the create shipment fails', async () => {
      createMTOShipment.mockRejectedValueOnce('fatal error');
      renderDateAndLocation();

      // Fill in form
      await act(async () => {
        await userEvent.type(
          document.querySelector('input[name="pickupAddress.address.streetAddress1"]'),
          '123 Any St',
        );
      });

      await act(async () => {
        await userEvent.type(document.querySelector('input[name="pickupAddress.address.city"]'), 'Norfolk');
      });

      await act(async () => {
        await userEvent.selectOptions(document.querySelector('select[name="pickupAddress.address.state"]'), 'VA');
      });

      await act(async () => {
        await userEvent.type(document.querySelector('input[name="pickupAddress.address.postalCode"]'), '10001');
      });

      await act(async () => {
        await userEvent.type(
          document.querySelector('input[name="destinationAddress.address.streetAddress1"]'),
          '123 Any St',
        );
      });

      await act(async () => {
        await userEvent.type(document.querySelector('input[name="destinationAddress.address.city"]'), 'Norfolk');
      });

      await act(async () => {
        await userEvent.selectOptions(document.querySelector('select[name="destinationAddress.address.state"]'), 'VA');
      });

      await act(async () => {
        await userEvent.type(document.querySelector('input[name="destinationAddress.address.postalCode"]'), '10002');
      });

      await userEvent.type(screen.getByLabelText('When do you plan to start moving your PPM?'), '04 Jul 2022');

      await userEvent.click(screen.getByRole('button', { name: 'Save & Continue' }));

      await waitFor(() => {
        expect(createMTOShipment).toHaveBeenCalledWith({
          moveTaskOrderID: mockMoveId,
          shipmentType: 'PPM',
          ppmShipment: {
            destinationAddress: {
              city: 'Norfolk',
              postalCode: '10002',
              state: 'VA',
              streetAddress1: '123 Any St',
            },
            pickupAddress: {
              city: 'Norfolk',
              postalCode: '10001',
              state: 'VA',
              streetAddress1: '123 Any St',
            },
            hasSecondaryPickupAddress: false,
            hasSecondaryDestinationAddress: false,
<<<<<<< HEAD
            secondaryDestinationPostalCode: null,
            hasTertiaryPickupAddress: false,
            hasTertiaryDestinationAddress: false,
=======
>>>>>>> 6057da8a
            sitExpected: false,
            expectedDepartureDate: '2022-07-04',
          },
        });

        expect(screen.getByText('There was an error attempting to create your shipment.')).toBeInTheDocument();
      });
    });

    it('calls create shipment endpoint and formats optional payload values', async () => {
      isBooleanFlagEnabled.mockImplementation(() => Promise.resolve(true));
      createMTOShipment.mockResolvedValueOnce({ id: mockNewShipmentId });

      renderDateAndLocation();

      const radioElements = screen.getAllByLabelText('Yes');
      await userEvent.click(radioElements[0]);
      await userEvent.click(radioElements[1]);

      await act(async () => {
        await userEvent.click(document.querySelector('input[name="hasSecondaryPickupAddress"]'));
      });

      await act(async () => {
        await userEvent.click(document.querySelector('input[name="hasSecondaryDestinationAddress"]'));
      });

      await act(async () => {
        await userEvent.click(document.querySelector('input[name="hasTertiaryPickupAddress"]'));
      });

      await act(async () => {
        await userEvent.click(document.querySelector('input[name="hasTertiaryDestinationAddress"]'));
      });

      await act(async () => {
        await userEvent.click(document.querySelector('input[name="sitExpected"]'));
      });

      await act(async () => {
        await userEvent.type(
          document.querySelector('input[name="pickupAddress.address.streetAddress1"]'),
          '123 Any St',
        );
      });

      await act(async () => {
        await userEvent.type(document.querySelector('input[name="pickupAddress.address.city"]'), 'Norfolk');
      });

      await act(async () => {
        await userEvent.selectOptions(document.querySelector('select[name="pickupAddress.address.state"]'), 'VA');
      });

      await act(async () => {
        await userEvent.type(document.querySelector('input[name="pickupAddress.address.postalCode"]'), '10001');
      });

      await act(async () => {
        await userEvent.type(
          document.querySelector('input[name="destinationAddress.address.streetAddress1"]'),
          '123 Any St',
        );
      });

      await act(async () => {
        await userEvent.type(document.querySelector('input[name="destinationAddress.address.city"]'), 'Norfolk');
      });

      await act(async () => {
        await userEvent.selectOptions(document.querySelector('select[name="destinationAddress.address.state"]'), 'VA');
      });

      await act(async () => {
        await userEvent.type(document.querySelector('input[name="destinationAddress.address.postalCode"]'), '10002');
      });

      // secondary address

      await act(async () => {
        await userEvent.type(
          document.querySelector('input[name="secondaryPickupAddress.address.streetAddress1"]'),
          '123 Any St',
        );
      });

      await act(async () => {
        await userEvent.type(document.querySelector('input[name="secondaryPickupAddress.address.city"]'), 'Norfolk');
      });

      await act(async () => {
        await userEvent.selectOptions(
          document.querySelector('select[name="secondaryPickupAddress.address.state"]'),
          'VA',
        );
      });

      await act(async () => {
        await userEvent.type(
          document.querySelector('input[name="secondaryPickupAddress.address.postalCode"]'),
          '10003',
        );
      });

      await act(async () => {
        await userEvent.type(
          document.querySelector('input[name="secondaryDestinationAddress.address.streetAddress1"]'),
          '123 Any St',
        );
      });

      await act(async () => {
        await userEvent.type(
          document.querySelector('input[name="secondaryDestinationAddress.address.city"]'),
          'Norfolk',
        );
      });

      await act(async () => {
        await userEvent.selectOptions(
          document.querySelector('select[name="secondaryDestinationAddress.address.state"]'),
          'VA',
        );
      });

      await act(async () => {
        await userEvent.type(
          document.querySelector('input[name="secondaryDestinationAddress.address.postalCode"]'),
          '10004',
        );
      });

      // tertiary destination address

      await act(async () => {
        await userEvent.type(
          document.querySelector('input[name="tertiaryPickupAddress.address.streetAddress1"]'),
          '123 Any St',
        );
      });

      await act(async () => {
        await userEvent.type(document.querySelector('input[name="tertiaryPickupAddress.address.city"]'), 'Norfolk');
      });

      await act(async () => {
        await userEvent.selectOptions(
          document.querySelector('select[name="tertiaryPickupAddress.address.state"]'),
          'VA',
        );
      });

      await act(async () => {
        await userEvent.type(document.querySelector('input[name="tertiaryPickupAddress.address.postalCode"]'), '10003');
      });

      await act(async () => {
        await userEvent.type(
          document.querySelector('input[name="tertiaryDestinationAddress.address.streetAddress1"]'),
          '123 Any St',
        );
      });

      await act(async () => {
        await userEvent.type(
          document.querySelector('input[name="tertiaryDestinationAddress.address.city"]'),
          'Norfolk',
        );
      });

      await act(async () => {
        await userEvent.selectOptions(
          document.querySelector('select[name="tertiaryDestinationAddress.address.state"]'),
          'VA',
        );
      });

      await act(async () => {
        await userEvent.type(
          document.querySelector('input[name="tertiaryDestinationAddress.address.postalCode"]'),
          '10004',
        );
      });

      await userEvent.click(radioElements[2]);

      await userEvent.type(screen.getByLabelText('When do you plan to start moving your PPM?'), '04 Jul 2022');

      await userEvent.click(screen.getByRole('button', { name: 'Save & Continue' }));

      await waitFor(() => {
        expect(createMTOShipment).toHaveBeenCalledWith({
          moveTaskOrderID: mockMoveId,
          shipmentType: 'PPM',
          ppmShipment: {
            destinationAddress: {
              city: 'Norfolk',
              postalCode: '10002',
              state: 'VA',
              streetAddress1: '123 Any St',
            },
            pickupAddress: {
              city: 'Norfolk',
              postalCode: '10001',
              state: 'VA',
              streetAddress1: '123 Any St',
            },
            secondaryDestinationAddress: {
              city: 'Norfolk',
              postalCode: '10004',
              state: 'VA',
              streetAddress1: '123 Any St',
            },
            secondaryPickupAddress: {
              city: 'Norfolk',
              postalCode: '10003',
              state: 'VA',
              streetAddress1: '123 Any St',
            },
<<<<<<< HEAD
            tertiaryDestinationAddress: {
              city: 'Norfolk',
              postalCode: '10004',
              state: 'VA',
              streetAddress1: '123 Any St',
            },
            tertiaryPickupAddress: {
              city: 'Norfolk',
              postalCode: '10003',
              state: 'VA',
              streetAddress1: '123 Any St',
            },
            pickupPostalCode: '10001',
            destinationPostalCode: '10002',
=======
>>>>>>> 6057da8a
            hasSecondaryPickupAddress: true,
            hasSecondaryDestinationAddress: true,
<<<<<<< HEAD
            secondaryDestinationPostalCode: '10004',
            hasTertiaryPickupAddress: true,
            hasTertiaryDestinationAddress: true,
=======
>>>>>>> 6057da8a
            sitExpected: true,
            expectedDepartureDate: '2022-07-04',
          },
        });

        expect(mockDispatch).toHaveBeenCalledWith(updateMTOShipment({ id: mockNewShipmentId }));
        expect(mockNavigate).toHaveBeenCalledWith(
          generatePath(customerRoutes.SHIPMENT_PPM_ESTIMATED_WEIGHT_PATH, {
            moveId: mockMoveId,
            mtoShipmentId: mockNewShipmentId,
          }),
        );
      });
    }, 10000);

    // move and shipment successful patches are linked
    it.skip('calls patch move when there is a closeout office (Army/Air Force) and create shipment succeeds', async () => {
      createMTOShipment.mockResolvedValueOnce({ id: mockNewShipmentId });
      patchMove.mockResolvedValueOnce(mockMove);
      searchTransportationOffices.mockImplementation(mockSearchTransportationOffices);

      renderDateAndLocation({ serviceMember: armyServiceMember, move: mockMove });

      // Fill in form
      await act(async () => {
        await userEvent.type(
          document.querySelector('input[name="pickupAddress.address.streetAddress1"]'),
          '123 Any St',
        );
      });

      await act(async () => {
        await userEvent.type(document.querySelector('input[name="pickupAddress.address.city"]'), 'Norfolk');
      });

      await act(async () => {
        await userEvent.selectOptions(document.querySelector('select[name="pickupAddress.address.state"]'), 'VA');
      });

      await act(async () => {
        await userEvent.type(document.querySelector('input[name="pickupAddress.address.postalCode"]'), '10001');
      });

      await act(async () => {
        await userEvent.type(
          document.querySelector('input[name="destinationAddress.address.streetAddress1"]'),
          '123 Any St',
        );
      });

      await act(async () => {
        await userEvent.type(screen.getAllByRole('textbox', { name: 'City' })[1], 'Norfolk');
      });

      await act(async () => {
        await userEvent.selectOptions(screen.getAllByRole('combobox', { name: 'State' })[1], 'VA');
      });

      await act(async () => {
        await userEvent.type(screen.getAllByRole('textbox', { name: 'ZIP' })[1], '10002');
      });

      await userEvent.type(screen.getByLabelText('When do you plan to start moving your PPM?'), '04 Jul 2022');

      // Set Closeout office
      const closeoutOfficeInput = await screen.getByLabelText('Which closeout office should review your PPM?');
      await fireEvent.change(closeoutOfficeInput, { target: { value: 'Tester' } });
      await act(() => selectEvent.select(closeoutOfficeInput, /Tester/));

      // Submit form
      await userEvent.click(screen.getByRole('button', { name: 'Save & Continue' }));

      await waitFor(() => {
        // Shipment should get created
        expect(createMTOShipment).toHaveBeenCalledTimes(1);

        // Move patched with the closeout office
        expect(patchMove).toHaveBeenCalledTimes(1);
        expect(patchMove).toHaveBeenCalledWith(mockMove.id, { closeoutOfficeId: mockCloseoutId }, mockMove.eTag);

        // Redux updated with new shipment and updated move
        expect(mockDispatch).toHaveBeenCalledTimes(2);
        expect(mockDispatch).toHaveBeenCalledWith(updateMTOShipment({ id: mockNewShipmentId }));
        expect(mockDispatch).toHaveBeenCalledWith(updateMove(mockMove));

        // Finally, should get redirected to the estimated weight page
        expect(mockNavigate).toHaveBeenCalledWith(
          generatePath(customerRoutes.SHIPMENT_PPM_ESTIMATED_WEIGHT_PATH, {
            moveId: mockMoveId,
            mtoShipmentId: mockNewShipmentId,
          }),
        );
      });
    });

    it('does not call patch move when there is not a closeout office (not Army/Air Force)', async () => {
      createMTOShipment.mockResolvedValueOnce({ id: mockNewShipmentId });

      renderDateAndLocation({ serviceMember: navyServiceMember });

      // Fill in form
      await act(async () => {
        await userEvent.type(
          document.querySelector('input[name="pickupAddress.address.streetAddress1"]'),
          '123 Any St',
        );
      });

      await act(async () => {
        await userEvent.type(document.querySelector('input[name="pickupAddress.address.city"]'), 'Norfolk');
      });

      await act(async () => {
        await userEvent.selectOptions(document.querySelector('select[name="pickupAddress.address.state"]'), 'VA');
      });

      await act(async () => {
        await userEvent.type(document.querySelector('input[name="pickupAddress.address.postalCode"]'), '10001');
      });

      await act(async () => {
        await userEvent.type(
          document.querySelector('input[name="destinationAddress.address.streetAddress1"]'),
          '123 Any St',
        );
      });

      await act(async () => {
        await userEvent.type(document.querySelector('input[name="destinationAddress.address.city"]'), 'Norfolk');
      });

      await act(async () => {
        await userEvent.selectOptions(document.querySelector('select[name="destinationAddress.address.state"]'), 'VA');
      });

      await act(async () => {
        await userEvent.type(document.querySelector('input[name="destinationAddress.address.postalCode"]'), '10002');
      });

      await userEvent.type(screen.getByLabelText('When do you plan to start moving your PPM?'), '04 Jul 2022');

      // Should not see closeout office field
      expect(screen.queryByLabelText('Which closeout office should review your PPM?')).not.toBeInTheDocument();

      // Submit form
      await userEvent.click(screen.getByRole('button', { name: 'Save & Continue' }));

      await waitFor(() => {
        // Shipment should get created
        expect(createMTOShipment).toHaveBeenCalledTimes(1);

        // Should not try to patch the move
        expect(patchMove).toHaveBeenCalledTimes(0);

        // Redux updated with new shipment (and not a updated move)
        expect(mockDispatch).toHaveBeenCalledTimes(1);
        expect(mockDispatch).toHaveBeenCalledWith(updateMTOShipment({ id: mockNewShipmentId }));

        // Finally, should get redirected to the estimated weight page
        expect(mockNavigate).toHaveBeenCalledWith(
          generatePath(customerRoutes.SHIPMENT_PPM_ESTIMATED_WEIGHT_PATH, {
            moveId: mockMoveId,
            mtoShipmentId: mockNewShipmentId,
          }),
        );
      });
    });

    // move and shipment patches are linked
    it.skip('does not patch the move when create shipment fails', async () => {
      // createMTOShipment.mockRejectedValueOnce('fatal error');
      searchTransportationOffices.mockImplementation(mockSearchTransportationOffices);

      renderDateAndLocation({ serviceMember: armyServiceMember, move: mockMove });

      // Fill in form
      await act(async () => {
        await userEvent.type(
          document.querySelector('input[name="pickupAddress.address.streetAddress1"]'),
          '123 Any St',
        );
      });

      await act(async () => {
        await userEvent.type(document.querySelector('input[name="pickupAddress.address.city"]'), 'Norfolk');
      });

      await act(async () => {
        await userEvent.selectOptions(document.querySelector('select[name="pickupAddress.address.state"]'), 'VA');
      });

      await act(async () => {
        await userEvent.type(document.querySelector('input[name="pickupAddress.address.postalCode"]'), '10001');
      });

      await act(async () => {
        await userEvent.type(
          document.querySelector('input[name="destinationAddress.address.streetAddress1"]'),
          '123 Any St',
        );
      });

      await act(async () => {
        await userEvent.type(document.querySelector('input[name="destinationAddress.address.city"]'), 'Norfolk');
      });

      await act(async () => {
        await userEvent.selectOptions(document.querySelector('select[name="destinationAddress.address.state"]'), 'VA');
      });

      await act(async () => {
        await userEvent.type(document.querySelector('input[name="destinationAddress.address.postalCode"]'), '10002');
      });

      await userEvent.type(screen.getByLabelText('When do you plan to start moving your PPM?'), '04 Jul 2022');

      // Set Closeout office
      const closeoutOfficeInput = await screen.getByLabelText('Which closeout office should review your PPM?');
      await fireEvent.change(closeoutOfficeInput, { target: { value: 'Tester' } });
      await act(() => selectEvent.select(closeoutOfficeInput, /Tester/));

      // Submit form
      await userEvent.click(screen.getByRole('button', { name: 'Save & Continue' }));

      await waitFor(() => {
        // Should have called called create shipment (set to fail above)
        expect(createMTOShipment).toHaveBeenCalledTimes(1);

        // Should not have patched the move since the create shipment failed
        expect(patchMove).not.toHaveBeenCalled();

        // Should not have done any redux updates
        expect(mockDispatch).not.toHaveBeenCalled();

        // No redirect should have happened
        expect(mockNavigate).not.toHaveBeenCalled();

        // Should show appropriate error message
        expect(screen.getByText('There was an error attempting to create your shipment.')).toBeInTheDocument();
      });
    }, 10000);

    // the shipment and move are patched at the same time so a successful shipment patch is a successful move patch
    it.skip('displays appropriate error when patch move fails after create shipment succeeds', async () => {
      createMTOShipment.mockResolvedValueOnce({ id: mockNewShipmentId });
      patchMove.mockRejectedValueOnce('fatal error');
      searchTransportationOffices.mockImplementation(mockSearchTransportationOffices);

      renderDateAndLocation({ serviceMember: armyServiceMember, move: mockMove, closeoutOffice: mockCloseoutOffice });

      // Fill in form
      await act(async () => {
        await userEvent.type(
          document.querySelector('input[name="pickupAddress.address.streetAddress1"]'),
          '123 Any St',
        );
      });

      await act(async () => {
        await userEvent.type(document.querySelector('input[name="pickupAddress.address.city"]'), 'Norfolk');
      });

      await act(async () => {
        await userEvent.selectOptions(document.querySelector('select[name="pickupAddress.address.state"]'), 'VA');
      });

      await act(async () => {
        await userEvent.type(document.querySelector('input[name="pickupAddress.address.postalCode"]'), '10001');
      });

      await act(async () => {
        await userEvent.type(
          document.querySelector('input[name="destinationAddress.address.streetAddress1"]'),
          '123 Any St',
        );
      });

      await act(async () => {
        await userEvent.type(document.querySelector('input[name="destinationAddress.address.city"]'), 'Norfolk');
      });

      await act(async () => {
        await userEvent.selectOptions(document.querySelector('select[name="destinationAddress.address.state"]'), 'VA');
      });

      await act(async () => {
        await userEvent.type(document.querySelector('input[name="destinationAddress.address.postalCode"]'), '10002');
      });

      await userEvent.type(screen.getByLabelText('When do you plan to start moving your PPM?'), '04 Jul 2022');

      // Set Closeout office
      const closeoutOfficeInput = await screen.getByLabelText('Which closeout office should review your PPM?');
      await fireEvent.change(closeoutOfficeInput, { target: { value: 'Tester' } });
      await act(() => selectEvent.select(closeoutOfficeInput, /Tester/));

      await userEvent.click(screen.getByRole('button', { name: 'Save & Continue' }));

      await waitFor(() => {
        // Should have called both create shipment and patch move
        expect(createMTOShipment).toHaveBeenCalledTimes(1);
        expect(patchMove).toHaveBeenCalledTimes(1);

        // Should have only updated the shipment in redux
        expect(mockDispatch).toHaveBeenCalledTimes(1);
        expect(mockDispatch).toHaveBeenCalledWith(updateMTOShipment({ id: mockNewShipmentId }));

        // No redirect should have happened
        expect(mockNavigate).not.toHaveBeenCalled();

        // Should show appropriate error message
        expect(
          screen.getByText('There was an error attempting to create the move closeout office.'),
        ).toBeInTheDocument();
      });
    });
  });

  describe('editing an existing PPM shipment', () => {
    it('renders the heading and form with shipment values', async () => {
      isBooleanFlagEnabled.mockImplementation(() => Promise.resolve(true));
      renderDateAndLocation(fullShipmentProps);
      expect(screen.getByRole('heading', { level: 1 })).toHaveTextContent('PPM date & location');

      const YesButtonSelectors = screen.getAllByLabelText('Yes');
      await userEvent.click(YesButtonSelectors[0]);
      await userEvent.click(YesButtonSelectors[1]);
      await userEvent.click(YesButtonSelectors[2]);
      await userEvent.click(YesButtonSelectors[3]);

      const postalCodes = screen.getAllByLabelText('ZIP');

      expect(screen.getAllByLabelText('Yes')[0]).toBeChecked();
      expect(screen.getAllByLabelText('Yes')[1]).toBeChecked();
      expect(screen.getAllByLabelText('Yes')[2]).toBeChecked();
      expect(screen.getAllByLabelText('Yes')[3]).toBeChecked();

      await waitFor(() => {
        expect(screen.getByLabelText('When do you plan to start moving your PPM?')).toHaveValue('31 Dec 2022');
      });

      expect(postalCodes[0]).toHaveValue('20002');
      expect(postalCodes[1]).toHaveValue('20004');
      expect(postalCodes[2]).toHaveValue('20006');
      expect(postalCodes[3]).toHaveValue('20003');
      expect(postalCodes[4]).toHaveValue('20005');
      expect(postalCodes[5]).toHaveValue('20007');
    });

    describe('editing an existing PPM shipment', () => {
      it('renders the heading and form with shipment values', async () => {
        isBooleanFlagEnabled.mockImplementation(() => Promise.resolve(true));
        renderDateAndLocation(fullShipmentProps);
        expect(screen.getByRole('heading', { level: 1 })).toHaveTextContent('PPM date & location');

        const YesButtonSelectors = screen.getAllByLabelText('Yes');
        await userEvent.click(YesButtonSelectors[0]);
        await userEvent.click(YesButtonSelectors[1]);
        await userEvent.click(YesButtonSelectors[2]);
        await userEvent.click(YesButtonSelectors[3]);

        const postalCodes = screen.getAllByLabelText('ZIP');

        expect(screen.getAllByLabelText('Yes')[0]).toBeChecked();
        expect(screen.getAllByLabelText('Yes')[1]).toBeChecked();
        expect(screen.getAllByLabelText('Yes')[2]).toBeChecked();
        expect(screen.getAllByLabelText('Yes')[3]).toBeChecked();

        await waitFor(() => {
          expect(screen.getByLabelText('When do you plan to start moving your PPM?')).toHaveValue('31 Dec 2022');
        });

        expect(postalCodes[0]).toHaveValue('20002');
        expect(postalCodes[1]).toHaveValue('20004');
        expect(postalCodes[2]).toHaveValue('20006');
        expect(postalCodes[3]).toHaveValue('20003');
        expect(postalCodes[4]).toHaveValue('20005');
        expect(postalCodes[5]).toHaveValue('20007');
      });

      it('routes back to the home page screen when back is clicked', async () => {
        isBooleanFlagEnabled.mockImplementation(() => Promise.resolve(false));
        renderDateAndLocation(fullShipmentProps);

        const selectShipmentType = generatePath(generalRoutes.HOME_PATH);

        await userEvent.click(screen.getByRole('button', { name: 'Back' }));

        expect(mockNavigate).toHaveBeenCalledWith(selectShipmentType);
      });

      it('displays an error alert when the update shipment fails', async () => {
        patchMTOShipment.mockRejectedValueOnce('fatal error');

        renderDateAndLocation(fullShipmentProps);

        await userEvent.click(screen.getByRole('button', { name: 'Save & Continue' }));

        await waitFor(() => {
          expect(patchMTOShipment).toHaveBeenCalledWith(
            fullShipmentProps.mtoShipment.id,
            {
              id: fullShipmentProps.mtoShipment.id,
              moveTaskOrderID: mockMoveId,
              shipmentType: 'PPM',
              ppmShipment: {
                id: fullShipmentProps.mtoShipment.ppmShipment.id,
                pickupAddress: {
                  streetAddress1: '234 Any St',
                  streetAddress2: '',
                  city: 'Richmond',
                  state: 'VA',
                  postalCode: '20002',
                },
                destinationAddress: {
                  streetAddress1: '234 Any St',
                  streetAddress2: '',
                  city: 'Richmond',
                  state: 'VA',
                  postalCode: '20003',
                },
                secondaryPickupAddress: {
                  streetAddress1: '234 Any St',
                  streetAddress2: '',
                  city: 'Richmond',
                  state: 'VA',
                  postalCode: '20004',
                },
                secondaryDestinationAddress: {
                  streetAddress1: '234 Any St',
                  streetAddress2: '',
                  city: 'Richmond',
                  state: 'VA',
                  postalCode: '20005',
                },
                tertiaryPickupAddress: {
                  streetAddress1: '234 Any St',
                  streetAddress2: '',
                  city: 'Richmond',
                  state: 'VA',
                  postalCode: '20006',
                },
                tertiaryDestinationAddress: {
                  streetAddress1: '234 Any St',
                  streetAddress2: '',
                  city: 'Richmond',
                  state: 'VA',
                  postalCode: '20007',
                },
                pickupPostalCode: '20002',
                destinationPostalCode: '20003',
                hasSecondaryPickupAddress: true,
                secondaryPickupPostalCode: '20004',
                hasSecondaryDestinationAddress: true,
                secondaryDestinationPostalCode: '20005',
                hasTertiaryPickupAddress: true,
                hasTertiaryDestinationAddress: true,
                sitExpected: true,
                expectedDepartureDate: '2022-12-31',
              },
<<<<<<< HEAD
=======
              destinationAddress: {
                streetAddress1: '234 Any St',
                streetAddress2: '',
                city: 'Richmond',
                state: 'VA',
                postalCode: '20003',
              },
              secondaryPickupAddress: {
                streetAddress1: '234 Any St',
                streetAddress2: '',
                city: 'Richmond',
                state: 'VA',
                postalCode: '20004',
              },
              secondaryDestinationAddress: {
                streetAddress1: '234 Any St',
                streetAddress2: '',
                city: 'Richmond',
                state: 'VA',
                postalCode: '20005',
              },
              hasSecondaryPickupAddress: true,
              hasSecondaryDestinationAddress: true,
              sitExpected: true,
              expectedDepartureDate: '2022-12-31',
>>>>>>> 6057da8a
            },
            fullShipmentProps.mtoShipment.eTag,
          );

          expect(screen.getByText('There was an error attempting to update your shipment.')).toBeInTheDocument();
        });
      });

      it('calls update shipment endpoint and formats optional payload values', async () => {
        patchMTOShipment.mockResolvedValueOnce({ id: fullShipmentProps.mtoShipment.id });

        renderDateAndLocation(fullShipmentProps);

        const expectedDepartureDate = screen.getByLabelText('When do you plan to start moving your PPM?');
        await userEvent.clear(expectedDepartureDate);
        await userEvent.type(expectedDepartureDate, '04 Jul 2022');

        await userEvent.click(screen.getByRole('button', { name: 'Save & Continue' }));

        await waitFor(() => {
          expect(patchMTOShipment).toHaveBeenCalledWith(
            fullShipmentProps.mtoShipment.id,
            {
              id: fullShipmentProps.mtoShipment.id,
              moveTaskOrderID: mockMoveId,
              shipmentType: 'PPM',
              ppmShipment: {
                id: fullShipmentProps.mtoShipment.ppmShipment.id,
                pickupAddress: {
                  streetAddress1: '234 Any St',
                  streetAddress2: '',
                  city: 'Richmond',
                  state: 'VA',
                  postalCode: '20002',
                },
                destinationAddress: {
                  streetAddress1: '234 Any St',
                  streetAddress2: '',
                  city: 'Richmond',
                  state: 'VA',
                  postalCode: '20003',
                },
                secondaryPickupAddress: {
                  streetAddress1: '234 Any St',
                  streetAddress2: '',
                  city: 'Richmond',
                  state: 'VA',
                  postalCode: '20004',
                },
                secondaryDestinationAddress: {
                  streetAddress1: '234 Any St',
                  streetAddress2: '',
                  city: 'Richmond',
                  state: 'VA',
                  postalCode: '20005',
                },
                tertiaryPickupAddress: {
                  streetAddress1: '234 Any St',
                  streetAddress2: '',
                  city: 'Richmond',
                  state: 'VA',
                  postalCode: '20006',
                },
                tertiaryDestinationAddress: {
                  streetAddress1: '234 Any St',
                  streetAddress2: '',
                  city: 'Richmond',
                  state: 'VA',
                  postalCode: '20007',
                },
                pickupPostalCode: '20002',
                destinationPostalCode: '20003',
                hasSecondaryPickupAddress: true,
                secondaryPickupPostalCode: '20004',
                hasSecondaryDestinationAddress: true,
                secondaryDestinationPostalCode: '20005',
                hasTertiaryPickupAddress: true,
                hasTertiaryDestinationAddress: true,
                sitExpected: true,
                expectedDepartureDate: '2022-07-04',
              },
<<<<<<< HEAD
=======
              secondaryDestinationAddress: {
                streetAddress1: '234 Any St',
                streetAddress2: '',
                city: 'Richmond',
                state: 'VA',
                postalCode: '20005',
              },
              hasSecondaryPickupAddress: true,
              hasSecondaryDestinationAddress: true,
              sitExpected: true,
              expectedDepartureDate: '2022-07-04',
>>>>>>> 6057da8a
            },
            fullShipmentProps.mtoShipment.eTag,
          );

          expect(mockDispatch).toHaveBeenCalledWith(updateMTOShipment({ id: fullShipmentProps.mtoShipment.id }));
          expect(mockNavigate).toHaveBeenCalledWith(
            generatePath(customerRoutes.SHIPMENT_PPM_ESTIMATED_WEIGHT_PATH, {
              moveId: mockMoveId,
              mtoShipmentId: fullShipmentProps.mtoShipment.id,
            }),
          );
        });
      });

      it('calls patch move when there is a closeout office (Army/Air Force) and update shipment succeeds', async () => {
        patchMTOShipment.mockResolvedValueOnce({ id: fullShipmentProps.mtoShipment.id });
        patchMove.mockResolvedValueOnce(mockMove);
        searchTransportationOffices.mockImplementation(mockSearchTransportationOffices);

        renderDateAndLocation({
          ...fullShipmentProps,
          serviceMember: armyServiceMember,
          move: {
            ...mockMove,
            closeoutOffice: mockCloseoutOffice,
          },
        });

        // Submit form
        await userEvent.click(screen.getByRole('button', { name: 'Save & Continue' }));

        await waitFor(() => {
          // Shipment should get updated
          expect(patchMTOShipment).toHaveBeenCalledTimes(1);

          // Move patched with the closeout office
          expect(patchMove).toHaveBeenCalledTimes(1);
          expect(patchMove).toHaveBeenCalledWith(mockMove.id, { closeoutOfficeId: mockCloseoutId }, mockMove.eTag);

          // Redux updated with new shipment and updated move
          expect(mockDispatch).toHaveBeenCalledTimes(3);

          // Finally, should get redirected to the estimated weight page
          expect(mockNavigate).toHaveBeenCalledWith(
            generatePath(customerRoutes.SHIPMENT_PPM_ESTIMATED_WEIGHT_PATH, {
              moveId: mockMoveId,
              mtoShipmentId: fullShipmentProps.mtoShipment.id,
            }),
          );
        });
      });

      it('does not call patch move when there is not a closeout office (not Army/Air Force)', async () => {
        patchMTOShipment.mockResolvedValueOnce({ id: fullShipmentProps.mtoShipment.id });

        renderDateAndLocation({ ...fullShipmentProps, serviceMember: navyServiceMember, move: mockMove });

        // Submit form
        await userEvent.click(screen.getByRole('button', { name: 'Save & Continue' }));

        await waitFor(() => {
          // Shipment should get updated
          expect(patchMTOShipment).toHaveBeenCalledTimes(1);

          // Should not try to patch the move
          expect(patchMove).toHaveBeenCalledTimes(0);

          // Redux updated with new shipment (and not a updated move)
          expect(mockDispatch).toHaveBeenCalledTimes(1);
          expect(mockDispatch).toHaveBeenCalledWith(updateMTOShipment({ id: fullShipmentProps.mtoShipment.id }));

          // Finally, should get redirected to the estimated weight page
          expect(mockNavigate).toHaveBeenCalledWith(
            generatePath(customerRoutes.SHIPMENT_PPM_ESTIMATED_WEIGHT_PATH, {
              moveId: mockMoveId,
              mtoShipmentId: fullShipmentProps.mtoShipment.id,
            }),
          );
        });
      });

      it('does not patch the move when patch shipment fails', async () => {
        patchMTOShipment.mockRejectedValueOnce('fatal error');

        renderDateAndLocation({
          ...fullShipmentProps,
          serviceMember: armyServiceMember,
          move: {
            ...mockMove,
            closeoutOffice: mockCloseoutOffice,
          },
        });

        // Submit form
        await userEvent.click(screen.getByRole('button', { name: 'Save & Continue' }));

        await waitFor(() => {
          // Should have called called patch shipment (set to fail above)
          expect(patchMTOShipment).toHaveBeenCalledTimes(1);

          // Should not have patched the move since the patch shipment failed
          expect(patchMove).not.toHaveBeenCalled();

          // Should not have done any redux updates
          expect(mockDispatch).not.toHaveBeenCalled();

          // No redirect should have happened
          expect(mockNavigate).not.toHaveBeenCalled();

          // Should show appropriate error message
          expect(screen.getByText('There was an error attempting to update your shipment.')).toBeInTheDocument();
        });
      });

      it('displays appropriate error when patch move fails after patch shipment succeeds', async () => {
        patchMTOShipment.mockResolvedValueOnce({ id: mockNewShipmentId });
        patchMove.mockRejectedValueOnce('fatal error');
        searchTransportationOffices.mockImplementation(mockSearchTransportationOffices);

        renderDateAndLocation({
          ...fullShipmentProps,
          serviceMember: armyServiceMember,
          move: {
            ...mockMove,
            closeoutOffice: mockCloseoutOffice,
          },
        });

        await userEvent.click(screen.getByRole('button', { name: 'Save & Continue' }));

        await waitFor(() => {
          // Should have called both patch shipment and patch move
          expect(patchMTOShipment).toHaveBeenCalledTimes(1);
          expect(patchMove).toHaveBeenCalledTimes(1);

          // Should have only updated the shipment in redux
          expect(mockDispatch).toHaveBeenCalled();
          expect(mockDispatch).toHaveBeenCalledWith(updateMTOShipment({ id: mockNewShipmentId }));

          // No redirect should have happened
          expect(mockNavigate).not.toHaveBeenCalled();

          // Should show appropriate error message
          expect(
            screen.getByText('There was an error attempting to update the move closeout office.'),
          ).toBeInTheDocument();
        });
      });
    });
  });
});<|MERGE_RESOLUTION|>--- conflicted
+++ resolved
@@ -159,7 +159,6 @@
         state: 'VA',
         postalCode: '20005',
       },
-<<<<<<< HEAD
       tertiaryPickupAddress: {
         streetAddress1: '234 Any St',
         streetAddress2: '',
@@ -174,12 +173,6 @@
         state: 'VA',
         postalCode: '20007',
       },
-      pickupPostalCode: '20002',
-      secondaryPickupPostalCode: '20004',
-      destinationPostalCode: '20003',
-      secondaryDestinationPostalCode: '20005',
-=======
->>>>>>> 6057da8a
       sitExpected: true,
       expectedDepartureDate: '2022-12-31',
       hasTertiaryPickupAddress: true,
@@ -287,12 +280,8 @@
             },
             hasSecondaryPickupAddress: false,
             hasSecondaryDestinationAddress: false,
-<<<<<<< HEAD
-            secondaryDestinationPostalCode: null,
             hasTertiaryPickupAddress: false,
             hasTertiaryDestinationAddress: false,
-=======
->>>>>>> 6057da8a
             sitExpected: false,
             expectedDepartureDate: '2022-07-04',
           },
@@ -374,12 +363,8 @@
             },
             hasSecondaryPickupAddress: false,
             hasSecondaryDestinationAddress: false,
-<<<<<<< HEAD
-            secondaryDestinationPostalCode: null,
             hasTertiaryPickupAddress: false,
             hasTertiaryDestinationAddress: false,
-=======
->>>>>>> 6057da8a
             sitExpected: false,
             expectedDepartureDate: '2022-07-04',
           },
@@ -599,7 +584,6 @@
               state: 'VA',
               streetAddress1: '123 Any St',
             },
-<<<<<<< HEAD
             tertiaryDestinationAddress: {
               city: 'Norfolk',
               postalCode: '10004',
@@ -612,18 +596,10 @@
               state: 'VA',
               streetAddress1: '123 Any St',
             },
-            pickupPostalCode: '10001',
-            destinationPostalCode: '10002',
-=======
->>>>>>> 6057da8a
             hasSecondaryPickupAddress: true,
             hasSecondaryDestinationAddress: true,
-<<<<<<< HEAD
-            secondaryDestinationPostalCode: '10004',
             hasTertiaryPickupAddress: true,
             hasTertiaryDestinationAddress: true,
-=======
->>>>>>> 6057da8a
             sitExpected: true,
             expectedDepartureDate: '2022-07-04',
           },
@@ -1073,45 +1049,13 @@
                   state: 'VA',
                   postalCode: '20007',
                 },
-                pickupPostalCode: '20002',
-                destinationPostalCode: '20003',
                 hasSecondaryPickupAddress: true,
-                secondaryPickupPostalCode: '20004',
                 hasSecondaryDestinationAddress: true,
-                secondaryDestinationPostalCode: '20005',
                 hasTertiaryPickupAddress: true,
                 hasTertiaryDestinationAddress: true,
                 sitExpected: true,
                 expectedDepartureDate: '2022-12-31',
               },
-<<<<<<< HEAD
-=======
-              destinationAddress: {
-                streetAddress1: '234 Any St',
-                streetAddress2: '',
-                city: 'Richmond',
-                state: 'VA',
-                postalCode: '20003',
-              },
-              secondaryPickupAddress: {
-                streetAddress1: '234 Any St',
-                streetAddress2: '',
-                city: 'Richmond',
-                state: 'VA',
-                postalCode: '20004',
-              },
-              secondaryDestinationAddress: {
-                streetAddress1: '234 Any St',
-                streetAddress2: '',
-                city: 'Richmond',
-                state: 'VA',
-                postalCode: '20005',
-              },
-              hasSecondaryPickupAddress: true,
-              hasSecondaryDestinationAddress: true,
-              sitExpected: true,
-              expectedDepartureDate: '2022-12-31',
->>>>>>> 6057da8a
             },
             fullShipmentProps.mtoShipment.eTag,
           );
@@ -1182,31 +1126,13 @@
                   state: 'VA',
                   postalCode: '20007',
                 },
-                pickupPostalCode: '20002',
-                destinationPostalCode: '20003',
                 hasSecondaryPickupAddress: true,
-                secondaryPickupPostalCode: '20004',
                 hasSecondaryDestinationAddress: true,
-                secondaryDestinationPostalCode: '20005',
                 hasTertiaryPickupAddress: true,
                 hasTertiaryDestinationAddress: true,
                 sitExpected: true,
                 expectedDepartureDate: '2022-07-04',
               },
-<<<<<<< HEAD
-=======
-              secondaryDestinationAddress: {
-                streetAddress1: '234 Any St',
-                streetAddress2: '',
-                city: 'Richmond',
-                state: 'VA',
-                postalCode: '20005',
-              },
-              hasSecondaryPickupAddress: true,
-              hasSecondaryDestinationAddress: true,
-              sitExpected: true,
-              expectedDepartureDate: '2022-07-04',
->>>>>>> 6057da8a
             },
             fullShipmentProps.mtoShipment.eTag,
           );
