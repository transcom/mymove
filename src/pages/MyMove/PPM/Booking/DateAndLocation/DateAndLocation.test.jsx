import React from 'react';
import { waitFor, screen, fireEvent, act } from '@testing-library/react';
import userEvent from '@testing-library/user-event';
import { generatePath } from 'react-router';
import selectEvent from 'react-select-event';

import DateAndLocation from 'pages/MyMove/PPM/Booking/DateAndLocation/DateAndLocation';
import { customerRoutes, generalRoutes } from 'constants/routes';
import { createMTOShipment, patchMTOShipment, patchMove, searchTransportationOffices } from 'services/internalApi';
import { updateMTOShipment, updateMove } from 'store/entities/actions';
import SERVICE_MEMBER_AGENCIES from 'content/serviceMemberAgencies';
import { renderWithRouter } from 'testUtils';
import { isBooleanFlagEnabled } from 'utils/featureFlags';

const mockNavigate = jest.fn();

const mockMoveId = 'move123';
const mockRoutingParams = { moveId: mockMoveId };
const mockNewShipmentId = 'newShipment123';

const mockMove = {
  id: mockMoveId,
  eTag: 'dGVzdGluZzIzNDQzMjQ',
};
const mockCloseoutId = '3210a533-19b8-4805-a564-7eb452afce10';

const mockCloseoutOffice = {
  address: {
    city: 'Test City',
    country: 'United States',
    id: 'a13806fc-0e7d-4dc3-91ca-b802d9da50f1',
    postalCode: '85309',
    state: 'AZ',
    streetAddress1: '7383 N Litchfield Rd',
    streetAddress2: 'Rm 1122',
  },
  created_at: '2018-05-28T14:27:39.198Z',
  gbloc: 'KKFA',
  id: mockCloseoutId,
  name: 'Tester',
  phone_lines: [],
  updated_at: '2018-05-28T14:27:39.198Z',
};

const mockSearchTransportationOffices = () => Promise.resolve([mockCloseoutOffice]);

jest.mock('components/LocationSearchBox/api', () => ({
  ShowAddress: jest.fn().mockImplementation(() =>
    Promise.resolve({
      city: 'Test City',
      country: 'United States',
      id: 'fa51dab0-4553-4732-b843-1f33407f77bc',
      postalCode: '85309',
      state: 'AZ',
      streetAddress1: 'n/a',
    }),
  ),
}));

jest.mock('utils/featureFlags', () => ({
  ...jest.requireActual('utils/featureFlags'),
  isBooleanFlagEnabled: jest.fn().mockImplementation(() => Promise.resolve(false)),
}));

jest.mock('react-router-dom', () => ({
  ...jest.requireActual('react-router-dom'),
  useNavigate: () => mockNavigate,
}));

jest.mock('services/internalApi', () => ({
  ...jest.requireActual('services/internalApi'),
  createMTOShipment: jest.fn(),
  patchMTOShipment: jest.fn(),
  patchMove: jest.fn(),
  searchTransportationOffices: jest.fn(),
  getAllMoves: jest.fn(),
}));

jest.mock('utils/validation', () => ({
  ...jest.requireActual('utils/validation'),
  validatePostalCode: jest.fn(),
}));

const mockDispatch = jest.fn();
jest.mock('react-redux', () => ({
  ...jest.requireActual('react-redux'),
  useDispatch: () => mockDispatch,
}));

const serviceMember = {
  serviceMember: {
    id: '8',
    residential_address: {
      streetAddress1: '123 Any St',
      streetAddress2: '',
      city: 'Norfolk',
      state: 'VA',
      postalCode: '20001',
    },
  },
};

const defaultProps = {
  destinationDutyLocation: {
    address: {
      streetAddress1: '234 Any St',
      streetAddress2: '',
      city: 'Richmond',
      state: 'VA',
      postalCode: '10002',
    },
  },
  postalCodeValidator: jest.fn(),
  ...serviceMember,
};

const armyServiceMember = {
  ...defaultProps.serviceMember,
  affiliation: SERVICE_MEMBER_AGENCIES.ARMY,
};

const navyServiceMember = {
  ...defaultProps.serviceMember,
  affiliation: SERVICE_MEMBER_AGENCIES.NAVY,
};

const fullShipmentProps = {
  ...defaultProps,
  mtoShipment: {
    id: '9',
    moveTaskOrderID: mockMoveId,
    ppmShipment: {
      id: '10',
      pickupAddress: {
        streetAddress1: '234 Any St',
        streetAddress2: '',
        city: 'Richmond',
        state: 'VA',
        postalCode: '20002',
      },
      destinationAddress: {
        streetAddress1: '234 Any St',
        streetAddress2: '',
        city: 'Richmond',
        state: 'VA',
        postalCode: '20003',
      },
      secondaryPickupAddress: {
        streetAddress1: '234 Any St',
        streetAddress2: '',
        city: 'Richmond',
        state: 'VA',
        postalCode: '20004',
      },
      secondaryDestinationAddress: {
        streetAddress1: '234 Any St',
        streetAddress2: '',
        city: 'Richmond',
        state: 'VA',
        postalCode: '20005',
      },
      tertiaryPickupAddress: {
        streetAddress1: '234 Any St',
        streetAddress2: '',
        city: 'Richmond',
        state: 'VA',
        postalCode: '20006',
      },
      tertiaryDestinationAddress: {
        streetAddress1: '234 Any St',
        streetAddress2: '',
        city: 'Richmond',
        state: 'VA',
        postalCode: '20007',
      },
      pickupPostalCode: '20002',
      secondaryPickupPostalCode: '20004',
      tertiaryPickupPostalCode: '20006',
      destinationPostalCode: '20003',
      secondaryDestinationPostalCode: '20005',
      tertiaryDestinationPostalCode: '20007',
      sitExpected: true,
      expectedDepartureDate: '2022-12-31',
      hasTertiaryPickupAddress: true,
      hasTertiaryDestinationAddress: true,
    },
    eTag: 'Za8lF',
  },
};

beforeEach(() => {
  jest.clearAllMocks();
});

const renderDateAndLocation = (props) => {
  renderWithRouter(<DateAndLocation {...defaultProps} {...props} />, {
    path: customerRoutes.SHIPMENT_SELECT_TYPE_PATH,
    params: mockRoutingParams,
  });
};

describe('DateAndLocation component', () => {
  describe('creating a new PPM shipment', () => {
    it('renders the heading and empty form', () => {
      renderDateAndLocation();

      expect(screen.getByRole('heading', { level: 1 })).toHaveTextContent('PPM date & location');
    });

    it('routes back to the new shipment type screen when back is clicked', async () => {
      renderDateAndLocation();
      const selectShipmentType = generatePath(customerRoutes.SHIPMENT_SELECT_TYPE_PATH, {
        moveId: mockMoveId,
      });

      const backButton = await screen.getByRole('button', { name: 'Back' });
      await userEvent.click(backButton);

      expect(mockNavigate).toHaveBeenCalledWith(selectShipmentType);
    });

    it('calls create shipment endpoint and formats required payload values', async () => {
      isBooleanFlagEnabled.mockImplementation(() => Promise.resolve(true));
      createMTOShipment.mockResolvedValueOnce({ id: mockNewShipmentId });

      renderDateAndLocation();

      await act(async () => {
        await userEvent.type(
          document.querySelector('input[name="pickupAddress.address.streetAddress1"]'),
          '123 Any St',
        );
      });

      await act(async () => {
        await userEvent.type(document.querySelector('input[name="pickupAddress.address.city"]'), 'Norfolk');
      });

      await act(async () => {
        await userEvent.selectOptions(document.querySelector('select[name="pickupAddress.address.state"]'), 'VA');
      });

      await act(async () => {
        await userEvent.type(document.querySelector('input[name="pickupAddress.address.postalCode"]'), '10001');
      });

      await act(async () => {
        await userEvent.type(
          document.querySelector('input[name="destinationAddress.address.streetAddress1"]'),
          '123 Any St',
        );
      });

      await act(async () => {
        await userEvent.type(document.querySelector('input[name="destinationAddress.address.city"]'), 'Norfolk');
      });

      await act(async () => {
        await userEvent.selectOptions(document.querySelector('select[name="destinationAddress.address.state"]'), 'VA');
      });

      await act(async () => {
        await userEvent.type(document.querySelector('input[name="destinationAddress.address.postalCode"]'), '10002');
      });

      await userEvent.type(screen.getByLabelText('When do you plan to start moving your PPM?'), '04 Jul 2022');

      await userEvent.click(screen.getByRole('button', { name: 'Save & Continue' }));

      await waitFor(() => {
        expect(createMTOShipment).toHaveBeenCalledWith({
          moveTaskOrderID: mockMoveId,
          shipmentType: 'PPM',
          ppmShipment: {
            destinationAddress: {
              city: 'Norfolk',
              postalCode: '10002',
              state: 'VA',
              streetAddress1: '123 Any St',
            },
            pickupAddress: {
              city: 'Norfolk',
              postalCode: '10001',
              state: 'VA',
              streetAddress1: '123 Any St',
            },
            pickupPostalCode: '10001',
            destinationPostalCode: '10002',
            hasSecondaryPickupAddress: false,
            secondaryPickupPostalCode: null,
            hasSecondaryDestinationAddress: false,
            secondaryDestinationPostalCode: null,
            hasTertiaryPickupAddress: false,
            tertiaryPickupPostalCode: null,
            hasTertiaryDestinationAddress: false,
            tertiaryDestinationPostalCode: null,
            sitExpected: false,
            expectedDepartureDate: '2022-07-04',
          },
        });

        expect(mockDispatch).toHaveBeenCalledWith(updateMTOShipment({ id: mockNewShipmentId }));
        expect(mockNavigate).toHaveBeenCalledWith(
          generatePath(customerRoutes.SHIPMENT_PPM_ESTIMATED_WEIGHT_PATH, {
            moveId: mockMoveId,
            mtoShipmentId: mockNewShipmentId,
          }),
        );
      });
    }, 10000);

    it('displays an error alert when the create shipment fails', async () => {
      createMTOShipment.mockRejectedValueOnce('fatal error');
      renderDateAndLocation();

      // Fill in form
      await act(async () => {
        await userEvent.type(
          document.querySelector('input[name="pickupAddress.address.streetAddress1"]'),
          '123 Any St',
        );
      });

      await act(async () => {
        await userEvent.type(document.querySelector('input[name="pickupAddress.address.city"]'), 'Norfolk');
      });

      await act(async () => {
        await userEvent.selectOptions(document.querySelector('select[name="pickupAddress.address.state"]'), 'VA');
      });

      await act(async () => {
        await userEvent.type(document.querySelector('input[name="pickupAddress.address.postalCode"]'), '10001');
      });

      await act(async () => {
        await userEvent.type(
          document.querySelector('input[name="destinationAddress.address.streetAddress1"]'),
          '123 Any St',
        );
      });

      await act(async () => {
        await userEvent.type(document.querySelector('input[name="destinationAddress.address.city"]'), 'Norfolk');
      });

      await act(async () => {
        await userEvent.selectOptions(document.querySelector('select[name="destinationAddress.address.state"]'), 'VA');
      });

      await act(async () => {
        await userEvent.type(document.querySelector('input[name="destinationAddress.address.postalCode"]'), '10002');
      });

      await userEvent.type(screen.getByLabelText('When do you plan to start moving your PPM?'), '04 Jul 2022');

      await userEvent.click(screen.getByRole('button', { name: 'Save & Continue' }));

      await waitFor(() => {
        expect(createMTOShipment).toHaveBeenCalledWith({
          moveTaskOrderID: mockMoveId,
          shipmentType: 'PPM',
          ppmShipment: {
            destinationAddress: {
              city: 'Norfolk',
              postalCode: '10002',
              state: 'VA',
              streetAddress1: '123 Any St',
            },
            pickupAddress: {
              city: 'Norfolk',
              postalCode: '10001',
              state: 'VA',
              streetAddress1: '123 Any St',
            },
            pickupPostalCode: '10001',
            destinationPostalCode: '10002',
            hasSecondaryPickupAddress: false,
            secondaryPickupPostalCode: null,
            hasSecondaryDestinationAddress: false,
            secondaryDestinationPostalCode: null,
            hasTertiaryPickupAddress: false,
            tertiaryPickupPostalCode: null,
            hasTertiaryDestinationAddress: false,
            tertiaryDestinationPostalCode: null,
            sitExpected: false,
            expectedDepartureDate: '2022-07-04',
          },
        });

        expect(screen.getByText('There was an error attempting to create your shipment.')).toBeInTheDocument();
      });
    });

    it('calls create shipment endpoint and formats optional payload values', async () => {
      isBooleanFlagEnabled.mockImplementation(() => Promise.resolve(true));
      createMTOShipment.mockResolvedValueOnce({ id: mockNewShipmentId });

      renderDateAndLocation();

      const radioElements = screen.getAllByLabelText('Yes');
      await userEvent.click(radioElements[0]);
      await userEvent.click(radioElements[1]);

      await act(async () => {
        await userEvent.click(document.querySelector('input[name="hasSecondaryPickupAddress"]'));
      });

      await act(async () => {
        await userEvent.click(document.querySelector('input[name="hasSecondaryDestinationAddress"]'));
      });

      await act(async () => {
        await userEvent.click(document.querySelector('input[name="hasTertiaryPickupAddress"]'));
      });

      await act(async () => {
        await userEvent.click(document.querySelector('input[name="hasTertiaryDestinationAddress"]'));
      });

      await act(async () => {
        await userEvent.click(document.querySelector('input[name="sitExpected"]'));
      });

      await act(async () => {
        await userEvent.type(
          document.querySelector('input[name="pickupAddress.address.streetAddress1"]'),
          '123 Any St',
        );
      });

      await act(async () => {
        await userEvent.type(document.querySelector('input[name="pickupAddress.address.city"]'), 'Norfolk');
      });

      await act(async () => {
        await userEvent.selectOptions(document.querySelector('select[name="pickupAddress.address.state"]'), 'VA');
      });

      await act(async () => {
        await userEvent.type(document.querySelector('input[name="pickupAddress.address.postalCode"]'), '10001');
      });

      await act(async () => {
        await userEvent.type(
          document.querySelector('input[name="destinationAddress.address.streetAddress1"]'),
          '123 Any St',
        );
      });

      await act(async () => {
        await userEvent.type(document.querySelector('input[name="destinationAddress.address.city"]'), 'Norfolk');
      });

      await act(async () => {
        await userEvent.selectOptions(document.querySelector('select[name="destinationAddress.address.state"]'), 'VA');
      });

      await act(async () => {
        await userEvent.type(document.querySelector('input[name="destinationAddress.address.postalCode"]'), '10002');
      });

      // secondary address

      await act(async () => {
        await userEvent.type(
          document.querySelector('input[name="secondaryPickupAddress.address.streetAddress1"]'),
          '123 Any St',
        );
      });

      await act(async () => {
        await userEvent.type(document.querySelector('input[name="secondaryPickupAddress.address.city"]'), 'Norfolk');
      });

      await act(async () => {
        await userEvent.selectOptions(
          document.querySelector('select[name="secondaryPickupAddress.address.state"]'),
          'VA',
        );
      });

      await act(async () => {
        await userEvent.type(
          document.querySelector('input[name="secondaryPickupAddress.address.postalCode"]'),
          '10003',
        );
      });

      await act(async () => {
        await userEvent.type(
          document.querySelector('input[name="secondaryDestinationAddress.address.streetAddress1"]'),
          '123 Any St',
        );
      });

      await act(async () => {
        await userEvent.type(
          document.querySelector('input[name="secondaryDestinationAddress.address.city"]'),
          'Norfolk',
        );
      });

      await act(async () => {
        await userEvent.selectOptions(
          document.querySelector('select[name="secondaryDestinationAddress.address.state"]'),
          'VA',
        );
      });

      await act(async () => {
        await userEvent.type(
          document.querySelector('input[name="secondaryDestinationAddress.address.postalCode"]'),
          '10004',
        );
      });

      // tertiary destination address

      await act(async () => {
        await userEvent.type(
          document.querySelector('input[name="tertiaryPickupAddress.address.streetAddress1"]'),
          '123 Any St',
        );
      });

      await act(async () => {
        await userEvent.type(document.querySelector('input[name="tertiaryPickupAddress.address.city"]'), 'Norfolk');
      });

      await act(async () => {
        await userEvent.selectOptions(
          document.querySelector('select[name="tertiaryPickupAddress.address.state"]'),
          'VA',
        );
      });

      await act(async () => {
        await userEvent.type(document.querySelector('input[name="tertiaryPickupAddress.address.postalCode"]'), '10003');
      });

      await act(async () => {
        await userEvent.type(
          document.querySelector('input[name="tertiaryDestinationAddress.address.streetAddress1"]'),
          '123 Any St',
        );
      });

      await act(async () => {
        await userEvent.type(
          document.querySelector('input[name="tertiaryDestinationAddress.address.city"]'),
          'Norfolk',
        );
      });

      await act(async () => {
        await userEvent.selectOptions(
          document.querySelector('select[name="tertiaryDestinationAddress.address.state"]'),
          'VA',
        );
      });

      await act(async () => {
        await userEvent.type(
          document.querySelector('input[name="tertiaryDestinationAddress.address.postalCode"]'),
          '10004',
        );
      });

      await userEvent.click(radioElements[2]);

      await userEvent.type(screen.getByLabelText('When do you plan to start moving your PPM?'), '04 Jul 2022');

      await userEvent.click(screen.getByRole('button', { name: 'Save & Continue' }));

      await waitFor(() => {
        expect(createMTOShipment).toHaveBeenCalledWith({
          moveTaskOrderID: mockMoveId,
          shipmentType: 'PPM',
          ppmShipment: {
            destinationAddress: {
              city: 'Norfolk',
              postalCode: '10002',
              state: 'VA',
              streetAddress1: '123 Any St',
            },
            pickupAddress: {
              city: 'Norfolk',
              postalCode: '10001',
              state: 'VA',
              streetAddress1: '123 Any St',
            },
            secondaryDestinationAddress: {
              city: 'Norfolk',
              postalCode: '10004',
              state: 'VA',
              streetAddress1: '123 Any St',
            },
            secondaryPickupAddress: {
              city: 'Norfolk',
              postalCode: '10003',
              state: 'VA',
              streetAddress1: '123 Any St',
            },
            tertiaryDestinationAddress: {
              city: 'Norfolk',
              postalCode: '10004',
              state: 'VA',
              streetAddress1: '123 Any St',
            },
            tertiaryPickupAddress: {
              city: 'Norfolk',
              postalCode: '10003',
              state: 'VA',
              streetAddress1: '123 Any St',
            },
            pickupPostalCode: '10001',
            destinationPostalCode: '10002',
            hasSecondaryPickupAddress: true,
            secondaryPickupPostalCode: '10003',
            hasSecondaryDestinationAddress: true,
            secondaryDestinationPostalCode: '10004',
<<<<<<< HEAD
            hasTertiaryPickupAddress: false,
            tertiaryPickupPostalCode: null,
            hasTertiaryDestinationAddress: false,
            tertiaryDestinationPostalCode: null,
=======
            hasTertiaryPickupAddress: true,
            hasTertiaryDestinationAddress: true,
            tertiaryPickupPostalCode: '10003',
            tertiaryDestinationPostalCode: '10004',
>>>>>>> f3139a11
            sitExpected: true,
            expectedDepartureDate: '2022-07-04',
          },
        });

        expect(mockDispatch).toHaveBeenCalledWith(updateMTOShipment({ id: mockNewShipmentId }));
        expect(mockNavigate).toHaveBeenCalledWith(
          generatePath(customerRoutes.SHIPMENT_PPM_ESTIMATED_WEIGHT_PATH, {
            moveId: mockMoveId,
            mtoShipmentId: mockNewShipmentId,
          }),
        );
      });
    }, 10000);

    // move and shipment successful patches are linked
    it.skip('calls patch move when there is a closeout office (Army/Air Force) and create shipment succeeds', async () => {
      createMTOShipment.mockResolvedValueOnce({ id: mockNewShipmentId });
      patchMove.mockResolvedValueOnce(mockMove);
      searchTransportationOffices.mockImplementation(mockSearchTransportationOffices);

      renderDateAndLocation({ serviceMember: armyServiceMember, move: mockMove });

      // Fill in form
      await act(async () => {
        await userEvent.type(
          document.querySelector('input[name="pickupAddress.address.streetAddress1"]'),
          '123 Any St',
        );
      });

      await act(async () => {
        await userEvent.type(document.querySelector('input[name="pickupAddress.address.city"]'), 'Norfolk');
      });

      await act(async () => {
        await userEvent.selectOptions(document.querySelector('select[name="pickupAddress.address.state"]'), 'VA');
      });

      await act(async () => {
        await userEvent.type(document.querySelector('input[name="pickupAddress.address.postalCode"]'), '10001');
      });

      await act(async () => {
        await userEvent.type(
          document.querySelector('input[name="destinationAddress.address.streetAddress1"]'),
          '123 Any St',
        );
      });

      await act(async () => {
        await userEvent.type(screen.getAllByRole('textbox', { name: 'City' })[1], 'Norfolk');
      });

      await act(async () => {
        await userEvent.selectOptions(screen.getAllByRole('combobox', { name: 'State' })[1], 'VA');
      });

      await act(async () => {
        await userEvent.type(screen.getAllByRole('textbox', { name: 'ZIP' })[1], '10002');
      });

      await userEvent.type(screen.getByLabelText('When do you plan to start moving your PPM?'), '04 Jul 2022');

      // Set Closeout office
      const closeoutOfficeInput = await screen.getByLabelText('Which closeout office should review your PPM?');
      await fireEvent.change(closeoutOfficeInput, { target: { value: 'Tester' } });
      await act(() => selectEvent.select(closeoutOfficeInput, /Tester/));

      // Submit form
      await userEvent.click(screen.getByRole('button', { name: 'Save & Continue' }));

      await waitFor(() => {
        // Shipment should get created
        expect(createMTOShipment).toHaveBeenCalledTimes(1);

        // Move patched with the closeout office
        expect(patchMove).toHaveBeenCalledTimes(1);
        expect(patchMove).toHaveBeenCalledWith(mockMove.id, { closeoutOfficeId: mockCloseoutId }, mockMove.eTag);

        // Redux updated with new shipment and updated move
        expect(mockDispatch).toHaveBeenCalledTimes(2);
        expect(mockDispatch).toHaveBeenCalledWith(updateMTOShipment({ id: mockNewShipmentId }));
        expect(mockDispatch).toHaveBeenCalledWith(updateMove(mockMove));

        // Finally, should get redirected to the estimated weight page
        expect(mockNavigate).toHaveBeenCalledWith(
          generatePath(customerRoutes.SHIPMENT_PPM_ESTIMATED_WEIGHT_PATH, {
            moveId: mockMoveId,
            mtoShipmentId: mockNewShipmentId,
          }),
        );
      });
    });

    it('does not call patch move when there is not a closeout office (not Army/Air Force)', async () => {
      createMTOShipment.mockResolvedValueOnce({ id: mockNewShipmentId });

      renderDateAndLocation({ serviceMember: navyServiceMember });

      // Fill in form
      await act(async () => {
        await userEvent.type(
          document.querySelector('input[name="pickupAddress.address.streetAddress1"]'),
          '123 Any St',
        );
      });

      await act(async () => {
        await userEvent.type(document.querySelector('input[name="pickupAddress.address.city"]'), 'Norfolk');
      });

      await act(async () => {
        await userEvent.selectOptions(document.querySelector('select[name="pickupAddress.address.state"]'), 'VA');
      });

      await act(async () => {
        await userEvent.type(document.querySelector('input[name="pickupAddress.address.postalCode"]'), '10001');
      });

      await act(async () => {
        await userEvent.type(
          document.querySelector('input[name="destinationAddress.address.streetAddress1"]'),
          '123 Any St',
        );
      });

      await act(async () => {
        await userEvent.type(document.querySelector('input[name="destinationAddress.address.city"]'), 'Norfolk');
      });

      await act(async () => {
        await userEvent.selectOptions(document.querySelector('select[name="destinationAddress.address.state"]'), 'VA');
      });

      await act(async () => {
        await userEvent.type(document.querySelector('input[name="destinationAddress.address.postalCode"]'), '10002');
      });

      await userEvent.type(screen.getByLabelText('When do you plan to start moving your PPM?'), '04 Jul 2022');

      // Should not see closeout office field
      expect(screen.queryByLabelText('Which closeout office should review your PPM?')).not.toBeInTheDocument();

      // Submit form
      await userEvent.click(screen.getByRole('button', { name: 'Save & Continue' }));

      await waitFor(() => {
        // Shipment should get created
        expect(createMTOShipment).toHaveBeenCalledTimes(1);

        // Should not try to patch the move
        expect(patchMove).toHaveBeenCalledTimes(0);

        // Redux updated with new shipment (and not a updated move)
        expect(mockDispatch).toHaveBeenCalledTimes(1);
        expect(mockDispatch).toHaveBeenCalledWith(updateMTOShipment({ id: mockNewShipmentId }));

        // Finally, should get redirected to the estimated weight page
        expect(mockNavigate).toHaveBeenCalledWith(
          generatePath(customerRoutes.SHIPMENT_PPM_ESTIMATED_WEIGHT_PATH, {
            moveId: mockMoveId,
            mtoShipmentId: mockNewShipmentId,
          }),
        );
      });
    });

    // move and shipment patches are linked
    it.skip('does not patch the move when create shipment fails', async () => {
      // createMTOShipment.mockRejectedValueOnce('fatal error');
      searchTransportationOffices.mockImplementation(mockSearchTransportationOffices);

      renderDateAndLocation({ serviceMember: armyServiceMember, move: mockMove });

      // Fill in form
      await act(async () => {
        await userEvent.type(
          document.querySelector('input[name="pickupAddress.address.streetAddress1"]'),
          '123 Any St',
        );
      });

      await act(async () => {
        await userEvent.type(document.querySelector('input[name="pickupAddress.address.city"]'), 'Norfolk');
      });

      await act(async () => {
        await userEvent.selectOptions(document.querySelector('select[name="pickupAddress.address.state"]'), 'VA');
      });

      await act(async () => {
        await userEvent.type(document.querySelector('input[name="pickupAddress.address.postalCode"]'), '10001');
      });

      await act(async () => {
        await userEvent.type(
          document.querySelector('input[name="destinationAddress.address.streetAddress1"]'),
          '123 Any St',
        );
      });

      await act(async () => {
        await userEvent.type(document.querySelector('input[name="destinationAddress.address.city"]'), 'Norfolk');
      });

      await act(async () => {
        await userEvent.selectOptions(document.querySelector('select[name="destinationAddress.address.state"]'), 'VA');
      });

      await act(async () => {
        await userEvent.type(document.querySelector('input[name="destinationAddress.address.postalCode"]'), '10002');
      });

      await userEvent.type(screen.getByLabelText('When do you plan to start moving your PPM?'), '04 Jul 2022');

      // Set Closeout office
      const closeoutOfficeInput = await screen.getByLabelText('Which closeout office should review your PPM?');
      await fireEvent.change(closeoutOfficeInput, { target: { value: 'Tester' } });
      await act(() => selectEvent.select(closeoutOfficeInput, /Tester/));

      // Submit form
      await userEvent.click(screen.getByRole('button', { name: 'Save & Continue' }));

      await waitFor(() => {
        // Should have called called create shipment (set to fail above)
        expect(createMTOShipment).toHaveBeenCalledTimes(1);

        // Should not have patched the move since the create shipment failed
        expect(patchMove).not.toHaveBeenCalled();

        // Should not have done any redux updates
        expect(mockDispatch).not.toHaveBeenCalled();

        // No redirect should have happened
        expect(mockNavigate).not.toHaveBeenCalled();

        // Should show appropriate error message
        expect(screen.getByText('There was an error attempting to create your shipment.')).toBeInTheDocument();
      });
    }, 10000);

    // the shipment and move are patched at the same time so a successful shipment patch is a successful move patch
    it.skip('displays appropriate error when patch move fails after create shipment succeeds', async () => {
      createMTOShipment.mockResolvedValueOnce({ id: mockNewShipmentId });
      patchMove.mockRejectedValueOnce('fatal error');
      searchTransportationOffices.mockImplementation(mockSearchTransportationOffices);

      renderDateAndLocation({ serviceMember: armyServiceMember, move: mockMove, closeoutOffice: mockCloseoutOffice });

      // Fill in form
      await act(async () => {
        await userEvent.type(
          document.querySelector('input[name="pickupAddress.address.streetAddress1"]'),
          '123 Any St',
        );
      });

      await act(async () => {
        await userEvent.type(document.querySelector('input[name="pickupAddress.address.city"]'), 'Norfolk');
      });

      await act(async () => {
        await userEvent.selectOptions(document.querySelector('select[name="pickupAddress.address.state"]'), 'VA');
      });

      await act(async () => {
        await userEvent.type(document.querySelector('input[name="pickupAddress.address.postalCode"]'), '10001');
      });

      await act(async () => {
        await userEvent.type(
          document.querySelector('input[name="destinationAddress.address.streetAddress1"]'),
          '123 Any St',
        );
      });

      await act(async () => {
        await userEvent.type(document.querySelector('input[name="destinationAddress.address.city"]'), 'Norfolk');
      });

      await act(async () => {
        await userEvent.selectOptions(document.querySelector('select[name="destinationAddress.address.state"]'), 'VA');
      });

      await act(async () => {
        await userEvent.type(document.querySelector('input[name="destinationAddress.address.postalCode"]'), '10002');
      });

      await userEvent.type(screen.getByLabelText('When do you plan to start moving your PPM?'), '04 Jul 2022');

      // Set Closeout office
      const closeoutOfficeInput = await screen.getByLabelText('Which closeout office should review your PPM?');
      await fireEvent.change(closeoutOfficeInput, { target: { value: 'Tester' } });
      await act(() => selectEvent.select(closeoutOfficeInput, /Tester/));

      await userEvent.click(screen.getByRole('button', { name: 'Save & Continue' }));

      await waitFor(() => {
        // Should have called both create shipment and patch move
        expect(createMTOShipment).toHaveBeenCalledTimes(1);
        expect(patchMove).toHaveBeenCalledTimes(1);

        // Should have only updated the shipment in redux
        expect(mockDispatch).toHaveBeenCalledTimes(1);
        expect(mockDispatch).toHaveBeenCalledWith(updateMTOShipment({ id: mockNewShipmentId }));

        // No redirect should have happened
        expect(mockNavigate).not.toHaveBeenCalled();

        // Should show appropriate error message
        expect(
          screen.getByText('There was an error attempting to create the move closeout office.'),
        ).toBeInTheDocument();
      });
    });
  });

  describe('editing an existing PPM shipment', () => {
    it('renders the heading and form with shipment values', async () => {
      isBooleanFlagEnabled.mockImplementation(() => Promise.resolve(true));
      renderDateAndLocation(fullShipmentProps);
      expect(screen.getByRole('heading', { level: 1 })).toHaveTextContent('PPM date & location');

      const YesButtonSelectors = screen.getAllByLabelText('Yes');
      await userEvent.click(YesButtonSelectors[0]);
      await userEvent.click(YesButtonSelectors[1]);
      await userEvent.click(YesButtonSelectors[2]);
      await userEvent.click(YesButtonSelectors[3]);

      const postalCodes = screen.getAllByLabelText('ZIP');

      expect(screen.getAllByLabelText('Yes')[0]).toBeChecked();
      expect(screen.getAllByLabelText('Yes')[1]).toBeChecked();
      expect(screen.getAllByLabelText('Yes')[2]).toBeChecked();
      expect(screen.getAllByLabelText('Yes')[3]).toBeChecked();

      await waitFor(() => {
        expect(screen.getByLabelText('When do you plan to start moving your PPM?')).toHaveValue('31 Dec 2022');
      });

      expect(postalCodes[0]).toHaveValue('20002');
      expect(postalCodes[1]).toHaveValue('20004');
      expect(postalCodes[2]).toHaveValue('20006');
      expect(postalCodes[3]).toHaveValue('20003');
      expect(postalCodes[4]).toHaveValue('20005');
      expect(postalCodes[5]).toHaveValue('20007');
    });

    describe('editing an existing PPM shipment', () => {
      it('renders the heading and form with shipment values', async () => {
        isBooleanFlagEnabled.mockImplementation(() => Promise.resolve(true));
        renderDateAndLocation(fullShipmentProps);
        expect(screen.getByRole('heading', { level: 1 })).toHaveTextContent('PPM date & location');
<<<<<<< HEAD

        const YesButtonSelectors = screen.getAllByLabelText('Yes');
        await userEvent.click(YesButtonSelectors[0]);
        await userEvent.click(YesButtonSelectors[1]);
        await userEvent.click(YesButtonSelectors[2]);
        await userEvent.click(YesButtonSelectors[3]);

        const postalCodes = screen.getAllByLabelText('ZIP');

        expect(screen.getAllByLabelText('Yes')[0]).toBeChecked();
        expect(screen.getAllByLabelText('Yes')[1]).toBeChecked();
        expect(screen.getAllByLabelText('Yes')[2]).toBeChecked();
        expect(screen.getAllByLabelText('Yes')[3]).toBeChecked();

=======

        const YesButtonSelectors = screen.getAllByLabelText('Yes');
        await userEvent.click(YesButtonSelectors[0]);
        await userEvent.click(YesButtonSelectors[1]);
        await userEvent.click(YesButtonSelectors[2]);
        await userEvent.click(YesButtonSelectors[3]);

        const postalCodes = screen.getAllByLabelText('ZIP');

        expect(screen.getAllByLabelText('Yes')[0]).toBeChecked();
        expect(screen.getAllByLabelText('Yes')[1]).toBeChecked();
        expect(screen.getAllByLabelText('Yes')[2]).toBeChecked();
        expect(screen.getAllByLabelText('Yes')[3]).toBeChecked();

>>>>>>> f3139a11
        await waitFor(() => {
          expect(screen.getByLabelText('When do you plan to start moving your PPM?')).toHaveValue('31 Dec 2022');
        });

        expect(postalCodes[0]).toHaveValue('20002');
        expect(postalCodes[1]).toHaveValue('20004');
        expect(postalCodes[2]).toHaveValue('20006');
        expect(postalCodes[3]).toHaveValue('20003');
        expect(postalCodes[4]).toHaveValue('20005');
        expect(postalCodes[5]).toHaveValue('20007');
      });

      it('routes back to the home page screen when back is clicked', async () => {
        isBooleanFlagEnabled.mockImplementation(() => Promise.resolve(false));
        renderDateAndLocation(fullShipmentProps);

        const selectShipmentType = generatePath(generalRoutes.HOME_PATH);

        await userEvent.click(screen.getByRole('button', { name: 'Back' }));

        expect(mockNavigate).toHaveBeenCalledWith(selectShipmentType);
      });

      it('displays an error alert when the update shipment fails', async () => {
        patchMTOShipment.mockRejectedValueOnce('fatal error');

        renderDateAndLocation(fullShipmentProps);

        await userEvent.click(screen.getByRole('button', { name: 'Save & Continue' }));

        await waitFor(() => {
          expect(patchMTOShipment).toHaveBeenCalledWith(
            fullShipmentProps.mtoShipment.id,
            {
              id: fullShipmentProps.mtoShipment.id,
              moveTaskOrderID: mockMoveId,
              shipmentType: 'PPM',
              ppmShipment: {
                id: fullShipmentProps.mtoShipment.ppmShipment.id,
                pickupAddress: {
                  streetAddress1: '234 Any St',
                  streetAddress2: '',
                  city: 'Richmond',
                  state: 'VA',
                  postalCode: '20002',
                },
                destinationAddress: {
                  streetAddress1: '234 Any St',
                  streetAddress2: '',
                  city: 'Richmond',
                  state: 'VA',
                  postalCode: '20003',
                },
                secondaryPickupAddress: {
                  streetAddress1: '234 Any St',
                  streetAddress2: '',
                  city: 'Richmond',
                  state: 'VA',
                  postalCode: '20004',
                },
                secondaryDestinationAddress: {
                  streetAddress1: '234 Any St',
                  streetAddress2: '',
                  city: 'Richmond',
                  state: 'VA',
                  postalCode: '20005',
                },
                tertiaryPickupAddress: {
                  streetAddress1: '234 Any St',
                  streetAddress2: '',
                  city: 'Richmond',
                  state: 'VA',
                  postalCode: '20006',
                },
                tertiaryDestinationAddress: {
                  streetAddress1: '234 Any St',
                  streetAddress2: '',
                  city: 'Richmond',
                  state: 'VA',
                  postalCode: '20007',
                },
                pickupPostalCode: '20002',
                destinationPostalCode: '20003',
                hasSecondaryPickupAddress: true,
                secondaryPickupPostalCode: '20004',
                hasSecondaryDestinationAddress: true,
                secondaryDestinationPostalCode: '20005',
                hasTertiaryPickupAddress: true,
                tertiaryPickupPostalCode: '20006',
                hasTertiaryDestinationAddress: true,
                tertiaryDestinationPostalCode: '20007',
                sitExpected: true,
                expectedDepartureDate: '2022-12-31',
              },
            },
            fullShipmentProps.mtoShipment.eTag,
          );

          expect(screen.getByText('There was an error attempting to update your shipment.')).toBeInTheDocument();
        });
      });

      it('calls update shipment endpoint and formats optional payload values', async () => {
        patchMTOShipment.mockResolvedValueOnce({ id: fullShipmentProps.mtoShipment.id });

        renderDateAndLocation(fullShipmentProps);

        const expectedDepartureDate = screen.getByLabelText('When do you plan to start moving your PPM?');
        await userEvent.clear(expectedDepartureDate);
        await userEvent.type(expectedDepartureDate, '04 Jul 2022');

        await userEvent.click(screen.getByRole('button', { name: 'Save & Continue' }));

        await waitFor(() => {
          expect(patchMTOShipment).toHaveBeenCalledWith(
            fullShipmentProps.mtoShipment.id,
            {
              id: fullShipmentProps.mtoShipment.id,
              moveTaskOrderID: mockMoveId,
              shipmentType: 'PPM',
              ppmShipment: {
                id: fullShipmentProps.mtoShipment.ppmShipment.id,
                pickupAddress: {
                  streetAddress1: '234 Any St',
                  streetAddress2: '',
                  city: 'Richmond',
                  state: 'VA',
                  postalCode: '20002',
                },
                destinationAddress: {
                  streetAddress1: '234 Any St',
                  streetAddress2: '',
                  city: 'Richmond',
                  state: 'VA',
                  postalCode: '20003',
                },
                secondaryPickupAddress: {
                  streetAddress1: '234 Any St',
                  streetAddress2: '',
                  city: 'Richmond',
                  state: 'VA',
                  postalCode: '20004',
                },
                secondaryDestinationAddress: {
                  streetAddress1: '234 Any St',
                  streetAddress2: '',
                  city: 'Richmond',
                  state: 'VA',
                  postalCode: '20005',
                },
                tertiaryPickupAddress: {
                  streetAddress1: '234 Any St',
                  streetAddress2: '',
                  city: 'Richmond',
                  state: 'VA',
                  postalCode: '20006',
                },
                tertiaryDestinationAddress: {
                  streetAddress1: '234 Any St',
                  streetAddress2: '',
                  city: 'Richmond',
                  state: 'VA',
                  postalCode: '20007',
                },
                pickupPostalCode: '20002',
                destinationPostalCode: '20003',
                hasSecondaryPickupAddress: true,
                secondaryPickupPostalCode: '20004',
                hasSecondaryDestinationAddress: true,
                secondaryDestinationPostalCode: '20005',
                hasTertiaryPickupAddress: true,
                tertiaryPickupPostalCode: '20006',
                hasTertiaryDestinationAddress: true,
                tertiaryDestinationPostalCode: '20007',
                sitExpected: true,
                expectedDepartureDate: '2022-07-04',
              },
            },
            fullShipmentProps.mtoShipment.eTag,
          );

          expect(mockDispatch).toHaveBeenCalledWith(updateMTOShipment({ id: fullShipmentProps.mtoShipment.id }));
          expect(mockNavigate).toHaveBeenCalledWith(
            generatePath(customerRoutes.SHIPMENT_PPM_ESTIMATED_WEIGHT_PATH, {
              moveId: mockMoveId,
              mtoShipmentId: fullShipmentProps.mtoShipment.id,
            }),
          );
        });
      });

      it('calls patch move when there is a closeout office (Army/Air Force) and update shipment succeeds', async () => {
        patchMTOShipment.mockResolvedValueOnce({ id: fullShipmentProps.mtoShipment.id });
        patchMove.mockResolvedValueOnce(mockMove);
        searchTransportationOffices.mockImplementation(mockSearchTransportationOffices);

        renderDateAndLocation({
          ...fullShipmentProps,
          serviceMember: armyServiceMember,
          move: {
            ...mockMove,
            closeoutOffice: mockCloseoutOffice,
          },
        });

        // Submit form
        await userEvent.click(screen.getByRole('button', { name: 'Save & Continue' }));

        await waitFor(() => {
          // Shipment should get updated
          expect(patchMTOShipment).toHaveBeenCalledTimes(1);

          // Move patched with the closeout office
          expect(patchMove).toHaveBeenCalledTimes(1);
          expect(patchMove).toHaveBeenCalledWith(mockMove.id, { closeoutOfficeId: mockCloseoutId }, mockMove.eTag);

          // Redux updated with new shipment and updated move
          expect(mockDispatch).toHaveBeenCalledTimes(3);

          // Finally, should get redirected to the estimated weight page
          expect(mockNavigate).toHaveBeenCalledWith(
            generatePath(customerRoutes.SHIPMENT_PPM_ESTIMATED_WEIGHT_PATH, {
              moveId: mockMoveId,
              mtoShipmentId: fullShipmentProps.mtoShipment.id,
            }),
          );
        });
      });

      it('does not call patch move when there is not a closeout office (not Army/Air Force)', async () => {
        patchMTOShipment.mockResolvedValueOnce({ id: fullShipmentProps.mtoShipment.id });

        renderDateAndLocation({ ...fullShipmentProps, serviceMember: navyServiceMember, move: mockMove });

        // Submit form
        await userEvent.click(screen.getByRole('button', { name: 'Save & Continue' }));

        await waitFor(() => {
          // Shipment should get updated
          expect(patchMTOShipment).toHaveBeenCalledTimes(1);

          // Should not try to patch the move
          expect(patchMove).toHaveBeenCalledTimes(0);

          // Redux updated with new shipment (and not a updated move)
          expect(mockDispatch).toHaveBeenCalledTimes(1);
          expect(mockDispatch).toHaveBeenCalledWith(updateMTOShipment({ id: fullShipmentProps.mtoShipment.id }));

          // Finally, should get redirected to the estimated weight page
          expect(mockNavigate).toHaveBeenCalledWith(
            generatePath(customerRoutes.SHIPMENT_PPM_ESTIMATED_WEIGHT_PATH, {
              moveId: mockMoveId,
              mtoShipmentId: fullShipmentProps.mtoShipment.id,
            }),
          );
        });
      });

      it('does not patch the move when patch shipment fails', async () => {
        patchMTOShipment.mockRejectedValueOnce('fatal error');

        renderDateAndLocation({
          ...fullShipmentProps,
          serviceMember: armyServiceMember,
          move: {
            ...mockMove,
            closeoutOffice: mockCloseoutOffice,
          },
        });

        // Submit form
        await userEvent.click(screen.getByRole('button', { name: 'Save & Continue' }));

        await waitFor(() => {
          // Should have called called patch shipment (set to fail above)
          expect(patchMTOShipment).toHaveBeenCalledTimes(1);

          // Should not have patched the move since the patch shipment failed
          expect(patchMove).not.toHaveBeenCalled();

          // Should not have done any redux updates
          expect(mockDispatch).not.toHaveBeenCalled();

          // No redirect should have happened
          expect(mockNavigate).not.toHaveBeenCalled();

          // Should show appropriate error message
          expect(screen.getByText('There was an error attempting to update your shipment.')).toBeInTheDocument();
        });
      });

      it('displays appropriate error when patch move fails after patch shipment succeeds', async () => {
        patchMTOShipment.mockResolvedValueOnce({ id: mockNewShipmentId });
        patchMove.mockRejectedValueOnce('fatal error');
        searchTransportationOffices.mockImplementation(mockSearchTransportationOffices);

        renderDateAndLocation({
          ...fullShipmentProps,
          serviceMember: armyServiceMember,
          move: {
            ...mockMove,
            closeoutOffice: mockCloseoutOffice,
          },
        });

        await userEvent.click(screen.getByRole('button', { name: 'Save & Continue' }));

        await waitFor(() => {
          // Should have called both patch shipment and patch move
          expect(patchMTOShipment).toHaveBeenCalledTimes(1);
          expect(patchMove).toHaveBeenCalledTimes(1);

          // Should have only updated the shipment in redux
          expect(mockDispatch).toHaveBeenCalled();
          expect(mockDispatch).toHaveBeenCalledWith(updateMTOShipment({ id: mockNewShipmentId }));

          // No redirect should have happened
          expect(mockNavigate).not.toHaveBeenCalled();

          // Should show appropriate error message
          expect(
            screen.getByText('There was an error attempting to update the move closeout office.'),
          ).toBeInTheDocument();
        });
      });
    });
  });
});<|MERGE_RESOLUTION|>--- conflicted
+++ resolved
@@ -620,17 +620,10 @@
             secondaryPickupPostalCode: '10003',
             hasSecondaryDestinationAddress: true,
             secondaryDestinationPostalCode: '10004',
-<<<<<<< HEAD
-            hasTertiaryPickupAddress: false,
-            tertiaryPickupPostalCode: null,
-            hasTertiaryDestinationAddress: false,
-            tertiaryDestinationPostalCode: null,
-=======
             hasTertiaryPickupAddress: true,
             hasTertiaryDestinationAddress: true,
             tertiaryPickupPostalCode: '10003',
             tertiaryDestinationPostalCode: '10004',
->>>>>>> f3139a11
             sitExpected: true,
             expectedDepartureDate: '2022-07-04',
           },
@@ -985,7 +978,6 @@
         isBooleanFlagEnabled.mockImplementation(() => Promise.resolve(true));
         renderDateAndLocation(fullShipmentProps);
         expect(screen.getByRole('heading', { level: 1 })).toHaveTextContent('PPM date & location');
-<<<<<<< HEAD
 
         const YesButtonSelectors = screen.getAllByLabelText('Yes');
         await userEvent.click(YesButtonSelectors[0]);
@@ -1000,22 +992,6 @@
         expect(screen.getAllByLabelText('Yes')[2]).toBeChecked();
         expect(screen.getAllByLabelText('Yes')[3]).toBeChecked();
 
-=======
-
-        const YesButtonSelectors = screen.getAllByLabelText('Yes');
-        await userEvent.click(YesButtonSelectors[0]);
-        await userEvent.click(YesButtonSelectors[1]);
-        await userEvent.click(YesButtonSelectors[2]);
-        await userEvent.click(YesButtonSelectors[3]);
-
-        const postalCodes = screen.getAllByLabelText('ZIP');
-
-        expect(screen.getAllByLabelText('Yes')[0]).toBeChecked();
-        expect(screen.getAllByLabelText('Yes')[1]).toBeChecked();
-        expect(screen.getAllByLabelText('Yes')[2]).toBeChecked();
-        expect(screen.getAllByLabelText('Yes')[3]).toBeChecked();
-
->>>>>>> f3139a11
         await waitFor(() => {
           expect(screen.getByLabelText('When do you plan to start moving your PPM?')).toHaveValue('31 Dec 2022');
         });
