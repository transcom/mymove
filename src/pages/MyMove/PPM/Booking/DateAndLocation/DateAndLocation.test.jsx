--- conflicted
+++ resolved
@@ -7,8 +7,8 @@
 
 import DateAndLocation from 'pages/MyMove/PPM/Booking/DateAndLocation/DateAndLocation';
 import { customerRoutes, generalRoutes } from 'constants/routes';
-import { createMTOShipment, patchMove, searchTransportationOffices } from 'services/internalApi';
-import { updateMTOShipment } from 'store/entities/actions';
+import { createMTOShipment, patchMTOShipment, patchMove, searchTransportationOffices } from 'services/internalApi';
+import { updateMTOShipment, updateMove } from 'store/entities/actions';
 import SERVICE_MEMBER_AGENCIES from 'content/serviceMemberAgencies';
 import { renderWithRouter } from 'testUtils';
 
@@ -65,7 +65,7 @@
 jest.mock('services/internalApi', () => ({
   ...jest.requireActual('services/internalApi'),
   createMTOShipment: jest.fn(),
-  // patchMTOShipment: jest.fn(),
+  patchMTOShipment: jest.fn(),
   patchMove: jest.fn(),
   searchTransportationOffices: jest.fn(),
 }));
@@ -201,8 +201,6 @@
       renderDateAndLocation();
 
       await act(async () => {
-<<<<<<< HEAD
-=======
         await userEvent.type(
           document.querySelector('input[name="pickupAddress.address.streetAddress1"]'),
           '123 Any St',
@@ -218,13 +216,10 @@
       });
 
       await act(async () => {
->>>>>>> 21911234
         await userEvent.type(document.querySelector('input[name="pickupAddress.address.postalCode"]'), '10001');
       });
 
       await act(async () => {
-<<<<<<< HEAD
-=======
         await userEvent.type(
           document.querySelector('input[name="destinationAddress.address.streetAddress1"]'),
           '123 Any St',
@@ -240,7 +235,6 @@
       });
 
       await act(async () => {
->>>>>>> 21911234
         await userEvent.type(document.querySelector('input[name="destinationAddress.address.postalCode"]'), '10002');
       });
 
@@ -290,8 +284,6 @@
       createMTOShipment.mockRejectedValueOnce('fatal error');
       renderDateAndLocation();
 
-<<<<<<< HEAD
-=======
       // Fill in form
       await act(async () => {
         await userEvent.type(
@@ -308,14 +300,11 @@
         await userEvent.selectOptions(document.querySelector('select[name="pickupAddress.address.state"]'), 'VA');
       });
 
->>>>>>> 21911234
       await act(async () => {
         await userEvent.type(document.querySelector('input[name="pickupAddress.address.postalCode"]'), '10001');
       });
 
       await act(async () => {
-<<<<<<< HEAD
-=======
         await userEvent.type(
           document.querySelector('input[name="destinationAddress.address.streetAddress1"]'),
           '123 Any St',
@@ -331,7 +320,6 @@
       });
 
       await act(async () => {
->>>>>>> 21911234
         await userEvent.type(document.querySelector('input[name="destinationAddress.address.postalCode"]'), '10002');
       });
 
@@ -375,34 +363,7 @@
       createMTOShipment.mockResolvedValueOnce({ id: mockNewShipmentId });
 
       renderDateAndLocation();
-      await act(async () => {
-        await userEvent.click(document.querySelector('input[name="hasSecondaryPickupAddress"]'));
-      });
-
-      await act(async () => {
-        await userEvent.click(document.querySelector('input[name="hasSecondaryDestinationAddress"]'));
-      });
-
-<<<<<<< HEAD
-      await act(async () => {
-        await userEvent.click(document.querySelector('input[name="sitExpected"]'));
-      });
-
-      await act(async () => {
-        await userEvent.type(document.querySelector('input[name="pickupAddress.address.postalCode"]'), '10001');
-      });
-
-      await act(async () => {
-        await userEvent.type(
-          document.querySelector('input[name="secondaryPickupAddress.address.postalCode"]'),
-          '10003',
-        );
-      });
-
-      await act(async () => {
-        await userEvent.type(document.querySelector('input[name="destinationAddress.address.postalCode"]'), '10002');
-      });
-=======
+
       const radioElements = screen.getAllByLabelText('Yes');
       await userEvent.click(radioElements[0]);
       await userEvent.click(radioElements[1]);
@@ -509,14 +470,8 @@
           '10004',
         );
       });
->>>>>>> 21911234
-
-      await act(async () => {
-        await userEvent.type(
-          document.querySelector('input[name="secondaryDestinationAddress.address.postalCode"]'),
-          '10004',
-        );
-      });
+
+      await userEvent.click(radioElements[2]);
 
       await userEvent.type(screen.getByLabelText('When do you plan to start moving your PPM?'), '04 Jul 2022');
 
@@ -572,51 +527,6 @@
       });
     });
 
-<<<<<<< HEAD
-    // it('calls patch move when there is a closeout office (Army/Air Force) and create shipment succeeds', async () => {
-    //   createMTOShipment.mockResolvedValueOnce({ id: mockNewShipmentId });
-    //   patchMove.mockResolvedValueOnce(mockMove);
-    //   searchTransportationOffices.mockImplementation(mockSearchTransportationOffices);
-
-    //   renderDateAndLocation({ serviceMember: armyServiceMember, move: mockMove });
-
-    //   // Fill in form
-    //   const primaryPostalCodes = screen.getAllByLabelText('ZIP');
-    //   await userEvent.type(primaryPostalCodes[0], '10001');
-    //   await userEvent.type(primaryPostalCodes[1], '10002');
-    //   await userEvent.type(screen.getByLabelText('When do you plan to start moving your PPM?'), '04 Jul 2022');
-
-    //   // Set Closeout office
-    //   const closeoutOfficeInput = await screen.getByLabelText('Which closeout office should review your PPM?');
-    //   await fireEvent.change(closeoutOfficeInput, { target: { value: 'Tester' } });
-    //   await act(() => selectEvent.select(closeoutOfficeInput, /Tester/));
-
-    //   // Submit form
-    //   await userEvent.click(screen.getByRole('button', { name: 'Save & Continue' }));
-
-    //   await waitFor(() => {
-    //     // Shipment should get created
-    //     expect(createMTOShipment).toHaveBeenCalledTimes(1);
-
-    //     // Move patched with the closeout office
-    //     expect(patchMove).toHaveBeenCalledTimes(1);
-    //     expect(patchMove).toHaveBeenCalledWith(mockMove.id, { closeoutOfficeId: mockCloseoutId }, mockMove.eTag);
-
-    //     // Redux updated with new shipment and updated move
-    //     expect(mockDispatch).toHaveBeenCalledTimes(2);
-    //     expect(mockDispatch).toHaveBeenCalledWith(updateMTOShipment({ id: mockNewShipmentId }));
-    //     expect(mockDispatch).toHaveBeenCalledWith(updateMove(mockMove));
-
-    //     // Finally, should get redirected to the estimated weight page
-    //     expect(mockNavigate).toHaveBeenCalledWith(
-    //       generatePath(customerRoutes.SHIPMENT_PPM_ESTIMATED_WEIGHT_PATH, {
-    //         moveId: mockMoveId,
-    //         mtoShipmentId: mockNewShipmentId,
-    //       }),
-    //     );
-    //   });
-    // });
-=======
     it('calls patch move when there is a closeout office (Army/Air Force) and create shipment succeeds', async () => {
       createMTOShipment.mockResolvedValueOnce({ id: mockNewShipmentId });
       patchMove.mockResolvedValueOnce(mockMove);
@@ -695,7 +605,6 @@
         );
       });
     });
->>>>>>> 21911234
 
     it('does not call patch move when there is not a closeout office (not Army/Air Force)', async () => {
       createMTOShipment.mockResolvedValueOnce({ id: mockNewShipmentId });
@@ -704,8 +613,6 @@
 
       // Fill in form
       await act(async () => {
-<<<<<<< HEAD
-=======
         await userEvent.type(
           document.querySelector('input[name="pickupAddress.address.streetAddress1"]'),
           '123 Any St',
@@ -721,13 +628,10 @@
       });
 
       await act(async () => {
->>>>>>> 21911234
         await userEvent.type(document.querySelector('input[name="pickupAddress.address.postalCode"]'), '10001');
       });
 
       await act(async () => {
-<<<<<<< HEAD
-=======
         await userEvent.type(
           document.querySelector('input[name="destinationAddress.address.streetAddress1"]'),
           '123 Any St',
@@ -743,7 +647,6 @@
       });
 
       await act(async () => {
->>>>>>> 21911234
         await userEvent.type(document.querySelector('input[name="destinationAddress.address.postalCode"]'), '10002');
       });
 
@@ -784,8 +687,6 @@
 
       // Fill in form
       await act(async () => {
-<<<<<<< HEAD
-=======
         await userEvent.type(
           document.querySelector('input[name="pickupAddress.address.streetAddress1"]'),
           '123 Any St',
@@ -801,13 +702,10 @@
       });
 
       await act(async () => {
->>>>>>> 21911234
         await userEvent.type(document.querySelector('input[name="pickupAddress.address.postalCode"]'), '10001');
       });
 
       await act(async () => {
-<<<<<<< HEAD
-=======
         await userEvent.type(
           document.querySelector('input[name="destinationAddress.address.streetAddress1"]'),
           '123 Any St',
@@ -823,7 +721,6 @@
       });
 
       await act(async () => {
->>>>>>> 21911234
         await userEvent.type(document.querySelector('input[name="destinationAddress.address.postalCode"]'), '10002');
       });
 
@@ -864,8 +761,6 @@
 
       // Fill in form
       await act(async () => {
-<<<<<<< HEAD
-=======
         await userEvent.type(
           document.querySelector('input[name="pickupAddress.address.streetAddress1"]'),
           '123 Any St',
@@ -881,13 +776,10 @@
       });
 
       await act(async () => {
->>>>>>> 21911234
         await userEvent.type(document.querySelector('input[name="pickupAddress.address.postalCode"]'), '10001');
       });
 
       await act(async () => {
-<<<<<<< HEAD
-=======
         await userEvent.type(
           document.querySelector('input[name="destinationAddress.address.streetAddress1"]'),
           '123 Any St',
@@ -903,7 +795,6 @@
       });
 
       await act(async () => {
->>>>>>> 21911234
         await userEvent.type(document.querySelector('input[name="destinationAddress.address.postalCode"]'), '10002');
       });
 
@@ -937,13 +828,10 @@
   });
 
   describe('editing an existing PPM shipment', () => {
-    // it('renders the heading and form with shipment values', async () => {
-    //   renderDateAndLocation(fullShipmentProps);
-    //   expect(screen.getByRole('heading', { level: 1 })).toHaveTextContent('PPM date & location');
-
-<<<<<<< HEAD
-    //   const inputHasSecondaryZIP = screen.getAllByLabelText('Yes');
-=======
+    it('renders the heading and form with shipment values', async () => {
+      renderDateAndLocation(fullShipmentProps);
+      expect(screen.getByRole('heading', { level: 1 })).toHaveTextContent('PPM date & location');
+
       const inputHasSecondaryZIP = screen.getAllByLabelText('Yes');
 
       await userEvent.click(inputHasSecondaryZIP[0]);
@@ -951,32 +839,16 @@
 
       expect(screen.getAllByLabelText('Yes')[2]).toBeChecked();
       const postalCodes = screen.getAllByLabelText('ZIP');
->>>>>>> 21911234
-
-    //   await userEvent.click(inputHasSecondaryZIP[0]);
-    //   await userEvent.click(inputHasSecondaryZIP[1]);
-
-<<<<<<< HEAD
-    //   expect(screen.getAllByLabelText('Yes')[2]).toBeChecked();
-    //   const postalCodes = screen.getAllByLabelText('ZIP');
-
-    //   await waitFor(() => {
-    //     expect(screen.getByLabelText('When do you plan to start moving your PPM?')).toHaveValue('31 Dec 2022');
-    //   });
-
-    //   expect(postalCodes[0]).toHaveValue('20002');
-    //   expect(postalCodes[1]).toHaveValue('20004');
-    //   expect(postalCodes[2]).toHaveValue('20003');
-    //   expect(postalCodes[3]).toHaveValue('20005');
-
-    // });
-=======
+
+      await waitFor(() => {
+        expect(screen.getByLabelText('When do you plan to start moving your PPM?')).toHaveValue('31 Dec 2022');
+      });
+
       expect(postalCodes[0]).toHaveValue('20002');
       expect(postalCodes[1]).toHaveValue('20004');
       expect(postalCodes[2]).toHaveValue('20003');
       expect(postalCodes[3]).toHaveValue('20005');
     });
->>>>>>> 21911234
 
     it('routes back to the home page screen when back is clicked', async () => {
       renderDateAndLocation(fullShipmentProps);
@@ -988,254 +860,6 @@
       expect(mockNavigate).toHaveBeenCalledWith(selectShipmentType);
     });
 
-<<<<<<< HEAD
-    // it('displays an error alert when the update shipment fails', async () => {
-    //   patchMTOShipment.mockRejectedValueOnce('fatal error');
-
-    //   renderDateAndLocation(fullShipmentProps);
-
-    //   await userEvent.click(screen.getByRole('button', { name: 'Save & Continue' }));
-
-    //   await waitFor(() => {
-    //     expect(patchMTOShipment).toHaveBeenCalledWith(
-    //       fullShipmentProps.mtoShipment.id,
-    //       {
-    //         id: fullShipmentProps.mtoShipment.id,
-    //         moveTaskOrderID: mockMoveId,
-    //         shipmentType: 'PPM',
-    //         ppmShipment: {
-    //           id: fullShipmentProps.mtoShipment.ppmShipment.id,
-    //           pickupPostalCode: '20002',
-    //           destinationPostalCode: '20004',
-    //           hasSecondaryPickupAddress: false,
-    //           secondaryPickupPostalCode: null,
-    //           hasSecondaryDestinationAddress: true,
-    //           secondaryDestinationPostalCode: '20005',
-    //           sitExpected: true,
-    //           expectedDepartureDate: '2022-12-31',
-    //         },
-    //       },
-    //       fullShipmentProps.mtoShipment.eTag,
-    //     );
-
-    //     expect(screen.getByText('There was an error attempting to update your shipment.')).toBeInTheDocument();
-    //   });
-    // });
-
-    // it('calls update shipment endpoint and formats optional payload values', async () => {
-    //   patchMTOShipment.mockResolvedValueOnce({ id: fullShipmentProps.mtoShipment.id });
-
-    //   renderDateAndLocation(fullShipmentProps);
-
-    //   await act(async () => {
-    //     await userEvent.click(document.querySelector('input[name="hasSecondaryPickupAddress"]'));
-    //   });
-
-    //   await act(async () => {
-    //     await userEvent.click(document.querySelector('input[name="hasSecondaryDestinationAddress"]'));
-    //   });
-
-    //   await act(async () => {
-    //     await userEvent.type(
-    //       document.querySelector('input[name="pickupAddress.address.postalCode"]'),
-    //       '10001',
-    //     );
-    //   });
-
-    //   await act(async () => {
-    //     await userEvent.type(
-    //       document.querySelector('input[name="secondaryPickupAddress.address.postalCode"]'),
-    //       '10002',
-    //     );
-    //   });
-
-    //   await act(async () => {
-    //     await userEvent.type(
-    //       document.querySelector('input[name="destinationAddress.address.postalCode"]'),
-    //       '10003',
-    //     );
-    //   });
-
-    //   await act(async () => {
-    //     await userEvent.type(
-    //       document.querySelector('input[name="secondaryDestinationAddress.address.postalCode"]'),
-    //       '10004',
-    //     );
-    //   });
-
-    //   const expectedDepartureDate = screen.getByLabelText('When do you plan to start moving your PPM?');
-    //   await userEvent.clear(expectedDepartureDate);
-    //   await userEvent.type(expectedDepartureDate, '04 Jul 2022');
-
-    //   await userEvent.click(screen.getByRole('button', { name: 'Save & Continue' }));
-
-    //   await waitFor(() => {
-    //     expect(patchMTOShipment).toHaveBeenCalledWith(
-    //       fullShipmentProps.mtoShipment.id,
-    //       {
-    //         id: fullShipmentProps.mtoShipment.id,
-    //         moveTaskOrderID: mockMoveId,
-    //         shipmentType: 'PPM',
-    //         ppmShipment: {
-    //           id: fullShipmentProps.mtoShipment.ppmShipment.id,
-    //           pickupPostalCode: '10001',
-    //           destinationPostalCode: '10003',
-    //           hasSecondaryPickupAddress: true,
-    //           secondaryPickupPostalCode: '10002',
-    //           hasSecondaryDestinationAddress: true,
-    //           secondaryDestinationPostalCode: '10004',
-    //           sitExpected: true,
-    //           expectedDepartureDate: '2022-07-04',
-    //         },
-    //       },
-    //       fullShipmentProps.mtoShipment.eTag,
-    //     );
-
-    //     expect(mockDispatch).toHaveBeenCalledWith(updateMTOShipment({ id: fullShipmentProps.mtoShipment.id }));
-    //     expect(mockNavigate).toHaveBeenCalledWith(
-    //       generatePath(customerRoutes.SHIPMENT_PPM_ESTIMATED_WEIGHT_PATH, {
-    //         moveId: mockMoveId,
-    //         mtoShipmentId: fullShipmentProps.mtoShipment.id,
-    //       }),
-    //     );
-    //   });
-    // });
-
-    // it('calls patch move when there is a closeout office (Army/Air Force) and update shipment succeeds', async () => {
-    //   patchMTOShipment.mockResolvedValueOnce({ id: fullShipmentProps.mtoShipment.id });
-    //   patchMove.mockResolvedValueOnce(mockMove);
-    //   searchTransportationOffices.mockImplementation(mockSearchTransportationOffices);
-
-    //   renderDateAndLocation({
-    //     ...fullShipmentProps,
-    //     serviceMember: armyServiceMember,
-    //     move: {
-    //       ...mockMove,
-    //       closeout_office: mockCloseoutOffice,
-    //     },
-    //   });
-
-    //   // Submit form
-    //   await userEvent.click(screen.getByRole('button', { name: 'Save & Continue' }));
-
-    //   await waitFor(() => {
-    //     // Shipment should get updated
-    //     expect(patchMTOShipment).toHaveBeenCalledTimes(1);
-
-    //     // Move patched with the closeout office
-    //     expect(patchMove).toHaveBeenCalledTimes(1);
-    //     expect(patchMove).toHaveBeenCalledWith(mockMove.id, { closeoutOfficeId: mockCloseoutId }, mockMove.eTag);
-
-    //     // Redux updated with new shipment and updated move
-    //     expect(mockDispatch).toHaveBeenCalledTimes(2);
-
-    //     // Finally, should get redirected to the estimated weight page
-    //     expect(mockNavigate).toHaveBeenCalledWith(
-    //       generatePath(customerRoutes.SHIPMENT_PPM_ESTIMATED_WEIGHT_PATH, {
-    //         moveId: mockMoveId,
-    //         mtoShipmentId: fullShipmentProps.mtoShipment.id,
-    //       }),
-    //     );
-    //   });
-    // });
-
-    // it('does not call patch move when there is not a closeout office (not Army/Air Force)', async () => {
-    //   patchMTOShipment.mockResolvedValueOnce({ id: fullShipmentProps.mtoShipment.id });
-
-    //   renderDateAndLocation({ ...fullShipmentProps, serviceMember: navyServiceMember, move: mockMove });
-
-    //   // Submit form
-    //   await userEvent.click(screen.getByRole('button', { name: 'Save & Continue' }));
-
-    //   await waitFor(() => {
-    //     // Shipment should get updated
-    //     expect(patchMTOShipment).toHaveBeenCalledTimes(1);
-
-    //     // Should not try to patch the move
-    //     expect(patchMove).toHaveBeenCalledTimes(0);
-
-    //     // Redux updated with new shipment (and not a updated move)
-    //     expect(mockDispatch).toHaveBeenCalledTimes(1);
-    //     expect(mockDispatch).toHaveBeenCalledWith(updateMTOShipment({ id: fullShipmentProps.mtoShipment.id }));
-
-    //     // Finally, should get redirected to the estimated weight page
-    //     expect(mockNavigate).toHaveBeenCalledWith(
-    //       generatePath(customerRoutes.SHIPMENT_PPM_ESTIMATED_WEIGHT_PATH, {
-    //         moveId: mockMoveId,
-    //         mtoShipmentId: fullShipmentProps.mtoShipment.id,
-    //       }),
-    //     );
-    //   });
-    // });
-
-    // it('does not patch the move when patch shipment fails', async () => {
-    //   patchMTOShipment.mockRejectedValueOnce('fatal error');
-
-    //   renderDateAndLocation({
-    //     ...fullShipmentProps,
-    //     serviceMember: armyServiceMember,
-    //     move: {
-    //       ...mockMove,
-    //       closeout_office: mockCloseoutOffice,
-    //     },
-    //   });
-
-    //   // Submit form
-    //   await userEvent.click(screen.getByRole('button', { name: 'Save & Continue' }));
-
-    //   await waitFor(() => {
-    //     // Should have called called patch shipment (set to fail above)
-    //     expect(patchMTOShipment).toHaveBeenCalledTimes(1);
-
-    //     // Should not have patched the move since the patch shipment failed
-    //     expect(patchMove).not.toHaveBeenCalled();
-
-    //     // Should not have done any redux updates
-    //     expect(mockDispatch).not.toHaveBeenCalled();
-
-    //     // No redirect should have happened
-    //     expect(mockNavigate).not.toHaveBeenCalled();
-
-    //     // Should show appropriate error message
-    //     expect(screen.getByText('There was an error attempting to update your shipment.')).toBeInTheDocument();
-    //   });
-    // });
-
-    // it('displays appropriate error when patch move fails after patch shipment succeeds', async () => {
-    //   patchMTOShipment.mockResolvedValueOnce({ id: mockNewShipmentId });
-    //   patchMove.mockRejectedValueOnce('fatal error');
-    //   searchTransportationOffices.mockImplementation(mockSearchTransportationOffices);
-
-    //   renderDateAndLocation({
-    //     ...fullShipmentProps,
-    //     serviceMember: armyServiceMember,
-    //     move: {
-    //       ...mockMove,
-    //       closeout_office: mockCloseoutOffice,
-    //     },
-    //   });
-
-    //   await userEvent.click(screen.getByRole('button', { name: 'Save & Continue' }));
-
-    //   await waitFor(() => {
-    //     // Should have called both patch shipment and patch move
-    //     expect(patchMTOShipment).toHaveBeenCalledTimes(1);
-    //     expect(patchMove).toHaveBeenCalledTimes(1);
-
-    //     // Should have only updated the shipment in redux
-    //     expect(mockDispatch).toHaveBeenCalledTimes(1);
-    //     expect(mockDispatch).toHaveBeenCalledWith(updateMTOShipment({ id: mockNewShipmentId }));
-
-    //     // No redirect should have happened
-    //     expect(mockNavigate).not.toHaveBeenCalled();
-
-    //     // Should show appropriate error message
-    //     expect(
-    //       screen.getByText('There was an error attempting to update the move closeout office.'),
-    //     ).toBeInTheDocument();
-    //   });
-    // });
-=======
     it('displays an error alert when the update shipment fails', async () => {
       patchMTOShipment.mockRejectedValueOnce('fatal error');
 
@@ -1502,6 +1126,5 @@
         ).toBeInTheDocument();
       });
     });
->>>>>>> 21911234
   });
 });