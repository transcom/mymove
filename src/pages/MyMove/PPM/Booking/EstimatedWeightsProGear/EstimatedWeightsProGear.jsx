import React, { useState } from 'react';
import { useDispatch, useSelector } from 'react-redux';
import { generatePath, useNavigate, useParams, Link } from 'react-router-dom';
import { GridContainer, Grid, Alert } from '@trussworks/react-uswds';

import ppmPageStyles from 'pages/MyMove/PPM/PPM.module.scss';
import { customerRoutes } from 'constants/routes';
import EstimatedWeightsProGearForm from 'components/Customer/PPM/Booking/EstimatedWeightsProGearForm/EstimatedWeightsProGearForm';
import { shipmentTypes } from 'constants/shipments';
import ShipmentTag from 'components/ShipmentTag/ShipmentTag';
import { getResponseError, patchMTOShipment } from 'services/internalApi';
import { updateMTOShipment } from 'store/entities/actions';
import {
  selectCurrentOrders,
  selectMTOShipmentById,
  selectServiceMemberFromLoggedInUser,
} from 'store/entities/selectors';
import LoadingPlaceholder from 'shared/LoadingPlaceholder';
import NotificationScrollToTop from 'components/NotificationScrollToTop';
import { technicalHelpDeskURL } from 'shared/constants';

const EstimatedWeightsProGear = () => {
  const [errorMessage, setErrorMessage] = useState(null);
  const [errorCode, setErrorCode] = useState(null);
  const navigate = useNavigate();
  const { moveId, mtoShipmentId, shipmentNumber } = useParams();
  const dispatch = useDispatch();

  const serviceMember = useSelector((state) => selectServiceMemberFromLoggedInUser(state));
  const orders = useSelector((state) => selectCurrentOrders(state));
  const mtoShipment = useSelector((state) => selectMTOShipmentById(state, mtoShipmentId));

  const handleBack = () => {
    navigate(generatePath(customerRoutes.SHIPMENT_EDIT_PATH, { moveId, mtoShipmentId }));
  };

  const handleSubmit = async (values, { setSubmitting }) => {
    setErrorMessage(null);

    const hasProGear = values.hasProGear === 'true';

    const payload = {
      shipmentType: mtoShipment.shipmentType,
      ppmShipment: {
        id: mtoShipment.ppmShipment.id,
        estimatedWeight: Number(values.estimatedWeight),
        hasProGear,
        proGearWeight: hasProGear ? Number(values.proGearWeight) : null,
        spouseProGearWeight: hasProGear ? Number(values.spouseProGearWeight) : null,
      },
    };

    patchMTOShipment(mtoShipment.id, payload, mtoShipment.eTag)
      .then((response) => {
        setSubmitting(false);
        dispatch(updateMTOShipment(response));
        navigate(generatePath(customerRoutes.SHIPMENT_PPM_ESTIMATED_INCENTIVE_PATH, { moveId, mtoShipmentId }));
      })
      .catch((err) => {
        setSubmitting(false);
        setErrorCode(err?.response?.status);
        setErrorMessage(getResponseError(err.response, 'Failed to update MTO shipment due to server error.'));
      });
  };

  if (!serviceMember || !orders || !mtoShipment) {
    return <LoadingPlaceholder />;
  }

  return (
    <div className={ppmPageStyles.ppmPageStyle}>
      <NotificationScrollToTop dependency={errorMessage} />
      <GridContainer>
        <Grid row>
          <Grid col desktop={{ col: 8, offset: 2 }}>
            <ShipmentTag shipmentType={shipmentTypes.PPM} shipmentNumber={shipmentNumber} />
            <h1>Estimated weight</h1>
            {errorMessage && (
              <Alert headingLevel="h4" slim type="error">
<<<<<<< HEAD
                {errorCode === 400 || errorCode === 500 ? (
=======
                {errorCode === 400 ? (
>>>>>>> ea3fdcd5
                  <p>
                    {errorMessage} If the error persists, please try again later, or contact the&nbsp;
                    <Link to={technicalHelpDeskURL} target="_blank" rel="noreferrer">
                      Technical Help Desk
                    </Link>
                    .
                  </p>
                ) : (
                  <p>{errorMessage}</p>
                )}
              </Alert>
            )}
            <EstimatedWeightsProGearForm
              orders={orders}
              serviceMember={serviceMember}
              mtoShipment={mtoShipment}
              onSubmit={handleSubmit}
              onBack={handleBack}
            />
          </Grid>
        </Grid>
      </GridContainer>
    </div>
  );
};

export default EstimatedWeightsProGear;<|MERGE_RESOLUTION|>--- conflicted
+++ resolved
@@ -77,11 +77,7 @@
             <h1>Estimated weight</h1>
             {errorMessage && (
               <Alert headingLevel="h4" slim type="error">
-<<<<<<< HEAD
-                {errorCode === 400 || errorCode === 500 ? (
-=======
                 {errorCode === 400 ? (
->>>>>>> ea3fdcd5
                   <p>
                     {errorMessage} If the error persists, please try again later, or contact the&nbsp;
                     <Link to={technicalHelpDeskURL} target="_blank" rel="noreferrer">
