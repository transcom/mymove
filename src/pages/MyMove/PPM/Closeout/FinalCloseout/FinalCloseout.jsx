--- conflicted
+++ resolved
@@ -126,11 +126,7 @@
               onBack={handleBack}
               onSubmit={handleSubmit}
               affiliation={affiliation}
-<<<<<<< HEAD
-              selectedMove={selectedMove}
-=======
               move={selectedMove}
->>>>>>> 3084da21
               appName={APP_NAME.MYMOVE}
             />
           </Grid>
