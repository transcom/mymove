import classnames from 'classnames';
import React, { useEffect, useState } from 'react';
import { useDispatch, useSelector } from 'react-redux';
import { useNavigate, useParams, generatePath } from 'react-router-dom';
import { Alert, Grid, GridContainer } from '@trussworks/react-uswds';

import { isBooleanFlagEnabled } from '../../../../../utils/featureFlags';

import styles from './FinalCloseout.module.scss';

import FinalCloseoutForm from 'components/Shared/PPM/Closeout/FinalCloseoutForm/FinalCloseoutForm';
import NotificationScrollToTop from 'components/NotificationScrollToTop';
import ShipmentTag from 'components/ShipmentTag/ShipmentTag';
import { customerRoutes } from 'constants/routes';
import { shipmentTypes } from 'constants/shipments';
import ppmPageStyles from 'pages/MyMove/PPM/PPM.module.scss';
import { ppmSubmissionCertificationText } from 'scenes/Legalese/legaleseText';
import { getMTOShipmentsForMove, getResponseError, submitPPMShipmentSignedCertification } from 'services/internalApi';
import LoadingPlaceholder from 'shared/LoadingPlaceholder';
import { updateMTOShipment } from 'store/entities/actions';
import { selectServiceMemberAffiliation, selectMTOShipmentById } from 'store/entities/selectors';
import { selectMove } from 'shared/Entities/modules/moves';
import { formatSwaggerDate } from 'utils/formatters';
import { setFlashMessage } from 'store/flash/actions';
import { APP_NAME } from 'constants/apps';

const FinalCloseout = () => {
  const navigate = useNavigate();
  const dispatch = useDispatch();
  const [errorMessage, setErrorMessage] = useState(null);
  const [isLoading, setIsLoading] = useState(true);
  const [multiMove, setMultiMove] = useState(false);
  const { moveId, mtoShipmentId } = useParams();

  const mtoShipment = useSelector((state) => selectMTOShipmentById(state, mtoShipmentId));
  const affiliation = useSelector((state) => selectServiceMemberAffiliation(state));
  const selectedMove = useSelector((state) => selectMove(state, moveId));

  useEffect(() => {
    isBooleanFlagEnabled('multi_move').then((enabled) => {
      setMultiMove(enabled);
    });
    getMTOShipmentsForMove(moveId)
      .then((response) => {
        dispatch(updateMTOShipment(response.mtoShipments[mtoShipmentId]));
      })
      .catch(() => {
        setErrorMessage('Failed to fetch shipment information');
      })
      .finally(() => {
        setIsLoading(false);
      });
  }, [moveId, mtoShipmentId, dispatch]);

  if (!mtoShipment || isLoading) {
    return <LoadingPlaceholder />;
  }

  const handleBack = () => {
    if (multiMove) {
      navigate(generatePath(customerRoutes.MOVE_HOME_PATH, { moveId }));
    } else {
      navigate(customerRoutes.MOVE_HOME_PAGE);
    }
  };

  const handleSubmit = (values) => {
    setErrorMessage(null);
    const ppmShipmentId = mtoShipment.ppmShipment.id;

    const payload = {
      certification_text: ppmSubmissionCertificationText,
      signature: values.signature,
      date: values.date,
    };

    submitPPMShipmentSignedCertification(ppmShipmentId, payload)
      .then((response) => {
        dispatch(
          updateMTOShipment({
            ...mtoShipment,
            ppmShipment: response,
          }),
        );

        dispatch(
          setFlashMessage('PPM_SUBMITTED', 'success', 'You submitted documentation for review.', undefined, false),
        );

        if (multiMove) {
          navigate(generatePath(customerRoutes.MOVE_HOME_PATH, { moveId }));
        } else {
          navigate(customerRoutes.MOVE_HOME_PAGE);
        }
      })
      .catch((err) => {
        setErrorMessage(getResponseError(err.response, 'Failed to submit PPM documentation due to server error.'));
      });
  };

  const initialValues = {
    signature: '',
    date: formatSwaggerDate(new Date()),
  };

  return (
    <div className={classnames(ppmPageStyles.ppmPageStyle, styles.FinalCloseout)}>
      <NotificationScrollToTop dependency={errorMessage} />

      <GridContainer>
        <Grid row>
          <Grid col desktop={{ col: 8, offset: 2 }}>
            <ShipmentTag shipmentType={shipmentTypes.PPM} />

            <h1>Complete PPM</h1>

            {errorMessage && (
              <Alert headingLevel="h4" slim type="error">
                {errorMessage}
              </Alert>
            )}

            <FinalCloseoutForm
              initialValues={initialValues}
              mtoShipment={mtoShipment}
              onBack={handleBack}
              onSubmit={handleSubmit}
              affiliation={affiliation}
<<<<<<< HEAD
              selectedMove={selectedMove}
=======
              move={selectedMove}
>>>>>>> 94794053
              appName={APP_NAME.MYMOVE}
            />
          </Grid>
        </Grid>
      </GridContainer>
    </div>
  );
};

export default FinalCloseout;<|MERGE_RESOLUTION|>--- conflicted
+++ resolved
@@ -126,11 +126,7 @@
               onBack={handleBack}
               onSubmit={handleSubmit}
               affiliation={affiliation}
-<<<<<<< HEAD
-              selectedMove={selectedMove}
-=======
               move={selectedMove}
->>>>>>> 94794053
               appName={APP_NAME.MYMOVE}
             />
           </Grid>
