import React, { useEffect, useState } from 'react';
import { generatePath, useNavigate, useParams } from 'react-router-dom';
import { useSelector, useDispatch } from 'react-redux';
import { Alert, Grid, GridContainer } from '@trussworks/react-uswds';
import classnames from 'classnames';

import styles from './Expenses.module.scss';

import ppmPageStyles from 'pages/MyMove/PPM/PPM.module.scss';
import NotificationScrollToTop from 'components/NotificationScrollToTop';
import ShipmentTag from 'components/ShipmentTag/ShipmentTag';
import { shipmentTypes } from 'constants/shipments';
import ExpenseForm from 'components/Shared/PPM/Closeout/ExpenseForm/ExpenseForm';
import { selectExpenseAndIndexById, selectMTOShipmentById } from 'store/entities/selectors';
import { customerRoutes } from 'constants/routes';
import { CUSTOMER_ERROR_MESSAGES } from 'constants/errorMessages';
import LoadingPlaceholder from 'shared/LoadingPlaceholder';
import {
  createUploadForPPMDocument,
  createMovingExpense,
  deleteUpload,
  patchMovingExpense,
} from 'services/internalApi';
import { updateMTOShipment } from 'store/entities/actions';
import { formatDateForSwagger } from 'shared/dates';
<<<<<<< HEAD
import { convertDollarsToCents, appendTimestampToFilename } from 'shared/utils';
import { APP_NAME } from 'constants/apps';
=======
import { convertDollarsToCents } from 'shared/utils';
import appendTimestampToFilename from 'utils/fileUpload';
>>>>>>> ad612a44

const Expenses = () => {
  const [errorMessage, setErrorMessage] = useState(null);

  const dispatch = useDispatch();
  const navigate = useNavigate();
  const { moveId, mtoShipmentId, expenseId } = useParams();

  const mtoShipment = useSelector((state) => selectMTOShipmentById(state, mtoShipmentId));
  const { expense: currentExpense, index: currentIndex } = useSelector((state) =>
    selectExpenseAndIndexById(state, mtoShipmentId, expenseId),
  );

  const ppmShipment = mtoShipment?.ppmShipment || {};
  const { ppmType } = ppmShipment;

  const appName = APP_NAME.MYMOVE;

  useEffect(() => {
    if (!expenseId) {
      createMovingExpense(mtoShipment?.ppmShipment?.id)
        .then((resp) => {
          if (mtoShipment?.ppmShipment?.movingExpenses) {
            mtoShipment.ppmShipment.movingExpenses.push(resp);
          } else {
            mtoShipment.ppmShipment.movingExpenses = [resp];
          }
          const path = generatePath(customerRoutes.SHIPMENT_PPM_EXPENSES_EDIT_PATH, {
            moveId,
            mtoShipmentId,
            expenseId: resp.id,
          });
          navigate(path, { replace: true });
          dispatch(updateMTOShipment(mtoShipment));
        })
        .catch(() => {
          setErrorMessage('Failed to create trip record');
        });
    }
  }, [expenseId, moveId, mtoShipmentId, navigate, dispatch, mtoShipment]);

  const handleCreateUpload = async (fieldName, file, setFieldTouched) => {
    const documentId = currentExpense[`${fieldName}Id`];
    createUploadForPPMDocument(mtoShipment.ppmShipment.id, documentId, appendTimestampToFilename(file), false)
      .then((upload) => {
        mtoShipment.ppmShipment.movingExpenses[currentIndex][fieldName].uploads.push(upload);
        dispatch(updateMTOShipment(mtoShipment));
        setFieldTouched(fieldName, true);
        return upload;
      })
      .catch(() => {
        setErrorMessage('Failed to save the file upload');
      });
  };

  const handleUploadComplete = (err) => {
    if (err) {
      setErrorMessage('Encountered error when completing file upload');
    }
  };

  const handleUploadDelete = (uploadId, fieldName, setFieldTouched, setFieldValue) => {
    deleteUpload(uploadId, null, mtoShipment?.ppmShipment?.id)
      .then(() => {
        const filteredUploads = mtoShipment.ppmShipment.movingExpenses[currentIndex][fieldName].uploads.filter(
          (upload) => upload.id !== uploadId,
        );
        mtoShipment.ppmShipment.movingExpenses[currentIndex][fieldName].uploads = filteredUploads;

        setFieldValue(fieldName, filteredUploads, true);
        setFieldTouched(fieldName, true, true);
        dispatch(updateMTOShipment(mtoShipment));
      })
      .catch(() => {
        setErrorMessage('Failed to delete the file upload');
      });
  };

  const handleBack = () => {
    const path = generatePath(customerRoutes.SHIPMENT_PPM_REVIEW_PATH, {
      moveId,
      mtoShipmentId,
    });
    navigate(path);
  };

  const handleErrorMessage = (error) => {
    if (error?.response?.status === 412) {
      setErrorMessage(CUSTOMER_ERROR_MESSAGES.PRECONDITION_FAILED);
    } else {
      setErrorMessage('Failed to save updated trip record');
    }
  };

  const handleSubmit = async (values, { setSubmitting }) => {
    setErrorMessage(null);
    const payload = {
      ppmShipmentId: mtoShipment.ppmShipment.id,
      movingExpenseType: values.expenseType,
      amount: convertDollarsToCents(values.amount),
      description: values.description,
      missingReceipt: values.missingReceipt,
      paidWithGTCC: values.paidWithGTCC === 'true',
      SITEndDate: formatDateForSwagger(values.sitEndDate),
      SITStartDate: formatDateForSwagger(values.sitStartDate),
      WeightStored: parseInt(values.sitWeight, 10),
      SITLocation: values.sitLocation,
      weightShipped: parseInt(values.weightShipped, 10),
      trackingNumber: values.trackingNumber,
      isProGear: values.isProGear === 'true',
      ...(values.isProGear === 'true' && {
        proGearBelongsToSelf: values.proGearBelongsToSelf === 'true',
        proGearDescription: values.proGearDescription,
      }),
    };

    patchMovingExpense(mtoShipment?.ppmShipment?.id, currentExpense.id, payload, currentExpense.eTag)
      .then((resp) => {
        setSubmitting(false);
        mtoShipment.ppmShipment.movingExpenses[currentIndex] = resp;
        navigate(generatePath(customerRoutes.SHIPMENT_PPM_REVIEW_PATH, { moveId, mtoShipmentId }));
        dispatch(updateMTOShipment(mtoShipment));
      })
      .catch((error) => {
        setSubmitting(false);
        handleErrorMessage(error);
      });
  };

  const renderError = () => {
    if (!errorMessage) {
      return null;
    }

    return (
      <Alert slim type="error">
        {errorMessage}
      </Alert>
    );
  };

  if (!mtoShipment || !currentExpense) {
    return renderError() || <LoadingPlaceholder />;
  }

  return (
    <div className={classnames(styles.Expenses, ppmPageStyles.ppmPageStyle)}>
      <NotificationScrollToTop dependency={errorMessage} />
      <GridContainer>
        <Grid row>
          <Grid col desktop={{ col: 8, offset: 2 }}>
            <ShipmentTag shipmentType={shipmentTypes.PPM} />
            <h1>Expenses</h1>
            {renderError()}
            <ExpenseForm
              ppmType={ppmType}
              expense={currentExpense}
              receiptNumber={currentIndex + 1}
              onBack={handleBack}
              onSubmit={handleSubmit}
              onCreateUpload={handleCreateUpload}
              onUploadComplete={handleUploadComplete}
              onUploadDelete={handleUploadDelete}
              appName={appName}
            />
          </Grid>
        </Grid>
      </GridContainer>
    </div>
  );
};

export default Expenses;<|MERGE_RESOLUTION|>--- conflicted
+++ resolved
@@ -23,13 +23,9 @@
 } from 'services/internalApi';
 import { updateMTOShipment } from 'store/entities/actions';
 import { formatDateForSwagger } from 'shared/dates';
-<<<<<<< HEAD
-import { convertDollarsToCents, appendTimestampToFilename } from 'shared/utils';
-import { APP_NAME } from 'constants/apps';
-=======
 import { convertDollarsToCents } from 'shared/utils';
 import appendTimestampToFilename from 'utils/fileUpload';
->>>>>>> ad612a44
+import { APP_NAME } from 'constants/apps';
 
 const Expenses = () => {
   const [errorMessage, setErrorMessage] = useState(null);
