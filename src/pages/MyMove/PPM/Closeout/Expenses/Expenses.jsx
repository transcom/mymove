import React, { useEffect, useState } from 'react';
import { generatePath, useNavigate, useParams } from 'react-router-dom';
import { useSelector, useDispatch } from 'react-redux';
import { Alert, Grid, GridContainer } from '@trussworks/react-uswds';
import classnames from 'classnames';

import styles from './Expenses.module.scss';

import ppmPageStyles from 'pages/MyMove/PPM/PPM.module.scss';
import NotificationScrollToTop from 'components/NotificationScrollToTop';
import ShipmentTag from 'components/ShipmentTag/ShipmentTag';
import { shipmentTypes } from 'constants/shipments';
import ExpenseForm from 'components/Shared/PPM/Closeout/ExpenseForm/ExpenseForm';
import { selectExpenseAndIndexById, selectMTOShipmentById } from 'store/entities/selectors';
import { customerRoutes } from 'constants/routes';
import { CUSTOMER_ERROR_MESSAGES } from 'constants/errorMessages';
import LoadingPlaceholder from 'shared/LoadingPlaceholder';
import {
  createUploadForPPMDocument,
  createMovingExpense,
  deleteUpload,
  patchMovingExpense,
} from 'services/internalApi';
import { updateMTOShipment } from 'store/entities/actions';
import { formatDateForSwagger } from 'shared/dates';
import { convertDollarsToCents } from 'shared/utils';
<<<<<<< HEAD
import appendTimestampToFilename from 'utils/fileUpload';
=======
import { APP_NAME } from 'constants/apps';
>>>>>>> 4e9c5cc7

const Expenses = () => {
  const [errorMessage, setErrorMessage] = useState(null);

  const dispatch = useDispatch();
  const navigate = useNavigate();
  const { moveId, mtoShipmentId, expenseId } = useParams();

  const mtoShipment = useSelector((state) => selectMTOShipmentById(state, mtoShipmentId));
  const { expense: currentExpense, index: currentIndex } = useSelector((state) =>
    selectExpenseAndIndexById(state, mtoShipmentId, expenseId),
  );

  const ppmShipment = mtoShipment?.ppmShipment || {};
  const { ppmType } = ppmShipment;

  const appName = APP_NAME.MYMOVE;

  useEffect(() => {
    if (!expenseId) {
      createMovingExpense(mtoShipment?.ppmShipment?.id)
        .then((resp) => {
          if (mtoShipment?.ppmShipment?.movingExpenses) {
            mtoShipment.ppmShipment.movingExpenses.push(resp);
          } else {
            mtoShipment.ppmShipment.movingExpenses = [resp];
          }
          const path = generatePath(customerRoutes.SHIPMENT_PPM_EXPENSES_EDIT_PATH, {
            moveId,
            mtoShipmentId,
            expenseId: resp.id,
          });
          navigate(path, { replace: true });
          dispatch(updateMTOShipment(mtoShipment));
        })
        .catch(() => {
          setErrorMessage('Failed to create trip record');
        });
    }
  }, [expenseId, moveId, mtoShipmentId, navigate, dispatch, mtoShipment]);

  const handleCreateUpload = async (fieldName, file, setFieldTouched) => {
    const documentId = currentExpense[`${fieldName}Id`];
    createUploadForPPMDocument(mtoShipment.ppmShipment.id, documentId, appendTimestampToFilename(file), false)
      .then((upload) => {
        mtoShipment.ppmShipment.movingExpenses[currentIndex][fieldName].uploads.push(upload);
        dispatch(updateMTOShipment(mtoShipment));
        setFieldTouched(fieldName, true);
        return upload;
      })
      .catch(() => {
        setErrorMessage('Failed to save the file upload');
      });
  };

  const handleUploadComplete = (err) => {
    if (err) {
      setErrorMessage('Encountered error when completing file upload');
    }
  };

  const handleUploadDelete = (uploadId, fieldName, setFieldTouched, setFieldValue) => {
    deleteUpload(uploadId, null, mtoShipment?.ppmShipment?.id)
      .then(() => {
        const filteredUploads = mtoShipment.ppmShipment.movingExpenses[currentIndex][fieldName].uploads.filter(
          (upload) => upload.id !== uploadId,
        );
        mtoShipment.ppmShipment.movingExpenses[currentIndex][fieldName].uploads = filteredUploads;

        setFieldValue(fieldName, filteredUploads, true);
        setFieldTouched(fieldName, true, true);
        dispatch(updateMTOShipment(mtoShipment));
      })
      .catch(() => {
        setErrorMessage('Failed to delete the file upload');
      });
  };

  const handleBack = () => {
    const path = generatePath(customerRoutes.SHIPMENT_PPM_REVIEW_PATH, {
      moveId,
      mtoShipmentId,
    });
    navigate(path);
  };

  const handleErrorMessage = (error) => {
    if (error?.response?.status === 412) {
      setErrorMessage(CUSTOMER_ERROR_MESSAGES.PRECONDITION_FAILED);
    } else {
      setErrorMessage('Failed to save updated trip record');
    }
  };

  const handleSubmit = async (values, { setSubmitting }) => {
    setErrorMessage(null);
    const payload = {
      ppmShipmentId: mtoShipment.ppmShipment.id,
      movingExpenseType: values.expenseType,
      amount: convertDollarsToCents(values.amount),
      description: values.description,
      missingReceipt: values.missingReceipt,
      paidWithGTCC: values.paidWithGTCC === 'true',
      SITEndDate: formatDateForSwagger(values.sitEndDate),
      SITStartDate: formatDateForSwagger(values.sitStartDate),
      WeightStored: parseInt(values.sitWeight, 10),
      SITLocation: values.sitLocation,
      weightShipped: parseInt(values.weightShipped, 10),
      trackingNumber: values.trackingNumber,
      isProGear: values.isProGear === 'true',
      ...(values.isProGear === 'true' && {
        proGearBelongsToSelf: values.proGearBelongsToSelf === 'true',
        proGearDescription: values.proGearDescription,
      }),
    };

    patchMovingExpense(mtoShipment?.ppmShipment?.id, currentExpense.id, payload, currentExpense.eTag)
      .then((resp) => {
        setSubmitting(false);
        mtoShipment.ppmShipment.movingExpenses[currentIndex] = resp;
        navigate(generatePath(customerRoutes.SHIPMENT_PPM_REVIEW_PATH, { moveId, mtoShipmentId }));
        dispatch(updateMTOShipment(mtoShipment));
      })
      .catch((error) => {
        setSubmitting(false);
        handleErrorMessage(error);
      });
  };

  const renderError = () => {
    if (!errorMessage) {
      return null;
    }

    return (
      <Alert slim type="error">
        {errorMessage}
      </Alert>
    );
  };

  if (!mtoShipment || !currentExpense) {
    return renderError() || <LoadingPlaceholder />;
  }

  return (
    <div className={classnames(styles.Expenses, ppmPageStyles.ppmPageStyle)}>
      <NotificationScrollToTop dependency={errorMessage} />
      <GridContainer>
        <Grid row>
          <Grid col desktop={{ col: 8, offset: 2 }}>
            <ShipmentTag shipmentType={shipmentTypes.PPM} />
            <h1>Expenses</h1>
            {renderError()}
            <ExpenseForm
              ppmType={ppmType}
              expense={currentExpense}
              receiptNumber={currentIndex + 1}
              onBack={handleBack}
              onSubmit={handleSubmit}
              onCreateUpload={handleCreateUpload}
              onUploadComplete={handleUploadComplete}
              onUploadDelete={handleUploadDelete}
              appName={appName}
            />
          </Grid>
        </Grid>
      </GridContainer>
    </div>
  );
};

export default Expenses;<|MERGE_RESOLUTION|>--- conflicted
+++ resolved
@@ -24,11 +24,8 @@
 import { updateMTOShipment } from 'store/entities/actions';
 import { formatDateForSwagger } from 'shared/dates';
 import { convertDollarsToCents } from 'shared/utils';
-<<<<<<< HEAD
 import appendTimestampToFilename from 'utils/fileUpload';
-=======
 import { APP_NAME } from 'constants/apps';
->>>>>>> 4e9c5cc7
 
 const Expenses = () => {
   const [errorMessage, setErrorMessage] = useState(null);
