--- conflicted
+++ resolved
@@ -24,11 +24,8 @@
 import { updateMTOShipment } from 'store/entities/actions';
 import { formatDateForSwagger } from 'shared/dates';
 import { convertDollarsToCents } from 'shared/utils';
-<<<<<<< HEAD
 import { APP_NAME } from 'constants/apps';
-=======
 import appendTimestampToFilename from 'utils/fileUpload';
->>>>>>> ad612a44
 
 const Expenses = () => {
   const [errorMessage, setErrorMessage] = useState(null);
