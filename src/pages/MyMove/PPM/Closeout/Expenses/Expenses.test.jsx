import React from 'react';
import { render, waitFor, screen } from '@testing-library/react';
import userEvent from '@testing-library/user-event';
import { generatePath } from 'react-router-dom';
import { v4 } from 'uuid';

import { SHIPMENT_OPTIONS } from 'shared/constants';
import { MockProviders } from 'testUtils';
import { selectExpenseAndIndexById, selectMTOShipmentById } from 'store/entities/selectors';
import Expenses from 'pages/MyMove/PPM/Closeout/Expenses/Expenses';
import { customerRoutes } from 'constants/routes';
import { createBaseMovingExpense, createCompleteMovingExpense } from 'utils/test/factories/movingExpense';
import { createMovingExpense, patchMovingExpense, deleteUpload } from 'services/internalApi';

const mockNavigate = jest.fn();
const mockMoveId = 'cc03c553-d317-46af-8b2d-3c9f899f6451';
const mockMTOShipmentId = '6b7a5769-4393-46fb-a4c4-d3f6ac7584c7';
const mockExpenseId = 'ba29f5f5-0a51-4161-adaa-c568f5d5eab0';
jest.mock('react-router-dom', () => ({
  ...jest.requireActual('react-router-dom'),
  useNavigate: () => mockNavigate,
}));
jest.mock('services/internalApi', () => ({
  ...jest.requireActual('services/internalApi'),
  createMovingExpense: jest.fn(),
  createUploadForPPMDocument: jest.fn(),
  deleteUpload: jest.fn(),
  patchMovingExpense: jest.fn(),
}));

const mockPPMShipmentId = v4();
const mockMTOShipment = {
  id: mockMTOShipmentId,
  moveTaskOrderId: mockMoveId,
  shipmentType: SHIPMENT_OPTIONS.PPM,
  ppmShipment: {
    id: mockPPMShipmentId,
    pickupPostalCode: '10001',
    destinationPostalCode: '10002',
    expectedDepartureDate: '2022-04-30',
    advanceRequested: true,
    advance: 598700,
    estimatedWeight: 4000,
    estimatedIncentive: 1000000,
    sitExpected: false,
    hasProGear: false,
    proGearWeight: null,
    spouseProGearWeight: null,
  },
  eTag: 'dGVzdGluZzIzNDQzMjQ',
};

const mockEmptyExpenseAndIndex = {
  expense: null,
  index: -1,
};

const mockExpense = createCompleteMovingExpense();
const mockNewExpense = createBaseMovingExpense();

const mockExpenseAndIndex = {
  expense: mockExpense,
  index: 0,
};

const mockNewExpenseAndIndex = {
  expense: mockNewExpense,
  index: 0,
};

const movePath = generatePath(customerRoutes.MOVE_HOME_PAGE);

const expensesEditPath = generatePath(customerRoutes.SHIPMENT_PPM_EXPENSES_EDIT_PATH, {
  moveId: mockMoveId,
  mtoShipmentId: mockMTOShipmentId,
  expenseId: mockExpense.id,
});
const reviewPath = generatePath(customerRoutes.SHIPMENT_PPM_REVIEW_PATH, {
  moveId: mockMoveId,
  mtoShipmentId: mockMTOShipmentId,
});

jest.mock('store/entities/selectors', () => ({
  ...jest.requireActual('store/entities/selectors'),
  selectMTOShipmentById: jest.fn(() => mockMTOShipment),
  selectExpenseAndIndexById: jest.fn(() => mockEmptyExpenseAndIndex),
}));

beforeEach(() => {
  jest.clearAllMocks();
});

const params = {
  moveId: mockMoveId,
  mtoShipmentId: mockMTOShipmentId,
};

const renderWithMocks = () => {
  render(
    <MockProviders path={customerRoutes.SHIPMENT_PPM_EXPENSES_PATH} params={params}>
      <Expenses />
    </MockProviders>,
  );
};

describe('Expenses page', () => {
  it('loads the selected shipment from redux for a new expense', async () => {
    createMovingExpense.mockResolvedValue(mockExpense);

    renderWithMocks();

    await waitFor(() => {
      expect(selectMTOShipmentById).toHaveBeenCalledWith(expect.anything(), mockMTOShipmentId);
    });

    expect(selectExpenseAndIndexById).toHaveBeenCalledWith(expect.anything(), mockMTOShipmentId, undefined);
  });

  it('displays an error if the createMovingExpense request fails', async () => {
    createMovingExpense.mockRejectedValue('an error occurred');

    renderWithMocks();

    await waitFor(() => {
      expect(screen.getByText('Failed to create trip record')).toBeInTheDocument();
    });
  });

  it('does not make create moving expense api request if id param exists', async () => {
    const editParams = {
      moveId: mockMoveId,
      mtoShipmentId: mockMTOShipmentId,
      expenseId: mockExpenseId,
    };

    selectExpenseAndIndexById.mockReturnValue(mockExpenseAndIndex);

    render(
      <MockProviders path={customerRoutes.SHIPMENT_PPM_EXPENSES_EDIT_PATH} params={editParams}>
        <Expenses />
      </MockProviders>,
    );

    await waitFor(() => {
      expect(createMovingExpense).not.toHaveBeenCalled();
    });
  });

  it('renders the page content', async () => {
    createMovingExpense.mockResolvedValue(mockExpense);
    selectExpenseAndIndexById.mockReturnValueOnce(mockEmptyExpenseAndIndex);
    selectExpenseAndIndexById.mockReturnValue(mockExpenseAndIndex);

    renderWithMocks();

    await waitFor(() => {
      expect(screen.getByTestId('tag')).toHaveTextContent('PPM');
    });

    expect(screen.getByRole('heading', { level: 1 })).toHaveTextContent('Expenses');

    // renders form content
    expect(screen.getByRole('heading', { level: 2 })).toHaveTextContent('Receipt 1');
    expect(screen.getByLabelText('Select type')).toHaveDisplayValue('Packing materials');
    expect(screen.getByLabelText('What did you buy?')).toHaveValue('Medium and large boxes');
    expect(screen.getByLabelText('No')).toBeChecked();
    expect(screen.getByLabelText('Amount')).toHaveValue('75.00');
    expect(screen.getByLabelText("I don't have this receipt")).not.toBeChecked();
    expect(screen.getByText('expense.pdf')).toBeInTheDocument();

    expect(screen.getByRole('button', { name: 'Return To Homepage' })).toBeInTheDocument();

    const saveBtn = screen.getByRole('button', { name: 'Save & Continue' });
    expect(saveBtn).toBeEnabled();
  });

  it('replaces the router history with newly created weight ticket id', async () => {
    createMovingExpense.mockResolvedValueOnce(mockExpense);
    selectExpenseAndIndexById.mockReturnValueOnce(mockEmptyExpenseAndIndex);
    selectExpenseAndIndexById.mockReturnValue(mockExpenseAndIndex);

    renderWithMocks();

    await waitFor(() => {
      expect(mockNavigate).toHaveBeenCalledWith(expensesEditPath, { replace: true });
    });
  });

  it('loads the selected shipment and existing expense from redux', async () => {
    const editParams = {
      moveId: mockMoveId,
      mtoShipmentId: mockMTOShipmentId,
      expenseId: mockExpenseId,
    };

    selectExpenseAndIndexById.mockImplementationOnce(() => mockExpenseAndIndex);

    render(
      <MockProviders path={customerRoutes.SHIPMENT_PPM_EXPENSES_EDIT_PATH} params={editParams}>
        <Expenses />
      </MockProviders>,
    );

    await waitFor(() => {
      expect(selectMTOShipmentById).toHaveBeenCalledWith(expect.anything(), mockMTOShipmentId);
    });
    expect(selectExpenseAndIndexById).toHaveBeenCalledWith(expect.anything(), mockMTOShipmentId, mockExpenseId);

    expect(screen.getByRole('heading', { level: 2 })).toHaveTextContent('Receipt 1');
    expect(screen.getByLabelText('Select type')).toHaveDisplayValue('Packing materials');
    expect(screen.getByLabelText('What did you buy?')).toHaveValue('Medium and large boxes');
    expect(screen.getByLabelText('No')).toBeChecked();
    expect(screen.getByLabelText('Amount')).toHaveValue('75.00');
    expect(screen.getByLabelText("I don't have this receipt")).not.toBeChecked();
    expect(screen.getByText('expense.pdf')).toBeInTheDocument();

    expect(screen.getByRole('button', { name: 'Return To Homepage' })).toBeInTheDocument();
    expect(screen.getByRole('button', { name: 'Save & Continue' })).toBeInTheDocument();
  });

  it('displays the creation form when adding a new expense', async () => {
    selectExpenseAndIndexById.mockReturnValueOnce(mockNewExpenseAndIndex);
    renderWithMocks();

    await waitFor(() => {
      expect(screen.getByTestId('tag')).toHaveTextContent('PPM');
    });

    expect(screen.getByRole('heading', { level: 1 })).toHaveTextContent('Expenses');
    expect(
      screen.getByText(
        'Document your qualified expenses by uploading receipts. They should include a description of the item, the price you paid, the date of purchase, and the business name. All documents must be legible and unaltered.',
      ),
    ).toBeInTheDocument();

    expect(
      screen.getByText(
        'Your finance office will make the final decision about which expenses are deductible or reimbursable.',
      ),
    ).toBeInTheDocument();

    expect(
      screen.getByText('Upload one receipt at a time. Please do not put multiple receipts in one image.'),
    ).toBeInTheDocument();

    expect(screen.getByRole('heading', { level: 2 })).toHaveTextContent('Receipt 1');

    expect(screen.getByLabelText('Select type')).toHaveDisplayValue('- Select -');

    expect(screen.getByRole('button', { name: 'Return To Homepage' })).toBeInTheDocument();
    expect(screen.getByRole('button', { name: 'Save & Continue' })).toBeInTheDocument();
  });

  it('calls patchMovingExpense with the appropriate payload', async () => {
    createMovingExpense.mockResolvedValue(mockExpense);
    selectExpenseAndIndexById.mockReturnValue({ expense: mockExpense, index: 1 });
    patchMovingExpense.mockResolvedValue({});

    renderWithMocks();

    await waitFor(() => {
      expect(screen.getByRole('heading', { level: 2 })).toHaveTextContent('Receipt 2');
    });
    await userEvent.selectOptions(screen.getByLabelText('Select type'), ['CONTRACTED_EXPENSE']);
    await userEvent.clear(screen.getByLabelText('What did you buy?'));
    await userEvent.type(screen.getByLabelText('What did you buy?'), 'Boxes and tape');
    await userEvent.click(screen.getByLabelText('Yes'));
    await userEvent.clear(screen.getByLabelText('Amount'));
    await userEvent.type(screen.getByLabelText('Amount'), '12.34');
    await userEvent.click(screen.getByLabelText("I don't have this receipt"));

    expect(screen.getByRole('button', { name: 'Save & Continue' })).toBeEnabled();

    await userEvent.click(screen.getByRole('button', { name: 'Save & Continue' }));

    await waitFor(() => {
      expect(patchMovingExpense).toHaveBeenCalledWith(
        mockPPMShipmentId,
        mockExpense.id,
        {
          ppmShipmentId: mockPPMShipmentId,
          movingExpenseType: 'CONTRACTED_EXPENSE',
          description: 'Boxes and tape',
          missingReceipt: true,
          amount: 1234,
          SITEndDate: undefined,
          SITStartDate: undefined,
          paidWithGTCC: true,
<<<<<<< HEAD
          WeightStored: 0,
          SITLocation: null,
=======
          WeightStored: NaN,
          SITLocation: undefined,
>>>>>>> 1f73f50b
        },
        mockExpense.eTag,
      );
    });

    expect(mockNavigate).toHaveBeenCalledWith(reviewPath);
  });

  it('has an appropriate amount payload when a whole dollar amount is entered', async () => {
    createMovingExpense.mockResolvedValue(mockExpense);
    selectExpenseAndIndexById.mockReturnValue({ expense: mockExpense, index: 1 });
    patchMovingExpense.mockResolvedValue({});

    renderWithMocks();

    await waitFor(() => {
      expect(screen.getByRole('heading', { level: 2 })).toHaveTextContent('Receipt 2');
    });
    await userEvent.clear(screen.getByLabelText('Amount'));
    await userEvent.type(screen.getByLabelText('Amount'), '12');

    expect(screen.getByRole('button', { name: 'Save & Continue' })).toBeEnabled();

    await userEvent.click(screen.getByRole('button', { name: 'Save & Continue' }));

    await waitFor(() => {
      expect(patchMovingExpense).toHaveBeenCalledWith(
        mockPPMShipmentId,
        mockExpense.id,
        {
          ppmShipmentId: mockPPMShipmentId,
          movingExpenseType: 'PACKING_MATERIALS',
          description: 'Medium and large boxes',
          missingReceipt: false,
          amount: 1200,
          SITEndDate: undefined,
          SITStartDate: undefined,
          paidWithGTCC: false,
<<<<<<< HEAD
          WeightStored: 0,
          SITLocation: null,
=======
          WeightStored: NaN,
          SITLocation: undefined,
>>>>>>> 1f73f50b
        },
        mockExpense.eTag,
      );
    });

    expect(mockNavigate).toHaveBeenCalledWith(reviewPath);
  });

  it('has an appropriate payload when the type is Storage', async () => {
    createMovingExpense.mockResolvedValue(mockExpense);
    selectExpenseAndIndexById.mockReturnValue({ expense: mockExpense, index: 1 });
    patchMovingExpense.mockResolvedValue({});

    renderWithMocks();

    await waitFor(() => {
      expect(screen.getByRole('heading', { level: 2 })).toHaveTextContent('Receipt 2');
    });
    await userEvent.selectOptions(screen.getByLabelText('Select type'), ['STORAGE']);
    await userEvent.type(screen.getByLabelText('Start date'), '10/10/2022');
    await userEvent.type(screen.getByLabelText('End date'), '10/11/2022');
    await userEvent.click(screen.getByLabelText('Origin'));
    await userEvent.type(screen.getByLabelText('Weight Stored'), '120');

    expect(screen.getByRole('button', { name: 'Save & Continue' })).toBeEnabled();

    await userEvent.click(screen.getByRole('button', { name: 'Save & Continue' }));

    await waitFor(() => {
      expect(patchMovingExpense).toHaveBeenCalledWith(
        mockPPMShipmentId,
        mockExpense.id,
        {
          ppmShipmentId: mockPPMShipmentId,
          movingExpenseType: 'STORAGE',
          description: 'Medium and large boxes',
          missingReceipt: false,
          amount: 7500,
          SITEndDate: '2022-10-11',
          SITStartDate: '2022-10-10',
          paidWithGTCC: false,
<<<<<<< HEAD
          WeightStored: 0,
          SITLocation: null,
=======
          SITLocation: 'ORIGIN',
          WeightStored: 120,
>>>>>>> 1f73f50b
        },
        mockExpense.eTag,
      );
    });

    expect(mockNavigate).toHaveBeenCalledWith(reviewPath);
  });

  it('displays an error if patchMovingExpense fails', async () => {
    createMovingExpense.mockResolvedValue(mockExpense);
    selectExpenseAndIndexById.mockReturnValue({ expense: mockExpense, index: 4 });
    patchMovingExpense.mockRejectedValueOnce('an error occurred');

    renderWithMocks();

    await waitFor(() => {
      expect(screen.getByRole('heading', { level: 2 })).toHaveTextContent('Receipt 5');
    });
    await userEvent.selectOptions(screen.getByLabelText('Select type'), ['CONTRACTED_EXPENSE']);
    await userEvent.type(screen.getByLabelText('What did you buy?'), 'Boxes and tape');
    await userEvent.click(screen.getByLabelText('Yes'));
    await userEvent.clear(screen.getByLabelText('Amount'));
    await userEvent.type(screen.getByLabelText('Amount'), '12.34');
    await userEvent.click(screen.getByLabelText("I don't have this receipt"));

    await userEvent.click(screen.getByRole('button', { name: 'Save & Continue' }));

    await waitFor(() => {
      expect(screen.getByText('Failed to save updated trip record')).toBeInTheDocument();
    });
  });

  it('routes to home when the return to homepage button is clicked', async () => {
    createMovingExpense.mockResolvedValue(mockExpense);

    renderWithMocks();

    await waitFor(() => {
      expect(selectMTOShipmentById).toHaveBeenCalledWith(expect.anything(), mockMTOShipmentId);
    });

    await waitFor(() => {
      expect(screen.getByRole('button', { name: 'Return To Homepage' })).toBeInTheDocument();
    });
    await userEvent.click(screen.getByRole('button', { name: 'Return To Homepage' }));
    expect(mockNavigate).toHaveBeenCalledWith(movePath);
  });

  it('calls the delete handler when removing an existing upload', async () => {
    const editParams = {
      moveId: mockMoveId,
      mtoShipmentId: mockMTOShipmentId,
      expenseId: mockExpense.id,
    };

    selectExpenseAndIndexById.mockReturnValue({ expense: mockExpense, index: 0 });

    selectMTOShipmentById.mockReturnValue({
      ...mockMTOShipment,
      ppmShipment: {
        ...mockMTOShipment.ppmShipment,
        expenses: [mockExpense],
      },
    });
    deleteUpload.mockResolvedValue({});
    render(
      <MockProviders path={customerRoutes.SHIPMENT_PPM_EXPENSES_EDIT_PATH} params={editParams}>
        <Expenses />
      </MockProviders>,
    );

    let deleteButtons;
    await waitFor(() => {
      deleteButtons = screen.getAllByRole('button', { name: 'Delete' });
      expect(deleteButtons).toHaveLength(1);
    });
    await userEvent.click(deleteButtons[0]);
    await waitFor(() => {
      expect(screen.queryByText('empty_weight.jpg')).not.toBeInTheDocument();
    });
  });

  it('expect loadingPlaceholder when mtoShipment is falsy', async () => {
    selectMTOShipmentById.mockReturnValueOnce(null);

    renderWithMocks();

    await waitFor(() => {
      expect(screen.getByRole('heading', { level: 2 })).toHaveTextContent('Loading, please wait...');
    });
  });
});<|MERGE_RESOLUTION|>--- conflicted
+++ resolved
@@ -286,13 +286,8 @@
           SITEndDate: undefined,
           SITStartDate: undefined,
           paidWithGTCC: true,
-<<<<<<< HEAD
-          WeightStored: 0,
-          SITLocation: null,
-=======
           WeightStored: NaN,
           SITLocation: undefined,
->>>>>>> 1f73f50b
         },
         mockExpense.eTag,
       );
@@ -331,13 +326,8 @@
           SITEndDate: undefined,
           SITStartDate: undefined,
           paidWithGTCC: false,
-<<<<<<< HEAD
-          WeightStored: 0,
-          SITLocation: null,
-=======
           WeightStored: NaN,
           SITLocation: undefined,
->>>>>>> 1f73f50b
         },
         mockExpense.eTag,
       );
@@ -379,13 +369,8 @@
           SITEndDate: '2022-10-11',
           SITStartDate: '2022-10-10',
           paidWithGTCC: false,
-<<<<<<< HEAD
-          WeightStored: 0,
-          SITLocation: null,
-=======
           SITLocation: 'ORIGIN',
           WeightStored: 120,
->>>>>>> 1f73f50b
         },
         mockExpense.eTag,
       );
