import React, { useState } from 'react';
import { GridContainer, Grid, Button } from '@trussworks/react-uswds';
import { Link, useParams, generatePath } from 'react-router-dom';
import { useSelector, useDispatch } from 'react-redux';
import classnames from 'classnames';

import styles from './Review.module.scss';

import Alert from 'shared/Alert';
import ppmPageStyles from 'pages/MyMove/PPM/PPM.module.scss';
import ShipmentTag from 'components/ShipmentTag/ShipmentTag';
import { shipmentTypes } from 'constants/shipments';
import SectionWrapper from 'components/Customer/SectionWrapper';
import { customerRoutes, generalRoutes } from 'constants/routes';
import { selectMTOShipmentById } from 'store/entities/selectors';
import ReviewItems from 'components/Customer/PPM/Closeout/ReviewItems/ReviewItems';
import {
  calculateTotalMovingExpensesAmount,
  calculateTotalNetWeightForProGearWeightTickets,
  calculateTotalNetWeightForWeightTickets,
  formatAboutYourPPMItem,
  formatExpenseItems,
  formatProGearItems,
  formatWeightTicketItems,
} from 'utils/ppmCloseout';
import LoadingPlaceholder from 'shared/LoadingPlaceholder';
import { formatCents, formatWeight } from 'utils/formatters';
import { ModalContainer, Overlay } from 'components/MigratedModal/MigratedModal';
import Modal, { ModalActions, ModalClose, ModalTitle } from 'components/Modal/Modal';
import {
  deleteWeightTicket,
  deleteProGearWeightTicket,
  deleteMovingExpense,
  getMTOShipmentsForMove,
} from 'services/internalApi';
import ppmStyles from 'components/Customer/PPM/PPM.module.scss';
import { hasCompletedAllWeightTickets, hasCompletedAllExpenses, hasCompletedAllProGear } from 'utils/shipments';
import { updateMTOShipment } from 'store/entities/actions';

const ReviewDeleteCloseoutItemModal = ({ onClose, onSubmit, itemToDelete }) => {
  const deleteDetailMessage = <p>You are about to delete {itemToDelete.itemNumber}. This cannot be undone.</p>;
  return (
    <div>
      <Overlay />
      <ModalContainer>
        <Modal>
          <ModalClose handleClick={() => onClose(false)} />
          <ModalTitle>
            <h3>Delete this?</h3>
          </ModalTitle>
          {deleteDetailMessage}
          <ModalActions>
            <Button
              className="usa-button--destructive"
              type="submit"
              onClick={() => onSubmit(itemToDelete.itemType, itemToDelete.itemId, itemToDelete.itemNumber)}
            >
              Yes, Delete
            </Button>
            <Button type="button" onClick={() => onClose(false)} data-testid="modalBackButton" secondary>
              No, Keep It
            </Button>
          </ModalActions>
        </Modal>
      </ModalContainer>
    </div>
  );
};

function deleteLineItem(ppmShipmentId, itemType, itemId) {
  if (itemType === 'weightTicket') {
    return deleteWeightTicket(ppmShipmentId, itemId);
  }
  if (itemType === 'proGear') {
    return deleteProGearWeightTicket(ppmShipmentId, itemId);
  }
  if (itemType === 'expense') {
    return deleteMovingExpense(ppmShipmentId, itemId);
  }
  return Promise.reject();
}

const Review = () => {
  const [isDeleteModalVisible, setIsDeleteModalVisible] = useState(false);
  const [itemToDelete, setItemToDelete] = useState();
  const [alert, setAlert] = useState(null);
  const { moveId, mtoShipmentId } = useParams();
  const mtoShipment = useSelector((state) => selectMTOShipmentById(state, mtoShipmentId));

  const weightTickets = mtoShipment?.ppmShipment?.weightTickets;
  const proGear = mtoShipment?.ppmShipment?.proGearWeightTickets;
  const expenses = mtoShipment?.ppmShipment?.movingExpenses;
  const dispatch = useDispatch();

  if (!mtoShipment) {
    return <LoadingPlaceholder />;
  }

  const weightTicketCreatePath = generatePath(customerRoutes.SHIPMENT_PPM_WEIGHT_TICKETS_PATH, {
    moveId,
    mtoShipmentId,
  });
  const proGearCreatePath = generatePath(customerRoutes.SHIPMENT_PPM_PRO_GEAR_PATH, { moveId, mtoShipmentId });
  const expensesCreatePath = generatePath(customerRoutes.SHIPMENT_PPM_EXPENSES_PATH, { moveId, mtoShipmentId });
  const completePath = generatePath(customerRoutes.SHIPMENT_PPM_COMPLETE_PATH, { moveId, mtoShipmentId });

  const handleDelete = (itemType, itemId, itemETag, itemNumber) => {
    setItemToDelete(() => ({
      itemType,
      itemId,
      itemETag,
      itemNumber,
    }));
    setIsDeleteModalVisible(true);
  };

  const onDeleteSubmit = (itemType, itemId, itemNumber) => {
    deleteLineItem(mtoShipment.ppmShipment.id, itemType, itemId)
      .then(() => {
        setIsDeleteModalVisible(false);
        getMTOShipmentsForMove(mtoShipment.moveTaskOrderID).then((moveResponse) =>
          dispatch(updateMTOShipment(moveResponse.mtoShipments[mtoShipment.id])),
        );
      })
      .then(() => setAlert({ type: 'success', message: `${itemNumber} successfully deleted.` }))
      .catch(() => {
        setIsDeleteModalVisible(false);
        setAlert({ type: 'error', message: `Something went wrong deleting ${itemNumber}. Please try again.` });
      });
  };

  const aboutYourPPM = formatAboutYourPPMItem(mtoShipment?.ppmShipment, customerRoutes.SHIPMENT_PPM_ABOUT_PATH, {
    moveId,
    mtoShipmentId,
  });

  const weightTicketContents = formatWeightTicketItems(
    weightTickets,
    customerRoutes.SHIPMENT_PPM_WEIGHT_TICKETS_EDIT_PATH,
    { moveId, mtoShipmentId },
    handleDelete,
  );

  const weightTicketsTotal = calculateTotalNetWeightForWeightTickets(weightTickets);

  const canAdvance =
    hasCompletedAllWeightTickets(weightTickets) && hasCompletedAllExpenses(expenses) && hasCompletedAllProGear(proGear);

  const proGearContents = formatProGearItems(
    proGear,
    customerRoutes.SHIPMENT_PPM_PRO_GEAR_EDIT_PATH,
    { moveId, mtoShipmentId },
    handleDelete,
  );

  const proGearTotal = calculateTotalNetWeightForProGearWeightTickets(proGear);

  const expenseContents = formatExpenseItems(
    expenses,
    customerRoutes.SHIPMENT_PPM_EXPENSES_EDIT_PATH,
    {
      moveId,
      mtoShipmentId,
    },
    handleDelete,
  );

  const expensesTotal = calculateTotalMovingExpensesAmount(expenses);

  return (
    <div className={classnames(ppmPageStyles.ppmPageStyle, styles.PPMReview)}>
      <GridContainer>
        <Grid row>
          <Grid col desktop={{ col: 8, offset: 2 }}>
            {isDeleteModalVisible && (
              <ReviewDeleteCloseoutItemModal
                onSubmit={onDeleteSubmit}
                onClose={setIsDeleteModalVisible}
                itemToDelete={itemToDelete}
              />
            )}
<<<<<<< HEAD
            {alert && (
              <>
                <Alert type={alert.type}> {setAlertMessage(alert.type, itemToDelete.itemNumber)} </Alert>
                <br />
              </>
            )}
=======
            {alert && <Alert type={alert.type}>{alert.message}</Alert>}
>>>>>>> e8a06ba7
            {!canAdvance && (
              <>
                <Alert type="error">
                  There are items below that are missing required information. Please select “Edit” to enter all
                  required information or “Delete” to remove the item.
                </Alert>
                <br />
              </>
            )}
            <ShipmentTag shipmentType={shipmentTypes.PPM} />
            <h1>Review</h1>
            <SectionWrapper className={styles.aboutSection} data-testid="aboutYourPPM">
              <ReviewItems heading={<h2>About Your PPM</h2>} contents={aboutYourPPM} />
            </SectionWrapper>
            <SectionWrapper>
              <h2>Documents</h2>
              <ReviewItems
                className={classnames(styles.reviewItems, 'reviewWeightTickets')}
                heading={
                  <>
                    <h3>Weight moved</h3>
                    <span>({formatWeight(weightTicketsTotal)})</span>
                  </>
                }
                contents={weightTicketContents}
                renderAddButton={() => (
                  <Link className="usa-button usa-button--secondary" to={weightTicketCreatePath}>
                    Add More Weight
                  </Link>
                )}
                emptyMessage="No weight moved documented. At least one trip is required to continue."
              />
              <ReviewItems
                className={classnames(styles.reviewItems, 'progearSection')}
                heading={
                  <>
                    <h3>Pro-gear</h3>
                    <span>({formatWeight(proGearTotal)})</span>
                  </>
                }
                contents={proGearContents}
                renderAddButton={() => (
                  <Link className="usa-button usa-button--secondary" to={proGearCreatePath}>
                    Add Pro-gear Weight
                  </Link>
                )}
                emptyMessage="No pro-gear weight documented."
              />
              <ReviewItems
                className={classnames(styles.reviewItems, 'reviewExpenses')}
                heading={
                  <>
                    <h3>Expenses</h3>
                    <span>(${expensesTotal ? formatCents(expensesTotal) : 0})</span>
                  </>
                }
                contents={expenseContents}
                renderAddButton={() => (
                  <Link className="usa-button usa-button--secondary" to={expensesCreatePath}>
                    Add Expenses
                  </Link>
                )}
                emptyMessage="No receipts uploaded."
              />
            </SectionWrapper>
            <div className={classnames(ppmStyles.buttonContainer, styles.navigationButtons)}>
              <Link
                className={classnames(ppmStyles.backButton, 'usa-button', 'usa-button--secondary')}
                to={generalRoutes.HOME_PATH}
              >
                Return To Homepage
              </Link>
              <Link
                className={classnames(ppmStyles.saveButton, 'usa-button', {
                  'usa-button--disabled': !canAdvance,
                })}
                aria-disabled={!canAdvance}
                to={completePath}
              >
                Save & Continue
              </Link>
            </div>
          </Grid>
        </Grid>
      </GridContainer>
    </div>
  );
};

export default Review;<|MERGE_RESOLUTION|>--- conflicted
+++ resolved
@@ -179,16 +179,7 @@
                 itemToDelete={itemToDelete}
               />
             )}
-<<<<<<< HEAD
-            {alert && (
-              <>
-                <Alert type={alert.type}> {setAlertMessage(alert.type, itemToDelete.itemNumber)} </Alert>
-                <br />
-              </>
-            )}
-=======
             {alert && <Alert type={alert.type}>{alert.message}</Alert>}
->>>>>>> e8a06ba7
             {!canAdvance && (
               <>
                 <Alert type="error">
