--- conflicted
+++ resolved
@@ -188,11 +188,7 @@
     hasCompletedAllWeightTickets(weightTickets, ppmType) &&
     hasCompletedAllExpenses(expenses) &&
     hasCompletedAllProGear(proGear) &&
-<<<<<<< HEAD
-    hasCompletedAllGunSafe(gunSafe);
-=======
     gunSafeCheck;
->>>>>>> 5fe65a46
 
   // PPM-SPRs must have at least one moving expense to advance
   const ppmSmalLPackageCanAdvance = ppmType === PPM_TYPES.SMALL_PACKAGE && expenses && expenses.length < 1;
@@ -295,24 +291,6 @@
                     )}
                     emptyMessage="No pro-gear weight documented."
                   />
-<<<<<<< HEAD
-                  <ReviewItems
-                    className={classnames(styles.reviewItems, 'gunSafeSection')}
-                    heading={
-                      <>
-                        <h3>Gun safe</h3>
-                        <span>({formatWeight(gunSafeTotal)})</span>
-                      </>
-                    }
-                    contents={gunSafeContents}
-                    renderAddButton={() => (
-                      <Link className="usa-button usa-button--secondary" to={gunSafeCreatePath}>
-                        Add Gun safe Weight
-                      </Link>
-                    )}
-                    emptyMessage="No gun safe weight documented."
-                  />
-=======
                   {gunSafeEnabled && (
                     <ReviewItems
                       className={classnames(styles.reviewItems, 'gunSafeSection')}
@@ -331,7 +309,6 @@
                       emptyMessage="No gun safe weight documented."
                     />
                   )}
->>>>>>> 5fe65a46
                 </>
               )}
               <ReviewItems
