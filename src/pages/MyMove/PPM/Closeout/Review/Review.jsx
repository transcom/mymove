import React, { useState } from 'react';
import { GridContainer, Grid, Button } from '@trussworks/react-uswds';
import { Link, useParams, generatePath } from 'react-router-dom';
import { useSelector, useDispatch } from 'react-redux';
import classnames from 'classnames';

import styles from './Review.module.scss';

import Alert from 'shared/Alert';
import ppmPageStyles from 'pages/MyMove/PPM/PPM.module.scss';
import ShipmentTag from 'components/ShipmentTag/ShipmentTag';
import { shipmentTypes } from 'constants/shipments';
import SectionWrapper from 'components/Customer/SectionWrapper';
import { customerRoutes, generalRoutes } from 'constants/routes';
import { selectMTOShipmentById } from 'store/entities/selectors';
import ReviewItems from 'components/Customer/PPM/Closeout/ReviewItems/ReviewItems';
import {
  calculateTotalMovingExpensesAmount,
  calculateTotalNetWeightForProGearWeightTickets,
  calculateTotalNetWeightForWeightTickets,
  formatAboutYourPPMItem,
  formatExpenseItems,
  formatProGearItems,
  formatWeightTicketItems,
} from 'utils/ppmCloseout';
import LoadingPlaceholder from 'shared/LoadingPlaceholder';
import { formatCents, formatWeight } from 'utils/formatters';
import { ModalContainer, Overlay } from 'components/MigratedModal/MigratedModal';
import Modal, { ModalActions, ModalClose, ModalTitle } from 'components/Modal/Modal';
import {
  deleteWeightTicket,
  deleteProGearWeightTicket,
  deleteMovingExpense,
  getMTOShipmentsForMove,
} from 'services/internalApi';
import ppmStyles from 'components/Customer/PPM/PPM.module.scss';
import { hasCompletedAllWeightTickets, hasCompletedAllExpenses, hasCompletedAllProGear } from 'utils/shipments';
import { updateMTOShipment } from 'store/entities/actions';

const ReviewDeleteCloseoutItemModal = ({ onClose, onSubmit, itemToDelete }) => {
  const deleteDetailMessage = <p>You are about to delete {itemToDelete.itemNumber}. This cannot be undone.</p>;
  return (
    <div>
      <Overlay />
      <ModalContainer>
        <Modal>
          <ModalClose handleClick={() => onClose(false)} />
          <ModalTitle>
            <h3>Delete this?</h3>
          </ModalTitle>
          {deleteDetailMessage}
          <ModalActions>
            <Button
              className="usa-button--destructive"
              type="submit"
              onClick={() => onSubmit(itemToDelete.itemType, itemToDelete.itemId, itemToDelete.itemNumber)}
            >
              Yes, Delete
            </Button>
            <Button type="button" onClick={() => onClose(false)} data-testid="modalBackButton" secondary>
              No, Keep It
            </Button>
          </ModalActions>
        </Modal>
      </ModalContainer>
    </div>
  );
};

function deleteLineItem(ppmShipmentId, itemType, itemId) {
  if (itemType === 'weightTicket') {
    return deleteWeightTicket(ppmShipmentId, itemId);
  }
  if (itemType === 'proGear') {
    return deleteProGearWeightTicket(ppmShipmentId, itemId);
  }
  if (itemType === 'expense') {
    return deleteMovingExpense(ppmShipmentId, itemId);
  }
  return Promise.reject();
}

const Review = () => {
  const [isDeleteModalVisible, setIsDeleteModalVisible] = useState(false);
  const [itemToDelete, setItemToDelete] = useState();
  const [alert, setAlert] = useState(null);
  const { moveId, mtoShipmentId } = useParams();
  const mtoShipment = useSelector((state) => selectMTOShipmentById(state, mtoShipmentId));

  const weightTickets = mtoShipment?.ppmShipment?.weightTickets;
  const proGear = mtoShipment?.ppmShipment?.proGearWeightTickets;
  const expenses = mtoShipment?.ppmShipment?.movingExpenses;
  const dispatch = useDispatch();

  if (!mtoShipment) {
    return <LoadingPlaceholder />;
  }

  const weightTicketCreatePath = generatePath(customerRoutes.SHIPMENT_PPM_WEIGHT_TICKETS_PATH, {
    moveId,
    mtoShipmentId,
  });
  const proGearCreatePath = generatePath(customerRoutes.SHIPMENT_PPM_PRO_GEAR_PATH, { moveId, mtoShipmentId });
  const expensesCreatePath = generatePath(customerRoutes.SHIPMENT_PPM_EXPENSES_PATH, { moveId, mtoShipmentId });
  const completePath = generatePath(customerRoutes.SHIPMENT_PPM_COMPLETE_PATH, { moveId, mtoShipmentId });

  const handleDelete = (itemType, itemId, itemETag, itemNumber) => {
    setItemToDelete(() => ({
      itemType,
      itemId,
      itemETag,
      itemNumber,
    }));
    setIsDeleteModalVisible(true);
  };

<<<<<<< HEAD
  const onDeleteSubmit = (itemType, itemId) => {
    if (itemType === 'weightTicket') {
      deleteWeightTicket(mtoShipment.ppmShipment.id, itemId)
        .then(() => setIsDeleteModalVisible(false))
        .catch(() => {});
    }
    if (itemType === 'proGear') {
      deleteProGearWeightTicket(mtoShipment.ppmShipment.id, itemId).then(() => setIsDeleteModalVisible(false));
    }
    if (itemType === 'expense') {
      deleteMovingExpense(mtoShipment.ppmShipment.id, itemId).then(() => setIsDeleteModalVisible(false));
    }
=======
  const onDeleteSubmit = (itemType, itemId, itemNumber) => {
    deleteLineItem(mtoShipment.ppmShipment.id, itemType, itemId)
      .then(() => {
        setIsDeleteModalVisible(false);
        getMTOShipmentsForMove(mtoShipment.moveTaskOrderID).then((moveResponse) =>
          dispatch(updateMTOShipment(moveResponse.mtoShipments[mtoShipment.id])),
        );
      })
      .then(() => setAlert({ type: 'success', message: `${itemNumber} successfully deleted.` }))
      .catch(() => {
        setIsDeleteModalVisible(false);
        setAlert({ type: 'error', message: `Something went wrong deleting ${itemNumber}. Please try again.` });
      });
>>>>>>> f053fb06
  };

  const aboutYourPPM = formatAboutYourPPMItem(mtoShipment?.ppmShipment, customerRoutes.SHIPMENT_PPM_ABOUT_PATH, {
    moveId,
    mtoShipmentId,
  });

  const weightTicketContents = formatWeightTicketItems(
    weightTickets,
    customerRoutes.SHIPMENT_PPM_WEIGHT_TICKETS_EDIT_PATH,
    { moveId, mtoShipmentId },
    handleDelete,
  );

  const weightTicketsTotal = calculateTotalNetWeightForWeightTickets(weightTickets);

  const canAdvance =
    hasCompletedAllWeightTickets(weightTickets) && hasCompletedAllExpenses(expenses) && hasCompletedAllProGear(proGear);

  const proGearContents = formatProGearItems(
    proGear,
    customerRoutes.SHIPMENT_PPM_PRO_GEAR_EDIT_PATH,
    { moveId, mtoShipmentId },
    handleDelete,
  );

  const proGearTotal = calculateTotalNetWeightForProGearWeightTickets(proGear);

  const expenseContents = formatExpenseItems(
    expenses,
    customerRoutes.SHIPMENT_PPM_EXPENSES_EDIT_PATH,
    {
      moveId,
      mtoShipmentId,
    },
    handleDelete,
  );

  const expensesTotal = calculateTotalMovingExpensesAmount(expenses);

  return (
    <div className={classnames(ppmPageStyles.ppmPageStyle, styles.PPMReview)}>
      <GridContainer>
        <Grid row>
          <Grid col desktop={{ col: 8, offset: 2 }}>
            {isDeleteModalVisible && (
              <ReviewDeleteCloseoutItemModal
                onSubmit={onDeleteSubmit}
                onClose={setIsDeleteModalVisible}
                itemToDelete={itemToDelete}
              />
            )}
            {alert && <Alert type={alert.type}>{alert.message}</Alert>}
            {!canAdvance && (
              <>
                <Alert type="error">
                  There are items below that are missing required information. Please select “Edit” to enter all
                  required information or “Delete” to remove the item.
                </Alert>
                <br />
              </>
            )}
            <ShipmentTag shipmentType={shipmentTypes.PPM} />
            <h1>Review</h1>
            <SectionWrapper className={styles.aboutSection} data-testid="aboutYourPPM">
              <ReviewItems heading={<h2>About Your PPM</h2>} contents={aboutYourPPM} />
            </SectionWrapper>
            <SectionWrapper>
              <h2>Documents</h2>
              <ReviewItems
                className={classnames(styles.reviewItems, 'reviewWeightTickets')}
                heading={
                  <>
                    <h3>Weight moved</h3>
                    <span>({formatWeight(weightTicketsTotal)})</span>
                  </>
                }
                contents={weightTicketContents}
                renderAddButton={() => (
                  <Link className="usa-button usa-button--secondary" to={weightTicketCreatePath}>
                    Add More Weight
                  </Link>
                )}
                emptyMessage="No weight moved documented. At least one trip is required to continue."
              />
              <ReviewItems
                className={classnames(styles.reviewItems, 'progearSection')}
                heading={
                  <>
                    <h3>Pro-gear</h3>
                    <span>({formatWeight(proGearTotal)})</span>
                  </>
                }
                contents={proGearContents}
                renderAddButton={() => (
                  <Link className="usa-button usa-button--secondary" to={proGearCreatePath}>
                    Add Pro-gear Weight
                  </Link>
                )}
                emptyMessage="No pro-gear weight documented."
              />
              <ReviewItems
                className={classnames(styles.reviewItems, 'reviewExpenses')}
                heading={
                  <>
                    <h3>Expenses</h3>
                    <span>(${expensesTotal ? formatCents(expensesTotal) : 0})</span>
                  </>
                }
                contents={expenseContents}
                renderAddButton={() => (
                  <Link className="usa-button usa-button--secondary" to={expensesCreatePath}>
                    Add Expenses
                  </Link>
                )}
                emptyMessage="No receipts uploaded."
              />
            </SectionWrapper>
            <div className={classnames(ppmStyles.buttonContainer, styles.navigationButtons)}>
              <Link
                className={classnames(ppmStyles.backButton, 'usa-button', 'usa-button--secondary')}
                to={generalRoutes.HOME_PATH}
              >
                Return To Homepage
              </Link>
              <Link
                className={classnames(ppmStyles.saveButton, 'usa-button', {
                  'usa-button--disabled': !canAdvance,
                })}
                aria-disabled={!canAdvance}
                to={completePath}
              >
                Save & Continue
              </Link>
            </div>
          </Grid>
        </Grid>
      </GridContainer>
    </div>
  );
};

export default Review;<|MERGE_RESOLUTION|>--- conflicted
+++ resolved
@@ -114,20 +114,6 @@
     setIsDeleteModalVisible(true);
   };
 
-<<<<<<< HEAD
-  const onDeleteSubmit = (itemType, itemId) => {
-    if (itemType === 'weightTicket') {
-      deleteWeightTicket(mtoShipment.ppmShipment.id, itemId)
-        .then(() => setIsDeleteModalVisible(false))
-        .catch(() => {});
-    }
-    if (itemType === 'proGear') {
-      deleteProGearWeightTicket(mtoShipment.ppmShipment.id, itemId).then(() => setIsDeleteModalVisible(false));
-    }
-    if (itemType === 'expense') {
-      deleteMovingExpense(mtoShipment.ppmShipment.id, itemId).then(() => setIsDeleteModalVisible(false));
-    }
-=======
   const onDeleteSubmit = (itemType, itemId, itemNumber) => {
     deleteLineItem(mtoShipment.ppmShipment.id, itemType, itemId)
       .then(() => {
@@ -141,7 +127,6 @@
         setIsDeleteModalVisible(false);
         setAlert({ type: 'error', message: `Something went wrong deleting ${itemNumber}. Please try again.` });
       });
->>>>>>> f053fb06
   };
 
   const aboutYourPPM = formatAboutYourPPMItem(mtoShipment?.ppmShipment, customerRoutes.SHIPMENT_PPM_ABOUT_PATH, {
