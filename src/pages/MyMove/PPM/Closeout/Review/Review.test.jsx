import React from 'react';
import { render, screen, waitFor } from '@testing-library/react';
import { v4 } from 'uuid';
import userEvent from '@testing-library/user-event';
import { generatePath } from 'react-router-dom';

import { MockProviders } from 'testUtils';
import { isBooleanFlagEnabled } from 'utils/featureFlags';
import { selectMTOShipmentById } from 'store/entities/selectors';
import Review from 'pages/MyMove/PPM/Closeout/Review/Review';
import { PPM_TYPES, SHIPMENT_OPTIONS } from 'shared/constants';
import { customerRoutes } from 'constants/routes';
import {
  deleteWeightTicket,
  deleteProGearWeightTicket,
  deleteMovingExpense,
  deleteGunSafeWeightTicket,
  getMTOShipmentsForMove,
} from 'services/internalApi';
import { createBaseWeightTicket, createCompleteWeightTicket } from 'utils/test/factories/weightTicket';
import { createBaseProGearWeightTicket } from 'utils/test/factories/proGearWeightTicket';
import { createBaseGunSafeWeightTicket } from 'utils/test/factories/gunSafeWeightTicket';
import { createCompleteMovingExpense, createCompleteSITMovingExpense } from 'utils/test/factories/movingExpense';

const mockMoveId = v4();
const mockMTOShipmentId = v4();
const mockPPMShipmentId = v4();

const pickupAddress = {
  id: 'test1',
  streetAddress1: 'Pickup Road',
  city: 'PPM City',
  state: 'CA',
  postalCode: '90210',
};

const destinationAddress = {
  id: 'test1',
  streetAddress1: 'Destination Road',
  city: 'PPM City',
  state: 'CA',
  postalCode: '90210',
};

const mockMTOShipment = {
  id: mockMTOShipmentId,
  shipmentType: SHIPMENT_OPTIONS.PPM,
  ppmShipment: {
    id: mockPPMShipmentId,
    actualMoveDate: '2022-05-01',
    advanceReceived: true,
    advanceAmountReceived: '6000000',
    expectedDepartureDate: '2022-04-30',
    advanceRequested: true,
    advanceAmountRequested: 598700,
    estimatedWeight: 4000,
    estimatedIncentive: 1000000,
    sitExpected: false,
    hasProGear: false,
    proGearWeight: null,
    spouseProGearWeight: null,
    hasGunSafe: false,
    gunSafeWeight: null,
    weightTickets: [],
    pickupAddress,
    destinationAddress,
  },
  eTag: 'dGVzdGluZzIzNDQzMjQ',
};

const weightTicketOne = createCompleteWeightTicket();
const weightTicketTwo = createCompleteWeightTicket();
const mockMTOShipmentWithWeightTicket = {
  id: mockMTOShipmentId,
  shipmentType: SHIPMENT_OPTIONS.PPM,
  ppmShipment: {
    id: mockPPMShipmentId,
    actualMoveDate: '2022-05-01',
    advanceReceived: true,
    advanceAmountReceived: '6000000',
    expectedDepartureDate: '2022-04-30',
    advanceRequested: true,
    advanceAmountRequested: 598700,
    estimatedWeight: 4000,
    estimatedIncentive: 1000000,
    sitExpected: false,
    hasProGear: false,
    proGearWeight: null,
    spouseProGearWeight: null,
    hasGunSafe: false,
    gunSafeWeight: null,
    weightTickets: [weightTicketOne, weightTicketTwo],
    pickupAddress,
    destinationAddress,
  },
  eTag: 'dGVzdGluZzIzNDQzMjQ',
};

const mockMTOShipmentWithWeightTicketDeleted = {
  mtoShipments: {
    [mockMTOShipmentId]: {
      id: mockMTOShipmentId,
      shipmentType: SHIPMENT_OPTIONS.PPM,
      ppmShipment: {
        id: mockPPMShipmentId,
        actualMoveDate: '2022-05-01',
        advanceReceived: true,
        advanceAmountReceived: '6000000',
        expectedDepartureDate: '2022-04-30',
        advanceRequested: true,
        advanceAmountRequested: 598700,
        estimatedWeight: 4000,
        estimatedIncentive: 1000000,
        sitExpected: false,
        hasProGear: false,
        proGearWeight: null,
        spouseProGearWeight: null,
        hasGunSafe: false,
        gunSafeWeight: null,
        weightTickets: [weightTicketTwo],
        pickupAddress,
        destinationAddress,
      },
      eTag: 'dGVzdGluZzIzNDQzMjQ',
    },
  },
};

const mockMTOShipmentWithIncompleteWeightTicket = {
  id: mockMTOShipmentId,
  shipmentType: SHIPMENT_OPTIONS.PPM,
  ppmShipment: {
    id: mockPPMShipmentId,
    actualMoveDate: '2022-05-01',
    advanceReceived: true,
    advanceAmountReceived: '6000000',
    expectedDepartureDate: '2022-04-30',
    advanceRequested: true,
    advanceAmountRequested: 598700,
    estimatedWeight: 4000,
    estimatedIncentive: 1000000,
    sitExpected: false,
    hasProGear: false,
    proGearWeight: null,
    spouseProGearWeight: null,
    hasGunSafe: false,
    gunSafeWeight: null,
    weightTickets: [createBaseWeightTicket()],
    pickupAddress,
    destinationAddress,
  },
  eTag: 'dGVzdGluZzIzNDQzMjQ',
};

const proGearWeightOne = createBaseProGearWeightTicket();
const mockMTOShipmentWithProGear = {
  id: mockMTOShipmentId,
  shipmentType: SHIPMENT_OPTIONS.PPM,
  ppmShipment: {
    id: mockPPMShipmentId,
    actualMoveDate: '2022-05-01',
    advanceReceived: true,
    advanceAmountReceived: '6000000',
    expectedDepartureDate: '2022-04-30',
    advanceRequested: true,
    advanceAmountRequested: 598700,
    estimatedWeight: 4000,
    estimatedIncentive: 1000000,
    sitExpected: false,
    hasProGear: true,
    proGearWeight: 100,
    spouseProGearWeight: null,
    proGearWeightTickets: [proGearWeightOne],
    hasGunSafe: false,
    gunSafeWeight: null,
    pickupAddress,
    destinationAddress,
  },
  eTag: 'dGVzdGluZzIzNDQzMjQ',
};

const mockMTOShipmentWithProGearDeleted = {
  mtoShipments: {
    [mockMTOShipmentId]: {
      id: mockMTOShipmentId,
      shipmentType: SHIPMENT_OPTIONS.PPM,
      ppmShipment: {
        id: mockPPMShipmentId,
        actualMoveDate: '2022-05-01',
        advanceReceived: true,
        advanceAmountReceived: '6000000',
        expectedDepartureDate: '2022-04-30',
        advanceRequested: true,
        advanceAmountRequested: 598700,
        estimatedWeight: 4000,
        estimatedIncentive: 1000000,
        sitExpected: false,
        hasProGear: true,
        proGearWeight: 100,
        spouseProGearWeight: null,
        proGearWeightTickets: [],
        pickupAddress,
        destinationAddress,
      },
      eTag: 'dGVzdGluZzIzNDQzMjQ',
    },
  },
};

const gunSafeWeightOne = createBaseGunSafeWeightTicket();
const mockMTOShipmentWithGunSafe = {
  id: mockMTOShipmentId,
  shipmentType: SHIPMENT_OPTIONS.PPM,
  ppmShipment: {
    id: mockPPMShipmentId,
    actualMoveDate: '2022-05-01',
    advanceReceived: true,
    advanceAmountReceived: '6000000',
    expectedDepartureDate: '2022-04-30',
    advanceRequested: true,
    advanceAmountRequested: 598700,
    estimatedWeight: 4000,
    estimatedIncentive: 1000000,
    sitExpected: false,
    hasProGear: false,
    proGearWeight: null,
    spouseProGearWeight: null,
    gunSafeWeightTickets: [gunSafeWeightOne],
    hasGunSafe: true,
    gunSafeWeight: null,
    pickupAddress,
    destinationAddress,
  },
  eTag: 'dGVzdGluZzIzNDQzMjQ',
};

const mockMTOShipmentWithGunSafeDeleted = {
  mtoShipments: {
    [mockMTOShipmentId]: {
      id: mockMTOShipmentId,
      shipmentType: SHIPMENT_OPTIONS.PPM,
      ppmShipment: {
        id: mockPPMShipmentId,
        actualMoveDate: '2022-05-01',
        advanceReceived: true,
        advanceAmountReceived: '6000000',
        expectedDepartureDate: '2022-04-30',
        advanceRequested: true,
        advanceAmountRequested: 598700,
        estimatedWeight: 4000,
        estimatedIncentive: 1000000,
        sitExpected: false,
        hasProGear: false,
        proGearWeight: 0,
        spouseProGearWeight: null,
        proGearWeightTickets: [],
        hasGunSafe: true,
        gunSafeWeight: 200,
        gunSafeWeightTickets: [],
        pickupAddress,
        destinationAddress,
      },
      eTag: 'dGVzdGluZzIzNDQzMjQ',
    },
  },
};

const expenseOne = createCompleteMovingExpense();
const expenseTwo = createCompleteSITMovingExpense();
const mockMTOShipmentWithExpenses = {
  id: mockMTOShipmentId,
  shipmentType: SHIPMENT_OPTIONS.PPM,
  ppmShipment: {
    id: mockPPMShipmentId,
    actualMoveDate: '2022-05-01',
    advanceReceived: true,
    advanceAmountReceived: '6000000',
    expectedDepartureDate: '2022-04-30',
    advanceRequested: true,
    advanceAmountRequested: 598700,
    estimatedWeight: 4000,
    estimatedIncentive: 1000000,
    sitExpected: false,
    hasProGear: true,
    proGearWeight: 100,
    spouseProGearWeight: null,
    hasGunSafe: false,
    gunSafeWeight: 0,
    movingExpenses: [expenseOne, expenseTwo],
    pickupAddress,
    destinationAddress,
  },
  eTag: 'dGVzdGluZzIzNDQzMjQ',
};

const mockMTOShipmentWithExpensesDeleted = {
  mtoShipments: {
    [mockMTOShipmentId]: {
      id: mockMTOShipmentId,
      shipmentType: SHIPMENT_OPTIONS.PPM,
      ppmShipment: {
        id: mockPPMShipmentId,
        actualMoveDate: '2022-05-01',
        advanceReceived: true,
        advanceAmountReceived: '6000000',
        expectedDepartureDate: '2022-04-30',
        advanceRequested: true,
        advanceAmountRequested: 598700,
        estimatedWeight: 4000,
        estimatedIncentive: 1000000,
        sitExpected: false,
        hasProGear: true,
        proGearWeight: 100,
        spouseProGearWeight: null,
        hasGunSafe: false,
        gunSafeWeight: 0,
        movingExpenses: [expenseOne],
        pickupAddress,
        destinationAddress,
      },
      eTag: 'dGVzdGluZzIzNDQzMjQ',
    },
  },
};

const mockServiceMember = {
  id: 'testId',
};

const mockNavigate = jest.fn();
jest.mock('react-router-dom', () => ({
  ...jest.requireActual('react-router-dom'),
  useNavigate: () => mockNavigate,
}));

jest.mock('services/internalApi', () => ({
  ...jest.requireActual('services/internalApi'),
  deleteWeightTicket: jest.fn(() => {}),
  deleteProGearWeightTicket: jest.fn(() => {}),
  deleteGunSafeWeightTicket: jest.fn(() => {}),
  deleteMovingExpense: jest.fn(() => {}),
  getMTOShipmentsForMove: jest.fn(),
  getAllMoves: jest.fn().mockImplementation(() => Promise.resolve()),
}));

jest.mock('store/entities/selectors', () => ({
  ...jest.requireActual('store/entities/selectors'),
  selectMTOShipmentById: jest.fn(() => mockMTOShipment),
  selectServiceMemberFromLoggedInUser: jest.fn(() => mockServiceMember),
}));

jest.mock('utils/featureFlags', () => ({
  ...jest.requireActual('utils/featureFlags'),
  isBooleanFlagEnabled: jest.fn().mockImplementation(() => Promise.resolve(false)),
}));

beforeEach(() => {
  jest.clearAllMocks();
});

const newWeightPath = generatePath(customerRoutes.SHIPMENT_PPM_WEIGHT_TICKETS_PATH, {
  moveId: mockMoveId,
  mtoShipmentId: mockMTOShipmentId,
});
const editAboutYourPPMPath = generatePath(customerRoutes.SHIPMENT_PPM_ABOUT_PATH, {
  moveId: mockMoveId,
  mtoShipmentId: mockMTOShipmentId,
});
const editWeightPath = generatePath(customerRoutes.SHIPMENT_PPM_WEIGHT_TICKETS_EDIT_PATH, {
  moveId: mockMoveId,
  mtoShipmentId: mockMTOShipmentId,
  weightTicketId: mockMTOShipmentWithWeightTicket.ppmShipment.weightTickets[0].id,
});
const newProGearPath = generatePath(customerRoutes.SHIPMENT_PPM_PRO_GEAR_PATH, {
  moveId: mockMoveId,
  mtoShipmentId: mockMTOShipmentId,
});
const editProGearWeightTicket = generatePath(customerRoutes.SHIPMENT_PPM_PRO_GEAR_EDIT_PATH, {
  moveId: mockMoveId,
  mtoShipmentId: mockMTOShipmentId,
  proGearId: mockMTOShipmentWithProGear.ppmShipment.proGearWeightTickets[0].id,
});
const newGunSafePath = generatePath(customerRoutes.SHIPMENT_PPM_GUN_SAFE_PATH, {
  moveId: mockMoveId,
  mtoShipmentId: mockMTOShipmentId,
});
const editGunSafeWeightTicket = generatePath(customerRoutes.SHIPMENT_PPM_GUN_SAFE_EDIT_PATH, {
  moveId: mockMoveId,
  mtoShipmentId: mockMTOShipmentId,
  gunSafeId: mockMTOShipmentWithGunSafe.ppmShipment.gunSafeWeightTickets[0].id,
});
const newExpensePath = generatePath(customerRoutes.SHIPMENT_PPM_EXPENSES_PATH, {
  moveId: mockMoveId,
  mtoShipmentId: mockMTOShipmentId,
});
const editExpensePath = generatePath(customerRoutes.SHIPMENT_PPM_EXPENSES_EDIT_PATH, {
  moveId: mockMoveId,
  mtoShipmentId: mockMTOShipmentId,
  expenseId: mockMTOShipmentWithExpenses.ppmShipment.movingExpenses[0].id,
});
const completePath = generatePath(customerRoutes.SHIPMENT_PPM_COMPLETE_PATH, {
  moveId: mockMoveId,
  mtoShipmentId: mockMTOShipmentId,
});

const mockRoutes = [
  {
    path: newWeightPath,
    element: <div>Add More Weight Page</div>,
  },
  {
    path: editAboutYourPPMPath,
    element: <div>Edit About Your PPM Page</div>,
  },
  {
    path: editWeightPath,
    element: <div>Edit Weight Page</div>,
  },
  {
    path: newProGearPath,
    element: <div>New Pro Gear Page</div>,
  },
  {
    path: editProGearWeightTicket,
    element: <div>Edit Pro Gear Weight Ticket Page</div>,
  },
  {
    path: newGunSafePath,
    element: <div>New Gun Safe Page</div>,
  },
  {
    path: editGunSafeWeightTicket,
    element: <div>Edit Gun Safe Weight Ticket Page</div>,
  },
  {
    path: newExpensePath,
    element: <div>New Expense Page</div>,
  },
  {
    path: editExpensePath,
    element: <div>Edit Expense Page</div>,
  },
  {
    path: completePath,
    element: <div>Complete Page</div>,
  },
  { path: '/', element: <div>Home Page</div> },
];

const renderReviewPage = async (props) => {
  return render(
    <MockProviders
      path={customerRoutes.SHIPMENT_PPM_REVIEW_PATH}
      params={{
        moveId: mockMoveId,
        mtoShipmentId: mockMTOShipmentId,
      }}
      routes={mockRoutes}
    >
      <Review {...props} />
    </MockProviders>,
  );
};

describe('Review page', () => {
  it('loads the selected shipment from redux', () => {
    renderReviewPage();
    expect(selectMTOShipmentById).toHaveBeenCalledWith(expect.anything(), mockMTOShipmentId);
  });

  it('renders the page headings', async () => {
    isBooleanFlagEnabled.mockImplementation(() => Promise.resolve(true));
    await renderReviewPage();

    expect(screen.getByTestId('tag')).toHaveTextContent('PPM');
    expect(screen.getByRole('heading', { level: 1 })).toHaveTextContent('Review');
    expect(screen.getAllByRole('heading', { level: 2 })[0]).toHaveTextContent('About Your PPM');
    expect(screen.getAllByRole('heading', { level: 2 })[1]).toHaveTextContent('Documents');
    expect(screen.getAllByRole('heading', { level: 3 })[0]).toHaveTextContent('Weight moved');
    expect(screen.getAllByRole('heading', { level: 3 })[1]).toHaveTextContent('Pro-gear');
    expect(screen.getAllByRole('heading', { level: 3 })[2]).toHaveTextContent('Gun safe');
    expect(screen.getAllByRole('heading', { level: 3 })[3]).toHaveTextContent('Expenses');
  });

  it('excludes gun safe from the page headings when FF is toggled off', async () => {
    isBooleanFlagEnabled.mockImplementation(() => Promise.resolve(false));
    await renderReviewPage();

    expect(screen.getByTestId('tag')).toHaveTextContent('PPM');
    expect(screen.getByRole('heading', { level: 1 })).toHaveTextContent('Review');
    expect(screen.getAllByRole('heading', { level: 2 })[0]).toHaveTextContent('About Your PPM');
    expect(screen.getAllByRole('heading', { level: 2 })[1]).toHaveTextContent('Documents');
    expect(screen.getAllByRole('heading', { level: 3 })[0]).toHaveTextContent('Weight moved');
    expect(screen.getAllByRole('heading', { level: 3 })[1]).toHaveTextContent('Pro-gear');
    expect(screen.getAllByRole('heading', { level: 3 })[2]).toHaveTextContent('Expenses');
  });

  it('renders the empty message when there are no weight tickets', async () => {
    await renderReviewPage();

    expect(
      screen.getByText('No weight moved documented. At least one trip is required to continue.'),
    ).toBeInTheDocument();
  });

  it('routes to the edit about your ppm page when the edit link is clicked', async () => {
    await renderReviewPage();

    await userEvent.click(screen.getAllByText('Edit')[0]);

    await waitFor(() => {
      expect(screen.getByText('Edit About Your PPM Page')).toBeInTheDocument();
    });
  });

  it('routes to the add weight ticket page when the add link is clicked', async () => {
    await renderReviewPage();

    await userEvent.click(screen.getByText('Add More Weight'));

    await waitFor(() => {
      expect(screen.getByText('Add More Weight Page')).toBeInTheDocument();
    });
  });

  it('routes to the edit weight ticket page when the edit link is clicked', async () => {
    selectMTOShipmentById.mockImplementation(() => mockMTOShipmentWithWeightTicket);

    await renderReviewPage();

    await userEvent.click(screen.getAllByText('Edit')[1]);

    await waitFor(() => {
      expect(screen.getByText('Edit Weight Page')).toBeInTheDocument();
    });
  });

  it('routes to the add pro-gear page when the add link is clicked', async () => {
    await renderReviewPage();

    await userEvent.click(screen.getByText('Add Pro-gear Weight'));

    await waitFor(() => {
      expect(screen.getByText('New Pro Gear Page')).toBeInTheDocument();
    });
  });

  it('routes to the edit pro-gear page when the edit link is clicked', async () => {
    selectMTOShipmentById.mockImplementation(() => mockMTOShipmentWithProGear);

    await renderReviewPage();

    await userEvent.click(screen.getAllByText('Edit')[1]);

    await waitFor(() => {
      expect(screen.getByText('Edit Pro Gear Weight Ticket Page')).toBeInTheDocument();
    });
  });

  it('routes to the add gun safe page when the add link is clicked', async () => {
    isBooleanFlagEnabled.mockImplementation(() => Promise.resolve(true));
    await renderReviewPage();

<<<<<<< HEAD
    await userEvent.click(screen.getByText('Add Gun safe Weight'));
=======
    await userEvent.click(screen.getByText('Add Gun Safe Weight'));
>>>>>>> d619b117

    await waitFor(() => {
      expect(screen.getByText('New Gun Safe Page')).toBeInTheDocument();
    });
  });

  it('excludes the links to add a gun safe when the FF is toggled off', async () => {
    isBooleanFlagEnabled.mockImplementation(() => Promise.resolve(false));
    await renderReviewPage();
    expect(screen.queryByText('Add Gun Safe Weight', { exact: false })).toBeNull();
  });

  it('routes to the edit gun safe page when the edit link is clicked', async () => {
    isBooleanFlagEnabled.mockImplementation(() => Promise.resolve(true));
    selectMTOShipmentById.mockImplementation(() => mockMTOShipmentWithGunSafe);

    await renderReviewPage();

    await userEvent.click(screen.getAllByText('Edit')[1]);

    await waitFor(() => {
      expect(screen.getByText('Edit Gun Safe Weight Ticket Page')).toBeInTheDocument();
    });
  });

  it('excludes gun safe edit links when the FF is toggled off', async () => {
    isBooleanFlagEnabled.mockImplementation(() => Promise.resolve(false));
    selectMTOShipmentById.mockImplementation(() => mockMTOShipmentWithGunSafe);
    await renderReviewPage();
    expect(screen.queryByText('Edit Gun Safe Weight Ticket Page', { exact: false })).toBeNull();
  });

  it('routes to the add expenses page when the add link is clicked', async () => {
    await renderReviewPage();

    await userEvent.click(screen.getByText('Add Expenses'));

    await waitFor(() => {
      expect(screen.getByText('New Expense Page')).toBeInTheDocument();
    });
  });

  it('routes to the edit expense page when the edit link is clicked', async () => {
    selectMTOShipmentById.mockImplementation(() => mockMTOShipmentWithExpenses);

    await renderReviewPage();

    await userEvent.click(screen.getAllByText('Edit')[1]);

    await waitFor(() => {
      expect(screen.getByText('Edit Expense Page')).toBeInTheDocument();
    });
  });

  it('routes to the home page when the return to homepage link is clicked', async () => {
    await renderReviewPage();

    // await userEvent.click(screen.getByText('Return To Homepage'));
    await userEvent.click(screen.getByTestId('reviewReturnToHomepageLink'));

    // expect(mockNavigate).toHaveBeenCalledWith(generalRoutes.HOME_PATH);

    await waitFor(() => {
      expect(screen.getByText('Home Page')).toBeInTheDocument();
    });
  });

  it('routes to the complete page when the save and continue link is clicked', async () => {
    selectMTOShipmentById.mockImplementationOnce(() => mockMTOShipmentWithWeightTicket);

    await renderReviewPage();

    await userEvent.click(screen.getByText('Save & Continue'));

    await waitFor(() => {
      expect(screen.getByText('Complete Page')).toBeInTheDocument();
    });
  });

  it('disables the save and continue link when there are no weight tickets', async () => {
    selectMTOShipmentById.mockImplementationOnce(() => mockMTOShipment);
    await renderReviewPage();

    expect(screen.getByText('Save & Continue')).toHaveClass('usa-button--disabled');
    expect(screen.getByText('Save & Continue')).toHaveAttribute('aria-disabled', 'true');
  });

  it('disables the save and continue link when there is an incomplete weight ticket', async () => {
    selectMTOShipmentById.mockImplementationOnce(() => mockMTOShipmentWithIncompleteWeightTicket);
    await renderReviewPage();

    expect(screen.getByText('Save & Continue')).toHaveClass('usa-button--disabled');
    expect(screen.getByText('Save & Continue')).toHaveAttribute('aria-disabled', 'true');
  });

  it('error message is displayed when a PPM shipment is in an incomplete state', async () => {
    selectMTOShipmentById.mockImplementationOnce(() => mockMTOShipmentWithIncompleteWeightTicket);
    await renderReviewPage();

    expect(
      screen.getByText(
        'There are items below that are missing required information. Please select “Edit” to enter all required information or “Delete” to remove the item.',
      ),
    ).toBeInTheDocument();

    expect(screen.getByText('This trip is missing required information.')).toBeInTheDocument();
  });

  it('displays the delete confirmation modal when the delete button for Weight Moved/Trip 2 is clicked', async () => {
    selectMTOShipmentById.mockImplementation(() => mockMTOShipmentWithWeightTicket);
    await renderReviewPage();

    await userEvent.click(screen.getAllByRole('button', { name: 'Delete' })[1]);

    await waitFor(() => {
      expect(screen.getByRole('heading', { level: 3, name: 'Delete this?' })).toBeInTheDocument();
      expect(screen.getByText('You are about to delete Trip 2. This cannot be undone.')).toBeInTheDocument();
    });

    await userEvent.click(screen.getByRole('button', { name: 'No, Keep It' }));

    expect(screen.queryByRole('heading', { level: 3, name: 'Delete this?' })).not.toBeInTheDocument();
  });

  it('calls the delete weight ticket api when confirm is clicked', async () => {
    selectMTOShipmentById.mockImplementation(() => mockMTOShipmentWithWeightTicket);
    const mockDeleteWeightTicket = jest.fn().mockResolvedValue({});
    deleteWeightTicket.mockImplementationOnce(mockDeleteWeightTicket);
    getMTOShipmentsForMove.mockResolvedValue(mockMTOShipmentWithWeightTicketDeleted);

    await renderReviewPage();

    await userEvent.click(screen.getAllByRole('button', { name: 'Delete' })[0]);

    await waitFor(() => {
      expect(screen.getByRole('heading', { level: 3, name: 'Delete this?' })).toBeInTheDocument();
    });

    await userEvent.click(screen.getByRole('button', { name: 'Yes, Delete' }));

    const weightTicket = mockMTOShipmentWithWeightTicket.ppmShipment.weightTickets[0];
    await waitFor(() => {
      expect(mockDeleteWeightTicket).toHaveBeenCalledWith(
        mockMTOShipmentWithWeightTicket.ppmShipment.id,
        weightTicket.id,
      );
    });
    await waitFor(() => {
      expect(screen.getByText('Trip 1 successfully deleted.'));
    });
  });

  it('calls the delete progear weight ticket api when confirm is clicked', async () => {
    selectMTOShipmentById.mockImplementation(() => mockMTOShipmentWithProGear);
    const mockDeleteProGearWeightTicket = jest.fn().mockResolvedValue({});
    deleteProGearWeightTicket.mockImplementationOnce(mockDeleteProGearWeightTicket);
    getMTOShipmentsForMove.mockResolvedValue(mockMTOShipmentWithProGearDeleted);
    await renderReviewPage();

    await userEvent.click(screen.getAllByRole('button', { name: 'Delete' })[0]);

    await waitFor(() => {
      expect(screen.getByRole('heading', { level: 3, name: 'Delete this?' })).toBeInTheDocument();
    });

    await userEvent.click(screen.getByRole('button', { name: 'Yes, Delete' }));

    const proGearWeightTicket = mockMTOShipmentWithProGear.ppmShipment.proGearWeightTickets[0];
    await waitFor(() => {
      expect(mockDeleteProGearWeightTicket).toHaveBeenCalledWith(
        mockMTOShipmentWithWeightTicket.ppmShipment.id,
        proGearWeightTicket.id,
      );
    });

    await waitFor(() => {
      expect(screen.getByText('Set 1 successfully deleted.'));
    });
  });

  it('calls the delete gun safe weight ticket api when confirm is clicked', async () => {
    isBooleanFlagEnabled.mockImplementation(() => Promise.resolve(true));
    selectMTOShipmentById.mockImplementation(() => mockMTOShipmentWithGunSafe);
    const mockDeleteGunSafeWeightTicket = jest.fn().mockResolvedValue({});
    deleteGunSafeWeightTicket.mockImplementationOnce(mockDeleteGunSafeWeightTicket);
    getMTOShipmentsForMove.mockResolvedValue(mockMTOShipmentWithGunSafeDeleted);
    await renderReviewPage();

    await userEvent.click(screen.getAllByRole('button', { name: 'Delete' })[0]);

    await waitFor(() => {
      expect(screen.getByRole('heading', { level: 3, name: 'Delete this?' })).toBeInTheDocument();
    });

    await userEvent.click(screen.getByRole('button', { name: 'Yes, Delete' }));

    const gunSafeWeightTicket = mockMTOShipmentWithGunSafe.ppmShipment.gunSafeWeightTickets[0];
    await waitFor(() => {
      expect(mockDeleteGunSafeWeightTicket).toHaveBeenCalledWith(
        mockMTOShipmentWithWeightTicket.ppmShipment.id,
        gunSafeWeightTicket.id,
      );
    });

    await waitFor(() => {
      expect(screen.getByText('Set 1 successfully deleted.'));
    });
  });

  it('excludes links to delete gun safe tickets when the FF is toggled off', async () => {
    isBooleanFlagEnabled.mockImplementation(() => Promise.resolve(false));
    selectMTOShipmentById.mockImplementation(() => mockMTOShipmentWithGunSafe);
    const mockDeleteGunSafeWeightTicket = jest.fn().mockResolvedValue({});
    deleteGunSafeWeightTicket.mockImplementationOnce(mockDeleteGunSafeWeightTicket);
    getMTOShipmentsForMove.mockResolvedValue(mockMTOShipmentWithGunSafeDeleted);
    await renderReviewPage();

    expect(screen.queryAllByRole('button', { name: 'Delete' })).toHaveLength(0);
  });

  it('calls the delete moving expense api when confirm is clicked', async () => {
    selectMTOShipmentById.mockImplementation(() => mockMTOShipmentWithExpenses);
    const mockDeleteMovingExpense = jest.fn().mockResolvedValue({});
    deleteMovingExpense.mockImplementationOnce(mockDeleteMovingExpense);
    getMTOShipmentsForMove.mockResolvedValue(mockMTOShipmentWithExpensesDeleted);
    await renderReviewPage();

    await userEvent.click(screen.getAllByRole('button', { name: 'Delete' })[0]);

    await waitFor(() => {
      expect(screen.getByRole('heading', { level: 3, name: 'Delete this?' })).toBeInTheDocument();
    });

    await userEvent.click(screen.getByRole('button', { name: 'Yes, Delete' }));

    const movingExpense = mockMTOShipmentWithExpenses.ppmShipment.movingExpenses[0];
    await waitFor(() => {
      expect(mockDeleteMovingExpense).toHaveBeenCalledWith(
        mockMTOShipmentWithWeightTicket.ppmShipment.id,
        movingExpense.id,
      );
    });
    await waitFor(() => {
      expect(screen.getByText('Receipt 1 successfully deleted.'));
    });
  });

  it('disables the save and continue link for small package shipments with no expenses', async () => {
    const mockMTOShipmentWithSmallPackageNoExpense = {
      id: mockMTOShipmentId,
      shipmentType: SHIPMENT_OPTIONS.PPM,
      ppmShipment: {
        id: mockPPMShipmentId,
        ppmType: PPM_TYPES.SMALL_PACKAGE,
        weightTickets: [],
        movingExpenses: [],
        proGearWeightTickets: [],
        gunSafeWeightTickets: [],
        pickupAddress,
        destinationAddress,
      },
      eTag: 'dummyETag',
    };

    selectMTOShipmentById.mockImplementationOnce(() => mockMTOShipmentWithSmallPackageNoExpense);
    await renderReviewPage();

    const saveButton = screen.getByText('Save & Continue');
    expect(saveButton).toHaveClass('usa-button--disabled');
    expect(saveButton).toHaveAttribute('aria-disabled', 'true');
  });

  it('enables the save and continue link for small package shipments when at least one expense exists', async () => {
    const mockMTOShipmentWithSmallPackageExpense = {
      id: mockMTOShipmentId,
      shipmentType: SHIPMENT_OPTIONS.PPM,
      ppmShipment: {
        id: mockPPMShipmentId,
        ppmType: PPM_TYPES.SMALL_PACKAGE,
        weightTickets: [],
        movingExpenses: [expenseOne],
        proGearWeightTickets: [],
        gunSafeWeightTickets: [],
        pickupAddress,
        destinationAddress,
      },
      eTag: 'dummyETag',
    };

    selectMTOShipmentById.mockImplementationOnce(() => mockMTOShipmentWithSmallPackageExpense);
    await renderReviewPage();

    const saveButton = screen.getByText('Save & Continue');
    expect(saveButton).not.toHaveClass('usa-button--disabled');
    expect(saveButton).toHaveAttribute('aria-disabled', 'false');
  });
});<|MERGE_RESOLUTION|>--- conflicted
+++ resolved
@@ -561,11 +561,7 @@
     isBooleanFlagEnabled.mockImplementation(() => Promise.resolve(true));
     await renderReviewPage();
 
-<<<<<<< HEAD
-    await userEvent.click(screen.getByText('Add Gun safe Weight'));
-=======
     await userEvent.click(screen.getByText('Add Gun Safe Weight'));
->>>>>>> d619b117
 
     await waitFor(() => {
       expect(screen.getByText('New Gun Safe Page')).toBeInTheDocument();
