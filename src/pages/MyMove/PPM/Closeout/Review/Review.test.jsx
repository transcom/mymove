import React from 'react';
import { render, screen, waitFor } from '@testing-library/react';
import { v4 } from 'uuid';
import userEvent from '@testing-library/user-event';
import { generatePath } from 'react-router-dom';

import { MockProviders, setUpProvidersWithHistory } from 'testUtils';
import { selectMTOShipmentById } from 'store/entities/selectors';
import Review from 'pages/MyMove/PPM/Closeout/Review/Review';
import { SHIPMENT_OPTIONS } from 'shared/constants';
import { customerRoutes } from 'constants/routes';
import {
  deleteWeightTicket,
  deleteProGearWeightTicket,
  deleteMovingExpense,
  getMTOShipmentsForMove,
} from 'services/internalApi';
import { createBaseWeightTicket, createCompleteWeightTicket } from 'utils/test/factories/weightTicket';
import { createBaseProGearWeightTicket } from 'utils/test/factories/proGearWeightTicket';
import { createCompleteMovingExpense, createCompleteSITMovingExpense } from 'utils/test/factories/movingExpense';

const mockMoveId = v4();
const mockMTOShipmentId = v4();
const mockPPMShipmentId = v4();

const mockMTOShipment = {
  id: mockMTOShipmentId,
  shipmentType: SHIPMENT_OPTIONS.PPM,
  ppmShipment: {
    id: mockPPMShipmentId,
    actualMoveDate: '2022-05-01',
    actualPickupPostalCode: '10003',
    actualDestinationPostalCode: '10004',
    advanceReceived: true,
    advanceAmountReceived: '6000000',
    pickupPostalCode: '10001',
    destinationPostalCode: '10002',
    expectedDepartureDate: '2022-04-30',
    advanceRequested: true,
    advanceAmountRequested: 598700,
    estimatedWeight: 4000,
    estimatedIncentive: 1000000,
    sitExpected: false,
    hasProGear: false,
    proGearWeight: null,
    spouseProGearWeight: null,
    weightTickets: [],
  },
  eTag: 'dGVzdGluZzIzNDQzMjQ',
};

const weightTicketOne = createCompleteWeightTicket();
const weightTicketTwo = createCompleteWeightTicket();
const mockMTOShipmentWithWeightTicket = {
  id: mockMTOShipmentId,
  shipmentType: SHIPMENT_OPTIONS.PPM,
  ppmShipment: {
    id: mockPPMShipmentId,
    actualMoveDate: '2022-05-01',
    actualPickupPostalCode: '10003',
    actualDestinationPostalCode: '10004',
    advanceReceived: true,
    advanceAmountReceived: '6000000',
    pickupPostalCode: '10001',
    destinationPostalCode: '10002',
    expectedDepartureDate: '2022-04-30',
    advanceRequested: true,
    advanceAmountRequested: 598700,
    estimatedWeight: 4000,
    estimatedIncentive: 1000000,
    sitExpected: false,
    hasProGear: false,
    proGearWeight: null,
    spouseProGearWeight: null,
    weightTickets: [weightTicketOne, weightTicketTwo],
  },
  eTag: 'dGVzdGluZzIzNDQzMjQ',
};

const mockMTOShipmentWithWeightTicketDeleted = {
  mtoShipments: {
    [mockMTOShipmentId]: {
      id: mockMTOShipmentId,
      shipmentType: SHIPMENT_OPTIONS.PPM,
      ppmShipment: {
        id: mockPPMShipmentId,
        actualMoveDate: '2022-05-01',
        actualPickupPostalCode: '10003',
        actualDestinationPostalCode: '10004',
        advanceReceived: true,
        advanceAmountReceived: '6000000',
        pickupPostalCode: '10001',
        destinationPostalCode: '10002',
        expectedDepartureDate: '2022-04-30',
        advanceRequested: true,
        advanceAmountRequested: 598700,
        estimatedWeight: 4000,
        estimatedIncentive: 1000000,
        sitExpected: false,
        hasProGear: false,
        proGearWeight: null,
        spouseProGearWeight: null,
        weightTickets: [weightTicketTwo],
      },
      eTag: 'dGVzdGluZzIzNDQzMjQ',
    },
  },
};

const mockMTOShipmentWithIncompleteWeightTicket = {
  id: mockMTOShipmentId,
  shipmentType: SHIPMENT_OPTIONS.PPM,
  ppmShipment: {
    id: mockPPMShipmentId,
    actualMoveDate: '2022-05-01',
    actualPickupPostalCode: '10003',
    actualDestinationPostalCode: '10004',
    advanceReceived: true,
    advanceAmountReceived: '6000000',
    pickupPostalCode: '10001',
    destinationPostalCode: '10002',
    expectedDepartureDate: '2022-04-30',
    advanceRequested: true,
    advanceAmountRequested: 598700,
    estimatedWeight: 4000,
    estimatedIncentive: 1000000,
    sitExpected: false,
    hasProGear: false,
    proGearWeight: null,
    spouseProGearWeight: null,
    weightTickets: [createBaseWeightTicket()],
  },
  eTag: 'dGVzdGluZzIzNDQzMjQ',
};

const proGearWeightOne = createBaseProGearWeightTicket();
const mockMTOShipmentWithProGear = {
  id: mockMTOShipmentId,
  shipmentType: SHIPMENT_OPTIONS.PPM,
  ppmShipment: {
    id: mockPPMShipmentId,
    actualMoveDate: '2022-05-01',
    actualPickupPostalCode: '10003',
    actualDestinationPostalCode: '10004',
    advanceReceived: true,
    advanceAmountReceived: '6000000',
    pickupPostalCode: '10001',
    destinationPostalCode: '10002',
    expectedDepartureDate: '2022-04-30',
    advanceRequested: true,
    advanceAmountRequested: 598700,
    estimatedWeight: 4000,
    estimatedIncentive: 1000000,
    sitExpected: false,
    hasProGear: true,
    proGearWeight: 100,
    spouseProGearWeight: null,
    proGearWeightTickets: [proGearWeightOne],
  },
  eTag: 'dGVzdGluZzIzNDQzMjQ',
};

const mockMTOShipmentWithProGearDeleted = {
  mtoShipments: {
    [mockMTOShipmentId]: {
      id: mockMTOShipmentId,
      shipmentType: SHIPMENT_OPTIONS.PPM,
      ppmShipment: {
        id: mockPPMShipmentId,
        actualMoveDate: '2022-05-01',
        actualPickupPostalCode: '10003',
        actualDestinationPostalCode: '10004',
        advanceReceived: true,
        advanceAmountReceived: '6000000',
        pickupPostalCode: '10001',
        destinationPostalCode: '10002',
        expectedDepartureDate: '2022-04-30',
        advanceRequested: true,
        advanceAmountRequested: 598700,
        estimatedWeight: 4000,
        estimatedIncentive: 1000000,
        sitExpected: false,
        hasProGear: true,
        proGearWeight: 100,
        spouseProGearWeight: null,
        proGearWeightTickets: [],
      },
      eTag: 'dGVzdGluZzIzNDQzMjQ',
    },
  },
};

const expenseOne = createCompleteMovingExpense();
const expenseTwo = createCompleteSITMovingExpense();
const mockMTOShipmentWithExpenses = {
  id: mockMTOShipmentId,
  shipmentType: SHIPMENT_OPTIONS.PPM,
  ppmShipment: {
    id: mockPPMShipmentId,
    actualMoveDate: '2022-05-01',
    actualPickupPostalCode: '10003',
    actualDestinationPostalCode: '10004',
    advanceReceived: true,
    advanceAmountReceived: '6000000',
    pickupPostalCode: '10001',
    destinationPostalCode: '10002',
    expectedDepartureDate: '2022-04-30',
    advanceRequested: true,
    advanceAmountRequested: 598700,
    estimatedWeight: 4000,
    estimatedIncentive: 1000000,
    sitExpected: false,
    hasProGear: true,
    proGearWeight: 100,
    spouseProGearWeight: null,
    movingExpenses: [expenseOne, expenseTwo],
  },
  eTag: 'dGVzdGluZzIzNDQzMjQ',
};

const mockMTOShipmentWithExpensesDeleted = {
  mtoShipments: {
    [mockMTOShipmentId]: {
      id: mockMTOShipmentId,
      shipmentType: SHIPMENT_OPTIONS.PPM,
      ppmShipment: {
        id: mockPPMShipmentId,
        actualMoveDate: '2022-05-01',
        actualPickupPostalCode: '10003',
        actualDestinationPostalCode: '10004',
        advanceReceived: true,
        advanceAmountReceived: '6000000',
        pickupPostalCode: '10001',
        destinationPostalCode: '10002',
        expectedDepartureDate: '2022-04-30',
        advanceRequested: true,
        advanceAmountRequested: 598700,
        estimatedWeight: 4000,
        estimatedIncentive: 1000000,
        sitExpected: false,
        hasProGear: true,
        proGearWeight: 100,
        spouseProGearWeight: null,
        movingExpenses: [expenseOne],
      },
      eTag: 'dGVzdGluZzIzNDQzMjQ',
    },
  },
};
const mockPush = jest.fn();
jest.mock('react-router-dom', () => ({
  ...jest.requireActual('react-router-dom'),
  useHistory: () => ({
    push: mockPush,
  }),
  useParams: () => ({
    moveId: mockMoveId,
    mtoShipmentId: mockMTOShipmentId,
  }),
}));

jest.mock('services/internalApi', () => ({
  ...jest.requireActual('services/internalApi'),
  deleteWeightTicket: jest.fn(() => {}),
  deleteProGearWeightTicket: jest.fn(() => {}),
  deleteMovingExpense: jest.fn(() => {}),
  getMTOShipmentsForMove: jest.fn(),
}));

jest.mock('store/entities/selectors', () => ({
  ...jest.requireActual('store/entities/selectors'),
  selectMTOShipmentById: jest.fn(() => mockMTOShipment),
}));

beforeEach(() => {
  jest.clearAllMocks();
});

describe('Review page', () => {
  it('loads the selected shipment from redux', () => {
    render(<Review />, { wrapper: MockProviders });

    expect(selectMTOShipmentById).toHaveBeenCalledWith(expect.anything(), mockMTOShipmentId);
  });

  it('renders the page headings', () => {
    render(<Review />, { wrapper: MockProviders });

    expect(screen.getByTestId('tag')).toHaveTextContent('PPM');
    expect(screen.getByRole('heading', { level: 1 })).toHaveTextContent('Review');
    expect(screen.getAllByRole('heading', { level: 2 })[0]).toHaveTextContent('About Your PPM');
    expect(screen.getAllByRole('heading', { level: 2 })[1]).toHaveTextContent('Documents');
    expect(screen.getAllByRole('heading', { level: 3 })[0]).toHaveTextContent('Weight moved');
    expect(screen.getAllByRole('heading', { level: 3 })[1]).toHaveTextContent('Pro-gear');
    expect(screen.getAllByRole('heading', { level: 3 })[2]).toHaveTextContent('Expenses');
  });

  it('renders the empty message when there are no weight tickets', () => {
    render(<Review />, { wrapper: MockProviders });

    expect(
      screen.getByText('No weight moved documented. At least one trip is required to continue.'),
    ).toBeInTheDocument();
  });

  it('routes to the edit about your ppm page when the edit link is clicked', async () => {
    const editAboutYourPPM = generatePath(customerRoutes.SHIPMENT_PPM_ABOUT_PATH, {
      moveId: mockMoveId,
      mtoShipmentId: mockMTOShipmentId,
    });

    const { memoryHistory, mockProviderWithHistory } = setUpProvidersWithHistory();

    render(<Review />, { wrapper: mockProviderWithHistory });

    await userEvent.click(screen.getAllByText('Edit')[0]);

    await waitFor(() => {
      expect(memoryHistory.location.pathname).toEqual(editAboutYourPPM);
    });
  });

  it('routes to the add weight ticket page when the add link is clicked', async () => {
    const newWeightTicket = generatePath(customerRoutes.SHIPMENT_PPM_WEIGHT_TICKETS_PATH, {
      moveId: mockMoveId,
      mtoShipmentId: mockMTOShipmentId,
    });

    const { memoryHistory, mockProviderWithHistory } = setUpProvidersWithHistory();

    render(<Review />, { wrapper: mockProviderWithHistory });

    await userEvent.click(screen.getByText('Add More Weight'));

    await waitFor(() => {
      expect(memoryHistory.location.pathname).toEqual(newWeightTicket);
    });
  });

  it('routes to the edit weight ticket page when the edit link is clicked', async () => {
    selectMTOShipmentById.mockImplementation(() => mockMTOShipmentWithWeightTicket);
    const editWeightTicket = generatePath(customerRoutes.SHIPMENT_PPM_WEIGHT_TICKETS_EDIT_PATH, {
      moveId: mockMoveId,
      mtoShipmentId: mockMTOShipmentId,
      weightTicketId: mockMTOShipmentWithWeightTicket.ppmShipment.weightTickets[0].id,
    });

    const { memoryHistory, mockProviderWithHistory } = setUpProvidersWithHistory();

    render(<Review />, { wrapper: mockProviderWithHistory });

    await userEvent.click(screen.getAllByText('Edit')[1]);

    await waitFor(() => {
      expect(memoryHistory.location.pathname).toEqual(editWeightTicket);
    });
  });

  it('routes to the add pro-gear page when the add link is clicked', async () => {
    const newProGear = generatePath(customerRoutes.SHIPMENT_PPM_PRO_GEAR_PATH, {
      moveId: mockMoveId,
      mtoShipmentId: mockMTOShipmentId,
    });

    const { memoryHistory, mockProviderWithHistory } = setUpProvidersWithHistory();

    render(<Review />, { wrapper: mockProviderWithHistory });

    await userEvent.click(screen.getByText('Add Pro-gear Weight'));

    await waitFor(() => {
      expect(memoryHistory.location.pathname).toEqual(newProGear);
    });
  });

  it('routes to the edit pro-gear page when the edit link is clicked', async () => {
    selectMTOShipmentById.mockImplementation(() => mockMTOShipmentWithProGear);
    const editProGearWeightTicket = generatePath(customerRoutes.SHIPMENT_PPM_PRO_GEAR_EDIT_PATH, {
      moveId: mockMoveId,
      mtoShipmentId: mockMTOShipmentId,
      proGearId: mockMTOShipmentWithProGear.ppmShipment.proGearWeightTickets[0].id,
    });

    const { memoryHistory, mockProviderWithHistory } = setUpProvidersWithHistory();

    render(<Review />, { wrapper: mockProviderWithHistory });

    await userEvent.click(screen.getAllByText('Edit')[1]);

    await waitFor(() => {
      expect(memoryHistory.location.pathname).toEqual(editProGearWeightTicket);
    });
  });

  it('routes to the add expenses page when the add link is clicked', async () => {
    const newExpensePath = generatePath(customerRoutes.SHIPMENT_PPM_EXPENSES_PATH, {
      moveId: mockMoveId,
      mtoShipmentId: mockMTOShipmentId,
    });

    const { memoryHistory, mockProviderWithHistory } = setUpProvidersWithHistory();

    render(<Review />, { wrapper: mockProviderWithHistory });

    await userEvent.click(screen.getByText('Add Expenses'));

    await waitFor(() => {
      expect(memoryHistory.location.pathname).toEqual(newExpensePath);
    });
  });

  it('routes to the edit expense page when the edit link is clicked', async () => {
    selectMTOShipmentById.mockImplementation(() => mockMTOShipmentWithExpenses);
    const editExpensePath = generatePath(customerRoutes.SHIPMENT_PPM_EXPENSES_EDIT_PATH, {
      moveId: mockMoveId,
      mtoShipmentId: mockMTOShipmentId,
      expenseId: mockMTOShipmentWithExpenses.ppmShipment.movingExpenses[0].id,
    });

    const { memoryHistory, mockProviderWithHistory } = setUpProvidersWithHistory();

    render(<Review />, { wrapper: mockProviderWithHistory });

    await userEvent.click(screen.getAllByText('Edit')[1]);

    await waitFor(() => {
      expect(memoryHistory.location.pathname).toEqual(editExpensePath);
    });
  });

  it('routes to the home page when the return to homepage link is clicked', async () => {
    const { memoryHistory, mockProviderWithHistory } = setUpProvidersWithHistory();

    render(<Review />, { wrapper: mockProviderWithHistory });

    await userEvent.click(screen.getByText('Return To Homepage'));

    await waitFor(() => {
      expect(memoryHistory.location.pathname).toEqual('/');
    });
  });

  it('routes to the complete page when the save and continue link is clicked', async () => {
    selectMTOShipmentById.mockImplementationOnce(() => mockMTOShipmentWithWeightTicket);
    const completePath = generatePath(customerRoutes.SHIPMENT_PPM_COMPLETE_PATH, {
      moveId: mockMoveId,
      mtoShipmentId: mockMTOShipmentId,
    });

    const { memoryHistory, mockProviderWithHistory } = setUpProvidersWithHistory();

    render(<Review />, { wrapper: mockProviderWithHistory });

    await userEvent.click(screen.getByText('Save & Continue'));

    await waitFor(() => {
      expect(memoryHistory.location.pathname).toEqual(completePath);
    });
  });

  it('disables the save and continue link when there are no weight tickets', async () => {
    selectMTOShipmentById.mockImplementationOnce(() => mockMTOShipment);
    render(<Review />, { wrapper: MockProviders });

    expect(screen.getByText('Save & Continue')).toHaveClass('usa-button--disabled');
    expect(screen.getByText('Save & Continue')).toHaveAttribute('aria-disabled', 'true');
  });

  it('disables the save and continue link when there is an incomplete weight ticket', async () => {
    selectMTOShipmentById.mockImplementationOnce(() => mockMTOShipmentWithIncompleteWeightTicket);
    render(<Review />, { wrapper: MockProviders });

    expect(screen.getByText('Save & Continue')).toHaveClass('usa-button--disabled');
    expect(screen.getByText('Save & Continue')).toHaveAttribute('aria-disabled', 'true');
  });

  it('error message is displayed when a PPM shipment is in an incomplete state', async () => {
    selectMTOShipmentById.mockImplementationOnce(() => mockMTOShipmentWithIncompleteWeightTicket);
    render(<Review />, { wrapper: MockProviders });

    expect(
      screen.getByText(
        'There are items below that are missing required information. Please select “Edit” to enter all required information or “Delete” to remove the item.',
      ),
    ).toBeInTheDocument();

    expect(screen.getByText('This trip is missing required information.')).toBeInTheDocument();
  });

  it('displays the delete confirmation modal when the delete button for Weight Moved/Trip 2 is clicked', async () => {
    selectMTOShipmentById.mockImplementation(() => mockMTOShipmentWithWeightTicket);
    render(<Review />, { wrapper: MockProviders });

    await userEvent.click(screen.getAllByRole('button', { name: 'Delete' })[1]);

    await waitFor(() => {
      expect(screen.getByRole('heading', { level: 3, name: 'Delete this?' })).toBeInTheDocument();
      expect(screen.getByText('You are about to delete Trip 2. This cannot be undone.')).toBeInTheDocument();
    });

    await userEvent.click(screen.getByRole('button', { name: 'No, Keep It' }));

    expect(screen.queryByRole('heading', { level: 3, name: 'Delete this?' })).not.toBeInTheDocument();
  });

  it('calls the delete weight ticket api when confirm is clicked', async () => {
    selectMTOShipmentById.mockImplementation(() => mockMTOShipmentWithWeightTicket);
    const mockDeleteWeightTicket = jest.fn().mockResolvedValue({});
    deleteWeightTicket.mockImplementationOnce(mockDeleteWeightTicket);
    getMTOShipmentsForMove.mockResolvedValue(mockMTOShipmentWithWeightTicketDeleted);
    render(<Review />, { wrapper: MockProviders });

    await userEvent.click(screen.getAllByRole('button', { name: 'Delete' })[0]);

    await waitFor(() => {
      expect(screen.getByRole('heading', { level: 3, name: 'Delete this?' })).toBeInTheDocument();
    });

    await userEvent.click(screen.getByRole('button', { name: 'Yes, Delete' }));

    const weightTicket = mockMTOShipmentWithWeightTicket.ppmShipment.weightTickets[0];
    await waitFor(() => {
      expect(mockDeleteWeightTicket).toHaveBeenCalledWith(
        mockMTOShipmentWithWeightTicket.ppmShipment.id,
        weightTicket.id,
      );
<<<<<<< HEAD
=======
    });
    await waitFor(() => {
      expect(screen.getByText('Trip 1 successfully deleted.'));
>>>>>>> 65d2ed6b
    });
  });

  it('calls the delete progear weight ticket api when confirm is clicked', async () => {
    selectMTOShipmentById.mockImplementation(() => mockMTOShipmentWithProGear);
    const mockDeleteProGearWeightTicket = jest.fn().mockResolvedValue({});
    deleteProGearWeightTicket.mockImplementationOnce(mockDeleteProGearWeightTicket);
    getMTOShipmentsForMove.mockResolvedValue(mockMTOShipmentWithProGearDeleted);
    render(<Review />, { wrapper: MockProviders });

    await userEvent.click(screen.getAllByRole('button', { name: 'Delete' })[0]);

    await waitFor(() => {
      expect(screen.getByRole('heading', { level: 3, name: 'Delete this?' })).toBeInTheDocument();
    });

    await userEvent.click(screen.getByRole('button', { name: 'Yes, Delete' }));

    const proGearWeightTicket = mockMTOShipmentWithProGear.ppmShipment.proGearWeightTickets[0];
    await waitFor(() => {
      expect(mockDeleteProGearWeightTicket).toHaveBeenCalledWith(
        mockMTOShipmentWithWeightTicket.ppmShipment.id,
        proGearWeightTicket.id,
      );
<<<<<<< HEAD
=======
    });

    await waitFor(() => {
      expect(screen.getByText('Set 1 successfully deleted.'));
>>>>>>> 65d2ed6b
    });
  });

  it('calls the delete moving expense api when confirm is clicked', async () => {
    selectMTOShipmentById.mockImplementation(() => mockMTOShipmentWithExpenses);
    const mockDeleteMovingExpense = jest.fn().mockResolvedValue({});
    deleteMovingExpense.mockImplementationOnce(mockDeleteMovingExpense);
    getMTOShipmentsForMove.mockResolvedValue(mockMTOShipmentWithExpensesDeleted);
    render(<Review />, { wrapper: MockProviders });

    await userEvent.click(screen.getAllByRole('button', { name: 'Delete' })[0]);

    await waitFor(() => {
      expect(screen.getByRole('heading', { level: 3, name: 'Delete this?' })).toBeInTheDocument();
    });

    await userEvent.click(screen.getByRole('button', { name: 'Yes, Delete' }));

    const movingExpense = mockMTOShipmentWithExpenses.ppmShipment.movingExpenses[0];
    await waitFor(() => {
      expect(mockDeleteMovingExpense).toHaveBeenCalledWith(
        mockMTOShipmentWithWeightTicket.ppmShipment.id,
        movingExpense.id,
      );
<<<<<<< HEAD
=======
    });
    await waitFor(() => {
      expect(screen.getByText('Receipt 1 successfully deleted.'));
>>>>>>> 65d2ed6b
    });
  });
});<|MERGE_RESOLUTION|>--- conflicted
+++ resolved
@@ -524,12 +524,9 @@
         mockMTOShipmentWithWeightTicket.ppmShipment.id,
         weightTicket.id,
       );
-<<<<<<< HEAD
-=======
     });
     await waitFor(() => {
       expect(screen.getByText('Trip 1 successfully deleted.'));
->>>>>>> 65d2ed6b
     });
   });
 
@@ -554,13 +551,10 @@
         mockMTOShipmentWithWeightTicket.ppmShipment.id,
         proGearWeightTicket.id,
       );
-<<<<<<< HEAD
-=======
     });
 
     await waitFor(() => {
       expect(screen.getByText('Set 1 successfully deleted.'));
->>>>>>> 65d2ed6b
     });
   });
 
@@ -585,12 +579,9 @@
         mockMTOShipmentWithWeightTicket.ppmShipment.id,
         movingExpense.id,
       );
-<<<<<<< HEAD
-=======
     });
     await waitFor(() => {
       expect(screen.getByText('Receipt 1 successfully deleted.'));
->>>>>>> 65d2ed6b
     });
   });
 });