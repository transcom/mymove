import React from 'react';
import { render, screen, waitFor } from '@testing-library/react';
import { v4 } from 'uuid';
import userEvent from '@testing-library/user-event';
import { generatePath } from 'react-router-dom';

import { MockProviders, setUpProvidersWithHistory } from 'testUtils';
import { selectMTOShipmentById } from 'store/entities/selectors';
import Review from 'pages/MyMove/PPM/Closeout/Review/Review';
import { SHIPMENT_OPTIONS } from 'shared/constants';
import { customerRoutes } from 'constants/routes';
import { deleteWeightTicket } from 'services/internalApi';
import { createBaseWeightTicket, createCompleteWeightTicket } from 'utils/test/factories/weightTicket';
import { createBaseProGearWeightTicket } from 'utils/test/factories/proGearWeightTicket';
import { createCompleteMovingExpense, createCompleteSITMovingExpense } from 'utils/test/factories/movingExpense';

const mockMoveId = v4();
const mockMTOShipmentId = v4();
const mockPPMShipmentId = v4();

const mockMTOShipment = {
  id: mockMTOShipmentId,
  shipmentType: SHIPMENT_OPTIONS.PPM,
  ppmShipment: {
    id: mockPPMShipmentId,
    actualMoveDate: '2022-05-01',
    actualPickupPostalCode: '10003',
    actualDestinationPostalCode: '10004',
    advanceReceived: true,
    advanceAmountReceived: '6000000',
    pickupPostalCode: '10001',
    destinationPostalCode: '10002',
    expectedDepartureDate: '2022-04-30',
    advanceRequested: true,
    advanceAmountRequested: 598700,
    estimatedWeight: 4000,
    estimatedIncentive: 1000000,
    sitExpected: false,
    hasProGear: false,
    proGearWeight: null,
    spouseProGearWeight: null,
    weightTickets: [],
  },
  eTag: 'dGVzdGluZzIzNDQzMjQ',
};

const mockMTOShipmentWithWeightTicket = {
  id: mockMTOShipmentId,
  shipmentType: SHIPMENT_OPTIONS.PPM,
  ppmShipment: {
    id: mockPPMShipmentId,
    actualMoveDate: '2022-05-01',
    actualPickupPostalCode: '10003',
    actualDestinationPostalCode: '10004',
    advanceReceived: true,
    advanceAmountReceived: '6000000',
    pickupPostalCode: '10001',
    destinationPostalCode: '10002',
    expectedDepartureDate: '2022-04-30',
    advanceRequested: true,
    advanceAmountRequested: 598700,
    estimatedWeight: 4000,
    estimatedIncentive: 1000000,
    sitExpected: false,
    hasProGear: false,
    proGearWeight: null,
    spouseProGearWeight: null,
    weightTickets: [createCompleteWeightTicket()],
  },
  eTag: 'dGVzdGluZzIzNDQzMjQ',
};

const mockMTOShipmentWithIncompleteWeightTicket = {
  id: mockMTOShipmentId,
  shipmentType: SHIPMENT_OPTIONS.PPM,
  ppmShipment: {
    id: mockPPMShipmentId,
    actualMoveDate: '2022-05-01',
    actualPickupPostalCode: '10003',
    actualDestinationPostalCode: '10004',
    advanceReceived: true,
    advanceAmountReceived: '6000000',
    pickupPostalCode: '10001',
    destinationPostalCode: '10002',
    expectedDepartureDate: '2022-04-30',
    advanceRequested: true,
    advanceAmountRequested: 598700,
    estimatedWeight: 4000,
    estimatedIncentive: 1000000,
    sitExpected: false,
    hasProGear: false,
    proGearWeight: null,
    spouseProGearWeight: null,
    weightTickets: [createBaseWeightTicket()],
  },
  eTag: 'dGVzdGluZzIzNDQzMjQ',
};

const mockMTOShipmentWithProGear = {
  id: mockMTOShipmentId,
  shipmentType: SHIPMENT_OPTIONS.PPM,
  ppmShipment: {
    id: mockPPMShipmentId,
    actualMoveDate: '2022-05-01',
    actualPickupPostalCode: '10003',
    actualDestinationPostalCode: '10004',
    advanceReceived: true,
    advanceAmountReceived: '6000000',
    pickupPostalCode: '10001',
    destinationPostalCode: '10002',
    expectedDepartureDate: '2022-04-30',
    advanceRequested: true,
    advanceAmountRequested: 598700,
    estimatedWeight: 4000,
    estimatedIncentive: 1000000,
    sitExpected: false,
    hasProGear: true,
    proGearWeight: 100,
    spouseProGearWeight: null,
    proGear: [createBaseProGearWeightTicket()],
  },
  eTag: 'dGVzdGluZzIzNDQzMjQ',
};

const mockMTOShipmentWithExpenses = {
  id: mockMTOShipmentId,
  shipmentType: SHIPMENT_OPTIONS.PPM,
  ppmShipment: {
    id: mockPPMShipmentId,
    actualMoveDate: '2022-05-01',
    actualPickupPostalCode: '10003',
    actualDestinationPostalCode: '10004',
    advanceReceived: true,
    advanceAmountReceived: '6000000',
    pickupPostalCode: '10001',
    destinationPostalCode: '10002',
    expectedDepartureDate: '2022-04-30',
    advanceRequested: true,
    advanceAmountRequested: 598700,
    estimatedWeight: 4000,
    estimatedIncentive: 1000000,
    sitExpected: false,
    hasProGear: true,
    proGearWeight: 100,
    spouseProGearWeight: null,
    movingExpenses: [createCompleteMovingExpense(), createCompleteSITMovingExpense()],
  },
  eTag: 'dGVzdGluZzIzNDQzMjQ',
};

const mockPush = jest.fn();
jest.mock('react-router-dom', () => ({
  ...jest.requireActual('react-router-dom'),
  useHistory: () => ({
    push: mockPush,
  }),
  useParams: () => ({
    moveId: mockMoveId,
    mtoShipmentId: mockMTOShipmentId,
  }),
}));

jest.mock('services/internalApi', () => ({
  ...jest.requireActual('services/internalApi'),
  deleteWeightTicket: jest.fn(() => {}),
}));

jest.mock('store/entities/selectors', () => ({
  ...jest.requireActual('store/entities/selectors'),
  selectMTOShipmentById: jest.fn(() => mockMTOShipment),
}));

beforeEach(() => {
  jest.clearAllMocks();
});

describe('Review page', () => {
  it('loads the selected shipment from redux', () => {
    render(<Review />, { wrapper: MockProviders });

    expect(selectMTOShipmentById).toHaveBeenCalledWith(expect.anything(), mockMTOShipmentId);
  });

  it('renders the page headings', () => {
    render(<Review />, { wrapper: MockProviders });

    expect(screen.getByTestId('tag')).toHaveTextContent('PPM');
    expect(screen.getByRole('heading', { level: 1 })).toHaveTextContent('Review');
    expect(screen.getAllByRole('heading', { level: 2 })[0]).toHaveTextContent('About Your PPM');
    expect(screen.getAllByRole('heading', { level: 2 })[1]).toHaveTextContent('Documents');
    expect(screen.getAllByRole('heading', { level: 3 })[0]).toHaveTextContent('Weight moved');
    expect(screen.getAllByRole('heading', { level: 3 })[1]).toHaveTextContent('Pro-gear');
    expect(screen.getAllByRole('heading', { level: 3 })[2]).toHaveTextContent('Expenses');
  });

  it('renders the empty message when there are no weight tickets', () => {
    render(<Review />, { wrapper: MockProviders });

    expect(
      screen.getByText('No weight tickets uploaded. Add at least one set of weight tickets to request payment.'),
    ).toBeInTheDocument();
  });

  it('routes to the edit about your ppm page when the edit link is clicked', async () => {
    const editAboutYourPPM = generatePath(customerRoutes.SHIPMENT_PPM_ABOUT_PATH, {
      moveId: mockMoveId,
      mtoShipmentId: mockMTOShipmentId,
    });

    const { memoryHistory, mockProviderWithHistory } = setUpProvidersWithHistory();

    render(<Review />, { wrapper: mockProviderWithHistory });

    userEvent.click(screen.getAllByText('Edit')[0]);

    await waitFor(() => {
      expect(memoryHistory.location.pathname).toEqual(editAboutYourPPM);
    });
  });

  it('routes to the add weight ticket page when the add link is clicked', async () => {
    const newWeightTicket = generatePath(customerRoutes.SHIPMENT_PPM_WEIGHT_TICKETS_PATH, {
      moveId: mockMoveId,
      mtoShipmentId: mockMTOShipmentId,
    });

    const { memoryHistory, mockProviderWithHistory } = setUpProvidersWithHistory();

    render(<Review />, { wrapper: mockProviderWithHistory });

    userEvent.click(screen.getByText('Add More Weight'));

    await waitFor(() => {
      expect(memoryHistory.location.pathname).toEqual(newWeightTicket);
    });
  });

  it('routes to the edit weight ticket page when the edit link is clicked', async () => {
    selectMTOShipmentById.mockImplementationOnce(() => mockMTOShipmentWithWeightTicket);
    const editWeightTicket = generatePath(customerRoutes.SHIPMENT_PPM_WEIGHT_TICKETS_EDIT_PATH, {
      moveId: mockMoveId,
      mtoShipmentId: mockMTOShipmentId,
      weightTicketId: mockMTOShipmentWithWeightTicket.ppmShipment.weightTickets[0].id,
    });

    const { memoryHistory, mockProviderWithHistory } = setUpProvidersWithHistory();

    render(<Review />, { wrapper: mockProviderWithHistory });

    userEvent.click(screen.getAllByText('Edit')[1]);

    await waitFor(() => {
      expect(memoryHistory.location.pathname).toEqual(editWeightTicket);
    });
  });

  it('routes to the add pro-gear page when the add link is clicked', async () => {
    const newProGear = generatePath(customerRoutes.SHIPMENT_PPM_PRO_GEAR_PATH, {
      moveId: mockMoveId,
      mtoShipmentId: mockMTOShipmentId,
    });

    const { memoryHistory, mockProviderWithHistory } = setUpProvidersWithHistory();

    render(<Review />, { wrapper: mockProviderWithHistory });

    userEvent.click(screen.getByText('Add Pro-gear Weight'));

    await waitFor(() => {
      expect(memoryHistory.location.pathname).toEqual(newProGear);
    });
  });

  it('routes to the edit pro-gear page when the edit link is clicked', async () => {
    selectMTOShipmentById.mockImplementationOnce(() => mockMTOShipmentWithProGear);
    const editProGearWeightTicket = generatePath(customerRoutes.SHIPMENT_PPM_PRO_GEAR_EDIT_PATH, {
      moveId: mockMoveId,
      mtoShipmentId: mockMTOShipmentId,
      proGearId: mockMTOShipmentWithProGear.ppmShipment.proGear[0].id,
    });

    const { memoryHistory, mockProviderWithHistory } = setUpProvidersWithHistory();

    render(<Review />, { wrapper: mockProviderWithHistory });

    userEvent.click(screen.getAllByText('Edit')[1]);

    await waitFor(() => {
      expect(memoryHistory.location.pathname).toEqual(editProGearWeightTicket);
    });
  });

<<<<<<< HEAD
  it('routes to the home page when the return to homepage link is clicked', async () => {
=======
  it('routes to the add expenses page when the add link is clicked', async () => {
    const newExpensePath = generatePath(customerRoutes.SHIPMENT_PPM_EXPENSES_PATH, {
      moveId: mockMoveId,
      mtoShipmentId: mockMTOShipmentId,
    });

    const { memoryHistory, mockProviderWithHistory } = setUpProvidersWithHistory();

    render(<Review />, { wrapper: mockProviderWithHistory });

    userEvent.click(screen.getByText('Add Expenses'));

    await waitFor(() => {
      expect(memoryHistory.location.pathname).toEqual(newExpensePath);
    });
  });

  it('routes to the edit expense page when the edit link is clicked', async () => {
    selectMTOShipmentById.mockImplementationOnce(() => mockMTOShipmentWithExpenses);
    const editExpensePath = generatePath(customerRoutes.SHIPMENT_PPM_EXPENSES_EDIT_PATH, {
      moveId: mockMoveId,
      mtoShipmentId: mockMTOShipmentId,
      expenseId: mockMTOShipmentWithExpenses.ppmShipment.movingExpenses[0].id,
    });

    const { memoryHistory, mockProviderWithHistory } = setUpProvidersWithHistory();

    render(<Review />, { wrapper: mockProviderWithHistory });

    userEvent.click(screen.getAllByText('Edit')[1]);

    await waitFor(() => {
      expect(memoryHistory.location.pathname).toEqual(editExpensePath);
    });
  });

  it('routes to the home page when the finish later link is clicked', async () => {
>>>>>>> 3bfbdd6f
    const { memoryHistory, mockProviderWithHistory } = setUpProvidersWithHistory();

    render(<Review />, { wrapper: mockProviderWithHistory });

    userEvent.click(screen.getByText('Return To Homepage'));

    await waitFor(() => {
      expect(memoryHistory.location.pathname).toEqual('/');
    });
  });

  it('routes to the complete page when the save and continue link is clicked', async () => {
    selectMTOShipmentById.mockImplementationOnce(() => mockMTOShipmentWithWeightTicket);
    const completePath = generatePath(customerRoutes.SHIPMENT_PPM_COMPLETE_PATH, {
      moveId: mockMoveId,
      mtoShipmentId: mockMTOShipmentId,
    });

    const { memoryHistory, mockProviderWithHistory } = setUpProvidersWithHistory();

    render(<Review />, { wrapper: mockProviderWithHistory });

    userEvent.click(screen.getByText('Save & Continue'));

    await waitFor(() => {
      expect(memoryHistory.location.pathname).toEqual(completePath);
    });
  });

  it('disables the save and continue link when there are no weight tickets', async () => {
    render(<Review />, { wrapper: MockProviders });

    expect(screen.getByText('Save & Continue')).toHaveClass('usa-button--disabled');
    expect(screen.getByText('Save & Continue')).toHaveAttribute('aria-disabled', 'true');
  });

  it('disables the save and continue link when there is an incomplete weight ticket', async () => {
    selectMTOShipmentById.mockImplementationOnce(() => mockMTOShipmentWithIncompleteWeightTicket);
    render(<Review />, { wrapper: MockProviders });

    expect(screen.getByText('Save & Continue')).toHaveClass('usa-button--disabled');
    expect(screen.getByText('Save & Continue')).toHaveAttribute('aria-disabled', 'true');
  });

  it('displays the delete confirmation modal when the delete button is clicked', async () => {
    selectMTOShipmentById.mockImplementationOnce(() => mockMTOShipmentWithWeightTicket);
    render(<Review />, { wrapper: MockProviders });

    userEvent.click(screen.getAllByRole('button', { name: 'Delete' })[0]);

    await waitFor(() => {
      expect(screen.getByRole('heading', { level: 3, name: 'Delete this?' })).toBeInTheDocument();
    });

    userEvent.click(screen.getByRole('button', { name: 'No, Keep It' }));

    expect(screen.queryByRole('heading', { level: 3, name: 'Delete this?' })).not.toBeInTheDocument();
  });

  it('calls the delete weight ticket api when confirm is clicked', async () => {
    selectMTOShipmentById.mockImplementationOnce(() => mockMTOShipmentWithWeightTicket);
    const mockDeleteWeightTicket = jest.fn().mockResolvedValue({});
    deleteWeightTicket.mockImplementationOnce(mockDeleteWeightTicket);
    render(<Review />, { wrapper: MockProviders });

    userEvent.click(screen.getAllByRole('button', { name: 'Delete' })[0]);

    await waitFor(() => {
      expect(screen.getByRole('heading', { level: 3, name: 'Delete this?' })).toBeInTheDocument();
    });

    userEvent.click(screen.getByRole('button', { name: 'Yes, Delete' }));

    const weightTicket = mockMTOShipmentWithWeightTicket.ppmShipment.weightTickets[0];
    await waitFor(() => {
      expect(mockDeleteWeightTicket).toHaveBeenCalledWith(weightTicket.id, weightTicket.eTag);
    });
  });
});<|MERGE_RESOLUTION|>--- conflicted
+++ resolved
@@ -290,9 +290,6 @@
     });
   });
 
-<<<<<<< HEAD
-  it('routes to the home page when the return to homepage link is clicked', async () => {
-=======
   it('routes to the add expenses page when the add link is clicked', async () => {
     const newExpensePath = generatePath(customerRoutes.SHIPMENT_PPM_EXPENSES_PATH, {
       moveId: mockMoveId,
@@ -329,8 +326,7 @@
     });
   });
 
-  it('routes to the home page when the finish later link is clicked', async () => {
->>>>>>> 3bfbdd6f
+  it('routes to the home page when the return to homepage link is clicked', async () => {
     const { memoryHistory, mockProviderWithHistory } = setUpProvidersWithHistory();
 
     render(<Review />, { wrapper: mockProviderWithHistory });
