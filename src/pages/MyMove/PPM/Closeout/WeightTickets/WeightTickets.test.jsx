import React from 'react';
import { render, waitFor, screen } from '@testing-library/react';
import userEvent from '@testing-library/user-event';
import { generatePath } from 'react-router-dom';
import { v4 } from 'uuid';

import { selectMTOShipmentById, selectWeightTicketAndIndexById } from 'store/entities/selectors';
import { customerRoutes } from 'constants/routes';
import { createWeightTicket, deleteUpload, patchWeightTicket, getResponseError } from 'services/internalApi';
import { MockProviders } from 'testUtils';
import { SHIPMENT_OPTIONS } from 'shared/constants';
import WeightTickets from 'pages/MyMove/PPM/Closeout/WeightTickets/WeightTickets';

const mockMoveId = 'cc03c553-d317-46af-8b2d-3c9f899f6451';
const mockMTOShipmentId = '6b7a5769-4393-46fb-a4c4-d3f6ac7584c7';
const mockPPMShipmentId = v4();
const mockWeightTicketId = v4();
const mockWeightTicketETag = window.btoa(new Date());

const mockNavigate = jest.fn();
jest.mock('react-router-dom', () => ({
  ...jest.requireActual('react-router-dom'),
  useNavigate: () => mockNavigate,
}));

jest.mock('services/internalApi', () => ({
  ...jest.requireActual('services/internalApi'),
  createWeightTicket: jest.fn(),
  createUploadForDocument: jest.fn(),
  deleteUpload: jest.fn(),
  patchWeightTicket: jest.fn(),
  getResponseError: jest.fn(),
  getAllMoves: jest.fn().mockImplementation(() => Promise.resolve()),
}));

const mockMTOShipment = {
  id: mockMTOShipmentId,
  shipmentType: SHIPMENT_OPTIONS.PPM,
  ppmShipment: {
    id: mockPPMShipmentId,
    expectedDepartureDate: '2022-04-30',
    advanceRequested: true,
    advance: 598700,
    estimatedWeight: 4000,
    estimatedIncentive: 1000000,
    sitExpected: false,
    hasProGear: false,
    proGearWeight: null,
    spouseProGearWeight: null,
  },
  eTag: 'dGVzdGluZzIzNDQzMjQ',
};

const mockEmptyWeightDocumentId = v4();
const mockFullWeightDocumentId = v4();
const mockTrailerOwnershipWeightDocumentId = v4();

const mockWeightTicket = {
  id: mockWeightTicketId,
  ppmShipmentId: mockPPMShipmentId,
  emptyWeightDocumentId: mockEmptyWeightDocumentId,
  fullWeightDocumentId: mockFullWeightDocumentId,
  trailerOwnershipDocumentId: mockTrailerOwnershipWeightDocumentId,
  eTag: mockWeightTicketETag,
};

const mockWeightTicketWithUploads = {
  id: mockWeightTicketId,
  ppmShipmentId: mockPPMShipmentId,
  emptyWeightDocumentId: mockEmptyWeightDocumentId,
  emptyDocument: {
    uploads: [
      {
        id: '299e2fb4-432d-4261-bbed-d8280c6090af',
        createdAt: '2022-06-22T23:25:50.490Z',
        bytes: 819200,
        url: 'a/fake/path',
        filename: 'empty_weight.jpg',
        contentType: 'image/jpg',
      },
    ],
  },
  fullWeightDocumentId: mockFullWeightDocumentId,
  fullDocument: {
    uploads: [
      {
        id: 'f70af8a1-38e9-4ae2-a837-3c0c61069a0d',
        createdAt: '2022-06-23T23:25:50.490Z',
        bytes: 409600,
        url: 'a/fake/path',
        filename: 'full_weight.pdf',
        contentType: 'application/pdf',
      },
    ],
  },
  trailerOwnershipDocumentId: mockTrailerOwnershipWeightDocumentId,
  proofOfTrailerOwnershipDocument: {
    uploads: [
      {
        id: 'fd4e80f8-d025-44b2-8c33-15240fac51ab',
        createdAt: '2022-06-24T23:25:50.490Z',
        bytes: 204800,
        url: 'a/fake/path',
        filename: 'trailer_title.pdf',
        contentType: 'application/pdf',
      },
    ],
  },
  eTag: mockWeightTicketETag,
};

const mockEmptyWeightTicketAndIndex = {
  weightTicket: null,
  index: -1,
};

const mockServiceMember = {
  id: 'testId',
};

jest.mock('store/entities/selectors', () => ({
  ...jest.requireActual('store/entities/selectors'),
  selectMTOShipmentById: jest.fn(() => mockMTOShipment),
  selectWeightTicketAndIndexById: jest.fn(() => mockEmptyWeightTicketAndIndex),
  selectServiceMemberFromLoggedInUser: jest.fn(() => mockServiceMember),
}));

beforeEach(() => {
  jest.clearAllMocks();
});

<<<<<<< HEAD
=======
const aboutPath = generatePath(customerRoutes.SHIPMENT_PPM_ABOUT_PATH, {
  moveId: mockMoveId,
  mtoShipmentId: mockMTOShipmentId,
});
>>>>>>> 2978c94d
const weightTicketsEditPath = generatePath(customerRoutes.SHIPMENT_PPM_WEIGHT_TICKETS_EDIT_PATH, {
  moveId: mockMoveId,
  mtoShipmentId: mockMTOShipmentId,
  weightTicketId: mockWeightTicketId,
});
const reviewPath = generatePath(customerRoutes.SHIPMENT_PPM_REVIEW_PATH, {
  moveId: mockMoveId,
  mtoShipmentId: mockMTOShipmentId,
});

const renderWeightTicketsPage = () => {
  const mockRoutingConfig = {
    path: customerRoutes.SHIPMENT_PPM_WEIGHT_TICKETS_PATH,
    params: { moveId: mockMoveId, mtoShipmentId: mockMTOShipmentId },
  };

  render(
    <MockProviders {...mockRoutingConfig}>
      <WeightTickets />
    </MockProviders>,
  );
};

const renderEditWeightTicketsPage = () => {
  const mockRoutingConfig = {
    path: customerRoutes.SHIPMENT_PPM_WEIGHT_TICKETS_EDIT_PATH,
    params: { moveId: mockMoveId, mtoShipmentId: mockMTOShipmentId, weightTicketId: mockWeightTicketId },
  };

  render(
    <MockProviders {...mockRoutingConfig}>
      <WeightTickets />
    </MockProviders>,
  );
};

describe('Weight Tickets page', () => {
  it('loads the selected shipment from redux', async () => {
    createWeightTicket.mockResolvedValue(mockWeightTicket);

    renderWeightTicketsPage();

    await waitFor(() => {
      expect(selectMTOShipmentById).toHaveBeenCalledWith(expect.anything(), mockMTOShipmentId);
    });
  });

  it('displays an error if the createWeightTicket request fails', async () => {
    createWeightTicket.mockRejectedValue('an error occurred');

    renderWeightTicketsPage();

    await waitFor(() => {
      expect(screen.getByText('Failed to create trip record')).toBeInTheDocument();
    });
  });

  it('does not make create weight ticket api request if id param exists', async () => {
    selectWeightTicketAndIndexById.mockReturnValue({ weightTicket: mockWeightTicket, index: 0 });

    renderEditWeightTicketsPage();

    await waitFor(() => {
      expect(createWeightTicket).not.toHaveBeenCalled();
    });
  });

  it('renders the page Content', async () => {
    createWeightTicket.mockResolvedValue(mockWeightTicket);
    selectWeightTicketAndIndexById.mockReturnValueOnce({ weightTicket: null, index: -1 });
    selectWeightTicketAndIndexById.mockReturnValue({ weightTicket: mockWeightTicket, index: 0 });

    renderEditWeightTicketsPage();

    await waitFor(() => {
      expect(screen.getByTestId('tag')).toHaveTextContent('PPM');
    });

    expect(screen.getByRole('heading', { level: 1 })).toHaveTextContent('Weight Tickets');

    // renders form content
    expect(screen.getByRole('heading', { level: 2 })).toHaveTextContent('Trip 1');
  });

  it('replaces the router history with newly created weight ticket id', async () => {
    createWeightTicket.mockResolvedValue(mockWeightTicket);
    selectWeightTicketAndIndexById.mockReturnValueOnce({ weightTicket: null, index: -1 });
    selectWeightTicketAndIndexById.mockReturnValue({ weightTicket: mockWeightTicket, index: 0 });

    renderWeightTicketsPage();

    await waitFor(() => {
      expect(mockNavigate).toHaveBeenCalledWith(weightTicketsEditPath, { replace: true });
    });
  });

  it('routes back to home when cancel is clicked', async () => {
    createWeightTicket.mockResolvedValue(mockWeightTicket);
    selectWeightTicketAndIndexById.mockReturnValue({ weightTicket: mockWeightTicket, index: 0 });

    renderEditWeightTicketsPage();

    await waitFor(() => {
      expect(screen.getByRole('button', { name: 'Cancel' })).toBeInTheDocument();
    });
    await userEvent.click(screen.getByRole('button', { name: 'Cancel' }));
    expect(mockNavigate).toHaveBeenCalledWith(reviewPath);
  });

  it('calls patch weight ticket with the appropriate payload', async () => {
    createWeightTicket.mockResolvedValue(mockWeightTicketWithUploads);
    selectWeightTicketAndIndexById.mockReturnValue({ weightTicket: mockWeightTicketWithUploads, index: 1 });
    patchWeightTicket.mockResolvedValue({});

    renderWeightTicketsPage();

    await waitFor(() => {
      expect(screen.getByRole('heading', { level: 2 })).toHaveTextContent('Trip 2');
    });
    await userEvent.type(screen.getByLabelText('Vehicle description'), 'DMC Delorean');
    await userEvent.type(screen.getByLabelText('Empty weight'), '4999');
    await userEvent.type(screen.getByLabelText('Full weight'), '6999');
    await userEvent.click(screen.getByLabelText('Yes'));
    await userEvent.click(screen.getAllByLabelText('Yes')[1]);

    await userEvent.click(screen.getByRole('button', { name: 'Save & Continue' }));

    await waitFor(() => {
      expect(patchWeightTicket).toHaveBeenCalledWith(
        mockPPMShipmentId,
        mockWeightTicketId,
        {
          ppmShipmentId: mockWeightTicketWithUploads.ppmShipmentId,
          vehicleDescription: 'DMC Delorean',
          emptyWeight: 4999,
          missingEmptyWeightTicket: false,
          fullWeight: 6999,
          missingFullWeightTicket: false,
          ownsTrailer: true,
          trailerMeetsCriteria: true,
        },
        mockWeightTicketETag,
      );
    });

    expect(mockNavigate).toHaveBeenCalledWith(reviewPath);
  });

  it('displays an error if patchWeightTicket fails', async () => {
    createWeightTicket.mockResolvedValue(mockWeightTicketWithUploads);
    selectWeightTicketAndIndexById.mockReturnValue({ weightTicket: mockWeightTicketWithUploads, index: 4 });
    patchWeightTicket.mockRejectedValueOnce('an error occurred');
    getResponseError.mockReturnValue('Failed to save updated trip record');
    renderWeightTicketsPage();

    await waitFor(() => {
      expect(screen.getByRole('heading', { level: 2 })).toHaveTextContent('Trip 5');
    });
    await userEvent.type(screen.getByLabelText('Vehicle description'), 'DMC Delorean');
    await userEvent.type(screen.getByLabelText('Empty weight'), '4999');
    await userEvent.type(screen.getByLabelText('Full weight'), '6999');
    await userEvent.click(screen.getByLabelText('Yes'));
    await userEvent.click(screen.getAllByLabelText('Yes')[1]);

    await userEvent.click(screen.getByRole('button', { name: 'Save & Continue' }));

    await waitFor(() => {
      expect(screen.getByText('Failed to save updated trip record')).toBeInTheDocument();
    });
  });

  // remove this when E-06515 is implemented
  it('displays a specific error when the DTODFailureErrorMessage is returned, and links the user to the about page', async () => {
    createWeightTicket.mockResolvedValue(mockWeightTicketWithUploads);
    selectWeightTicketAndIndexById.mockReturnValue({ weightTicket: mockWeightTicketWithUploads, index: 4 });
    patchWeightTicket.mockRejectedValueOnce({
      response: {
        body: {
          detail:
            'We are unable to calculate your distance. It may be that you have entered an invalid ZIP Code. Please check your ZIP Code to ensure it was entered correctly and is not a PO Box.',
        },
      },
    });
    renderWeightTicketsPage();

    await waitFor(() => {
      expect(screen.getByRole('heading', { level: 2 })).toHaveTextContent('Trip 5');
    });
    await userEvent.type(screen.getByLabelText('Vehicle description'), 'DMC Delorean');
    await userEvent.type(screen.getByLabelText('Empty weight'), '4999');
    await userEvent.type(screen.getByLabelText('Full weight'), '6999');
    await userEvent.click(screen.getByLabelText('Yes'));
    await userEvent.click(screen.getAllByLabelText('Yes')[1]);

    await userEvent.click(screen.getByRole('button', { name: 'Save & Continue' }));

    await waitFor(() => {
      expect(screen.getByText('pickup and delivery ZIP codes')).toBeInTheDocument();
    });
    await userEvent.click(screen.getByTestId('ZipLink'));

    await waitFor(() => {
      expect(mockNavigate).toHaveBeenCalledWith(aboutPath);
    });
  });

  it('calls the delete handler when removing an existing upload', async () => {
    selectWeightTicketAndIndexById.mockReturnValue({ weightTicket: mockWeightTicketWithUploads, index: 0 });

    selectMTOShipmentById.mockReturnValue({
      ...mockMTOShipment,
      ppmShipment: {
        ...mockMTOShipment.ppmShipment,
        weightTickets: [mockWeightTicketWithUploads],
      },
    });
    deleteUpload.mockResolvedValue({});
    renderEditWeightTicketsPage();

    let deleteButtons;
    await waitFor(() => {
      deleteButtons = screen.getAllByRole('button', { name: 'Delete' });
      expect(deleteButtons).toHaveLength(2);
    });
    await userEvent.click(deleteButtons[0]);
    await waitFor(() => {
      expect(screen.queryByText('empty_weight.jpg')).not.toBeInTheDocument();
    });
  });

  it('expect loadingPlaceholder when mtoShipment is falsy', async () => {
    selectMTOShipmentById.mockReturnValueOnce(null);

    renderWeightTicketsPage();

    await waitFor(() => {
      expect(screen.getByRole('heading', { level: 2 })).toHaveTextContent('Loading, please wait...');
    });
  });
});<|MERGE_RESOLUTION|>--- conflicted
+++ resolved
@@ -129,13 +129,10 @@
   jest.clearAllMocks();
 });
 
-<<<<<<< HEAD
-=======
 const aboutPath = generatePath(customerRoutes.SHIPMENT_PPM_ABOUT_PATH, {
   moveId: mockMoveId,
   mtoShipmentId: mockMTOShipmentId,
 });
->>>>>>> 2978c94d
 const weightTicketsEditPath = generatePath(customerRoutes.SHIPMENT_PPM_WEIGHT_TICKETS_EDIT_PATH, {
   moveId: mockMoveId,
   mtoShipmentId: mockMTOShipmentId,
