--- conflicted
+++ resolved
@@ -70,18 +70,11 @@
         actualMoveDate: formatDateForSwagger(values.actualMoveDate),
         pickupAddress: values.pickupAddress,
         hasSecondaryPickupAddress: values.hasSecondaryPickupAddress === 'true',
-<<<<<<< HEAD
-        secondaryPickupAddress: values.hasSecondaryPickupAddress ? values.pickupAddress : null,
-        destinationAddress: values.destinationAddress,
-        hasSecondaryDestinationAddress: values.hasSecondaryDestinationAddress === 'true',
-        secondaryDestinationAddress: values.hasSecondaryDestinationAddress ? values.destinationAddress : null,
-=======
         secondaryPickupAddress: values.hasSecondaryPickupAddress === 'true' ? values.secondaryPickupAddress : null,
         destinationAddress: values.destinationAddress,
         hasSecondaryDestinationAddress: values.hasSecondaryDestinationAddress === 'true',
         secondaryDestinationAddress:
           values.hasSecondaryDestinationAddress === 'true' ? values.secondaryDestinationAddress : null,
->>>>>>> 7e4dccba
         actualPickupPostalCode: values.pickupAddress.postalCode,
         actualDestinationPostalCode: values.destinationAddress.postalCode,
         hasReceivedAdvance,
