--- conflicted
+++ resolved
@@ -218,13 +218,8 @@
             setErrorMessage('Failed to save updated trip record');
           });
       })
-<<<<<<< HEAD
-      .catch((error) => {
-        handleErrorMessage(error);
-=======
       .catch(() => {
         setErrorMessage('Failed to fetch shipment information');
->>>>>>> 2dde151c
       });
   };
 
