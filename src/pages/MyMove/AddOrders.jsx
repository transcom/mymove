import React, { useEffect, useState } from 'react';
import { connect } from 'react-redux';
import { GridContainer, Grid, Alert } from '@trussworks/react-uswds';
import { generatePath, useNavigate } from 'react-router-dom';

import NotificationScrollToTop from 'components/NotificationScrollToTop';
import OrdersInfoForm from 'components/Customer/OrdersInfoForm/OrdersInfoForm';
import { getServiceMember, createOrders, getResponseError } from 'services/internalApi';
import {
  updateOrders as updateOrdersAction,
  updateServiceMember as updateServiceMemberAction,
} from 'store/entities/actions';
import { withContext } from 'shared/AppContext';
import { formatDateForSwagger } from 'shared/dates';
import { formatYesNoAPIValue, dropdownInputOptions } from 'utils/formatters';
import { ORDERS_TYPE_OPTIONS } from 'constants/orders';
import { selectCanAddOrders, selectMoveId, selectServiceMemberFromLoggedInUser } from 'store/entities/selectors';
import { customerRoutes, generalRoutes } from 'constants/routes';
import withRouter from 'utils/routing';
import { setCanAddOrders as setCanAddOrdersAction, setMoveId as setMoveIdAction } from 'store/general/actions';
import LoadingPlaceholder from 'shared/LoadingPlaceholder';
import { FEATURE_FLAG_KEYS } from 'shared/constants';
import { isBooleanFlagEnabled } from 'utils/featureFlags';

const AddOrders = ({
  serviceMemberId,
  updateServiceMember,
  updateOrders,
  canAddOrders,
  setCanAddOrders,
  moveId,
  setMoveId,
}) => {
  const [serverError, setServerError] = useState('');
  const [isLoading, setIsLoading] = useState(true);
  const [hasSubmitted, setHasSubmitted] = useState(false);
  const [orderTypesOptions, setOrderTypesOptions] = useState(ORDERS_TYPE_OPTIONS);
  const navigate = useNavigate();

  // if the user did NOT come from the create a move button, we want to redirect them to their current move
  // this is an effort to override clicking the browser back button from the upload route
  useEffect(() => {
    const redirectUser = async () => {
      if (!canAddOrders && !hasSubmitted) {
        const path = moveId ? generatePath(customerRoutes.MOVE_HOME_PATH, { moveId }) : generalRoutes.HOME_PATH;
        navigate(path);
      }
      setIsLoading(false);
    };
    redirectUser();
  }, [canAddOrders, navigate, hasSubmitted, moveId]);

  useEffect(() => {
    const checkFeatureFlags = async () => {
      const isWoundedWarriorEnabled = await isBooleanFlagEnabled(FEATURE_FLAG_KEYS.WOUNDED_WARRIOR_MOVE);
<<<<<<< HEAD
      if (!isWoundedWarriorEnabled && orderTypesOptions.WOUNDED_WARRIOR) {
=======
      if (!isWoundedWarriorEnabled) {
>>>>>>> f9676407
        setOrderTypesOptions((prevOptions) => {
          const options = { ...prevOptions };
          delete options.WOUNDED_WARRIOR;
          return options;
        });
      }
    };
    checkFeatureFlags();
<<<<<<< HEAD
  }, [orderTypesOptions]);
=======
  }, []);
>>>>>>> f9676407

  const handleBack = () => {
    navigate(generalRoutes.HOME_PATH);
  };

  const submitOrders = async (values) => {
    setHasSubmitted(true);
    const constructOconusFields = () => {
      const isOconus = values.origin_duty_location?.address?.isOconus || values.new_duty_location?.address?.isOconus;
      const hasDependents = values.has_dependents;
      // The `hasDependents` check within accompanied tour is due to
      // the dependents section being possible to conditionally render
      // and then un-render while still being OCONUS
      // The detailed comments make this nested ternary readable
      /* eslint-disable no-nested-ternary */
      return {
        // Nested ternary
        accompanied_tour:
          isOconus && hasDependents
            ? // If OCONUS and dependents are present, fetch the value from the form.
              // Otherwise, default to false if OCONUS and dependents are not present
              hasDependents
              ? formatYesNoAPIValue(values.accompanied_tour) // Dependents are present
              : false // Dependents are not present
            : // If CONUS or no dependents, omit this field altogether
              null,
        dependents_under_twelve:
          isOconus && hasDependents
            ? // If OCONUS and dependents are present
              // then provide the number of dependents under 12. Default to 0 if not present
              Number(values.dependents_under_twelve) ?? 0
            : // If CONUS or no dependents, omit ths field altogether
              null,
        dependents_twelve_and_over:
          isOconus && hasDependents
            ? // If OCONUS and dependents are present
              // then provide the number of dependents over 12. Default to 0 if not present
              Number(values.dependents_twelve_and_over) ?? 0
            : // If CONUS or no dependents, omit this field altogether
              null,
        civilian_tdy_ub_allowance: isOconus
          ? // If OCONUS
            // then provide the civilian TDY UB allowance. Default to 0 if not present
            Number(values.civilian_tdy_ub_allowance) ?? 0
          : // If CONUS, omit this field altogether
            null,
      };
      /* eslint-enable no-nested-ternary */
    };
    const oconusFields = constructOconusFields();
    const pendingValues = {
      ...values,
      service_member_id: serviceMemberId,
      new_duty_location_id: values.new_duty_location.id,
      has_dependents: formatYesNoAPIValue(values.has_dependents),
      report_by_date: formatDateForSwagger(values.report_by_date),
      issue_date: formatDateForSwagger(values.issue_date),
      grade: values.grade,
      origin_duty_location_id: values.origin_duty_location.id,
      spouse_has_pro_gear: false,
      ...oconusFields,
      counseling_office_id: values.counseling_office_id,
    };
    if (!values.origin_duty_location.provides_services_counseling) {
      pendingValues.counseling_office_id = null;
    }

    try {
      const createdOrders = await createOrders(pendingValues);
      setMoveId(createdOrders?.moves[0]?.id);
      setCanAddOrders(false);
      const newOrderId = createdOrders.id;
      updateOrders(createdOrders);
      const updatedServiceMember = await getServiceMember(serviceMemberId);
      updateServiceMember(updatedServiceMember);
      setMoveId(createdOrders?.moves[0].id);
      setCanAddOrders(false);
      navigate(`/orders/upload/${newOrderId}`);
    } catch (error) {
      const { response } = error;
      const errorMessage = getResponseError(response, 'failed to update/create orders due to server error');
      setServerError(errorMessage);
    }
  };

  const initialValues = {
    orders_type: '',
    issue_date: '',
    report_by_date: '',
    has_dependents: '',
    new_duty_location: '',
    grade: '',
    origin_duty_location: '',
    accompanied_tour: '',
    dependents_under_twelve: '',
    dependents_twelve_and_over: '',
    counseling_office_id: '',
    civilian_tdy_ub_allowance: '',
  };
  const ordersTypeOptions = dropdownInputOptions(orderTypesOptions);

  if (isLoading) {
    return <LoadingPlaceholder />;
  }

  return (
    <GridContainer data-testid="main-container">
      <NotificationScrollToTop dependency={serverError} />

      {serverError && (
        <Grid row>
          <Grid col desktop={{ col: 8, offset: 2 }}>
            <Alert type="error" headingLevel="h4" heading="An error occurred">
              {serverError}
            </Alert>
          </Grid>
        </Grid>
      )}

      <Grid row data-testid="orders-form-container">
        <Grid col desktop={{ col: 8, offset: 2 }}>
          <OrdersInfoForm
            ordersTypeOptions={ordersTypeOptions}
            initialValues={initialValues}
            onSubmit={submitOrders}
            onBack={handleBack}
          />
        </Grid>
      </Grid>
    </GridContainer>
  );
};

const mapStateToProps = (state) => {
  const serviceMember = selectServiceMemberFromLoggedInUser(state);
  const canAddOrders = selectCanAddOrders(state);
  const moveId = selectMoveId(state);

  return {
    serviceMemberId: serviceMember?.id,
    canAddOrders,
    moveId,
  };
};

const mapDispatchToProps = {
  updateOrders: updateOrdersAction,
  updateServiceMember: updateServiceMemberAction,
  setCanAddOrders: setCanAddOrdersAction,
  setMoveId: setMoveIdAction,
};

export default withContext(withRouter(connect(mapStateToProps, mapDispatchToProps)(AddOrders)));<|MERGE_RESOLUTION|>--- conflicted
+++ resolved
@@ -53,11 +53,7 @@
   useEffect(() => {
     const checkFeatureFlags = async () => {
       const isWoundedWarriorEnabled = await isBooleanFlagEnabled(FEATURE_FLAG_KEYS.WOUNDED_WARRIOR_MOVE);
-<<<<<<< HEAD
-      if (!isWoundedWarriorEnabled && orderTypesOptions.WOUNDED_WARRIOR) {
-=======
       if (!isWoundedWarriorEnabled) {
->>>>>>> f9676407
         setOrderTypesOptions((prevOptions) => {
           const options = { ...prevOptions };
           delete options.WOUNDED_WARRIOR;
@@ -66,11 +62,7 @@
       }
     };
     checkFeatureFlags();
-<<<<<<< HEAD
-  }, [orderTypesOptions]);
-=======
   }, []);
->>>>>>> f9676407
 
   const handleBack = () => {
     navigate(generalRoutes.HOME_PATH);
