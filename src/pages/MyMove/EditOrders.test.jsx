--- conflicted
+++ resolved
@@ -13,11 +13,8 @@
   selectOrdersForLoggedInUser,
   selectServiceMemberFromLoggedInUser,
 } from 'store/entities/selectors';
-<<<<<<< HEAD
+import { ORDERS_TYPE } from 'constants/orders';
 import { isBooleanFlagEnabled } from 'utils/featureFlags';
-=======
-import { ORDERS_TYPE } from 'constants/orders';
->>>>>>> 41289c44
 
 const mockNavigate = jest.fn();
 jest.mock('react-router-dom', () => ({
