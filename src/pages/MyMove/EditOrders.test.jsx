--- conflicted
+++ resolved
@@ -14,10 +14,7 @@
   selectServiceMemberFromLoggedInUser,
 } from 'store/entities/selectors';
 import { ORDERS_TYPE } from 'constants/orders';
-<<<<<<< HEAD
-=======
 import { isBooleanFlagEnabled } from 'utils/featureFlags';
->>>>>>> 06d7eb82
 
 const mockNavigate = jest.fn();
 jest.mock('react-router-dom', () => ({
