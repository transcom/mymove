--- conflicted
+++ resolved
@@ -54,48 +54,8 @@
         updated_at: '2020-10-19T17:01:16.114Z',
       },
     },
-<<<<<<< HEAD
-    setFlashMessage: jest.fn(),
-    updateOrders: jest.fn(),
-    currentOrders: {
-      id: 'testOrdersId',
-      orders_type: 'PERMANENT_CHANGE_OF_STATION',
-      issue_date: '2020-11-08',
-      report_by_date: '2020-11-26',
-      has_dependents: false,
-      spouse_has_pro_gear: false,
-      grade: 'E_2',
-      new_duty_location: {
-        address: {
-          city: 'Des Moines',
-          country: 'US',
-          id: 'a4b30b99-4e82-48a6-b736-01662b499d6a',
-          postalCode: '50309',
-          state: 'IA',
-          streetAddress1: '987 Other Avenue',
-          streetAddress2: 'P.O. Box 1234',
-          streetAddress3: 'c/o Another Person',
-        },
-        address_id: 'a4b30b99-4e82-48a6-b736-01662b499d6a',
-        affiliation: 'AIR_FORCE',
-        created_at: '2020-10-19T17:01:16.114Z',
-        id: 'f9299768-16d2-4a13-ae39-7087a58b1f62',
-        name: 'Yuma AFB',
-        updated_at: '2020-10-19T17:01:16.114Z',
-      },
-      moves: ['testMove'],
-      authorizedWeight: 8000,
-      entitlement: {
-        proGear: 2000,
-        proGearSpouse: 500,
-      },
-    },
-    currentMove: { status: 'DRAFT' },
-    existingUploads: [
-=======
     serviceMemberId: 'id123',
     orders: [
->>>>>>> 5cffe6c5
       {
         authorizedWeight: 11000,
         created_at: '2024-02-23T19:30:11.369Z',
