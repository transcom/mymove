import React from 'react';
import { screen, waitFor } from '@testing-library/react';
import userEvent from '@testing-library/user-event';
<<<<<<< HEAD
import { act } from 'react-dom/test-utils';
=======
>>>>>>> 6a25d750
import { cloneDeep } from 'lodash';

import EditOrders from './EditOrders';

import { getOrders, patchOrders, showCounselingOffices } from 'services/internalApi';
import { renderWithProviders } from 'testUtils';
import { customerRoutes } from 'constants/routes';
import {
  selectAllMoves,
  selectOrdersForLoggedInUser,
  selectServiceMemberFromLoggedInUser,
} from 'store/entities/selectors';
import { isBooleanFlagEnabled } from 'utils/featureFlags';
import { ORDERS_TYPE } from 'constants/orders';
import { setShowLoadingSpinner } from 'store/general/actions';
import { MOVE_LOCKED_WARNING, MOVE_STATUSES } from 'shared/constants';

const mockNavigate = jest.fn();
jest.mock('react-router-dom', () => ({
  ...jest.requireActual('react-router-dom'),
  useNavigate: () => mockNavigate,
}));

jest.mock('store/entities/selectors', () => ({
  ...jest.requireActual('store/entities/selectors'),
  selectServiceMemberFromLoggedInUser: jest.fn(),
  selectOrdersForLoggedInUser: jest.fn(),
  selectAllMoves: jest.fn(),
}));

jest.mock('services/internalApi', () => ({
  ...jest.requireActual('services/internalApi'),
  getOrders: jest.fn().mockImplementation(() => Promise.resolve()),
  patchOrders: jest.fn().mockImplementation(() => Promise.resolve()),
  getAllMoves: jest.fn().mockImplementation(() => Promise.resolve()),
  showCounselingOffices: jest.fn().mockImplementation(() =>
    Promise.resolve({
      body: [
        {
          id: '3e937c1f-5539-4919-954d-017989130584',
          name: 'Albuquerque AFB',
        },
        {
          id: 'fa51dab0-4553-4732-b843-1f33407f77bc',
          name: 'Glendale Luke AFB',
        },
      ],
    }),
  ),
}));

jest.mock('utils/featureFlags', () => ({
  ...jest.requireActual('utils/featureFlags'),
  isBooleanFlagEnabled: jest.fn().mockImplementation(() => Promise.resolve(false)),
}));

jest.mock('store/general/actions', () => ({
  ...jest.requireActual('store/general/actions'),
  setShowLoadingSpinner: jest.fn().mockImplementation(() => ({
    type: '',
    showSpinner: false,
    loadingSpinnerMessage: '',
  })),
}));

describe('EditOrders Page', () => {
  const testProps = {
    serviceMember: {
      id: 'id123',
      current_location: {
        address: {
          city: 'Fort Bragg',
          country: 'United States',
          id: 'f1ee4cea-6b23-4971-9947-efb51294ed32',
          postalCode: '29310',
          state: 'NC',
          streetAddress1: '',
        },
        address_id: 'f1ee4cea-6b23-4971-9947-efb51294ed32',
        affiliation: 'ARMY',
        created_at: '2020-10-19T17:01:16.114Z',
        id: 'dca78766-e76b-4c6d-ba82-81b50ca824b9"',
        name: 'Fort Bragg',
        updated_at: '2020-10-19T17:01:16.114Z',
      },
    },
    serviceMemberId: 'id123',
    orders: [
      {
        authorizedWeight: 11000,
        created_at: '2024-02-23T19:30:11.369Z',
        entitlement: {
          proGear: 2000,
          proGearSpouse: 500,
        },
        grade: 'E_7',
        has_dependents: false,
        id: 'testOrders1',
        issue_date: '2024-02-29',
        moves: ['testMoveId'],
        new_duty_location: {
          address: {
            city: 'Fort Irwin',
            country: 'United States',
            id: '77dca457-d0d6-4718-9ca4-a630b4614cf8',
            postalCode: '92310',
            state: 'CA',
            streetAddress1: 'n/a',
          },
          address_id: '77dca457-d0d6-4718-9ca4-a630b4614cf8',
          affiliation: 'ARMY',
          created_at: '2024-02-22T21:34:21.449Z',
          id: '12421bcb-2ded-4165-b0ac-05f76301082a',
          name: 'Fort Irwin, CA 92310',
          transportation_office: {
            address: {
              city: 'Fort Irwin',
              country: 'United States',
              id: '65a97b21-cf6a-47c1-a4b6-e3f885dacba5',
              postalCode: '92310',
              state: 'CA',
              streetAddress1: 'Langford Lake Rd',
              streetAddress2: 'Bldg 105',
            },
            created_at: '2018-05-28T14:27:37.312Z',
            gbloc: 'LKNQ',
            id: 'd00e3ee8-baba-4991-8f3b-86c2e370d1be',
            name: 'PPPO Fort Irwin - USA',
            phone_lines: ['760-380-3823', '470-3823'],
            updated_at: '2018-05-28T14:27:37.312Z',
          },
          transportation_office_id: 'd00e3ee8-baba-4991-8f3b-86c2e370d1be',
          updated_at: '2024-02-22T21:34:21.449Z',
        },
        orders_type: ORDERS_TYPE.PERMANENT_CHANGE_OF_STATION,
        originDutyLocationGbloc: 'BGAC',
        origin_duty_location: {
          address: {
            city: 'Fort Gregg-Adams',
            country: 'United States',
            id: '12270b68-01cf-4416-8b19-125d11bc8340',
            postalCode: '23801',
            state: 'VA',
            streetAddress1: 'n/a',
          },
          address_id: '12270b68-01cf-4416-8b19-125d11bc8340',
          affiliation: 'ARMY',
          created_at: '2024-02-22T21:34:26.430Z',
          id: '9cf15b8d-985b-4ca3-9f27-4ba32a263908',
          name: 'Fort Gregg-Adams, VA 23801',
          transportation_office: {
            address: null,
            created_at: '2018-05-28T14:27:42.125Z',
            gbloc: 'BGAC',
            id: '4cc26e01-f0ea-4048-8081-1d179426a6d9',
            name: 'PPPO Fort Gregg-Adams - USA',
            phone_lines: [],
            updated_at: '2018-05-28T14:27:42.125Z',
          },
          transportation_office_id: '4cc26e01-f0ea-4048-8081-1d179426a6d9',
          updated_at: '2024-02-22T21:34:26.430Z',
        },
        report_by_date: '2024-02-29',
        service_member_id: '81aeac60-80f3-44d1-9b74-ba6d405ee2da',
        spouse_has_pro_gear: false,
        status: 'DRAFT',
        updated_at: '2024-02-23T19:30:11.369Z',
        uploaded_orders: {
          id: 'bd35c4c2-41c6-44a1-bf54-9098c68d87cc',
          service_member_id: '81aeac60-80f3-44d1-9b74-ba6d405ee2da',
          uploads: [
            {
              bytes: 92797,
              contentType: 'image/png',
              createdAt: '2024-02-26T18:43:58.515Z',
              filename: 'Screenshot 2024-02-08 at 12.57.43 PM.png',
              id: '786237dc-c240-449d-8859-3f37583b3406',
              status: 'PROCESSING',
              updatedAt: '2024-02-26T18:43:58.515Z',
              url: '/storage/user/5fe4d948-aa1c-4823-8967-b1fb40cf6679/uploads/786237dc-c240-449d-8859-3f37583b3406?contentType=image%2Fpng',
            },
          ],
        },
      },
    ],
    serviceMemberMoves: {
      currentMove: [
        {
          createdAt: '2024-02-23T19:30:11.374Z',
          eTag: 'MjAyNC0wMi0yM1QxOTozMDoxMS4zNzQxN1o=',
          id: 'testMoveId',
          moveCode: '44649B',
          orders: {
            authorizedWeight: 11000,
            created_at: '2024-02-23T19:30:11.369Z',
            entitlement: {
              proGear: 2000,
              proGearSpouse: 500,
            },
            grade: 'E_7',
            has_dependents: false,
            id: 'testOrders1',
            issue_date: '2024-02-29',
            new_duty_location: {
              address: {
                city: 'Fort Irwin',
                country: 'United States',
                id: '77dca457-d0d6-4718-9ca4-a630b4614cf8',
                postalCode: '92310',
                state: 'CA',
                streetAddress1: 'n/a',
              },
              address_id: '77dca457-d0d6-4718-9ca4-a630b4614cf8',
              affiliation: 'ARMY',
              created_at: '2024-02-22T21:34:21.449Z',
              id: '12421bcb-2ded-4165-b0ac-05f76301082a',
              name: 'Fort Irwin, CA 92310',
              transportation_office: {
                address: {
                  city: 'Fort Irwin',
                  country: 'United States',
                  id: '65a97b21-cf6a-47c1-a4b6-e3f885dacba5',
                  postalCode: '92310',
                  state: 'CA',
                  streetAddress1: 'Langford Lake Rd',
                  streetAddress2: 'Bldg 105',
                },
                created_at: '2018-05-28T14:27:37.312Z',
                gbloc: 'LKNQ',
                id: 'd00e3ee8-baba-4991-8f3b-86c2e370d1be',
                name: 'PPPO Fort Irwin - USA',
                phone_lines: [],
                updated_at: '2018-05-28T14:27:37.312Z',
              },
              transportation_office_id: 'd00e3ee8-baba-4991-8f3b-86c2e370d1be',
              updated_at: '2024-02-22T21:34:21.449Z',
            },
            orders_type: ORDERS_TYPE.PERMANENT_CHANGE_OF_STATION,
            originDutyLocationGbloc: 'BGAC',
            origin_duty_location: {
              address: {
                city: 'Fort Gregg-Adams',
                country: 'United States',
                id: '12270b68-01cf-4416-8b19-125d11bc8340',
                postalCode: '23801',
                state: 'VA',
                streetAddress1: 'n/a',
              },
              address_id: '12270b68-01cf-4416-8b19-125d11bc8340',
              affiliation: 'ARMY',
              created_at: '2024-02-22T21:34:26.430Z',
              id: '9cf15b8d-985b-4ca3-9f27-4ba32a263908',
              name: 'Fort Gregg-Adams, VA 23801',
              transportation_office: {
                address: {
                  city: 'Fort Gregg-Adams',
                  country: 'United States',
                  id: '10dc88f5-d76a-427f-89a0-bf85587b0570',
                  postalCode: '23801',
                  state: 'VA',
                  streetAddress1: '1401 B Ave',
                  streetAddress2: 'Bldg 3400, Room 119',
                },
                created_at: '2018-05-28T14:27:42.125Z',
                gbloc: 'BGAC',
                id: '4cc26e01-f0ea-4048-8081-1d179426a6d9',
                name: 'PPPO Fort Gregg-Adams - USA',
                phone_lines: [],
                updated_at: '2018-05-28T14:27:42.125Z',
              },
              transportation_office_id: '4cc26e01-f0ea-4048-8081-1d179426a6d9',
              updated_at: '2024-02-22T21:34:26.430Z',
            },
            report_by_date: '2024-02-29',
            service_member_id: '81aeac60-80f3-44d1-9b74-ba6d405ee2da',
            spouse_has_pro_gear: false,
            status: 'DRAFT',
            updated_at: '2024-02-23T19:30:11.369Z',
            uploaded_orders: {
              id: 'bd35c4c2-41c6-44a1-bf54-9098c68d87cc',
              service_member_id: '81aeac60-80f3-44d1-9b74-ba6d405ee2da',
              uploads: [
                {
                  bytes: 92797,
                  contentType: 'image/png',
                  createdAt: '2024-02-26T18:43:58.515Z',
                  filename: 'Screenshot 2024-02-08 at 12.57.43 PM.png',
                  id: '786237dc-c240-449d-8859-3f37583b3406',
                  status: 'PROCESSING',
                  updatedAt: '2024-02-26T18:43:58.515Z',
                  url: '/storage/user/5fe4d948-aa1c-4823-8967-b1fb40cf6679/uploads/786237dc-c240-449d-8859-3f37583b3406?contentType=image%2Fpng',
                },
              ],
            },
          },
          status: 'DRAFT',
          submittedAt: '0001-01-01T00:00:00.000Z',
          updatedAt: '0001-01-01T00:00:00.000Z',
        },
      ],
      previousMoves: [],
    },
    setFlashMessage: jest.fn(),
    updateOrders: jest.fn(),
    updateAllMoves: jest.fn(),
    context: { flags: { allOrdersTypes: true } },
  };
  selectServiceMemberFromLoggedInUser.mockImplementation(() => testProps.serviceMember);
  selectOrdersForLoggedInUser.mockImplementation(() => testProps.orders);
  getOrders.mockResolvedValue(() => testProps.orders[0]);
  selectAllMoves.mockImplementation(() => testProps.serviceMemberMoves);

  it('renders the edit orders form', async () => {
    renderWithProviders(<EditOrders {...testProps} />, {
      path: customerRoutes.ORDERS_EDIT_PATH,
      params: { moveId: 'testMoveId', orderId: 'testOrders1' },
    });

    const h1 = await screen.findByRole('heading', { name: 'Orders', level: 1 });
    expect(h1).toBeInTheDocument();

    const editOrdersHeader = await screen.findByRole('heading', { name: 'Edit Orders:', level: 2 });
    expect(editOrdersHeader).toBeInTheDocument();
  });

  it('delete button visible for orders when move is in draft state', async () => {
    renderWithProviders(<EditOrders {...testProps} />, {
      path: customerRoutes.ORDERS_EDIT_PATH,
      params: { moveId: 'testMoveId', orderId: 'testOrders1' },
    });
    const deleteBtn = await screen.findByRole('button', { name: 'Delete' });
    expect(deleteBtn).toBeInTheDocument();
  });

  it('save button disabled for orders when move is locked by office user', async () => {
    const movesWithLock = cloneDeep(testProps.serviceMemberMoves);
    movesWithLock.currentMove[0].lockExpiresAt = '2099-04-07T17:21:30.450Z';
    movesWithLock.currentMove[0].status = MOVE_STATUSES.DRAFT;
    selectAllMoves.mockImplementation(() => movesWithLock);
    renderWithProviders(<EditOrders {...testProps} />, {
      path: customerRoutes.ORDERS_EDIT_PATH,
      params: { moveId: 'testMoveId', orderId: 'testOrders1' },
    });

    await waitFor(() => {
      expect(setShowLoadingSpinner).toHaveBeenCalled();
    });
    const saveBtn = await screen.getByTestId('wizardNextButton');
    expect(saveBtn).toBeDisabled();
    selectAllMoves.mockImplementation(() => testProps.serviceMemberMoves);

    // test to verify that the MOVE_LOCKED_WARNING text is showing:
    expect(screen.getByText(MOVE_LOCKED_WARNING)).toBeInTheDocument();
    expect(screen.getByText(MOVE_LOCKED_WARNING)).toBeVisible();
  });

  it('no option to delete uploaded orders when move is submitted', async () => {
    testProps.serviceMemberMoves.currentMove[0].status = 'SUBMITTED';
    renderWithProviders(<EditOrders {...testProps} />, {
      path: customerRoutes.ORDERS_EDIT_PATH,
      params: { moveId: 'testMoveId', orderId: 'testOrders1' },
    });
    expect(screen.queryByRole('button', { name: 'Delete' })).toBeNull();
  });

  it('goes back to the previous page when the cancel button is clicked', async () => {
    showCounselingOffices.mockImplementation(() => Promise.resolve({}));
    renderWithProviders(<EditOrders {...testProps} />, {
      path: customerRoutes.ORDERS_EDIT_PATH,
      params: { moveId: 'testMoveId', orderId: 'testOrders1' },
    });
    const deleteBtn = await screen.findByRole('button', { name: 'Cancel' });
    expect(deleteBtn).toBeInTheDocument();

    await userEvent.click(deleteBtn);

    await waitFor(() => {
      expect(mockNavigate).toHaveBeenCalledWith(-1);
    });
  });

  it('shows an error if the API returns an error', async () => {
    renderWithProviders(<EditOrders {...testProps} />, {
      path: customerRoutes.ORDERS_EDIT_PATH,
      params: { moveId: 'testMoveId', orderId: 'testOrders1' },
    });
    patchOrders.mockImplementation(() =>
      // Disable this rule because makeSwaggerRequest does not throw an error if the API call fails
      // eslint-disable-next-line prefer-promise-reject-errors
      Promise.reject({
        message: 'A server error occurred saving the orders',
        response: {
          body: {
            detail: 'A server error occurred saving the orders',
          },
        },
      }),
    );

    waitFor(() => {
      const submitButton = screen.getByRole('button', { name: 'Save' });
      expect(submitButton).toBeEnabled();

      userEvent.click(submitButton);

      expect(patchOrders).toHaveBeenCalledTimes(1);
    });

    waitFor(() => {
      expect(screen.queryByText('A server error occurred saving the orders')).toBeInTheDocument();
      expect(mockNavigate).not.toHaveBeenCalled();
    });
  });

  it('next button patches the orders and goes to the previous page', async () => {
    renderWithProviders(<EditOrders {...testProps} />, {
      path: customerRoutes.ORDERS_EDIT_PATH,
      params: { moveId: 'testMoveId', orderId: 'testOrders1' },
    });
    patchOrders.mockImplementation(() => Promise.resolve(testProps.currentOrders));

    const submitButton = screen.findByRole('button', { name: 'Save' });
    waitFor(async () => {
      await expect(submitButton).not.toBeDisabled();

      await userEvent.click(submitButton);

      expect(patchOrders).toHaveBeenCalledTimes(1);
    });

    waitFor(() => {
      expect(mockNavigate).toHaveBeenCalledTimes(1);
      expect(mockNavigate).toHaveBeenCalledWith(-1);
    });
  });

  it('submits OCONUS fields correctly on form submit', async () => {
    isBooleanFlagEnabled.mockImplementation(() => Promise.resolve(true));
    testProps.orders[0].origin_duty_location.address = {
      ...testProps.orders[0].origin_duty_location.address,
      isOconus: true,
    };

    renderWithProviders(<EditOrders {...testProps} />, {
      path: customerRoutes.ORDERS_EDIT_PATH,
      params: { moveId: 'testMoveId', orderId: 'testOrders1' },
    });
    await waitFor(() => {
      expect(screen.getByRole('form')).toHaveFormValues({
        new_duty_location: 'Fort Irwin, CA 92310',
        origin_duty_location: 'Fort Gregg-Adams, VA 23801',
      });
    });

    waitFor(() => {
      userEvent.click(screen.getByTestId('hasDependentsYes'));
      userEvent.click(screen.getByTestId('isAnAccompaniedTourYes'));
      userEvent.type(screen.getByTestId('dependentsUnderTwelve'), '1');
      userEvent.type(screen.getByTestId('dependentsTwelveAndOver'), '2');
    });

    waitFor(() => {
      const submitButton = screen.findByRole('button', { name: 'Save' });

      expect(submitButton).toBeEnabled();
      userEvent.click(submitButton);
    });

    waitFor(() => {
      expect(patchOrders).toHaveBeenCalledWith(
        expect.objectContaining({
          accompanied_tour: true,
          dependents_under_twelve: 1,
          dependents_twelve_and_over: 2,
        }),
      );
    });
  });

  it('calls the loading spinner on page load', async () => {
    renderWithProviders(<EditOrders {...testProps} />, {
      path: customerRoutes.ORDERS_EDIT_PATH,
      params: { moveId: 'testMoveId', orderId: 'testOrders1' },
    });

    // calls the loading spinner on load
    await waitFor(() => {
      expect(setShowLoadingSpinner).toHaveBeenCalled();
    });

    const h1 = await screen.findByRole('heading', { name: 'Orders', level: 1 });
    expect(h1).toBeInTheDocument();

    const editOrdersHeader = await screen.findByRole('heading', { name: 'Edit Orders:', level: 2 });
    expect(editOrdersHeader).toBeInTheDocument();
  });

  afterEach(jest.clearAllMocks);
});<|MERGE_RESOLUTION|>--- conflicted
+++ resolved
@@ -1,10 +1,6 @@
 import React from 'react';
 import { screen, waitFor } from '@testing-library/react';
 import userEvent from '@testing-library/user-event';
-<<<<<<< HEAD
-import { act } from 'react-dom/test-utils';
-=======
->>>>>>> 6a25d750
 import { cloneDeep } from 'lodash';
 
 import EditOrders from './EditOrders';
