import React from 'react';
import { screen, waitFor } from '@testing-library/react';
import userEvent from '@testing-library/user-event';
import { act } from 'react-dom/test-utils';

import EditOrders from './EditOrders';

import { getOrders, patchOrders, showCounselingOffices } from 'services/internalApi';
import { renderWithProviders } from 'testUtils';
import { customerRoutes } from 'constants/routes';
import {
  selectAllMoves,
  selectOrdersForLoggedInUser,
  selectServiceMemberFromLoggedInUser,
} from 'store/entities/selectors';
<<<<<<< HEAD
import { isBooleanFlagEnabled } from 'utils/featureFlags';
=======
import { ORDERS_TYPE } from 'constants/orders';
>>>>>>> ccc0cb23

const mockNavigate = jest.fn();
jest.mock('react-router-dom', () => ({
  ...jest.requireActual('react-router-dom'),
  useNavigate: () => mockNavigate,
}));

jest.mock('store/entities/selectors', () => ({
  ...jest.requireActual('store/entities/selectors'),
  selectServiceMemberFromLoggedInUser: jest.fn(),
  selectOrdersForLoggedInUser: jest.fn(),
  selectAllMoves: jest.fn(),
}));

jest.mock('services/internalApi', () => ({
  ...jest.requireActual('services/internalApi'),
  getOrders: jest.fn().mockImplementation(() => Promise.resolve()),
  patchOrders: jest.fn().mockImplementation(() => Promise.resolve()),
  getAllMoves: jest.fn().mockImplementation(() => Promise.resolve()),
  showCounselingOffices: jest.fn().mockImplementation(() =>
    Promise.resolve({
      body: [
        {
          id: '3e937c1f-5539-4919-954d-017989130584',
          name: 'Albuquerque AFB',
        },
        {
          id: 'fa51dab0-4553-4732-b843-1f33407f77bc',
          name: 'Glendale Luke AFB',
        },
      ],
    }),
  ),
}));

jest.mock('utils/featureFlags', () => ({
  ...jest.requireActual('utils/featureFlags'),
  isBooleanFlagEnabled: jest.fn().mockImplementation(() => Promise.resolve(false)),
}));

describe('EditOrders Page', () => {
  const testProps = {
    serviceMember: {
      id: 'id123',
      current_location: {
        address: {
          city: 'Fort Bragg',
          country: 'United States',
          id: 'f1ee4cea-6b23-4971-9947-efb51294ed32',
          postalCode: '29310',
          state: 'NC',
          streetAddress1: '',
        },
        address_id: 'f1ee4cea-6b23-4971-9947-efb51294ed32',
        affiliation: 'ARMY',
        created_at: '2020-10-19T17:01:16.114Z',
        id: 'dca78766-e76b-4c6d-ba82-81b50ca824b9"',
        name: 'Fort Bragg',
        updated_at: '2020-10-19T17:01:16.114Z',
      },
    },
    serviceMemberId: 'id123',
    orders: [
      {
        authorizedWeight: 11000,
        created_at: '2024-02-23T19:30:11.369Z',
        entitlement: {
          proGear: 2000,
          proGearSpouse: 500,
        },
        grade: 'E_7',
        has_dependents: false,
        id: 'testOrders1',
        issue_date: '2024-02-29',
        moves: ['testMoveId'],
        new_duty_location: {
          address: {
            city: 'Fort Irwin',
            country: 'United States',
            id: '77dca457-d0d6-4718-9ca4-a630b4614cf8',
            postalCode: '92310',
            state: 'CA',
            streetAddress1: 'n/a',
          },
          address_id: '77dca457-d0d6-4718-9ca4-a630b4614cf8',
          affiliation: 'ARMY',
          created_at: '2024-02-22T21:34:21.449Z',
          id: '12421bcb-2ded-4165-b0ac-05f76301082a',
          name: 'Fort Irwin, CA 92310',
          transportation_office: {
            address: {
              city: 'Fort Irwin',
              country: 'United States',
              id: '65a97b21-cf6a-47c1-a4b6-e3f885dacba5',
              postalCode: '92310',
              state: 'CA',
              streetAddress1: 'Langford Lake Rd',
              streetAddress2: 'Bldg 105',
            },
            created_at: '2018-05-28T14:27:37.312Z',
            gbloc: 'LKNQ',
            id: 'd00e3ee8-baba-4991-8f3b-86c2e370d1be',
            name: 'PPPO Fort Irwin - USA',
            phone_lines: ['760-380-3823', '470-3823'],
            updated_at: '2018-05-28T14:27:37.312Z',
          },
          transportation_office_id: 'd00e3ee8-baba-4991-8f3b-86c2e370d1be',
          updated_at: '2024-02-22T21:34:21.449Z',
        },
        orders_type: ORDERS_TYPE.PERMANENT_CHANGE_OF_STATION,
        originDutyLocationGbloc: 'BGAC',
        origin_duty_location: {
          address: {
            city: 'Fort Gregg-Adams',
            country: 'United States',
            id: '12270b68-01cf-4416-8b19-125d11bc8340',
            postalCode: '23801',
            state: 'VA',
            streetAddress1: 'n/a',
          },
          address_id: '12270b68-01cf-4416-8b19-125d11bc8340',
          affiliation: 'ARMY',
          created_at: '2024-02-22T21:34:26.430Z',
          id: '9cf15b8d-985b-4ca3-9f27-4ba32a263908',
          name: 'Fort Gregg-Adams, VA 23801',
          transportation_office: {
            address: null,
            created_at: '2018-05-28T14:27:42.125Z',
            gbloc: 'BGAC',
            id: '4cc26e01-f0ea-4048-8081-1d179426a6d9',
            name: 'PPPO Fort Gregg-Adams - USA',
            phone_lines: [],
            updated_at: '2018-05-28T14:27:42.125Z',
          },
          transportation_office_id: '4cc26e01-f0ea-4048-8081-1d179426a6d9',
          updated_at: '2024-02-22T21:34:26.430Z',
        },
        report_by_date: '2024-02-29',
        service_member_id: '81aeac60-80f3-44d1-9b74-ba6d405ee2da',
        spouse_has_pro_gear: false,
        status: 'DRAFT',
        updated_at: '2024-02-23T19:30:11.369Z',
        uploaded_orders: {
          id: 'bd35c4c2-41c6-44a1-bf54-9098c68d87cc',
          service_member_id: '81aeac60-80f3-44d1-9b74-ba6d405ee2da',
          uploads: [
            {
              bytes: 92797,
              contentType: 'image/png',
              createdAt: '2024-02-26T18:43:58.515Z',
              filename: 'Screenshot 2024-02-08 at 12.57.43 PM.png',
              id: '786237dc-c240-449d-8859-3f37583b3406',
              status: 'PROCESSING',
              updatedAt: '2024-02-26T18:43:58.515Z',
              url: '/storage/user/5fe4d948-aa1c-4823-8967-b1fb40cf6679/uploads/786237dc-c240-449d-8859-3f37583b3406?contentType=image%2Fpng',
            },
          ],
        },
      },
    ],
    serviceMemberMoves: {
      currentMove: [
        {
          createdAt: '2024-02-23T19:30:11.374Z',
          eTag: 'MjAyNC0wMi0yM1QxOTozMDoxMS4zNzQxN1o=',
          id: 'testMoveId',
          moveCode: '44649B',
          orders: {
            authorizedWeight: 11000,
            created_at: '2024-02-23T19:30:11.369Z',
            entitlement: {
              proGear: 2000,
              proGearSpouse: 500,
            },
            grade: 'E_7',
            has_dependents: false,
            id: 'testOrders1',
            issue_date: '2024-02-29',
            new_duty_location: {
              address: {
                city: 'Fort Irwin',
                country: 'United States',
                id: '77dca457-d0d6-4718-9ca4-a630b4614cf8',
                postalCode: '92310',
                state: 'CA',
                streetAddress1: 'n/a',
              },
              address_id: '77dca457-d0d6-4718-9ca4-a630b4614cf8',
              affiliation: 'ARMY',
              created_at: '2024-02-22T21:34:21.449Z',
              id: '12421bcb-2ded-4165-b0ac-05f76301082a',
              name: 'Fort Irwin, CA 92310',
              transportation_office: {
                address: {
                  city: 'Fort Irwin',
                  country: 'United States',
                  id: '65a97b21-cf6a-47c1-a4b6-e3f885dacba5',
                  postalCode: '92310',
                  state: 'CA',
                  streetAddress1: 'Langford Lake Rd',
                  streetAddress2: 'Bldg 105',
                },
                created_at: '2018-05-28T14:27:37.312Z',
                gbloc: 'LKNQ',
                id: 'd00e3ee8-baba-4991-8f3b-86c2e370d1be',
                name: 'PPPO Fort Irwin - USA',
                phone_lines: [],
                updated_at: '2018-05-28T14:27:37.312Z',
              },
              transportation_office_id: 'd00e3ee8-baba-4991-8f3b-86c2e370d1be',
              updated_at: '2024-02-22T21:34:21.449Z',
            },
            orders_type: ORDERS_TYPE.PERMANENT_CHANGE_OF_STATION,
            originDutyLocationGbloc: 'BGAC',
            origin_duty_location: {
              address: {
                city: 'Fort Gregg-Adams',
                country: 'United States',
                id: '12270b68-01cf-4416-8b19-125d11bc8340',
                postalCode: '23801',
                state: 'VA',
                streetAddress1: 'n/a',
              },
              address_id: '12270b68-01cf-4416-8b19-125d11bc8340',
              affiliation: 'ARMY',
              created_at: '2024-02-22T21:34:26.430Z',
              id: '9cf15b8d-985b-4ca3-9f27-4ba32a263908',
              name: 'Fort Gregg-Adams, VA 23801',
              transportation_office: {
                address: {
                  city: 'Fort Gregg-Adams',
                  country: 'United States',
                  id: '10dc88f5-d76a-427f-89a0-bf85587b0570',
                  postalCode: '23801',
                  state: 'VA',
                  streetAddress1: '1401 B Ave',
                  streetAddress2: 'Bldg 3400, Room 119',
                },
                created_at: '2018-05-28T14:27:42.125Z',
                gbloc: 'BGAC',
                id: '4cc26e01-f0ea-4048-8081-1d179426a6d9',
                name: 'PPPO Fort Gregg-Adams - USA',
                phone_lines: [],
                updated_at: '2018-05-28T14:27:42.125Z',
              },
              transportation_office_id: '4cc26e01-f0ea-4048-8081-1d179426a6d9',
              updated_at: '2024-02-22T21:34:26.430Z',
            },
            report_by_date: '2024-02-29',
            service_member_id: '81aeac60-80f3-44d1-9b74-ba6d405ee2da',
            spouse_has_pro_gear: false,
            status: 'DRAFT',
            updated_at: '2024-02-23T19:30:11.369Z',
            uploaded_orders: {
              id: 'bd35c4c2-41c6-44a1-bf54-9098c68d87cc',
              service_member_id: '81aeac60-80f3-44d1-9b74-ba6d405ee2da',
              uploads: [
                {
                  bytes: 92797,
                  contentType: 'image/png',
                  createdAt: '2024-02-26T18:43:58.515Z',
                  filename: 'Screenshot 2024-02-08 at 12.57.43 PM.png',
                  id: '786237dc-c240-449d-8859-3f37583b3406',
                  status: 'PROCESSING',
                  updatedAt: '2024-02-26T18:43:58.515Z',
                  url: '/storage/user/5fe4d948-aa1c-4823-8967-b1fb40cf6679/uploads/786237dc-c240-449d-8859-3f37583b3406?contentType=image%2Fpng',
                },
              ],
            },
          },
          status: 'DRAFT',
          submittedAt: '0001-01-01T00:00:00.000Z',
          updatedAt: '0001-01-01T00:00:00.000Z',
        },
      ],
      previousMoves: [],
    },
    setFlashMessage: jest.fn(),
    updateOrders: jest.fn(),
    updateAllMoves: jest.fn(),
    context: { flags: { allOrdersTypes: true } },
  };
  selectServiceMemberFromLoggedInUser.mockImplementation(() => testProps.serviceMember);
  selectOrdersForLoggedInUser.mockImplementation(() => testProps.orders);
  getOrders.mockResolvedValue(() => testProps.orders[0]);
  selectAllMoves.mockImplementation(() => testProps.serviceMemberMoves);

  it('renders the edit orders form', async () => {
    renderWithProviders(<EditOrders {...testProps} />, {
      path: customerRoutes.ORDERS_EDIT_PATH,
      params: { moveId: 'testMoveId', orderId: 'testOrders1' },
    });

    const h1 = await screen.findByRole('heading', { name: 'Orders', level: 1 });
    expect(h1).toBeInTheDocument();

    const editOrdersHeader = await screen.findByRole('heading', { name: 'Edit Orders:', level: 2 });
    expect(editOrdersHeader).toBeInTheDocument();
  });

  it('delete button visible for orders when move is in draft state', async () => {
    renderWithProviders(<EditOrders {...testProps} />, {
      path: customerRoutes.ORDERS_EDIT_PATH,
      params: { moveId: 'testMoveId', orderId: 'testOrders1' },
    });
    const deleteBtn = await screen.findByRole('button', { name: 'Delete' });
    expect(deleteBtn).toBeInTheDocument();
  });

  it('no option to delete uploaded orders when move is submitted', async () => {
    testProps.serviceMemberMoves.currentMove[0].status = 'SUBMITTED';
    renderWithProviders(<EditOrders {...testProps} />, {
      path: customerRoutes.ORDERS_EDIT_PATH,
      params: { moveId: 'testMoveId', orderId: 'testOrders1' },
    });
    expect(screen.queryByRole('button', { name: 'Delete' })).toBeNull();
  });

  it('goes back to the previous page when the cancel button is clicked', async () => {
    showCounselingOffices.mockImplementation(() => Promise.resolve({}));
    renderWithProviders(<EditOrders {...testProps} />, {
      path: customerRoutes.ORDERS_EDIT_PATH,
      params: { moveId: 'testMoveId', orderId: 'testOrders1' },
    });
    const deleteBtn = await screen.findByRole('button', { name: 'Cancel' });
    expect(deleteBtn).toBeInTheDocument();

    await userEvent.click(deleteBtn);

    await waitFor(() => {
      expect(mockNavigate).toHaveBeenCalledWith(-1);
    });
  });

  it('shows an error if the API returns an error', async () => {
    renderWithProviders(<EditOrders {...testProps} />, {
      path: customerRoutes.ORDERS_EDIT_PATH,
      params: { moveId: 'testMoveId', orderId: 'testOrders1' },
    });
    patchOrders.mockImplementation(() =>
      // Disable this rule because makeSwaggerRequest does not throw an error if the API call fails
      // eslint-disable-next-line prefer-promise-reject-errors
      Promise.reject({
        message: 'A server error occurred saving the orders',
        response: {
          body: {
            detail: 'A server error occurred saving the orders',
          },
        },
      }),
    );

    const submitButton = await screen.findByRole('button', { name: 'Save' });
    expect(submitButton).not.toBeDisabled();

    await userEvent.click(submitButton);

    await waitFor(() => {
      expect(patchOrders).toHaveBeenCalledTimes(1);
    });

    expect(screen.queryByText('A server error occurred saving the orders')).toBeInTheDocument();
    expect(mockNavigate).not.toHaveBeenCalled();
  });

  it('next button patches the orders and goes to the previous page', async () => {
    renderWithProviders(<EditOrders {...testProps} />, {
      path: customerRoutes.ORDERS_EDIT_PATH,
      params: { moveId: 'testMoveId', orderId: 'testOrders1' },
    });
    patchOrders.mockImplementation(() => Promise.resolve(testProps.currentOrders));

    const submitButton = await screen.findByRole('button', { name: 'Save' });
    expect(submitButton).not.toBeDisabled();

    await userEvent.click(submitButton);

    await waitFor(() => {
      expect(patchOrders).toHaveBeenCalledTimes(1);
    });

    expect(mockNavigate).toHaveBeenCalledTimes(1);
    expect(mockNavigate).toHaveBeenCalledWith(-1);
  });

  it('submits OCONUS fields correctly on form submit', async () => {
    isBooleanFlagEnabled.mockImplementation(() => Promise.resolve(true));
    testProps.orders[0].origin_duty_location.address = {
      ...testProps.orders[0].origin_duty_location.address,
      isOconus: true,
    };

    renderWithProviders(<EditOrders {...testProps} />, {
      path: customerRoutes.ORDERS_EDIT_PATH,
      params: { moveId: 'testMoveId', orderId: 'testOrders1' },
    });
    await waitFor(() => {
      expect(screen.getByRole('form')).toHaveFormValues({
        new_duty_location: 'Fort Irwin, CA 92310',
        origin_duty_location: 'Fort Gregg-Adams, VA 23801',
      });
    });
    await userEvent.click(screen.getByTestId('hasDependentsYes'));
    await userEvent.click(screen.getByTestId('isAnAccompaniedTourYes'));
    await userEvent.type(screen.getByTestId('dependentsUnderTwelve'), '1');
    await userEvent.type(screen.getByTestId('dependentsTwelveAndOver'), '2');

    const submitButton = await screen.findByRole('button', { name: 'Save' });
    expect(submitButton).not.toBeDisabled();

    await act(async () => {
      userEvent.click(submitButton);
    });

    await waitFor(() => {
      expect(patchOrders).toHaveBeenCalledWith(
        expect.objectContaining({
          accompanied_tour: true,
          dependents_under_twelve: 1,
          dependents_twelve_and_over: 2,
        }),
      );
    });
  });

  afterEach(jest.clearAllMocks);
});<|MERGE_RESOLUTION|>--- conflicted
+++ resolved
@@ -13,11 +13,8 @@
   selectOrdersForLoggedInUser,
   selectServiceMemberFromLoggedInUser,
 } from 'store/entities/selectors';
-<<<<<<< HEAD
 import { isBooleanFlagEnabled } from 'utils/featureFlags';
-=======
 import { ORDERS_TYPE } from 'constants/orders';
->>>>>>> ccc0cb23
 
 const mockNavigate = jest.fn();
 jest.mock('react-router-dom', () => ({
