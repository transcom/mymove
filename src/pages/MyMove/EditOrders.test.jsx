--- conflicted
+++ resolved
@@ -13,13 +13,8 @@
   selectOrdersForLoggedInUser,
   selectServiceMemberFromLoggedInUser,
 } from 'store/entities/selectors';
-<<<<<<< HEAD
-import { ORDERS_TYPE } from 'constants/orders';
-import { isBooleanFlagEnabled } from 'utils/featureFlags';
-=======
 import { isBooleanFlagEnabled } from 'utils/featureFlags';
 import { ORDERS_TYPE } from 'constants/orders';
->>>>>>> 8ca03d8f
 
 const mockNavigate = jest.fn();
 jest.mock('react-router-dom', () => ({
