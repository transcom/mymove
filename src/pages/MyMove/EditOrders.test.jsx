--- conflicted
+++ resolved
@@ -17,11 +17,7 @@
 import { isBooleanFlagEnabled } from 'utils/featureFlags';
 import { ORDERS_TYPE } from 'constants/orders';
 import { setShowLoadingSpinner } from 'store/general/actions';
-<<<<<<< HEAD
-import { MOVE_LOCKED_WARNING } from 'shared/constants';
-=======
 import { MOVE_LOCKED_WARNING, MOVE_STATUSES } from 'shared/constants';
->>>>>>> db0777f7
 
 const mockNavigate = jest.fn();
 jest.mock('react-router-dom', () => ({
@@ -343,10 +339,7 @@
   it('save button disabled for orders when move is locked by office user', async () => {
     const movesWithLock = cloneDeep(testProps.serviceMemberMoves);
     movesWithLock.currentMove[0].lockExpiresAt = '2099-04-07T17:21:30.450Z';
-<<<<<<< HEAD
-=======
     movesWithLock.currentMove[0].status = MOVE_STATUSES.DRAFT;
->>>>>>> db0777f7
     selectAllMoves.mockImplementation(() => movesWithLock);
     renderWithProviders(<EditOrders {...testProps} />, {
       path: customerRoutes.ORDERS_EDIT_PATH,
