--- conflicted
+++ resolved
@@ -1,10 +1,6 @@
 import React from 'react';
 import { screen, waitFor } from '@testing-library/react';
 import userEvent from '@testing-library/user-event';
-<<<<<<< HEAD
-import { act } from 'react-dom/test-utils';
-=======
->>>>>>> 29909a9e
 import { cloneDeep } from 'lodash';
 
 import EditOrders from './EditOrders';
