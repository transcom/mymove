--- conflicted
+++ resolved
@@ -994,12 +994,9 @@
       const propsForCloseoutCompleteShipment = {
         ...props,
         mtoShipments: [
-<<<<<<< HEAD
-          createPPMShipmentWithFinalIncentive({ ppmShipment: { status: ppmShipmentStatuses.NEEDS_CLOSEOUT } }),
-=======
           createPPMShipmentWithFinalIncentive({
             ppmShipment: {
-              status: ppmShipmentStatuses.NEEDS_PAYMENT_APPROVAL,
+              status: ppmShipmentStatuses.NEEDS_CLOSEOUT,
               pickupAddress: {
                 streetAddress1: '1 Test Street',
                 streetAddress2: '2 Test Street',
@@ -1018,7 +1015,6 @@
               },
             },
           }),
->>>>>>> 81152cec
         ],
       };
 
