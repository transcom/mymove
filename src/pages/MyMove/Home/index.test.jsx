--- conflicted
+++ resolved
@@ -994,31 +994,7 @@
       const propsForCloseoutCompleteShipment = {
         ...props,
         mtoShipments: [
-<<<<<<< HEAD
-          createPPMShipmentWithFinalIncentive({
-            ppmShipment: {
-              status: ppmShipmentStatuses.NEEDS_CLOSEOUT,
-              pickupAddress: {
-                streetAddress1: '1 Test Street',
-                streetAddress2: '2 Test Street',
-                streetAddress3: '3 Test Street',
-                city: 'Pickup Test City',
-                state: 'NY',
-                postalCode: '10001',
-              },
-              destinationAddress: {
-                streetAddress1: '1 Test Street',
-                streetAddress2: '2 Test Street',
-                streetAddress3: '3 Test Street',
-                city: 'Destination Test City',
-                state: 'NY',
-                postalCode: '11111',
-              },
-            },
-          }),
-=======
           createPPMShipmentWithFinalIncentive({ ppmShipment: { status: ppmShipmentStatuses.NEEDS_CLOSEOUT } }),
->>>>>>> 8a6fd7ed
         ],
       };
 
