--- conflicted
+++ resolved
@@ -154,19 +154,18 @@
         expect(wrapper.find('HelperSubmittedMove').exists()).toBe(true);
       });
 
-<<<<<<< HEAD
-      it('Profile step is editable', () => {
-        const profileStep = wrapper.find('Step[step="1"]');
-        expect(profileStep.prop('editBtnLabel')).toEqual('Edit');
-      });
-
-      it('Orders Step is not editable', () => {
-        const ordersStep = wrapper.find('Step[step="2"]');
-        expect(ordersStep.prop('editBtnLabel')).toEqual('');
-=======
+      it('Profile step is editable', () => {
+        const profileStep = wrapper.find('Step[step="1"]');
+        expect(profileStep.prop('editBtnLabel')).toEqual('Edit');
+      });
+
+      it('Orders Step is not editable', () => {
+        const ordersStep = wrapper.find('Step[step="2"]');
+        expect(ordersStep.prop('editBtnLabel')).toEqual('');
+      });
+
       it('renders the SubmittedPPM helper', () => {
         expect(wrapper.find('HelperSubmittedPPM').exists()).toBe(true);
->>>>>>> afe39151
       });
     });
 
@@ -255,19 +254,18 @@
         expect(wrapper.find('HelperSubmittedMove').exists()).toBe(true);
       });
 
-<<<<<<< HEAD
-      it('Profile step is editable', () => {
-        const profileStep = wrapper.find('Step[step="1"]');
-        expect(profileStep.prop('editBtnLabel')).toEqual('Edit');
-      });
-
-      it('Orders Step is not editable', () => {
-        const ordersStep = wrapper.find('Step[step="2"]');
-        expect(ordersStep.prop('editBtnLabel')).toEqual('');
-=======
+      it('Profile step is editable', () => {
+        const profileStep = wrapper.find('Step[step="1"]');
+        expect(profileStep.prop('editBtnLabel')).toEqual('Edit');
+      });
+
+      it('Orders Step is not editable', () => {
+        const ordersStep = wrapper.find('Step[step="2"]');
+        expect(ordersStep.prop('editBtnLabel')).toEqual('');
+      });
+
       it('renders the SubmittedPPM helper', () => {
         expect(wrapper.find('HelperSubmittedPPM').exists()).toBe(true);
->>>>>>> afe39151
       });
     });
   });
