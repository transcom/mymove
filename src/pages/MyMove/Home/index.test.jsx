--- conflicted
+++ resolved
@@ -24,10 +24,6 @@
   createSubmittedPPMShipment,
 } from 'utils/test/factories/ppmShipment';
 import { downloadPPMAOAPacket } from 'services/internalApi';
-<<<<<<< HEAD
-import { downloadPPMAOAPacketOnSuccessHandler } from 'utils/download';
-=======
->>>>>>> 7c91c5aa
 
 jest.mock('containers/FlashMessage/FlashMessage', () => {
   const MockFlash = () => <div>Flash message</div>;
@@ -46,14 +42,6 @@
   downloadPPMAOAPacket: jest.fn(),
 }));
 
-<<<<<<< HEAD
-jest.mock('utils/download', () => ({
-  ...jest.requireActual('utils/download'),
-  downloadPPMAOAPacketOnSuccessHandler: jest.fn(),
-}));
-
-=======
->>>>>>> 7c91c5aa
 const defaultProps = {
   serviceMember: {
     id: v4(),
@@ -667,10 +655,6 @@
             screen.getByText(/Something went wrong downloading PPM AOA paperwork./, { exact: false }),
           ).toBeInTheDocument();
           expect(downloadPPMAOAPacket).toHaveBeenCalledTimes(1);
-<<<<<<< HEAD
-          expect(downloadPPMAOAPacketOnSuccessHandler).toHaveBeenCalledTimes(0);
-=======
->>>>>>> 7c91c5aa
         });
       });
 
@@ -703,10 +687,6 @@
 
         await waitFor(() => {
           expect(downloadPPMAOAPacket).toHaveBeenCalledTimes(1);
-<<<<<<< HEAD
-          expect(downloadPPMAOAPacketOnSuccessHandler).toHaveBeenCalledTimes(1);
-=======
->>>>>>> 7c91c5aa
         });
       });
     });
