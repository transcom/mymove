import React, { useEffect, useState } from 'react';
import { node, string } from 'prop-types';
import moment from 'moment';
import { connect } from 'react-redux';
import { Alert, Button } from '@trussworks/react-uswds';
import { generatePath, useNavigate, useParams } from 'react-router-dom';

import styles from './Home.module.scss';
import {
  HelperAmendedOrders,
  HelperApprovedMove,
  HelperNeedsOrders,
  HelperNeedsShipment,
  HelperNeedsSubmitMove,
  HelperSubmittedMove,
  HelperPPMCloseoutSubmitted,
} from './HomeHelpers';

import ConnectedDestructiveShipmentConfirmationModal from 'components/ConfirmationModals/DestructiveShipmentConfirmationModal';
import Contact from 'components/Customer/Home/Contact';
import DocsUploaded from 'components/Customer/Home/DocsUploaded';
import PrintableLegalese from 'components/Customer/Home/PrintableLegalese';
import Step from 'components/Customer/Home/Step';
import SectionWrapper from 'components/Customer/SectionWrapper';
import PPMSummaryList from 'components/PPMSummaryList/PPMSummaryList';
import ShipmentList from 'components/ShipmentList/ShipmentList';
import requireCustomerState from 'containers/requireCustomerState/requireCustomerState';
import { profileStates } from 'constants/customerStates';
import MOVE_STATUSES from 'constants/moves';
import { customerRoutes } from 'constants/routes';
import { ppmShipmentStatuses, shipmentTypes } from 'constants/shipments';
import ConnectedFlashMessage from 'containers/FlashMessage/FlashMessage';
import { deleteMTOShipment, getAllMoves, getMTOShipmentsForMove } from 'services/internalApi';
import { withContext } from 'shared/AppContext';
import { SHIPMENT_OPTIONS } from 'shared/constants';
import {
  getSignedCertification as getSignedCertificationAction,
  selectSignedCertification,
} from 'shared/Entities/modules/signed_certifications';
import LoadingPlaceholder from 'shared/LoadingPlaceholder';
import { updateMTOShipments, updateAllMoves as updateAllMovesAction } from 'store/entities/actions';
import {
  selectAllMoves,
  selectCurrentOrders,
  selectIsProfileComplete,
  selectMTOShipmentsForCurrentMove,
  selectServiceMemberFromLoggedInUser,
  selectUploadsForCurrentAmendedOrders,
  selectUploadsForCurrentOrders,
} from 'store/entities/selectors';
import { formatCustomerDate, formatWeight } from 'utils/formatters';
import { isPPMAboutInfoComplete, isPPMShipmentComplete, isWeightTicketComplete } from 'utils/shipments';
import withRouter from 'utils/routing';
import { ADVANCE_STATUSES } from 'constants/ppms';

const Description = ({ className, children, dataTestId }) => (
  <p className={`${styles.description} ${className}`} data-testid={dataTestId}>
    {children}
  </p>
);

Description.propTypes = {
  className: string,
  children: node.isRequired,
  dataTestId: string,
};

Description.defaultProps = {
  className: '',
  dataTestId: '',
};

const MoveHome = ({ serviceMemberMoves, isProfileComplete, serviceMember, signedCertification, updateAllMoves }) => {
  // loading the moveId in params to select move details from serviceMemberMoves in state
  const { moveId } = useParams();
  const navigate = useNavigate();

  const [showDeleteModal, setShowDeleteModal] = useState(false);
  const [targetShipmentId, setTargetShipmentId] = useState(null);
  const [showDeleteSuccessAlert, setShowDeleteSuccessAlert] = useState(false);
  const [showDeleteErrorAlert, setShowDeleteErrorAlert] = useState(false);

  // fetching all move data on load since this component is dependent on that data
  // this will run each time the component is loaded/accessed
  useEffect(() => {
    getAllMoves(serviceMember.id).then((response) => {
      updateAllMoves(response);
    });
  }, [updateAllMoves, serviceMember]);

  // loading placeholder while data loads - this handles any async issues
  if (!serviceMemberMoves || !serviceMemberMoves.currentMove || !serviceMemberMoves.previousMoves) {
    return (
      <div className={styles.homeContainer}>
        <div className={`usa-prose grid-container ${styles['grid-container']}`}>
          <LoadingPlaceholder />
        </div>
      </div>
    );
  }

  // Find the move in the currentMove array
  const currentMove = serviceMemberMoves.currentMove.find((move) => move.id === moveId);
  // Find the move in the previousMoves array if not found in currentMove
  const previousMove = serviceMemberMoves.previousMoves.find((move) => move.id === moveId);
  // the move will either be in the currentMove or previousMove object
  const move = currentMove || previousMove;
  const { orders } = move;
  const uploadedOrderDocuments = orders?.uploaded_orders?.uploads || [];
  let mtoShipments;
  if (!move.mtoShipments) {
    mtoShipments = [];
  } else {
    mtoShipments = move.mtoShipments;
  }

  // checking to see if the orders object has a length
  const hasOrdersAndUpload = () => {
    return !!Object.keys(orders).length && !!uploadedOrderDocuments.length;
  };

  // checking if there are amended orders and if the move status is not approved
  const hasUnapprovedAmendedOrders = () => {
    const amendedOrders = orders?.uploaded_amended_orders || {};
    return !!Object.keys(amendedOrders).length && move.status !== 'APPROVED';
  };

  // checking if the user has order info, but no uploads
  const hasOrdersNoUpload = () => {
    return !!Object.keys(orders).length && !uploadedOrderDocuments.length;
  };

  // checking if there are any shipments in the move object
  const hasAnyShipments = () => {
    return !!Object.keys(orders).length && !!mtoShipments.length;
  };

  // checking status of the move is in any status other than DRAFT
  const hasSubmittedMove = () => {
    return !!Object.keys(move).length && move.status !== 'DRAFT';
  };

  // checking if the move contains ppm shipments
  const hasPPMShipments = () => {
    return mtoShipments?.some((shipment) => shipment.ppmShipment);
  };

  // checking if a PPM shipment is waiting on payment approval
  const hasSubmittedPPMCloseout = () => {
    const finishedCloseout = mtoShipments.filter(
      (shipment) => shipment?.ppmShipment?.status === ppmShipmentStatuses.NEEDS_PAYMENT_APPROVAL,
    );
    return !!finishedCloseout.length;
  };

  // checking every PPM shipment to see if they are all complete
  const hasAllCompletedPPMShipments = () => {
    return mtoShipments?.filter((s) => s.shipmentType === SHIPMENT_OPTIONS.PPM)?.every((s) => isPPMShipmentComplete(s));
  };

  // determine if at least one advance was APPROVED (advance_status in ppm_shipments table is not nil)
  const hasAdvanceApproved = () => {
    const appovedAdvances = mtoShipments.filter(
      (shipment) => shipment?.ppmShipment?.advanceStatus === ADVANCE_STATUSES.APPROVED.apiValue,
    );
    return !!appovedAdvances.length;
  };

  // checking if the customer has requested an advance
  const hasAdvanceRequested = () => {
    const requestedAdvances = mtoShipments.filter((shipment) => shipment?.ppmShipment?.hasRequestedAdvance);
    return !!requestedAdvances.length;
  };

  // check to see if all advance_status are REJECTED
  const hasAllAdvancesRejected = () => {
    const rejectedAdvances = mtoShipments.filter(
      (shipment) => shipment?.ppmShipment?.advanceStatus === ADVANCE_STATUSES.REJECTED.apiValue,
    );
    return !hasAdvanceApproved() && rejectedAdvances.length > 0;
  };

  // checking the move status, if approved, return true
  const isMoveApproved = () => {
    return move.status === MOVE_STATUSES.APPROVED;
  };

  // logic that handles deleting a shipment
  // calls internal API and updates shipments
  const handleDeleteShipmentConfirmation = (shipmentId) => {
    deleteMTOShipment(shipmentId)
      .then(() => {
        getAllMoves(serviceMember.id).then((response) => {
          updateAllMoves(response);
        });
        getMTOShipmentsForMove(move.id).then((response) => {
          updateMTOShipments(response);
          setShowDeleteErrorAlert(false);
          setShowDeleteSuccessAlert(true);
        });
      })
      .catch(() => {
        setShowDeleteErrorAlert(true);
        setShowDeleteSuccessAlert(false);
      })
      .finally(() => {
        setShowDeleteModal(false);
      });
  };

  const shipmentActionBtnLabel = () => {
    if (hasSubmittedMove()) {
      return '';
    }
    if (hasAnyShipments()) {
      return 'Add another shipment';
    }
    return 'Set up your shipments';
  };

  const reportByLabel = () => {
    switch (orders.orders_type) {
      case 'RETIREMENT':
        return 'Retirement date';
      case 'SEPARATION':
        return 'Separation date';
      default:
        return 'Report by';
    }
  };

  const hideDeleteModal = () => {
    setShowDeleteModal(false);
  };

  const handleShipmentClick = (shipmentId, shipmentNumber, shipmentType) => {
    let queryString = '';
    if (shipmentNumber) {
      queryString = `?shipmentNumber=${shipmentNumber}`;
    }

    let destLink = '';
    if (shipmentType === shipmentTypes.HHG || shipmentType === shipmentTypes.PPM) {
      destLink = `${generatePath(customerRoutes.SHIPMENT_EDIT_PATH, {
        moveId: move.id,
        mtoShipmentId: shipmentId,
      })}${queryString}`;
    } else {
      // this will handle nts/ntsr shipments
      destLink = generatePath(customerRoutes.SHIPMENT_EDIT_PATH, {
        moveId: move.id,
        mtoShipmentId: shipmentId,
      });
    }

    navigate(destLink);
  };

  const handleDeleteClick = (shipmentId) => {
    setShowDeleteModal(true);
    setTargetShipmentId(shipmentId);
  };

  const handlePPMUploadClick = (shipmentId) => {
    const shipment = mtoShipments.find((mtoShipment) => mtoShipment.id === shipmentId);

    const aboutInfoComplete = isPPMAboutInfoComplete(shipment.ppmShipment);

    let path = generatePath(customerRoutes.SHIPMENT_PPM_ABOUT_PATH, {
      moveId: move.id,
      mtoShipmentId: shipmentId,
    });

    if (aboutInfoComplete) {
      if (shipment.ppmShipment.weightTickets.length === 0) {
        path = generatePath(customerRoutes.SHIPMENT_PPM_WEIGHT_TICKETS_PATH, {
          moveId: move.id,
          mtoShipmentId: shipmentId,
        });
      } else if (!shipment.ppmShipment.weightTickets.some(isWeightTicketComplete)) {
        path = generatePath(customerRoutes.SHIPMENT_PPM_WEIGHT_TICKETS_EDIT_PATH, {
          moveId: move.id,
          mtoShipmentId: shipmentId,
          weightTicketId: shipment.ppmShipment.weightTickets[0].id,
        });
      } else {
        path = generatePath(customerRoutes.SHIPMENT_PPM_REVIEW_PATH, {
          moveId: move.id,
          mtoShipmentId: shipmentId,
        });
      }
    }

    navigate(path);
  };

  // eslint-disable-next-line class-methods-use-this
  const sortAllShipments = () => {
    const allShipments = JSON.parse(JSON.stringify(mtoShipments));
    allShipments.sort((a, b) => moment(a.createdAt) - moment(b.createdAt));

    return allShipments;
  };

  // eslint-disable-next-line class-methods-use-this
  const handlePrintLegalese = (e) => {
    e.preventDefault();
    window.print();
  };

  const handleNewPathClick = (path) => {
    navigate(path);
  };

  // if the move has amended orders that aren't approved, it will display an info box at the top of the page
  const renderAlert = () => {
    if (hasUnapprovedAmendedOrders()) {
      return (
        <Alert headingLevel="h4" type="success" slim data-testid="unapproved-amended-orders-alert">
          <span className={styles.alertMessageFirstLine}>
            The transportation office will review your new documents and update your move info. Contact your movers to
            coordinate any changes to your move.
          </span>
          <span className={styles.alertMessageSecondLine}>You don&apos;t need to do anything else in MilMove.</span>
        </Alert>
      );
    }
    return null;
  };

  // handles logic of which helper boxes to render
  const renderHelper = () => {
    if (!hasOrdersAndUpload()) return <HelperNeedsOrders />;
    if (!hasAnyShipments()) return <HelperNeedsShipment />;
    if (!hasSubmittedMove()) return <HelperNeedsSubmitMove />;
    if (hasSubmittedPPMCloseout()) return <HelperPPMCloseoutSubmitted />;
    if (hasUnapprovedAmendedOrders()) return <HelperAmendedOrders />;
    if (isMoveApproved()) return <HelperApprovedMove />;
    return <HelperSubmittedMove />;
  };

  const renderCustomerHeaderText = () => {
    return (
      <>
        <p>
          You’re moving to <strong>{orders.new_duty_location.name}</strong> from{' '}
          <strong>{orders.origin_duty_location?.name}.</strong>
          <br />
          {` ${reportByLabel()} `}
          <strong>{moment(orders.report_by_date).format('DD MMM YYYY')}.</strong>
        </p>

        <dl className={styles.subheaderContainer}>
          <div className={styles.subheaderSubsection}>
            <dt>Weight allowance</dt>
            <dd>{formatWeight(orders.authorizedWeight)}.</dd>
          </div>
          {move.moveCode && (
            <div className={styles.subheaderSubsection}>
              <dt>Move code</dt>
              <dd>#{move.moveCode}</dd>
            </div>
          )}
        </dl>
      </>
    );
  };

  // early return if loading user/service member
  if (!serviceMember) {
    return (
      <div className={styles.homeContainer}>
        <div className={`usa-prose grid-container ${styles['grid-container']}`}>
          <LoadingPlaceholder />
        </div>
      </div>
    );
  }

  // eslint-disable-next-line camelcase
  const { current_location } = serviceMember;
  const ordersPath = hasOrdersNoUpload() ? `/orders/upload/${orders.id}` : `/orders/upload/${orders.id}`;

  const shipmentSelectionPath =
    move?.id &&
    (hasAnyShipments()
      ? generatePath(customerRoutes.SHIPMENT_SELECT_TYPE_PATH, { moveId: move.id })
      : generatePath(customerRoutes.SHIPMENT_MOVING_INFO_PATH, { moveId: move.id }));

  const confirmationPath = move?.id && generatePath(customerRoutes.MOVE_REVIEW_PATH, { moveId: move.id });
<<<<<<< HEAD
  const profileEditPath = customerRoutes.PROFILE_PATH;
=======
  const profileEditPath = generatePath(customerRoutes.PROFILE_PATH, {
    moveId: move.id,
  });
>>>>>>> c3ebcdae
  const ordersEditPath = `/move/${move.id}/review/edit-orders/${orders.id}`;
  const ordersAmendPath = `/orders/amend/${orders.id}`;
  const allSortedShipments = sortAllShipments(mtoShipments);
  const ppmShipments = allSortedShipments.filter((shipment) => shipment.shipmentType === SHIPMENT_OPTIONS.PPM);

  // eslint-disable-next-line camelcase
  const currentLocation = current_location;
  const shipmentNumbersByType = {};

  return (
    <>
      <ConnectedDestructiveShipmentConfirmationModal
        isOpen={showDeleteModal}
        shipmentID={targetShipmentId}
        onClose={hideDeleteModal}
        onSubmit={handleDeleteShipmentConfirmation}
        title="Delete this?"
        content="Your information will be gone. You’ll need to start over if you want it back."
        submitText="Yes, Delete"
        closeText="No, Keep It"
      />
      <div className={styles.homeContainer}>
        <header data-testid="customer-header" className={styles['customer-header']}>
          <div className={`usa-prose grid-container ${styles['grid-container']}`}>
            <h2>
              {serviceMember.first_name} {serviceMember.last_name}
            </h2>
            {(hasOrdersNoUpload() || hasOrdersAndUpload()) && renderCustomerHeaderText()}
          </div>
        </header>
        <div className={`usa-prose grid-container ${styles['grid-container']}`}>
          {showDeleteSuccessAlert && (
            <Alert headingLevel="h4" slim type="success">
              The shipment was deleted.
            </Alert>
          )}
          {showDeleteErrorAlert && (
            <Alert headingLevel="h4" slim type="error">
              Something went wrong, and your changes were not saved. Please try again later or contact your counselor.
            </Alert>
          )}
          <ConnectedFlashMessage />

          {isProfileComplete && (
            <>
              {renderAlert()}
              {renderHelper()}
              <SectionWrapper>
                <Step
                  complete={serviceMember.is_profile_complete}
                  completedHeaderText="Profile complete"
                  editBtnLabel="Edit"
                  headerText="Profile complete"
                  step="1"
                  onEditBtnClick={() => handleNewPathClick(profileEditPath)}
                >
                  <Description>Make sure to keep your personal information up to date during your move.</Description>
                </Step>
                {!hasSubmittedMove() && (
                  <Step
                    complete={hasOrdersAndUpload()}
                    completedHeaderText="Orders uploaded"
                    editBtnLabel={hasOrdersAndUpload() ? 'Edit' : ''}
                    onEditBtnClick={() => handleNewPathClick(ordersEditPath)}
                    headerText="Upload orders"
                    actionBtnLabel={!hasOrdersAndUpload() ? 'Add orders' : ''}
                    onActionBtnClick={() => handleNewPathClick(ordersPath)}
                    step="2"
                  >
                    {hasOrdersAndUpload() && !hasSubmittedMove() ? (
                      <DocsUploaded files={uploadedOrderDocuments} />
                    ) : (
                      <Description>Upload photos of each page, or upload a PDF.</Description>
                    )}
                  </Step>
                )}
                {hasSubmittedMove() && hasOrdersAndUpload() && (
                  <Step
                    complete={hasOrdersAndUpload() && hasSubmittedMove()}
                    completedHeaderText="Orders"
                    editBtnLabel="Upload documents"
                    onEditBtnClick={() => handleNewPathClick(ordersAmendPath)}
                    headerText="Orders"
                    step="2"
                    containerClassName="step-amended-orders"
                  >
                    <p>If you receive amended orders</p>
                    <ul>
                      <li>Upload the new document(s) here</li>
                      <li>If you have not had a counseling session talk to your local transportation office</li>
                      <li>If you have been assigned a Customer Care Representative, you can speak directly to them</li>
                      <li>They will update your move info to reflect the new orders</li>
                    </ul>
                  </Step>
                )}
                <Step
                  actionBtnLabel={shipmentActionBtnLabel()}
                  actionBtnDisabled={!hasOrdersAndUpload()}
                  actionBtnId="shipment-selection-btn"
                  onActionBtnClick={() => handleNewPathClick(shipmentSelectionPath)}
                  complete={hasPPMShipments() ? hasAllCompletedPPMShipments() : hasAnyShipments()}
                  completedHeaderText="Shipments"
                  headerText="Set up shipments"
                  secondaryBtn={hasAnyShipments()}
                  secondaryClassName="margin-top-2"
                  step="3"
                >
                  {hasAnyShipments() ? (
                    <div>
                      <ShipmentList
                        shipments={allSortedShipments}
                        onShipmentClick={handleShipmentClick}
                        onDeleteClick={handleDeleteClick}
                        moveSubmitted={hasSubmittedMove()}
                      />
                      {hasSubmittedMove() && (
                        <p className={styles.descriptionExtra}>
                          If you need to change, add, or cancel shipments, talk to your move counselor or Customer Care
                          Representative
                        </p>
                      )}
                    </div>
                  ) : (
                    <Description>
                      We will collect addresses, dates, and how you want to move your personal property.
                      <br /> Note: You can change these details later by talking to a move counselor or customer care
                      representative.
                    </Description>
                  )}
                </Step>
                <Step
                  actionBtnDisabled={hasPPMShipments() ? !hasAllCompletedPPMShipments() : !hasAnyShipments()}
                  actionBtnId="review-and-submit-btn"
                  actionBtnLabel={!hasSubmittedMove() ? 'Review and submit' : 'Review your request'}
                  complete={hasSubmittedMove()}
                  completedHeaderText="Move request confirmed"
                  containerClassName="margin-bottom-8"
                  headerText="Confirm move request"
                  onActionBtnClick={() => handleNewPathClick(confirmationPath)}
                  secondaryBtn={hasSubmittedMove()}
                  secondaryBtnClassName={styles.secondaryBtn}
                  step="4"
                >
                  {hasSubmittedMove() ? (
                    <Description className={styles.moveSubmittedDescription} dataTestId="move-submitted-description">
                      Move submitted {formatCustomerDate(move.submittedAt)}.<br />
                      <Button unstyled onClick={handlePrintLegalese} className={styles.printBtn}>
                        Print the legal agreement
                      </Button>
                    </Description>
                  ) : (
                    <Description>
                      Review your move details and sign the legal paperwork, then send the info on to your move
                      counselor.
                    </Description>
                  )}
                </Step>
                {!!ppmShipments.length && hasSubmittedMove() && hasAdvanceRequested() && (
                  <Step
                    complete={hasAdvanceApproved() || hasAllAdvancesRejected()}
                    completedHeaderText={
                      hasAllAdvancesRejected() ? 'Advance request denied' : 'Advance request reviewed'
                    }
                    headerText="Advance request submitted"
                    step="5"
                  >
                    <SectionWrapper className={styles['ppm-shipment']}>
                      {hasAdvanceApproved() && (
                        <>
                          <Description>
                            Your Advance Operating Allowance (AOA) request has been reviewed. Download the paperwork for
                            approved requests and submit it to your Finance Office to receive your advance.
                            <br />
                            <br /> The amount you receive will be deducted from your PPM incentive payment. If your
                            incentive ends up being less than your advance, you will be required to pay back the
                            difference.
                            <br />
                            <br />
                          </Description>
                          {ppmShipments.map((shipment) => {
                            const { shipmentType } = shipment;
                            if (shipmentNumbersByType[shipmentType]) {
                              shipmentNumbersByType[shipmentType] += 1;
                            } else {
                              shipmentNumbersByType[shipmentType] = 1;
                            }
                            const shipmentNumber = shipmentNumbersByType[shipmentType];
                            return (
                              <>
                                <strong>
                                  {shipmentTypes[shipment.shipmentType]}
                                  {` ${shipmentNumber} `}
                                </strong>
                                {shipment?.ppmShipment?.advanceStatus === ADVANCE_STATUSES.APPROVED.apiValue && (
                                  // TODO: B-18060 will add link to method that will create the AOA packet and return for download
                                  <p className={styles.downloadLink}>
                                    <a href="">
                                      <span>Download AOA Paperwork (PDF)</span>
                                    </a>
                                  </p>
                                )}
                                {shipment?.ppmShipment?.advanceStatus === ADVANCE_STATUSES.REJECTED.apiValue && (
                                  <Description>Advance request denied</Description>
                                )}
                                {shipment?.ppmShipment?.advanceStatus == null && (
                                  <Description>Advance request pending</Description>
                                )}
                              </>
                            );
                          })}
                        </>
                      )}
                      {hasAllAdvancesRejected() && (
                        <Description>
                          Your Advance Operating Allowance (AOA) request has been denied. You may be able to use your
                          Government Travel Charge Card (GTCC). Contact your local transportation office to verify GTCC
                          usage authorization or ask any questions.
                        </Description>
                      )}
                      {!hasAdvanceApproved() && !hasAllAdvancesRejected() && (
                        <Description>
                          Your service will review your request for an Advance Operating Allowance (AOA). If approved,
                          you will be able to download the paperwork for your request and submit it to your Finance
                          Office to receive your advance.
                          <br />
                          <br /> The amount you receive will be deducted from your PPM incentive payment. If your
                          incentive ends up being less than your advance, you will be required to pay back the
                          difference.
                        </Description>
                      )}
                    </SectionWrapper>
                  </Step>
                )}
                {!!ppmShipments.length && hasSubmittedMove() && (
                  <Step
                    headerText="Manage your PPM"
                    completedHeaderText="Manage your PPM"
                    step={hasAdvanceRequested() ? '6' : '5'}
                  >
                    <PPMSummaryList shipments={ppmShipments} onUploadClick={handlePPMUploadClick} />
                  </Step>
                )}
              </SectionWrapper>
              <Contact
                header="Contacts"
                dutyLocationName={currentLocation?.transportation_office?.name}
                officeType="Origin Transportation Office"
                telephone={currentLocation?.transportation_office?.phone_lines[0]}
              />
            </>
          )}
        </div>
      </div>
      <PrintableLegalese signature={signedCertification.signature} signatureDate={signedCertification.created_at} />
    </>
  );
};

MoveHome.defaultProps = {
  orders: {},
  serviceMember: null,
  signedCertification: {},
  uploadedAmendedOrderDocuments: [],
  router: {},
};

const mapStateToProps = (state) => {
  const serviceMember = selectServiceMemberFromLoggedInUser(state);
  const serviceMemberMoves = selectAllMoves(state);

  return {
    isProfileComplete: selectIsProfileComplete(state),
    orders: selectCurrentOrders(state) || {},
    uploadedOrderDocuments: selectUploadsForCurrentOrders(state),
    uploadedAmendedOrderDocuments: selectUploadsForCurrentAmendedOrders(state),
    serviceMember,
    serviceMemberMoves,
    backupContacts: serviceMember?.backup_contacts || [],
    signedCertification: selectSignedCertification(state),
    mtoShipments: selectMTOShipmentsForCurrentMove(state),
  };
};

const mapDispatchToProps = {
  getSignedCertification: getSignedCertificationAction,
  updateShipmentList: updateMTOShipments,
  updateAllMoves: updateAllMovesAction,
};

// in order to avoid setting up proxy server only for storybook, pass in stub function so API requests don't fail
const mergeProps = (stateProps, dispatchProps, ownProps) => ({
  ...stateProps,
  ...dispatchProps,
  ...ownProps,
});

export default withContext(
  withRouter(
    connect(
      mapStateToProps,
      mapDispatchToProps,
      mergeProps,
    )(requireCustomerState(MoveHome, profileStates.BACKUP_CONTACTS_COMPLETE)),
  ),
);<|MERGE_RESOLUTION|>--- conflicted
+++ resolved
@@ -388,13 +388,9 @@
       : generatePath(customerRoutes.SHIPMENT_MOVING_INFO_PATH, { moveId: move.id }));
 
   const confirmationPath = move?.id && generatePath(customerRoutes.MOVE_REVIEW_PATH, { moveId: move.id });
-<<<<<<< HEAD
-  const profileEditPath = customerRoutes.PROFILE_PATH;
-=======
   const profileEditPath = generatePath(customerRoutes.PROFILE_PATH, {
     moveId: move.id,
   });
->>>>>>> c3ebcdae
   const ordersEditPath = `/move/${move.id}/review/edit-orders/${orders.id}`;
   const ordersAmendPath = `/orders/amend/${orders.id}`;
   const allSortedShipments = sortAllShipments(mtoShipments);
