--- conflicted
+++ resolved
@@ -499,13 +499,6 @@
         moveID={moveId}
         onClose={() => setShowCancelMoveModal(false)}
         onSubmit={handleCancelMove}
-<<<<<<< HEAD
-        title="Cancel this move?"
-        content="Your move will be canceled and all associated information will be removed. This cannot be undone."
-        submitText="Yes, Cancel"
-        closeText="No, Keep It"
-=======
->>>>>>> 66b39cb4
       />
       <ConnectedDestructiveShipmentConfirmationModal
         isOpen={showDeleteModal}
@@ -530,11 +523,7 @@
         <div className={`usa-prose grid-container ${styles['grid-container']}`}>
           {showCancelSuccessAlert && (
             <Alert headingLevel="h4" slim type="success">
-<<<<<<< HEAD
-              Your move was cancelled.
-=======
               Your move was canceled.
->>>>>>> 66b39cb4
             </Alert>
           )}
           {showDeleteSuccessAlert && (
