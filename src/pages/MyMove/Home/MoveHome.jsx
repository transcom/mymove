--- conflicted
+++ resolved
@@ -41,7 +41,7 @@
   cancelMove,
 } from 'services/internalApi';
 import { withContext } from 'shared/AppContext';
-import { PPM_TYPES, SHIPMENT_OPTIONS, SHIPMENT_TYPES } from 'shared/constants';
+import { SHIPMENT_OPTIONS, SHIPMENT_TYPES } from 'shared/constants';
 import {
   getSignedCertification as getSignedCertificationAction,
   selectSignedCertification,
@@ -335,8 +335,6 @@
 
   const handlePPMUploadClick = (shipmentId) => {
     const shipment = mtoShipments.find((mtoShipment) => mtoShipment.id === shipmentId);
-    const ppmShipment = shipment?.ppmShipment || {};
-    const { ppmType } = ppmShipment;
 
     const aboutInfoComplete = isPPMAboutInfoComplete(shipment.ppmShipment);
 
@@ -346,36 +344,10 @@
     });
 
     if (aboutInfoComplete) {
-<<<<<<< HEAD
-      if (ppmType === PPM_TYPES.SMALL_PACKAGE) {
-        // PPM-SPRs skip the weight ticket part of closeout
-        path = generatePath(customerRoutes.SHIPMENT_PPM_REVIEW_PATH, {
-          moveId: move.id,
-          mtoShipmentId: shipmentId,
-        });
-      } else if (shipment.ppmShipment.weightTickets.length === 0) {
-        path = generatePath(customerRoutes.SHIPMENT_PPM_WEIGHT_TICKETS_PATH, {
-          moveId: move.id,
-          mtoShipmentId: shipmentId,
-        });
-      } else if (!shipment.ppmShipment.weightTickets.some(isWeightTicketComplete)) {
-        path = generatePath(customerRoutes.SHIPMENT_PPM_WEIGHT_TICKETS_EDIT_PATH, {
-          moveId: move.id,
-          mtoShipmentId: shipmentId,
-          weightTicketId: shipment.ppmShipment.weightTickets[0].id,
-        });
-      } else {
-        path = generatePath(customerRoutes.SHIPMENT_PPM_REVIEW_PATH, {
-          moveId: move.id,
-          mtoShipmentId: shipmentId,
-        });
-      }
-=======
       path = generatePath(customerRoutes.SHIPMENT_PPM_REVIEW_PATH, {
         moveId: move.id,
         mtoShipmentId: shipmentId,
       });
->>>>>>> f9057bc3
     }
 
     navigate(path);
