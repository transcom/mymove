import React, { useEffect, useState } from 'react';
import { node, string } from 'prop-types';
import moment from 'moment';
import { connect } from 'react-redux';
import { Alert, Button } from '@trussworks/react-uswds';
import { generatePath, useNavigate, useParams, useLocation } from 'react-router-dom';

import styles from './Home.module.scss';
import {
  HelperAmendedOrders,
  HelperApprovedMove,
  HelperNeedsOrders,
  HelperNeedsShipment,
  HelperNeedsSubmitMove,
  HelperSubmittedMove,
  HelperPPMCloseoutSubmitted,
} from './HomeHelpers';

import AsyncPacketDownloadLink from 'shared/AsyncPacketDownloadLink/AsyncPacketDownloadLink';
import DownloadAOAErrorModal from 'shared/DownloadAOAErrorModal/DownloadAOAErrorModal';
import ConnectedDestructiveShipmentConfirmationModal from 'components/ConfirmationModals/DestructiveShipmentConfirmationModal';
import Contact from 'components/Customer/Home/Contact';
import DocsUploaded from 'components/Customer/Home/DocsUploaded';
import PrintableLegalese from 'components/Customer/Home/PrintableLegalese';
import Step from 'components/Customer/Home/Step';
import SectionWrapper from 'components/Customer/SectionWrapper';
import PPMSummaryList from 'components/PPMSummaryList/PPMSummaryList';
import ShipmentList from 'components/ShipmentList/ShipmentList';
import requireCustomerState from 'containers/requireCustomerState/requireCustomerState';
import { profileStates } from 'constants/customerStates';
import MOVE_STATUSES from 'constants/moves';
import { customerRoutes } from 'constants/routes';
import { ppmShipmentStatuses, shipmentTypes } from 'constants/shipments';
import ConnectedFlashMessage from 'containers/FlashMessage/FlashMessage';
import { deleteMTOShipment, getAllMoves, getMTOShipmentsForMove, downloadPPMAOAPacket } from 'services/internalApi';
import { withContext } from 'shared/AppContext';
import { SHIPMENT_OPTIONS } from 'shared/constants';
import {
  getSignedCertification as getSignedCertificationAction,
  selectSignedCertification,
} from 'shared/Entities/modules/signed_certifications';
import LoadingPlaceholder from 'shared/LoadingPlaceholder';
import { updateMTOShipments, updateAllMoves as updateAllMovesAction } from 'store/entities/actions';
import {
  selectAllMoves,
  selectCurrentOrders,
  selectIsProfileComplete,
  selectMTOShipmentsForCurrentMove,
  selectServiceMemberFromLoggedInUser,
  selectUploadsForCurrentAmendedOrders,
  selectUploadsForCurrentOrders,
} from 'store/entities/selectors';
import { formatCustomerDate, formatWeight } from 'utils/formatters';
import { isPPMAboutInfoComplete, isPPMShipmentComplete, isWeightTicketComplete } from 'utils/shipments';
import withRouter from 'utils/routing';
import { ADVANCE_STATUSES } from 'constants/ppms';
import { CHECK_SPECIAL_ORDERS_TYPES, SPECIAL_ORDERS_TYPES } from 'constants/orders';

const Description = ({ className, children, dataTestId }) => (
  <p className={`${styles.description} ${className}`} data-testid={dataTestId}>
    {children}
  </p>
);

Description.propTypes = {
  className: string,
  children: node.isRequired,
  dataTestId: string,
};

Description.defaultProps = {
  className: '',
  dataTestId: '',
};

const MoveHome = ({ serviceMemberMoves, isProfileComplete, serviceMember, signedCertification, updateAllMoves }) => {
  // loading the moveId in params to select move details from serviceMemberMoves in state
  const { moveId } = useParams();
  const navigate = useNavigate();
  let { state } = useLocation();
  state = { ...state, moveId };
  const [showDeleteModal, setShowDeleteModal] = useState(false);
  const [targetShipmentId, setTargetShipmentId] = useState(null);
  const [showDeleteSuccessAlert, setShowDeleteSuccessAlert] = useState(false);
  const [showDeleteErrorAlert, setShowDeleteErrorAlert] = useState(false);
  const [showDownloadPPMAOAPaperworkErrorAlert, setShowDownloadPPMAOAPaperworkErrorAlert] = useState(false);

  // fetching all move data on load since this component is dependent on that data
  // this will run each time the component is loaded/accessed
  useEffect(() => {
    getAllMoves(serviceMember.id).then((response) => {
      updateAllMoves(response);
    });
  }, [updateAllMoves, serviceMember]);

  // loading placeholder while data loads - this handles any async issues
  if (!serviceMemberMoves || !serviceMemberMoves.currentMove || !serviceMemberMoves.previousMoves) {
    return (
      <div className={styles.homeContainer}>
        <div className={`usa-prose grid-container ${styles['grid-container']}`}>
          <LoadingPlaceholder />
        </div>
      </div>
    );
  }

  // Find the move in the currentMove array
  const currentMove = serviceMemberMoves.currentMove.find((move) => move.id === moveId);
  // Find the move in the previousMoves array if not found in currentMove
  const previousMove = serviceMemberMoves.previousMoves.find((move) => move.id === moveId);
  // the move will either be in the currentMove or previousMove object
  const move = currentMove || previousMove;
  const { orders } = move;
  const uploadedOrderDocuments = orders?.uploaded_orders?.uploads || [];
  let mtoShipments;
  if (!move.mtoShipments) {
    mtoShipments = [];
  } else {
    mtoShipments = move.mtoShipments;
  }

  // checking to see if the orders object has a length
  const hasOrdersAndUpload = () => {
    return !!Object.keys(orders).length && !!uploadedOrderDocuments.length;
  };

  // checking if there are amended orders and if the move status is not approved
  const hasUnapprovedAmendedOrders = () => {
    const amendedOrders = orders?.uploaded_amended_orders || {};
    return !!Object.keys(amendedOrders).length && move.status !== 'APPROVED';
  };

  // checking if the user has order info, but no uploads
  const hasOrdersNoUpload = () => {
    return !!Object.keys(orders).length && !uploadedOrderDocuments.length;
  };

  // checking if there are any shipments in the move object
  const hasAnyShipments = () => {
    return !!Object.keys(orders).length && !!mtoShipments.length;
  };

  // checking status of the move is in any status other than DRAFT
  const hasSubmittedMove = () => {
    return !!Object.keys(move).length && move.status !== 'DRAFT';
  };

  // checking if the move contains ppm shipments
  const hasPPMShipments = () => {
    return mtoShipments?.some((shipment) => shipment.ppmShipment);
  };

  // checking if a PPM shipment is waiting on payment approval
  const hasSubmittedPPMCloseout = () => {
    const finishedCloseout = mtoShipments.filter(
      (shipment) => shipment?.ppmShipment?.status === ppmShipmentStatuses.NEEDS_PAYMENT_APPROVAL,
    );
    return !!finishedCloseout.length;
  };

  // checking every PPM shipment to see if they are all complete
  const hasAllCompletedPPMShipments = () => {
    return mtoShipments?.filter((s) => s.shipmentType === SHIPMENT_OPTIONS.PPM)?.every((s) => isPPMShipmentComplete(s));
  };

  // determine if at least one advance was APPROVED (advance_status in ppm_shipments table is not nil)
  const hasAdvanceApproved = () => {
    const appovedAdvances = mtoShipments.filter(
      (shipment) => shipment?.ppmShipment?.advanceStatus === ADVANCE_STATUSES.APPROVED.apiValue,
    );
    return !!appovedAdvances.length;
  };

  // checking if the customer has requested an advance
  const hasAdvanceRequested = () => {
    const requestedAdvances = mtoShipments.filter((shipment) => shipment?.ppmShipment?.hasRequestedAdvance);
    return !!requestedAdvances.length;
  };

  // check to see if all advance_status are REJECTED
  const hasAllAdvancesRejected = () => {
    const rejectedAdvances = mtoShipments.filter(
      (shipment) => shipment?.ppmShipment?.advanceStatus === ADVANCE_STATUSES.REJECTED.apiValue,
    );
    return !hasAdvanceApproved() && rejectedAdvances.length > 0;
  };

  // checking the move status, if approved, return true
  const isMoveApproved = () => {
    return move.status === MOVE_STATUSES.APPROVED;
  };

  // checking to see if prime is counseling this move, return true
  const isPrimeCounseled = () => {
<<<<<<< HEAD
    return !orders.providesServicesCounseling;
=======
    return !orders.provides_services_counseling;
>>>>>>> a625b641
  };

  // logic that handles deleting a shipment
  // calls internal API and updates shipments
  const handleDeleteShipmentConfirmation = (shipmentId) => {
    deleteMTOShipment(shipmentId)
      .then(() => {
        getAllMoves(serviceMember.id).then((response) => {
          updateAllMoves(response);
        });
        getMTOShipmentsForMove(move.id).then((response) => {
          updateMTOShipments(response);
          setShowDeleteErrorAlert(false);
          setShowDeleteSuccessAlert(true);
        });
      })
      .catch(() => {
        setShowDeleteErrorAlert(true);
        setShowDeleteSuccessAlert(false);
      })
      .finally(() => {
        setShowDeleteModal(false);
      });
  };

  const shipmentActionBtnLabel = () => {
    if (hasSubmittedMove()) {
      return '';
    }
    if (hasAnyShipments()) {
      return 'Add another shipment';
    }
    return 'Set up your shipments';
  };

  const reportByLabel = () => {
    switch (orders.orders_type) {
      case 'RETIREMENT':
        return 'Retirement date';
      case 'SEPARATION':
        return 'Separation date';
      default:
        return 'Report by';
    }
  };

  const hideDeleteModal = () => {
    setShowDeleteModal(false);
  };

  const handleShipmentClick = (shipmentId, shipmentNumber, shipmentType) => {
    let queryString = '';
    if (shipmentNumber) {
      queryString = `?shipmentNumber=${shipmentNumber}`;
    }

    let destLink = '';
    if (shipmentType === shipmentTypes.HHG || shipmentType === shipmentTypes.PPM) {
      destLink = `${generatePath(customerRoutes.SHIPMENT_EDIT_PATH, {
        moveId: move.id,
        mtoShipmentId: shipmentId,
      })}${queryString}`;
    } else {
      // this will handle nts/ntsr shipments
      destLink = generatePath(customerRoutes.SHIPMENT_EDIT_PATH, {
        moveId: move.id,
        mtoShipmentId: shipmentId,
      });
    }

    navigate(destLink);
  };

  const handleDeleteClick = (shipmentId) => {
    setShowDeleteModal(true);
    setTargetShipmentId(shipmentId);
  };

  const handlePPMUploadClick = (shipmentId) => {
    const shipment = mtoShipments.find((mtoShipment) => mtoShipment.id === shipmentId);

    const aboutInfoComplete = isPPMAboutInfoComplete(shipment.ppmShipment);

    let path = generatePath(customerRoutes.SHIPMENT_PPM_ABOUT_PATH, {
      moveId: move.id,
      mtoShipmentId: shipmentId,
    });

    if (aboutInfoComplete) {
      if (shipment.ppmShipment.weightTickets.length === 0) {
        path = generatePath(customerRoutes.SHIPMENT_PPM_WEIGHT_TICKETS_PATH, {
          moveId: move.id,
          mtoShipmentId: shipmentId,
        });
      } else if (!shipment.ppmShipment.weightTickets.some(isWeightTicketComplete)) {
        path = generatePath(customerRoutes.SHIPMENT_PPM_WEIGHT_TICKETS_EDIT_PATH, {
          moveId: move.id,
          mtoShipmentId: shipmentId,
          weightTicketId: shipment.ppmShipment.weightTickets[0].id,
        });
      } else {
        path = generatePath(customerRoutes.SHIPMENT_PPM_REVIEW_PATH, {
          moveId: move.id,
          mtoShipmentId: shipmentId,
        });
      }
    }

    navigate(path);
  };

  // eslint-disable-next-line class-methods-use-this
  const sortAllShipments = () => {
    const allShipments = JSON.parse(JSON.stringify(mtoShipments));
    allShipments.sort((a, b) => moment(a.createdAt) - moment(b.createdAt));

    return allShipments;
  };

  // eslint-disable-next-line class-methods-use-this
  const handlePrintLegalese = (e) => {
    e.preventDefault();
    window.print();
  };

  const handleNewPathClick = (path) => {
    navigate(path, { state });
  };

  // if the move has amended orders that aren't approved, it will display an info box at the top of the page
  const renderAlert = () => {
    if (hasUnapprovedAmendedOrders()) {
      return (
        <Alert headingLevel="h4" type="success" slim data-testid="unapproved-amended-orders-alert">
          <span className={styles.alertMessageFirstLine}>
            The transportation office will review your new documents and update your move info. Contact your movers to
            coordinate any changes to your move.
          </span>
          <span className={styles.alertMessageSecondLine}>You don&apos;t need to do anything else in MilMove.</span>
        </Alert>
      );
    }
    return null;
  };

  // handles logic of which helper boxes to render
  const renderHelper = () => {
    if (!hasOrdersAndUpload()) return <HelperNeedsOrders />;
    if (!hasAnyShipments()) return <HelperNeedsShipment />;
    if (!hasSubmittedMove()) return <HelperNeedsSubmitMove />;
    if (hasSubmittedPPMCloseout()) return <HelperPPMCloseoutSubmitted />;
    if (hasUnapprovedAmendedOrders()) return <HelperAmendedOrders />;
    if (isMoveApproved()) return <HelperApprovedMove />;
    return <HelperSubmittedMove />;
  };

  const renderCustomerHeaderText = () => {
    return (
      <>
        <p>
          You’re moving to <strong>{orders.new_duty_location.name}</strong> from{' '}
          <strong>{orders.origin_duty_location?.name}.</strong>
          <br />
          {` ${reportByLabel()} `}
          <strong>{moment(orders.report_by_date).format('DD MMM YYYY')}.</strong>
        </p>

        <dl className={styles.subheaderContainer}>
          <div className={styles.subheaderSubsection}>
            <dt>Weight allowance</dt>
            <dd>{formatWeight(orders.authorizedWeight)}.</dd>
          </div>
          {move.moveCode && (
            <div className={styles.subheaderSubsection}>
              <dt>Move code</dt>
              <dd>#{move.moveCode}</dd>
            </div>
          )}
        </dl>
      </>
    );
  };

  const toggleDownloadAOAErrorModal = () => {
    setShowDownloadPPMAOAPaperworkErrorAlert(!showDownloadPPMAOAPaperworkErrorAlert);
  };

  // early return if loading user/service member
  if (!serviceMember) {
    return (
      <div className={styles.homeContainer}>
        <div className={`usa-prose grid-container ${styles['grid-container']}`}>
          <LoadingPlaceholder />
        </div>
      </div>
    );
  }

  // eslint-disable-next-line camelcase
  const { current_location } = serviceMember;
  const ordersPath = hasOrdersNoUpload() ? `/orders/upload/${orders.id}` : `/orders/upload/${orders.id}`;

  const shipmentSelectionPath =
    move?.id &&
    (hasAnyShipments()
      ? generatePath(customerRoutes.SHIPMENT_SELECT_TYPE_PATH, { moveId: move.id })
      : generatePath(customerRoutes.SHIPMENT_MOVING_INFO_PATH, { moveId: move.id }));

  const confirmationPath = move?.id && generatePath(customerRoutes.MOVE_REVIEW_PATH, { moveId: move.id });
  const profileEditPath = generatePath(customerRoutes.PROFILE_PATH);
  const ordersEditPath = `/move/${move.id}/review/edit-orders/${orders.id}`;
  const ordersAmendPath = `/orders/amend/${orders.id}`;
  const allSortedShipments = sortAllShipments(mtoShipments);
  const ppmShipments = allSortedShipments.filter((shipment) => shipment.shipmentType === SHIPMENT_OPTIONS.PPM);

  // eslint-disable-next-line camelcase
  const currentLocation = current_location;
  const shipmentNumbersByType = {};

  const isSpecialMove = CHECK_SPECIAL_ORDERS_TYPES(orders?.orders_type);
  return (
    <>
      <ConnectedDestructiveShipmentConfirmationModal
        isOpen={showDeleteModal}
        shipmentID={targetShipmentId}
        onClose={hideDeleteModal}
        onSubmit={handleDeleteShipmentConfirmation}
        title="Delete this?"
        content="Your information will be gone. You’ll need to start over if you want it back."
        submitText="Yes, Delete"
        closeText="No, Keep It"
      />
      <DownloadAOAErrorModal isOpen={showDownloadPPMAOAPaperworkErrorAlert} closeModal={toggleDownloadAOAErrorModal} />
      <div className={styles.homeContainer}>
        <header data-testid="customer-header" className={styles['customer-header']}>
          {isSpecialMove ? (
            <div data-testid="specialMovesLabel" className={styles.specialMovesLabel}>
              <p>{SPECIAL_ORDERS_TYPES[`${orders.orders_type}`]}</p>
            </div>
          ) : null}
          <div className={`usa-prose grid-container ${styles['grid-container']}`}>
            <h2>
              {serviceMember.first_name} {serviceMember.last_name}
            </h2>
            {(hasOrdersNoUpload() || hasOrdersAndUpload()) && renderCustomerHeaderText()}
          </div>
        </header>
        <div className={`usa-prose grid-container ${styles['grid-container']}`}>
          {showDeleteSuccessAlert && (
            <Alert headingLevel="h4" slim type="success">
              The shipment was deleted.
            </Alert>
          )}
          {showDeleteErrorAlert && (
            <Alert headingLevel="h4" slim type="error">
              Something went wrong, and your changes were not saved. Please try again later or contact your counselor.
            </Alert>
          )}
          <ConnectedFlashMessage />

          {isProfileComplete && (
            <>
              {renderAlert()}
              {renderHelper()}
              <SectionWrapper>
                <Step
                  complete={serviceMember.is_profile_complete}
                  completedHeaderText="Profile complete"
                  editBtnLabel="Edit"
                  headerText="Profile complete"
                  step="1"
                  onEditBtnClick={() => handleNewPathClick(profileEditPath)}
                >
                  <Description>Make sure to keep your personal information up to date during your move.</Description>
                </Step>
                {!hasSubmittedMove() && (
                  <Step
                    complete={hasOrdersAndUpload()}
                    completedHeaderText="Orders uploaded"
                    editBtnLabel={hasOrdersAndUpload() ? 'Edit' : ''}
                    onEditBtnClick={() => handleNewPathClick(ordersEditPath)}
                    headerText="Upload orders"
                    actionBtnLabel={!hasOrdersAndUpload() ? 'Add orders' : ''}
                    onActionBtnClick={() => handleNewPathClick(ordersPath)}
                    step="2"
                  >
                    {hasOrdersAndUpload() && !hasSubmittedMove() ? (
                      <DocsUploaded files={uploadedOrderDocuments} />
                    ) : (
                      <Description>Upload photos of each page, or upload a PDF.</Description>
                    )}
                  </Step>
                )}
                {hasSubmittedMove() && hasOrdersAndUpload() && (
                  <Step
                    complete={hasOrdersAndUpload() && hasSubmittedMove()}
                    completedHeaderText="Orders"
                    editBtnLabel="Upload documents"
                    onEditBtnClick={() => handleNewPathClick(ordersAmendPath)}
                    headerText="Orders"
                    step="2"
                    containerClassName="step-amended-orders"
                  >
                    <p>If you receive amended orders</p>
                    <ul>
                      <li>Upload the new document(s) here</li>
                      <li>If you have not had a counseling session talk to your local transportation office</li>
                      <li>If you have been assigned a Customer Care Representative, you can speak directly to them</li>
                      <li>They will update your move info to reflect the new orders</li>
                    </ul>
                  </Step>
                )}
                <Step
                  actionBtnLabel={shipmentActionBtnLabel()}
                  actionBtnDisabled={!hasOrdersAndUpload()}
                  actionBtnId="shipment-selection-btn"
                  onActionBtnClick={() => handleNewPathClick(shipmentSelectionPath)}
                  complete={hasPPMShipments() ? hasAllCompletedPPMShipments() : hasAnyShipments()}
                  completedHeaderText="Shipments"
                  headerText="Set up shipments"
                  secondaryBtn={hasAnyShipments()}
                  secondaryClassName="margin-top-2"
                  step="3"
                >
                  {hasAnyShipments() ? (
                    <div>
                      <ShipmentList
                        shipments={allSortedShipments}
                        onShipmentClick={handleShipmentClick}
                        onDeleteClick={handleDeleteClick}
                        moveSubmitted={hasSubmittedMove()}
                      />
                      {hasSubmittedMove() && (
                        <p className={styles.descriptionExtra}>
                          If you need to change, add, or cancel shipments, talk to your move counselor or Customer Care
                          Representative
                        </p>
                      )}
                    </div>
                  ) : (
                    <Description>
                      We will collect addresses, dates, and how you want to move your personal property.
                      <br /> Note: You can change these details later by talking to a move counselor or customer care
                      representative.
                    </Description>
                  )}
                </Step>
                <Step
                  actionBtnDisabled={hasPPMShipments() ? !hasAllCompletedPPMShipments() : !hasAnyShipments()}
                  actionBtnId="review-and-submit-btn"
                  actionBtnLabel={!hasSubmittedMove() ? 'Review and submit' : 'Review your request'}
                  complete={hasSubmittedMove()}
                  completedHeaderText="Move request confirmed"
                  containerClassName="margin-bottom-8"
                  headerText="Confirm move request"
                  onActionBtnClick={() => handleNewPathClick(confirmationPath)}
                  secondaryBtn={hasSubmittedMove()}
                  secondaryBtnClassName={styles.secondaryBtn}
                  step="4"
                >
                  {hasSubmittedMove() ? (
                    <Description className={styles.moveSubmittedDescription} dataTestId="move-submitted-description">
                      Move submitted {formatCustomerDate(move.submittedAt)}.<br />
                      <Button unstyled onClick={handlePrintLegalese} className={styles.printBtn}>
                        Print the legal agreement
                      </Button>
                    </Description>
                  ) : (
                    <Description>
                      Review your move details and sign the legal paperwork, then send the info on to your move
                      counselor.
                    </Description>
                  )}
                </Step>
                {!!ppmShipments.length && hasSubmittedMove() && hasAdvanceRequested() && (
                  <Step
                    complete={hasAdvanceApproved() || hasAllAdvancesRejected()}
                    completedHeaderText={
                      hasAllAdvancesRejected() ? 'Advance request denied' : 'Advance request reviewed'
                    }
                    headerText="Advance request submitted"
                    step="5"
                  >
                    <SectionWrapper className={styles['ppm-shipment']}>
                      {hasAdvanceApproved() && (
                        <>
                          <Description>
                            Your Advance Operating Allowance (AOA) request has been reviewed. Download the paperwork for
                            approved requests and submit it to your Finance Office to receive your advance.
                            <br />
                            <br /> The amount you receive will be deducted from your PPM incentive payment. If your
                            incentive ends up being less than your advance, you will be required to pay back the
                            difference.
                            <br />
                            <br />
                          </Description>
                          {ppmShipments.map((shipment) => {
                            const { shipmentType } = shipment;
                            if (shipmentNumbersByType[shipmentType]) {
                              shipmentNumbersByType[shipmentType] += 1;
                            } else {
                              shipmentNumbersByType[shipmentType] = 1;
                            }
                            const shipmentNumber = shipmentNumbersByType[shipmentType];
                            return (
                              <>
                                <strong>
                                  {shipmentTypes[shipment.shipmentType]}
                                  {` ${shipmentNumber} `}
                                </strong>
                                {shipment?.ppmShipment?.advanceStatus === ADVANCE_STATUSES.APPROVED.apiValue && (
                                  <p className={styles.downloadLink}>
                                    <AsyncPacketDownloadLink
                                      id={shipment?.ppmShipment?.id}
                                      label="Download AOA Paperwork (PDF)"
                                      asyncRetrieval={downloadPPMAOAPacket}
                                      onFailure={toggleDownloadAOAErrorModal}
                                    />
                                  </p>
                                )}
                                {shipment?.ppmShipment?.advanceStatus === ADVANCE_STATUSES.REJECTED.apiValue && (
                                  <Description>Advance request denied</Description>
                                )}
                                {shipment?.ppmShipment?.advanceStatus == null && (
                                  <Description>Advance request pending</Description>
                                )}
                              </>
                            );
                          })}
                        </>
                      )}
                      {hasAllAdvancesRejected() && (
                        <Description>
                          Your Advance Operating Allowance (AOA) request has been denied. You may be able to use your
                          Government Travel Charge Card (GTCC). Contact your local transportation office to verify GTCC
                          usage authorization or ask any questions.
                        </Description>
                      )}
                      {!isPrimeCounseled() && !hasAdvanceApproved() && !hasAllAdvancesRejected() && (
                        <Description>
                          Your service will review your request for an Advance Operating Allowance (AOA). If approved,
                          you will be able to download the paperwork for your request and submit it to your Finance
                          Office to receive your advance.
                          <br />
                          <br /> The amount you receive will be deducted from your PPM incentive payment. If your
                          incentive ends up being less than your advance, you will be required to pay back the
                          difference.
                        </Description>
                      )}
                      {isPrimeCounseled() && !hasAdvanceApproved() && !hasAllAdvancesRejected() && (
                        <Description>
                          Once you have received counseling for your PPM you will receive emailed instructions on how to
                          download your Advance Operating Allowance (AOA) packet. Please consult with your
                          Transportation Office for review of your AOA packet.
                          <br />
                          <br /> The amount you receive will be deducted from your PPM incentive payment. If your
                          incentive ends up being less than your advance, you will be required to pay back the
                          difference.
                        </Description>
                      )}
                    </SectionWrapper>
                  </Step>
                )}
                {!!ppmShipments.length && hasSubmittedMove() && (
                  <Step
                    headerText="Manage your PPM"
                    completedHeaderText="Manage your PPM"
                    step={hasAdvanceRequested() ? '6' : '5'}
                  >
                    <PPMSummaryList shipments={ppmShipments} onUploadClick={handlePPMUploadClick} />
                  </Step>
                )}
              </SectionWrapper>
              <Contact
                header="Contacts"
                dutyLocationName={currentLocation?.transportation_office?.name}
                officeType="Origin Transportation Office"
                telephone={currentLocation?.transportation_office?.phone_lines[0]}
              />
            </>
          )}
        </div>
      </div>
      <PrintableLegalese signature={signedCertification.signature} signatureDate={signedCertification.created_at} />
    </>
  );
};

MoveHome.defaultProps = {
  orders: {},
  serviceMember: null,
  signedCertification: {},
  uploadedAmendedOrderDocuments: [],
  router: {},
};

const mapStateToProps = (state) => {
  const serviceMember = selectServiceMemberFromLoggedInUser(state);
  const serviceMemberMoves = selectAllMoves(state);

  return {
    isProfileComplete: selectIsProfileComplete(state),
    orders: selectCurrentOrders(state) || {},
    uploadedOrderDocuments: selectUploadsForCurrentOrders(state),
    uploadedAmendedOrderDocuments: selectUploadsForCurrentAmendedOrders(state),
    serviceMember,
    serviceMemberMoves,
    backupContacts: serviceMember?.backup_contacts || [],
    signedCertification: selectSignedCertification(state),
    mtoShipments: selectMTOShipmentsForCurrentMove(state),
  };
};

const mapDispatchToProps = {
  getSignedCertification: getSignedCertificationAction,
  updateShipmentList: updateMTOShipments,
  updateAllMoves: updateAllMovesAction,
};

// in order to avoid setting up proxy server only for storybook, pass in stub function so API requests don't fail
const mergeProps = (stateProps, dispatchProps, ownProps) => ({
  ...stateProps,
  ...dispatchProps,
  ...ownProps,
});

export default withContext(
  withRouter(
    connect(
      mapStateToProps,
      mapDispatchToProps,
      mergeProps,
    )(requireCustomerState(MoveHome, profileStates.BACKUP_CONTACTS_COMPLETE)),
  ),
);<|MERGE_RESOLUTION|>--- conflicted
+++ resolved
@@ -192,11 +192,7 @@
 
   // checking to see if prime is counseling this move, return true
   const isPrimeCounseled = () => {
-<<<<<<< HEAD
     return !orders.providesServicesCounseling;
-=======
-    return !orders.provides_services_counseling;
->>>>>>> a625b641
   };
 
   // logic that handles deleting a shipment
