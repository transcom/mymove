import React, { useEffect, useState } from 'react';
import { node, string } from 'prop-types';
import moment from 'moment';
import { connect } from 'react-redux';
import { Alert, Button } from '@trussworks/react-uswds';
import { generatePath, useNavigate, useParams, useLocation } from 'react-router-dom';

import styles from './Home.module.scss';
import {
  HelperAmendedOrders,
  HelperApprovedMove,
  HelperNeedsOrders,
  HelperNeedsShipment,
  HelperNeedsSubmitMove,
  HelperSubmittedMove,
  HelperPPMCloseoutSubmitted,
} from './HomeHelpers';

import AsyncPacketDownloadLink from 'shared/AsyncPacketDownloadLink/AsyncPacketDownloadLink';
import DownloadPacketErrorModal from 'shared/DownloadPacketErrorModal/DownloadPacketErrorModal';
import ConnectedDestructiveShipmentConfirmationModal from 'components/ConfirmationModals/DestructiveShipmentConfirmationModal';
import Contact from 'components/Customer/Home/Contact';
import DocsUploaded from 'components/Customer/Home/DocsUploaded';
import PrintableLegalese from 'components/Customer/Home/PrintableLegalese';
import Step from 'components/Customer/Home/Step';
import SectionWrapper from 'components/Customer/SectionWrapper';
import PPMSummaryList from 'components/PPMSummaryList/PPMSummaryList';
import ShipmentList from 'components/ShipmentList/ShipmentList';
import requireCustomerState from 'containers/requireCustomerState/requireCustomerState';
import { profileStates } from 'constants/customerStates';
import MOVE_STATUSES from 'constants/moves';
import { customerRoutes } from 'constants/routes';
import { ppmShipmentStatuses, shipmentTypes } from 'constants/shipments';
import ConnectedFlashMessage from 'containers/FlashMessage/FlashMessage';
import { deleteMTOShipment, getAllMoves, getMTOShipmentsForMove, downloadPPMAOAPacket } from 'services/internalApi';
import { withContext } from 'shared/AppContext';
import { SHIPMENT_OPTIONS } from 'shared/constants';
import {
  getSignedCertification as getSignedCertificationAction,
  selectSignedCertification,
} from 'shared/Entities/modules/signed_certifications';
import LoadingPlaceholder from 'shared/LoadingPlaceholder';
import { updateMTOShipments, updateAllMoves as updateAllMovesAction } from 'store/entities/actions';
import {
  selectAllMoves,
  selectCurrentOrders,
  selectIsProfileComplete,
  selectMTOShipmentsForCurrentMove,
  selectServiceMemberFromLoggedInUser,
  selectUploadsForCurrentAmendedOrders,
  selectUploadsForCurrentOrders,
} from 'store/entities/selectors';
import { formatCustomerDate, formatWeight } from 'utils/formatters';
import { isPPMAboutInfoComplete, isPPMShipmentComplete, isWeightTicketComplete } from 'utils/shipments';
import withRouter from 'utils/routing';
import { ADVANCE_STATUSES } from 'constants/ppms';
import { CHECK_SPECIAL_ORDERS_TYPES, SPECIAL_ORDERS_TYPES } from 'constants/orders';

const Description = ({ className, children, dataTestId }) => (
  <p className={`${styles.description} ${className}`} data-testid={dataTestId}>
    {children}
  </p>
);

Description.propTypes = {
  className: string,
  children: node.isRequired,
  dataTestId: string,
};

Description.defaultProps = {
  className: '',
  dataTestId: '',
};

const MoveHome = ({ serviceMemberMoves, isProfileComplete, serviceMember, signedCertification, updateAllMoves }) => {
  // loading the moveId in params to select move details from serviceMemberMoves in state
  const { moveId } = useParams();
  const navigate = useNavigate();
  let { state } = useLocation();
  state = { ...state, moveId };
  const [showDeleteModal, setShowDeleteModal] = useState(false);
  const [targetShipmentId, setTargetShipmentId] = useState(null);
  const [showDeleteSuccessAlert, setShowDeleteSuccessAlert] = useState(false);
  const [showDeleteErrorAlert, setShowDeleteErrorAlert] = useState(false);
  const [showDownloadPPMPaperworkErrorAlert, setShowDownloadPPMPaperworkErrorAlert] = useState(false);

  // fetching all move data on load since this component is dependent on that data
  // this will run each time the component is loaded/accessed
  useEffect(() => {
    getAllMoves(serviceMember.id).then((response) => {
      updateAllMoves(response);
    });
  }, [updateAllMoves, serviceMember]);

  // loading placeholder while data loads - this handles any async issues
  if (!serviceMemberMoves || !serviceMemberMoves.currentMove || !serviceMemberMoves.previousMoves) {
    return (
      <div className={styles.homeContainer}>
        <div className={`usa-prose grid-container ${styles['grid-container']}`}>
          <LoadingPlaceholder />
        </div>
      </div>
    );
  }

  // Find the move in the currentMove array
  const currentMove = serviceMemberMoves.currentMove.find((move) => move.id === moveId);
  // Find the move in the previousMoves array if not found in currentMove
  const previousMove = serviceMemberMoves.previousMoves.find((move) => move.id === moveId);
  // the move will either be in the currentMove or previousMove object
  const move = currentMove || previousMove;
  const { orders } = move;
  const uploadedOrderDocuments = orders?.uploaded_orders?.uploads || [];
  let mtoShipments;
  if (!move.mtoShipments) {
    mtoShipments = [];
  } else {
    mtoShipments = move.mtoShipments;
  }

  // checking to see if the orders object has a length
  const hasOrdersAndUpload = () => {
    return !!Object.keys(orders).length && !!uploadedOrderDocuments.length;
  };

  // checking if there are amended orders and if the move status is not approved
  const hasUnapprovedAmendedOrders = () => {
    const amendedOrders = orders?.uploaded_amended_orders || {};
    return !!Object.keys(amendedOrders).length && move.status !== 'APPROVED';
  };

  // checking if the user has order info, but no uploads
  const hasOrdersNoUpload = () => {
    return !!Object.keys(orders).length && !uploadedOrderDocuments.length;
  };

  // checking if there are any shipments in the move object
  const hasAnyShipments = () => {
    return !!Object.keys(orders).length && !!mtoShipments.length;
  };

  // checking status of the move is in any status other than DRAFT
  const hasSubmittedMove = () => {
    return !!Object.keys(move).length && move.status !== 'DRAFT';
  };

  // checking if the move contains ppm shipments
  const hasPPMShipments = () => {
    return mtoShipments?.some((shipment) => shipment.ppmShipment);
  };

  // checking if a PPM shipment is waiting on payment approval
  const hasSubmittedPPMCloseout = () => {
    const finishedCloseout = mtoShipments.filter(
      (shipment) => shipment?.ppmShipment?.status === ppmShipmentStatuses.NEEDS_PAYMENT_APPROVAL,
    );
    return !!finishedCloseout.length;
  };

  // checking every PPM shipment to see if they are all complete
  const hasAllCompletedPPMShipments = () => {
    return mtoShipments?.filter((s) => s.shipmentType === SHIPMENT_OPTIONS.PPM)?.every((s) => isPPMShipmentComplete(s));
  };

  // determine if at least one advance was APPROVED (advance_status in ppm_shipments table is not nil)
  const hasAdvanceApproved = () => {
    const appovedAdvances = mtoShipments.filter(
      (shipment) => shipment?.ppmShipment?.advanceStatus === ADVANCE_STATUSES.APPROVED.apiValue,
    );
    return !!appovedAdvances.length;
  };

  // checking if the customer has requested an advance
  const hasAdvanceRequested = () => {
    const requestedAdvances = mtoShipments.filter((shipment) => shipment?.ppmShipment?.hasRequestedAdvance);
    return !!requestedAdvances.length;
  };

  // check to see if all advance_status are REJECTED
  const hasAllAdvancesRejected = () => {
    const rejectedAdvances = mtoShipments.filter(
      (shipment) => shipment?.ppmShipment?.advanceStatus === ADVANCE_STATUSES.REJECTED.apiValue,
    );
    return !hasAdvanceApproved() && rejectedAdvances.length > 0;
  };

  // checking the move status, if approved, return true
  const isMoveApproved = () => {
    return move.status === MOVE_STATUSES.APPROVED;
  };

  // checking to see if prime is counseling this move, return true
  const isPrimeCounseled = () => {
<<<<<<< HEAD
    return !orders.provides_services_counseling;
=======
    return !orders.providesServicesCounseling;
>>>>>>> 6469abcf
  };

  // logic that handles deleting a shipment
  // calls internal API and updates shipments
  const handleDeleteShipmentConfirmation = (shipmentId) => {
    deleteMTOShipment(shipmentId)
      .then(() => {
        getAllMoves(serviceMember.id).then((response) => {
          updateAllMoves(response);
        });
        getMTOShipmentsForMove(move.id).then((response) => {
          updateMTOShipments(response);
          setShowDeleteErrorAlert(false);
          setShowDeleteSuccessAlert(true);
        });
      })
      .catch(() => {
        setShowDeleteErrorAlert(true);
        setShowDeleteSuccessAlert(false);
      })
      .finally(() => {
        setShowDeleteModal(false);
      });
  };

  const shipmentActionBtnLabel = () => {
    if (hasSubmittedMove()) {
      return '';
    }
    if (hasAnyShipments()) {
      return 'Add another shipment';
    }
    return 'Set up your shipments';
  };

  const reportByLabel = () => {
    switch (orders.orders_type) {
      case 'RETIREMENT':
        return 'Retirement date';
      case 'SEPARATION':
        return 'Separation date';
      default:
        return 'Report by';
    }
  };

  const hideDeleteModal = () => {
    setShowDeleteModal(false);
  };

  const handleShipmentClick = (shipmentId, shipmentNumber, shipmentType) => {
    let queryString = '';
    if (shipmentNumber) {
      queryString = `?shipmentNumber=${shipmentNumber}`;
    }

    let destLink = '';
    if (shipmentType === shipmentTypes.HHG || shipmentType === shipmentTypes.PPM) {
      destLink = `${generatePath(customerRoutes.SHIPMENT_EDIT_PATH, {
        moveId: move.id,
        mtoShipmentId: shipmentId,
      })}${queryString}`;
    } else {
      // this will handle nts/ntsr shipments
      destLink = generatePath(customerRoutes.SHIPMENT_EDIT_PATH, {
        moveId: move.id,
        mtoShipmentId: shipmentId,
      });
    }

    navigate(destLink);
  };

  const handleDeleteClick = (shipmentId) => {
    setShowDeleteModal(true);
    setTargetShipmentId(shipmentId);
  };

  const handlePPMUploadClick = (shipmentId) => {
    const shipment = mtoShipments.find((mtoShipment) => mtoShipment.id === shipmentId);

    const aboutInfoComplete = isPPMAboutInfoComplete(shipment.ppmShipment);

    let path = generatePath(customerRoutes.SHIPMENT_PPM_ABOUT_PATH, {
      moveId: move.id,
      mtoShipmentId: shipmentId,
    });

    if (aboutInfoComplete) {
      if (shipment.ppmShipment.weightTickets.length === 0) {
        path = generatePath(customerRoutes.SHIPMENT_PPM_WEIGHT_TICKETS_PATH, {
          moveId: move.id,
          mtoShipmentId: shipmentId,
        });
      } else if (!shipment.ppmShipment.weightTickets.some(isWeightTicketComplete)) {
        path = generatePath(customerRoutes.SHIPMENT_PPM_WEIGHT_TICKETS_EDIT_PATH, {
          moveId: move.id,
          mtoShipmentId: shipmentId,
          weightTicketId: shipment.ppmShipment.weightTickets[0].id,
        });
      } else {
        path = generatePath(customerRoutes.SHIPMENT_PPM_REVIEW_PATH, {
          moveId: move.id,
          mtoShipmentId: shipmentId,
        });
      }
    }

    navigate(path);
  };

  // eslint-disable-next-line class-methods-use-this
  const sortAllShipments = () => {
    const allShipments = JSON.parse(JSON.stringify(mtoShipments));
    allShipments.sort((a, b) => moment(a.createdAt) - moment(b.createdAt));

    return allShipments;
  };

  // eslint-disable-next-line class-methods-use-this
  const handlePrintLegalese = (e) => {
    e.preventDefault();
    window.print();
  };

  const handleNewPathClick = (path) => {
    navigate(path, { state });
  };

  // if the move has amended orders that aren't approved, it will display an info box at the top of the page
  const renderAlert = () => {
    if (hasUnapprovedAmendedOrders()) {
      return (
        <Alert headingLevel="h4" type="success" slim data-testid="unapproved-amended-orders-alert">
          <span className={styles.alertMessageFirstLine}>
            The transportation office will review your new documents and update your move info. Contact your movers to
            coordinate any changes to your move.
          </span>
          <span className={styles.alertMessageSecondLine}>You don&apos;t need to do anything else in MilMove.</span>
        </Alert>
      );
    }
    return null;
  };

  // handles logic of which helper boxes to render
  const renderHelper = () => {
    if (!hasOrdersAndUpload()) return <HelperNeedsOrders />;
    if (!hasAnyShipments()) return <HelperNeedsShipment />;
    if (!hasSubmittedMove()) return <HelperNeedsSubmitMove />;
    if (hasSubmittedPPMCloseout()) return <HelperPPMCloseoutSubmitted />;
    if (hasUnapprovedAmendedOrders()) return <HelperAmendedOrders />;
    if (isMoveApproved()) return <HelperApprovedMove />;
    return <HelperSubmittedMove />;
  };

  const renderCustomerHeaderText = () => {
    return (
      <>
        <p>
          You’re moving to <strong>{orders.new_duty_location.name}</strong> from{' '}
          <strong>{orders.origin_duty_location?.name}.</strong>
          <br />
          {` ${reportByLabel()} `}
          <strong>{moment(orders.report_by_date).format('DD MMM YYYY')}.</strong>
        </p>

        <dl className={styles.subheaderContainer}>
          <div className={styles.subheaderSubsection}>
            <dt>Weight allowance</dt>
            <dd>{formatWeight(orders.authorizedWeight)}.</dd>
          </div>
          {move.moveCode && (
            <div className={styles.subheaderSubsection}>
              <dt>Move code</dt>
              <dd>#{move.moveCode}</dd>
            </div>
          )}
        </dl>
      </>
    );
  };

  const togglePPMPacketErrorModal = () => {
    setShowDownloadPPMPaperworkErrorAlert(!showDownloadPPMPaperworkErrorAlert);
  };

  // early return if loading user/service member
  if (!serviceMember) {
    return (
      <div className={styles.homeContainer}>
        <div className={`usa-prose grid-container ${styles['grid-container']}`}>
          <LoadingPlaceholder />
        </div>
      </div>
    );
  }

  // eslint-disable-next-line camelcase
  const { current_location } = serviceMember;
  const ordersPath = hasOrdersNoUpload() ? `/orders/upload/${orders.id}` : `/orders/upload/${orders.id}`;

  const shipmentSelectionPath =
    move?.id &&
    (hasAnyShipments()
      ? generatePath(customerRoutes.SHIPMENT_SELECT_TYPE_PATH, { moveId: move.id })
      : generatePath(customerRoutes.SHIPMENT_MOVING_INFO_PATH, { moveId: move.id }));

  const confirmationPath = move?.id && generatePath(customerRoutes.MOVE_REVIEW_PATH, { moveId: move.id });
  const profileEditPath = generatePath(customerRoutes.PROFILE_PATH);
  const ordersEditPath = `/move/${move.id}/review/edit-orders/${orders.id}`;
  const ordersAmendPath = `/orders/amend/${orders.id}`;
  const allSortedShipments = sortAllShipments(mtoShipments);
  const ppmShipments = allSortedShipments.filter((shipment) => shipment.shipmentType === SHIPMENT_OPTIONS.PPM);

  // eslint-disable-next-line camelcase
  const currentLocation = current_location;
  const shipmentNumbersByType = {};

  const isSpecialMove = CHECK_SPECIAL_ORDERS_TYPES(orders?.orders_type);
  return (
    <>
      <ConnectedDestructiveShipmentConfirmationModal
        isOpen={showDeleteModal}
        shipmentID={targetShipmentId}
        onClose={hideDeleteModal}
        onSubmit={handleDeleteShipmentConfirmation}
        title="Delete this?"
        content="Your information will be gone. You’ll need to start over if you want it back."
        submitText="Yes, Delete"
        closeText="No, Keep It"
      />
      <DownloadPacketErrorModal isOpen={showDownloadPPMPaperworkErrorAlert} closeModal={togglePPMPacketErrorModal} />
      <div className={styles.homeContainer}>
        <header data-testid="customer-header" className={styles['customer-header']}>
          {isSpecialMove ? (
            <div data-testid="specialMovesLabel" className={styles.specialMovesLabel}>
              <p>{SPECIAL_ORDERS_TYPES[`${orders.orders_type}`]}</p>
            </div>
          ) : null}
          <div className={`usa-prose grid-container ${styles['grid-container']}`}>
            <h2>
              {serviceMember.first_name} {serviceMember.last_name}
            </h2>
            {(hasOrdersNoUpload() || hasOrdersAndUpload()) && renderCustomerHeaderText()}
          </div>
        </header>
        <div className={`usa-prose grid-container ${styles['grid-container']}`}>
          {showDeleteSuccessAlert && (
            <Alert headingLevel="h4" slim type="success">
              The shipment was deleted.
            </Alert>
          )}
          {showDeleteErrorAlert && (
            <Alert headingLevel="h4" slim type="error">
              Something went wrong, and your changes were not saved. Please try again later or contact your counselor.
            </Alert>
          )}
          <ConnectedFlashMessage />

          {isProfileComplete && (
            <>
              {renderAlert()}
              {renderHelper()}
              <SectionWrapper>
                <Step
                  complete={serviceMember.is_profile_complete}
                  completedHeaderText="Profile complete"
                  editBtnLabel="Edit"
                  headerText="Profile complete"
                  step="1"
                  onEditBtnClick={() => handleNewPathClick(profileEditPath)}
                >
                  <Description>Make sure to keep your personal information up to date during your move.</Description>
                </Step>
                {!hasSubmittedMove() && (
                  <Step
                    complete={hasOrdersAndUpload()}
                    completedHeaderText="Orders uploaded"
                    editBtnLabel={hasOrdersAndUpload() ? 'Edit' : ''}
                    onEditBtnClick={() => handleNewPathClick(ordersEditPath)}
                    headerText="Upload orders"
                    actionBtnLabel={!hasOrdersAndUpload() ? 'Add orders' : ''}
                    onActionBtnClick={() => handleNewPathClick(ordersPath)}
                    step="2"
                  >
                    {hasOrdersAndUpload() && !hasSubmittedMove() ? (
                      <DocsUploaded files={uploadedOrderDocuments} />
                    ) : (
                      <Description>Upload photos of each page, or upload a PDF.</Description>
                    )}
                  </Step>
                )}
                {hasSubmittedMove() && hasOrdersAndUpload() && (
                  <Step
                    complete={hasOrdersAndUpload() && hasSubmittedMove()}
                    completedHeaderText="Orders"
                    editBtnLabel="Upload documents"
                    onEditBtnClick={() => handleNewPathClick(ordersAmendPath)}
                    headerText="Orders"
                    step="2"
                    containerClassName="step-amended-orders"
                  >
                    <p>If you receive amended orders</p>
                    <ul>
                      <li>Upload the new document(s) here</li>
                      <li>If you have not had a counseling session talk to your local transportation office</li>
                      <li>If you have been assigned a Customer Care Representative, you can speak directly to them</li>
                      <li>They will update your move info to reflect the new orders</li>
                    </ul>
                  </Step>
                )}
                <Step
                  actionBtnLabel={shipmentActionBtnLabel()}
                  actionBtnDisabled={!hasOrdersAndUpload()}
                  actionBtnId="shipment-selection-btn"
                  onActionBtnClick={() => handleNewPathClick(shipmentSelectionPath)}
                  complete={hasPPMShipments() ? hasAllCompletedPPMShipments() : hasAnyShipments()}
                  completedHeaderText="Shipments"
                  headerText="Set up shipments"
                  secondaryBtn={hasAnyShipments()}
                  secondaryClassName="margin-top-2"
                  step="3"
                >
                  {hasAnyShipments() ? (
                    <div>
                      <ShipmentList
                        shipments={allSortedShipments}
                        onShipmentClick={handleShipmentClick}
                        onDeleteClick={handleDeleteClick}
                        moveSubmitted={hasSubmittedMove()}
                      />
                      {hasSubmittedMove() && (
                        <p className={styles.descriptionExtra}>
                          If you need to change, add, or cancel shipments, talk to your move counselor or Customer Care
                          Representative
                        </p>
                      )}
                    </div>
                  ) : (
                    <Description>
                      We will collect addresses, dates, and how you want to move your personal property.
                      <br /> Note: You can change these details later by talking to a move counselor or customer care
                      representative.
                    </Description>
                  )}
                </Step>
                <Step
                  actionBtnDisabled={hasPPMShipments() ? !hasAllCompletedPPMShipments() : !hasAnyShipments()}
                  actionBtnId="review-and-submit-btn"
                  actionBtnLabel={!hasSubmittedMove() ? 'Review and submit' : 'Review your request'}
                  complete={hasSubmittedMove()}
                  completedHeaderText="Move request confirmed"
                  containerClassName="margin-bottom-8"
                  headerText="Confirm move request"
                  onActionBtnClick={() => handleNewPathClick(confirmationPath)}
                  secondaryBtn={hasSubmittedMove()}
                  secondaryBtnClassName={styles.secondaryBtn}
                  step="4"
                >
                  {hasSubmittedMove() ? (
                    <Description className={styles.moveSubmittedDescription} dataTestId="move-submitted-description">
                      Move submitted {formatCustomerDate(move.submittedAt)}.<br />
                      <Button unstyled onClick={handlePrintLegalese} className={styles.printBtn}>
                        Print the legal agreement
                      </Button>
                    </Description>
                  ) : (
                    <Description>
                      Review your move details and sign the legal paperwork, then send the info on to your move
                      counselor.
                    </Description>
                  )}
                </Step>
                {!!ppmShipments.length && hasSubmittedMove() && hasAdvanceRequested() && (
                  <Step
                    complete={hasAdvanceApproved() || hasAllAdvancesRejected()}
                    completedHeaderText={
                      hasAllAdvancesRejected() ? 'Advance request denied' : 'Advance request reviewed'
                    }
                    headerText="Advance request submitted"
                    step="5"
                  >
                    <SectionWrapper className={styles['ppm-shipment']}>
                      {hasAdvanceApproved() && (
                        <>
                          <Description>
                            Your Advance Operating Allowance (AOA) request has been reviewed. Download the paperwork for
                            approved requests and submit it to your Finance Office to receive your advance.
                            <br />
                            <br /> The amount you receive will be deducted from your PPM incentive payment. If your
                            incentive ends up being less than your advance, you will be required to pay back the
                            difference.
                            <br />
                            <br />
                          </Description>
                          {ppmShipments.map((shipment) => {
                            const { shipmentType } = shipment;
                            if (shipmentNumbersByType[shipmentType]) {
                              shipmentNumbersByType[shipmentType] += 1;
                            } else {
                              shipmentNumbersByType[shipmentType] = 1;
                            }
                            const shipmentNumber = shipmentNumbersByType[shipmentType];
                            return (
                              <>
                                <strong>
                                  {shipmentTypes[shipment.shipmentType]}
                                  {` ${shipmentNumber} `}
                                </strong>
                                {shipment?.ppmShipment?.advanceStatus === ADVANCE_STATUSES.APPROVED.apiValue && (
                                  <p className={styles.downloadLink}>
                                    <AsyncPacketDownloadLink
                                      id={shipment?.ppmShipment?.id}
                                      label="Download AOA Paperwork (PDF)"
                                      asyncRetrieval={downloadPPMAOAPacket}
                                      onFailure={togglePPMPacketErrorModal}
                                    />
                                  </p>
                                )}
                                {shipment?.ppmShipment?.advanceStatus === ADVANCE_STATUSES.REJECTED.apiValue && (
                                  <Description>Advance request denied</Description>
                                )}
                                {shipment?.ppmShipment?.advanceStatus == null && (
                                  <Description>Advance request pending</Description>
                                )}
                              </>
                            );
                          })}
                        </>
                      )}
                      {hasAllAdvancesRejected() && (
                        <Description>
                          Your Advance Operating Allowance (AOA) request has been denied. You may be able to use your
                          Government Travel Charge Card (GTCC). Contact your local transportation office to verify GTCC
                          usage authorization or ask any questions.
                        </Description>
                      )}
                      {!isPrimeCounseled() && !hasAdvanceApproved() && !hasAllAdvancesRejected() && (
                        <Description>
                          Your service will review your request for an Advance Operating Allowance (AOA). If approved,
                          you will be able to download the paperwork for your request and submit it to your Finance
                          Office to receive your advance.
                          <br />
                          <br /> The amount you receive will be deducted from your PPM incentive payment. If your
                          incentive ends up being less than your advance, you will be required to pay back the
                          difference.
                        </Description>
                      )}
                      {isPrimeCounseled() && !hasAdvanceApproved() && !hasAllAdvancesRejected() && (
                        <Description>
                          Once you have received counseling for your PPM you will receive emailed instructions on how to
                          download your Advance Operating Allowance (AOA) packet. Please consult with your
                          Transportation Office for review of your AOA packet.
                          <br />
                          <br /> The amount you receive will be deducted from your PPM incentive payment. If your
                          incentive ends up being less than your advance, you will be required to pay back the
                          difference.
                        </Description>
                      )}
                    </SectionWrapper>
                  </Step>
                )}
                {!!ppmShipments.length && hasSubmittedMove() && (
                  <Step
                    headerText="Manage your PPM"
                    completedHeaderText="Manage your PPM"
                    step={hasAdvanceRequested() ? '6' : '5'}
                  >
                    <PPMSummaryList
                      shipments={ppmShipments}
                      onUploadClick={handlePPMUploadClick}
                      onDownloadError={togglePPMPacketErrorModal}
                    />
                  </Step>
                )}
              </SectionWrapper>
              <Contact
                header="Contacts"
                dutyLocationName={currentLocation?.transportation_office?.name}
                officeType="Origin Transportation Office"
                telephone={currentLocation?.transportation_office?.phone_lines[0]}
              />
            </>
          )}
        </div>
      </div>
      <PrintableLegalese signature={signedCertification.signature} signatureDate={signedCertification.created_at} />
    </>
  );
};

MoveHome.defaultProps = {
  orders: {},
  serviceMember: null,
  signedCertification: {},
  uploadedAmendedOrderDocuments: [],
  router: {},
};

const mapStateToProps = (state) => {
  const serviceMember = selectServiceMemberFromLoggedInUser(state);
  const serviceMemberMoves = selectAllMoves(state);

  return {
    isProfileComplete: selectIsProfileComplete(state),
    orders: selectCurrentOrders(state) || {},
    uploadedOrderDocuments: selectUploadsForCurrentOrders(state),
    uploadedAmendedOrderDocuments: selectUploadsForCurrentAmendedOrders(state),
    serviceMember,
    serviceMemberMoves,
    backupContacts: serviceMember?.backup_contacts || [],
    signedCertification: selectSignedCertification(state),
    mtoShipments: selectMTOShipmentsForCurrentMove(state),
  };
};

const mapDispatchToProps = {
  getSignedCertification: getSignedCertificationAction,
  updateShipmentList: updateMTOShipments,
  updateAllMoves: updateAllMovesAction,
};

// in order to avoid setting up proxy server only for storybook, pass in stub function so API requests don't fail
const mergeProps = (stateProps, dispatchProps, ownProps) => ({
  ...stateProps,
  ...dispatchProps,
  ...ownProps,
});

export default withContext(
  withRouter(
    connect(
      mapStateToProps,
      mapDispatchToProps,
      mergeProps,
    )(requireCustomerState(MoveHome, profileStates.BACKUP_CONTACTS_COMPLETE)),
  ),
);<|MERGE_RESOLUTION|>--- conflicted
+++ resolved
@@ -192,11 +192,7 @@
 
   // checking to see if prime is counseling this move, return true
   const isPrimeCounseled = () => {
-<<<<<<< HEAD
     return !orders.provides_services_counseling;
-=======
-    return !orders.providesServicesCounseling;
->>>>>>> 6469abcf
   };
 
   // logic that handles deleting a shipment
