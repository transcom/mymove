import React, { useEffect, useState } from 'react';
import { node, string } from 'prop-types';
import moment from 'moment';
import { connect } from 'react-redux';
import { Alert, Button } from '@trussworks/react-uswds';
import { generatePath, useNavigate, useParams, useLocation } from 'react-router-dom';
import { FontAwesomeIcon } from '@fortawesome/react-fontawesome';

import styles from './Home.module.scss';
import {
  HelperAmendedOrders,
  HelperApprovedMove,
  HelperNeedsOrders,
  HelperNeedsShipment,
  HelperNeedsSubmitMove,
  HelperSubmittedMove,
  HelperPPMCloseoutSubmitted,
  HelperMoveIsLocked,
} from './HomeHelpers';

import CancelMoveConfirmationModal from 'components/ConfirmationModals/CancelMoveConfirmationModal';
import AsyncPacketDownloadLink from 'shared/AsyncPacketDownloadLink/AsyncPacketDownloadLink';
import ErrorModal from 'shared/ErrorModal/ErrorModal';
import ConnectedDestructiveShipmentConfirmationModal from 'components/ConfirmationModals/DestructiveShipmentConfirmationModal';
import Contact from 'components/Customer/Home/Contact';
import DocsUploaded from 'components/Customer/Home/DocsUploaded';
import PrintableLegalese from 'components/Customer/Home/PrintableLegalese';
import Step from 'components/Customer/Home/Step';
import SectionWrapper from 'components/Shared/SectionWrapper/SectionWrapper';
import PPMSummaryList from 'components/PPMSummaryList/PPMSummaryList';
import ShipmentList from 'components/ShipmentList/ShipmentList';
import requireCustomerState from 'containers/requireCustomerState/requireCustomerState';
import { profileStates } from 'constants/customerStates';
import MOVE_STATUSES from 'constants/moves';
import { customerRoutes } from 'constants/routes';
import { ppmShipmentStatuses, shipmentTypes } from 'constants/shipments';
import ConnectedFlashMessage from 'containers/FlashMessage/FlashMessage';
import {
  deleteMTOShipment,
  getAllMoves,
  getMTOShipmentsForMove,
  downloadPPMAOAPacket,
  cancelMove,
} from 'services/internalApi';
import { withContext } from 'shared/AppContext';
import { checkIfMoveIsLocked, SHIPMENT_OPTIONS, SHIPMENT_TYPES } from 'shared/constants';
import {
  getSignedCertification as getSignedCertificationAction,
  selectSignedCertification,
} from 'shared/Entities/modules/signed_certifications';
import LoadingPlaceholder from 'shared/LoadingPlaceholder';
import { updateMTOShipments, updateAllMoves as updateAllMovesAction } from 'store/entities/actions';
import {
  selectAllMoves,
  selectCurrentOrders,
  selectIsProfileComplete,
  selectMTOShipmentsForCurrentMove,
  selectServiceMemberFromLoggedInUser,
  selectUploadsForCurrentAmendedOrders,
  selectUploadsForCurrentOrders,
} from 'store/entities/selectors';
import { formatCustomerDate, formatUBAllowanceWeight, formatWeight } from 'utils/formatters';
import {
  isPPMAboutInfoComplete,
  isPPMShipmentComplete,
  isBoatShipmentComplete,
  isMobileHomeShipmentComplete,
} from 'utils/shipments';
import withRouter from 'utils/routing';
import { ADVANCE_STATUSES } from 'constants/ppms';
import { isBooleanFlagEnabled } from 'utils/featureFlags';
import ToolTip from 'shared/ToolTip/ToolTip';

const Description = ({ className, children, dataTestId }) => (
  <p className={`${styles.description} ${className}`} data-testid={dataTestId}>
    {children}
  </p>
);

Description.propTypes = {
  className: string,
  children: node.isRequired,
  dataTestId: string,
};

Description.defaultProps = {
  className: '',
  dataTestId: '',
};

const MoveHome = ({ serviceMemberMoves, isProfileComplete, serviceMember, signedCertification, updateAllMoves }) => {
  // loading the moveId in params to select move details from serviceMemberMoves in state
  const { moveId } = useParams();
  const navigate = useNavigate();
  let { state } = useLocation();
  state = { ...state, moveId };
  const [showDeleteModal, setShowDeleteModal] = useState(false);
  const [showCancelMoveModal, setShowCancelMoveModal] = useState(false);
  const [targetShipmentId, setTargetShipmentId] = useState(null);
  const [showCancelSuccessAlert, setShowCancelSuccessAlert] = useState(false);
  const [showDeleteSuccessAlert, setShowDeleteSuccessAlert] = useState(false);
  const [showDeleteErrorAlert, setShowDeleteErrorAlert] = useState(false);
  const [showErrorAlert, setShowErrorAlert] = useState(false);
  const [isManageSupportingDocsEnabled, setIsManageSupportingDocsEnabled] = useState(false);
  const [isMoveLocked, setIsMoveLocked] = useState(false);

  useEffect(() => {
    const fetchData = async () => {
      setIsManageSupportingDocsEnabled(await isBooleanFlagEnabled('manage_supporting_docs'));
    };
    fetchData();
  }, []);

  const handleCancelMove = () => {
    cancelMove(moveId)
      .then(() => {
        setShowCancelSuccessAlert(true);
      })
      .catch(() => {
        setShowDeleteErrorAlert(true);
        setShowCancelSuccessAlert(false);
      })
      .finally(() => {
        const path = generatePath('/');
        navigate(path);
      });
  };

  // fetching all move data on load since this component is dependent on that data
  // this will run each time the component is loaded/accessed
  useEffect(() => {
    getAllMoves(serviceMember.id).then((response) => {
      updateAllMoves(response);
    });
  }, [updateAllMoves, serviceMember]);

  let uploadedOrderDocuments;
  let mtoShipments;
  let move;
  let orders;

  if (serviceMemberMoves && serviceMemberMoves.currentMove && serviceMemberMoves.previousMoves) {
    // Find the move in the currentMove array
    const currentMove = serviceMemberMoves.currentMove.find((thisMove) => thisMove.id === moveId);
    // Find the move in the previousMoves array if not found in currentMove
    const previousMove = serviceMemberMoves.previousMoves.find((thisMove) => thisMove.id === moveId);
    // the move will either be in the currentMove or previousMove object
    move = currentMove || previousMove;
    ({ orders } = move);
    uploadedOrderDocuments = orders?.uploaded_orders?.uploads || [];
    if (!move.mtoShipments) {
      mtoShipments = [];
    } else {
      mtoShipments = move.mtoShipments;
    }
  }

  useEffect(() => {
<<<<<<< HEAD
    const now = new Date();
    if (now < new Date(move?.lockExpiresAt)) {
=======
    if (checkIfMoveIsLocked(move)) {
>>>>>>> 29909a9e
      setIsMoveLocked(true);
    }
  }, [move]);

  // loading placeholder while data loads - this handles any async issues
  if (!serviceMemberMoves || !serviceMemberMoves.currentMove || !serviceMemberMoves.previousMoves) {
    return (
      <div className={styles.homeContainer}>
        <div className={`usa-prose grid-container ${styles['grid-container']}`}>
          <LoadingPlaceholder />
        </div>
      </div>
    );
  }

  // checking to see if the orders object has a length
  const hasOrdersAndUpload = () => {
    return !!Object.keys(orders).length && !!uploadedOrderDocuments.length;
  };

  // checking if there are amended orders and if the move status is not approved
  const hasUnapprovedAmendedOrders = () => {
    const amendedOrders = orders?.uploaded_amended_orders || {};
    return !!Object.keys(amendedOrders).length && move.status !== 'APPROVED';
  };

  // checking if the user has order info, but no uploads
  const hasOrdersNoUpload = () => {
    return !!Object.keys(orders).length && !uploadedOrderDocuments.length;
  };

  // checking if there are any shipments in the move object
  const hasAnyShipments = () => {
    return !!Object.keys(orders).length && !!mtoShipments.length;
  };

  // checking status of the move is in any status other than DRAFT
  const hasSubmittedMove = () => {
    return !!Object.keys(move).length && move.status !== 'DRAFT';
  };

  // checking if a PPM shipment is waiting on payment approval
  const hasSubmittedPPMCloseout = () => {
    const finishedCloseout = mtoShipments.filter(
      (shipment) => shipment?.ppmShipment?.status === ppmShipmentStatuses.NEEDS_CLOSEOUT,
    );
    return !!finishedCloseout.length;
  };

  // checking if there are any incomplete shipment
  const hasIncompleteShipment = () => {
    if (!mtoShipments) return false;
    const shipmentValidators = {
      [SHIPMENT_TYPES.PPM]: isPPMShipmentComplete,
      [SHIPMENT_TYPES.BOAT_HAUL_AWAY]: isBoatShipmentComplete,
      [SHIPMENT_TYPES.BOAT_TOW_AWAY]: isBoatShipmentComplete,
      [SHIPMENT_TYPES.MOBILE_HOME]: isMobileHomeShipmentComplete,
    };

    return mtoShipments.some((shipment) => {
      const validateShipment = shipmentValidators[shipment.shipmentType];
      return validateShipment && !validateShipment(shipment);
    });
  };

  // determine if at least one advance was APPROVED (advance_status in ppm_shipments table is not nil)
  const hasAdvanceApproved = () => {
    const approvedAdvances = mtoShipments.filter(
      (shipment) =>
        shipment?.ppmShipment?.advanceStatus === ADVANCE_STATUSES.APPROVED.apiValue ||
        shipment?.ppmShipment?.advanceStatus === ADVANCE_STATUSES.EDITED.apiValue,
    );
    return !!approvedAdvances.length;
  };

  // checking if the customer has requested an advance
  const hasAdvanceRequested = () => {
    const requestedAdvances = mtoShipments.filter((shipment) => shipment?.ppmShipment?.hasRequestedAdvance);
    return !!requestedAdvances.length;
  };

  // check to see if all advance_status are REJECTED
  const hasAllAdvancesRejected = () => {
    const rejectedAdvances = mtoShipments.filter(
      (shipment) => shipment?.ppmShipment?.advanceStatus === ADVANCE_STATUSES.REJECTED.apiValue,
    );
    return !hasAdvanceApproved() && rejectedAdvances.length > 0;
  };

  // checking the move status, if approved, return true
  const isMoveApproved = () => {
    return move.status === MOVE_STATUSES.APPROVED;
  };

  // checking to see if prime is counseling this move, return true
  const isPrimeCounseled = () => {
    return !orders.providesServicesCounseling;
  };

  // checking to see if prime has completed counseling, return true
  const isPrimeCounselingComplete = () => {
    return move.primeCounselingCompletedAt?.indexOf('0001-01-01') < 0;
  };

  // check for FF and if move is submitted, can refactor once FF is removed
  // to just use hasSubmittedMove
  const isAdditionalDocumentsButtonAvailable = () => {
    return isManageSupportingDocsEnabled && hasSubmittedMove();
  };

  // logic that handles deleting a shipment
  // calls internal API and updates shipments
  const handleDeleteShipmentConfirmation = (shipmentId) => {
    deleteMTOShipment(shipmentId)
      .then(() => {
        getAllMoves(serviceMember.id).then((response) => {
          updateAllMoves(response);
        });
        getMTOShipmentsForMove(move.id).then((response) => {
          updateMTOShipments(response);
          setShowDeleteErrorAlert(false);
          setShowDeleteSuccessAlert(true);
        });
      })
      .catch(() => {
        setShowDeleteErrorAlert(true);
        setShowDeleteSuccessAlert(false);
      })
      .finally(() => {
        setShowDeleteModal(false);
      });
  };

  const shipmentActionBtnLabel = () => {
    if (hasSubmittedMove()) {
      return '';
    }
    if (hasAnyShipments()) {
      return (
        <div className={styles.addShipmentIcon}>
          <FontAwesomeIcon icon="plus" />
          &nbsp;&nbsp;Add another shipment
        </div>
      );
    }
    return 'Set up your shipments';
  };

  const reportByLabel = () => {
    switch (orders.orders_type) {
      case 'RETIREMENT':
        return 'Retirement date';
      case 'SEPARATION':
        return 'Separation date';
      default:
        return 'Report by';
    }
  };

  const hideDeleteModal = () => {
    setShowDeleteModal(false);
  };

  const handleShipmentClick = (shipmentId, shipmentNumber, shipmentType) => {
    let queryString = '';
    if (shipmentNumber) {
      queryString = `?shipmentNumber=${shipmentNumber}`;
    }

    let destLink = '';
    if (
      shipmentType === shipmentTypes.HHG ||
      shipmentType === shipmentTypes.PPM ||
      shipmentType === shipmentTypes.BOAT ||
      shipmentType === shipmentTypes.MOBILE_HOME
    ) {
      destLink = `${generatePath(customerRoutes.SHIPMENT_EDIT_PATH, {
        moveId: move.id,
        mtoShipmentId: shipmentId,
      })}${queryString}`;
    } else {
      // this will handle nts/ntsr shipments
      destLink = generatePath(customerRoutes.SHIPMENT_EDIT_PATH, {
        moveId: move.id,
        mtoShipmentId: shipmentId,
      });
    }

    navigate(destLink);
  };

  const handleDeleteClick = (shipmentId) => {
    setShowDeleteModal(true);
    setTargetShipmentId(shipmentId);
  };

  const handlePPMUploadClick = (shipmentId) => {
    const shipment = mtoShipments.find((mtoShipment) => mtoShipment.id === shipmentId);

    const aboutInfoComplete = isPPMAboutInfoComplete(shipment.ppmShipment);

    let path = generatePath(customerRoutes.SHIPMENT_PPM_ABOUT_PATH, {
      moveId: move.id,
      mtoShipmentId: shipmentId,
    });

    if (aboutInfoComplete) {
      path = generatePath(customerRoutes.SHIPMENT_PPM_REVIEW_PATH, {
        moveId: move.id,
        mtoShipmentId: shipmentId,
      });
    }

    navigate(path);
  };

  // eslint-disable-next-line class-methods-use-this
  const sortAllShipments = () => {
    const allShipments = JSON.parse(JSON.stringify(mtoShipments));
    allShipments.sort((a, b) => moment(a.createdAt) - moment(b.createdAt));

    return allShipments;
  };

  // eslint-disable-next-line class-methods-use-this
  const handlePrintLegalese = (e) => {
    e.preventDefault();
    window.print();
  };

  const handleNewPathClick = (path) => {
    navigate(path, { state });
  };

  const handlePPMFeedbackClick = (shipmentId) => {
    const path = generatePath(customerRoutes.SHIPMENT_PPM_FEEDBACK_PATH, {
      moveId: move.id,
      mtoShipmentId: shipmentId,
    });

    navigate(path);
  };

  // if the move has amended orders that aren't approved, it will display an info box at the top of the page
  const renderAlert = () => {
    if (hasUnapprovedAmendedOrders()) {
      return (
        <Alert headingLevel="h4" type="success" slim data-testid="unapproved-amended-orders-alert">
          <span className={styles.alertMessageFirstLine}>
            The transportation office will review your new documents and update your move info. Contact your movers to
            coordinate any changes to your move.
          </span>
          <span className={styles.alertMessageSecondLine}>You don&apos;t need to do anything else in MilMove.</span>
        </Alert>
      );
    }
    return null;
  };

  // handles logic of which helper boxes to render
  const renderHelper = () => {
    if (isMoveLocked) return <HelperMoveIsLocked />;
    if (!hasOrdersAndUpload()) return <HelperNeedsOrders />;
    if (!hasAnyShipments()) return <HelperNeedsShipment />;
    if (!hasSubmittedMove()) return <HelperNeedsSubmitMove />;
    if (hasSubmittedPPMCloseout()) return <HelperPPMCloseoutSubmitted />;
    if (hasUnapprovedAmendedOrders()) return <HelperAmendedOrders />;
    if (isMoveApproved()) return <HelperApprovedMove orderId={orders.id} />;
    return <HelperSubmittedMove />;
  };

  const renderCustomerHeaderText = () => {
    return (
      <>
        <p>
          You’re moving to <strong>{orders.new_duty_location.name}</strong> from{' '}
          <strong>{orders.origin_duty_location?.name}</strong>
          <br />
          {` ${reportByLabel()} `}
          <strong>{moment(orders.report_by_date).format('DD MMM YYYY')}</strong>
        </p>

        <dl className={styles.subheaderContainer}>
          <div className={styles.subheaderSubsection}>
            <dt>Standard weight allowance</dt>
            <dd>{formatWeight(orders.authorizedWeight)}</dd>
          </div>
          {orders?.entitlement?.weight_restriction > 0 && (
            <div className={styles.subheaderSubsection}>
              <dt>Weight restriction</dt>
              <dd>{formatWeight(orders?.entitlement?.weight_restriction)}</dd>
            </div>
          )}
          {orders?.entitlement?.ub_allowance > 0 && (
            <div className={styles.subheaderSubsection}>
              <dt>UB allowance</dt>
              <dd>
                {formatUBAllowanceWeight(orders?.entitlement?.ub_allowance)}{' '}
                <ToolTip
                  color="#8cafea"
                  text="The weight of your UB shipment is also part of your overall authorized weight allowance."
                  data-testid="ubAllowanceToolTip"
                />
              </dd>
            </div>
          )}
          {orders?.entitlement?.ub_weight_restriction > 0 && (
            <div className={styles.subheaderSubsection}>
              <dt>UB weight restriction</dt>
              <dd>{formatWeight(orders?.entitlement?.ub_weight_restriction)}</dd>
            </div>
          )}
          {move.moveCode && (
            <div className={styles.subheaderSubsection}>
              <dt>Move code</dt>
              <dd>#{move.moveCode}</dd>
            </div>
          )}
        </dl>
      </>
    );
  };

  const togglePPMPacketErrorModal = () => {
    setShowErrorAlert(!showErrorAlert);
  };

  const errorModalMessage =
    "Something went wrong downloading PPM paperwork. Please try again later. If that doesn't fix it, contact the ";

  // early return if loading user/service member
  if (!serviceMember) {
    return (
      <div className={styles.homeContainer}>
        <div className={`usa-prose grid-container ${styles['grid-container']}`}>
          <LoadingPlaceholder />
        </div>
      </div>
    );
  }

  const additionalDocumentsClick = () => {
    const uploadAdditionalDocumentsPath = generatePath(customerRoutes.UPLOAD_ADDITIONAL_DOCUMENTS_PATH, {
      moveId: move.id,
    });
    navigate(uploadAdditionalDocumentsPath, { state, moveId });
  };

  // eslint-disable-next-line camelcase
  const { current_location } = serviceMember;
  const ordersPath = hasOrdersNoUpload() ? `/orders/upload/${orders.id}` : `/orders/upload/${orders.id}`;

  const shipmentSelectionPath =
    move?.id &&
    (hasAnyShipments()
      ? generatePath(customerRoutes.SHIPMENT_SELECT_TYPE_PATH, { moveId: move.id })
      : generatePath(customerRoutes.SHIPMENT_MOVING_INFO_PATH, { moveId: move.id }));

  const confirmationPath = move?.id && generatePath(customerRoutes.MOVE_REVIEW_PATH, { moveId: move.id });
  const profileEditPath = generatePath(customerRoutes.PROFILE_PATH);
  const ordersEditPath = `/move/${move.id}/review/edit-orders/${orders.id}`;
  const ordersAmendPath = `/orders/amend/${orders.id}`;
  const allSortedShipments = sortAllShipments(mtoShipments);
  const ppmShipments = allSortedShipments.filter((shipment) => shipment.shipmentType === SHIPMENT_OPTIONS.PPM);

  // eslint-disable-next-line camelcase
  const currentLocation = current_location;
  const shipmentNumbersByType = {};
  return (
    <>
      {!isMoveLocked && (
        <>
          <CancelMoveConfirmationModal
            isOpen={showCancelMoveModal}
            moveID={moveId}
            onClose={() => setShowCancelMoveModal(false)}
            onSubmit={handleCancelMove}
          />
          <ConnectedDestructiveShipmentConfirmationModal
            isOpen={showDeleteModal}
            shipmentID={targetShipmentId}
            onClose={hideDeleteModal}
            onSubmit={handleDeleteShipmentConfirmation}
            title="Delete this?"
            content="Your information will be gone. You’ll need to start over if you want it back."
            submitText="Yes, Delete"
            closeText="No, Keep It"
          />
        </>
      )}
      <ErrorModal isOpen={showErrorAlert} closeModal={togglePPMPacketErrorModal} errorMessage={errorModalMessage} />
      <div className={styles.homeContainer}>
        <header data-testid="customer-header" className={styles['customer-header']}>
          <div className={`usa-prose grid-container ${styles['grid-container']}`}>
            <h2>
              {serviceMember.first_name} {serviceMember.last_name}
            </h2>
            {(hasOrdersNoUpload() || hasOrdersAndUpload()) && renderCustomerHeaderText()}
          </div>
        </header>
        <div className={`usa-prose grid-container ${styles['grid-container']}`}>
          {showCancelSuccessAlert && (
            <Alert headingLevel="h4" slim type="success">
              Your move was canceled.
            </Alert>
          )}
          {showDeleteSuccessAlert && (
            <Alert headingLevel="h4" slim type="success">
              The shipment was deleted.
            </Alert>
          )}
          {showDeleteErrorAlert && (
            <Alert headingLevel="h4" slim type="error">
              Something went wrong, and your changes were not saved. Please try again later or contact your counselor.
            </Alert>
          )}
          <ConnectedFlashMessage />

          {isProfileComplete && (
            <>
              {renderAlert()}
              {renderHelper()}
              {!hasSubmittedMove() && !showCancelSuccessAlert ? (
                <div className={styles.cancelMoveContainer}>
                  <Button
                    onClick={() => {
                      setShowCancelMoveModal(true);
                    }}
                    unstyled
                    data-testid="cancel-move-button"
                    disabled={isMoveLocked}
                  >
                    Cancel move
                  </Button>
                </div>
              ) : null}
              <SectionWrapper>
                <Step
                  complete={serviceMember.is_profile_complete}
                  completedHeaderText="Profile complete"
                  editBtnLabel="Edit"
                  headerText="Profile complete"
                  step="1"
                  onEditBtnClick={() => handleNewPathClick(profileEditPath)}
                  actionBtnLabel={
                    isAdditionalDocumentsButtonAvailable() ? 'Upload/Manage Additional Documentation' : null
                  }
                  onActionBtnClick={() => additionalDocumentsClick()}
                >
                  <Description>Make sure to keep your personal information up to date during your move.</Description>
                </Step>
                {!hasSubmittedMove() && (
                  <Step
                    complete={hasOrdersAndUpload()}
                    completedHeaderText="Orders uploaded"
                    editBtnLabel={hasOrdersAndUpload() ? 'Edit' : ''}
                    editBtnDisabled={isMoveLocked}
                    actionBtnDisabled={isMoveLocked}
                    onEditBtnClick={() => handleNewPathClick(ordersEditPath)}
                    headerText="Upload orders"
                    actionBtnLabel={!hasOrdersAndUpload() ? 'Add orders' : ''}
                    onActionBtnClick={() => handleNewPathClick(ordersPath)}
                    step="2"
                  >
                    {hasOrdersAndUpload() && !hasSubmittedMove() ? (
                      <DocsUploaded files={uploadedOrderDocuments} />
                    ) : (
                      <Description>Upload photos of each page, or upload a PDF.</Description>
                    )}
                  </Step>
                )}
                {hasSubmittedMove() && hasOrdersAndUpload() && (
                  <Step
                    complete={hasOrdersAndUpload() && hasSubmittedMove()}
                    completedHeaderText="Orders"
                    editBtnLabel="Upload/Manage Orders Documentation"
                    onEditBtnClick={() => handleNewPathClick(ordersAmendPath)}
                    editBtnDisabled={isMoveLocked}
                    actionBtnDisabled={isMoveLocked}
                    headerText="Orders"
                    step="2"
                    containerClassName="step-amended-orders"
                  >
                    <p>If you receive amended orders</p>
                    <ul>
                      <li>Upload the new document(s) here</li>
                      <li>If you have not had a counseling session talk to your local transportation office</li>
                      <li>If you have been assigned a Customer Care Representative, you can speak directly to them</li>
                      <li>They will update your move info to reflect the new orders</li>
                    </ul>
                  </Step>
                )}
                <Step
                  actionBtnLabel={shipmentActionBtnLabel()}
                  actionBtnDisabled={!hasOrdersAndUpload() || showCancelSuccessAlert || isMoveLocked}
                  actionBtnId="shipment-selection-btn"
                  onActionBtnClick={() => handleNewPathClick(shipmentSelectionPath)}
                  complete={!hasIncompleteShipment() && hasAnyShipments()}
                  completedHeaderText="Shipments"
                  headerText="Set up shipments"
                  secondaryBtn={hasAnyShipments()}
                  secondaryClassName="margin-top-2"
                  step="3"
                >
                  {hasAnyShipments() ? (
                    <div>
                      <ShipmentList
                        shipments={allSortedShipments}
                        onShipmentClick={handleShipmentClick}
                        onDeleteClick={handleDeleteClick}
                        moveSubmitted={hasSubmittedMove()}
                        isMoveLocked={isMoveLocked}
                      />
                      {hasSubmittedMove() && (
                        <p className={styles.descriptionExtra}>
                          If you need to change, add, or cancel shipments, talk to your move counselor or Customer Care
                          Representative
                        </p>
                      )}
                    </div>
                  ) : (
                    <Description>
                      We will collect addresses, dates, and how you want to move your personal property.
                      <br /> Note: You can change these details later by talking to a move counselor or customer care
                      representative.
                      <h3> Reasons you might need multiple shipments. </h3>
                      <>
                        <ul>
                          <li>
                            You plan to have an <strong>HHG</strong> and a <strong>PPM (DITY)</strong> — you want the
                            government to pay professional movers, and you also want to be reimbursed for moving some
                            things yourself.
                          </li>
                          <br />
                          <li>
                            You have additional belongings to move from or to a very different location, like another
                            city.
                          </li>
                          <br />
                          <li>
                            You need to schedule another type of shipment, like an NTS. This would be listed on your
                            orders.
                          </li>
                        </ul>
                        <p>If none of these apply to you, you probably do not need multiple shipments.</p>
                      </>
                    </Description>
                  )}
                </Step>
                <Step
                  actionBtnDisabled={hasIncompleteShipment() || !hasAnyShipments() || isMoveLocked}
                  actionBtnId="review-and-submit-btn"
                  actionBtnLabel={!hasSubmittedMove() ? 'Review and submit' : 'Review your request'}
                  complete={hasSubmittedMove()}
                  completedHeaderText="Move request confirmed"
                  containerClassName="margin-bottom-8"
                  headerText="Confirm move request"
                  onActionBtnClick={() => handleNewPathClick(confirmationPath)}
                  secondaryBtn={hasSubmittedMove()}
                  secondaryBtnClassName={styles.secondaryBtn}
                  step="4"
                >
                  {hasSubmittedMove() ? (
                    <Description className={styles.moveSubmittedDescription} dataTestId="move-submitted-description">
                      Move submitted {formatCustomerDate(move.submittedAt) || 'Not submitted yet'}.<br />
                      <Button unstyled onClick={handlePrintLegalese} className={styles.printBtn}>
                        Print the legal agreement
                      </Button>
                    </Description>
                  ) : (
                    <Description>
                      Review your move details and sign the legal paperwork, then send the info on to your move
                      counselor.
                    </Description>
                  )}
                </Step>
                {!!ppmShipments.length && hasSubmittedMove() && hasAdvanceRequested() && (
                  <Step
                    complete={hasAdvanceApproved() || hasAllAdvancesRejected()}
                    completedHeaderText={
                      hasAllAdvancesRejected() ? 'Advance request denied' : 'Advance request reviewed'
                    }
                    headerText="Advance request submitted"
                    step="5"
                  >
                    <SectionWrapper className={styles['ppm-shipment']}>
                      {hasAdvanceApproved() && (
                        <>
                          <Description>
                            Your Advance Operating Allowance (AOA) request has been reviewed. Download the paperwork for
                            approved requests and submit it to your Finance Office to receive your advance.
                            <br />
                            <br /> The amount you receive will be deducted from your PPM incentive payment. If your
                            incentive ends up being less than your advance, you will be required to pay back the
                            difference.
                            <br />
                            <br />
                          </Description>
                          {ppmShipments.map((shipment) => {
                            const { shipmentType } = shipment;
                            if (shipmentNumbersByType[shipmentType]) {
                              shipmentNumbersByType[shipmentType] += 1;
                            } else {
                              shipmentNumbersByType[shipmentType] = 1;
                            }
                            const shipmentNumber = shipmentNumbersByType[shipmentType];
                            return (
                              <>
                                <strong>
                                  {shipmentTypes[shipment.shipmentType]}
                                  {` ${shipmentNumber} `}
                                </strong>
                                {(shipment?.ppmShipment?.advanceStatus === ADVANCE_STATUSES.APPROVED.apiValue ||
                                  shipment?.ppmShipment?.advanceStatus === ADVANCE_STATUSES.EDITED.apiValue) && (
                                  // TODO: B-18060 will add link to method that will create the AOA packet and return for download
                                  <p className={styles.downloadLink}>
                                    <AsyncPacketDownloadLink
                                      id={shipment?.ppmShipment?.id}
                                      label="Download AOA Paperwork (PDF)"
                                      asyncRetrieval={downloadPPMAOAPacket}
                                      onFailure={togglePPMPacketErrorModal}
                                      loadingMessage="Downloading AOA Paperwork (PDF)..."
                                    />
                                  </p>
                                )}
                                {shipment?.ppmShipment?.advanceStatus === ADVANCE_STATUSES.REJECTED.apiValue && (
                                  <Description>Advance request denied</Description>
                                )}
                                {shipment?.ppmShipment?.advanceStatus == null && (
                                  <Description>Advance request pending</Description>
                                )}
                              </>
                            );
                          })}
                        </>
                      )}
                      {hasAllAdvancesRejected() && (
                        <Description>
                          Your Advance Operating Allowance (AOA) request has been denied. You may be able to use your
                          Government Travel Charge Card (GTCC). Contact your local transportation office to verify GTCC
                          usage authorization or ask any questions.
                        </Description>
                      )}
                      {!isPrimeCounseled() && !hasAdvanceApproved() && !hasAllAdvancesRejected() && (
                        <Description>
                          Your service will review your request for an Advance Operating Allowance (AOA). If approved,
                          you will be able to download the paperwork for your request and submit it to your Finance
                          Office to receive your advance.
                          <br />
                          <br /> The amount you receive will be deducted from your PPM incentive payment. If your
                          incentive ends up being less than your advance, you will be required to pay back the
                          difference.
                        </Description>
                      )}
                      {isPrimeCounseled() && !hasAdvanceApproved() && !hasAllAdvancesRejected() && (
                        <Description>
                          Once you have received counseling for your PPM you will receive emailed instructions on how to
                          download your Advance Operating Allowance (AOA) packet. Please consult with your
                          Transportation Office for review of your AOA packet.
                          <br />
                          <br /> The amount you receive will be deducted from your PPM incentive payment. If your
                          incentive ends up being less than your advance, you will be required to pay back the
                          difference.
                          <br />
                          <br />
                        </Description>
                      )}
                      {isPrimeCounselingComplete() && (
                        <>
                          {ppmShipments.map((shipment) => {
                            const { shipmentType } = shipment;
                            if (shipmentNumbersByType[shipmentType]) {
                              shipmentNumbersByType[shipmentType] += 1;
                            } else {
                              shipmentNumbersByType[shipmentType] = 1;
                            }
                            const shipmentNumber = shipmentNumbersByType[shipmentType];
                            return (
                              <>
                                <strong>
                                  {shipmentTypes[shipment.shipmentType]}
                                  {` ${shipmentNumber} `}
                                </strong>
                                {shipment?.ppmShipment?.hasRequestedAdvance && (
                                  <p className={styles.downloadLink}>
                                    <AsyncPacketDownloadLink
                                      id={shipment?.ppmShipment?.id}
                                      label="Download AOA Paperwork (PDF)"
                                      asyncRetrieval={downloadPPMAOAPacket}
                                      onFailure={togglePPMPacketErrorModal}
                                      loadingMessage="Downloading AOA Paperwork (PDF)..."
                                    />
                                  </p>
                                )}
                                {!shipment?.ppmShipment?.hasRequestedAdvance && (
                                  <>
                                    <br />
                                    <br />
                                  </>
                                )}
                              </>
                            );
                          })}
                        </>
                      )}
                    </SectionWrapper>
                  </Step>
                )}
                {!!ppmShipments.length && hasSubmittedMove() && (
                  <Step
                    headerText="Manage your PPM"
                    completedHeaderText="Manage your PPM"
                    step={hasAdvanceRequested() ? '6' : '5'}
                  >
                    <PPMSummaryList
                      shipments={ppmShipments}
                      onUploadClick={handlePPMUploadClick}
                      onDownloadError={togglePPMPacketErrorModal}
                      onFeedbackClick={handlePPMFeedbackClick}
                      isMoveLocked={isMoveLocked}
                    />
                  </Step>
                )}
              </SectionWrapper>
              <Contact
                header="Contacts"
                dutyLocationName={currentLocation?.transportation_office?.name}
                officeType="Origin Transportation Office"
                telephone={currentLocation?.transportation_office?.phone_lines[0]}
              />
            </>
          )}
        </div>
      </div>
      <PrintableLegalese signature={signedCertification.signature} signatureDate={signedCertification.created_at} />
    </>
  );
};

MoveHome.defaultProps = {
  orders: {},
  serviceMember: null,
  signedCertification: {},
  uploadedAmendedOrderDocuments: [],
  router: {},
};

const mapStateToProps = (state) => {
  const serviceMember = selectServiceMemberFromLoggedInUser(state);
  const serviceMemberMoves = selectAllMoves(state);

  return {
    isProfileComplete: selectIsProfileComplete(state),
    orders: selectCurrentOrders(state) || {},
    uploadedOrderDocuments: selectUploadsForCurrentOrders(state),
    uploadedAmendedOrderDocuments: selectUploadsForCurrentAmendedOrders(state),
    serviceMember,
    serviceMemberMoves,
    backupContacts: serviceMember?.backup_contacts || [],
    signedCertification: selectSignedCertification(state),
    mtoShipments: selectMTOShipmentsForCurrentMove(state),
  };
};

const mapDispatchToProps = {
  getSignedCertification: getSignedCertificationAction,
  updateShipmentList: updateMTOShipments,
  updateAllMoves: updateAllMovesAction,
};

// in order to avoid setting up proxy server only for storybook, pass in stub function so API requests don't fail
const mergeProps = (stateProps, dispatchProps, ownProps) => ({
  ...stateProps,
  ...dispatchProps,
  ...ownProps,
});

export default withContext(
  withRouter(
    connect(
      mapStateToProps,
      mapDispatchToProps,
      mergeProps,
    )(requireCustomerState(MoveHome, profileStates.BACKUP_CONTACTS_COMPLETE)),
  ),
);<|MERGE_RESOLUTION|>--- conflicted
+++ resolved
@@ -156,12 +156,7 @@
   }
 
   useEffect(() => {
-<<<<<<< HEAD
-    const now = new Date();
-    if (now < new Date(move?.lockExpiresAt)) {
-=======
     if (checkIfMoveIsLocked(move)) {
->>>>>>> 29909a9e
       setIsMoveLocked(true);
     }
   }, [move]);
