import React, { useEffect, useState } from 'react';
import { node, string } from 'prop-types';
import moment from 'moment';
import { connect } from 'react-redux';
import { Alert, Button } from '@trussworks/react-uswds';
import { generatePath, useNavigate, useParams, useLocation } from 'react-router-dom';

import styles from './Home.module.scss';
import {
  HelperAmendedOrders,
  HelperApprovedMove,
  HelperNeedsOrders,
  HelperNeedsShipment,
  HelperNeedsSubmitMove,
  HelperSubmittedMove,
  HelperPPMCloseoutSubmitted,
} from './HomeHelpers';

import AsyncPacketDownloadLink from 'shared/AsyncPacketDownloadLink/AsyncPacketDownloadLink';
import DownloadPacketErrorModal from 'shared/DownloadPacketErrorModal/DownloadPacketErrorModal';
import ConnectedDestructiveShipmentConfirmationModal from 'components/ConfirmationModals/DestructiveShipmentConfirmationModal';
import Contact from 'components/Customer/Home/Contact';
import DocsUploaded from 'components/Customer/Home/DocsUploaded';
import PrintableLegalese from 'components/Customer/Home/PrintableLegalese';
import Step from 'components/Customer/Home/Step';
import SectionWrapper from 'components/Customer/SectionWrapper';
import PPMSummaryList from 'components/PPMSummaryList/PPMSummaryList';
import ShipmentList from 'components/ShipmentList/ShipmentList';
import requireCustomerState from 'containers/requireCustomerState/requireCustomerState';
import { profileStates } from 'constants/customerStates';
import MOVE_STATUSES from 'constants/moves';
import { customerRoutes } from 'constants/routes';
import { ppmShipmentStatuses, shipmentTypes } from 'constants/shipments';
import ConnectedFlashMessage from 'containers/FlashMessage/FlashMessage';
import { deleteMTOShipment, getAllMoves, getMTOShipmentsForMove, downloadPPMAOAPacket } from 'services/internalApi';
import { withContext } from 'shared/AppContext';
import { SHIPMENT_OPTIONS } from 'shared/constants';
import {
  getSignedCertification as getSignedCertificationAction,
  selectSignedCertification,
} from 'shared/Entities/modules/signed_certifications';
import LoadingPlaceholder from 'shared/LoadingPlaceholder';
import { updateMTOShipments, updateAllMoves as updateAllMovesAction } from 'store/entities/actions';
import {
  selectAllMoves,
  selectCurrentOrders,
  selectIsProfileComplete,
  selectMTOShipmentsForCurrentMove,
  selectServiceMemberFromLoggedInUser,
  selectUploadsForCurrentAmendedOrders,
  selectUploadsForCurrentOrders,
} from 'store/entities/selectors';
import { formatCustomerDate, formatWeight } from 'utils/formatters';
import { isPPMAboutInfoComplete, isPPMShipmentComplete, isWeightTicketComplete } from 'utils/shipments';
import withRouter from 'utils/routing';
import { ADVANCE_STATUSES } from 'constants/ppms';

const Description = ({ className, children, dataTestId }) => (
  <p className={`${styles.description} ${className}`} data-testid={dataTestId}>
    {children}
  </p>
);

Description.propTypes = {
  className: string,
  children: node.isRequired,
  dataTestId: string,
};

Description.defaultProps = {
  className: '',
  dataTestId: '',
};

const MoveHome = ({ serviceMemberMoves, isProfileComplete, serviceMember, signedCertification, updateAllMoves }) => {
  // loading the moveId in params to select move details from serviceMemberMoves in state
  const { moveId } = useParams();
  const navigate = useNavigate();
  let { state } = useLocation();
  state = { ...state, moveId };
  const [showDeleteModal, setShowDeleteModal] = useState(false);
  const [targetShipmentId, setTargetShipmentId] = useState(null);
  const [showDeleteSuccessAlert, setShowDeleteSuccessAlert] = useState(false);
  const [showDeleteErrorAlert, setShowDeleteErrorAlert] = useState(false);
  const [showDownloadPPMPaperworkErrorAlert, setShowDownloadPPMPaperworkErrorAlert] = useState(false);

  // fetching all move data on load since this component is dependent on that data
  // this will run each time the component is loaded/accessed
  useEffect(() => {
    getAllMoves(serviceMember.id).then((response) => {
      updateAllMoves(response);
    });
  }, [updateAllMoves, serviceMember]);

  // loading placeholder while data loads - this handles any async issues
  if (!serviceMemberMoves || !serviceMemberMoves.currentMove || !serviceMemberMoves.previousMoves) {
    return (
      <div className={styles.homeContainer}>
        <div className={`usa-prose grid-container ${styles['grid-container']}`}>
          <LoadingPlaceholder />
        </div>
      </div>
    );
  }

  // Find the move in the currentMove array
  const currentMove = serviceMemberMoves.currentMove.find((move) => move.id === moveId);
  // Find the move in the previousMoves array if not found in currentMove
  const previousMove = serviceMemberMoves.previousMoves.find((move) => move.id === moveId);
  // the move will either be in the currentMove or previousMove object
  const move = currentMove || previousMove;
  const { orders } = move;
  const uploadedOrderDocuments = orders?.uploaded_orders?.uploads || [];
  let mtoShipments;
  if (!move.mtoShipments) {
    mtoShipments = [];
  } else {
    mtoShipments = move.mtoShipments;
  }

  // checking to see if the orders object has a length
  const hasOrdersAndUpload = () => {
    return !!Object.keys(orders).length && !!uploadedOrderDocuments.length;
  };

  // checking if there are amended orders and if the move status is not approved
  const hasUnapprovedAmendedOrders = () => {
    const amendedOrders = orders?.uploaded_amended_orders || {};
    return !!Object.keys(amendedOrders).length && move.status !== 'APPROVED';
  };

  // checking if the user has order info, but no uploads
  const hasOrdersNoUpload = () => {
    return !!Object.keys(orders).length && !uploadedOrderDocuments.length;
  };

  // checking if there are any shipments in the move object
  const hasAnyShipments = () => {
    return !!Object.keys(orders).length && !!mtoShipments.length;
  };

  // checking status of the move is in any status other than DRAFT
  const hasSubmittedMove = () => {
    return !!Object.keys(move).length && move.status !== 'DRAFT';
  };

  // checking if the move contains ppm shipments
  const hasPPMShipments = () => {
    return mtoShipments?.some((shipment) => shipment.ppmShipment);
  };

  // checking if a PPM shipment is waiting on payment approval
  const hasSubmittedPPMCloseout = () => {
    const finishedCloseout = mtoShipments.filter(
      (shipment) => shipment?.ppmShipment?.status === ppmShipmentStatuses.NEEDS_PAYMENT_APPROVAL,
    );
    return !!finishedCloseout.length;
  };

  // checking every PPM shipment to see if they are all complete
  const hasAllCompletedPPMShipments = () => {
    return mtoShipments?.filter((s) => s.shipmentType === SHIPMENT_OPTIONS.PPM)?.every((s) => isPPMShipmentComplete(s));
  };

  // determine if at least one advance was APPROVED (advance_status in ppm_shipments table is not nil)
  const hasAdvanceApproved = () => {
    const appovedAdvances = mtoShipments.filter(
      (shipment) => shipment?.ppmShipment?.advanceStatus === ADVANCE_STATUSES.APPROVED.apiValue,
    );
    return !!appovedAdvances.length;
  };

  // checking if the customer has requested an advance
  const hasAdvanceRequested = () => {
    const requestedAdvances = mtoShipments.filter((shipment) => shipment?.ppmShipment?.hasRequestedAdvance);
    return !!requestedAdvances.length;
  };

  // check to see if all advance_status are REJECTED
  const hasAllAdvancesRejected = () => {
    const rejectedAdvances = mtoShipments.filter(
      (shipment) => shipment?.ppmShipment?.advanceStatus === ADVANCE_STATUSES.REJECTED.apiValue,
    );
    return !hasAdvanceApproved() && rejectedAdvances.length > 0;
  };

  // checking the move status, if approved, return true
  const isMoveApproved = () => {
    return move.status === MOVE_STATUSES.APPROVED;
  };

  // checking to see if prime is counseling this move, return true
  const isPrimeCounseled = () => {
    return !orders.providesServicesCounseling;
  };

  // logic that handles deleting a shipment
  // calls internal API and updates shipments
  const handleDeleteShipmentConfirmation = (shipmentId) => {
    deleteMTOShipment(shipmentId)
      .then(() => {
        getAllMoves(serviceMember.id).then((response) => {
          updateAllMoves(response);
        });
        getMTOShipmentsForMove(move.id).then((response) => {
          updateMTOShipments(response);
          setShowDeleteErrorAlert(false);
          setShowDeleteSuccessAlert(true);
        });
      })
      .catch(() => {
        setShowDeleteErrorAlert(true);
        setShowDeleteSuccessAlert(false);
      })
      .finally(() => {
        setShowDeleteModal(false);
      });
  };

  const shipmentActionBtnLabel = () => {
    if (hasSubmittedMove()) {
      return '';
    }
    if (hasAnyShipments()) {
      return 'Add another shipment';
    }
    return 'Set up your shipments';
  };

  const reportByLabel = () => {
    switch (orders.orders_type) {
      case 'RETIREMENT':
        return 'Retirement date';
      case 'SEPARATION':
        return 'Separation date';
      default:
        return 'Report by';
    }
  };

  const hideDeleteModal = () => {
    setShowDeleteModal(false);
  };

  const handleShipmentClick = (shipmentId, shipmentNumber, shipmentType) => {
    let queryString = '';
    if (shipmentNumber) {
      queryString = `?shipmentNumber=${shipmentNumber}`;
    }

    let destLink = '';
    if (shipmentType === shipmentTypes.HHG || shipmentType === shipmentTypes.PPM) {
      destLink = `${generatePath(customerRoutes.SHIPMENT_EDIT_PATH, {
        moveId: move.id,
        mtoShipmentId: shipmentId,
      })}${queryString}`;
    } else {
      // this will handle nts/ntsr shipments
      destLink = generatePath(customerRoutes.SHIPMENT_EDIT_PATH, {
        moveId: move.id,
        mtoShipmentId: shipmentId,
      });
    }

    navigate(destLink);
  };

  const handleDeleteClick = (shipmentId) => {
    setShowDeleteModal(true);
    setTargetShipmentId(shipmentId);
  };

  const handlePPMUploadClick = (shipmentId) => {
    const shipment = mtoShipments.find((mtoShipment) => mtoShipment.id === shipmentId);

    const aboutInfoComplete = isPPMAboutInfoComplete(shipment.ppmShipment);

    let path = generatePath(customerRoutes.SHIPMENT_PPM_ABOUT_PATH, {
      moveId: move.id,
      mtoShipmentId: shipmentId,
    });

    if (aboutInfoComplete) {
      if (shipment.ppmShipment.weightTickets.length === 0) {
        path = generatePath(customerRoutes.SHIPMENT_PPM_WEIGHT_TICKETS_PATH, {
          moveId: move.id,
          mtoShipmentId: shipmentId,
        });
      } else if (!shipment.ppmShipment.weightTickets.some(isWeightTicketComplete)) {
        path = generatePath(customerRoutes.SHIPMENT_PPM_WEIGHT_TICKETS_EDIT_PATH, {
          moveId: move.id,
          mtoShipmentId: shipmentId,
          weightTicketId: shipment.ppmShipment.weightTickets[0].id,
        });
      } else {
        path = generatePath(customerRoutes.SHIPMENT_PPM_REVIEW_PATH, {
          moveId: move.id,
          mtoShipmentId: shipmentId,
        });
      }
    }

    navigate(path);
  };

  // eslint-disable-next-line class-methods-use-this
  const sortAllShipments = () => {
    const allShipments = JSON.parse(JSON.stringify(mtoShipments));
    allShipments.sort((a, b) => moment(a.createdAt) - moment(b.createdAt));

    return allShipments;
  };

  // eslint-disable-next-line class-methods-use-this
  const handlePrintLegalese = (e) => {
    e.preventDefault();
    window.print();
  };

  const handleNewPathClick = (path) => {
    navigate(path, { state });
  };

  // if the move has amended orders that aren't approved, it will display an info box at the top of the page
  const renderAlert = () => {
    if (hasUnapprovedAmendedOrders()) {
      return (
        <Alert headingLevel="h4" type="success" slim data-testid="unapproved-amended-orders-alert">
          <span className={styles.alertMessageFirstLine}>
            The transportation office will review your new documents and update your move info. Contact your movers to
            coordinate any changes to your move.
          </span>
          <span className={styles.alertMessageSecondLine}>You don&apos;t need to do anything else in MilMove.</span>
        </Alert>
      );
    }
    return null;
  };

  // handles logic of which helper boxes to render
  const renderHelper = () => {
    if (!hasOrdersAndUpload()) return <HelperNeedsOrders />;
    if (!hasAnyShipments()) return <HelperNeedsShipment />;
    if (!hasSubmittedMove()) return <HelperNeedsSubmitMove />;
    if (hasSubmittedPPMCloseout()) return <HelperPPMCloseoutSubmitted />;
    if (hasUnapprovedAmendedOrders()) return <HelperAmendedOrders />;
    if (isMoveApproved()) return <HelperApprovedMove />;
    return <HelperSubmittedMove />;
  };

  const renderCustomerHeaderText = () => {
    return (
      <>
        <p>
          You’re moving to <strong>{orders.new_duty_location.name}</strong> from{' '}
          <strong>{orders.origin_duty_location?.name}.</strong>
          <br />
          {` ${reportByLabel()} `}
          <strong>{moment(orders.report_by_date).format('DD MMM YYYY')}.</strong>
        </p>

        <dl className={styles.subheaderContainer}>
          <div className={styles.subheaderSubsection}>
            <dt>Weight allowance</dt>
            <dd>{formatWeight(orders.authorizedWeight)}.</dd>
          </div>
          {move.moveCode && (
            <div className={styles.subheaderSubsection}>
              <dt>Move code</dt>
              <dd>#{move.moveCode}</dd>
            </div>
          )}
        </dl>
      </>
    );
  };

  const togglePPMPacketErrorModal = () => {
    setShowDownloadPPMPaperworkErrorAlert(!showDownloadPPMPaperworkErrorAlert);
  };

  // early return if loading user/service member
  if (!serviceMember) {
    return (
      <div className={styles.homeContainer}>
        <div className={`usa-prose grid-container ${styles['grid-container']}`}>
          <LoadingPlaceholder />
        </div>
      </div>
    );
  }

  // eslint-disable-next-line camelcase
  const { current_location } = serviceMember;
  const ordersPath = hasOrdersNoUpload() ? `/orders/upload/${orders.id}` : `/orders/upload/${orders.id}`;

  const shipmentSelectionPath =
    move?.id &&
    (hasAnyShipments()
      ? generatePath(customerRoutes.SHIPMENT_SELECT_TYPE_PATH, { moveId: move.id })
      : generatePath(customerRoutes.SHIPMENT_MOVING_INFO_PATH, { moveId: move.id }));

  const confirmationPath = move?.id && generatePath(customerRoutes.MOVE_REVIEW_PATH, { moveId: move.id });
  const profileEditPath = generatePath(customerRoutes.PROFILE_PATH);
  const ordersEditPath = `/move/${move.id}/review/edit-orders/${orders.id}`;
  const ordersAmendPath = `/orders/amend/${orders.id}`;
  const allSortedShipments = sortAllShipments(mtoShipments);
  const ppmShipments = allSortedShipments.filter((shipment) => shipment.shipmentType === SHIPMENT_OPTIONS.PPM);

  // eslint-disable-next-line camelcase
  const currentLocation = current_location;
  const shipmentNumbersByType = {};
<<<<<<< HEAD
=======

>>>>>>> baf23e78
  return (
    <>
      <ConnectedDestructiveShipmentConfirmationModal
        isOpen={showDeleteModal}
        shipmentID={targetShipmentId}
        onClose={hideDeleteModal}
        onSubmit={handleDeleteShipmentConfirmation}
        title="Delete this?"
        content="Your information will be gone. You’ll need to start over if you want it back."
        submitText="Yes, Delete"
        closeText="No, Keep It"
      />
      <DownloadPacketErrorModal isOpen={showDownloadPPMPaperworkErrorAlert} closeModal={togglePPMPacketErrorModal} />
      <div className={styles.homeContainer}>
        <header data-testid="customer-header" className={styles['customer-header']}>
          <div className={`usa-prose grid-container ${styles['grid-container']}`}>
            <h2>
              {serviceMember.first_name} {serviceMember.last_name}
            </h2>
            {(hasOrdersNoUpload() || hasOrdersAndUpload()) && renderCustomerHeaderText()}
          </div>
        </header>
        <div className={`usa-prose grid-container ${styles['grid-container']}`}>
          {showDeleteSuccessAlert && (
            <Alert headingLevel="h4" slim type="success">
              The shipment was deleted.
            </Alert>
          )}
          {showDeleteErrorAlert && (
            <Alert headingLevel="h4" slim type="error">
              Something went wrong, and your changes were not saved. Please try again later or contact your counselor.
            </Alert>
          )}
          <ConnectedFlashMessage />

          {isProfileComplete && (
            <>
              {renderAlert()}
              {renderHelper()}
              <SectionWrapper>
                <Step
                  complete={serviceMember.is_profile_complete}
                  completedHeaderText="Profile complete"
                  editBtnLabel="Edit"
                  headerText="Profile complete"
                  step="1"
                  onEditBtnClick={() => handleNewPathClick(profileEditPath)}
                >
                  <Description>Make sure to keep your personal information up to date during your move.</Description>
                </Step>
                {!hasSubmittedMove() && (
                  <Step
                    complete={hasOrdersAndUpload()}
                    completedHeaderText="Orders uploaded"
                    editBtnLabel={hasOrdersAndUpload() ? 'Edit' : ''}
                    onEditBtnClick={() => handleNewPathClick(ordersEditPath)}
                    headerText="Upload orders"
                    actionBtnLabel={!hasOrdersAndUpload() ? 'Add orders' : ''}
                    onActionBtnClick={() => handleNewPathClick(ordersPath)}
                    step="2"
                  >
                    {hasOrdersAndUpload() && !hasSubmittedMove() ? (
                      <DocsUploaded files={uploadedOrderDocuments} />
                    ) : (
                      <Description>Upload photos of each page, or upload a PDF.</Description>
                    )}
                  </Step>
                )}
                {hasSubmittedMove() && hasOrdersAndUpload() && (
                  <Step
                    complete={hasOrdersAndUpload() && hasSubmittedMove()}
                    completedHeaderText="Orders"
                    editBtnLabel="Upload documents"
                    onEditBtnClick={() => handleNewPathClick(ordersAmendPath)}
                    headerText="Orders"
                    step="2"
                    containerClassName="step-amended-orders"
                  >
                    <p>If you receive amended orders</p>
                    <ul>
                      <li>Upload the new document(s) here</li>
                      <li>If you have not had a counseling session talk to your local transportation office</li>
                      <li>If you have been assigned a Customer Care Representative, you can speak directly to them</li>
                      <li>They will update your move info to reflect the new orders</li>
                    </ul>
                  </Step>
                )}
                <Step
                  actionBtnLabel={shipmentActionBtnLabel()}
                  actionBtnDisabled={!hasOrdersAndUpload()}
                  actionBtnId="shipment-selection-btn"
                  onActionBtnClick={() => handleNewPathClick(shipmentSelectionPath)}
                  complete={hasPPMShipments() ? hasAllCompletedPPMShipments() : hasAnyShipments()}
                  completedHeaderText="Shipments"
                  headerText="Set up shipments"
                  secondaryBtn={hasAnyShipments()}
                  secondaryClassName="margin-top-2"
                  step="3"
                >
                  {hasAnyShipments() ? (
                    <div>
                      <ShipmentList
                        shipments={allSortedShipments}
                        onShipmentClick={handleShipmentClick}
                        onDeleteClick={handleDeleteClick}
                        moveSubmitted={hasSubmittedMove()}
                      />
                      {hasSubmittedMove() && (
                        <p className={styles.descriptionExtra}>
                          If you need to change, add, or cancel shipments, talk to your move counselor or Customer Care
                          Representative
                        </p>
                      )}
                    </div>
                  ) : (
                    <Description>
                      We will collect addresses, dates, and how you want to move your personal property.
                      <br /> Note: You can change these details later by talking to a move counselor or customer care
                      representative.
                    </Description>
                  )}
                </Step>
                <Step
                  actionBtnDisabled={hasPPMShipments() ? !hasAllCompletedPPMShipments() : !hasAnyShipments()}
                  actionBtnId="review-and-submit-btn"
                  actionBtnLabel={!hasSubmittedMove() ? 'Review and submit' : 'Review your request'}
                  complete={hasSubmittedMove()}
                  completedHeaderText="Move request confirmed"
                  containerClassName="margin-bottom-8"
                  headerText="Confirm move request"
                  onActionBtnClick={() => handleNewPathClick(confirmationPath)}
                  secondaryBtn={hasSubmittedMove()}
                  secondaryBtnClassName={styles.secondaryBtn}
                  step="4"
                >
                  {hasSubmittedMove() ? (
                    <Description className={styles.moveSubmittedDescription} dataTestId="move-submitted-description">
                      Move submitted {formatCustomerDate(move.submittedAt) || 'Not submitted yet'}.<br />
                      <Button unstyled onClick={handlePrintLegalese} className={styles.printBtn}>
                        Print the legal agreement
                      </Button>
                    </Description>
                  ) : (
                    <Description>
                      Review your move details and sign the legal paperwork, then send the info on to your move
                      counselor.
                    </Description>
                  )}
                </Step>
                {!!ppmShipments.length && hasSubmittedMove() && hasAdvanceRequested() && (
                  <Step
                    complete={hasAdvanceApproved() || hasAllAdvancesRejected()}
                    completedHeaderText={
                      hasAllAdvancesRejected() ? 'Advance request denied' : 'Advance request reviewed'
                    }
                    headerText="Advance request submitted"
                    step="5"
                  >
                    <SectionWrapper className={styles['ppm-shipment']}>
                      {hasAdvanceApproved() && (
                        <>
                          <Description>
                            Your Advance Operating Allowance (AOA) request has been reviewed. Download the paperwork for
                            approved requests and submit it to your Finance Office to receive your advance.
                            <br />
                            <br /> The amount you receive will be deducted from your PPM incentive payment. If your
                            incentive ends up being less than your advance, you will be required to pay back the
                            difference.
                            <br />
                            <br />
                          </Description>
                          {ppmShipments.map((shipment) => {
                            const { shipmentType } = shipment;
                            if (shipmentNumbersByType[shipmentType]) {
                              shipmentNumbersByType[shipmentType] += 1;
                            } else {
                              shipmentNumbersByType[shipmentType] = 1;
                            }
                            const shipmentNumber = shipmentNumbersByType[shipmentType];
                            return (
                              <>
                                <strong>
                                  {shipmentTypes[shipment.shipmentType]}
                                  {` ${shipmentNumber} `}
                                </strong>
                                {shipment?.ppmShipment?.advanceStatus === ADVANCE_STATUSES.APPROVED.apiValue && (
                                  <p className={styles.downloadLink}>
                                    <AsyncPacketDownloadLink
                                      id={shipment?.ppmShipment?.id}
                                      label="Download AOA Paperwork (PDF)"
                                      asyncRetrieval={downloadPPMAOAPacket}
                                      onFailure={togglePPMPacketErrorModal}
                                    />
                                  </p>
                                )}
                                {shipment?.ppmShipment?.advanceStatus === ADVANCE_STATUSES.REJECTED.apiValue && (
                                  <Description>Advance request denied</Description>
                                )}
                                {shipment?.ppmShipment?.advanceStatus == null && (
                                  <Description>Advance request pending</Description>
                                )}
                              </>
                            );
                          })}
                        </>
                      )}
                      {hasAllAdvancesRejected() && (
                        <Description>
                          Your Advance Operating Allowance (AOA) request has been denied. You may be able to use your
                          Government Travel Charge Card (GTCC). Contact your local transportation office to verify GTCC
                          usage authorization or ask any questions.
                        </Description>
                      )}
                      {!isPrimeCounseled() && !hasAdvanceApproved() && !hasAllAdvancesRejected() && (
                        <Description>
                          Your service will review your request for an Advance Operating Allowance (AOA). If approved,
                          you will be able to download the paperwork for your request and submit it to your Finance
                          Office to receive your advance.
                          <br />
                          <br /> The amount you receive will be deducted from your PPM incentive payment. If your
                          incentive ends up being less than your advance, you will be required to pay back the
                          difference.
                        </Description>
                      )}
                      {isPrimeCounseled() && !hasAdvanceApproved() && !hasAllAdvancesRejected() && (
                        <Description>
                          Once you have received counseling for your PPM you will receive emailed instructions on how to
                          download your Advance Operating Allowance (AOA) packet. Please consult with your
                          Transportation Office for review of your AOA packet.
                          <br />
                          <br /> The amount you receive will be deducted from your PPM incentive payment. If your
                          incentive ends up being less than your advance, you will be required to pay back the
                          difference.
                        </Description>
                      )}
                    </SectionWrapper>
                  </Step>
                )}
                {!!ppmShipments.length && hasSubmittedMove() && (
                  <Step
                    headerText="Manage your PPM"
                    completedHeaderText="Manage your PPM"
                    step={hasAdvanceRequested() ? '6' : '5'}
                  >
                    <PPMSummaryList
                      shipments={ppmShipments}
                      onUploadClick={handlePPMUploadClick}
                      onDownloadError={togglePPMPacketErrorModal}
                    />
                  </Step>
                )}
              </SectionWrapper>
              <Contact
                header="Contacts"
                dutyLocationName={currentLocation?.transportation_office?.name}
                officeType="Origin Transportation Office"
                telephone={currentLocation?.transportation_office?.phone_lines[0]}
              />
            </>
          )}
        </div>
      </div>
      <PrintableLegalese signature={signedCertification.signature} signatureDate={signedCertification.created_at} />
    </>
  );
};

MoveHome.defaultProps = {
  orders: {},
  serviceMember: null,
  signedCertification: {},
  uploadedAmendedOrderDocuments: [],
  router: {},
};

const mapStateToProps = (state) => {
  const serviceMember = selectServiceMemberFromLoggedInUser(state);
  const serviceMemberMoves = selectAllMoves(state);

  return {
    isProfileComplete: selectIsProfileComplete(state),
    orders: selectCurrentOrders(state) || {},
    uploadedOrderDocuments: selectUploadsForCurrentOrders(state),
    uploadedAmendedOrderDocuments: selectUploadsForCurrentAmendedOrders(state),
    serviceMember,
    serviceMemberMoves,
    backupContacts: serviceMember?.backup_contacts || [],
    signedCertification: selectSignedCertification(state),
    mtoShipments: selectMTOShipmentsForCurrentMove(state),
  };
};

const mapDispatchToProps = {
  getSignedCertification: getSignedCertificationAction,
  updateShipmentList: updateMTOShipments,
  updateAllMoves: updateAllMovesAction,
};

// in order to avoid setting up proxy server only for storybook, pass in stub function so API requests don't fail
const mergeProps = (stateProps, dispatchProps, ownProps) => ({
  ...stateProps,
  ...dispatchProps,
  ...ownProps,
});

export default withContext(
  withRouter(
    connect(
      mapStateToProps,
      mapDispatchToProps,
      mergeProps,
    )(requireCustomerState(MoveHome, profileStates.BACKUP_CONTACTS_COMPLETE)),
  ),
);<|MERGE_RESOLUTION|>--- conflicted
+++ resolved
@@ -410,10 +410,7 @@
   // eslint-disable-next-line camelcase
   const currentLocation = current_location;
   const shipmentNumbersByType = {};
-<<<<<<< HEAD
-=======
-
->>>>>>> baf23e78
+
   return (
     <>
       <ConnectedDestructiveShipmentConfirmationModal
