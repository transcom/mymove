import React, { useEffect, useState } from 'react';
import { node, string } from 'prop-types';
import moment from 'moment';
import { connect } from 'react-redux';
import { Alert, Button } from '@trussworks/react-uswds';
import { generatePath, useNavigate, useParams } from 'react-router-dom';

import styles from './Home.module.scss';
import {
  HelperAmendedOrders,
  HelperApprovedMove,
  HelperNeedsOrders,
  HelperNeedsShipment,
  HelperNeedsSubmitMove,
  HelperSubmittedMove,
  HelperPPMCloseoutSubmitted,
} from './HomeHelpers';

import AsyncPacketDownloadLink from 'shared/AsyncPacketDownloadLink/AsyncPacketDownloadLink';
import DownloadAOAErrorModal from 'shared/DownloadAOAErrorModal/DownloadAOAErrorModal';
import ConnectedDestructiveShipmentConfirmationModal from 'components/ConfirmationModals/DestructiveShipmentConfirmationModal';
import Contact from 'components/Customer/Home/Contact';
import DocsUploaded from 'components/Customer/Home/DocsUploaded';
import PrintableLegalese from 'components/Customer/Home/PrintableLegalese';
import Step from 'components/Customer/Home/Step';
import SectionWrapper from 'components/Customer/SectionWrapper';
import PPMSummaryList from 'components/PPMSummaryList/PPMSummaryList';
import ShipmentList from 'components/ShipmentList/ShipmentList';
import requireCustomerState from 'containers/requireCustomerState/requireCustomerState';
import { profileStates } from 'constants/customerStates';
import MOVE_STATUSES from 'constants/moves';
import { customerRoutes } from 'constants/routes';
import { ppmShipmentStatuses, shipmentTypes } from 'constants/shipments';
import ConnectedFlashMessage from 'containers/FlashMessage/FlashMessage';
import { deleteMTOShipment, getAllMoves, getMTOShipmentsForMove, downloadPPMAOAPacket } from 'services/internalApi';
import { withContext } from 'shared/AppContext';
import { SHIPMENT_OPTIONS } from 'shared/constants';
import {
  getSignedCertification as getSignedCertificationAction,
  selectSignedCertification,
} from 'shared/Entities/modules/signed_certifications';
import LoadingPlaceholder from 'shared/LoadingPlaceholder';
import { updateMTOShipments, updateAllMoves as updateAllMovesAction } from 'store/entities/actions';
import {
  selectAllMoves,
  selectCurrentOrders,
  selectIsProfileComplete,
  selectMTOShipmentsForCurrentMove,
  selectServiceMemberFromLoggedInUser,
  selectUploadsForCurrentAmendedOrders,
  selectUploadsForCurrentOrders,
} from 'store/entities/selectors';
import { formatCustomerDate, formatWeight } from 'utils/formatters';
import { isPPMAboutInfoComplete, isPPMShipmentComplete, isWeightTicketComplete } from 'utils/shipments';
import withRouter from 'utils/routing';
import { ADVANCE_STATUSES } from 'constants/ppms';

const Description = ({ className, children, dataTestId }) => (
  <p className={`${styles.description} ${className}`} data-testid={dataTestId}>
    {children}
  </p>
);

Description.propTypes = {
  className: string,
  children: node.isRequired,
  dataTestId: string,
};

Description.defaultProps = {
  className: '',
  dataTestId: '',
};

const MoveHome = ({ serviceMemberMoves, isProfileComplete, serviceMember, signedCertification, updateAllMoves }) => {
  // loading the moveId in params to select move details from serviceMemberMoves in state
  const { moveId } = useParams();
  const navigate = useNavigate();

  const [showDeleteModal, setShowDeleteModal] = useState(false);
  const [targetShipmentId, setTargetShipmentId] = useState(null);
  const [showDeleteSuccessAlert, setShowDeleteSuccessAlert] = useState(false);
  const [showDeleteErrorAlert, setShowDeleteErrorAlert] = useState(false);
  const [showDownloadPPMAOAPaperworkErrorAlert, setShowDownloadPPMAOAPaperworkErrorAlert] = useState(false);

  // fetching all move data on load since this component is dependent on that data
  // this will run each time the component is loaded/accessed
  useEffect(() => {
    getAllMoves(serviceMember.id).then((response) => {
      updateAllMoves(response);
    });
  }, [updateAllMoves, serviceMember]);

  // loading placeholder while data loads - this handles any async issues
  if (!serviceMemberMoves || !serviceMemberMoves.currentMove || !serviceMemberMoves.previousMoves) {
    return (
      <div className={styles.homeContainer}>
        <div className={`usa-prose grid-container ${styles['grid-container']}`}>
          <LoadingPlaceholder />
        </div>
      </div>
    );
  }

  // Find the move in the currentMove array
  const currentMove = serviceMemberMoves.currentMove.find((move) => move.id === moveId);
  // Find the move in the previousMoves array if not found in currentMove
  const previousMove = serviceMemberMoves.previousMoves.find((move) => move.id === moveId);
  // the move will either be in the currentMove or previousMove object
  const move = currentMove || previousMove;
  const { orders } = move;
  const uploadedOrderDocuments = orders?.uploaded_orders?.uploads || [];
  let mtoShipments;
  if (!move.mtoShipments) {
    mtoShipments = [];
  } else {
    mtoShipments = move.mtoShipments;
  }

  // checking to see if the orders object has a length
  const hasOrdersAndUpload = () => {
    return !!Object.keys(orders).length && !!uploadedOrderDocuments.length;
  };

  // checking if there are amended orders and if the move status is not approved
  const hasUnapprovedAmendedOrders = () => {
    const amendedOrders = orders?.uploaded_amended_orders || {};
    return !!Object.keys(amendedOrders).length && move.status !== 'APPROVED';
  };

  // checking if the user has order info, but no uploads
  const hasOrdersNoUpload = () => {
    return !!Object.keys(orders).length && !uploadedOrderDocuments.length;
  };

  // checking if there are any shipments in the move object
  const hasAnyShipments = () => {
    return !!Object.keys(orders).length && !!mtoShipments.length;
  };

  // checking status of the move is in any status other than DRAFT
  const hasSubmittedMove = () => {
    return !!Object.keys(move).length && move.status !== 'DRAFT';
  };

  // checking if the move contains ppm shipments
  const hasPPMShipments = () => {
    return mtoShipments?.some((shipment) => shipment.ppmShipment);
  };

  // checking if a PPM shipment is waiting on payment approval
  const hasSubmittedPPMCloseout = () => {
    const finishedCloseout = mtoShipments.filter(
      (shipment) => shipment?.ppmShipment?.status === ppmShipmentStatuses.NEEDS_PAYMENT_APPROVAL,
    );
    return !!finishedCloseout.length;
  };

  // checking every PPM shipment to see if they are all complete
  const hasAllCompletedPPMShipments = () => {
    return mtoShipments?.filter((s) => s.shipmentType === SHIPMENT_OPTIONS.PPM)?.every((s) => isPPMShipmentComplete(s));
  };

  // determine if at least one advance was APPROVED (advance_status in ppm_shipments table is not nil)
  const hasAdvanceApproved = () => {
    const appovedAdvances = mtoShipments.filter(
      (shipment) => shipment?.ppmShipment?.advanceStatus === ADVANCE_STATUSES.APPROVED.apiValue,
    );
    return !!appovedAdvances.length;
  };

  // checking if the customer has requested an advance
  const hasAdvanceRequested = () => {
    const requestedAdvances = mtoShipments.filter((shipment) => shipment?.ppmShipment?.hasRequestedAdvance);
    return !!requestedAdvances.length;
  };

  // check to see if all advance_status are REJECTED
  const hasAllAdvancesRejected = () => {
    const rejectedAdvances = mtoShipments.filter(
      (shipment) => shipment?.ppmShipment?.advanceStatus === ADVANCE_STATUSES.REJECTED.apiValue,
    );
    return !hasAdvanceApproved() && rejectedAdvances.length > 0;
  };

  // checking the move status, if approved, return true
  const isMoveApproved = () => {
    return move.status === MOVE_STATUSES.APPROVED;
  };

  // checking to see if prime is counseling this move, return true
  const isPrimeCounseled = () => {
    return !orders.provides_services_counseling;
  };

  // logic that handles deleting a shipment
  // calls internal API and updates shipments
  const handleDeleteShipmentConfirmation = (shipmentId) => {
    deleteMTOShipment(shipmentId)
      .then(() => {
        getAllMoves(serviceMember.id).then((response) => {
          updateAllMoves(response);
        });
        getMTOShipmentsForMove(move.id).then((response) => {
          updateMTOShipments(response);
          setShowDeleteErrorAlert(false);
          setShowDeleteSuccessAlert(true);
        });
      })
      .catch(() => {
        setShowDeleteErrorAlert(true);
        setShowDeleteSuccessAlert(false);
      })
      .finally(() => {
        setShowDeleteModal(false);
      });
  };

  const shipmentActionBtnLabel = () => {
    if (hasSubmittedMove()) {
      return '';
    }
    if (hasAnyShipments()) {
      return 'Add another shipment';
    }
    return 'Set up your shipments';
  };

  const reportByLabel = () => {
    switch (orders.orders_type) {
      case 'RETIREMENT':
        return 'Retirement date';
      case 'SEPARATION':
        return 'Separation date';
      default:
        return 'Report by';
    }
  };

  const hideDeleteModal = () => {
    setShowDeleteModal(false);
  };

  const handleShipmentClick = (shipmentId, shipmentNumber, shipmentType) => {
    let queryString = '';
    if (shipmentNumber) {
      queryString = `?shipmentNumber=${shipmentNumber}`;
    }

    let destLink = '';
    if (shipmentType === shipmentTypes.HHG || shipmentType === shipmentTypes.PPM) {
      destLink = `${generatePath(customerRoutes.SHIPMENT_EDIT_PATH, {
        moveId: move.id,
        mtoShipmentId: shipmentId,
      })}${queryString}`;
    } else {
      // this will handle nts/ntsr shipments
      destLink = generatePath(customerRoutes.SHIPMENT_EDIT_PATH, {
        moveId: move.id,
        mtoShipmentId: shipmentId,
      });
    }

    navigate(destLink);
  };

  const handleDeleteClick = (shipmentId) => {
    setShowDeleteModal(true);
    setTargetShipmentId(shipmentId);
  };

  const handlePPMUploadClick = (shipmentId) => {
    const shipment = mtoShipments.find((mtoShipment) => mtoShipment.id === shipmentId);

    const aboutInfoComplete = isPPMAboutInfoComplete(shipment.ppmShipment);

    let path = generatePath(customerRoutes.SHIPMENT_PPM_ABOUT_PATH, {
      moveId: move.id,
      mtoShipmentId: shipmentId,
    });

    if (aboutInfoComplete) {
      if (shipment.ppmShipment.weightTickets.length === 0) {
        path = generatePath(customerRoutes.SHIPMENT_PPM_WEIGHT_TICKETS_PATH, {
          moveId: move.id,
          mtoShipmentId: shipmentId,
        });
      } else if (!shipment.ppmShipment.weightTickets.some(isWeightTicketComplete)) {
        path = generatePath(customerRoutes.SHIPMENT_PPM_WEIGHT_TICKETS_EDIT_PATH, {
          moveId: move.id,
          mtoShipmentId: shipmentId,
          weightTicketId: shipment.ppmShipment.weightTickets[0].id,
        });
      } else {
        path = generatePath(customerRoutes.SHIPMENT_PPM_REVIEW_PATH, {
          moveId: move.id,
          mtoShipmentId: shipmentId,
        });
      }
    }

    navigate(path);
  };

  // eslint-disable-next-line class-methods-use-this
  const sortAllShipments = () => {
    const allShipments = JSON.parse(JSON.stringify(mtoShipments));
    allShipments.sort((a, b) => moment(a.createdAt) - moment(b.createdAt));

    return allShipments;
  };

  // eslint-disable-next-line class-methods-use-this
  const handlePrintLegalese = (e) => {
    e.preventDefault();
    window.print();
  };

  const handleNewPathClick = (path) => {
    navigate(path);
  };

  // if the move has amended orders that aren't approved, it will display an info box at the top of the page
  const renderAlert = () => {
    if (hasUnapprovedAmendedOrders()) {
      return (
        <Alert headingLevel="h4" type="success" slim data-testid="unapproved-amended-orders-alert">
          <span className={styles.alertMessageFirstLine}>
            The transportation office will review your new documents and update your move info. Contact your movers to
            coordinate any changes to your move.
          </span>
          <span className={styles.alertMessageSecondLine}>You don&apos;t need to do anything else in MilMove.</span>
        </Alert>
      );
    }
    return null;
  };

  // handles logic of which helper boxes to render
  const renderHelper = () => {
    if (!hasOrdersAndUpload()) return <HelperNeedsOrders />;
    if (!hasAnyShipments()) return <HelperNeedsShipment />;
    if (!hasSubmittedMove()) return <HelperNeedsSubmitMove />;
    if (hasSubmittedPPMCloseout()) return <HelperPPMCloseoutSubmitted />;
    if (hasUnapprovedAmendedOrders()) return <HelperAmendedOrders />;
    if (isMoveApproved()) return <HelperApprovedMove />;
    return <HelperSubmittedMove />;
  };

  const renderCustomerHeaderText = () => {
    return (
      <>
        <p>
          You’re moving to <strong>{orders.new_duty_location.name}</strong> from{' '}
          <strong>{orders.origin_duty_location?.name}.</strong>
          <br />
          {` ${reportByLabel()} `}
          <strong>{moment(orders.report_by_date).format('DD MMM YYYY')}.</strong>
        </p>

        <dl className={styles.subheaderContainer}>
          <div className={styles.subheaderSubsection}>
            <dt>Weight allowance</dt>
            <dd>{formatWeight(orders.authorizedWeight)}.</dd>
          </div>
          {move.moveCode && (
            <div className={styles.subheaderSubsection}>
              <dt>Move code</dt>
              <dd>#{move.moveCode}</dd>
            </div>
          )}
        </dl>
      </>
    );
  };

  const toggleDownloadAOAErrorModal = () => {
    setShowDownloadPPMAOAPaperworkErrorAlert(!showDownloadPPMAOAPaperworkErrorAlert);
  };

  // early return if loading user/service member
  if (!serviceMember) {
    return (
      <div className={styles.homeContainer}>
        <div className={`usa-prose grid-container ${styles['grid-container']}`}>
          <LoadingPlaceholder />
        </div>
      </div>
    );
  }

  // eslint-disable-next-line camelcase
  const { current_location } = serviceMember;
  const ordersPath = hasOrdersNoUpload() ? `/orders/upload/${orders.id}` : `/orders/upload/${orders.id}`;

  const shipmentSelectionPath =
    move?.id &&
    (hasAnyShipments()
      ? generatePath(customerRoutes.SHIPMENT_SELECT_TYPE_PATH, { moveId: move.id })
      : generatePath(customerRoutes.SHIPMENT_MOVING_INFO_PATH, { moveId: move.id }));

  const confirmationPath = move?.id && generatePath(customerRoutes.MOVE_REVIEW_PATH, { moveId: move.id });
  const profileEditPath = customerRoutes.PROFILE_PATH;
  const ordersEditPath = `/move/${move.id}/review/edit-orders/${orders.id}`;
  const ordersAmendPath = `/orders/amend/${orders.id}`;
  const allSortedShipments = sortAllShipments(mtoShipments);
  const ppmShipments = allSortedShipments.filter((shipment) => shipment.shipmentType === SHIPMENT_OPTIONS.PPM);

  // eslint-disable-next-line camelcase
  const currentLocation = current_location;
  const shipmentNumbersByType = {};
<<<<<<< HEAD
=======

  const isSpecialMove = ['BLUEBARK'].includes(orders?.orders_type);
>>>>>>> 186c49d0
  return (
    <>
      <ConnectedDestructiveShipmentConfirmationModal
        isOpen={showDeleteModal}
        shipmentID={targetShipmentId}
        onClose={hideDeleteModal}
        onSubmit={handleDeleteShipmentConfirmation}
        title="Delete this?"
        content="Your information will be gone. You’ll need to start over if you want it back."
        submitText="Yes, Delete"
        closeText="No, Keep It"
      />
      <DownloadAOAErrorModal isOpen={showDownloadPPMAOAPaperworkErrorAlert} closeModal={toggleDownloadAOAErrorModal} />
      <div className={styles.homeContainer}>
        <header data-testid="customer-header" className={styles['customer-header']}>
          {isSpecialMove ? (
            <div data-testid="specialMovesLabel" className={styles.specialMovesLabel}>
              <p>BLUEBARK</p>
            </div>
          ) : null}
          <div className={`usa-prose grid-container ${styles['grid-container']}`}>
            <h2>
              {serviceMember.first_name} {serviceMember.last_name}
            </h2>
            {(hasOrdersNoUpload() || hasOrdersAndUpload()) && renderCustomerHeaderText()}
          </div>
        </header>
        <div className={`usa-prose grid-container ${styles['grid-container']}`}>
          {showDeleteSuccessAlert && (
            <Alert headingLevel="h4" slim type="success">
              The shipment was deleted.
            </Alert>
          )}
          {showDeleteErrorAlert && (
            <Alert headingLevel="h4" slim type="error">
              Something went wrong, and your changes were not saved. Please try again later or contact your counselor.
            </Alert>
          )}
          <ConnectedFlashMessage />

          {isProfileComplete && (
            <>
              {renderAlert()}
              {renderHelper()}
              <SectionWrapper>
                <Step
                  complete={serviceMember.is_profile_complete}
                  completedHeaderText="Profile complete"
                  editBtnLabel="Edit"
                  headerText="Profile complete"
                  step="1"
                  onEditBtnClick={() => handleNewPathClick(profileEditPath)}
                >
                  <Description>Make sure to keep your personal information up to date during your move.</Description>
                </Step>
                {!hasSubmittedMove() && (
                  <Step
                    complete={hasOrdersAndUpload()}
                    completedHeaderText="Orders uploaded"
                    editBtnLabel={hasOrdersAndUpload() ? 'Edit' : ''}
                    onEditBtnClick={() => handleNewPathClick(ordersEditPath)}
                    headerText="Upload orders"
                    actionBtnLabel={!hasOrdersAndUpload() ? 'Add orders' : ''}
                    onActionBtnClick={() => handleNewPathClick(ordersPath)}
                    step="2"
                  >
                    {hasOrdersAndUpload() && !hasSubmittedMove() ? (
                      <DocsUploaded files={uploadedOrderDocuments} />
                    ) : (
                      <Description>Upload photos of each page, or upload a PDF.</Description>
                    )}
                  </Step>
                )}
                {hasSubmittedMove() && hasOrdersAndUpload() && (
                  <Step
                    complete={hasOrdersAndUpload() && hasSubmittedMove()}
                    completedHeaderText="Orders"
                    editBtnLabel="Upload documents"
                    onEditBtnClick={() => handleNewPathClick(ordersAmendPath)}
                    headerText="Orders"
                    step="2"
                    containerClassName="step-amended-orders"
                  >
                    <p>If you receive amended orders</p>
                    <ul>
                      <li>Upload the new document(s) here</li>
                      <li>If you have not had a counseling session talk to your local transportation office</li>
                      <li>If you have been assigned a Customer Care Representative, you can speak directly to them</li>
                      <li>They will update your move info to reflect the new orders</li>
                    </ul>
                  </Step>
                )}
                <Step
                  actionBtnLabel={shipmentActionBtnLabel()}
                  actionBtnDisabled={!hasOrdersAndUpload()}
                  actionBtnId="shipment-selection-btn"
                  onActionBtnClick={() => handleNewPathClick(shipmentSelectionPath)}
                  complete={hasPPMShipments() ? hasAllCompletedPPMShipments() : hasAnyShipments()}
                  completedHeaderText="Shipments"
                  headerText="Set up shipments"
                  secondaryBtn={hasAnyShipments()}
                  secondaryClassName="margin-top-2"
                  step="3"
                >
                  {hasAnyShipments() ? (
                    <div>
                      <ShipmentList
                        shipments={allSortedShipments}
                        onShipmentClick={handleShipmentClick}
                        onDeleteClick={handleDeleteClick}
                        moveSubmitted={hasSubmittedMove()}
                      />
                      {hasSubmittedMove() && (
                        <p className={styles.descriptionExtra}>
                          If you need to change, add, or cancel shipments, talk to your move counselor or Customer Care
                          Representative
                        </p>
                      )}
                    </div>
                  ) : (
                    <Description>
                      We will collect addresses, dates, and how you want to move your personal property.
                      <br /> Note: You can change these details later by talking to a move counselor or customer care
                      representative.
                    </Description>
                  )}
                </Step>
                <Step
                  actionBtnDisabled={hasPPMShipments() ? !hasAllCompletedPPMShipments() : !hasAnyShipments()}
                  actionBtnId="review-and-submit-btn"
                  actionBtnLabel={!hasSubmittedMove() ? 'Review and submit' : 'Review your request'}
                  complete={hasSubmittedMove()}
                  completedHeaderText="Move request confirmed"
                  containerClassName="margin-bottom-8"
                  headerText="Confirm move request"
                  onActionBtnClick={() => handleNewPathClick(confirmationPath)}
                  secondaryBtn={hasSubmittedMove()}
                  secondaryBtnClassName={styles.secondaryBtn}
                  step="4"
                >
                  {hasSubmittedMove() ? (
                    <Description className={styles.moveSubmittedDescription} dataTestId="move-submitted-description">
                      Move submitted {formatCustomerDate(move.submittedAt)}.<br />
                      <Button unstyled onClick={handlePrintLegalese} className={styles.printBtn}>
                        Print the legal agreement
                      </Button>
                    </Description>
                  ) : (
                    <Description>
                      Review your move details and sign the legal paperwork, then send the info on to your move
                      counselor.
                    </Description>
                  )}
                </Step>
                {!!ppmShipments.length && hasSubmittedMove() && hasAdvanceRequested() && (
                  <Step
                    complete={hasAdvanceApproved() || hasAllAdvancesRejected()}
                    completedHeaderText={
                      hasAllAdvancesRejected() ? 'Advance request denied' : 'Advance request reviewed'
                    }
                    headerText="Advance request submitted"
                    step="5"
                  >
                    <SectionWrapper className={styles['ppm-shipment']}>
                      {hasAdvanceApproved() && (
                        <>
                          <Description>
                            Your Advance Operating Allowance (AOA) request has been reviewed. Download the paperwork for
                            approved requests and submit it to your Finance Office to receive your advance.
                            <br />
                            <br /> The amount you receive will be deducted from your PPM incentive payment. If your
                            incentive ends up being less than your advance, you will be required to pay back the
                            difference.
                            <br />
                            <br />
                          </Description>
                          {ppmShipments.map((shipment) => {
                            const { shipmentType } = shipment;
                            if (shipmentNumbersByType[shipmentType]) {
                              shipmentNumbersByType[shipmentType] += 1;
                            } else {
                              shipmentNumbersByType[shipmentType] = 1;
                            }
                            const shipmentNumber = shipmentNumbersByType[shipmentType];
                            return (
                              <>
                                <strong>
                                  {shipmentTypes[shipment.shipmentType]}
                                  {` ${shipmentNumber} `}
                                </strong>
                                {shipment?.ppmShipment?.advanceStatus === ADVANCE_STATUSES.APPROVED.apiValue && (
                                  <p className={styles.downloadLink}>
                                    <AsyncPacketDownloadLink
                                      id={shipment?.ppmShipment?.id}
                                      label="Download AOA Paperwork (PDF)"
                                      asyncRetrieval={downloadPPMAOAPacket}
                                      onFailure={toggleDownloadAOAErrorModal}
                                    />
                                  </p>
                                )}
                                {shipment?.ppmShipment?.advanceStatus === ADVANCE_STATUSES.REJECTED.apiValue && (
                                  <Description>Advance request denied</Description>
                                )}
                                {shipment?.ppmShipment?.advanceStatus == null && (
                                  <Description>Advance request pending</Description>
                                )}
                              </>
                            );
                          })}
                        </>
                      )}
                      {hasAllAdvancesRejected() && (
                        <Description>
                          Your Advance Operating Allowance (AOA) request has been denied. You may be able to use your
                          Government Travel Charge Card (GTCC). Contact your local transportation office to verify GTCC
                          usage authorization or ask any questions.
                        </Description>
                      )}
                      {!isPrimeCounseled() && !hasAdvanceApproved() && !hasAllAdvancesRejected() && (
                        <Description>
                          Your service will review your request for an Advance Operating Allowance (AOA). If approved,
                          you will be able to download the paperwork for your request and submit it to your Finance
                          Office to receive your advance.
                          <br />
                          <br /> The amount you receive will be deducted from your PPM incentive payment. If your
                          incentive ends up being less than your advance, you will be required to pay back the
                          difference.
                        </Description>
                      )}
                      {isPrimeCounseled() && !hasAdvanceApproved() && !hasAllAdvancesRejected() && (
                        <Description>
                          Once you have received counseling for your PPM you will receive emailed instructions on how to
                          download your Advance Operating Allowance (AOA) packet. Please consult with your
                          Transportation Office for review of your AOA packet.
                          <br />
                          <br /> The amount you receive will be deducted from your PPM incentive payment. If your
                          incentive ends up being less than your advance, you will be required to pay back the
                          difference.
                        </Description>
                      )}
                    </SectionWrapper>
                  </Step>
                )}
                {!!ppmShipments.length && hasSubmittedMove() && (
                  <Step
                    headerText="Manage your PPM"
                    completedHeaderText="Manage your PPM"
                    step={hasAdvanceRequested() ? '6' : '5'}
                  >
                    <PPMSummaryList shipments={ppmShipments} onUploadClick={handlePPMUploadClick} />
                  </Step>
                )}
              </SectionWrapper>
              <Contact
                header="Contacts"
                dutyLocationName={currentLocation?.transportation_office?.name}
                officeType="Origin Transportation Office"
                telephone={currentLocation?.transportation_office?.phone_lines[0]}
              />
            </>
          )}
        </div>
      </div>
      <PrintableLegalese signature={signedCertification.signature} signatureDate={signedCertification.created_at} />
    </>
  );
};

MoveHome.defaultProps = {
  orders: {},
  serviceMember: null,
  signedCertification: {},
  uploadedAmendedOrderDocuments: [],
  router: {},
};

const mapStateToProps = (state) => {
  const serviceMember = selectServiceMemberFromLoggedInUser(state);
  const serviceMemberMoves = selectAllMoves(state);

  return {
    isProfileComplete: selectIsProfileComplete(state),
    orders: selectCurrentOrders(state) || {},
    uploadedOrderDocuments: selectUploadsForCurrentOrders(state),
    uploadedAmendedOrderDocuments: selectUploadsForCurrentAmendedOrders(state),
    serviceMember,
    serviceMemberMoves,
    backupContacts: serviceMember?.backup_contacts || [],
    signedCertification: selectSignedCertification(state),
    mtoShipments: selectMTOShipmentsForCurrentMove(state),
  };
};

const mapDispatchToProps = {
  getSignedCertification: getSignedCertificationAction,
  updateShipmentList: updateMTOShipments,
  updateAllMoves: updateAllMovesAction,
};

// in order to avoid setting up proxy server only for storybook, pass in stub function so API requests don't fail
const mergeProps = (stateProps, dispatchProps, ownProps) => ({
  ...stateProps,
  ...dispatchProps,
  ...ownProps,
});

export default withContext(
  withRouter(
    connect(
      mapStateToProps,
      mapDispatchToProps,
      mergeProps,
    )(requireCustomerState(MoveHome, profileStates.BACKUP_CONTACTS_COMPLETE)),
  ),
);<|MERGE_RESOLUTION|>--- conflicted
+++ resolved
@@ -409,11 +409,8 @@
   // eslint-disable-next-line camelcase
   const currentLocation = current_location;
   const shipmentNumbersByType = {};
-<<<<<<< HEAD
-=======
 
   const isSpecialMove = ['BLUEBARK'].includes(orders?.orders_type);
->>>>>>> 186c49d0
   return (
     <>
       <ConnectedDestructiveShipmentConfirmationModal
