import React, { useEffect, useState } from 'react';
import { node, string } from 'prop-types';
import moment from 'moment';
import { connect } from 'react-redux';
import { Alert, Button } from '@trussworks/react-uswds';
import { generatePath, useNavigate, useParams, useLocation } from 'react-router-dom';
import { FontAwesomeIcon } from '@fortawesome/react-fontawesome';

import styles from './Home.module.scss';
import {
  HelperAmendedOrders,
  HelperApprovedMove,
  HelperNeedsOrders,
  HelperNeedsShipment,
  HelperNeedsSubmitMove,
  HelperSubmittedMove,
  HelperPPMCloseoutSubmitted,
  HelperMoveIsLocked,
} from './HomeHelpers';

import CancelMoveConfirmationModal from 'components/ConfirmationModals/CancelMoveConfirmationModal';
import AsyncPacketDownloadLink from 'shared/AsyncPacketDownloadLink/AsyncPacketDownloadLink';
import ErrorModal from 'shared/ErrorModal/ErrorModal';
import ConnectedDestructiveShipmentConfirmationModal from 'components/ConfirmationModals/DestructiveShipmentConfirmationModal';
import Contact from 'components/Customer/Home/Contact';
import DocsUploaded from 'components/Customer/Home/DocsUploaded';
import PrintableLegalese from 'components/Customer/Home/PrintableLegalese';
import Step from 'components/Customer/Home/Step';
import SectionWrapper from 'components/Shared/SectionWrapper/SectionWrapper';
import PPMSummaryList from 'components/PPMSummaryList/PPMSummaryList';
import ShipmentList from 'components/ShipmentList/ShipmentList';
import requireCustomerState from 'containers/requireCustomerState/requireCustomerState';
import { profileStates } from 'constants/customerStates';
import MOVE_STATUSES from 'constants/moves';
import { customerRoutes } from 'constants/routes';
import { ppmShipmentStatuses, shipmentTypes } from 'constants/shipments';
import ConnectedFlashMessage from 'containers/FlashMessage/FlashMessage';
import {
  deleteMTOShipment,
  getAllMoves,
  getMTOShipmentsForMove,
  downloadPPMAOAPacket,
  cancelMove,
} from 'services/internalApi';
import { withContext } from 'shared/AppContext';
import { checkIfMoveIsLocked, SHIPMENT_OPTIONS, SHIPMENT_TYPES } from 'shared/constants';
import {
  getSignedCertification as getSignedCertificationAction,
  selectSignedCertification,
} from 'shared/Entities/modules/signed_certifications';
import LoadingPlaceholder from 'shared/LoadingPlaceholder';
import { updateMTOShipments, updateAllMoves as updateAllMovesAction } from 'store/entities/actions';
import {
  selectAllMoves,
  selectCurrentOrders,
  selectIsProfileComplete,
  selectMTOShipmentsForCurrentMove,
  selectServiceMemberFromLoggedInUser,
  selectUploadsForCurrentAmendedOrders,
  selectUploadsForCurrentOrders,
} from 'store/entities/selectors';
import { formatCustomerDate, formatUBAllowanceWeight, formatWeight } from 'utils/formatters';
import {
  isPPMAboutInfoComplete,
  isPPMShipmentComplete,
  isBoatShipmentComplete,
  isMobileHomeShipmentComplete,
} from 'utils/shipments';
import withRouter from 'utils/routing';
import { ADVANCE_STATUSES } from 'constants/ppms';
import ToolTip from 'shared/ToolTip/ToolTip';

const Description = ({ className, children, dataTestId }) => (
  <p className={`${styles.description} ${className}`} data-testid={dataTestId}>
    {children}
  </p>
);

Description.propTypes = {
  className: string,
  children: node.isRequired,
  dataTestId: string,
};

Description.defaultProps = {
  className: '',
  dataTestId: '',
};

const MoveHome = ({ serviceMemberMoves, isProfileComplete, serviceMember, signedCertification, updateAllMoves }) => {
  // loading the moveId in params to select move details from serviceMemberMoves in state
  const { moveId } = useParams();
  const navigate = useNavigate();
  let { state } = useLocation();
  state = { ...state, moveId };
  const [showDeleteModal, setShowDeleteModal] = useState(false);
  const [showCancelMoveModal, setShowCancelMoveModal] = useState(false);
  const [targetShipmentId, setTargetShipmentId] = useState(null);
  const [showCancelSuccessAlert, setShowCancelSuccessAlert] = useState(false);
  const [showDeleteSuccessAlert, setShowDeleteSuccessAlert] = useState(false);
  const [showDeleteErrorAlert, setShowDeleteErrorAlert] = useState(false);
  const [showErrorAlert, setShowErrorAlert] = useState(false);
<<<<<<< HEAD
  const [isManageSupportingDocsEnabled, setIsManageSupportingDocsEnabled] = useState(false);
  const [isMoveLocked, setIsMoveLocked] = useState(false);

  useEffect(() => {
    const fetchData = async () => {
      setIsManageSupportingDocsEnabled(await isBooleanFlagEnabled('manage_supporting_docs'));
    };
    fetchData();
  }, []);
=======
  const [isMoveLocked, setIsMoveLocked] = useState(false);
>>>>>>> 1042953b

  const handleCancelMove = () => {
    cancelMove(moveId)
      .then(() => {
        setShowCancelSuccessAlert(true);
      })
      .catch(() => {
        setShowDeleteErrorAlert(true);
        setShowCancelSuccessAlert(false);
      })
      .finally(() => {
        const path = generatePath('/');
        navigate(path);
      });
  };

  // fetching all move data on load since this component is dependent on that data
  // this will run each time the component is loaded/accessed
  useEffect(() => {
    getAllMoves(serviceMember.id).then((response) => {
      updateAllMoves(response);
    });
  }, [updateAllMoves, serviceMember]);

  let uploadedOrderDocuments;
  let mtoShipments;
  let move;
  let orders;

  if (serviceMemberMoves && serviceMemberMoves.currentMove && serviceMemberMoves.previousMoves) {
    // Find the move in the currentMove array
    const currentMove = serviceMemberMoves.currentMove.find((thisMove) => thisMove.id === moveId);
    // Find the move in the previousMoves array if not found in currentMove
    const previousMove = serviceMemberMoves.previousMoves.find((thisMove) => thisMove.id === moveId);
    // the move will either be in the currentMove or previousMove object
    move = currentMove || previousMove;
    ({ orders } = move);
    uploadedOrderDocuments = orders?.uploaded_orders?.uploads || [];
    if (!move.mtoShipments) {
      mtoShipments = [];
    } else {
      mtoShipments = move.mtoShipments;
    }
  }

  useEffect(() => {
    if (checkIfMoveIsLocked(move)) {
      setIsMoveLocked(true);
    }
  }, [move]);

  // loading placeholder while data loads - this handles any async issues
  if (!serviceMemberMoves || !serviceMemberMoves.currentMove || !serviceMemberMoves.previousMoves) {
    return (
      <div className={styles.homeContainer}>
        <div className={`usa-prose grid-container ${styles['grid-container']}`}>
          <LoadingPlaceholder />
        </div>
      </div>
    );
  }

  // checking to see if the orders object has a length
  const hasOrdersAndUpload = () => {
    return !!Object.keys(orders).length && !!uploadedOrderDocuments.length;
  };

  // checking if there are amended orders and if the move status is not approved
  const hasUnapprovedAmendedOrders = () => {
    const amendedOrders = orders?.uploaded_amended_orders || {};
    return !!Object.keys(amendedOrders).length && move.status !== 'APPROVED';
  };

  // checking if the user has order info, but no uploads
  const hasOrdersNoUpload = () => {
    return !!Object.keys(orders).length && !uploadedOrderDocuments.length;
  };

  // checking if there are any shipments in the move object
  const hasAnyShipments = () => {
    return !!Object.keys(orders).length && !!mtoShipments.length;
  };

  // checking status of the move is in any status other than DRAFT
  const hasSubmittedMove = () => {
    return !!Object.keys(move).length && move.status !== 'DRAFT';
  };

  // checking if a PPM shipment is waiting on payment approval
  const hasSubmittedPPMCloseout = () => {
    const finishedCloseout = mtoShipments.filter(
      (shipment) => shipment?.ppmShipment?.status === ppmShipmentStatuses.NEEDS_CLOSEOUT,
    );
    return !!finishedCloseout.length;
  };

  // checking if there are any incomplete shipment
  const hasIncompleteShipment = () => {
    if (!mtoShipments) return false;
    const shipmentValidators = {
      [SHIPMENT_TYPES.PPM]: isPPMShipmentComplete,
      [SHIPMENT_TYPES.BOAT_HAUL_AWAY]: isBoatShipmentComplete,
      [SHIPMENT_TYPES.BOAT_TOW_AWAY]: isBoatShipmentComplete,
      [SHIPMENT_TYPES.MOBILE_HOME]: isMobileHomeShipmentComplete,
    };

    return mtoShipments.some((shipment) => {
      const validateShipment = shipmentValidators[shipment.shipmentType];
      return validateShipment && !validateShipment(shipment);
    });
  };

  // determine if at least one advance was APPROVED (advance_status in ppm_shipments table is not nil)
  const hasAdvanceApproved = () => {
    const approvedAdvances = mtoShipments.filter(
      (shipment) =>
        shipment?.ppmShipment?.advanceStatus === ADVANCE_STATUSES.APPROVED.apiValue ||
        shipment?.ppmShipment?.advanceStatus === ADVANCE_STATUSES.EDITED.apiValue,
    );
    return !!approvedAdvances.length;
  };

  // checking if the customer has requested an advance
  const hasAdvanceRequested = () => {
    const requestedAdvances = mtoShipments.filter((shipment) => shipment?.ppmShipment?.hasRequestedAdvance);
    return !!requestedAdvances.length;
  };

  // check to see if all advance_status are REJECTED
  const hasAllAdvancesRejected = () => {
    const rejectedAdvances = mtoShipments.filter(
      (shipment) => shipment?.ppmShipment?.advanceStatus === ADVANCE_STATUSES.REJECTED.apiValue,
    );
    return !hasAdvanceApproved() && rejectedAdvances.length > 0;
  };

  // checking the move status, if approved, return true
  const isMoveApproved = () => {
    return move.status === MOVE_STATUSES.APPROVED;
  };

  // checking to see if prime is counseling this move, return true
  const isPrimeCounseled = () => {
    return !orders.providesServicesCounseling;
  };

  // checking to see if prime has completed counseling, return true
  const isPrimeCounselingComplete = () => {
    return move.primeCounselingCompletedAt?.indexOf('0001-01-01') < 0;
  };

  // check that additional documents button docs button is available once move is submitted
  const isAdditionalDocumentsButtonAvailable = () => {
    return hasSubmittedMove();
  };

  // logic that handles deleting a shipment
  // calls internal API and updates shipments
  const handleDeleteShipmentConfirmation = (shipmentId) => {
    deleteMTOShipment(shipmentId)
      .then(() => {
        getAllMoves(serviceMember.id).then((response) => {
          updateAllMoves(response);
        });
        getMTOShipmentsForMove(move.id).then((response) => {
          updateMTOShipments(response);
          setShowDeleteErrorAlert(false);
          setShowDeleteSuccessAlert(true);
        });
      })
      .catch(() => {
        setShowDeleteErrorAlert(true);
        setShowDeleteSuccessAlert(false);
      })
      .finally(() => {
        setShowDeleteModal(false);
      });
  };

  const shipmentActionBtnLabel = () => {
    if (hasSubmittedMove()) {
      return '';
    }
    if (hasAnyShipments()) {
      return (
        <div className={styles.addShipmentIcon}>
          <FontAwesomeIcon icon="plus" />
          &nbsp;&nbsp;Add another shipment
        </div>
      );
    }
    return 'Set up your shipments';
  };

  const reportByLabel = () => {
    switch (orders.orders_type) {
      case 'RETIREMENT':
        return 'Retirement date';
      case 'SEPARATION':
        return 'Separation date';
      default:
        return 'Report by';
    }
  };

  const hideDeleteModal = () => {
    setShowDeleteModal(false);
  };

  const handleShipmentClick = (shipmentId, shipmentNumber, shipmentType) => {
    let queryString = '';
    if (shipmentNumber) {
      queryString = `?shipmentNumber=${shipmentNumber}`;
    }

    let destLink = '';
    if (
      shipmentType === shipmentTypes.HHG ||
      shipmentType === shipmentTypes.PPM ||
      shipmentType === shipmentTypes.BOAT ||
      shipmentType === shipmentTypes.MOBILE_HOME
    ) {
      destLink = `${generatePath(customerRoutes.SHIPMENT_EDIT_PATH, {
        moveId: move.id,
        mtoShipmentId: shipmentId,
      })}${queryString}`;
    } else {
      // this will handle nts/ntsr shipments
      destLink = generatePath(customerRoutes.SHIPMENT_EDIT_PATH, {
        moveId: move.id,
        mtoShipmentId: shipmentId,
      });
    }

    navigate(destLink);
  };

  const handleDeleteClick = (shipmentId) => {
    setShowDeleteModal(true);
    setTargetShipmentId(shipmentId);
  };

  const handlePPMUploadClick = (shipmentId) => {
    const shipment = mtoShipments.find((mtoShipment) => mtoShipment.id === shipmentId);

    const aboutInfoComplete = isPPMAboutInfoComplete(shipment.ppmShipment);

    let path = generatePath(customerRoutes.SHIPMENT_PPM_ABOUT_PATH, {
      moveId: move.id,
      mtoShipmentId: shipmentId,
    });

    if (aboutInfoComplete) {
      path = generatePath(customerRoutes.SHIPMENT_PPM_REVIEW_PATH, {
        moveId: move.id,
        mtoShipmentId: shipmentId,
      });
    }

    navigate(path);
  };

  // eslint-disable-next-line class-methods-use-this
  const sortAllShipments = () => {
    const allShipments = JSON.parse(JSON.stringify(mtoShipments));
    allShipments.sort((a, b) => moment(a.createdAt) - moment(b.createdAt));

    return allShipments;
  };

  // eslint-disable-next-line class-methods-use-this
  const handlePrintLegalese = (e) => {
    e.preventDefault();
    window.print();
  };

  const handleNewPathClick = (path) => {
    navigate(path, { state });
  };

  const handlePPMFeedbackClick = (shipmentId) => {
    const path = generatePath(customerRoutes.SHIPMENT_PPM_FEEDBACK_PATH, {
      moveId: move.id,
      mtoShipmentId: shipmentId,
    });

    navigate(path);
  };

  // if the move has amended orders that aren't approved, it will display an info box at the top of the page
  const renderAlert = () => {
    if (hasUnapprovedAmendedOrders()) {
      return (
        <Alert headingLevel="h4" type="success" slim data-testid="unapproved-amended-orders-alert">
          <span className={styles.alertMessageFirstLine}>
            The transportation office will review your new documents and update your move info. Contact your movers to
            coordinate any changes to your move.
          </span>
          <span className={styles.alertMessageSecondLine}>You don&apos;t need to do anything else in MilMove.</span>
        </Alert>
      );
    }
    return null;
  };

  // handles logic of which helper boxes to render
  const renderHelper = () => {
    if (isMoveLocked) return <HelperMoveIsLocked />;
    if (!hasOrdersAndUpload()) return <HelperNeedsOrders />;
    if (!hasAnyShipments()) return <HelperNeedsShipment />;
    if (!hasSubmittedMove()) return <HelperNeedsSubmitMove />;
    if (hasSubmittedPPMCloseout()) return <HelperPPMCloseoutSubmitted />;
    if (hasUnapprovedAmendedOrders()) return <HelperAmendedOrders />;
    if (isMoveApproved()) return <HelperApprovedMove orderId={orders.id} />;
    return <HelperSubmittedMove />;
  };

  const renderCustomerHeaderText = () => {
    return (
      <>
        <p>
          You’re moving to <strong>{orders.new_duty_location.name}</strong> from{' '}
          <strong>{orders.origin_duty_location?.name}</strong>
          <br />
          {` ${reportByLabel()} `}
          <strong>{moment(orders.report_by_date).format('DD MMM YYYY')}</strong>
        </p>

        <dl className={styles.subheaderContainer}>
          <div className={styles.subheaderSubsection}>
            <dt>Standard weight allowance</dt>
            <dd>{formatWeight(orders.authorizedWeight)}</dd>
          </div>
          {orders?.entitlement?.weight_restriction > 0 && (
            <div className={styles.subheaderSubsection}>
              <dt>Weight restriction</dt>
              <dd>{formatWeight(orders?.entitlement?.weight_restriction)}</dd>
            </div>
          )}
          {orders?.entitlement?.ub_allowance > 0 && (
            <div className={styles.subheaderSubsection}>
              <dt>UB allowance</dt>
              <dd>
                {formatUBAllowanceWeight(orders?.entitlement?.ub_allowance)}{' '}
                <ToolTip
                  color="#8cafea"
                  text="The weight of your UB shipment is also part of your overall authorized weight allowance."
                  data-testid="ubAllowanceToolTip"
                />
              </dd>
            </div>
          )}
          {orders?.entitlement?.ub_weight_restriction > 0 && (
            <div className={styles.subheaderSubsection}>
              <dt>UB weight restriction</dt>
              <dd>{formatWeight(orders?.entitlement?.ub_weight_restriction)}</dd>
            </div>
          )}
          {move.moveCode && (
            <div className={styles.subheaderSubsection}>
              <dt>Move code</dt>
              <dd>#{move.moveCode}</dd>
            </div>
          )}
        </dl>
      </>
    );
  };

  const togglePPMPacketErrorModal = () => {
    setShowErrorAlert(!showErrorAlert);
  };

  const errorModalMessage =
    "Something went wrong downloading PPM paperwork. Please try again later. If that doesn't fix it, contact the ";

  // early return if loading user/service member
  if (!serviceMember) {
    return (
      <div className={styles.homeContainer}>
        <div className={`usa-prose grid-container ${styles['grid-container']}`}>
          <LoadingPlaceholder />
        </div>
      </div>
    );
  }

  const additionalDocumentsClick = () => {
    const uploadAdditionalDocumentsPath = generatePath(customerRoutes.UPLOAD_ADDITIONAL_DOCUMENTS_PATH, {
      moveId: move.id,
    });
    navigate(uploadAdditionalDocumentsPath, { state, moveId });
  };

  // eslint-disable-next-line camelcase
  const { current_location } = serviceMember;
  const ordersPath = hasOrdersNoUpload() ? `/orders/upload/${orders.id}` : `/orders/upload/${orders.id}`;

  const shipmentSelectionPath =
    move?.id &&
    (hasAnyShipments()
      ? generatePath(customerRoutes.SHIPMENT_SELECT_TYPE_PATH, { moveId: move.id })
      : generatePath(customerRoutes.SHIPMENT_MOVING_INFO_PATH, { moveId: move.id }));

  const confirmationPath = move?.id && generatePath(customerRoutes.MOVE_REVIEW_PATH, { moveId: move.id });
  const profileEditPath = generatePath(customerRoutes.PROFILE_PATH);
  const ordersEditPath = `/move/${move.id}/review/edit-orders/${orders.id}`;
  const ordersAmendPath = `/orders/amend/${orders.id}`;
  const allSortedShipments = sortAllShipments(mtoShipments);
  const ppmShipments = allSortedShipments.filter((shipment) => shipment.shipmentType === SHIPMENT_OPTIONS.PPM);

  // eslint-disable-next-line camelcase
  const currentLocation = current_location;
  const shipmentNumbersByType = {};
  return (
    <>
      {!isMoveLocked && (
        <>
          <CancelMoveConfirmationModal
            isOpen={showCancelMoveModal}
            moveID={moveId}
            onClose={() => setShowCancelMoveModal(false)}
            onSubmit={handleCancelMove}
          />
          <ConnectedDestructiveShipmentConfirmationModal
            isOpen={showDeleteModal}
            shipmentID={targetShipmentId}
            onClose={hideDeleteModal}
            onSubmit={handleDeleteShipmentConfirmation}
            title="Delete this?"
            content="Your information will be gone. You’ll need to start over if you want it back."
            submitText="Yes, Delete"
            closeText="No, Keep It"
          />
        </>
      )}
      <ErrorModal isOpen={showErrorAlert} closeModal={togglePPMPacketErrorModal} errorMessage={errorModalMessage} />
      <div className={styles.homeContainer}>
        <header data-testid="customer-header" className={styles['customer-header']}>
          <div className={`usa-prose grid-container ${styles['grid-container']}`}>
            <h2>
              {serviceMember.first_name} {serviceMember.last_name}
            </h2>
            {(hasOrdersNoUpload() || hasOrdersAndUpload()) && renderCustomerHeaderText()}
          </div>
        </header>
        <div className={`usa-prose grid-container ${styles['grid-container']}`}>
          {showCancelSuccessAlert && (
            <Alert headingLevel="h4" slim type="success">
              Your move was canceled.
            </Alert>
          )}
          {showDeleteSuccessAlert && (
            <Alert headingLevel="h4" slim type="success">
              The shipment was deleted.
            </Alert>
          )}
          {showDeleteErrorAlert && (
            <Alert headingLevel="h4" slim type="error">
              Something went wrong, and your changes were not saved. Please try again later or contact your counselor.
            </Alert>
          )}
          <ConnectedFlashMessage />

          {isProfileComplete && (
            <>
              {renderAlert()}
              {renderHelper()}
              {!hasSubmittedMove() && !showCancelSuccessAlert ? (
                <div className={styles.cancelMoveContainer}>
                  <Button
                    onClick={() => {
                      setShowCancelMoveModal(true);
                    }}
                    unstyled
                    data-testid="cancel-move-button"
                    disabled={isMoveLocked}
                  >
                    Cancel move
                  </Button>
                </div>
              ) : null}
              <SectionWrapper>
                <Step
                  complete={serviceMember.is_profile_complete}
                  completedHeaderText="Profile complete"
                  editBtnLabel="Edit"
                  headerText="Profile complete"
                  step="1"
                  onEditBtnClick={() => handleNewPathClick(profileEditPath)}
                  actionBtnLabel={
                    isAdditionalDocumentsButtonAvailable() ? 'Upload/Manage Additional Documentation' : null
                  }
                  onActionBtnClick={() => additionalDocumentsClick()}
                >
                  <Description>Make sure to keep your personal information up to date during your move.</Description>
                </Step>
                {!hasSubmittedMove() && (
                  <Step
                    complete={hasOrdersAndUpload()}
                    completedHeaderText="Orders uploaded"
                    editBtnLabel={hasOrdersAndUpload() ? 'Edit' : ''}
                    editBtnDisabled={isMoveLocked}
                    actionBtnDisabled={isMoveLocked}
                    onEditBtnClick={() => handleNewPathClick(ordersEditPath)}
                    headerText="Upload orders"
                    actionBtnLabel={!hasOrdersAndUpload() ? 'Add orders' : ''}
                    onActionBtnClick={() => handleNewPathClick(ordersPath)}
                    step="2"
                  >
                    {hasOrdersAndUpload() && !hasSubmittedMove() ? (
                      <DocsUploaded files={uploadedOrderDocuments} />
                    ) : (
                      <Description>Upload photos of each page, or upload a PDF.</Description>
                    )}
                  </Step>
                )}
                {hasSubmittedMove() && hasOrdersAndUpload() && (
                  <Step
                    complete={hasOrdersAndUpload() && hasSubmittedMove()}
                    completedHeaderText="Orders"
                    editBtnLabel="Upload/Manage Orders Documentation"
                    onEditBtnClick={() => handleNewPathClick(ordersAmendPath)}
                    editBtnDisabled={isMoveLocked}
                    actionBtnDisabled={isMoveLocked}
                    headerText="Orders"
                    step="2"
                    containerClassName="step-amended-orders"
                  >
                    <p>If you receive amended orders</p>
                    <ul>
                      <li>Upload the new document(s) here</li>
                      <li>If you have not had a counseling session talk to your local transportation office</li>
                      <li>If you have been assigned a Customer Care Representative, you can speak directly to them</li>
                      <li>They will update your move info to reflect the new orders</li>
                    </ul>
                  </Step>
                )}
                <Step
                  actionBtnLabel={shipmentActionBtnLabel()}
                  actionBtnDisabled={!hasOrdersAndUpload() || showCancelSuccessAlert || isMoveLocked}
                  actionBtnId="shipment-selection-btn"
                  onActionBtnClick={() => handleNewPathClick(shipmentSelectionPath)}
                  complete={!hasIncompleteShipment() && hasAnyShipments()}
                  completedHeaderText="Shipments"
                  headerText="Set up shipments"
                  secondaryBtn={hasAnyShipments()}
                  secondaryClassName="margin-top-2"
                  step="3"
                >
                  {hasAnyShipments() ? (
                    <div>
                      <ShipmentList
                        shipments={allSortedShipments}
                        onShipmentClick={handleShipmentClick}
                        onDeleteClick={handleDeleteClick}
                        moveSubmitted={hasSubmittedMove()}
                        isMoveLocked={isMoveLocked}
                      />
                      {hasSubmittedMove() && (
                        <p className={styles.descriptionExtra}>
                          If you need to change, add, or cancel shipments, talk to your move counselor or Customer Care
                          Representative
                        </p>
                      )}
                    </div>
                  ) : (
                    <Description>
                      We will collect addresses, dates, and how you want to move your personal property.
                      <br /> Note: You can change these details later by talking to a move counselor or customer care
                      representative.
                      <h3> Reasons you might need multiple shipments. </h3>
                      <>
                        <ul>
                          <li>
                            You plan to have an <strong>HHG</strong> and a <strong>PPM (DITY)</strong> — you want the
                            government to pay professional movers, and you also want to be reimbursed for moving some
                            things yourself.
                          </li>
                          <br />
                          <li>
                            You have additional belongings to move from or to a very different location, like another
                            city.
                          </li>
                          <br />
                          <li>
                            You need to schedule another type of shipment, like an NTS. This would be listed on your
                            orders.
                          </li>
                        </ul>
                        <p>If none of these apply to you, you probably do not need multiple shipments.</p>
                      </>
                    </Description>
                  )}
                </Step>
                <Step
                  actionBtnDisabled={hasIncompleteShipment() || !hasAnyShipments() || isMoveLocked}
                  actionBtnId="review-and-submit-btn"
                  actionBtnLabel={!hasSubmittedMove() ? 'Review and submit' : 'Review your request'}
                  complete={hasSubmittedMove()}
                  completedHeaderText="Move request confirmed"
                  containerClassName="margin-bottom-8"
                  headerText="Confirm move request"
                  onActionBtnClick={() => handleNewPathClick(confirmationPath)}
                  secondaryBtn={hasSubmittedMove()}
                  secondaryBtnClassName={styles.secondaryBtn}
                  step="4"
                >
                  {hasSubmittedMove() ? (
                    <Description className={styles.moveSubmittedDescription} dataTestId="move-submitted-description">
                      Move submitted {formatCustomerDate(move.submittedAt) || 'Not submitted yet'}.<br />
                      <Button unstyled onClick={handlePrintLegalese} className={styles.printBtn}>
                        Print the legal agreement
                      </Button>
                    </Description>
                  ) : (
                    <Description>
                      Review your move details and sign the legal paperwork, then send the info on to your move
                      counselor.
                    </Description>
                  )}
                </Step>
                {!!ppmShipments.length && hasSubmittedMove() && hasAdvanceRequested() && (
                  <Step
                    complete={hasAdvanceApproved() || hasAllAdvancesRejected()}
                    completedHeaderText={
                      hasAllAdvancesRejected() ? 'Advance request denied' : 'Advance request reviewed'
                    }
                    headerText="Advance request submitted"
                    step="5"
                  >
                    <SectionWrapper className={styles['ppm-shipment']}>
                      {hasAdvanceApproved() && (
                        <>
                          <Description>
                            Your Advance Operating Allowance (AOA) request has been reviewed. Download the paperwork for
                            approved requests and submit it to your Finance Office to receive your advance.
                            <br />
                            <br /> The amount you receive will be deducted from your PPM incentive payment. If your
                            incentive ends up being less than your advance, you will be required to pay back the
                            difference.
                            <br />
                            <br />
                          </Description>
                          {ppmShipments.map((shipment) => {
                            const { shipmentType } = shipment;
                            if (shipmentNumbersByType[shipmentType]) {
                              shipmentNumbersByType[shipmentType] += 1;
                            } else {
                              shipmentNumbersByType[shipmentType] = 1;
                            }
                            const shipmentNumber = shipmentNumbersByType[shipmentType];
                            return (
                              <>
                                <strong>
                                  {shipmentTypes[shipment.shipmentType]}
                                  {` ${shipmentNumber} `}
                                </strong>
                                {(shipment?.ppmShipment?.advanceStatus === ADVANCE_STATUSES.APPROVED.apiValue ||
                                  shipment?.ppmShipment?.advanceStatus === ADVANCE_STATUSES.EDITED.apiValue) && (
                                  // TODO: B-18060 will add link to method that will create the AOA packet and return for download
                                  <p className={styles.downloadLink}>
                                    <AsyncPacketDownloadLink
                                      id={shipment?.ppmShipment?.id}
                                      label="Download AOA Paperwork (PDF)"
                                      asyncRetrieval={downloadPPMAOAPacket}
                                      onFailure={togglePPMPacketErrorModal}
                                      loadingMessage="Downloading AOA Paperwork (PDF)..."
                                    />
                                  </p>
                                )}
                                {shipment?.ppmShipment?.advanceStatus === ADVANCE_STATUSES.REJECTED.apiValue && (
                                  <Description>Advance request denied</Description>
                                )}
                                {shipment?.ppmShipment?.advanceStatus == null && (
                                  <Description>Advance request pending</Description>
                                )}
                              </>
                            );
                          })}
                        </>
                      )}
                      {hasAllAdvancesRejected() && (
                        <Description>
                          Your Advance Operating Allowance (AOA) request has been denied. You may be able to use your
                          Government Travel Charge Card (GTCC). Contact your local transportation office to verify GTCC
                          usage authorization or ask any questions.
                        </Description>
                      )}
                      {!isPrimeCounseled() && !hasAdvanceApproved() && !hasAllAdvancesRejected() && (
                        <Description>
                          Your service will review your request for an Advance Operating Allowance (AOA). If approved,
                          you will be able to download the paperwork for your request and submit it to your Finance
                          Office to receive your advance.
                          <br />
                          <br /> The amount you receive will be deducted from your PPM incentive payment. If your
                          incentive ends up being less than your advance, you will be required to pay back the
                          difference.
                        </Description>
                      )}
                      {isPrimeCounseled() && !hasAdvanceApproved() && !hasAllAdvancesRejected() && (
                        <Description>
                          Once you have received counseling for your PPM you will receive emailed instructions on how to
                          download your Advance Operating Allowance (AOA) packet. Please consult with your
                          Transportation Office for review of your AOA packet.
                          <br />
                          <br /> The amount you receive will be deducted from your PPM incentive payment. If your
                          incentive ends up being less than your advance, you will be required to pay back the
                          difference.
                          <br />
                          <br />
                        </Description>
                      )}
                      {isPrimeCounselingComplete() && (
                        <>
                          {ppmShipments.map((shipment) => {
                            const { shipmentType } = shipment;
                            if (shipmentNumbersByType[shipmentType]) {
                              shipmentNumbersByType[shipmentType] += 1;
                            } else {
                              shipmentNumbersByType[shipmentType] = 1;
                            }
                            const shipmentNumber = shipmentNumbersByType[shipmentType];
                            return (
                              <>
                                <strong>
                                  {shipmentTypes[shipment.shipmentType]}
                                  {` ${shipmentNumber} `}
                                </strong>
                                {shipment?.ppmShipment?.hasRequestedAdvance && (
                                  <p className={styles.downloadLink}>
                                    <AsyncPacketDownloadLink
                                      id={shipment?.ppmShipment?.id}
                                      label="Download AOA Paperwork (PDF)"
                                      asyncRetrieval={downloadPPMAOAPacket}
                                      onFailure={togglePPMPacketErrorModal}
                                      loadingMessage="Downloading AOA Paperwork (PDF)..."
                                    />
                                  </p>
                                )}
                                {!shipment?.ppmShipment?.hasRequestedAdvance && (
                                  <>
                                    <br />
                                    <br />
                                  </>
                                )}
                              </>
                            );
                          })}
                        </>
                      )}
                    </SectionWrapper>
                  </Step>
                )}
                {!!ppmShipments.length && hasSubmittedMove() && (
                  <Step
                    headerText="Manage your PPM"
                    completedHeaderText="Manage your PPM"
                    step={hasAdvanceRequested() ? '6' : '5'}
                  >
                    <PPMSummaryList
                      shipments={ppmShipments}
                      onUploadClick={handlePPMUploadClick}
                      onDownloadError={togglePPMPacketErrorModal}
                      onFeedbackClick={handlePPMFeedbackClick}
                      isMoveLocked={isMoveLocked}
                    />
                  </Step>
                )}
              </SectionWrapper>
              <Contact
                header="Contacts"
                dutyLocationName={currentLocation?.transportation_office?.name}
                officeType="Origin Transportation Office"
                telephone={currentLocation?.transportation_office?.phone_lines[0]}
              />
            </>
          )}
        </div>
      </div>
      <PrintableLegalese signature={signedCertification.signature} signatureDate={signedCertification.created_at} />
    </>
  );
};

MoveHome.defaultProps = {
  orders: {},
  serviceMember: null,
  signedCertification: {},
  uploadedAmendedOrderDocuments: [],
  router: {},
};

const mapStateToProps = (state) => {
  const serviceMember = selectServiceMemberFromLoggedInUser(state);
  const serviceMemberMoves = selectAllMoves(state);

  return {
    isProfileComplete: selectIsProfileComplete(state),
    orders: selectCurrentOrders(state) || {},
    uploadedOrderDocuments: selectUploadsForCurrentOrders(state),
    uploadedAmendedOrderDocuments: selectUploadsForCurrentAmendedOrders(state),
    serviceMember,
    serviceMemberMoves,
    backupContacts: serviceMember?.backup_contacts || [],
    signedCertification: selectSignedCertification(state),
    mtoShipments: selectMTOShipmentsForCurrentMove(state),
  };
};

const mapDispatchToProps = {
  getSignedCertification: getSignedCertificationAction,
  updateShipmentList: updateMTOShipments,
  updateAllMoves: updateAllMovesAction,
};

// in order to avoid setting up proxy server only for storybook, pass in stub function so API requests don't fail
const mergeProps = (stateProps, dispatchProps, ownProps) => ({
  ...stateProps,
  ...dispatchProps,
  ...ownProps,
});

export default withContext(
  withRouter(
    connect(
      mapStateToProps,
      mapDispatchToProps,
      mergeProps,
    )(requireCustomerState(MoveHome, profileStates.BACKUP_CONTACTS_COMPLETE)),
  ),
);<|MERGE_RESOLUTION|>--- conflicted
+++ resolved
@@ -100,19 +100,7 @@
   const [showDeleteSuccessAlert, setShowDeleteSuccessAlert] = useState(false);
   const [showDeleteErrorAlert, setShowDeleteErrorAlert] = useState(false);
   const [showErrorAlert, setShowErrorAlert] = useState(false);
-<<<<<<< HEAD
-  const [isManageSupportingDocsEnabled, setIsManageSupportingDocsEnabled] = useState(false);
   const [isMoveLocked, setIsMoveLocked] = useState(false);
-
-  useEffect(() => {
-    const fetchData = async () => {
-      setIsManageSupportingDocsEnabled(await isBooleanFlagEnabled('manage_supporting_docs'));
-    };
-    fetchData();
-  }, []);
-=======
-  const [isMoveLocked, setIsMoveLocked] = useState(false);
->>>>>>> 1042953b
 
   const handleCancelMove = () => {
     cancelMove(moveId)
