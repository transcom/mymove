import React, { useEffect, useState } from 'react';
import { node, string } from 'prop-types';
import moment from 'moment';
import { connect } from 'react-redux';
import { Alert, Button } from '@trussworks/react-uswds';
import { generatePath, useNavigate, useParams, useLocation } from 'react-router-dom';

import styles from './Home.module.scss';
import {
  HelperAmendedOrders,
  HelperApprovedMove,
  HelperNeedsOrders,
  HelperNeedsShipment,
  HelperNeedsSubmitMove,
  HelperSubmittedMove,
  HelperPPMCloseoutSubmitted,
} from './HomeHelpers';

import AsyncPacketDownloadLink from 'shared/AsyncPacketDownloadLink/AsyncPacketDownloadLink';
import DownloadPacketErrorModal from 'shared/DownloadPacketErrorModal/DownloadPacketErrorModal';
import ConnectedDestructiveShipmentConfirmationModal from 'components/ConfirmationModals/DestructiveShipmentConfirmationModal';
import Contact from 'components/Customer/Home/Contact';
import DocsUploaded from 'components/Customer/Home/DocsUploaded';
import PrintableLegalese from 'components/Customer/Home/PrintableLegalese';
import Step from 'components/Customer/Home/Step';
import SectionWrapper from 'components/Customer/SectionWrapper';
import PPMSummaryList from 'components/PPMSummaryList/PPMSummaryList';
import ShipmentList from 'components/ShipmentList/ShipmentList';
import requireCustomerState from 'containers/requireCustomerState/requireCustomerState';
import { profileStates } from 'constants/customerStates';
import MOVE_STATUSES from 'constants/moves';
import { customerRoutes } from 'constants/routes';
import { ppmShipmentStatuses, shipmentTypes } from 'constants/shipments';
import ConnectedFlashMessage from 'containers/FlashMessage/FlashMessage';
import { deleteMTOShipment, getAllMoves, getMTOShipmentsForMove, downloadPPMAOAPacket } from 'services/internalApi';
import { withContext } from 'shared/AppContext';
import { SHIPMENT_OPTIONS } from 'shared/constants';
import {
  getSignedCertification as getSignedCertificationAction,
  selectSignedCertification,
} from 'shared/Entities/modules/signed_certifications';
import LoadingPlaceholder from 'shared/LoadingPlaceholder';
import { updateMTOShipments, updateAllMoves as updateAllMovesAction } from 'store/entities/actions';
import {
  selectAllMoves,
  selectCurrentOrders,
  selectIsProfileComplete,
  selectMTOShipmentsForCurrentMove,
  selectServiceMemberFromLoggedInUser,
  selectUploadsForCurrentAmendedOrders,
  selectUploadsForCurrentOrders,
} from 'store/entities/selectors';
import { formatCustomerDate, formatWeight } from 'utils/formatters';
import { isPPMAboutInfoComplete, isPPMShipmentComplete, isWeightTicketComplete } from 'utils/shipments';
import withRouter from 'utils/routing';
import { ADVANCE_STATUSES } from 'constants/ppms';

const Description = ({ className, children, dataTestId }) => (
  <p className={`${styles.description} ${className}`} data-testid={dataTestId}>
    {children}
  </p>
);

Description.propTypes = {
  className: string,
  children: node.isRequired,
  dataTestId: string,
};

Description.defaultProps = {
  className: '',
  dataTestId: '',
};

const MoveHome = ({ serviceMemberMoves, isProfileComplete, serviceMember, signedCertification, updateAllMoves }) => {
  // loading the moveId in params to select move details from serviceMemberMoves in state
  const { moveId } = useParams();
  const navigate = useNavigate();
  let { state } = useLocation();
  state = { ...state, moveId };
  const [showDeleteModal, setShowDeleteModal] = useState(false);
  const [targetShipmentId, setTargetShipmentId] = useState(null);
  const [showDeleteSuccessAlert, setShowDeleteSuccessAlert] = useState(false);
  const [showDeleteErrorAlert, setShowDeleteErrorAlert] = useState(false);
  const [showDownloadPPMPaperworkErrorAlert, setShowDownloadPPMPaperworkErrorAlert] = useState(false);

  // fetching all move data on load since this component is dependent on that data
  // this will run each time the component is loaded/accessed
  useEffect(() => {
    getAllMoves(serviceMember.id).then((response) => {
      updateAllMoves(response);
    });
  }, [updateAllMoves, serviceMember]);

  // loading placeholder while data loads - this handles any async issues
  if (!serviceMemberMoves || !serviceMemberMoves.currentMove || !serviceMemberMoves.previousMoves) {
    return (
      <div className={styles.homeContainer}>
        <div className={`usa-prose grid-container ${styles['grid-container']}`}>
          <LoadingPlaceholder />
        </div>
      </div>
    );
  }

  // Find the move in the currentMove array
  const currentMove = serviceMemberMoves.currentMove.find((move) => move.id === moveId);
  // Find the move in the previousMoves array if not found in currentMove
  const previousMove = serviceMemberMoves.previousMoves.find((move) => move.id === moveId);
  // the move will either be in the currentMove or previousMove object
  const move = currentMove || previousMove;
  const { orders } = move;
  const uploadedOrderDocuments = orders?.uploaded_orders?.uploads || [];
  let mtoShipments;
  if (!move.mtoShipments) {
    mtoShipments = [];
  } else {
    mtoShipments = move.mtoShipments;
  }

  // checking to see if the orders object has a length
  const hasOrdersAndUpload = () => {
    return !!Object.keys(orders).length && !!uploadedOrderDocuments.length;
  };

  // checking if there are amended orders and if the move status is not approved
  const hasUnapprovedAmendedOrders = () => {
    const amendedOrders = orders?.uploaded_amended_orders || {};
    return !!Object.keys(amendedOrders).length && move.status !== 'APPROVED';
  };

  // checking if the user has order info, but no uploads
  const hasOrdersNoUpload = () => {
    return !!Object.keys(orders).length && !uploadedOrderDocuments.length;
  };

  // checking if there are any shipments in the move object
  const hasAnyShipments = () => {
    return !!Object.keys(orders).length && !!mtoShipments.length;
  };

  // checking status of the move is in any status other than DRAFT
  const hasSubmittedMove = () => {
    return !!Object.keys(move).length && move.status !== 'DRAFT';
  };

  // checking if the move contains ppm shipments
  const hasPPMShipments = () => {
    return mtoShipments?.some((shipment) => shipment.ppmShipment);
  };

  // checking if a PPM shipment is waiting on payment approval
  const hasSubmittedPPMCloseout = () => {
    const finishedCloseout = mtoShipments.filter(
      (shipment) => shipment?.ppmShipment?.status === ppmShipmentStatuses.NEEDS_PAYMENT_APPROVAL,
    );
    return !!finishedCloseout.length;
  };

  // checking every PPM shipment to see if they are all complete
  const hasAllCompletedPPMShipments = () => {
    return mtoShipments?.filter((s) => s.shipmentType === SHIPMENT_OPTIONS.PPM)?.every((s) => isPPMShipmentComplete(s));
  };

  // determine if at least one advance was APPROVED (advance_status in ppm_shipments table is not nil)
  const hasAdvanceApproved = () => {
    const appovedAdvances = mtoShipments.filter(
      (shipment) => shipment?.ppmShipment?.advanceStatus === ADVANCE_STATUSES.APPROVED.apiValue,
    );
    return !!appovedAdvances.length;
  };

  // checking if the customer has requested an advance
  const hasAdvanceRequested = () => {
    const requestedAdvances = mtoShipments.filter((shipment) => shipment?.ppmShipment?.hasRequestedAdvance);
    return !!requestedAdvances.length;
  };

  // check to see if all advance_status are REJECTED
  const hasAllAdvancesRejected = () => {
    const rejectedAdvances = mtoShipments.filter(
      (shipment) => shipment?.ppmShipment?.advanceStatus === ADVANCE_STATUSES.REJECTED.apiValue,
    );
    return !hasAdvanceApproved() && rejectedAdvances.length > 0;
  };

  // checking the move status, if approved, return true
  const isMoveApproved = () => {
    return move.status === MOVE_STATUSES.APPROVED;
  };

  // checking to see if prime is counseling this move, return true
  const isPrimeCounseled = () => {
<<<<<<< HEAD
    return !orders.provides_services_counseling;
=======
    return !orders.providesServicesCounseling;
>>>>>>> 1fe4f06d
  };

  // logic that handles deleting a shipment
  // calls internal API and updates shipments
  const handleDeleteShipmentConfirmation = (shipmentId) => {
    deleteMTOShipment(shipmentId)
      .then(() => {
        getAllMoves(serviceMember.id).then((response) => {
          updateAllMoves(response);
        });
        getMTOShipmentsForMove(move.id).then((response) => {
          updateMTOShipments(response);
          setShowDeleteErrorAlert(false);
          setShowDeleteSuccessAlert(true);
        });
      })
      .catch(() => {
        setShowDeleteErrorAlert(true);
        setShowDeleteSuccessAlert(false);
      })
      .finally(() => {
        setShowDeleteModal(false);
      });
  };

  const shipmentActionBtnLabel = () => {
    if (hasSubmittedMove()) {
      return '';
    }
    if (hasAnyShipments()) {
      return 'Add another shipment';
    }
    return 'Set up your shipments';
  };

  const reportByLabel = () => {
    switch (orders.orders_type) {
      case 'RETIREMENT':
        return 'Retirement date';
      case 'SEPARATION':
        return 'Separation date';
      default:
        return 'Report by';
    }
  };

  const hideDeleteModal = () => {
    setShowDeleteModal(false);
  };

  const handleShipmentClick = (shipmentId, shipmentNumber, shipmentType) => {
    let queryString = '';
    if (shipmentNumber) {
      queryString = `?shipmentNumber=${shipmentNumber}`;
    }

    let destLink = '';
    if (shipmentType === shipmentTypes.HHG || shipmentType === shipmentTypes.PPM) {
      destLink = `${generatePath(customerRoutes.SHIPMENT_EDIT_PATH, {
        moveId: move.id,
        mtoShipmentId: shipmentId,
      })}${queryString}`;
    } else {
      // this will handle nts/ntsr shipments
      destLink = generatePath(customerRoutes.SHIPMENT_EDIT_PATH, {
        moveId: move.id,
        mtoShipmentId: shipmentId,
      });
    }

    navigate(destLink);
  };

  const handleDeleteClick = (shipmentId) => {
    setShowDeleteModal(true);
    setTargetShipmentId(shipmentId);
  };

  const handlePPMUploadClick = (shipmentId) => {
    const shipment = mtoShipments.find((mtoShipment) => mtoShipment.id === shipmentId);

    const aboutInfoComplete = isPPMAboutInfoComplete(shipment.ppmShipment);

    let path = generatePath(customerRoutes.SHIPMENT_PPM_ABOUT_PATH, {
      moveId: move.id,
      mtoShipmentId: shipmentId,
    });

    if (aboutInfoComplete) {
      if (shipment.ppmShipment.weightTickets.length === 0) {
        path = generatePath(customerRoutes.SHIPMENT_PPM_WEIGHT_TICKETS_PATH, {
          moveId: move.id,
          mtoShipmentId: shipmentId,
        });
      } else if (!shipment.ppmShipment.weightTickets.some(isWeightTicketComplete)) {
        path = generatePath(customerRoutes.SHIPMENT_PPM_WEIGHT_TICKETS_EDIT_PATH, {
          moveId: move.id,
          mtoShipmentId: shipmentId,
          weightTicketId: shipment.ppmShipment.weightTickets[0].id,
        });
      } else {
        path = generatePath(customerRoutes.SHIPMENT_PPM_REVIEW_PATH, {
          moveId: move.id,
          mtoShipmentId: shipmentId,
        });
      }
    }

    navigate(path);
  };

  // eslint-disable-next-line class-methods-use-this
  const sortAllShipments = () => {
    const allShipments = JSON.parse(JSON.stringify(mtoShipments));
    allShipments.sort((a, b) => moment(a.createdAt) - moment(b.createdAt));

    return allShipments;
  };

  // eslint-disable-next-line class-methods-use-this
  const handlePrintLegalese = (e) => {
    e.preventDefault();
    window.print();
  };

  const handleNewPathClick = (path) => {
    navigate(path, { state });
  };

  // if the move has amended orders that aren't approved, it will display an info box at the top of the page
  const renderAlert = () => {
    if (hasUnapprovedAmendedOrders()) {
      return (
        <Alert headingLevel="h4" type="success" slim data-testid="unapproved-amended-orders-alert">
          <span className={styles.alertMessageFirstLine}>
            The transportation office will review your new documents and update your move info. Contact your movers to
            coordinate any changes to your move.
          </span>
          <span className={styles.alertMessageSecondLine}>You don&apos;t need to do anything else in MilMove.</span>
        </Alert>
      );
    }
    return null;
  };

  // handles logic of which helper boxes to render
  const renderHelper = () => {
    if (!hasOrdersAndUpload()) return <HelperNeedsOrders />;
    if (!hasAnyShipments()) return <HelperNeedsShipment />;
    if (!hasSubmittedMove()) return <HelperNeedsSubmitMove />;
    if (hasSubmittedPPMCloseout()) return <HelperPPMCloseoutSubmitted />;
    if (hasUnapprovedAmendedOrders()) return <HelperAmendedOrders />;
    if (isMoveApproved()) return <HelperApprovedMove />;
    return <HelperSubmittedMove />;
  };

  const renderCustomerHeaderText = () => {
    return (
      <>
        <p>
          You’re moving to <strong>{orders.new_duty_location.name}</strong> from{' '}
          <strong>{orders.origin_duty_location?.name}.</strong>
          <br />
          {` ${reportByLabel()} `}
          <strong>{moment(orders.report_by_date).format('DD MMM YYYY')}.</strong>
        </p>

        <dl className={styles.subheaderContainer}>
          <div className={styles.subheaderSubsection}>
            <dt>Weight allowance</dt>
            <dd>{formatWeight(orders.authorizedWeight)}.</dd>
          </div>
          {move.moveCode && (
            <div className={styles.subheaderSubsection}>
              <dt>Move code</dt>
              <dd>#{move.moveCode}</dd>
            </div>
          )}
        </dl>
      </>
    );
  };

  const togglePPMPacketErrorModal = () => {
    setShowDownloadPPMPaperworkErrorAlert(!showDownloadPPMPaperworkErrorAlert);
  };

  // early return if loading user/service member
  if (!serviceMember) {
    return (
      <div className={styles.homeContainer}>
        <div className={`usa-prose grid-container ${styles['grid-container']}`}>
          <LoadingPlaceholder />
        </div>
      </div>
    );
  }

  // eslint-disable-next-line camelcase
  const { current_location } = serviceMember;
  const ordersPath = hasOrdersNoUpload() ? `/orders/upload/${orders.id}` : `/orders/upload/${orders.id}`;

  const shipmentSelectionPath =
    move?.id &&
    (hasAnyShipments()
      ? generatePath(customerRoutes.SHIPMENT_SELECT_TYPE_PATH, { moveId: move.id })
      : generatePath(customerRoutes.SHIPMENT_MOVING_INFO_PATH, { moveId: move.id }));

  const confirmationPath = move?.id && generatePath(customerRoutes.MOVE_REVIEW_PATH, { moveId: move.id });
  const profileEditPath = generatePath(customerRoutes.PROFILE_PATH);
  const ordersEditPath = `/move/${move.id}/review/edit-orders/${orders.id}`;
  const ordersAmendPath = `/orders/amend/${orders.id}`;
  const allSortedShipments = sortAllShipments(mtoShipments);
  const ppmShipments = allSortedShipments.filter((shipment) => shipment.shipmentType === SHIPMENT_OPTIONS.PPM);

  // eslint-disable-next-line camelcase
  const currentLocation = current_location;
  const shipmentNumbersByType = {};

  return (
    <>
      <ConnectedDestructiveShipmentConfirmationModal
        isOpen={showDeleteModal}
        shipmentID={targetShipmentId}
        onClose={hideDeleteModal}
        onSubmit={handleDeleteShipmentConfirmation}
        title="Delete this?"
        content="Your information will be gone. You’ll need to start over if you want it back."
        submitText="Yes, Delete"
        closeText="No, Keep It"
      />
      <DownloadPacketErrorModal isOpen={showDownloadPPMPaperworkErrorAlert} closeModal={togglePPMPacketErrorModal} />
      <div className={styles.homeContainer}>
        <header data-testid="customer-header" className={styles['customer-header']}>
          <div className={`usa-prose grid-container ${styles['grid-container']}`}>
            <h2>
              {serviceMember.first_name} {serviceMember.last_name}
            </h2>
            {(hasOrdersNoUpload() || hasOrdersAndUpload()) && renderCustomerHeaderText()}
          </div>
        </header>
        <div className={`usa-prose grid-container ${styles['grid-container']}`}>
          {showDeleteSuccessAlert && (
            <Alert headingLevel="h4" slim type="success">
              The shipment was deleted.
            </Alert>
          )}
          {showDeleteErrorAlert && (
            <Alert headingLevel="h4" slim type="error">
              Something went wrong, and your changes were not saved. Please try again later or contact your counselor.
            </Alert>
          )}
          <ConnectedFlashMessage />

          {isProfileComplete && (
            <>
              {renderAlert()}
              {renderHelper()}
              <SectionWrapper>
                <Step
                  complete={serviceMember.is_profile_complete}
                  completedHeaderText="Profile complete"
                  editBtnLabel="Edit"
                  headerText="Profile complete"
                  step="1"
                  onEditBtnClick={() => handleNewPathClick(profileEditPath)}
                >
                  <Description>Make sure to keep your personal information up to date during your move.</Description>
                </Step>
                {!hasSubmittedMove() && (
                  <Step
                    complete={hasOrdersAndUpload()}
                    completedHeaderText="Orders uploaded"
                    editBtnLabel={hasOrdersAndUpload() ? 'Edit' : ''}
                    onEditBtnClick={() => handleNewPathClick(ordersEditPath)}
                    headerText="Upload orders"
                    actionBtnLabel={!hasOrdersAndUpload() ? 'Add orders' : ''}
                    onActionBtnClick={() => handleNewPathClick(ordersPath)}
                    step="2"
                  >
                    {hasOrdersAndUpload() && !hasSubmittedMove() ? (
                      <DocsUploaded files={uploadedOrderDocuments} />
                    ) : (
                      <Description>Upload photos of each page, or upload a PDF.</Description>
                    )}
                  </Step>
                )}
                {hasSubmittedMove() && hasOrdersAndUpload() && (
                  <Step
                    complete={hasOrdersAndUpload() && hasSubmittedMove()}
                    completedHeaderText="Orders"
                    editBtnLabel="Upload documents"
                    onEditBtnClick={() => handleNewPathClick(ordersAmendPath)}
                    headerText="Orders"
                    step="2"
                    containerClassName="step-amended-orders"
                  >
                    <p>If you receive amended orders</p>
                    <ul>
                      <li>Upload the new document(s) here</li>
                      <li>If you have not had a counseling session talk to your local transportation office</li>
                      <li>If you have been assigned a Customer Care Representative, you can speak directly to them</li>
                      <li>They will update your move info to reflect the new orders</li>
                    </ul>
                  </Step>
                )}
                <Step
                  actionBtnLabel={shipmentActionBtnLabel()}
                  actionBtnDisabled={!hasOrdersAndUpload()}
                  actionBtnId="shipment-selection-btn"
                  onActionBtnClick={() => handleNewPathClick(shipmentSelectionPath)}
                  complete={hasPPMShipments() ? hasAllCompletedPPMShipments() : hasAnyShipments()}
                  completedHeaderText="Shipments"
                  headerText="Set up shipments"
                  secondaryBtn={hasAnyShipments()}
                  secondaryClassName="margin-top-2"
                  step="3"
                >
                  {hasAnyShipments() ? (
                    <div>
                      <ShipmentList
                        shipments={allSortedShipments}
                        onShipmentClick={handleShipmentClick}
                        onDeleteClick={handleDeleteClick}
                        moveSubmitted={hasSubmittedMove()}
                      />
                      {hasSubmittedMove() && (
                        <p className={styles.descriptionExtra}>
                          If you need to change, add, or cancel shipments, talk to your move counselor or Customer Care
                          Representative
                        </p>
                      )}
                    </div>
                  ) : (
                    <Description>
                      We will collect addresses, dates, and how you want to move your personal property.
                      <br /> Note: You can change these details later by talking to a move counselor or customer care
                      representative.
                    </Description>
                  )}
                </Step>
                <Step
                  actionBtnDisabled={hasPPMShipments() ? !hasAllCompletedPPMShipments() : !hasAnyShipments()}
                  actionBtnId="review-and-submit-btn"
                  actionBtnLabel={!hasSubmittedMove() ? 'Review and submit' : 'Review your request'}
                  complete={hasSubmittedMove()}
                  completedHeaderText="Move request confirmed"
                  containerClassName="margin-bottom-8"
                  headerText="Confirm move request"
                  onActionBtnClick={() => handleNewPathClick(confirmationPath)}
                  secondaryBtn={hasSubmittedMove()}
                  secondaryBtnClassName={styles.secondaryBtn}
                  step="4"
                >
                  {hasSubmittedMove() ? (
                    <Description className={styles.moveSubmittedDescription} dataTestId="move-submitted-description">
                      Move submitted {formatCustomerDate(move.submittedAt) || 'Not submitted yet'}.<br />
                      <Button unstyled onClick={handlePrintLegalese} className={styles.printBtn}>
                        Print the legal agreement
                      </Button>
                    </Description>
                  ) : (
                    <Description>
                      Review your move details and sign the legal paperwork, then send the info on to your move
                      counselor.
                    </Description>
                  )}
                </Step>
                {!!ppmShipments.length && hasSubmittedMove() && hasAdvanceRequested() && (
                  <Step
                    complete={hasAdvanceApproved() || hasAllAdvancesRejected()}
                    completedHeaderText={
                      hasAllAdvancesRejected() ? 'Advance request denied' : 'Advance request reviewed'
                    }
                    headerText="Advance request submitted"
                    step="5"
                  >
                    <SectionWrapper className={styles['ppm-shipment']}>
                      {hasAdvanceApproved() && (
                        <>
                          <Description>
                            Your Advance Operating Allowance (AOA) request has been reviewed. Download the paperwork for
                            approved requests and submit it to your Finance Office to receive your advance.
                            <br />
                            <br /> The amount you receive will be deducted from your PPM incentive payment. If your
                            incentive ends up being less than your advance, you will be required to pay back the
                            difference.
                            <br />
                            <br />
                          </Description>
                          {ppmShipments.map((shipment) => {
                            const { shipmentType } = shipment;
                            if (shipmentNumbersByType[shipmentType]) {
                              shipmentNumbersByType[shipmentType] += 1;
                            } else {
                              shipmentNumbersByType[shipmentType] = 1;
                            }
                            const shipmentNumber = shipmentNumbersByType[shipmentType];
                            return (
                              <>
                                <strong>
                                  {shipmentTypes[shipment.shipmentType]}
                                  {` ${shipmentNumber} `}
                                </strong>
                                {shipment?.ppmShipment?.advanceStatus === ADVANCE_STATUSES.APPROVED.apiValue && (
                                  <p className={styles.downloadLink}>
                                    <AsyncPacketDownloadLink
                                      id={shipment?.ppmShipment?.id}
                                      label="Download AOA Paperwork (PDF)"
                                      asyncRetrieval={downloadPPMAOAPacket}
                                      onFailure={togglePPMPacketErrorModal}
                                    />
                                  </p>
                                )}
                                {shipment?.ppmShipment?.advanceStatus === ADVANCE_STATUSES.REJECTED.apiValue && (
                                  <Description>Advance request denied</Description>
                                )}
                                {shipment?.ppmShipment?.advanceStatus == null && (
                                  <Description>Advance request pending</Description>
                                )}
                              </>
                            );
                          })}
                        </>
                      )}
                      {hasAllAdvancesRejected() && (
                        <Description>
                          Your Advance Operating Allowance (AOA) request has been denied. You may be able to use your
                          Government Travel Charge Card (GTCC). Contact your local transportation office to verify GTCC
                          usage authorization or ask any questions.
                        </Description>
                      )}
                      {!isPrimeCounseled() && !hasAdvanceApproved() && !hasAllAdvancesRejected() && (
                        <Description>
                          Your service will review your request for an Advance Operating Allowance (AOA). If approved,
                          you will be able to download the paperwork for your request and submit it to your Finance
                          Office to receive your advance.
                          <br />
                          <br /> The amount you receive will be deducted from your PPM incentive payment. If your
                          incentive ends up being less than your advance, you will be required to pay back the
                          difference.
                        </Description>
                      )}
                      {isPrimeCounseled() && !hasAdvanceApproved() && !hasAllAdvancesRejected() && (
                        <Description>
                          Once you have received counseling for your PPM you will receive emailed instructions on how to
                          download your Advance Operating Allowance (AOA) packet. Please consult with your
                          Transportation Office for review of your AOA packet.
                          <br />
                          <br /> The amount you receive will be deducted from your PPM incentive payment. If your
                          incentive ends up being less than your advance, you will be required to pay back the
                          difference.
                        </Description>
                      )}
                    </SectionWrapper>
                  </Step>
                )}
                {!!ppmShipments.length && hasSubmittedMove() && (
                  <Step
                    headerText="Manage your PPM"
                    completedHeaderText="Manage your PPM"
                    step={hasAdvanceRequested() ? '6' : '5'}
                  >
                    <PPMSummaryList
                      shipments={ppmShipments}
                      onUploadClick={handlePPMUploadClick}
                      onDownloadError={togglePPMPacketErrorModal}
                    />
                  </Step>
                )}
              </SectionWrapper>
              <Contact
                header="Contacts"
                dutyLocationName={currentLocation?.transportation_office?.name}
                officeType="Origin Transportation Office"
                telephone={currentLocation?.transportation_office?.phone_lines[0]}
              />
            </>
          )}
        </div>
      </div>
      <PrintableLegalese signature={signedCertification.signature} signatureDate={signedCertification.created_at} />
    </>
  );
};

MoveHome.defaultProps = {
  orders: {},
  serviceMember: null,
  signedCertification: {},
  uploadedAmendedOrderDocuments: [],
  router: {},
};

const mapStateToProps = (state) => {
  const serviceMember = selectServiceMemberFromLoggedInUser(state);
  const serviceMemberMoves = selectAllMoves(state);

  return {
    isProfileComplete: selectIsProfileComplete(state),
    orders: selectCurrentOrders(state) || {},
    uploadedOrderDocuments: selectUploadsForCurrentOrders(state),
    uploadedAmendedOrderDocuments: selectUploadsForCurrentAmendedOrders(state),
    serviceMember,
    serviceMemberMoves,
    backupContacts: serviceMember?.backup_contacts || [],
    signedCertification: selectSignedCertification(state),
    mtoShipments: selectMTOShipmentsForCurrentMove(state),
  };
};

const mapDispatchToProps = {
  getSignedCertification: getSignedCertificationAction,
  updateShipmentList: updateMTOShipments,
  updateAllMoves: updateAllMovesAction,
};

// in order to avoid setting up proxy server only for storybook, pass in stub function so API requests don't fail
const mergeProps = (stateProps, dispatchProps, ownProps) => ({
  ...stateProps,
  ...dispatchProps,
  ...ownProps,
});

export default withContext(
  withRouter(
    connect(
      mapStateToProps,
      mapDispatchToProps,
      mergeProps,
    )(requireCustomerState(MoveHome, profileStates.BACKUP_CONTACTS_COMPLETE)),
  ),
);<|MERGE_RESOLUTION|>--- conflicted
+++ resolved
@@ -191,11 +191,7 @@
 
   // checking to see if prime is counseling this move, return true
   const isPrimeCounseled = () => {
-<<<<<<< HEAD
-    return !orders.provides_services_counseling;
-=======
     return !orders.providesServicesCounseling;
->>>>>>> 1fe4f06d
   };
 
   // logic that handles deleting a shipment
