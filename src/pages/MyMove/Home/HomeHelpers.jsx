import React from 'react';
import { Link } from 'react-router-dom';
import { Link as ExternalLink } from '@trussworks/react-uswds';

import styles from './Home.module.scss';

import { customerRoutes } from 'constants/routes';
import Helper from 'components/Customer/Home/Helper';

export const HelperNeedsOrders = () => (
  <Helper title="Next step: Add your orders">
    <ul>
      <li>If you have a hard copy, you can take photos of each page</li>
      <li>If you have a PDF, you can upload that</li>
    </ul>
  </Helper>
);

export const HelperNeedsShipment = () => (
  <Helper title="Time for step 3: Set up your shipments" className={styles['helper-paragraph-only']}>
    <p>Share where and when you&apos;re moving, and how you want your things to be shipped.</p>
    <p>
<<<<<<< HEAD
      {' '}
=======
>>>>>>> a0a2e39d
      Important Notice: USTRANSCOM has contracted a single move manager to manage the hundreds of commercial moving
      companies that pack, ship, and deliver personal property worldwide. They will manage household goods,
      storage-in-transit warehouse services, and unaccompanied baggage shipments. This move manager will be your primary
      contact for scheduling and conducting your move. The DOD will oversee their work and your local transportation
      office will remain your primary DOD contact to ensure quality performance.
    </p>
    <p>
<<<<<<< HEAD
      {' '}
=======
>>>>>>> a0a2e39d
      Note: This move manager does not manage personally procured moves or replace the existing programs for
      non-temporary storage or the movement of privately owned vehicles.
    </p>
  </Helper>
);

export const HelperNeedsSubmitMove = () => (
  <Helper title="Time to submit your move">
    <ul>
      <li>Double check the info you’ve entered</li>
      <li>Sign the legal agreement</li>
      <li>You’ll hear from a move counselor or your transportation office within a few days</li>
    </ul>
  </Helper>
);

export const HelperSubmittedMove = () => (
  <Helper title="Next step: Your move gets approved" className={styles['helper-submitted-section']}>
    <div>
      <p>
        <strong>We have assigned you a move code above.</strong> Write it down and use this code when talking to any
        representative about your move. You will also receive this code via a confirmation email.
      </p>
    </div>
    <div>
      <p>
        <strong>A move counselor will contact you.</strong> They will confirm the information you entered here, give
        advice, and answer questions.
      </p>
    </div>
    <div>
      <p>
        <strong>For PPM (do it yourself) shipments</strong>
      </p>
      <ul className={styles['top-gap']}>
        <li>
          You can start packing, but do not move any of your personal property until you hear that your move is approved
        </li>
      </ul>
    </div>
    <div>
      <p>
        <strong>For HHGs and other shipments using movers</strong>
      </p>
      <div className={styles['top-gap']}>
        <p>Your Customer Care Representative will contact you to:</p>
        <ul>
          <li>Estimate the weight of your personal property</li>
          <li>Finalize dates to pack and pick up your personal property</li>
        </ul>
      </div>
    </div>
    <div>
      <p>
        <strong>
          We recommend visiting&nbsp;
          <ExternalLink
            variant="external"
            target="_blank"
            rel="noopener noreferrer"
            href="https://planmymove.militaryonesource.mil/"
          >
            Plan My Move
          </ExternalLink>{' '}
          to make a customized moving checklist.
        </strong>
      </p>
    </div>
  </Helper>
);

export const HelperApprovedMove = () => (
  <Helper title="Your move is in progress." className={styles['helper-approved-section']}>
    <div>
      <p>Talk to your counselor or to your movers to make any changes to your move.</p>
    </div>
    <div>
      <p>
        <strong>For PPM shipments</strong>
      </p>
      <p className={styles['top-gap']}>
        When you are done moving your things, select <strong>Upload PPM Documents</strong> to document your PPM,
        calculate your final incentive, and create a payment request packet. You will upload weight tickets, receipts,
        and other documentation that a counselor will review.
      </p>
    </div>
    <div>
      <p>
        <strong>If you receive new orders while your move is underway</strong>
      </p>
      <ul className={styles['top-gap']}>
        <li>Talk to your counselor</li>
        <li>Talk to your movers</li>
        <li>
          <Link to={customerRoutes.ORDERS_AMEND_PATH}>Upload a copy of your new orders</Link>
        </li>
      </ul>
    </div>
  </Helper>
);

export const HelperAmendedOrders = () => (
  <Helper title="Next step: Contact your movers (if you have them)" className={styles['helper-paragraph-only']}>
    <p>
      If your destination changed or your move was canceled, contact your movers ASAP to let them know. They&apos;ll
      work with you to coordinate any changes.
    </p>
  </Helper>
);

export const HelperPPMCloseoutSubmitted = () => (
  <Helper title="Someone will review all of your PPM documentation" className={styles['helper-paragraph-only']}>
    <p>
      If your documentation is clear and valid, you’ll be able to download a payment packet. You can submit that packet
      to your Finance office to finalize your acutal incentive amount and request payment.
    </p>
    <p>
      If any documentation is unclear or inaccurate, the counselor will send it back for you to edit. When you are done
      editing, you will submit it again and a counselor will review your changes.
    </p>
  </Helper>
);<|MERGE_RESOLUTION|>--- conflicted
+++ resolved
@@ -20,10 +20,6 @@
   <Helper title="Time for step 3: Set up your shipments" className={styles['helper-paragraph-only']}>
     <p>Share where and when you&apos;re moving, and how you want your things to be shipped.</p>
     <p>
-<<<<<<< HEAD
-      {' '}
-=======
->>>>>>> a0a2e39d
       Important Notice: USTRANSCOM has contracted a single move manager to manage the hundreds of commercial moving
       companies that pack, ship, and deliver personal property worldwide. They will manage household goods,
       storage-in-transit warehouse services, and unaccompanied baggage shipments. This move manager will be your primary
@@ -31,10 +27,6 @@
       office will remain your primary DOD contact to ensure quality performance.
     </p>
     <p>
-<<<<<<< HEAD
-      {' '}
-=======
->>>>>>> a0a2e39d
       Note: This move manager does not manage personally procured moves or replace the existing programs for
       non-temporary storage or the movement of privately owned vehicles.
     </p>
