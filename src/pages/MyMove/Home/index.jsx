--- conflicted
+++ resolved
@@ -1,12 +1,8 @@
 /* eslint-disable react/no-unused-prop-types */
 /* eslint-disable no-console */
 import React, { Component } from 'react';
-<<<<<<< HEAD
-import { func, arrayOf, shape, string, objectOf, object } from 'prop-types';
-=======
 import { func, arrayOf, shape, string, node } from 'prop-types';
 import moment from 'moment';
->>>>>>> a60136e5
 import { connect } from 'react-redux';
 
 import styles from './Home.module.scss';
@@ -17,12 +13,8 @@
 import ShipmentList from 'components/Customer/Home/ShipmentList';
 import Contact from 'components/Customer/Home/Contact';
 import { showLoggedInUser as showLoggedInUserAction } from 'shared/Entities/modules/user';
-<<<<<<< HEAD
-import { selectActiveOrLatestOrdersFromEntities, selectUploadedOrders } from 'shared/Entities/modules/orders';
-=======
 import { selectServiceMemberFromLoggedInUser } from 'shared/Entities/modules/serviceMembers';
 import { selectUploadedOrders, selectActiveOrLatestOrdersFromEntities } from 'shared/Entities/modules/orders';
->>>>>>> a60136e5
 import { selectActiveOrLatestMove } from 'shared/Entities/modules/moves';
 import {
   selectMTOShipmentsByMoveId,
@@ -49,9 +41,15 @@
     return !!Object.keys(orders).length && !!uploadedOrderDocuments.length;
   }
 
-  get hasShipments() {
+  get hasShipment() {
     const { shipments } = this.props;
+    // TODO: check for PPM when PPM is integrated
     return this.hasOrders && !!shipments.length;
+  }
+
+  get hasSubmittedMove() {
+    const { move } = this.props;
+    return !!move.length && move.status !== 'DRAFT';
   }
 
   get getHelperHeaderText() {
@@ -59,11 +57,11 @@
       return 'Next step: Add your orders';
     }
 
-    if (!this.hasShipments) {
+    if (!this.hasShipment) {
       return 'Gather this info, then plan your shipments';
     }
 
-    if (this.hasShipments) {
+    if (this.hasShipment) {
       return 'Time to submit your move';
     }
 
@@ -90,7 +88,7 @@
       );
     }
 
-    if (!this.hasShipments) {
+    if (!this.hasShipment) {
       return (
         <ul>
           {this.renderHelperListItems([
@@ -102,7 +100,7 @@
       );
     }
 
-    if (this.hasShipments) {
+    if (this.hasShipment) {
       return (
         <ul>
           {this.renderHelperListItems([
@@ -149,26 +147,14 @@
     history.push(path);
   };
 
-  checkOrdersCompleted = () => {
-    const { orders, uploadedOrderDocuments } = this.props;
-    return (orders?.['uploaded_orders']?.uploads || []).length > 0 || uploadedOrderDocuments.length > 0;
-  };
-
   render() {
-<<<<<<< HEAD
-    const { move } = this.props;
+    const { move, serviceMember, uploadedOrderDocuments, shipments } = this.props;
     const ordersPath = '/orders/';
     const shipmentSelectionPath = `/moves/${move.id}/select-type`;
     const confirmationPath = `/moves/${move.id}/review`;
     const profileEditPath = '/moves/review/edit-profile';
     const ordersEditPath = `/moves/${move.id}/review/edit-orders`;
-    const hasOrders = this.checkOrdersCompleted();
-    const hasShipment = !!move?.['personally_procured_moves']?.length || !!move?.shipments?.length;
-    const hasSubmittedMove = !!move.length && move.status !== 'DRAFT';
-
-=======
-    const { serviceMember, uploadedOrderDocuments, shipments } = this.props;
->>>>>>> a60136e5
+
     return (
       <div className={`usa-prose grid-container ${styles['grid-container']}`}>
         <header data-testid="customer-header" className={styles['customer-header']}>
@@ -190,68 +176,34 @@
         </Step>
 
         <Step
-<<<<<<< HEAD
-          complete={hasOrders}
-          completedHeaderText="Orders uploaded"
-          editBtnLabel={hasOrders ? 'Edit' : ''}
-          onEditBtnClick={() => this.handleNewPathClick(ordersEditPath)}
-=======
-          actionBtnLabel={!this.hasOrders ? 'Add orders' : ''}
           complete={this.hasOrders}
           completedHeaderText="Orders uploaded"
           editBtnLabel={this.hasOrders ? 'Edit' : ''}
-          onEditClick={() => console.log('edit button clicked')}
->>>>>>> a60136e5
+          onEditBtnClick={() => this.handleNewPathClick(ordersEditPath)}
           headerText="Upload orders"
-          actionBtnLabel={!hasOrders ? 'Add orders' : ''}
+          actionBtnLabel={!this.hasOrders ? 'Add orders' : ''}
           onActionBtnClick={() => this.handleNewPathClick(ordersPath)}
           step="2"
         >
-<<<<<<< HEAD
-          {hasOrders && (
-            <DocsUploaded
-              files={[
-                { filename: 'Screen Shot 2020-09-11 at 12.56.58 PM.png' },
-                { filename: 'Screen Shot 2020-09-11 at 12.58.12 PM.png' },
-                { filename: 'orderspage3_20200723.png' },
-              ]}
-            />
-=======
           {this.hasOrders ? (
             <DocsUploaded files={uploadedOrderDocuments} />
           ) : (
             <Description>Upload photos of each page, or upload a PDF.</Description>
->>>>>>> a60136e5
           )}
         </Step>
 
         <Step
-<<<<<<< HEAD
-          actionBtnLabel={hasShipment ? 'Add another shipment' : 'Plan your shipments'}
-          actionBtnDisabled={!hasOrders}
+          actionBtnLabel={this.hasShipment ? 'Add another shipment' : 'Plan your shipments'}
+          actionBtnDisabled={!this.hasOrders}
           onActionBtnClick={() => this.handleNewPathClick(shipmentSelectionPath)}
-          complete={hasShipment}
-=======
-          actionBtnDisabled={!this.hasOrders}
-          actionBtnLabel={this.hasShipments ? 'Add another shipment' : 'Plan your shipments'}
-          complete={this.hasShipments}
->>>>>>> a60136e5
+          complete={this.hasShipment}
           completedHeaderText="Shipments"
           headerText="Shipment selection"
-          secondaryBtn={this.hasShipments}
+          secondaryBtn={this.hasShipment}
           secondaryClassName="margin-top-2"
           step="3"
         >
-<<<<<<< HEAD
-          {hasShipment && <ShipmentList shipments={shipments} onShipmentClick={this.handleShipmentClick} />}
-        </Step>
-
-        <Step
-          complete={hasSubmittedMove}
-          actionBtnDisabled={!hasShipment}
-          actionBtnLabel={!hasSubmittedMove ? 'Review and submit' : ''}
-=======
-          {this.hasShipments ? (
+          {this.hasShipment ? (
             <ShipmentList shipments={shipments} onShipmentClick={this.handleShipmentClick} />
           ) : (
             <Description>
@@ -262,26 +214,25 @@
         </Step>
 
         <Step
-          actionBtnDisabled={!this.hasShipments}
-          actionBtnLabel="Review and submit"
->>>>>>> a60136e5
+          complete={this.hasSubmittedMove}
+          actionBtnDisabled={!this.hasShipment}
+          actionBtnLabel={!this.hasSubmittedMove ? 'Review and submit' : ''}
           containerClassName="margin-bottom-8"
           headerText="Confirm move request"
           completedHeaderText="Move request confirmed"
           onActionBtnClick={() => this.handleNewPathClick(confirmationPath)}
           step="4"
         >
-<<<<<<< HEAD
           <p className={styles.description}>
-            {hasSubmittedMove
+            {this.hasSubmittedMove
               ? 'Move submitted.'
               : 'Review your move details and sign the legal paperwork, then send the info on to your move counselor.'}
           </p>
-=======
-          <Description>
-            Review your move details and sign the legal paperwork, then send the info on to your move counselor
-          </Description>
->>>>>>> a60136e5
+          {this.hasSubmittedMove && (
+            <Description>
+              Review your move details and sign the legal paperwork, then send the info on to your move counselor
+            </Description>
+          )}
         </Step>
         <Contact
           header="Contacts"
@@ -313,19 +264,8 @@
       filename: string.isRequired,
     }),
   ).isRequired,
-<<<<<<< HEAD
-  // eslint-disable-next-line react/forbid-prop-types
-  orders: object.isRequired,
-  // eslint-disable-next-line react/forbid-prop-types
-  history: object.isRequired,
-  move: objectOf(
-    shape({
-      id: string,
-    }),
-  ).isRequired,
-=======
+  history: shape({}).isRequired,
   move: shape({}).isRequired,
->>>>>>> a60136e5
 };
 
 const mapStateToProps = (state) => {
@@ -334,16 +274,11 @@
   return {
     orders: selectActiveOrLatestOrdersFromEntities(state),
     uploadedOrderDocuments: selectUploadedOrders(state),
-<<<<<<< HEAD
-    // TODO: change when we support multiple moves
-    move: selectActiveOrLatestMove(state),
-    orders: selectActiveOrLatestOrdersFromEntities(state),
-=======
     serviceMember,
     // TODO: change when we support PPM shipments as well
     shipments: selectMTOShipmentsByMoveId(state, move.id),
+    // TODO: change when we support multiple moves
     move,
->>>>>>> a60136e5
   };
 };
 
