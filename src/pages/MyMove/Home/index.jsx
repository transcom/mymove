--- conflicted
+++ resolved
@@ -168,16 +168,11 @@
     return (
       <>
         <p>
-<<<<<<< HEAD
           {'You’re moving to '}
           <strong>{orders.new_duty_station.name}</strong>
           {' from '}
           <strong>{orders.origin_duty_station?.name}.</strong>
           {` ${this.reportByLabel} `}
-=======
-          You’re moving to <strong>{orders.new_duty_location.name}</strong> from{' '}
-          <strong>{orders.origin_duty_location?.name}.</strong> Report by{' '}
->>>>>>> a06c3ff8
           <strong>{moment(orders.report_by_date).format('DD MMM YYYY')}.</strong>
         </p>
 
