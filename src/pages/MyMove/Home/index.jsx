--- conflicted
+++ resolved
@@ -269,9 +269,6 @@
       signedCertification,
       uploadedOrderDocuments,
     } = this.props;
-<<<<<<< HEAD
-    // eslint-disable-next-line camelcase
-=======
 
     // early return if loading user/service member
     // TODO - handle this at the top level MyMove/index instead
@@ -297,7 +294,7 @@
       );
     }
 
->>>>>>> c8ae7125
+    // eslint-disable-next-line camelcase
     const { current_station } = serviceMember;
     const ordersPath = this.hasOrdersNoUpload ? '/orders/upload' : '/orders';
     const shipmentSelectionPath = this.hasAnyShipments
@@ -320,108 +317,10 @@
             </div>
           </header>
           <div className={`usa-prose grid-container ${styles['grid-container']}`}>
-<<<<<<< HEAD
-            {loggedInUserIsLoading && <LoadingPlaceholder />}
-            {!isLoggedIn && !loggedInUserIsLoading && <SignIn location={location} />}
             {isLoggedIn && <ConnectedFlashMessage />}
-            {isLoggedIn && !isEmpty(serviceMember) && isProfileComplete && (
-              <>
-                {loggedInUserSuccess && (
-                  <>
-                    {this.renderHelper()}
-                    <SectionWrapper>
-                      <Step
-                        complete={serviceMember.is_profile_complete}
-                        completedHeaderText="Profile complete"
-                        editBtnLabel="Edit"
-                        headerText="Profile complete"
-                        step="1"
-                        onEditBtnClick={() => this.handleNewPathClick(profileEditPath)}
-                      >
-                        <Description>
-                          Make sure to keep your personal information up to date during your move
-                        </Description>
-                      </Step>
-                      <Step
-                        complete={this.hasOrders}
-                        completedHeaderText="Orders uploaded"
-                        editBtnLabel={this.hasOrders && !this.hasSubmittedMove ? 'Edit' : ''}
-                        onEditBtnClick={() => this.handleNewPathClick(ordersEditPath)}
-                        headerText="Upload orders"
-                        actionBtnLabel={!this.hasOrders ? 'Add orders' : ''}
-                        onActionBtnClick={() => this.handleNewPathClick(ordersPath)}
-                        step="2"
-                      >
-                        {this.hasOrders ? (
-                          <DocsUploaded files={uploadedOrderDocuments} />
-                        ) : (
-                          <Description>Upload photos of each page, or upload a PDF.</Description>
-                        )}
-                      </Step>
-                      <Step
-                        actionBtnLabel={this.shipmentActionBtnLabel}
-                        actionBtnDisabled={!this.hasOrders || (this.hasSubmittedMove && this.doesPpmAlreadyExist)}
-                        actionBtnId="shipment-selection-btn"
-                        onActionBtnClick={() => this.handleNewPathClick(shipmentSelectionPath)}
-                        complete={this.hasAnyShipments}
-                        completedHeaderText="Shipments"
-                        headerText="Shipment selection"
-                        secondaryBtn={this.hasAnyShipments}
-                        secondaryClassName="margin-top-2"
-                        step="3"
-                      >
-                        {this.hasAnyShipments ? (
-                          <div>
-                            {this.hasSubmittedMove && !this.doesPpmAlreadyExist && (
-                              <p className={styles.descriptionExtra}>
-                                If you need to add shipments, let your movers know.
-                              </p>
-                            )}
-                            <ShipmentList
-                              shipments={allSortedShipments}
-                              onShipmentClick={this.handleShipmentClick}
-                              moveSubmitted={this.hasSubmittedMove}
-                            />
-                          </div>
-                        ) : (
-                          <Description>
-                            Tell us where you&apos;re going and when you want to get there. We&apos;ll help you set up
-                            shipments to make it work.
-                          </Description>
-                        )}
-                      </Step>
-                      <Step
-                        actionBtnDisabled={!this.hasAnyShipments}
-                        actionBtnId="review-and-submit-btn"
-                        actionBtnLabel={!this.hasSubmittedMove ? 'Review and submit' : 'Review your request'}
-                        complete={this.hasSubmittedMove}
-                        completedHeaderText="Move request confirmed"
-                        containerClassName="margin-bottom-8"
-                        headerText="Confirm move request"
-                        onActionBtnClick={() => this.handleNewPathClick(confirmationPath)}
-                        secondaryBtn={this.hasSubmittedMove}
-                        secondaryBtnClassName={styles.secondaryBtn}
-                        step="4"
-                      >
-                        {this.hasSubmittedMove ? (
-                          <Description
-                            className={styles.moveSubmittedDescription}
-                            dataTestId="move-submitted-description"
-                          >
-                            Move submitted {formatCustomerDate(move.submitted_at)}.<br />
-                            <Button unstyled onClick={this.handlePrintLegalese} className={styles.printBtn}>
-                              Print the legal agreement
-                            </Button>
-                          </Description>
-                        ) : (
-                          <Description>
-                            Review your move details and sign the legal paperwork, then send the info on to your move
-                            counselor.
-                          </Description>
-=======
+
             {isProfileComplete && (
               <>
-                {this.renderAlert(loggedInUserError, createdServiceMemberError, moveSubmitSuccess, currentPpm)}
                 {this.renderHelper()}
                 <SectionWrapper>
                   <Step
@@ -466,7 +365,6 @@
                       <div>
                         {this.hasSubmittedMove && !this.doesPpmAlreadyExist && (
                           <p className={styles.descriptionExtra}>If you need to add shipments, let your movers know.</p>
->>>>>>> c8ae7125
                         )}
                         <ShipmentList
                           shipments={allSortedShipments}
@@ -572,11 +470,7 @@
 };
 
 Home.defaultProps = {
-<<<<<<< HEAD
-=======
   serviceMember: null,
-  createdServiceMemberError: '',
->>>>>>> c8ae7125
   selectedMoveType: '',
   lastMoveIsCanceled: false,
   backupContacts: [],
@@ -599,14 +493,7 @@
     isLoggedIn: user.isLoggedIn,
     loggedInUserIsLoading: selectGetCurrentUserIsLoading(state),
     loggedInUserSuccess: selectGetCurrentUserIsSuccess(state),
-<<<<<<< HEAD
-    isProfileComplete: isProfileCompleteCheck(state),
-=======
-    loggedInUserError: selectGetCurrentUserIsError(state),
-    createdServiceMemberError: state.serviceMember.error, // TODO - migrate to flash message reducer
     isProfileComplete: selectIsProfileComplete(state),
-    moveSubmitSuccess: state.signedCertification.moveSubmitSuccess,
->>>>>>> c8ae7125
     orders: selectActiveOrLatestOrdersFromEntities(state),
     uploadedOrderDocuments: selectUploadedOrders(state),
     serviceMember,
