import React, { Component } from 'react';
import { arrayOf, bool, func, node, shape, string } from 'prop-types';
import moment from 'moment';
import { connect } from 'react-redux';
import { Alert, Button } from '@trussworks/react-uswds';
import { generatePath } from 'react-router-dom';

import styles from './Home.module.scss';
import {
  HelperAmendedOrders,
  HelperApprovedMove,
  HelperNeedsOrders,
  HelperNeedsShipment,
  HelperNeedsSubmitMove,
  HelperSubmittedMove,
  HelperPPMCloseoutSubmitted,
} from './HomeHelpers';

import ConnectedDestructiveShipmentConfirmationModal from 'components/ConfirmationModals/DestructiveShipmentConfirmationModal';
import Contact from 'components/Customer/Home/Contact';
import DocsUploaded from 'components/Customer/Home/DocsUploaded';
import PrintableLegalese from 'components/Customer/Home/PrintableLegalese';
import Step from 'components/Customer/Home/Step';
import SectionWrapper from 'components/Customer/SectionWrapper';
import PPMSummaryList from 'components/PPMSummaryList/PPMSummaryList';
import ShipmentList from 'components/ShipmentList/ShipmentList';
import requireCustomerState from 'containers/requireCustomerState/requireCustomerState';
import { profileStates } from 'constants/customerStates';
import MOVE_STATUSES from 'constants/moves';
import { customerRoutes } from 'constants/routes';
import { ppmShipmentStatuses, shipmentTypes } from 'constants/shipments';
import ConnectedFlashMessage from 'containers/FlashMessage/FlashMessage';
import { deleteMTOShipment, getMTOShipmentsForMove } from 'services/internalApi';
import { withContext } from 'shared/AppContext';
import { SHIPMENT_OPTIONS } from 'shared/constants';
import {
  getSignedCertification as getSignedCertificationAction,
  selectSignedCertification,
} from 'shared/Entities/modules/signed_certifications';
import LoadingPlaceholder from 'shared/LoadingPlaceholder';
import { updateMTOShipments } from 'store/entities/actions';
import {
  selectCurrentMove,
  selectCurrentOrders,
  selectIsProfileComplete,
  selectMTOShipmentsForCurrentMove,
  selectServiceMemberFromLoggedInUser,
  selectUploadsForCurrentAmendedOrders,
  selectUploadsForCurrentOrders,
} from 'store/entities/selectors';
import { MoveShape, OrdersShape, UploadShape } from 'types/customerShapes';
import { ShipmentShape } from 'types/shipment';
import { formatCustomerDate, formatWeight } from 'utils/formatters';
import { isPPMAboutInfoComplete, isPPMShipmentComplete, isWeightTicketComplete } from 'utils/shipments';
import withRouter from 'utils/routing';
import { RouterShape } from 'types/router';
import { ADVANCE_STATUSES } from 'constants/ppms';

const Description = ({ className, children, dataTestId }) => (
  <p className={`${styles.description} ${className}`} data-testid={dataTestId}>
    {children}
  </p>
);

Description.propTypes = {
  className: string,
  children: node.isRequired,
  dataTestId: string,
};

Description.defaultProps = {
  className: '',
  dataTestId: '',
};

export class Home extends Component {
  constructor(props) {
    super(props);
    this.state = {
      showDeleteModal: false,
      targetShipmentId: null,
      showDeleteSuccessAlert: false,
      showDeleteErrorAlert: false,
    };
  }

  componentDidMount() {
    const { move, getSignedCertification } = this.props;
    if (Object.entries(move).length) {
      getSignedCertification(move.id);
    }
  }

  componentDidUpdate(prevProps) {
    const { move, getSignedCertification } = this.props;

    if (!Object.entries(prevProps.move).length && Object.entries(move).length) {
      getSignedCertification(move.id);
    }
  }

  get hasOrders() {
    const { orders, uploadedOrderDocuments } = this.props;
    return !!Object.keys(orders).length && !!uploadedOrderDocuments.length;
  }

  get hasUnapprovedAmendedOrders() {
    const { move, uploadedAmendedOrderDocuments } = this.props;
    return !!uploadedAmendedOrderDocuments?.length && move.status !== 'APPROVED';
  }

  get hasOrdersNoUpload() {
    const { orders, uploadedOrderDocuments } = this.props;
    return !!Object.keys(orders).length && !uploadedOrderDocuments.length;
  }

  get hasAnyShipments() {
    const { mtoShipments } = this.props;
    return this.hasOrders && !!mtoShipments.length;
  }

  get hasSubmittedMove() {
    const { move } = this.props;
    return !!Object.keys(move).length && move.status !== 'DRAFT';
  }

  get hasPPMShipments() {
    const { mtoShipments } = this.props;
    return mtoShipments?.some((shipment) => shipment.ppmShipment);
  }

  get hasSubmittedPPMCloseout() {
    const { mtoShipments } = this.props;
    const finishedCloseout = mtoShipments.filter(
      (shipment) => shipment?.ppmShipment?.status === ppmShipmentStatuses.NEEDS_PAYMENT_APPROVAL,
    );
    return !!finishedCloseout.length;
  }

  get hasAllCompletedPPMShipments() {
    const { mtoShipments } = this.props;
    return mtoShipments?.filter((s) => s.shipmentType === SHIPMENT_OPTIONS.PPM)?.every((s) => isPPMShipmentComplete(s));
  }

  get hasAdvanceApproved() {
    const { mtoShipments } = this.props;
    // determine if at least one advance was APPROVED (advance_status in ppm_shipments table is not nil)
<<<<<<< HEAD
    const appovedAdvances = mtoShipments.filter((shipment) => shipment?.ppmShipment?.advanceStatus === 'APPROVED');
=======
    const appovedAdvances = mtoShipments.filter(
      (shipment) => shipment?.ppmShipment?.advanceStatus === ADVANCE_STATUSES.APPROVED.apiValue,
    );
>>>>>>> 0d286d82
    return !!appovedAdvances.length;
  }

  get hasAllAdvancesRejected() {
    // check to see if all advance_status are REJECTED
    const { mtoShipments } = this.props;
<<<<<<< HEAD
    const rejectedAdvances = mtoShipments.filter((shipment) => shipment?.ppmShipment?.advanceStatus === 'REJECTED');
=======
    const rejectedAdvances = mtoShipments.filter(
      (shipment) => shipment?.ppmShipment?.advanceStatus === ADVANCE_STATUSES.REJECTED.apiValue,
    );
>>>>>>> 0d286d82
    return !this.hasAdvanceApproved && rejectedAdvances.length > 0;
  }

  get hasAdvanceRequested() {
    const { mtoShipments } = this.props;
    const requestedAdvances = mtoShipments.filter((shipment) => shipment?.ppmShipment?.hasRequestedAdvance);
    return !!requestedAdvances.length;
  }

  get isMoveApproved() {
    const { move } = this.props;
    return move.status === MOVE_STATUSES.APPROVED;
  }

  get shipmentActionBtnLabel() {
    if (this.hasSubmittedMove) {
      return '';
    }
    if (this.hasAnyShipments) {
      return 'Add another shipment';
    }
    return 'Set up your shipments';
  }

  get reportByLabel() {
    const { orders } = this.props;
    switch (orders.orders_type) {
      case 'RETIREMENT':
        return 'Retirement date';
      case 'SEPARATION':
        return 'Separation date';
      default:
        return 'Report by';
    }
  }

  renderAlert = () => {
    if (this.hasUnapprovedAmendedOrders) {
      return (
        <Alert headingLevel="h4" type="success" slim data-testid="unapproved-amended-orders-alert">
          <span className={styles.alertMessageFirstLine}>
            The transportation office will review your new documents and update your move info. Contact your movers to
            coordinate any changes to your move.
          </span>
          <span className={styles.alertMessageSecondLine}>You don&apos;t need to do anything else in MilMove.</span>
        </Alert>
      );
    }
    return null;
  };

  renderHelper = () => {
    if (!this.hasOrders) return <HelperNeedsOrders />;
    if (!this.hasAnyShipments) return <HelperNeedsShipment />;
    if (!this.hasSubmittedMove) return <HelperNeedsSubmitMove />;
    if (this.hasSubmittedPPMCloseout) return <HelperPPMCloseoutSubmitted />;
    if (this.hasUnapprovedAmendedOrders) return <HelperAmendedOrders />;
    if (this.isMoveApproved) return <HelperApprovedMove />;
    return <HelperSubmittedMove />;
  };

  renderCustomerHeaderText = () => {
    const { serviceMember, orders, move } = this.props;
    return (
      <>
        <p>
          You’re moving to <strong>{orders.new_duty_location.name}</strong> from{' '}
          <strong>{orders.origin_duty_location?.name}.</strong>
          {` ${this.reportByLabel} `}
          <strong>{moment(orders.report_by_date).format('DD MMM YYYY')}.</strong>
        </p>

        <dl className={styles.subheaderContainer}>
          <div className={styles.subheaderSubsection}>
            <dt>Weight allowance</dt>
            <dd>
              {orders.has_dependents
                ? formatWeight(serviceMember.weight_allotment.total_weight_self_plus_dependents)
                : formatWeight(serviceMember.weight_allotment.total_weight_self)}
              .
            </dd>
          </div>
          {move.locator && (
            <div className={styles.subheaderSubsection}>
              <dt>Move code</dt>
              <dd>#{move.locator}</dd>
            </div>
          )}
        </dl>
      </>
    );
  };

  hideDeleteModal = () => {
    this.setState({
      showDeleteModal: false,
    });
  };

  handleShipmentClick = (shipmentId, shipmentNumber, shipmentType) => {
    const {
      move,
      router: { navigate },
    } = this.props;
    let queryString = '';
    if (shipmentNumber) {
      queryString = `?shipmentNumber=${shipmentNumber}`;
    }

    let destLink = '';
    if (shipmentType === shipmentTypes.HHG || shipmentType === shipmentTypes.PPM) {
      destLink = `${generatePath(customerRoutes.SHIPMENT_EDIT_PATH, {
        moveId: move.id,
        mtoShipmentId: shipmentId,
      })}${queryString}`;
    } else {
      // nts/ntsr shipment
      destLink = generatePath(customerRoutes.SHIPMENT_EDIT_PATH, {
        moveId: move.id,
        mtoShipmentId: shipmentId,
      });
    }

    navigate(destLink);
  };

  handleDeleteClick = (shipmentId) => {
    this.setState({
      showDeleteModal: true,
      targetShipmentId: shipmentId,
    });
  };

  handleDeleteShipmentConfirmation = (shipmentId) => {
    const { move, updateShipmentList } = this.props;
    deleteMTOShipment(shipmentId)
      .then(() => {
        getMTOShipmentsForMove(move.id).then((response) => {
          updateShipmentList(response);
          this.setState({
            showDeleteSuccessAlert: true,
            showDeleteErrorAlert: false,
          });
        });
      })
      .catch(() => {
        this.setState({
          showDeleteErrorAlert: true,
          showDeleteSuccessAlert: false,
        });
      })
      .finally(() => {
        this.setState({ showDeleteModal: false });
      });
  };

  handleNewPathClick = (path) => {
    const {
      router: { navigate },
    } = this.props;
    navigate(path);
  };

  handlePPMUploadClick = (shipmentId) => {
    const {
      move,
      mtoShipments,
      router: { navigate },
    } = this.props;

    const shipment = mtoShipments.find((mtoShipment) => mtoShipment.id === shipmentId);

    const aboutInfoComplete = isPPMAboutInfoComplete(shipment.ppmShipment);

    let path = generatePath(customerRoutes.SHIPMENT_PPM_ABOUT_PATH, {
      moveId: move.id,
      mtoShipmentId: shipmentId,
    });

    if (aboutInfoComplete) {
      if (shipment.ppmShipment.weightTickets.length === 0) {
        path = generatePath(customerRoutes.SHIPMENT_PPM_WEIGHT_TICKETS_PATH, {
          moveId: move.id,
          mtoShipmentId: shipmentId,
        });
      } else if (!shipment.ppmShipment.weightTickets.some(isWeightTicketComplete)) {
        path = generatePath(customerRoutes.SHIPMENT_PPM_WEIGHT_TICKETS_EDIT_PATH, {
          moveId: move.id,
          mtoShipmentId: shipmentId,
          weightTicketId: shipment.ppmShipment.weightTickets[0].id,
        });
      } else {
        path = generatePath(customerRoutes.SHIPMENT_PPM_REVIEW_PATH, {
          moveId: move.id,
          mtoShipmentId: shipmentId,
        });
      }
    }

    navigate(path);
  };

  // eslint-disable-next-line class-methods-use-this
  sortAllShipments = (mtoShipments) => {
    const allShipments = JSON.parse(JSON.stringify(mtoShipments));
    allShipments.sort((a, b) => moment(a.createdAt) - moment(b.createdAt));

    return allShipments;
  };

  // eslint-disable-next-line class-methods-use-this
  handlePrintLegalese = (e) => {
    e.preventDefault();
    window.print();
  };

  render() {
    const { isProfileComplete, move, mtoShipments, serviceMember, signedCertification, uploadedOrderDocuments } =
      this.props;

    const { showDeleteModal, targetShipmentId, showDeleteSuccessAlert, showDeleteErrorAlert } = this.state;

    // early return if loading user/service member
    if (!serviceMember) {
      return (
        <div className={styles.homeContainer}>
          <div className={`usa-prose grid-container ${styles['grid-container']}`}>
            <LoadingPlaceholder />
          </div>
        </div>
      );
    }

    // eslint-disable-next-line camelcase
    const { current_location } = serviceMember;
    const ordersPath = this.hasOrdersNoUpload ? customerRoutes.ORDERS_UPLOAD_PATH : customerRoutes.ORDERS_INFO_PATH;

    const shipmentSelectionPath =
      move?.id &&
      (this.hasAnyShipments
        ? generatePath(customerRoutes.SHIPMENT_SELECT_TYPE_PATH, { moveId: move.id })
        : generatePath(customerRoutes.SHIPMENT_MOVING_INFO_PATH, { moveId: move.id }));

    const confirmationPath = move?.id && generatePath(customerRoutes.MOVE_REVIEW_PATH, { moveId: move.id });
    const profileEditPath = customerRoutes.PROFILE_PATH;
    const ordersEditPath = `/moves/${move.id}/review/edit-orders`;
    const ordersAmendPath = customerRoutes.ORDERS_AMEND_PATH;
    const allSortedShipments = this.sortAllShipments(mtoShipments);
    const ppmShipments = allSortedShipments.filter((shipment) => shipment.shipmentType === SHIPMENT_OPTIONS.PPM);

    // eslint-disable-next-line camelcase
    const currentLocation = current_location;
    const shipmentNumbersByType = {};

    return (
      <>
        <ConnectedDestructiveShipmentConfirmationModal
          isOpen={showDeleteModal}
          shipmentID={targetShipmentId}
          onClose={this.hideDeleteModal}
          onSubmit={this.handleDeleteShipmentConfirmation}
          title="Delete this?"
          content="Your information will be gone. You’ll need to start over if you want it back."
          submitText="Yes, Delete"
          closeText="No, Keep It"
        />
        <div className={styles.homeContainer}>
          <header data-testid="customer-header" className={styles['customer-header']}>
            <div className={`usa-prose grid-container ${styles['grid-container']}`}>
              <h2>
                {serviceMember.first_name} {serviceMember.last_name}
              </h2>
              {(this.hasOrdersNoUpload || this.hasOrders) && this.renderCustomerHeaderText()}
            </div>
          </header>
          <div className={`usa-prose grid-container ${styles['grid-container']}`}>
            {showDeleteSuccessAlert && (
              <Alert headingLevel="h4" slim type="success">
                The shipment was deleted.
              </Alert>
            )}
            {showDeleteErrorAlert && (
              <Alert headingLevel="h4" slim type="error">
                Something went wrong, and your changes were not saved. Please try again later or contact your counselor.
              </Alert>
            )}
            <ConnectedFlashMessage />

            {isProfileComplete && (
              <>
                {this.renderAlert()}
                {this.renderHelper()}
                <SectionWrapper>
                  <Step
                    complete={serviceMember.is_profile_complete}
                    completedHeaderText="Profile complete"
                    editBtnLabel="Edit"
                    headerText="Profile complete"
                    step="1"
                    onEditBtnClick={() => this.handleNewPathClick(profileEditPath)}
                  >
                    <Description>Make sure to keep your personal information up to date during your move.</Description>
                  </Step>
                  {!this.hasSubmittedMove && (
                    <Step
                      complete={this.hasOrders}
                      completedHeaderText="Orders uploaded"
                      editBtnLabel={this.hasOrders ? 'Edit' : ''}
                      onEditBtnClick={() => this.handleNewPathClick(ordersEditPath)}
                      headerText="Upload orders"
                      actionBtnLabel={!this.hasOrders ? 'Add orders' : ''}
                      onActionBtnClick={() => this.handleNewPathClick(ordersPath)}
                      step="2"
                    >
                      {this.hasOrders && !this.hasSubmittedMove ? (
                        <DocsUploaded files={uploadedOrderDocuments} />
                      ) : (
                        <Description>Upload photos of each page, or upload a PDF.</Description>
                      )}
                    </Step>
                  )}
                  {this.hasSubmittedMove && this.hasOrders && (
                    <Step
                      complete={this.hasOrders && this.hasSubmittedMove}
                      completedHeaderText="Orders"
                      editBtnLabel="Upload documents"
                      onEditBtnClick={() => this.handleNewPathClick(ordersAmendPath)}
                      headerText="Orders"
                      step="2"
                      containerClassName="step-amended-orders"
                    >
                      <p>If you receive amended orders</p>
                      <ul>
                        <li>Upload the new document(s) here</li>
                        <li>If you have not had a counseling session talk to your local transportation office</li>
                        <li>
                          If you have been assigned a Customer Care Representative, you can speak directly to them
                        </li>
                        <li>They will update your move info to reflect the new orders</li>
                      </ul>
                    </Step>
                  )}
                  <Step
                    actionBtnLabel={this.shipmentActionBtnLabel}
                    actionBtnDisabled={!this.hasOrders}
                    actionBtnId="shipment-selection-btn"
                    onActionBtnClick={() => this.handleNewPathClick(shipmentSelectionPath)}
                    complete={this.hasPPMShipments ? this.hasAllCompletedPPMShipments : this.hasAnyShipments}
                    completedHeaderText="Shipments"
                    headerText="Set up shipments"
                    secondaryBtn={this.hasAnyShipments}
                    secondaryClassName="margin-top-2"
                    step="3"
                  >
                    {this.hasAnyShipments ? (
                      <div>
                        <ShipmentList
                          shipments={allSortedShipments}
                          onShipmentClick={this.handleShipmentClick}
                          onDeleteClick={this.handleDeleteClick}
                          moveSubmitted={this.hasSubmittedMove}
                        />
                        {this.hasSubmittedMove && (
                          <p className={styles.descriptionExtra}>
                            If you need to change, add, or cancel shipments, talk to your move counselor or Customer
                            Care Representative
                          </p>
                        )}
                      </div>
                    ) : (
                      <Description>
                        We will collect addresses, dates, and how you want to move your personal property.
                        <br /> Note: You can change these details later by talking to a move counselor or customer care
                        representative.
                      </Description>
                    )}
                  </Step>
                  <Step
                    actionBtnDisabled={this.hasPPMShipments ? !this.hasAllCompletedPPMShipments : !this.hasAnyShipments}
                    actionBtnId="review-and-submit-btn"
                    actionBtnLabel={!this.hasSubmittedMove ? 'Review and submit' : 'Review your request'}
                    complete={this.hasSubmittedMove}
                    completedHeaderText="Move request confirmed"
                    containerClassName="margin-bottom-8"
                    headerText="Confirm move request"
                    onActionBtnClick={() => this.handleNewPathClick(confirmationPath)}
                    secondaryBtn={this.hasSubmittedMove}
                    secondaryBtnClassName={styles.secondaryBtn}
                    step="4"
                  >
                    {this.hasSubmittedMove ? (
                      <Description className={styles.moveSubmittedDescription} dataTestId="move-submitted-description">
                        Move submitted {formatCustomerDate(move.submitted_at)}.<br />
                        <Button unstyled onClick={this.handlePrintLegalese} className={styles.printBtn}>
                          Print the legal agreement
                        </Button>
                      </Description>
                    ) : (
                      <Description>
                        Review your move details and sign the legal paperwork, then send the info on to your move
                        counselor.
                      </Description>
                    )}
                  </Step>
                  {!!ppmShipments.length && this.hasSubmittedMove && this.hasAdvanceRequested && (
                    <Step
                      complete={this.hasAdvanceApproved || this.hasAllAdvancesRejected}
                      completedHeaderText={
                        this.hasAllAdvancesRejected ? 'Advance request denied' : 'Advance request reviewed'
                      }
                      headerText="Advance request submitted"
                      step="5"
                    >
                      <SectionWrapper className={styles['ppm-shipment']}>
                        {this.hasAdvanceApproved && (
                          <>
                            <Description>
                              Your Advance Operating Allowance (AOA) request has been reviewed. Download the paperwork
                              for approved requests and submit it to your Finance Office to receive your advance.
                              <br />
                              <br /> The amount you receive will be deducted from your PPM incentive payment. If your
                              incentive ends up being less than your advance, you will be required to pay back the
                              difference.
                              <br />
                              <br />
                            </Description>
                            {ppmShipments.map((shipment) => {
                              const { shipmentType } = shipment;
                              if (shipmentNumbersByType[shipmentType]) {
                                shipmentNumbersByType[shipmentType] += 1;
                              } else {
                                shipmentNumbersByType[shipmentType] = 1;
                              }
                              const shipmentNumber = shipmentNumbersByType[shipmentType];
                              return (
                                <>
                                  <strong>
                                    {shipmentTypes[shipment.shipmentType]}
                                    {` ${shipmentNumber} `}
                                  </strong>
<<<<<<< HEAD
                                  {shipment?.ppmShipment?.advanceStatus === 'APPROVED' && (
=======
                                  {shipment?.ppmShipment?.advanceStatus === ADVANCE_STATUSES.APPROVED.apiValue && (
>>>>>>> 0d286d82
                                    // TODO: B-18060 will add link to method that will create the AOA packet and return for download
                                    <p className={styles.downloadLink}>
                                      <a href="">
                                        <span>Download AOA Paperwork (PDF)</span>
                                      </a>
                                    </p>
                                  )}
<<<<<<< HEAD
                                  {shipment?.ppmShipment?.advanceStatus === 'REJECTED' && (
                                    <Description>Advance request denied</Description>
                                  )}
                                  {shipment?.ppmShipment?.advanceStatus == null && <Description>Pending</Description>}
=======
                                  {shipment?.ppmShipment?.advanceStatus === ADVANCE_STATUSES.REJECTED.apiValue && (
                                    <Description>Advance request denied</Description>
                                  )}
                                  {shipment?.ppmShipment?.advanceStatus == null && (
                                    <Description>Advance request pending</Description>
                                  )}
>>>>>>> 0d286d82
                                </>
                              );
                            })}
                          </>
                        )}
                        {this.hasAllAdvancesRejected && (
                          <Description>
                            Your Advance Operating Allowance (AOA) request has been denied. You may be able to use your
                            Government Travel Charge Card (GTCC). Contact your local transportation office to verify
                            GTCC usage authorization or ask any questions.
                          </Description>
                        )}
                        {!this.hasAdvanceApproved && !this.hasAllAdvancesRejected && (
                          <Description>
                            Your service will review your request for an Advance Operating Allowance (AOA). If approved,
                            you will be able to download the paperwork for your request and submit it to your Finance
                            Office to receive your advance.
                            <br />
                            <br /> The amount you receive will be deducted from your PPM incentive payment. If your
                            incentive ends up being less than your advance, you will be required to pay back the
                            difference.
                          </Description>
                        )}
                      </SectionWrapper>
                    </Step>
                  )}
                  {!!ppmShipments.length && this.hasSubmittedMove && (
                    <Step
                      headerText="Manage your PPM"
                      completedHeaderText="Manage your PPM"
                      step={this.hasAdvanceRequested ? '6' : '5'}
                    >
                      <PPMSummaryList shipments={ppmShipments} onUploadClick={this.handlePPMUploadClick} />
                    </Step>
                  )}
                </SectionWrapper>
                <Contact
                  header="Contacts"
                  dutyLocationName={currentLocation?.transportation_office?.name}
                  officeType="Origin Transportation Office"
                  telephone={currentLocation?.transportation_office?.phone_lines[0]}
                />
              </>
            )}
          </div>
        </div>
        <PrintableLegalese signature={signedCertification.signature} signatureDate={signedCertification.created_at} />
      </>
    );
  }
}

Home.propTypes = {
  orders: OrdersShape,
  serviceMember: shape({
    first_name: string,
    last_name: string,
  }),
  mtoShipments: arrayOf(ShipmentShape).isRequired,
  uploadedOrderDocuments: arrayOf(UploadShape).isRequired,
  uploadedAmendedOrderDocuments: arrayOf(UploadShape),
  move: MoveShape.isRequired,
  isProfileComplete: bool.isRequired,
  signedCertification: shape({
    signature: string,
    created_at: string,
  }),
  getSignedCertification: func.isRequired,
  updateShipmentList: func.isRequired,
  router: RouterShape,
};

Home.defaultProps = {
  orders: {},
  serviceMember: null,
  signedCertification: {},
  uploadedAmendedOrderDocuments: [],
  router: {},
};

const mapStateToProps = (state) => {
  const serviceMember = selectServiceMemberFromLoggedInUser(state);
  const move = selectCurrentMove(state) || {};

  return {
    isProfileComplete: selectIsProfileComplete(state),
    orders: selectCurrentOrders(state) || {},
    uploadedOrderDocuments: selectUploadsForCurrentOrders(state),
    uploadedAmendedOrderDocuments: selectUploadsForCurrentAmendedOrders(state),
    serviceMember,
    backupContacts: serviceMember?.backup_contacts || [],
    signedCertification: selectSignedCertification(state),
    mtoShipments: selectMTOShipmentsForCurrentMove(state),
    // TODO: change when we support multiple moves
    move,
  };
};

const mapDispatchToProps = {
  getSignedCertification: getSignedCertificationAction,
  updateShipmentList: updateMTOShipments,
};

// in order to avoid setting up proxy server only for storybook, pass in stub function so API requests don't fail
const mergeProps = (stateProps, dispatchProps, ownProps) => ({
  ...stateProps,
  ...dispatchProps,
  ...ownProps,
});

export default withContext(
  withRouter(
    connect(
      mapStateToProps,
      mapDispatchToProps,
      mergeProps,
    )(requireCustomerState(Home, profileStates.BACKUP_CONTACTS_COMPLETE)),
  ),
);<|MERGE_RESOLUTION|>--- conflicted
+++ resolved
@@ -145,26 +145,18 @@
   get hasAdvanceApproved() {
     const { mtoShipments } = this.props;
     // determine if at least one advance was APPROVED (advance_status in ppm_shipments table is not nil)
-<<<<<<< HEAD
-    const appovedAdvances = mtoShipments.filter((shipment) => shipment?.ppmShipment?.advanceStatus === 'APPROVED');
-=======
     const appovedAdvances = mtoShipments.filter(
       (shipment) => shipment?.ppmShipment?.advanceStatus === ADVANCE_STATUSES.APPROVED.apiValue,
     );
->>>>>>> 0d286d82
     return !!appovedAdvances.length;
   }
 
   get hasAllAdvancesRejected() {
     // check to see if all advance_status are REJECTED
     const { mtoShipments } = this.props;
-<<<<<<< HEAD
-    const rejectedAdvances = mtoShipments.filter((shipment) => shipment?.ppmShipment?.advanceStatus === 'REJECTED');
-=======
     const rejectedAdvances = mtoShipments.filter(
       (shipment) => shipment?.ppmShipment?.advanceStatus === ADVANCE_STATUSES.REJECTED.apiValue,
     );
->>>>>>> 0d286d82
     return !this.hasAdvanceApproved && rejectedAdvances.length > 0;
   }
 
@@ -605,11 +597,7 @@
                                     {shipmentTypes[shipment.shipmentType]}
                                     {` ${shipmentNumber} `}
                                   </strong>
-<<<<<<< HEAD
-                                  {shipment?.ppmShipment?.advanceStatus === 'APPROVED' && (
-=======
                                   {shipment?.ppmShipment?.advanceStatus === ADVANCE_STATUSES.APPROVED.apiValue && (
->>>>>>> 0d286d82
                                     // TODO: B-18060 will add link to method that will create the AOA packet and return for download
                                     <p className={styles.downloadLink}>
                                       <a href="">
@@ -617,19 +605,12 @@
                                       </a>
                                     </p>
                                   )}
-<<<<<<< HEAD
-                                  {shipment?.ppmShipment?.advanceStatus === 'REJECTED' && (
-                                    <Description>Advance request denied</Description>
-                                  )}
-                                  {shipment?.ppmShipment?.advanceStatus == null && <Description>Pending</Description>}
-=======
                                   {shipment?.ppmShipment?.advanceStatus === ADVANCE_STATUSES.REJECTED.apiValue && (
                                     <Description>Advance request denied</Description>
                                   )}
                                   {shipment?.ppmShipment?.advanceStatus == null && (
                                     <Description>Advance request pending</Description>
                                   )}
->>>>>>> 0d286d82
                                 </>
                               );
                             })}
