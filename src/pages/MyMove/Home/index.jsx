import React, { Component } from 'react';
import { arrayOf, bool, shape, string, node, func } from 'prop-types';
import moment from 'moment';
import { connect } from 'react-redux';
import { get } from 'lodash';
import { Button } from '@trussworks/react-uswds';

import styles from './Home.module.scss';
import {
  HelperNeedsOrders,
  HelperNeedsShipment,
  HelperNeedsSubmitMove,
  HelperSubmittedMove,
  HelperSubmittedPPM,
} from './HomeHelpers';

import { withContext } from 'shared/AppContext';
import { getNextIncompletePage as getNextIncompletePageInternal } from 'scenes/MyMove/getWorkflowRoutes';
import LoadingPlaceholder from 'shared/LoadingPlaceholder';
import Step from 'components/Customer/Home/Step';
import DocsUploaded from 'components/Customer/Home/DocsUploaded';
import ShipmentList from 'components/Customer/Home/ShipmentList';
import Contact from 'components/Customer/Home/Contact';
import SectionWrapper from 'components/Customer/SectionWrapper';
import PrintableLegalese from 'components/Customer/Home/PrintableLegalese';
import {
  selectServiceMemberFromLoggedInUser,
  selectIsProfileComplete,
  selectCurrentOrders,
  selectCurrentMove,
  selectCurrentPPM,
  selectMTOShipmentsForCurrentMove,
  selectUploadsForCurrentOrders,
} from 'store/entities/selectors';
import {
  getSignedCertification as getSignedCertificationAction,
  selectSignedCertification,
} from 'shared/Entities/modules/signed_certifications';
import { selectMTOShipmentForMTO } from 'shared/Entities/modules/mtoShipments';
import { SHIPMENT_OPTIONS, MOVE_STATUSES } from 'shared/constants';
import { formatCustomerDate } from 'utils/formatters';
import ConnectedFlashMessage from 'containers/FlashMessage/FlashMessage';
import { MtoShipmentShape, UploadShape, HistoryShape, MoveShape, OrdersShape } from 'types/customerShapes';
import { initOnboarding as initOnboardingAction } from 'store/onboarding/actions';

const Description = ({ className, children, dataTestId }) => (
  <p className={`${styles.description} ${className}`} data-testid={dataTestId}>
    {children}
  </p>
);

Description.propTypes = {
  className: string,
  children: node.isRequired,
  dataTestId: string,
};

Description.defaultProps = {
  className: '',
  dataTestId: '',
};

class Home extends Component {
  componentDidMount() {
<<<<<<< HEAD
    const { initOnboarding, move, getSignedCertification } = this.props;

    initOnboarding();
=======
    const { serviceMember, isProfileComplete, move, getSignedCertification } = this.props;
    if (serviceMember && !isProfileComplete) {
      // If the service member exists, but is not complete, redirect to next incomplete page.
      this.resumeMove();
    }
>>>>>>> 1702f0b1

    if (Object.entries(move).length && move.status === MOVE_STATUSES.SUBMITTED) {
      getSignedCertification(move.id);
    }
  }

  componentDidUpdate(prevProps) {
    const { serviceMember, isProfileComplete, move, getSignedCertification } = this.props;

    if (!prevProps.serviceMember && serviceMember && !isProfileComplete) {
      this.resumeMove();
    }

    if (prevProps.serviceMember && prevProps.serviceMember !== serviceMember && !isProfileComplete) {
      // if service member existed but was updated, redirect to next incomplete page.
      this.resumeMove();
    }

    if (!Object.entries(prevProps.move).length && Object.entries(move).length) {
      getSignedCertification(move.id);
    }
  }

  get hasOrders() {
    const { orders, uploadedOrderDocuments } = this.props;
    return !!Object.keys(orders).length && !!uploadedOrderDocuments.length;
  }

  get hasOrdersNoUpload() {
    const { orders, uploadedOrderDocuments } = this.props;
    return !!Object.keys(orders).length && !uploadedOrderDocuments.length;
  }

  get hasAnyShipments() {
    const { mtoShipments, currentPpm } = this.props;
    return (this.hasOrders && !!mtoShipments.length) || !!Object.keys(currentPpm).length;
  }

  get hasSubmittedMove() {
    const { move } = this.props;
    return !!Object.keys(move).length && move.status !== 'DRAFT';
  }

  get hasHHGShipment() {
    const { mtoShipments } = this.props;
    return mtoShipments.some((s) => s.shipmentType === SHIPMENT_OPTIONS.HHG);
  }

  get hasNTSShipment() {
    const { mtoShipments } = this.props;
    return mtoShipments.some((s) => s.shipmentType === SHIPMENT_OPTIONS.NTS);
  }

  get hasPPMShipment() {
    const { currentPpm } = this.props;
    return !!Object.keys(currentPpm).length;
  }

  get shipmentActionBtnLabel() {
    if (this.hasSubmittedMove && this.hasPPMShipment) {
      return '';
    }
    if (this.hasAnyShipments) {
      return 'Add another shipment';
    }
    return 'Plan your shipments';
  }

  resumeMove = () => {
    const { history } = this.props;
    history.push(this.getNextIncompletePage());
  };

  getNextIncompletePage = () => {
    const {
      selectedMoveType,
      lastMoveIsCanceled,
      serviceMember,
      orders,
      uploadedOrderDocuments,
      move,
      currentPpm,
      mtoShipment,
      backupContacts,
      context,
    } = this.props;
    return getNextIncompletePageInternal({
      selectedMoveType,
      lastMoveIsCanceled,
      serviceMember,
      orders,
      uploads: uploadedOrderDocuments,
      move,
      currentPpm,
      mtoShipment,
      backupContacts,
      context,
    });
  };

  renderHelper = () => {
    if (!this.hasOrders) return <HelperNeedsOrders />;
    if (!this.hasAnyShipments) return <HelperNeedsShipment />;
    if (!this.hasSubmittedMove) return <HelperNeedsSubmitMove />;
    if (this.hasPPMShipment)
      return (
        <>
          <HelperSubmittedMove />
          <HelperSubmittedPPM />
        </>
      );
    return <HelperSubmittedMove />;
  };

  renderCustomerHeader = () => {
    const { serviceMember, orders, move } = this.props;
    if (!this.hasOrders) {
      return (
        <p>
          You&apos;re leaving <strong>{serviceMember.current_station?.name}</strong>
        </p>
      );
    }
    return (
      <>
        <p>
          You’re moving to <strong>{orders.new_duty_station.name}</strong> from{' '}
          <strong>{serviceMember.current_station?.name}.</strong> Report by{' '}
          <strong>{moment(orders.report_by_date).format('DD MMM YYYY')}.</strong>
        </p>

        <dl className={styles.subheaderContainer}>
          <div className={styles.subheaderSubsection}>
            <dt>Weight allowance</dt>
            <dd>{serviceMember.weight_allotment.total_weight_self} lbs.</dd>
          </div>
          {move.locator && (
            <div className={styles.subheaderSubsection}>
              <dt>Move code</dt>
              <dd>#{move.locator}</dd>
            </div>
          )}
        </dl>
      </>
    );
  };

  handleShipmentClick = (shipmentId, shipmentNumber, shipmentType) => {
    const { move, history } = this.props;
    let queryString = '';
    if (shipmentNumber) {
      queryString = `?shipmentNumber=${shipmentNumber}`;
    }

    let destLink = '';
    if (shipmentType === 'PPM') {
      destLink = `/moves/${move.id}/review/edit-date-and-location`;
    } else if (shipmentType === 'HHG') {
      destLink = `/moves/${move.id}/mto-shipments/${shipmentId}/edit-shipment${queryString}`;
    } else {
      // nts/ntsr shipment
      destLink = `/moves/${move.id}/mto-shipments/${shipmentId}/edit-shipment`;
    }

    history.push(destLink);
  };

  handleNewPathClick = (path) => {
    const { history } = this.props;
    history.push(path);
  };

  sortAllShipments = (mtoShipments, currentPpm) => {
    const allShipments = JSON.parse(JSON.stringify(mtoShipments));
    if (Object.keys(currentPpm).length) {
      const ppm = JSON.parse(JSON.stringify(currentPpm));
      ppm.shipmentType = SHIPMENT_OPTIONS.PPM;
      // workaround for differing cases between mtoShipments and ppms (bigger change needed on yaml)
      ppm.createdAt = ppm.created_at;
      delete ppm.created_at;

      allShipments.push(ppm);
    }
    allShipments.sort((a, b) => moment(a.createdAt) - moment(b.createdAt));

    return allShipments;
  };

  handlePrintLegalese = (e) => {
    e.preventDefault();
    window.print();
  };

  render() {
    const {
      currentPpm,
      isProfileComplete,
      move,
      mtoShipments,
      serviceMember,
      signedCertification,
      uploadedOrderDocuments,
    } = this.props;

    // early return if loading user/service member
    if (!serviceMember) {
      return (
        <div className={styles.homeContainer}>
          <div className={`usa-prose grid-container ${styles['grid-container']}`}>
            <LoadingPlaceholder />
          </div>
        </div>
      );
    }

    // eslint-disable-next-line camelcase
    const { current_station } = serviceMember;
    const ordersPath = this.hasOrdersNoUpload ? '/orders/upload' : '/orders';
    const shipmentSelectionPath = this.hasAnyShipments
      ? `/moves/${move.id}/select-type`
      : `/moves/${move.id}/moving-info`;
    const confirmationPath = `/moves/${move.id}/review`;
    const profileEditPath = '/moves/review/edit-profile';
    const ordersEditPath = `/moves/${move.id}/review/edit-orders`;
    const allSortedShipments = this.sortAllShipments(mtoShipments, currentPpm);

    return (
      <>
        <div className={styles.homeContainer}>
          <header data-testid="customer-header" className={styles['customer-header']}>
            <div className={`usa-prose grid-container ${styles['grid-container']}`}>
              <h2>
                {serviceMember.first_name} {serviceMember.last_name}
              </h2>
              {this.renderCustomerHeader()}
            </div>
          </header>
          <div className={`usa-prose grid-container ${styles['grid-container']}`}>
            <ConnectedFlashMessage />

            {isProfileComplete && (
              <>
                {this.renderHelper()}
                <SectionWrapper>
                  <Step
                    complete={serviceMember.is_profile_complete}
                    completedHeaderText="Profile complete"
                    editBtnLabel="Edit"
                    headerText="Profile complete"
                    step="1"
                    onEditBtnClick={() => this.handleNewPathClick(profileEditPath)}
                  >
                    <Description>Make sure to keep your personal information up to date during your move</Description>
                  </Step>
                  <Step
                    complete={this.hasOrders}
                    completedHeaderText="Orders uploaded"
                    editBtnLabel={this.hasOrders && !this.hasSubmittedMove ? 'Edit' : ''}
                    onEditBtnClick={() => this.handleNewPathClick(ordersEditPath)}
                    headerText="Upload orders"
                    actionBtnLabel={!this.hasOrders ? 'Add orders' : ''}
                    onActionBtnClick={() => this.handleNewPathClick(ordersPath)}
                    step="2"
                  >
                    {this.hasOrders ? (
                      <DocsUploaded files={uploadedOrderDocuments} />
                    ) : (
                      <Description>Upload photos of each page, or upload a PDF.</Description>
                    )}
                  </Step>
                  <Step
                    actionBtnLabel={this.shipmentActionBtnLabel}
                    actionBtnDisabled={!this.hasOrders || (this.hasSubmittedMove && this.doesPpmAlreadyExist)}
                    actionBtnId="shipment-selection-btn"
                    onActionBtnClick={() => this.handleNewPathClick(shipmentSelectionPath)}
                    complete={this.hasAnyShipments}
                    completedHeaderText="Shipments"
                    headerText="Shipment selection"
                    secondaryBtn={this.hasAnyShipments}
                    secondaryClassName="margin-top-2"
                    step="3"
                  >
                    {this.hasAnyShipments ? (
                      <div>
                        {this.hasSubmittedMove && !this.doesPpmAlreadyExist && (
                          <p className={styles.descriptionExtra}>If you need to add shipments, let your movers know.</p>
                        )}
                        <ShipmentList
                          shipments={allSortedShipments}
                          onShipmentClick={this.handleShipmentClick}
                          moveSubmitted={this.hasSubmittedMove}
                        />
                      </div>
                    ) : (
                      <Description>
                        Tell us where you&apos;re going and when you want to get there. We&apos;ll help you set up
                        shipments to make it work.
                      </Description>
                    )}
                  </Step>
                  <Step
                    actionBtnDisabled={!this.hasAnyShipments}
                    actionBtnId="review-and-submit-btn"
                    actionBtnLabel={!this.hasSubmittedMove ? 'Review and submit' : 'Review your request'}
                    complete={this.hasSubmittedMove}
                    completedHeaderText="Move request confirmed"
                    containerClassName="margin-bottom-8"
                    headerText="Confirm move request"
                    onActionBtnClick={() => this.handleNewPathClick(confirmationPath)}
                    secondaryBtn={this.hasSubmittedMove}
                    secondaryBtnClassName={styles.secondaryBtn}
                    step="4"
                  >
                    {this.hasSubmittedMove ? (
                      <Description className={styles.moveSubmittedDescription} dataTestId="move-submitted-description">
                        Move submitted {formatCustomerDate(move.submitted_at)}.<br />
                        <Button unstyled onClick={this.handlePrintLegalese} className={styles.printBtn}>
                          Print the legal agreement
                        </Button>
                      </Description>
                    ) : (
                      <Description>
                        Review your move details and sign the legal paperwork, then send the info on to your move
                        counselor.
                      </Description>
                    )}
                  </Step>
                </SectionWrapper>
                <Contact
                  header="Contacts"
                  dutyStationName={current_station?.transportation_office?.name}
                  officeType="Origin Transportation Office"
                  telephone={current_station?.transportation_office?.phone_lines[0]}
                  moveSubmitted={move.status === MOVE_STATUSES.SUBMITTED}
                />
              </>
            )}
          </div>
        </div>
        <PrintableLegalese signature={signedCertification.signature} signatureDate={signedCertification.created_at} />
      </>
    );
  }
}

Home.propTypes = {
  initOnboarding: func.isRequired,
  orders: OrdersShape,
  serviceMember: shape({
    first_name: string,
    last_name: string,
  }),
  mtoShipments: arrayOf(MtoShipmentShape).isRequired,
  currentPpm: shape({
    id: string,
    shipmentType: string,
  }).isRequired,
  uploadedOrderDocuments: arrayOf(UploadShape).isRequired,
  history: HistoryShape.isRequired,
  move: MoveShape.isRequired,
  isProfileComplete: bool.isRequired,
  selectedMoveType: string,
  lastMoveIsCanceled: bool,
  backupContacts: arrayOf(string),
  context: shape({
    flags: shape({
      hhgFlow: bool,
      ghcFlow: bool,
    }),
  }),
  mtoShipment: MtoShipmentShape.isRequired,
  signedCertification: shape({
    signature: string,
    created_at: string,
  }),
  getSignedCertification: func.isRequired,
};

Home.defaultProps = {
  orders: null,
  serviceMember: null,
  selectedMoveType: '',
  lastMoveIsCanceled: false,
  backupContacts: [],
  signedCertification: {},
  context: {
    flags: {
      hhgFlow: false,
      ghcFlow: false,
    },
  },
};

const mapStateToProps = (state) => {
  const serviceMember = selectServiceMemberFromLoggedInUser(state);
  const move = selectCurrentMove(state) || {};

  return {
    currentPpm: selectCurrentPPM(state) || {},
    isProfileComplete: selectIsProfileComplete(state),
    orders: selectCurrentOrders(state) || {},
    uploadedOrderDocuments: selectUploadsForCurrentOrders(state),
    serviceMember,
    backupContacts: serviceMember?.backup_contacts || [],
    signedCertification: selectSignedCertification(state),
    // TODO: change when we support PPM shipments as well
    mtoShipments: selectMTOShipmentsForCurrentMove(state),
    // TODO: change when we support multiple moves
    move,
    // TODO - deprecate this prop (need to refactor wizard flow)
    mtoShipment: selectMTOShipmentForMTO(state, get(move, 'id', '')),
  };
};

const mapDispatchToProps = {
  initOnboarding: initOnboardingAction,
  getSignedCertification: getSignedCertificationAction,
};

// in order to avoid setting up proxy server only for storybook, pass in stub function so API requests don't fail
const mergeProps = (stateProps, dispatchProps, ownProps) => ({
  ...stateProps,
  ...dispatchProps,
  ...ownProps,
});

export default withContext(connect(mapStateToProps, mapDispatchToProps, mergeProps)(Home));<|MERGE_RESOLUTION|>--- conflicted
+++ resolved
@@ -62,17 +62,9 @@
 
 class Home extends Component {
   componentDidMount() {
-<<<<<<< HEAD
     const { initOnboarding, move, getSignedCertification } = this.props;
 
     initOnboarding();
-=======
-    const { serviceMember, isProfileComplete, move, getSignedCertification } = this.props;
-    if (serviceMember && !isProfileComplete) {
-      // If the service member exists, but is not complete, redirect to next incomplete page.
-      this.resumeMove();
-    }
->>>>>>> 1702f0b1
 
     if (Object.entries(move).length && move.status === MOVE_STATUSES.SUBMITTED) {
       getSignedCertification(move.id);
