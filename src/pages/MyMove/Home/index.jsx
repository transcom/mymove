--- conflicted
+++ resolved
@@ -435,11 +435,7 @@
     const currentLocation = current_location;
     const shipmentNumbersByType = {};
 
-<<<<<<< HEAD
     const isSpecialMove = CHECK_SPECIAL_ORDERS_TYPES(orders?.orders_type);
-=======
-    const isSpecialMove = ['BLUEBARK'].includes(orders?.orders_type);
->>>>>>> 22cbbf6a
     return (
       <>
         <ConnectedDestructiveShipmentConfirmationModal
@@ -460,11 +456,7 @@
           <header data-testid="customer-header" className={styles['customer-header']}>
             {isSpecialMove ? (
               <div data-testid="specialMovesLabel" className={styles.specialMovesLabel}>
-<<<<<<< HEAD
                 <p>{SPECIAL_ORDERS_TYPES[`${orders?.orders_type}`]}</p>
-=======
-                <p>BLUEBARK</p>
->>>>>>> 22cbbf6a
               </div>
             ) : null}
             <div className={`usa-prose grid-container ${styles['grid-container']}`}>
