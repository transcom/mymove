/* eslint-disable react/no-unused-prop-types */
/* eslint-disable no-console */
/* eslint-disable camelcase */
import React, { Component } from 'react';
import { func, arrayOf, bool, shape, string, node, oneOfType } from 'prop-types';
import moment from 'moment';
import { connect } from 'react-redux';
import { get, isEmpty } from 'lodash';

import styles from './Home.module.scss';

import { withContext } from 'shared/AppContext';
import { getNextIncompletePage as getNextIncompletePageInternal } from 'scenes/MyMove/getWorkflowRoutes';
import Alert from 'shared/Alert';
import PpmAlert from 'scenes/PpmLanding/PpmAlert';
import SignIn from 'shared/User/SignIn';
import LoadingPlaceholder from 'shared/LoadingPlaceholder';
import Helper from 'components/Customer/Home/Helper';
import Step from 'components/Customer/Home/Step';
import DocsUploaded from 'components/Customer/Home/DocsUploaded';
import ShipmentList from 'components/Customer/Home/ShipmentList';
import Contact from 'components/Customer/Home/Contact';
import { showLoggedInUser as showLoggedInUserAction } from 'shared/Entities/modules/user';
import {
  createServiceMember as createServiceMemberAction,
  isProfileComplete as isProfileCompleteCheck,
} from 'scenes/ServiceMembers/ducks';
import { selectServiceMemberFromLoggedInUser } from 'shared/Entities/modules/serviceMembers';
import { selectUploadedOrders, selectActiveOrLatestOrdersFromEntities } from 'shared/Entities/modules/orders';
import { selectActiveOrLatestMove } from 'shared/Entities/modules/moves';
import {
  selectMTOShipmentsByMoveId,
  loadMTOShipments as loadMTOShipmentsAction,
  selectMTOShipmentForMTO,
} from 'shared/Entities/modules/mtoShipments';
<<<<<<< HEAD
import { selectActivePPMForMove } from 'shared/Entities/modules/ppms';
import { SHIPMENT_OPTIONS } from 'shared/constants';
=======
import { loadPPMs as loadPpmsAction } from 'shared/Entities/modules/ppms';
import {
  selectCurrentUser,
  selectGetCurrentUserIsError,
  selectGetCurrentUserIsLoading,
  selectGetCurrentUserIsSuccess,
} from 'shared/Data/users';
import { getPPM } from 'scenes/Moves/Ppm/ducks';
>>>>>>> 62e3bf29

const Description = ({ children }) => <p className={styles.description}>{children}</p>;

Description.propTypes = {
  children: node.isRequired,
};

class Home extends Component {
  componentDidMount() {
    const { showLoggedInUser, move, loadMTOShipments } = this.props;
    showLoggedInUser();
    if (move.id) {
      loadMTOShipments(move.id);
    }
  }

  componentDidUpdate(prevProps) {
    const {
      showLoggedInUser,
      serviceMember,
      createdServiceMemberIsLoading,
      createdServiceMemberError,
      loggedInUserSuccess,
      createServiceMember,
      isProfileComplete,
      move,
      loadMTOShipments,
      loadPpms,
    } = this.props;
    if (!prevProps.loggedInUserSuccess && loggedInUserSuccess) {
      if (!createdServiceMemberIsLoading && isEmpty(serviceMember) && !createdServiceMemberError) {
        // Once the logged in user loads, if the service member doesn't
        // exist we need to dispatch creating one, once.
        createServiceMember({}).then(() => {
          // re-fetch user data to populate serviceMember
          showLoggedInUser();
        });
      } else if (!isEmpty(serviceMember) && !isProfileComplete) {
        // If the service member exists, but is not complete, redirect to next incomplete page.
        this.resumeMove();
      }
    }

    if (isEmpty(prevProps.serviceMember) && !isEmpty(serviceMember) && !isProfileComplete) {
      this.resumeMove();
    }

    if (!isEmpty(prevProps.serviceMember) && prevProps.serviceMember !== serviceMember && !isProfileComplete) {
      // if service member existed but was updated, redirect ot next incomplete page.
      this.resumeMove();
    }

    if (prevProps.move && prevProps.move.id !== move.id) {
      loadMTOShipments(move.id);
      loadPpms(move.id);
    }
  }

  get hasOrders() {
    const { orders, uploadedOrderDocuments } = this.props;
    return !!Object.keys(orders).length && !!uploadedOrderDocuments.length;
  }

  get hasOrdersNoUpload() {
    const { orders, uploadedOrderDocuments } = this.props;
    return !!Object.keys(orders).length && !uploadedOrderDocuments.length;
  }

  get hasShipment() {
    const { mtoShipments, currentPPM } = this.props;
    // TODO: check for PPM when PPM is integrated
    return (this.hasOrders && !!mtoShipments.length) || Object.keys(currentPPM).length;
  }

  get hasSubmittedMove() {
    const { move } = this.props;
    return !!Object.keys(move).length && move.status !== 'DRAFT';
  }

  get shipmentActionBtnLabel() {
    if (this.hasSubmittedMove) {
      return '';
    }
    if (this.hasShipment) {
      return 'Plan your shipments';
    }
    return 'Add another shipment';
  }

  get getHelperHeaderText() {
    if (!this.hasOrders) {
      return 'Next step: Add your orders';
    }

    if (!this.hasShipment) {
      return 'Gather this info, then plan your shipments';
    }

    if (this.hasShipment && !this.hasSubmittedMove) {
      return 'Time to submit your move';
    }

    if (this.hasSubmittedMove) {
      return 'Track your HHG move here';
    }

    return '';
  }

  resumeMove = () => {
    const { history } = this.props;
    history.push(this.getNextIncompletePage());
  };

  getNextIncompletePage = () => {
    const {
      selectedMoveType,
      lastMoveIsCanceled,
      serviceMember,
      orders,
      uploadedOrderDocuments,
      move,
      ppm,
      mtoShipment,
      backupContacts,
      context,
    } = this.props;
    return getNextIncompletePageInternal({
      selectedMoveType,
      lastMoveIsCanceled,
      serviceMember,
      orders,
      uploads: uploadedOrderDocuments,
      move,
      ppm,
      mtoShipment,
      backupContacts,
      context,
    });
  };

  renderHelperListItems = (helperList) => {
    return helperList.map((listItemText) => (
      <li key={listItemText}>
        <span>{listItemText}</span>
      </li>
    ));
  };

  renderHelperDescription = () => {
    if (!this.hasOrders) {
      return (
        <ul>
          {this.renderHelperListItems([
            'If you have a hard copy, you can take photos of each page',
            'If you have a PDF, you can upload that',
          ])}
        </ul>
      );
    }

    if (!this.hasShipment) {
      return (
        <ul>
          {this.renderHelperListItems([
            'Preferred moving details',
            'Destination address (your new place, your duty station ZIP, or somewhere else)',
            'Names and contact info for anyone you authorize to act on your behalf',
          ])}
        </ul>
      );
    }

    if (this.hasShipment && !this.hasSubmittedMove) {
      return (
        <ul>
          {this.renderHelperListItems([
            "Double check the info you've entered",
            'Sign the legal agreement',
            "You'll hear from a move counselor or your transportation office within a few days",
          ])}
        </ul>
      );
    }

    if (this.hasSubmittedMove) {
      return (
        <ul>
          {this.renderHelperListItems([
            'Create a custom checklist at Plan My Move',
            'Learn more about your new duty station',
          ])}
        </ul>
      );
    }

    return null;
  };

  renderCustomerHeader = () => {
    const { serviceMember, orders } = this.props;
    if (!this.hasOrders) {
      return (
        <p>
          You&apos;re leaving <strong>{serviceMember?.current_station?.name}</strong>
        </p>
      );
    }
    return (
      <p>
        You&apos;re moving to <strong>{orders.new_duty_station.name}</strong> from{' '}
        <strong>{serviceMember.current_station.name}.</strong> Report by{' '}
        <strong>{moment(orders.report_by_date).format('DD MMM YYYY')}.</strong>
        <br />
        Weight allowance: <strong>{serviceMember.weight_allotment.total_weight_self} lbs</strong>
      </p>
    );
  };

  handleShipmentClick = (shipmentId, shipmentNumber, shipmentType) => {
    const { move, history } = this.props;
    let queryString = '';
    if (shipmentNumber) {
      queryString = `?shipmentNumber=${shipmentNumber}`;
    }

    let destLink = '';
    if (shipmentType === 'PPM') {
      destLink = `/moves/${move.id}/review/edit-date-and-location`;
    } else if (shipmentType === 'HHG') {
      destLink = `/moves/${move.id}/mto-shipments/${shipmentId}/edit-shipment${queryString}`;
    }

    history.push(destLink);
  };

  handleNewPathClick = (path) => {
    const { history } = this.props;
    history.push(path);
  };

  renderAlert = (loggedInUserError, createdServiceMemberError, moveSubmitSuccess, ppm) => {
    return (
      <div>
        {moveSubmitSuccess && !ppm && (
          <Alert type="success" heading="Success">
            You&apos;ve submitted your move
          </Alert>
        )}
        {ppm && moveSubmitSuccess && <PpmAlert heading="Congrats - your move is submitted!" />}
        {loggedInUserError && (
          <Alert type="error" heading="An error occurred">
            There was an error loading your user information.
          </Alert>
        )}
        {createdServiceMemberError && (
          <Alert type="error" heading="An error occurred">
            There was an error creating your profile information.
          </Alert>
        )}
      </div>
    );
  };

  render() {
<<<<<<< HEAD
    const { move, serviceMember, uploadedOrderDocuments, mtoShipments, currentPPM } = this.props;
    const ordersPath = '/orders/';
    const shipmentSelectionPath = `/moves/${move.id}/select-type`;
    const confirmationPath = `/moves/${move.id}/review`;
    const profileEditPath = '/moves/review/edit-profile';
    const ordersEditPath = `/moves/${move.id}/review/edit-orders`;
    if (Object.keys(currentPPM).length) {
      currentPPM.shipmentType = SHIPMENT_OPTIONS.PPM;
      mtoShipments.push(currentPPM);
    }

    return (
      <div className={`usa-prose grid-container ${styles['grid-container']}`}>
        <header data-testid="customer-header" className={styles['customer-header']}>
          <h2>
            {serviceMember?.first_name} {serviceMember?.last_name}
          </h2>
          {this.renderCustomerHeader()}
        </header>
        <Helper title={this.getHelperHeaderText}>{this.renderHelperDescription()}</Helper>
        <Step
          complete={serviceMember.is_profile_complete}
          completedHeaderText="Profile complete"
          editBtnLabel="Edit"
          headerText="Profile complete"
          step="1"
          onEditBtnClick={() => this.handleNewPathClick(profileEditPath)}
        >
          <Description>Make sure to keep your personal information up to date during your move</Description>
        </Step>

        <Step
          complete={this.hasOrders}
          completedHeaderText="Orders uploaded"
          editBtnLabel={this.hasOrders ? 'Edit' : ''}
          onEditBtnClick={() => this.handleNewPathClick(ordersEditPath)}
          headerText="Upload orders"
          actionBtnLabel={!this.hasOrders ? 'Add orders' : ''}
          onActionBtnClick={() => this.handleNewPathClick(ordersPath)}
          step="2"
        >
          {this.hasOrders ? (
            <DocsUploaded files={uploadedOrderDocuments} />
          ) : (
            <Description>Upload photos of each page, or upload a PDF.</Description>
          )}
        </Step>

        <Step
          actionBtnLabel={this.hasShipment ? 'Add another shipment' : 'Plan your shipments'}
          actionBtnDisabled={!this.hasOrders}
          onActionBtnClick={() => this.handleNewPathClick(shipmentSelectionPath)}
          complete={this.hasShipment}
          completedHeaderText="Shipments"
          headerText="Shipment selection"
          secondaryBtn={this.hasShipment}
          secondaryClassName="margin-top-2"
          step="3"
        >
          {this.hasShipment ? (
            <ShipmentList shipments={mtoShipments} onShipmentClick={this.handleShipmentClick} />
          ) : (
            <Description>
              Tell us where you&apos;re going and when you want to get there. We&apos;ll help you set up shipments to
              make it work.
            </Description>
          )}
        </Step>

        <Step
          complete={this.hasSubmittedMove}
          actionBtnDisabled={!this.hasShipment}
          actionBtnLabel={!this.hasSubmittedMove ? 'Review and submit' : ''}
          containerClassName="margin-bottom-8"
          headerText="Confirm move request"
          completedHeaderText="Move request confirmed"
          onActionBtnClick={() => this.handleNewPathClick(confirmationPath)}
          step="4"
        >
          <p className={styles.description}>
            {this.hasSubmittedMove
              ? 'Move submitted.'
              : 'Review your move details and sign the legal paperwork, then send the info on to your move counselor.'}
          </p>
          {this.hasSubmittedMove && (
            <Description>
              Review your move details and sign the legal paperwork, then send the info on to your move counselor
            </Description>
          )}
        </Step>
        <Contact
          header="Contacts"
          dutyStationName="Seymour Johnson AFB"
          officeType="Origin Transportation Office"
          telephone="(919) 722-5458"
        />
=======
    const {
      isLoggedIn,
      loggedInUserIsLoading,
      loggedInUserSuccess,
      loggedInUserError,
      isProfileComplete,
      createdServiceMemberError,
      moveSubmitSuccess,
      serviceMember,
      move,
      uploadedOrderDocuments,
      shipments,
      ppm,
      location,
    } = this.props;
    const ordersPath = this.hasOrdersNoUpload ? '/orders/upload' : '/orders';
    const shipmentSelectionPath = this.hasShipment ? `/moves/${move.id}/select-type` : `/moves/${move.id}/moving-info`;
    const confirmationPath = `/moves/${move.id}/review`;
    const profileEditPath = '/moves/review/edit-profile';
    const ordersEditPath = `/moves/${move.id}/review/edit-orders`;
    return (
      <div className={`usa-prose grid-container ${styles['grid-container']}`}>
        {loggedInUserIsLoading && <LoadingPlaceholder />}
        {!isLoggedIn && !loggedInUserIsLoading && <SignIn location={location} />}
        {isLoggedIn && !isEmpty(serviceMember) && isProfileComplete && (
          <>
            <header data-testid="customer-header" className={styles['customer-header']}>
              <h2>
                {serviceMember?.first_name} {serviceMember?.last_name}
              </h2>
              {this.renderCustomerHeader()}
            </header>
            {loggedInUserSuccess && (
              <>
                {this.renderAlert(loggedInUserError, createdServiceMemberError, moveSubmitSuccess, ppm)}
                <Helper title={this.getHelperHeaderText}>{this.renderHelperDescription()}</Helper>
                <Step
                  complete={serviceMember.is_profile_complete}
                  completedHeaderText="Profile complete"
                  editBtnLabel="Edit"
                  headerText="Profile complete"
                  step="1"
                  onEditBtnClick={() => this.handleNewPathClick(profileEditPath)}
                >
                  <Description>Make sure to keep your personal information up to date during your move</Description>
                </Step>
                <Step
                  complete={this.hasOrders}
                  completedHeaderText="Orders uploaded"
                  editBtnLabel={this.hasOrders ? 'Edit' : ''}
                  onEditBtnClick={() => this.handleNewPathClick(ordersEditPath)}
                  headerText="Upload orders"
                  actionBtnLabel={!this.hasOrders ? 'Add orders' : ''}
                  onActionBtnClick={() => this.handleNewPathClick(ordersPath)}
                  step="2"
                >
                  {this.hasOrders ? (
                    <DocsUploaded files={uploadedOrderDocuments} />
                  ) : (
                    <Description>Upload photos of each page, or upload a PDF.</Description>
                  )}
                </Step>
                <Step
                  actionBtnLabel={this.hasShipment ? 'Add another shipment' : 'Plan your shipments'}
                  actionBtnDisabled={!this.hasOrders || this.hasSubmittedMove}
                  onActionBtnClick={() => this.handleNewPathClick(shipmentSelectionPath)}
                  complete={this.hasShipment}
                  completedHeaderText="Shipments"
                  headerText="Shipment selection"
                  secondaryBtn={this.hasShipment}
                  secondaryClassName="margin-top-2"
                  step="3"
                >
                  {this.hasShipment ? (
                    <ShipmentList shipments={shipments} onShipmentClick={this.handleShipmentClick} />
                  ) : (
                    <Description>
                      Tell us where you&apos;re going and when you want to get there. We&apos;ll help you set up
                      shipments to make it work.
                    </Description>
                  )}
                </Step>
                <Step
                  complete={this.hasSubmittedMove}
                  actionBtnDisabled={!this.hasShipment}
                  actionBtnLabel={!this.hasSubmittedMove ? 'Review and submit' : ''}
                  containerClassName="margin-bottom-8"
                  headerText="Confirm move request"
                  completedHeaderText="Move request confirmed"
                  onActionBtnClick={() => this.handleNewPathClick(confirmationPath)}
                  step="4"
                >
                  {this.hasSubmittedMove ? (
                    <Description>Move submitted.</Description>
                  ) : (
                    <Description>
                      Review your move details and sign the legal paperwork, then send the info on to your move
                      counselor.
                    </Description>
                  )}
                </Step>
                <Contact
                  header="Contacts"
                  dutyStationName="Seymour Johnson AFB"
                  officeType="Origin Transportation Office"
                  telephone="(919) 722-5458"
                />
                )
              </>
            )}
          </>
        )}
>>>>>>> 62e3bf29
      </div>
    );
  }
}

Home.propTypes = {
  orders: shape({}).isRequired,
  serviceMember: shape({
    first_name: string,
    last_name: string,
  }).isRequired,
  showLoggedInUser: func.isRequired,
  loadMTOShipments: func.isRequired,
  mtoShipments: arrayOf(
    shape({
      id: string,
      shipmentType: string,
    }),
  ).isRequired,
  currentPPM: shape({
    id: string,
    shipmentType: string,
  }).isRequired,
  uploadedOrderDocuments: arrayOf(
    shape({
      filename: string.isRequired,
    }),
  ).isRequired,
  history: shape({}).isRequired,
  move: shape({}).isRequired,
  isLoggedIn: bool.isRequired,
  loggedInUserIsLoading: bool.isRequired,
  loggedInUserSuccess: bool.isRequired,
  loggedInUserError: bool.isRequired,
  isProfileComplete: bool.isRequired,
  createdServiceMemberIsLoading: bool,
  createdServiceMemberSuccess: bool,
  createdServiceMemberError: string,
  moveSubmitSuccess: bool.isRequired,
  ppm: shape({}).isRequired,
  location: shape({}).isRequired,
  createServiceMember: func.isRequired,
  loadPpms: func.isRequired,
  selectedMoveType: string,
  lastMoveIsCanceled: bool,
  backupContacts: arrayOf(oneOfType([string, shape({})])),
  context: shape({
    flags: shape({
      hhgFlow: bool,
      ghcFlow: bool,
    }),
  }),
  mtoShipment: shape({}).isRequired,
};

Home.defaultProps = {
  createdServiceMemberIsLoading: false,
  createdServiceMemberSuccess: false,
  createdServiceMemberError: '',
  selectedMoveType: '',
  lastMoveIsCanceled: false,
  backupContacts: [],
  context: {
    flags: {
      hhgFlow: false,
      ghcFlow: false,
    },
  },
};

const mapStateToProps = (state) => {
  const user = selectCurrentUser(state);
  const serviceMember = selectServiceMemberFromLoggedInUser(state);
  const move = selectActiveOrLatestMove(state);

  return {
<<<<<<< HEAD
    currentPPM: selectActivePPMForMove(state, move.id),
=======
    isLoggedIn: user.isLoggedIn,
    loggedInUserIsLoading: selectGetCurrentUserIsLoading(state),
    loggedInUserSuccess: selectGetCurrentUserIsSuccess(state),
    loggedInUserError: selectGetCurrentUserIsError(state),
    createdServiceMemberIsLoading: state.serviceMember.isLoading,
    createdServiceMemberSuccess: state.serviceMember.hasSubmitSuccess,
    createdServiceMemberError: state.serviceMember.error,
    isProfileComplete: isProfileCompleteCheck(state),
    moveSubmitSuccess: state.signedCertification.moveSubmitSuccess,
>>>>>>> 62e3bf29
    orders: selectActiveOrLatestOrdersFromEntities(state),
    uploadedOrderDocuments: selectUploadedOrders(state),
    serviceMember,
    backupContacts: serviceMember.backup_contacts || state.serviceMember.currentBackupContacts || [],
    ppm: getPPM(state),
    // TODO: change when we support PPM shipments as well
    mtoShipments: selectMTOShipmentsByMoveId(state, move.id),
    // TODO: change when we support multiple moves
    move,
    mtoShipment: selectMTOShipmentForMTO(state, get(move, 'id', '')),
  };
};

// in order to avoid setting up proxy server only for storybook, pass in stub function so API requests don't fail
const mergeProps = (stateProps, dispatchProps, ownProps) => ({
  ...stateProps,
  ...dispatchProps,
  ...ownProps,
});

const mapDispatchToProps = {
  showLoggedInUser: showLoggedInUserAction,
  loadMTOShipments: loadMTOShipmentsAction,
  createServiceMember: createServiceMemberAction,
  loadPpms: loadPpmsAction,
};

export default withContext(connect(mapStateToProps, mapDispatchToProps, mergeProps)(Home));<|MERGE_RESOLUTION|>--- conflicted
+++ resolved
@@ -33,11 +33,8 @@
   loadMTOShipments as loadMTOShipmentsAction,
   selectMTOShipmentForMTO,
 } from 'shared/Entities/modules/mtoShipments';
-<<<<<<< HEAD
-import { selectActivePPMForMove } from 'shared/Entities/modules/ppms';
 import { SHIPMENT_OPTIONS } from 'shared/constants';
-=======
-import { loadPPMs as loadPpmsAction } from 'shared/Entities/modules/ppms';
+import { loadPPMs as loadPpmsAction, selectActivePPMForMove } from 'shared/Entities/modules/ppms';
 import {
   selectCurrentUser,
   selectGetCurrentUserIsError,
@@ -45,7 +42,6 @@
   selectGetCurrentUserIsSuccess,
 } from 'shared/Data/users';
 import { getPPM } from 'scenes/Moves/Ppm/ducks';
->>>>>>> 62e3bf29
 
 const Description = ({ children }) => <p className={styles.description}>{children}</p>;
 
@@ -115,9 +111,9 @@
   }
 
   get hasShipment() {
-    const { mtoShipments, currentPPM } = this.props;
+    const { shipments, currentPPM } = this.props;
     // TODO: check for PPM when PPM is integrated
-    return (this.hasOrders && !!mtoShipments.length) || Object.keys(currentPPM).length;
+    return (this.hasOrders && !!shipments.length) || Object.keys(currentPPM).length;
   }
 
   get hasSubmittedMove() {
@@ -311,104 +307,6 @@
   };
 
   render() {
-<<<<<<< HEAD
-    const { move, serviceMember, uploadedOrderDocuments, mtoShipments, currentPPM } = this.props;
-    const ordersPath = '/orders/';
-    const shipmentSelectionPath = `/moves/${move.id}/select-type`;
-    const confirmationPath = `/moves/${move.id}/review`;
-    const profileEditPath = '/moves/review/edit-profile';
-    const ordersEditPath = `/moves/${move.id}/review/edit-orders`;
-    if (Object.keys(currentPPM).length) {
-      currentPPM.shipmentType = SHIPMENT_OPTIONS.PPM;
-      mtoShipments.push(currentPPM);
-    }
-
-    return (
-      <div className={`usa-prose grid-container ${styles['grid-container']}`}>
-        <header data-testid="customer-header" className={styles['customer-header']}>
-          <h2>
-            {serviceMember?.first_name} {serviceMember?.last_name}
-          </h2>
-          {this.renderCustomerHeader()}
-        </header>
-        <Helper title={this.getHelperHeaderText}>{this.renderHelperDescription()}</Helper>
-        <Step
-          complete={serviceMember.is_profile_complete}
-          completedHeaderText="Profile complete"
-          editBtnLabel="Edit"
-          headerText="Profile complete"
-          step="1"
-          onEditBtnClick={() => this.handleNewPathClick(profileEditPath)}
-        >
-          <Description>Make sure to keep your personal information up to date during your move</Description>
-        </Step>
-
-        <Step
-          complete={this.hasOrders}
-          completedHeaderText="Orders uploaded"
-          editBtnLabel={this.hasOrders ? 'Edit' : ''}
-          onEditBtnClick={() => this.handleNewPathClick(ordersEditPath)}
-          headerText="Upload orders"
-          actionBtnLabel={!this.hasOrders ? 'Add orders' : ''}
-          onActionBtnClick={() => this.handleNewPathClick(ordersPath)}
-          step="2"
-        >
-          {this.hasOrders ? (
-            <DocsUploaded files={uploadedOrderDocuments} />
-          ) : (
-            <Description>Upload photos of each page, or upload a PDF.</Description>
-          )}
-        </Step>
-
-        <Step
-          actionBtnLabel={this.hasShipment ? 'Add another shipment' : 'Plan your shipments'}
-          actionBtnDisabled={!this.hasOrders}
-          onActionBtnClick={() => this.handleNewPathClick(shipmentSelectionPath)}
-          complete={this.hasShipment}
-          completedHeaderText="Shipments"
-          headerText="Shipment selection"
-          secondaryBtn={this.hasShipment}
-          secondaryClassName="margin-top-2"
-          step="3"
-        >
-          {this.hasShipment ? (
-            <ShipmentList shipments={mtoShipments} onShipmentClick={this.handleShipmentClick} />
-          ) : (
-            <Description>
-              Tell us where you&apos;re going and when you want to get there. We&apos;ll help you set up shipments to
-              make it work.
-            </Description>
-          )}
-        </Step>
-
-        <Step
-          complete={this.hasSubmittedMove}
-          actionBtnDisabled={!this.hasShipment}
-          actionBtnLabel={!this.hasSubmittedMove ? 'Review and submit' : ''}
-          containerClassName="margin-bottom-8"
-          headerText="Confirm move request"
-          completedHeaderText="Move request confirmed"
-          onActionBtnClick={() => this.handleNewPathClick(confirmationPath)}
-          step="4"
-        >
-          <p className={styles.description}>
-            {this.hasSubmittedMove
-              ? 'Move submitted.'
-              : 'Review your move details and sign the legal paperwork, then send the info on to your move counselor.'}
-          </p>
-          {this.hasSubmittedMove && (
-            <Description>
-              Review your move details and sign the legal paperwork, then send the info on to your move counselor
-            </Description>
-          )}
-        </Step>
-        <Contact
-          header="Contacts"
-          dutyStationName="Seymour Johnson AFB"
-          officeType="Origin Transportation Office"
-          telephone="(919) 722-5458"
-        />
-=======
     const {
       isLoggedIn,
       loggedInUserIsLoading,
@@ -422,6 +320,7 @@
       uploadedOrderDocuments,
       shipments,
       ppm,
+      currentPPM,
       location,
     } = this.props;
     const ordersPath = this.hasOrdersNoUpload ? '/orders/upload' : '/orders';
@@ -429,6 +328,10 @@
     const confirmationPath = `/moves/${move.id}/review`;
     const profileEditPath = '/moves/review/edit-profile';
     const ordersEditPath = `/moves/${move.id}/review/edit-orders`;
+    if (Object.keys(currentPPM).length) {
+      currentPPM.shipmentType = SHIPMENT_OPTIONS.PPM;
+      shipments.push(currentPPM);
+    }
     return (
       <div className={`usa-prose grid-container ${styles['grid-container']}`}>
         {loggedInUserIsLoading && <LoadingPlaceholder />}
@@ -521,7 +424,6 @@
             )}
           </>
         )}
->>>>>>> 62e3bf29
       </div>
     );
   }
@@ -535,7 +437,7 @@
   }).isRequired,
   showLoggedInUser: func.isRequired,
   loadMTOShipments: func.isRequired,
-  mtoShipments: arrayOf(
+  shipments: arrayOf(
     shape({
       id: string,
       shipmentType: string,
@@ -598,9 +500,7 @@
   const move = selectActiveOrLatestMove(state);
 
   return {
-<<<<<<< HEAD
     currentPPM: selectActivePPMForMove(state, move.id),
-=======
     isLoggedIn: user.isLoggedIn,
     loggedInUserIsLoading: selectGetCurrentUserIsLoading(state),
     loggedInUserSuccess: selectGetCurrentUserIsSuccess(state),
@@ -610,14 +510,13 @@
     createdServiceMemberError: state.serviceMember.error,
     isProfileComplete: isProfileCompleteCheck(state),
     moveSubmitSuccess: state.signedCertification.moveSubmitSuccess,
->>>>>>> 62e3bf29
     orders: selectActiveOrLatestOrdersFromEntities(state),
     uploadedOrderDocuments: selectUploadedOrders(state),
     serviceMember,
     backupContacts: serviceMember.backup_contacts || state.serviceMember.currentBackupContacts || [],
     ppm: getPPM(state),
     // TODO: change when we support PPM shipments as well
-    mtoShipments: selectMTOShipmentsByMoveId(state, move.id),
+    shipments: selectMTOShipmentsByMoveId(state, move.id),
     // TODO: change when we support multiple moves
     move,
     mtoShipment: selectMTOShipmentForMTO(state, get(move, 'id', '')),
