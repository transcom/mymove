--- conflicted
+++ resolved
@@ -195,11 +195,10 @@
       );
     }
     return (
-<<<<<<< HEAD
       <>
         <p>
-          You&apos;re moving to <strong>{orders.new_duty_station.name}</strong> from{' '}
-          <strong>{serviceMember.current_station.name}.</strong> Report by{' '}
+          You’re moving to <strong>{orders.new_duty_station.name}</strong> from{' '}
+          <strong>{serviceMember.current_station?.name}.</strong> Report by{' '}
           <strong>{moment(orders.report_by_date).format('DD MMM YYYY')}.</strong>
         </p>
 
@@ -216,15 +215,6 @@
           )}
         </dl>
       </>
-=======
-      <p>
-        You&apos;re moving to <strong>{orders.new_duty_station.name}</strong> from{' '}
-        <strong>{serviceMember.current_station?.name}.</strong> Report by{' '}
-        <strong>{moment(orders.report_by_date).format('DD MMM YYYY')}.</strong>
-        <br />
-        Weight allowance: <strong>{serviceMember.weight_allotment.total_weight_self} lbs</strong>
-      </p>
->>>>>>> 80dfa581
     );
   };
 
