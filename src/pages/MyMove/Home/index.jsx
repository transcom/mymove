--- conflicted
+++ resolved
@@ -121,11 +121,11 @@
     return !!Object.keys(move).length && move.status !== 'DRAFT';
   }
 
-<<<<<<< HEAD
   get hasPpm() {
     const { move } = this.props;
     return !!move.personally_procured_moves?.length;
-=======
+  }
+
   get hasHHGShipment() {
     const { mtoShipments } = this.props;
     return mtoShipments.some((s) => s.shipmentType === SHIPMENT_OPTIONS.HHG);
@@ -139,7 +139,6 @@
   get hasPPMShipment() {
     const { mtoShipments } = this.props;
     return mtoShipments.some((s) => s.shipmentType === SHIPMENT_OPTIONS.PPM);
->>>>>>> 1c0adc7c
   }
 
   get shipmentActionBtnLabel() {
@@ -152,29 +151,6 @@
     return 'Plan your shipments';
   }
 
-<<<<<<< HEAD
-  get getHelperHeaderText() {
-    if (!this.hasOrders) {
-      return 'Next step: Add your orders';
-    }
-
-    if (!this.hasAnyShipments) {
-      return 'Gather this info, then plan your shipments';
-    }
-
-    if (this.hasAnyShipments && !this.hasSubmittedMove) {
-      return 'Time to submit your move';
-    }
-
-    if (this.hasSubmittedMove) {
-      return 'Track your HHG move here';
-    }
-
-    return '';
-  }
-
-=======
->>>>>>> 1c0adc7c
   resumeMove = () => {
     const { history } = this.props;
     history.push(this.getNextIncompletePage());
@@ -207,57 +183,10 @@
     });
   };
 
-<<<<<<< HEAD
-  renderHelperListItems = (helperList) => {
-    return helperList.map((listItemText) => (
-      <li key={listItemText}>
-        <span>{listItemText}</span>
-      </li>
-    ));
-  };
-
-  renderHelperDescription = () => {
-    if (!this.hasOrders) {
-      return (
-        <ul>
-          {this.renderHelperListItems([
-            'If you have a hard copy, you can take photos of each page',
-            'If you have a PDF, you can upload that',
-          ])}
-        </ul>
-      );
-    }
-
-    if (!this.hasAnyShipments) {
-      return (
-        <ul>
-          {this.renderHelperListItems([
-            'Preferred moving details',
-            'Destination address (your new place, your duty station ZIP, or somewhere else)',
-            'Names and contact info for anyone you authorize to act on your behalf',
-          ])}
-        </ul>
-      );
-    }
-
-    if (this.hasAnyShipments && !this.hasSubmittedMove) {
-      return (
-        <ul>
-          {this.renderHelperListItems([
-            "Double check the info you've entered",
-            'Sign the legal agreement',
-            "You'll hear from a move counselor or your transportation office within a few days",
-          ])}
-        </ul>
-      );
-    }
-
-=======
   renderHelper = () => {
     if (!this.hasOrders) return <HelperNeedsOrders />;
     if (!this.hasShipment) return <HelperNeedsShipment />;
     if (this.hasShipment && !this.hasSubmittedMove) return <HelperNeedsSubmitMove />;
->>>>>>> 1c0adc7c
     if (this.hasSubmittedMove) {
       if (!this.hasPPMShipment) return <HelperSubmittedNoPPM />;
       return <HelperSubmittedMove />;
