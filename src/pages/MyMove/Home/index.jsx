/* eslint-disable camelcase */
import React, { Component } from 'react';
import { arrayOf, bool, shape, string, node, oneOfType, func } from 'prop-types';
import moment from 'moment';
import { connect } from 'react-redux';
import { get, isEmpty } from 'lodash';
import { Button } from '@trussworks/react-uswds';

import styles from './Home.module.scss';
import {
  HelperNeedsOrders,
  HelperNeedsShipment,
  HelperNeedsSubmitMove,
  HelperSubmittedMove,
  HelperSubmittedPPM,
} from './HomeHelpers';

import { withContext } from 'shared/AppContext';
import { getNextIncompletePage as getNextIncompletePageInternal } from 'scenes/MyMove/getWorkflowRoutes';
import Alert from 'shared/Alert';
import PpmAlert from 'scenes/PpmLanding/PpmAlert';
import SignIn from 'shared/User/SignIn';
import LoadingPlaceholder from 'shared/LoadingPlaceholder';
import Step from 'components/Customer/Home/Step';
import DocsUploaded from 'components/Customer/Home/DocsUploaded';
import ShipmentList from 'components/Customer/Home/ShipmentList';
import Contact from 'components/Customer/Home/Contact';
import SectionWrapper from 'components/Customer/SectionWrapper';
import PrintableLegalese from 'components/Customer/Home/PrintableLegalese';
import { isProfileComplete as isProfileCompleteCheck } from 'scenes/ServiceMembers/ducks';
import { selectServiceMemberFromLoggedInUser } from 'shared/Entities/modules/serviceMembers';
import { selectUploadedOrders, selectActiveOrLatestOrdersFromEntities } from 'shared/Entities/modules/orders';
import {
  getSignedCertification as getSignedCertificationAction,
  selectSignedCertification,
} from 'shared/Entities/modules/signed_certifications';
import { selectActiveOrLatestMove } from 'shared/Entities/modules/moves';
import { selectMTOShipmentsByMoveId, selectMTOShipmentForMTO } from 'shared/Entities/modules/mtoShipments';
import { SHIPMENT_OPTIONS, MOVE_STATUSES } from 'shared/constants';
import { selectActivePPMForMove } from 'shared/Entities/modules/ppms';
import {
  selectCurrentUser,
  selectGetCurrentUserIsError,
  selectGetCurrentUserIsLoading,
  selectGetCurrentUserIsSuccess,
} from 'shared/Data/users';
import { formatCustomerDate } from 'utils/formatters';

const Description = ({ className, children, dataTestId }) => (
  <p className={`${styles.description} ${className}`} data-testid={dataTestId}>
    {children}
  </p>
);

Description.propTypes = {
  className: string,
  children: node.isRequired,
  dataTestId: string,
};

Description.defaultProps = {
  className: '',
  dataTestId: '',
};

class Home extends Component {
  componentDidMount() {
    const { move, getSignedCertification } = this.props;
    if (Object.entries(move).length && move.status === MOVE_STATUSES.SUBMITTED) {
      getSignedCertification(move.id);
    }
  }

  componentDidUpdate(prevProps) {
    const { serviceMember, loggedInUserSuccess, isProfileComplete, move, getSignedCertification } = this.props;
    if (!prevProps.loggedInUserSuccess && loggedInUserSuccess) {
      if (!isEmpty(serviceMember) && !isProfileComplete) {
        // If the service member exists, but is not complete, redirect to next incomplete page.
        this.resumeMove();
      }
    }

    if (isEmpty(prevProps.serviceMember) && !isEmpty(serviceMember) && !isProfileComplete) {
      this.resumeMove();
    }

    if (!isEmpty(prevProps.serviceMember) && prevProps.serviceMember !== serviceMember && !isProfileComplete) {
      // if service member existed but was updated, redirect to next incomplete page.
      this.resumeMove();
    }

    if (!Object.entries(prevProps.move).length && Object.entries(move).length) {
      getSignedCertification(move.id);
    }
  }

  get hasOrders() {
    const { orders, uploadedOrderDocuments } = this.props;
    return !!Object.keys(orders).length && !!uploadedOrderDocuments.length;
  }

  get hasOrdersNoUpload() {
    const { orders, uploadedOrderDocuments } = this.props;
    return !!Object.keys(orders).length && !uploadedOrderDocuments.length;
  }

  get hasAnyShipments() {
    const { mtoShipments, currentPpm } = this.props;
    return (this.hasOrders && !!mtoShipments.length) || !!Object.keys(currentPpm).length;
  }

  get hasSubmittedMove() {
    const { move } = this.props;
    return !!Object.keys(move).length && move.status !== 'DRAFT';
  }

  get hasHHGShipment() {
    const { mtoShipments } = this.props;
    return mtoShipments.some((s) => s.shipmentType === SHIPMENT_OPTIONS.HHG);
  }

  get hasNTSShipment() {
    const { mtoShipments } = this.props;
    return mtoShipments.some((s) => s.shipmentType === SHIPMENT_OPTIONS.NTS);
  }

  get hasPPMShipment() {
    const { currentPpm } = this.props;
    return !!Object.keys(currentPpm).length;
  }

  get shipmentActionBtnLabel() {
    if (this.hasSubmittedMove && this.hasPPMShipment) {
      return '';
    }
    if (this.hasAnyShipments) {
      return 'Add another shipment';
    }
    return 'Plan your shipments';
  }

  resumeMove = () => {
    const { history } = this.props;
    history.push(this.getNextIncompletePage());
  };

  getNextIncompletePage = () => {
    const {
      selectedMoveType,
      lastMoveIsCanceled,
      serviceMember,
      orders,
      uploadedOrderDocuments,
      move,
      currentPpm,
      mtoShipment,
      backupContacts,
      context,
    } = this.props;
    return getNextIncompletePageInternal({
      selectedMoveType,
      lastMoveIsCanceled,
      serviceMember,
      orders,
      uploads: uploadedOrderDocuments,
      move,
      currentPpm,
      mtoShipment,
      backupContacts,
      context,
    });
  };

  renderHelper = () => {
    if (!this.hasOrders) return <HelperNeedsOrders />;
    if (!this.hasAnyShipments) return <HelperNeedsShipment />;
    if (!this.hasSubmittedMove) return <HelperNeedsSubmitMove />;
    if (this.hasPPMShipment)
      return (
        <>
          <HelperSubmittedMove />
          <HelperSubmittedPPM />
        </>
      );
    return <HelperSubmittedMove />;
  };

  renderCustomerHeader = () => {
    const { serviceMember, orders } = this.props;
    if (!this.hasOrders) {
      return (
        <p>
          You&apos;re leaving <strong>{serviceMember?.current_station?.name}</strong>
        </p>
      );
    }
    return (
      <p>
        You&apos;re moving to <strong>{orders.new_duty_station.name}</strong> from{' '}
        <strong>{serviceMember.current_station.name}.</strong> Report by{' '}
        <strong>{moment(orders.report_by_date).format('DD MMM YYYY')}.</strong>
        <br />
        Weight allowance: <strong>{serviceMember.weight_allotment.total_weight_self} lbs</strong>
      </p>
    );
  };

  handleShipmentClick = (shipmentId, shipmentNumber, shipmentType) => {
    const { move, history } = this.props;
    let queryString = '';
    if (shipmentNumber) {
      queryString = `?shipmentNumber=${shipmentNumber}`;
    }

    let destLink = '';
    if (shipmentType === 'PPM') {
      destLink = `/moves/${move.id}/review/edit-date-and-location`;
    } else if (shipmentType === 'HHG') {
      destLink = `/moves/${move.id}/mto-shipments/${shipmentId}/edit-shipment${queryString}`;
    } else {
      // nts/ntsr shipment
      destLink = `/moves/${move.id}/mto-shipments/${shipmentId}/edit-shipment`;
    }

    history.push(destLink);
  };

  handleNewPathClick = (path) => {
    const { history } = this.props;
    history.push(path);
  };

  renderAlert = (loggedInUserError, createdServiceMemberError, moveSubmitSuccess, currentPpm) => {
    return (
      <div>
        {moveSubmitSuccess && !currentPpm && (
          <Alert type="success" heading="Success">
            You&apos;ve submitted your move
          </Alert>
        )}
        {currentPpm && moveSubmitSuccess && <PpmAlert heading="Congrats - your move is submitted!" />}
        {loggedInUserError && (
          <Alert type="error" heading="An error occurred">
            There was an error loading your user information.
          </Alert>
        )}
        {createdServiceMemberError && (
          <Alert type="error" heading="An error occurred">
            There was an error creating your profile information.
          </Alert>
        )}
      </div>
    );
  };

  sortAllShipments = (mtoShipments, currentPpm) => {
    const allShipments = JSON.parse(JSON.stringify(mtoShipments));
    if (Object.keys(currentPpm).length) {
      const ppm = JSON.parse(JSON.stringify(currentPpm));
      ppm.shipmentType = SHIPMENT_OPTIONS.PPM;
      // workaround for differing cases between mtoShipments and ppms (bigger change needed on yaml)
      ppm.createdAt = ppm.created_at;
      delete ppm.created_at;

      allShipments.push(ppm);
    }
    allShipments.sort((a, b) => moment(a.createdAt) - moment(b.createdAt));

    return allShipments;
  };

  handlePrintLegalese = (e) => {
    e.preventDefault();
    window.print();
  };

  render() {
    const {
      createdServiceMemberError,
      currentPpm,
      isLoggedIn,
      isProfileComplete,
      location,
      loggedInUserError,
      loggedInUserIsLoading,
      loggedInUserSuccess,
      move,
      moveSubmitSuccess,
      mtoShipments,
      serviceMember,
      signedCertification,
      uploadedOrderDocuments,
    } = this.props;
    const ordersPath = this.hasOrdersNoUpload ? '/orders/upload' : '/orders';
    const shipmentSelectionPath = this.hasAnyShipments
      ? `/moves/${move.id}/select-type`
      : `/moves/${move.id}/moving-info`;
    const confirmationPath = `/moves/${move.id}/review`;
    const profileEditPath = '/moves/review/edit-profile';
    const ordersEditPath = `/moves/${move.id}/review/edit-orders`;
    const allSortedShipments = this.sortAllShipments(mtoShipments, currentPpm);
    return (
<<<<<<< HEAD
      <div>
        {isLoggedIn && (
          <header data-testid="customer-header" className={styles['customer-header']}>
            <div className={`usa-prose grid-container ${styles['grid-container']}`}>
              <h2>
                {serviceMember?.first_name} {serviceMember?.last_name}
              </h2>
              {this.renderCustomerHeader()}
            </div>
          </header>
        )}
        <div className={`usa-prose grid-container ${styles['grid-container']}`}>
          {loggedInUserIsLoading && <LoadingPlaceholder />}
          {!isLoggedIn && !loggedInUserIsLoading && <SignIn location={location} />}
          {isLoggedIn && !isEmpty(serviceMember) && isProfileComplete && (
            <>
              {loggedInUserSuccess && (
                <>
                  {this.renderAlert(loggedInUserError, createdServiceMemberError, moveSubmitSuccess, currentPpm)}
                  {this.renderHelper()}
                  <SectionWrapper>
                    <Step
                      complete={serviceMember.is_profile_complete}
                      completedHeaderText="Profile complete"
                      editBtnLabel="Edit"
                      headerText="Profile complete"
                      step="1"
                      onEditBtnClick={() => this.handleNewPathClick(profileEditPath)}
                    >
                      <Description>Make sure to keep your personal information up to date during your move</Description>
                    </Step>
                    <Step
                      complete={this.hasOrders}
                      completedHeaderText="Orders uploaded"
                      editBtnLabel={this.hasOrders && !this.hasSubmittedMove ? 'Edit' : ''}
                      onEditBtnClick={() => this.handleNewPathClick(ordersEditPath)}
                      headerText="Upload orders"
                      actionBtnLabel={!this.hasOrders ? 'Add orders' : ''}
                      onActionBtnClick={() => this.handleNewPathClick(ordersPath)}
                      step="2"
                    >
                      {this.hasOrders ? (
                        <DocsUploaded files={uploadedOrderDocuments} />
                      ) : (
                        <Description>Upload photos of each page, or upload a PDF.</Description>
                      )}
                    </Step>
                    <Step
                      actionBtnLabel={this.shipmentActionBtnLabel}
                      actionBtnDisabled={!this.hasOrders || (this.hasSubmittedMove && this.doesPpmAlreadyExist)}
                      actionBtnId="shipment-selection-btn"
                      onActionBtnClick={() => this.handleNewPathClick(shipmentSelectionPath)}
                      complete={this.hasAnyShipments}
                      completedHeaderText="Shipments"
                      headerText="Shipment selection"
                      secondaryBtn={this.hasAnyShipments}
                      secondaryClassName="margin-top-2"
                      step="3"
                    >
                      {this.hasAnyShipments ? (
                        <div>
                          {this.hasSubmittedMove && !this.doesPpmAlreadyExist && (
                            <p className={styles.descriptionExtra}>
                              If you need to add shipments, let your movers know.
                            </p>
                          )}
                          <ShipmentList
                            shipments={allSortedShipments}
                            onShipmentClick={this.handleShipmentClick}
                            moveSubmitted={this.hasSubmittedMove}
                          />
                        </div>
                      ) : (
                        <Description>
                          Tell us where you&apos;re going and when you want to get there. We&apos;ll help you set up
                          shipments to make it work.
                        </Description>
                      )}
                    </Step>
                    <Step
                      actionBtnDisabled={!this.hasAnyShipments}
                      actionBtnId="review-and-submit-btn"
                      actionBtnLabel={!this.hasSubmittedMove ? 'Review and submit' : 'Review your request'}
                      complete={this.hasSubmittedMove}
                      completedHeaderText="Move request confirmed"
                      containerClassName="margin-bottom-8"
                      headerText="Confirm move request"
                      onActionBtnClick={() => this.handleNewPathClick(confirmationPath)}
                      secondaryBtn={this.hasSubmittedMove}
                      secondaryBtnClassName={styles.secondaryBtn}
                      step="4"
                    >
                      {this.hasSubmittedMove ? (
                        <Description dataTestId="move-submitted-description">
                          Move submitted {formatCustomerDate(move.submitted_at)}.
                        </Description>
                      ) : (
=======
      <>
        <div className={styles.homeContainer}>
          {isLoggedIn && (
            <header data-testid="customer-header" className={styles['customer-header']}>
              <div className={`usa-prose grid-container ${styles['grid-container']}`}>
                <h2>
                  {serviceMember?.first_name} {serviceMember?.last_name}
                </h2>
                {this.renderCustomerHeader()}
              </div>
            </header>
          )}
          <div className={`usa-prose grid-container ${styles['grid-container']}`}>
            {loggedInUserIsLoading && <LoadingPlaceholder />}
            {!isLoggedIn && !loggedInUserIsLoading && <SignIn location={location} />}
            {isLoggedIn && !isEmpty(serviceMember) && isProfileComplete && (
              <>
                {loggedInUserSuccess && (
                  <>
                    {this.renderAlert(loggedInUserError, createdServiceMemberError, moveSubmitSuccess, currentPpm)}
                    {this.renderHelper()}
                    <SectionWrapper>
                      <Step
                        complete={serviceMember.is_profile_complete}
                        completedHeaderText="Profile complete"
                        editBtnLabel="Edit"
                        headerText="Profile complete"
                        step="1"
                        onEditBtnClick={() => this.handleNewPathClick(profileEditPath)}
                      >
>>>>>>> 21fccde4
                        <Description>
                          Make sure to keep your personal information up to date during your move
                        </Description>
                      </Step>
                      <Step
                        complete={this.hasOrders}
                        completedHeaderText="Orders uploaded"
                        editBtnLabel={this.hasOrders ? 'Edit' : ''}
                        onEditBtnClick={() => this.handleNewPathClick(ordersEditPath)}
                        headerText="Upload orders"
                        actionBtnLabel={!this.hasOrders ? 'Add orders' : ''}
                        onActionBtnClick={() => this.handleNewPathClick(ordersPath)}
                        step="2"
                      >
                        {this.hasOrders ? (
                          <DocsUploaded files={uploadedOrderDocuments} />
                        ) : (
                          <Description>Upload photos of each page, or upload a PDF.</Description>
                        )}
                      </Step>
                      <Step
                        actionBtnLabel={this.shipmentActionBtnLabel}
                        actionBtnDisabled={!this.hasOrders || (this.hasSubmittedMove && this.doesPpmAlreadyExist)}
                        actionBtnId="shipment-selection-btn"
                        onActionBtnClick={() => this.handleNewPathClick(shipmentSelectionPath)}
                        complete={this.hasAnyShipments}
                        completedHeaderText="Shipments"
                        headerText="Shipment selection"
                        secondaryBtn={this.hasAnyShipments}
                        secondaryClassName="margin-top-2"
                        step="3"
                      >
                        {this.hasAnyShipments ? (
                          <div>
                            {this.hasSubmittedMove && !this.doesPpmAlreadyExist && (
                              <p className={styles.descriptionExtra}>
                                If you need to add shipments, let your movers know.
                              </p>
                            )}
                            <ShipmentList
                              shipments={allSortedShipments}
                              onShipmentClick={this.handleShipmentClick}
                              moveSubmitted={this.hasSubmittedMove}
                            />
                          </div>
                        ) : (
                          <Description>
                            Tell us where you&apos;re going and when you want to get there. We&apos;ll help you set up
                            shipments to make it work.
                          </Description>
                        )}
                      </Step>
                      <Step
                        actionBtnDisabled={!this.hasAnyShipments}
                        actionBtnId="review-and-submit-btn"
                        actionBtnLabel={!this.hasSubmittedMove ? 'Review and submit' : 'Review your request'}
                        complete={this.hasSubmittedMove}
                        completedHeaderText="Move request confirmed"
                        containerClassName="margin-bottom-8"
                        headerText="Confirm move request"
                        onActionBtnClick={() => this.handleNewPathClick(confirmationPath)}
                        secondaryBtn={this.hasSubmittedMove}
                        secondaryBtnClassName={styles.secondaryBtn}
                        step="4"
                      >
                        {this.hasSubmittedMove ? (
                          <Description
                            className={styles.moveSubmittedDescription}
                            dataTestId="move-submitted-description"
                          >
                            Move submitted {formatCustomerDate(move.submitted_at)}.<br />
                            <Button unstyled onClick={this.handlePrintLegalese} className={styles.printBtn}>
                              Print the legal agreement
                            </Button>
                          </Description>
                        ) : (
                          <Description>
                            Review your move details and sign the legal paperwork, then send the info on to your move
                            counselor.
                          </Description>
                        )}
                      </Step>
                    </SectionWrapper>
                    <Contact
                      header="Contacts"
                      dutyStationName="Seymour Johnson AFB"
                      officeType="Origin Transportation Office"
                      telephone="(919) 722-5458"
                    />
                  </>
                )}
              </>
            )}
          </div>
        </div>
        <PrintableLegalese signature={signedCertification.signature} signatureDate={signedCertification.created_at} />
      </>
    );
  }
}

Home.propTypes = {
  orders: shape({}).isRequired,
  serviceMember: shape({
    first_name: string,
    last_name: string,
  }).isRequired,
  mtoShipments: arrayOf(
    shape({
      id: string,
      shipmentType: string,
    }),
  ).isRequired,
  currentPpm: shape({
    id: string,
    shipmentType: string,
  }).isRequired,
  uploadedOrderDocuments: arrayOf(
    shape({
      filename: string.isRequired,
    }),
  ).isRequired,
  history: shape({}).isRequired,
  move: shape({}).isRequired,
  isLoggedIn: bool.isRequired,
  loggedInUserIsLoading: bool.isRequired,
  loggedInUserSuccess: bool.isRequired,
  loggedInUserError: bool.isRequired,
  isProfileComplete: bool.isRequired,
  createdServiceMemberError: string,
  moveSubmitSuccess: bool.isRequired,
  location: shape({}).isRequired,
  selectedMoveType: string,
  lastMoveIsCanceled: bool,
  backupContacts: arrayOf(oneOfType([string, shape({})])),
  context: shape({
    flags: shape({
      hhgFlow: bool,
      ghcFlow: bool,
    }),
  }),
  mtoShipment: shape({}).isRequired,
  signedCertification: shape({
    signature: string,
    created_at: string,
  }),
  getSignedCertification: func.isRequired,
};

Home.defaultProps = {
  createdServiceMemberError: '',
  selectedMoveType: '',
  lastMoveIsCanceled: false,
  backupContacts: [],
  signedCertification: {},
  context: {
    flags: {
      hhgFlow: false,
      ghcFlow: false,
    },
  },
};

const mapStateToProps = (state) => {
  const user = selectCurrentUser(state);
  const serviceMember = selectServiceMemberFromLoggedInUser(state);
  const move = selectActiveOrLatestMove(state);

  return {
    currentPpm: selectActivePPMForMove(state, move.id),
    isLoggedIn: user.isLoggedIn,
    loggedInUserIsLoading: selectGetCurrentUserIsLoading(state),
    loggedInUserSuccess: selectGetCurrentUserIsSuccess(state),
    loggedInUserError: selectGetCurrentUserIsError(state),
    createdServiceMemberError: state.serviceMember.error,
    isProfileComplete: isProfileCompleteCheck(state),
    moveSubmitSuccess: state.signedCertification.moveSubmitSuccess,
    orders: selectActiveOrLatestOrdersFromEntities(state),
    uploadedOrderDocuments: selectUploadedOrders(state),
    serviceMember,
    backupContacts: serviceMember.backup_contacts || state.serviceMember.currentBackupContacts || [],
    signedCertification: selectSignedCertification(state),
    // TODO: change when we support PPM shipments as well
    mtoShipments: selectMTOShipmentsByMoveId(state, move.id),
    // TODO: change when we support multiple moves
    move,
    mtoShipment: selectMTOShipmentForMTO(state, get(move, 'id', '')),
  };
};

const mapDispatchToProps = {
  getSignedCertification: getSignedCertificationAction,
};

// in order to avoid setting up proxy server only for storybook, pass in stub function so API requests don't fail
const mergeProps = (stateProps, dispatchProps, ownProps) => ({
  ...stateProps,
  ...dispatchProps,
  ...ownProps,
});

export default withContext(connect(mapStateToProps, mapDispatchToProps, mergeProps)(Home));<|MERGE_RESOLUTION|>--- conflicted
+++ resolved
@@ -300,105 +300,6 @@
     const ordersEditPath = `/moves/${move.id}/review/edit-orders`;
     const allSortedShipments = this.sortAllShipments(mtoShipments, currentPpm);
     return (
-<<<<<<< HEAD
-      <div>
-        {isLoggedIn && (
-          <header data-testid="customer-header" className={styles['customer-header']}>
-            <div className={`usa-prose grid-container ${styles['grid-container']}`}>
-              <h2>
-                {serviceMember?.first_name} {serviceMember?.last_name}
-              </h2>
-              {this.renderCustomerHeader()}
-            </div>
-          </header>
-        )}
-        <div className={`usa-prose grid-container ${styles['grid-container']}`}>
-          {loggedInUserIsLoading && <LoadingPlaceholder />}
-          {!isLoggedIn && !loggedInUserIsLoading && <SignIn location={location} />}
-          {isLoggedIn && !isEmpty(serviceMember) && isProfileComplete && (
-            <>
-              {loggedInUserSuccess && (
-                <>
-                  {this.renderAlert(loggedInUserError, createdServiceMemberError, moveSubmitSuccess, currentPpm)}
-                  {this.renderHelper()}
-                  <SectionWrapper>
-                    <Step
-                      complete={serviceMember.is_profile_complete}
-                      completedHeaderText="Profile complete"
-                      editBtnLabel="Edit"
-                      headerText="Profile complete"
-                      step="1"
-                      onEditBtnClick={() => this.handleNewPathClick(profileEditPath)}
-                    >
-                      <Description>Make sure to keep your personal information up to date during your move</Description>
-                    </Step>
-                    <Step
-                      complete={this.hasOrders}
-                      completedHeaderText="Orders uploaded"
-                      editBtnLabel={this.hasOrders && !this.hasSubmittedMove ? 'Edit' : ''}
-                      onEditBtnClick={() => this.handleNewPathClick(ordersEditPath)}
-                      headerText="Upload orders"
-                      actionBtnLabel={!this.hasOrders ? 'Add orders' : ''}
-                      onActionBtnClick={() => this.handleNewPathClick(ordersPath)}
-                      step="2"
-                    >
-                      {this.hasOrders ? (
-                        <DocsUploaded files={uploadedOrderDocuments} />
-                      ) : (
-                        <Description>Upload photos of each page, or upload a PDF.</Description>
-                      )}
-                    </Step>
-                    <Step
-                      actionBtnLabel={this.shipmentActionBtnLabel}
-                      actionBtnDisabled={!this.hasOrders || (this.hasSubmittedMove && this.doesPpmAlreadyExist)}
-                      actionBtnId="shipment-selection-btn"
-                      onActionBtnClick={() => this.handleNewPathClick(shipmentSelectionPath)}
-                      complete={this.hasAnyShipments}
-                      completedHeaderText="Shipments"
-                      headerText="Shipment selection"
-                      secondaryBtn={this.hasAnyShipments}
-                      secondaryClassName="margin-top-2"
-                      step="3"
-                    >
-                      {this.hasAnyShipments ? (
-                        <div>
-                          {this.hasSubmittedMove && !this.doesPpmAlreadyExist && (
-                            <p className={styles.descriptionExtra}>
-                              If you need to add shipments, let your movers know.
-                            </p>
-                          )}
-                          <ShipmentList
-                            shipments={allSortedShipments}
-                            onShipmentClick={this.handleShipmentClick}
-                            moveSubmitted={this.hasSubmittedMove}
-                          />
-                        </div>
-                      ) : (
-                        <Description>
-                          Tell us where you&apos;re going and when you want to get there. We&apos;ll help you set up
-                          shipments to make it work.
-                        </Description>
-                      )}
-                    </Step>
-                    <Step
-                      actionBtnDisabled={!this.hasAnyShipments}
-                      actionBtnId="review-and-submit-btn"
-                      actionBtnLabel={!this.hasSubmittedMove ? 'Review and submit' : 'Review your request'}
-                      complete={this.hasSubmittedMove}
-                      completedHeaderText="Move request confirmed"
-                      containerClassName="margin-bottom-8"
-                      headerText="Confirm move request"
-                      onActionBtnClick={() => this.handleNewPathClick(confirmationPath)}
-                      secondaryBtn={this.hasSubmittedMove}
-                      secondaryBtnClassName={styles.secondaryBtn}
-                      step="4"
-                    >
-                      {this.hasSubmittedMove ? (
-                        <Description dataTestId="move-submitted-description">
-                          Move submitted {formatCustomerDate(move.submitted_at)}.
-                        </Description>
-                      ) : (
-=======
       <>
         <div className={styles.homeContainer}>
           {isLoggedIn && (
@@ -429,7 +330,6 @@
                         step="1"
                         onEditBtnClick={() => this.handleNewPathClick(profileEditPath)}
                       >
->>>>>>> 21fccde4
                         <Description>
                           Make sure to keep your personal information up to date during your move
                         </Description>
@@ -437,7 +337,7 @@
                       <Step
                         complete={this.hasOrders}
                         completedHeaderText="Orders uploaded"
-                        editBtnLabel={this.hasOrders ? 'Edit' : ''}
+                        editBtnLabel={this.hasOrders && !this.hasSubmittedMove ? 'Edit' : ''}
                         onEditBtnClick={() => this.handleNewPathClick(ordersEditPath)}
                         headerText="Upload orders"
                         actionBtnLabel={!this.hasOrders ? 'Add orders' : ''}
