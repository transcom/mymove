--- conflicted
+++ resolved
@@ -8,12 +8,8 @@
 
 import { customerRoutes } from 'constants/routes';
 import { MockProviders } from 'testUtils';
-<<<<<<< HEAD
-import { downloadPPMAOAPacket } from 'services/internalApi';
+import { cancelMove, downloadPPMAOAPacket } from 'services/internalApi';
 import { ORDERS_TYPE } from 'constants/orders';
-=======
-import { cancelMove, downloadPPMAOAPacket } from 'services/internalApi';
->>>>>>> ae84724d
 
 jest.mock('containers/FlashMessage/FlashMessage', () => {
   const MockFlash = () => <div>Flash message</div>;
