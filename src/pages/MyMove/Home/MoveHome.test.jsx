--- conflicted
+++ resolved
@@ -1286,11 +1286,7 @@
       await wrapper.find(buttonId).simulate('click');
       await waitFor(() => {
         // scrape text from error modal
-<<<<<<< HEAD
-        expect(wrapper.text()).toContain('Something went wrong downloading PPM AOA paperwork');
-=======
         expect(wrapper.text()).toContain('Something went wrong downloading PPM paperwork.');
->>>>>>> 2f098fd2
         expect(downloadPPMAOAPacket).toHaveBeenCalledTimes(1);
       });
     });
