/* eslint-disable react/jsx-props-no-spreading */
import React from 'react';
import { v4 } from 'uuid';
import { mount } from 'enzyme';
import { waitFor } from '@testing-library/react';

import MoveHome from './MoveHome';

import { customerRoutes } from 'constants/routes';
import { MockProviders } from 'testUtils';
import { cancelMove, downloadPPMAOAPacket } from 'services/internalApi';

jest.mock('containers/FlashMessage/FlashMessage', () => {
  const MockFlash = () => <div>Flash message</div>;
  MockFlash.displayName = 'ConnectedFlashMessage';
  return MockFlash;
});

const mockNavigate = jest.fn();
jest.mock('react-router-dom', () => ({
  ...jest.requireActual('react-router-dom'),
  useNavigate: () => mockNavigate,
}));

jest.mock('store/entities/actions', () => ({
  updateMTOShipments: jest.fn(),
  updateAllMoves: jest.fn(),
}));

jest.mock('services/internalApi', () => ({
  deleteMTOShipment: jest.fn(),
  getMTOShipmentsForMove: jest.fn(),
  getAllMoves: jest.fn().mockImplementation(() => Promise.resolve()),
  downloadPPMAOAPacket: jest.fn().mockImplementation(() => Promise.resolve()),
  cancelMove: jest.fn(),
}));

jest.mock('utils/featureFlags', () => ({
  ...jest.requireActual('utils/featureFlags'),
  isBooleanFlagEnabled: jest.fn().mockImplementation(() => Promise.resolve(false)),
}));

const props = {
  serviceMember: {
    id: v4(),
    current_location: {
      transportation_office: {
        name: 'Test Transportation Office Name',
        phone_lines: ['555-555-5555'],
      },
    },
  },
  showLoggedInUser: jest.fn(),
  createServiceMember: jest.fn(),
  getSignedCertification: jest.fn(),
  updateAllMoves: jest.fn(),
  mtoShipments: [],
  mtoShipment: {},
  isLoggedIn: true,
  loggedInUserIsLoading: false,
  loggedInUserSuccess: true,
  isProfileComplete: true,
  loadMTOShipments: jest.fn(),
  updateShipmentList: jest.fn(),
};

const defaultPropsNoOrders = {
  ...props,
  serviceMemberMoves: {
    currentMove: [
      {
        createdAt: '2024-02-16T15:55:20.639Z',
        eTag: 'MjAyNC0wMi0xNlQxNTo1NToyMC42Mzk5MDRa',
        id: '6dad799c-4567-4a7d-9419-1a686797768f',
        moveCode: '4H8VCD',
        orders: {},
        status: 'DRAFT',
        submittedAt: '0001-01-01T00:00:00.000Z',
        updatedAt: '0001-01-01T00:00:00.000Z',
      },
    ],
    previousMoves: [],
  },
  uploadedOrderDocuments: [],
  uploadedAmendedOrderDocuments: [],
};

const defaultPropsOrdersWithUploads = {
  ...props,
  serviceMemberMoves: {
    currentMove: [
      {
        createdAt: '2024-02-16T15:55:20.639Z',
        eTag: 'MjAyNC0wMi0xNlQxNTo1NToyMC42Mzk5MDRa',
        id: '6dad799c-4567-4a7d-9419-1a686797768f',
        moveCode: '4H8VCD',
        orders: {
          authorizedWeight: 11000,
          created_at: '2024-02-16T15:55:20.634Z',
          entitlement: {
            proGear: 2000,
            proGearSpouse: 500,
          },
          grade: 'E_7',
          has_dependents: false,
          id: '667b1ca7-f904-43c4-8f2d-a2ea2375d7d3',
          issue_date: '2024-02-22',
          new_duty_location: {
            address: {
              city: 'Fort Knox',
              country: 'United States',
              id: '31ed530d-4b59-42d7-9ea9-88ccc2978723',
              postalCode: '40121',
              state: 'KY',
              streetAddress1: 'n/a',
            },
            address_id: '31ed530d-4b59-42d7-9ea9-88ccc2978723',
            affiliation: 'ARMY',
            created_at: '2024-02-15T14:42:58.875Z',
            id: '866ac8f6-94f5-4fa0-b7d1-be7fcf9d51e9',
            name: 'Fort Knox, KY 40121',
            transportation_office: {
              address: {
                city: 'Fort Knox',
                country: 'United States',
                id: 'ca758d13-b3b7-48a5-93bd-64912f0e2434',
                postalCode: '40121',
                state: 'KY',
                streetAddress1: 'LRC 25 W. Chaffee Ave',
                streetAddress2: 'Bldg 1384, 2nd Floor',
              },
              created_at: '2018-05-28T14:27:36.193Z',
              gbloc: 'BGAC',
              id: '0357f830-2f32-41f3-9ca2-268dd70df5cb',
              name: 'PPPO Fort Knox - USA',
              phone_lines: [],
              updated_at: '2018-05-28T14:27:36.193Z',
            },
            transportation_office_id: '0357f830-2f32-41f3-9ca2-268dd70df5cb',
            updated_at: '2024-02-15T14:42:58.875Z',
          },
          orders_type: 'PERMANENT_CHANGE_OF_STATION',
          originDutyLocationGbloc: 'HAFC',
          origin_duty_location: {
            address: {
              city: 'Tinker AFB',
              country: 'United States',
              id: '7e3ea97c-da9f-4fa1-8a11-87063c857635',
              postalCode: '73145',
              state: 'OK',
              streetAddress1: 'n/a',
            },
            address_id: '7e3ea97c-da9f-4fa1-8a11-87063c857635',
            affiliation: 'AIR_FORCE',
            created_at: '2024-02-15T14:42:58.875Z',
            id: '2d6eab7d-1a21-4f29-933e-ee8fa7dbc314',
            name: 'Tinker AFB, OK 73145',
            transportation_office: {
              address: {
                city: 'Tinker AFB',
                country: 'United States',
                id: '410b18bc-b270-4b52-9211-532fffc6f59e',
                postalCode: '73145',
                state: 'OK',
                streetAddress1: '7330 Century Blvd',
                streetAddress2: 'Bldg 469',
              },
              created_at: '2018-05-28T14:27:40.605Z',
              gbloc: 'HAFC',
              id: '7876373d-57e4-4cde-b11f-c26a8feee9e8',
              name: 'PPPO Tinker AFB - USAF',
              phone_lines: [],
              updated_at: '2018-05-28T14:27:40.605Z',
            },
            transportation_office_id: '7876373d-57e4-4cde-b11f-c26a8feee9e8',
            updated_at: '2024-02-15T14:42:58.875Z',
          },
          report_by_date: '2024-02-29',
          service_member_id: '856fec24-a70b-4860-9ba8-98d25676317e',
          spouse_has_pro_gear: false,
          status: 'DRAFT',
          updated_at: '2024-02-16T15:55:20.634Z',
          uploaded_orders: {
            id: '573a2d22-8edf-467c-90dc-3885de10e2d2',
            service_member_id: '856fec24-a70b-4860-9ba8-98d25676317e',
            uploads: [
              {
                bytes: 84847,
                contentType: 'image/png',
                createdAt: '2024-02-20T17:12:56.328Z',
                filename: 'myUpload.png',
                id: '99fab296-ad63-4e34-8724-a8b73e357480',
                status: 'PROCESSING',
                updatedAt: '2024-02-20T17:12:56.328Z',
                url: '/storage/user/9e16e5d7-4548-4f70-8a2a-b87d34ab3067/uploads/99fab296-ad63-4e34-8724-a8b73e357480?contentType=image%2Fpng',
              },
            ],
          },
        },
        status: 'DRAFT',
        submittedAt: '0001-01-01T00:00:00.000Z',
        updatedAt: '0001-01-01T00:00:00.000Z',
      },
    ],
    previousMoves: [],
  },
  uploadedOrderDocuments: [],
  uploadedAmendedOrderDocuments: [],
};

const defaultPropsOrdersWithUnsubmittedShipments = {
  ...props,
  serviceMemberMoves: {
    currentMove: [
      {
        createdAt: '2024-02-16T15:55:20.639Z',
        eTag: 'MjAyNC0wMi0xNlQxNTo1NToyMC42Mzk5MDRa',
        id: '6dad799c-4567-4a7d-9419-1a686797768f',
        moveCode: '4H8VCD',
        mtoShipments: [
          {
            createdAt: '2024-02-20T17:21:05.318Z',
            customerRemarks: 'some remarks',
            destinationAddress: {
              city: 'Fort Sill',
              country: 'United States',
              id: '7787c25e-fe15-4e13-8e38-23397e5dbfb3',
              postalCode: '73503',
              state: 'OK',
              streetAddress1: 'N/A',
            },
            eTag: 'MjAyNC0wMi0yMFQxNzoyMTowNS4zMTgwODNa',
            hasSecondaryDeliveryAddress: false,
            hasSecondaryPickupAddress: false,
            id: 'be807bb2-572b-4677-9896-c7f670ac72fa',
            moveTaskOrderID: 'cf2508aa-2b0a-47e9-8688-37b41623837d',
            pickupAddress: {
              city: 'Oklahoma City',
              id: 'c8ef1288-1588-44ee-b9fb-b38c703d2ca5',
              postalCode: '74133',
              state: 'OK',
              streetAddress1: '1234 S Somewhere Street',
              streetAddress2: '',
            },
            requestedDeliveryDate: '2024-03-15',
            requestedPickupDate: '2024-02-29',
            shipmentType: 'HHG',
            status: 'SUBMITTED',
            updatedAt: '2024-02-20T17:21:05.318Z',
          },
          {
            createdAt: '2024-02-20T17:21:48.242Z',
            eTag: 'MjAyNC0wMi0yMFQxNzoyMjowMy4wMzk2Njla',
            hasSecondaryDeliveryAddress: false,
            hasSecondaryPickupAddress: false,
            id: '0c7f88b8-75a9-41fe-b884-ea39e6024f24',
            moveTaskOrderID: 'cf2508aa-2b0a-47e9-8688-37b41623837d',
            ppmShipment: {
              actualDestinationPostalCode: null,
              actualMoveDate: null,
              actualPickupPostalCode: null,
              advanceAmountReceived: null,
              advanceAmountRequested: null,
              approvedAt: null,
              createdAt: '2024-02-20T17:21:48.248Z',
              eTag: 'MjAyNC0wMi0yMFQxNzoyMjowMy4wODU5Mzda',
              estimatedIncentive: 339123,
              estimatedWeight: 2000,
              expectedDepartureDate: '2024-02-23',
              finalIncentive: null,
              hasProGear: false,
              hasReceivedAdvance: null,
              hasRequestedAdvance: false,
              id: '5f1f0b88-9cb9-4b48-a9ad-2af6c1113ca2',
              movingExpenses: [],
              proGearWeight: null,
              proGearWeightTickets: [],
              reviewedAt: null,
              shipmentId: '0c7f88b8-75a9-41fe-b884-ea39e6024f24',
              sitEstimatedCost: null,
              sitEstimatedDepartureDate: null,
              sitEstimatedEntryDate: null,
              sitEstimatedWeight: null,
              sitExpected: false,
              spouseProGearWeight: null,
              status: 'DRAFT',
              submittedAt: null,
              updatedAt: '2024-02-20T17:22:03.085Z',
              weightTickets: [],
              pickupAddress: {
                streetAddress1: '1 Test Street',
                streetAddress2: '2 Test Street',
                streetAddress3: '3 Test Street',
                city: 'Pickup Test City',
                state: 'NY',
                postalCode: '10001',
              },
              destinationAddress: {
                streetAddress1: '1 Test Street',
                streetAddress2: '2 Test Street',
                streetAddress3: '3 Test Street',
                city: 'Destination Test City',
                state: 'NY',
                postalCode: '11111',
              },
            },
            shipmentType: 'PPM',
            status: 'DRAFT',
            updatedAt: '2024-02-20T17:22:03.039Z',
          },
        ],
        orders: {
          authorizedWeight: 11000,
          created_at: '2024-02-16T15:55:20.634Z',
          entitlement: {
            proGear: 2000,
            proGearSpouse: 500,
          },
          grade: 'E_7',
          has_dependents: false,
          id: '667b1ca7-f904-43c4-8f2d-a2ea2375d7d3',
          issue_date: '2024-02-22',
          new_duty_location: {
            address: {
              city: 'Fort Knox',
              country: 'United States',
              id: '31ed530d-4b59-42d7-9ea9-88ccc2978723',
              postalCode: '40121',
              state: 'KY',
              streetAddress1: 'n/a',
            },
            address_id: '31ed530d-4b59-42d7-9ea9-88ccc2978723',
            affiliation: 'ARMY',
            created_at: '2024-02-15T14:42:58.875Z',
            id: '866ac8f6-94f5-4fa0-b7d1-be7fcf9d51e9',
            name: 'Fort Knox, KY 40121',
            transportation_office: {
              address: {
                city: 'Fort Knox',
                country: 'United States',
                id: 'ca758d13-b3b7-48a5-93bd-64912f0e2434',
                postalCode: '40121',
                state: 'KY',
                streetAddress1: 'LRC 25 W. Chaffee Ave',
                streetAddress2: 'Bldg 1384, 2nd Floor',
              },
              created_at: '2018-05-28T14:27:36.193Z',
              gbloc: 'BGAC',
              id: '0357f830-2f32-41f3-9ca2-268dd70df5cb',
              name: 'PPPO Fort Knox - USA',
              phone_lines: [],
              updated_at: '2018-05-28T14:27:36.193Z',
            },
            transportation_office_id: '0357f830-2f32-41f3-9ca2-268dd70df5cb',
            updated_at: '2024-02-15T14:42:58.875Z',
          },
          orders_type: 'PERMANENT_CHANGE_OF_STATION',
          originDutyLocationGbloc: 'HAFC',
          origin_duty_location: {
            address: {
              city: 'Tinker AFB',
              country: 'United States',
              id: '7e3ea97c-da9f-4fa1-8a11-87063c857635',
              postalCode: '73145',
              state: 'OK',
              streetAddress1: 'n/a',
            },
            address_id: '7e3ea97c-da9f-4fa1-8a11-87063c857635',
            affiliation: 'AIR_FORCE',
            created_at: '2024-02-15T14:42:58.875Z',
            id: '2d6eab7d-1a21-4f29-933e-ee8fa7dbc314',
            name: 'Tinker AFB, OK 73145',
            transportation_office: {
              address: {
                city: 'Tinker AFB',
                country: 'United States',
                id: '410b18bc-b270-4b52-9211-532fffc6f59e',
                postalCode: '73145',
                state: 'OK',
                streetAddress1: '7330 Century Blvd',
                streetAddress2: 'Bldg 469',
              },
              created_at: '2018-05-28T14:27:40.605Z',
              gbloc: 'HAFC',
              id: '7876373d-57e4-4cde-b11f-c26a8feee9e8',
              name: 'PPPO Tinker AFB - USAF',
              phone_lines: [],
              updated_at: '2018-05-28T14:27:40.605Z',
            },
            transportation_office_id: '7876373d-57e4-4cde-b11f-c26a8feee9e8',
            updated_at: '2024-02-15T14:42:58.875Z',
          },
          report_by_date: '2024-02-29',
          service_member_id: '856fec24-a70b-4860-9ba8-98d25676317e',
          spouse_has_pro_gear: false,
          status: 'DRAFT',
          updated_at: '2024-02-16T15:55:20.634Z',
          uploaded_orders: {
            id: '573a2d22-8edf-467c-90dc-3885de10e2d2',
            service_member_id: '856fec24-a70b-4860-9ba8-98d25676317e',
            uploads: [
              {
                bytes: 84847,
                contentType: 'image/png',
                createdAt: '2024-02-20T17:12:56.328Z',
                filename: 'myUpload.png',
                id: '99fab296-ad63-4e34-8724-a8b73e357480',
                status: 'PROCESSING',
                updatedAt: '2024-02-20T17:12:56.328Z',
                url: '/storage/user/9e16e5d7-4548-4f70-8a2a-b87d34ab3067/uploads/99fab296-ad63-4e34-8724-a8b73e357480?contentType=image%2Fpng',
              },
            ],
          },
        },
        status: 'DRAFT',
        submittedAt: '0001-01-01T00:00:00.000Z',
        updatedAt: '0001-01-01T00:00:00.000Z',
      },
    ],
    previousMoves: [],
  },
  uploadedOrderDocuments: [],
  uploadedAmendedOrderDocuments: [],
};

const defaultPropsOrdersWithSubmittedShipments = {
  ...props,
  serviceMemberMoves: {
    currentMove: [
      {
        createdAt: '2024-02-16T15:55:20.639Z',
        eTag: 'MjAyNC0wMi0xNlQxNTo1NToyMC42Mzk5MDRa',
        id: '6dad799c-4567-4a7d-9419-1a686797768f',
        moveCode: '4H8VCD',
        mtoShipments: [
          {
            createdAt: '2024-02-20T17:21:05.318Z',
            customerRemarks: 'some remarks',
            destinationAddress: {
              city: 'Fort Sill',
              country: 'United States',
              id: '7787c25e-fe15-4e13-8e38-23397e5dbfb3',
              postalCode: '73503',
              state: 'OK',
              streetAddress1: 'N/A',
            },
            eTag: 'MjAyNC0wMi0yMFQxNzoyMTowNS4zMTgwODNa',
            hasSecondaryDeliveryAddress: false,
            hasSecondaryPickupAddress: false,
            id: 'be807bb2-572b-4677-9896-c7f670ac72fa',
            moveTaskOrderID: 'cf2508aa-2b0a-47e9-8688-37b41623837d',
            pickupAddress: {
              city: 'Oklahoma City',
              id: 'c8ef1288-1588-44ee-b9fb-b38c703d2ca5',
              postalCode: '74133',
              state: 'OK',
              streetAddress1: '1234 S Somewhere Street',
              streetAddress2: '',
            },
            requestedDeliveryDate: '2024-03-15',
            requestedPickupDate: '2024-02-29',
            shipmentType: 'HHG',
            status: 'SUBMITTED',
            updatedAt: '2024-02-20T17:21:05.318Z',
          },
          {
            createdAt: '2024-02-20T17:21:48.242Z',
            eTag: 'MjAyNC0wMi0yMFQxNzoyMjowMy4wMzk2Njla',
            hasSecondaryDeliveryAddress: false,
            hasSecondaryPickupAddress: false,
            id: '0c7f88b8-75a9-41fe-b884-ea39e6024f24',
            moveTaskOrderID: 'cf2508aa-2b0a-47e9-8688-37b41623837d',
            ppmShipment: {
              actualDestinationPostalCode: null,
              actualMoveDate: null,
              actualPickupPostalCode: null,
              advanceAmountReceived: null,
              advanceAmountRequested: null,
              approvedAt: null,
              createdAt: '2024-02-20T17:21:48.248Z',
              eTag: 'MjAyNC0wMi0yMFQxNzoyMjowMy4wODU5Mzda',
              estimatedIncentive: 339123,
              estimatedWeight: 2000,
              expectedDepartureDate: '2024-02-23',
              finalIncentive: null,
              hasProGear: false,
              hasReceivedAdvance: null,
              hasRequestedAdvance: false,
              id: '5f1f0b88-9cb9-4b48-a9ad-2af6c1113ca2',
              movingExpenses: [],
              proGearWeight: null,
              proGearWeightTickets: [],
              reviewedAt: null,
              shipmentId: '0c7f88b8-75a9-41fe-b884-ea39e6024f24',
              sitEstimatedCost: null,
              sitEstimatedDepartureDate: null,
              sitEstimatedEntryDate: null,
              sitEstimatedWeight: null,
              sitExpected: false,
              spouseProGearWeight: null,
              status: 'DRAFT',
              submittedAt: null,
              updatedAt: '2024-02-20T17:22:03.085Z',
              weightTickets: [],
              pickupAddress: {
                streetAddress1: '1 Test Street',
                streetAddress2: '2 Test Street',
                streetAddress3: '3 Test Street',
                city: 'Pickup Test City',
                state: 'NY',
                postalCode: '10001',
              },
              destinationAddress: {
                streetAddress1: '1 Test Street',
                streetAddress2: '2 Test Street',
                streetAddress3: '3 Test Street',
                city: 'Destination Test City',
                state: 'NY',
                postalCode: '11111',
              },
            },
            shipmentType: 'PPM',
            status: 'DRAFT',
            updatedAt: '2024-02-20T17:22:03.039Z',
          },
        ],
        orders: {
          authorizedWeight: 11000,
          created_at: '2024-02-16T15:55:20.634Z',
          entitlement: {
            proGear: 2000,
            proGearSpouse: 500,
          },
          grade: 'E_7',
          has_dependents: false,
          id: '667b1ca7-f904-43c4-8f2d-a2ea2375d7d3',
          issue_date: '2024-02-22',
          new_duty_location: {
            address: {
              city: 'Fort Knox',
              country: 'United States',
              id: '31ed530d-4b59-42d7-9ea9-88ccc2978723',
              postalCode: '40121',
              state: 'KY',
              streetAddress1: 'n/a',
            },
            address_id: '31ed530d-4b59-42d7-9ea9-88ccc2978723',
            affiliation: 'ARMY',
            created_at: '2024-02-15T14:42:58.875Z',
            id: '866ac8f6-94f5-4fa0-b7d1-be7fcf9d51e9',
            name: 'Fort Knox, KY 40121',
            transportation_office: {
              address: {
                city: 'Fort Knox',
                country: 'United States',
                id: 'ca758d13-b3b7-48a5-93bd-64912f0e2434',
                postalCode: '40121',
                state: 'KY',
                streetAddress1: 'LRC 25 W. Chaffee Ave',
                streetAddress2: 'Bldg 1384, 2nd Floor',
              },
              created_at: '2018-05-28T14:27:36.193Z',
              gbloc: 'BGAC',
              id: '0357f830-2f32-41f3-9ca2-268dd70df5cb',
              name: 'PPPO Fort Knox - USA',
              phone_lines: [],
              updated_at: '2018-05-28T14:27:36.193Z',
            },
            transportation_office_id: '0357f830-2f32-41f3-9ca2-268dd70df5cb',
            updated_at: '2024-02-15T14:42:58.875Z',
          },
          orders_type: 'PERMANENT_CHANGE_OF_STATION',
          originDutyLocationGbloc: 'HAFC',
          origin_duty_location: {
            address: {
              city: 'Tinker AFB',
              country: 'United States',
              id: '7e3ea97c-da9f-4fa1-8a11-87063c857635',
              postalCode: '73145',
              state: 'OK',
              streetAddress1: 'n/a',
            },
            address_id: '7e3ea97c-da9f-4fa1-8a11-87063c857635',
            affiliation: 'AIR_FORCE',
            created_at: '2024-02-15T14:42:58.875Z',
            id: '2d6eab7d-1a21-4f29-933e-ee8fa7dbc314',
            name: 'Tinker AFB, OK 73145',
            transportation_office: {
              address: {
                city: 'Tinker AFB',
                country: 'United States',
                id: '410b18bc-b270-4b52-9211-532fffc6f59e',
                postalCode: '73145',
                state: 'OK',
                streetAddress1: '7330 Century Blvd',
                streetAddress2: 'Bldg 469',
              },
              created_at: '2018-05-28T14:27:40.605Z',
              gbloc: 'HAFC',
              id: '7876373d-57e4-4cde-b11f-c26a8feee9e8',
              name: 'PPPO Tinker AFB - USAF',
              phone_lines: [],
              updated_at: '2018-05-28T14:27:40.605Z',
            },
            transportation_office_id: '7876373d-57e4-4cde-b11f-c26a8feee9e8',
            updated_at: '2024-02-15T14:42:58.875Z',
          },
          report_by_date: '2024-02-29',
          service_member_id: '856fec24-a70b-4860-9ba8-98d25676317e',
          spouse_has_pro_gear: false,
          status: 'DRAFT',
          updated_at: '2024-02-16T15:55:20.634Z',
          uploaded_orders: {
            id: '573a2d22-8edf-467c-90dc-3885de10e2d2',
            service_member_id: '856fec24-a70b-4860-9ba8-98d25676317e',
            uploads: [
              {
                bytes: 84847,
                contentType: 'image/png',
                createdAt: '2024-02-20T17:12:56.328Z',
                filename: 'myUpload.png',
                id: '99fab296-ad63-4e34-8724-a8b73e357480',
                status: 'PROCESSING',
                updatedAt: '2024-02-20T17:12:56.328Z',
                url: '/storage/user/9e16e5d7-4548-4f70-8a2a-b87d34ab3067/uploads/99fab296-ad63-4e34-8724-a8b73e357480?contentType=image%2Fpng',
              },
            ],
          },
        },
        status: 'NEEDS_SERVICE_COUNSELING',
        submittedAt: '0001-01-01T00:00:00.000Z',
        updatedAt: '0001-01-01T00:00:00.000Z',
      },
    ],
    previousMoves: [],
  },
  uploadedOrderDocuments: [],
  uploadedAmendedOrderDocuments: [],
};

const defaultPropsAmendedOrdersWithAdvanceRequested = {
  ...props,
  serviceMemberMoves: {
    currentMove: [
      {
        createdAt: '2024-02-16T15:55:20.639Z',
        eTag: 'MjAyNC0wMi0xNlQxNTo1NToyMC42Mzk5MDRa',
        id: '6dad799c-4567-4a7d-9419-1a686797768f',
        moveCode: '4H8VCD',
        mtoShipments: [
          {
            createdAt: '2024-02-20T17:40:25.836Z',
            eTag: 'MjAyNC0wMi0yMFQxNzo0MDo0Ny43NzA5NjVa',
            hasSecondaryDeliveryAddress: false,
            hasSecondaryPickupAddress: false,
            id: '322ebc9f-0ca8-4943-a7a8-39235f4e680b',
            moveTaskOrderID: '4918b8c9-5e0a-4d65-a6b8-6a7a6ce265d4',
            ppmShipment: {
              actualDestinationPostalCode: null,
              actualMoveDate: null,
              actualPickupPostalCode: null,
              advanceAmountReceived: null,
              advanceAmountRequested: 400000,
              approvedAt: null,
              createdAt: '2024-02-20T17:40:25.842Z',
              eTag: 'MjAyNC0wMi0yMFQxNzo0MDo0Ny43NzI5MzNa',
              estimatedIncentive: 678255,
              estimatedWeight: 4000,
              expectedDepartureDate: '2024-02-24',
              finalIncentive: null,
              hasProGear: false,
              hasReceivedAdvance: null,
              hasRequestedAdvance: true,
              id: 'd18b865f-fd12-495d-91fa-65b53d72705a',
              movingExpenses: [],
              proGearWeight: null,
              proGearWeightTickets: [],
              reviewedAt: null,
              shipmentId: '322ebc9f-0ca8-4943-a7a8-39235f4e680b',
              sitEstimatedCost: null,
              sitEstimatedDepartureDate: null,
              sitEstimatedEntryDate: null,
              sitEstimatedWeight: null,
              sitExpected: false,
              spouseProGearWeight: null,
              status: 'SUBMITTED',
              submittedAt: null,
              updatedAt: '2024-02-20T17:40:47.772Z',
              weightTickets: [],
              pickupAddress: {
                streetAddress1: '1 Test Street',
                streetAddress2: '2 Test Street',
                streetAddress3: '3 Test Street',
                city: 'Pickup Test City',
                state: 'NY',
                postalCode: '10001',
              },
              destinationAddress: {
                streetAddress1: '1 Test Street',
                streetAddress2: '2 Test Street',
                streetAddress3: '3 Test Street',
                city: 'Destination Test City',
                state: 'NY',
                postalCode: '11111',
              },
            },
            shipmentType: 'PPM',
            status: 'SUBMITTED',
            updatedAt: '2024-02-20T17:40:47.770Z',
          },
        ],
        orders: {
          authorizedWeight: 11000,
          created_at: '2024-02-20T17:11:08.815Z',
          entitlement: {
            proGear: 2000,
            proGearSpouse: 500,
          },
          grade: 'E_7',
          has_dependents: false,
          id: '9db91886-40eb-4910-9c87-968fecd44d4b',
          issue_date: '2024-02-22',
          new_duty_location: {
            address: {
              city: 'Fort Sill',
              country: 'United States',
              id: 'ed62ba0b-a3cb-47ac-81ae-5b27ade4592b',
              postalCode: '73503',
              state: 'OK',
              streetAddress1: 'n/a',
            },
            address_id: 'ed62ba0b-a3cb-47ac-81ae-5b27ade4592b',
            affiliation: 'ARMY',
            created_at: '2024-02-15T14:42:58.875Z',
            id: '5c182566-0e6e-46f2-9eef-f07963783575',
            name: 'Fort Sill, OK 73503',
            transportation_office: {
              address: {
                city: 'Fort Sill',
                country: 'United States',
                id: 'abbc0af9-2394-4e36-be84-811ad8f6060b',
                postalCode: '73503',
                state: 'OK',
                streetAddress1: '4700 Mow Way Rd',
                streetAddress2: 'Room 110',
              },
              created_at: '2018-05-28T14:27:35.547Z',
              gbloc: 'JEAT',
              id: '7f5b64b8-979c-4cbd-890b-bffd6fdf56d9',
              name: 'PPPO Fort Sill - USA',
              phone_lines: [],
              updated_at: '2018-05-28T14:27:35.547Z',
            },
            transportation_office_id: '7f5b64b8-979c-4cbd-890b-bffd6fdf56d9',
            updated_at: '2024-02-15T14:42:58.875Z',
          },
          orders_type: 'PERMANENT_CHANGE_OF_STATION',
          originDutyLocationGbloc: 'HAFC',
          origin_duty_location: {
            address: {
              city: 'Tinker AFB',
              country: 'United States',
              id: '7e3ea97c-da9f-4fa1-8a11-87063c857635',
              postalCode: '73145',
              state: 'OK',
              streetAddress1: 'n/a',
            },
            address_id: '7e3ea97c-da9f-4fa1-8a11-87063c857635',
            affiliation: 'AIR_FORCE',
            created_at: '2024-02-15T14:42:58.875Z',
            id: '2d6eab7d-1a21-4f29-933e-ee8fa7dbc314',
            name: 'Tinker AFB, OK 73145',
            transportation_office: {
              address: {
                city: 'Tinker AFB',
                country: 'United States',
                id: '410b18bc-b270-4b52-9211-532fffc6f59e',
                postalCode: '73145',
                state: 'OK',
                streetAddress1: '7330 Century Blvd',
                streetAddress2: 'Bldg 469',
              },
              created_at: '2018-05-28T14:27:40.605Z',
              gbloc: 'HAFC',
              id: '7876373d-57e4-4cde-b11f-c26a8feee9e8',
              name: 'PPPO Tinker AFB - USAF',
              phone_lines: [],
              updated_at: '2018-05-28T14:27:40.605Z',
            },
            transportation_office_id: '7876373d-57e4-4cde-b11f-c26a8feee9e8',
            updated_at: '2024-02-15T14:42:58.875Z',
          },
          report_by_date: '2024-02-24',
          service_member_id: 'd6d26f51-a8f2-4294-aba4-2f38a759afe2',
          spouse_has_pro_gear: false,
          status: 'DRAFT',
          updated_at: '2024-02-20T17:40:58.221Z',
          uploaded_amended_orders: {
            id: '33c8773e-3409-457f-b94e-b8683514cbcd',
            service_member_id: 'd6d26f51-a8f2-4294-aba4-2f38a759afe2',
            uploads: [
              {
                bytes: 1578588,
                contentType: 'image/png',
                createdAt: '2024-02-20T17:40:58.233Z',
                filename: 'Screenshot 2024-02-15 at 12.22.53 PM (2).png',
                id: 'f26f3427-a289-4faf-90da-2d02f3094a00',
                status: 'PROCESSING',
                updatedAt: '2024-02-20T17:40:58.233Z',
                url: '/storage/user/9e16e5d7-4548-4f70-8a2a-b87d34ab3067/uploads/f26f3427-a289-4faf-90da-2d02f3094a00?contentType=image%2Fpng',
              },
            ],
          },
          uploaded_orders: {
            id: 'fa2e5695-8c95-4460-91d5-e7d29dafa0b0',
            service_member_id: 'd6d26f51-a8f2-4294-aba4-2f38a759afe2',
            uploads: [
              {
                bytes: 84847,
                contentType: 'image/png',
                createdAt: '2024-02-20T17:12:56.328Z',
                filename: 'Screenshot 2024-02-12 at 8.26.20 AM.png',
                id: '99fab296-ad63-4e34-8724-a8b73e357480',
                status: 'PROCESSING',
                updatedAt: '2024-02-20T17:12:56.328Z',
                url: '/storage/user/9e16e5d7-4548-4f70-8a2a-b87d34ab3067/uploads/99fab296-ad63-4e34-8724-a8b73e357480?contentType=image%2Fpng',
              },
            ],
          },
        },
        status: 'NEEDS SERVICE COUNSELING',
        submittedAt: '0001-01-01T00:00:00.000Z',
        updatedAt: '0001-01-01T00:00:00.000Z',
      },
    ],
    previousMoves: [],
  },
  uploadedOrderDocuments: [],
  uploadedAmendedOrderDocuments: [],
};

const expectedPpmShipmentID = 'd18b865f-fd12-495d-91fa-65b53d72705a';

const defaultPropsWithAdvanceAndPPMApproved = {
  ...props,
  serviceMemberMoves: {
    currentMove: [
      {
        createdAt: '2024-02-16T15:55:20.639Z',
        eTag: 'MjAyNC0wMi0xNlQxNTo1NToyMC42Mzk5MDRa',
        id: '6dad799c-4567-4a7d-9419-1a686797768f',
        moveCode: '4H8VCD',
        mtoShipments: [
          {
            createdAt: '2024-02-20T17:40:25.836Z',
            eTag: 'MjAyNC0wMi0yMFQxODowMToxNC43NTY1MTJa',
            hasSecondaryDeliveryAddress: false,
            hasSecondaryPickupAddress: false,
            id: '322ebc9f-0ca8-4943-a7a8-39235f4e680b',
            moveTaskOrderID: '4918b8c9-5e0a-4d65-a6b8-6a7a6ce265d4',
            ppmShipment: {
              actualDestinationPostalCode: null,
              actualMoveDate: null,
              actualPickupPostalCode: null,
              advanceAmountReceived: null,
              advanceAmountRequested: 400000,
              advanceStatus: 'APPROVED',
              approvedAt: '2024-02-20T18:01:14.760Z',
              createdAt: '2024-02-20T17:40:25.842Z',
              eTag: 'MjAyNC0wMi0yMFQxODowMToxNC43NjAyNTha',
              estimatedIncentive: 678255,
              estimatedWeight: 4000,
              expectedDepartureDate: '2024-02-24',
              finalIncentive: null,
              hasProGear: false,
              hasReceivedAdvance: null,
              hasRequestedAdvance: true,
              id: expectedPpmShipmentID,
              movingExpenses: [],
              proGearWeight: null,
              proGearWeightTickets: [],
              reviewedAt: null,
              shipmentId: '322ebc9f-0ca8-4943-a7a8-39235f4e680b',
              sitEstimatedCost: null,
              sitEstimatedDepartureDate: null,
              sitEstimatedEntryDate: null,
              sitEstimatedWeight: null,
              sitExpected: false,
              spouseProGearWeight: null,
              status: 'WAITING_ON_CUSTOMER',
              submittedAt: null,
              updatedAt: '2024-02-20T18:01:14.760Z',
              weightTickets: [],
              pickupAddress: {
                streetAddress1: '1 Test Street',
                streetAddress2: '2 Test Street',
                streetAddress3: '3 Test Street',
                city: 'Pickup Test City',
                state: 'NY',
                postalCode: '10001',
              },
              destinationAddress: {
                streetAddress1: '1 Test Street',
                streetAddress2: '2 Test Street',
                streetAddress3: '3 Test Street',
                city: 'Destination Test City',
                state: 'NY',
                postalCode: '11111',
              },
            },
            shipmentType: 'PPM',
            status: 'APPROVED',
            updatedAt: '2024-02-20T18:01:14.756Z',
          },
        ],
        orders: {
          authorizedWeight: 11000,
          created_at: '2024-02-20T17:11:08.815Z',
          department_indicator: 'ARMY',
          entitlement: {
            proGear: 2000,
            proGearSpouse: 500,
          },
          grade: 'E_7',
          has_dependents: false,
          id: '9db91886-40eb-4910-9c87-968fecd44d4b',
          issue_date: '2024-02-22',
          new_duty_location: {
            address: {
              city: 'Fort Sill',
              country: 'United States',
              id: 'ed62ba0b-a3cb-47ac-81ae-5b27ade4592b',
              postalCode: '73503',
              state: 'OK',
              streetAddress1: 'n/a',
            },
            address_id: 'ed62ba0b-a3cb-47ac-81ae-5b27ade4592b',
            affiliation: 'ARMY',
            created_at: '2024-02-15T14:42:58.875Z',
            id: '5c182566-0e6e-46f2-9eef-f07963783575',
            name: 'Fort Sill, OK 73503',
            transportation_office: {
              address: {
                city: 'Fort Sill',
                country: 'United States',
                id: 'abbc0af9-2394-4e36-be84-811ad8f6060b',
                postalCode: '73503',
                state: 'OK',
                streetAddress1: '4700 Mow Way Rd',
                streetAddress2: 'Room 110',
              },
              created_at: '2018-05-28T14:27:35.547Z',
              gbloc: 'JEAT',
              id: '7f5b64b8-979c-4cbd-890b-bffd6fdf56d9',
              name: 'PPPO Fort Sill - USA',
              phone_lines: [],
              updated_at: '2018-05-28T14:27:35.547Z',
            },
            transportation_office_id: '7f5b64b8-979c-4cbd-890b-bffd6fdf56d9',
            updated_at: '2024-02-15T14:42:58.875Z',
          },
          orders_number: '12345678901234',
          orders_type: 'PERMANENT_CHANGE_OF_STATION',
          orders_type_detail: 'PCS_TDY',
          originDutyLocationGbloc: 'HAFC',
          origin_duty_location: {
            address: {
              city: 'Tinker AFB',
              country: 'United States',
              id: '7e3ea97c-da9f-4fa1-8a11-87063c857635',
              postalCode: '73145',
              state: 'OK',
              streetAddress1: 'n/a',
            },
            address_id: '7e3ea97c-da9f-4fa1-8a11-87063c857635',
            affiliation: 'AIR_FORCE',
            created_at: '2024-02-15T14:42:58.875Z',
            id: '2d6eab7d-1a21-4f29-933e-ee8fa7dbc314',
            name: 'Tinker AFB, OK 73145',
            transportation_office: {
              address: {
                city: 'Tinker AFB',
                country: 'United States',
                id: '410b18bc-b270-4b52-9211-532fffc6f59e',
                postalCode: '73145',
                state: 'OK',
                streetAddress1: '7330 Century Blvd',
                streetAddress2: 'Bldg 469',
              },
              created_at: '2018-05-28T14:27:40.605Z',
              gbloc: 'HAFC',
              id: '7876373d-57e4-4cde-b11f-c26a8feee9e8',
              name: 'PPPO Tinker AFB - USAF',
              phone_lines: [],
              updated_at: '2018-05-28T14:27:40.605Z',
            },
            transportation_office_id: '7876373d-57e4-4cde-b11f-c26a8feee9e8',
            updated_at: '2024-02-15T14:42:58.875Z',
          },
          report_by_date: '2024-02-24',
          service_member_id: 'd6d26f51-a8f2-4294-aba4-2f38a759afe2',
          spouse_has_pro_gear: false,
          status: 'DRAFT',
          tac: '1111',
          updated_at: '2024-02-20T18:01:06.825Z',
          uploaded_amended_orders: {
            id: '33c8773e-3409-457f-b94e-b8683514cbcd',
            service_member_id: 'd6d26f51-a8f2-4294-aba4-2f38a759afe2',
            uploads: [
              {
                bytes: 1578588,
                contentType: 'image/png',
                createdAt: '2024-02-20T17:40:58.233Z',
                filename: 'Screenshot 2024-02-15 at 12.22.53 PM (2).png',
                id: 'f26f3427-a289-4faf-90da-2d02f3094a00',
                status: 'PROCESSING',
                updatedAt: '2024-02-20T17:40:58.233Z',
                url: '/storage/user/9e16e5d7-4548-4f70-8a2a-b87d34ab3067/uploads/f26f3427-a289-4faf-90da-2d02f3094a00?contentType=image%2Fpng',
              },
            ],
          },
          uploaded_orders: {
            id: 'fa2e5695-8c95-4460-91d5-e7d29dafa0b0',
            service_member_id: 'd6d26f51-a8f2-4294-aba4-2f38a759afe2',
            uploads: [
              {
                bytes: 84847,
                contentType: 'image/png',
                createdAt: '2024-02-20T17:12:56.328Z',
                filename: 'Screenshot 2024-02-12 at 8.26.20 AM.png',
                id: '99fab296-ad63-4e34-8724-a8b73e357480',
                status: 'PROCESSING',
                updatedAt: '2024-02-20T17:12:56.328Z',
                url: '/storage/user/9e16e5d7-4548-4f70-8a2a-b87d34ab3067/uploads/99fab296-ad63-4e34-8724-a8b73e357480?contentType=image%2Fpng',
              },
            ],
          },
        },
        status: 'APPROVED',
        submittedAt: '0001-01-01T00:00:00.000Z',
        updatedAt: '0001-01-01T00:00:00.000Z',
      },
    ],
    previousMoves: [],
  },
  uploadedOrderDocuments: [],
  uploadedAmendedOrderDocuments: [],
};

const mountMoveHomeWithProviders = (defaultProps) => {
  const moveId = defaultProps.serviceMemberMoves.currentMove[0].id;
  return mount(
    <MockProviders path={customerRoutes.MOVE_HOME_PATH} params={{ moveId }}>
      <MoveHome {...defaultProps} />
    </MockProviders>,
  );
};

afterEach(() => {
  jest.resetAllMocks();
});

describe('Home component', () => {
  describe('with default props, orders but no uploads', () => {
    const wrapper = mountMoveHomeWithProviders(defaultPropsNoOrders);

    it('renders Home with the right amount of components', () => {
      expect(wrapper.find('ConnectedFlashMessage').length).toBe(1);
      expect(wrapper.find('Step').length).toBe(4);
      expect(wrapper.find('Helper').length).toBe(1);
      expect(wrapper.find('Contact').length).toBe(1);
    });

    it('profile step is editable', () => {
      const profileStep = wrapper.find('Step[step="1"]');
      expect(profileStep.prop('editBtnLabel')).toEqual('Edit');
    });

    it('has appropriate step headers for no orders', () => {
      expect(wrapper.text()).toContain('Next step: Add your orders');
      expect(wrapper.text()).toContain('Profile complete');
      expect(wrapper.text()).toContain('Make sure to keep your personal information up to date during your move.');
      expect(wrapper.text()).toContain('Upload orders');
      expect(wrapper.text()).toContain('Upload photos of each page, or upload a PDF.');
      expect(wrapper.text()).toContain('Set up shipments');
      expect(wrapper.text()).toContain(
        'We will collect addresses, dates, and how you want to move your personal property.',
      );
      expect(wrapper.text()).toContain(
        'Note: You can change these details later by talking to a move counselor or customer care representative.',
      );
      expect(wrapper.text()).toContain('Confirm move request');
      expect(wrapper.text()).toContain(
        'Review your move details and sign the legal paperwork, then send the info on to your move counselor.',
      );
    });

    it('has enabled and disabled buttons based on step', () => {
      // shipment step button should have a disabled button
      const shipmentStep = wrapper.find('Step[step="3"]');
      expect(shipmentStep.prop('actionBtnDisabled')).toBeTruthy();
      // confirm move request step should have a disabled button
      const confirmMoveRequest = wrapper.find('Step[step="4"]');
      expect(confirmMoveRequest.prop('actionBtnDisabled')).toBeTruthy();
    });
  });

  describe('with default props, orders with uploads', () => {
    const wrapper = mountMoveHomeWithProviders(defaultPropsOrdersWithUploads);

    it('renders Home with the right amount of components', () => {
      expect(wrapper.find('ConnectedFlashMessage').length).toBe(1);
      expect(wrapper.find('Step').length).toBe(4);
      expect(wrapper.find('Helper').length).toBe(1);
      expect(wrapper.find('Contact').length).toBe(1);
    });

    it('profile and order step is editable', () => {
      const profileStep = wrapper.find('Step[step="1"]');
      expect(profileStep.prop('editBtnLabel')).toEqual('Edit');
      const orderStep = wrapper.find('Step[step="2"]');
      expect(orderStep.prop('editBtnLabel')).toEqual('Edit');
    });

    it('has appropriate step headers for orders with uploads', () => {
      expect(wrapper.text()).toContain('Time for step 3: Set up your shipments');
      expect(wrapper.text()).toContain(
        "Share where and when you're moving, and how you want your things to be shipped.",
      );
      expect(wrapper.text()).toContain('Profile complete');
      expect(wrapper.text()).toContain('Orders uploaded');
      expect(wrapper.find('DocsUploaded').length).toBe(1);
      expect(wrapper.text()).toContain('Set up shipments');
      expect(wrapper.text()).toContain('Confirm move request');
    });

    it('has enabled and disabled buttons based on step', () => {
      // shipment step button should now be enabled
      const shipmentStep = wrapper.find('Step[step="3"]');
      expect(shipmentStep.prop('actionBtnDisabled')).toBeFalsy();
      // confirm move request step should still be disabled
      const confirmMoveRequest = wrapper.find('Step[step="4"]');
      expect(confirmMoveRequest.prop('actionBtnDisabled')).toBeTruthy();
    });
  });

  describe('with default props, orders and unsubmitted HHG & PPM shipments', () => {
    const wrapper = mountMoveHomeWithProviders(defaultPropsOrdersWithUnsubmittedShipments);

    it('renders Home with the right amount of components', () => {
      expect(wrapper.find('ConnectedFlashMessage').length).toBe(1);
      expect(wrapper.find('Step').length).toBe(4);
      expect(wrapper.find('Helper').length).toBe(1);
      expect(wrapper.find('Contact').length).toBe(1);
    });

    it('profile and order step is editable', () => {
      const profileStep = wrapper.find('Step[step="1"]');
      expect(profileStep.prop('editBtnLabel')).toEqual('Edit');
      const orderStep = wrapper.find('Step[step="2"]');
      expect(orderStep.prop('editBtnLabel')).toEqual('Edit');
    });

    it('has appropriate step headers for orders with shipments', () => {
      expect(wrapper.text()).toContain('Time to submit your move');
      expect(wrapper.text()).toContain('Profile complete');
      expect(wrapper.text()).toContain('Orders uploaded');
      expect(wrapper.find('DocsUploaded').length).toBe(1);
      expect(wrapper.text()).toContain('Shipments');
      expect(wrapper.find('ShipmentList').length).toBe(1);
      expect(wrapper.text()).toContain('Confirm move request');
    });

    it('has enabled and disabled buttons based on step', () => {
      // shipment step button should now be "Add another shipment"
      const shipmentStep = wrapper.find('Step[step="3"]');
      expect(shipmentStep.prop('actionBtnLabel')).toBe('Add another shipment');
      // confirm move request step should now be enabled
      const confirmMoveRequest = wrapper.find('Step[step="4"]');
      expect(confirmMoveRequest.prop('actionBtnDisabled')).toBeFalsy();
    });

<<<<<<< HEAD
    it('cancel move button is visible', () => {
      const cancelMoveButton = wrapper.find('button[data-testid="cancel-move-button"]');
      expect(cancelMoveButton.length).toBe(1);
=======
    it('cancel move button is visible', async () => {
      const cancelMoveButtonId = `button[data-testid="cancel-move-button"]`;
      expect(wrapper.find(cancelMoveButtonId).length).toBe(1);

      const mockResponse = {
        status: 'CANCELED',
      };
      cancelMove.mockImplementation(() => Promise.resolve(mockResponse));
      await wrapper.find(cancelMoveButtonId).simulate('click');
      await waitFor(() => {
        wrapper.find(`button[data-testid="modalSubmitButton"]`).simulate('click');
        expect(cancelMove).toHaveBeenCalledTimes(1);
      });
>>>>>>> d78d1341
    });
  });

  describe('with default props, orders with HHG & PPM shipments and NEEDS_SERVICE_COUNSELING move status', () => {
    const wrapper = mountMoveHomeWithProviders(defaultPropsOrdersWithSubmittedShipments);

    it('renders Home with the right amount of components', () => {
      expect(wrapper.find('ConnectedFlashMessage').length).toBe(1);
      expect(wrapper.find('Step').length).toBe(5);
      expect(wrapper.find('Helper').length).toBe(1);
      expect(wrapper.find('Contact').length).toBe(1);
    });

    it('profile and order step is editable', () => {
      const profileStep = wrapper.find('Step[step="1"]');
      expect(profileStep.prop('editBtnLabel')).toEqual('Edit');
      const orderStep = wrapper.find('Step[step="2"]');
      expect(orderStep.prop('editBtnLabel')).toEqual('Upload/Manage Orders Documentation');
    });

    it('has appropriate step headers for orders with shipments', () => {
      expect(wrapper.text()).toContain('Next step: Your move gets approved');
      expect(wrapper.text()).toContain('Profile complete');
      expect(wrapper.text()).toContain('Orders');
      expect(wrapper.text()).toContain('If you receive amended orders');
      expect(wrapper.text()).toContain('Shipments');
      expect(wrapper.find('ShipmentList').length).toBe(1);
      expect(wrapper.text()).toContain(
        'If you need to change, add, or cancel shipments, talk to your move counselor or Customer Care Representative',
      );
      expect(wrapper.text()).toContain('Move request confirmed');
      expect(wrapper.text()).toContain('Manage your PPM');
    });

    it('has enabled and disabled buttons based on step', () => {
      // confirm move request step should now be enabled
      const confirmMoveRequest = wrapper.find('Step[step="4"]');
      expect(confirmMoveRequest.prop('actionBtnDisabled')).toBeFalsy();
      expect(confirmMoveRequest.prop('actionBtnLabel')).toBe('Review your request');
    });

    it('cancel move button is not visible', () => {
      const cancelMoveButton = wrapper.find('button[data-testid="cancel-move-button"]');
      expect(cancelMoveButton.length).toBe(0);
    });
  });

  describe('with default props, with amended orders and advance requested', () => {
    const wrapper = mountMoveHomeWithProviders(defaultPropsAmendedOrdersWithAdvanceRequested);

    it('renders Home with the right amount of components', () => {
      expect(wrapper.find('ConnectedFlashMessage').length).toBe(1);
      expect(wrapper.find('Step').length).toBe(6);
      expect(wrapper.find('Helper').length).toBe(1);
      expect(wrapper.find('Contact').length).toBe(1);
    });

    it('profile and order step is editable', () => {
      const profileStep = wrapper.find('Step[step="1"]');
      expect(profileStep.prop('editBtnLabel')).toEqual('Edit');
      const orderStep = wrapper.find('Step[step="2"]');
      expect(orderStep.prop('editBtnLabel')).toEqual('Upload/Manage Orders Documentation');
    });

    it('has appropriate step headers for orders with shipments', () => {
      expect(wrapper.text()).toContain(
        'The transportation office will review your new documents and update your move info. Contact your movers to coordinate any changes to your move.',
      );
      expect(wrapper.text()).toContain('Next step: Contact your movers (if you have them)');
      expect(wrapper.text()).toContain('Profile complete');
      expect(wrapper.text()).toContain('Orders');
      expect(wrapper.text()).toContain('If you receive amended orders');
      expect(wrapper.text()).toContain('Shipments');
      expect(wrapper.find('ShipmentList').length).toBe(1);
      expect(wrapper.text()).toContain(
        'If you need to change, add, or cancel shipments, talk to your move counselor or Customer Care Representative',
      );
      expect(wrapper.text()).toContain('Move request confirmed');
      expect(wrapper.text()).toContain('Advance request submitted');
      expect(wrapper.text()).toContain('Manage your PPM');
      expect(wrapper.find('PPMSummaryList').length).toBe(1);
    });

    it('has enabled and disabled buttons based on step', () => {
      // confirm move request step should now be enabled
      const confirmMoveRequest = wrapper.find('Step[step="4"]');
      expect(confirmMoveRequest.prop('actionBtnDisabled')).toBeFalsy();
      expect(confirmMoveRequest.prop('actionBtnLabel')).toBe('Review your request');
    });
  });

  describe('with default props, with approved PPM and advance', () => {
    const wrapper = mountMoveHomeWithProviders(defaultPropsWithAdvanceAndPPMApproved);

    it('renders Home with the right amount of components', () => {
      expect(wrapper.find('ConnectedFlashMessage').length).toBe(1);
      expect(wrapper.find('Step').length).toBe(6);
      expect(wrapper.find('Helper').length).toBe(1);
      expect(wrapper.find('Contact').length).toBe(1);
    });

    it('profile and order step is editable', () => {
      const profileStep = wrapper.find('Step[step="1"]');
      expect(profileStep.prop('editBtnLabel')).toEqual('Edit');
      const orderStep = wrapper.find('Step[step="2"]');
      expect(orderStep.prop('editBtnLabel')).toEqual('Upload/Manage Orders Documentation');
      const advanceStep = wrapper.find('Step[step="5"]');
      expect(advanceStep.prop('completedHeaderText')).toEqual('Advance request reviewed');
    });

    it('has appropriate step headers for orders with shipments', () => {
      expect(wrapper.text()).toContain('Your move is in progress.');
      expect(wrapper.text()).toContain('Profile complete');
      expect(wrapper.text()).toContain('Orders');
      expect(wrapper.text()).toContain('If you receive amended orders');
      expect(wrapper.text()).toContain('Shipments');
      expect(wrapper.find('ShipmentList').length).toBe(1);
      expect(wrapper.text()).toContain(
        'If you need to change, add, or cancel shipments, talk to your move counselor or Customer Care Representative',
      );
      expect(wrapper.text()).toContain('Move request confirmed');
      expect(wrapper.text()).toContain(
        'Your Advance Operating Allowance (AOA) request has been reviewed. Download the paperwork for approved requests and submit it to your Finance Office to receive your advance.',
      );
      expect(wrapper.text()).toContain('Manage your PPM');
      expect(wrapper.find('PPMSummaryList').length).toBe(1);
    });

    it('has enabled and disabled buttons based on step', () => {
      // confirm move request step should be enabled
      const confirmMoveRequest = wrapper.find('Step[step="4"]');
      expect(confirmMoveRequest.prop('actionBtnDisabled')).toBeFalsy();
      expect(confirmMoveRequest.prop('actionBtnLabel')).toBe('Review your request');
    });

    it('Download AOA Paperwork - success', async () => {
      const buttonId = `button[data-testid="asyncPacketDownloadLink${expectedPpmShipmentID}"]`;
      expect(wrapper.find(buttonId).length).toBe(1);
      const mockResponse = {
        ok: true,
        headers: {
          'content-disposition': 'filename="test.pdf"',
        },
        status: 200,
        data: null,
      };
      downloadPPMAOAPacket.mockImplementation(() => Promise.resolve(mockResponse));
      await wrapper.find(buttonId).simulate('click');
      await waitFor(() => {
        expect(downloadPPMAOAPacket).toHaveBeenCalledTimes(1);
      });
    });

    it('Download AOA Paperwork - failure', async () => {
      const buttonId = `button[data-testid="asyncPacketDownloadLink${expectedPpmShipmentID}"]`;
      expect(wrapper.find(buttonId).length).toBe(1);
      downloadPPMAOAPacket.mockRejectedValue({
        response: { body: { title: 'Error title', detail: 'Error detail' } },
      });
      await wrapper.find(buttonId).simulate('click');
      await waitFor(() => {
        // scrape text from error modal
        expect(wrapper.text()).toContain('Something went wrong downloading PPM paperwork.');
        expect(downloadPPMAOAPacket).toHaveBeenCalledTimes(1);
      });
    });
  });

  const defaultPropsWithEditedAdvanceAndPPMApproved = {
    ...props,
    serviceMemberMoves: {
      currentMove: [
        {
          createdAt: '2024-02-16T15:55:20.639Z',
          eTag: 'MjAyNC0wMi0xNlQxNTo1NToyMC42Mzk5MDRa',
          id: '6dad799c-4567-4a7d-9419-1a686797768f',
          moveCode: '4H8VCD',
          mtoShipments: [
            {
              createdAt: '2024-02-20T17:40:25.836Z',
              eTag: 'MjAyNC0wMi0yMFQxODowMToxNC43NTY1MTJa',
              hasSecondaryDeliveryAddress: false,
              hasSecondaryPickupAddress: false,
              id: '322ebc9f-0ca8-4943-a7a8-39235f4e680b',
              moveTaskOrderID: '4918b8c9-5e0a-4d65-a6b8-6a7a6ce265d4',
              ppmShipment: {
                actualDestinationPostalCode: null,
                actualMoveDate: null,
                actualPickupPostalCode: null,
                advanceAmountReceived: null,
                advanceAmountRequested: 400000,
                advanceStatus: 'APPROVED',
                approvedAt: '2024-02-20T18:01:14.760Z',
                createdAt: '2024-02-20T17:40:25.842Z',
                eTag: 'MjAyNC0wMi0yMFQxODowMToxNC43NjAyNTha',
                estimatedIncentive: 678255,
                estimatedWeight: 4000,
                expectedDepartureDate: '2024-02-24',
                finalIncentive: null,
                hasProGear: false,
                hasReceivedAdvance: null,
                hasRequestedAdvance: true,
                id: expectedPpmShipmentID,
                movingExpenses: [],
                proGearWeight: null,
                proGearWeightTickets: [],
                reviewedAt: null,
                shipmentId: '322ebc9f-0ca8-4943-a7a8-39235f4e680b',
                sitEstimatedCost: null,
                sitEstimatedDepartureDate: null,
                sitEstimatedEntryDate: null,
                sitEstimatedWeight: null,
                sitExpected: false,
                spouseProGearWeight: null,
                status: 'WAITING_ON_CUSTOMER',
                submittedAt: null,
                updatedAt: '2024-02-20T18:01:14.760Z',
                weightTickets: [],
                pickupAddress: {
                  streetAddress1: '1 Test Street',
                  streetAddress2: '2 Test Street',
                  streetAddress3: '3 Test Street',
                  city: 'Pickup Test City',
                  state: 'NY',
                  postalCode: '10001',
                },
                destinationAddress: {
                  streetAddress1: '1 Test Street',
                  streetAddress2: '2 Test Street',
                  streetAddress3: '3 Test Street',
                  city: 'Destination Test City',
                  state: 'NY',
                  postalCode: '11111',
                },
              },
              shipmentType: 'PPM',
              status: 'APPROVED',
              updatedAt: '2024-02-20T18:01:14.756Z',
            },
          ],
          orders: {
            authorizedWeight: 11000,
            created_at: '2024-02-20T17:11:08.815Z',
            department_indicator: 'ARMY',
            entitlement: {
              proGear: 2000,
              proGearSpouse: 500,
            },
            grade: 'E_7',
            has_dependents: false,
            id: '9db91886-40eb-4910-9c87-968fecd44d4b',
            issue_date: '2024-02-22',
            new_duty_location: {
              address: {
                city: 'Fort Sill',
                country: 'United States',
                id: 'ed62ba0b-a3cb-47ac-81ae-5b27ade4592b',
                postalCode: '73503',
                state: 'OK',
                streetAddress1: 'n/a',
              },
              address_id: 'ed62ba0b-a3cb-47ac-81ae-5b27ade4592b',
              affiliation: 'ARMY',
              created_at: '2024-02-15T14:42:58.875Z',
              id: '5c182566-0e6e-46f2-9eef-f07963783575',
              name: 'Fort Sill, OK 73503',
              transportation_office: {
                address: {
                  city: 'Fort Sill',
                  country: 'United States',
                  id: 'abbc0af9-2394-4e36-be84-811ad8f6060b',
                  postalCode: '73503',
                  state: 'OK',
                  streetAddress1: '4700 Mow Way Rd',
                  streetAddress2: 'Room 110',
                },
                created_at: '2018-05-28T14:27:35.547Z',
                gbloc: 'JEAT',
                id: '7f5b64b8-979c-4cbd-890b-bffd6fdf56d9',
                name: 'PPPO Fort Sill - USA',
                phone_lines: [],
                updated_at: '2018-05-28T14:27:35.547Z',
              },
              transportation_office_id: '7f5b64b8-979c-4cbd-890b-bffd6fdf56d9',
              updated_at: '2024-02-15T14:42:58.875Z',
            },
            orders_number: '12345678901234',
            orders_type: 'PERMANENT_CHANGE_OF_STATION',
            orders_type_detail: 'PCS_TDY',
            originDutyLocationGbloc: 'HAFC',
            origin_duty_location: {
              address: {
                city: 'Tinker AFB',
                country: 'United States',
                id: '7e3ea97c-da9f-4fa1-8a11-87063c857635',
                postalCode: '73145',
                state: 'OK',
                streetAddress1: 'n/a',
              },
              address_id: '7e3ea97c-da9f-4fa1-8a11-87063c857635',
              affiliation: 'AIR_FORCE',
              created_at: '2024-02-15T14:42:58.875Z',
              id: '2d6eab7d-1a21-4f29-933e-ee8fa7dbc314',
              name: 'Tinker AFB, OK 73145',
              transportation_office: {
                address: {
                  city: 'Tinker AFB',
                  country: 'United States',
                  id: '410b18bc-b270-4b52-9211-532fffc6f59e',
                  postalCode: '73145',
                  state: 'OK',
                  streetAddress1: '7330 Century Blvd',
                  streetAddress2: 'Bldg 469',
                },
                created_at: '2018-05-28T14:27:40.605Z',
                gbloc: 'HAFC',
                id: '7876373d-57e4-4cde-b11f-c26a8feee9e8',
                name: 'PPPO Tinker AFB - USAF',
                phone_lines: [],
                updated_at: '2018-05-28T14:27:40.605Z',
              },
              transportation_office_id: '7876373d-57e4-4cde-b11f-c26a8feee9e8',
              updated_at: '2024-02-15T14:42:58.875Z',
            },
            report_by_date: '2024-02-24',
            service_member_id: 'd6d26f51-a8f2-4294-aba4-2f38a759afe2',
            spouse_has_pro_gear: false,
            status: 'DRAFT',
            tac: '1111',
            updated_at: '2024-02-20T18:01:06.825Z',
            uploaded_amended_orders: {
              id: '33c8773e-3409-457f-b94e-b8683514cbcd',
              service_member_id: 'd6d26f51-a8f2-4294-aba4-2f38a759afe2',
              uploads: [
                {
                  bytes: 1578588,
                  contentType: 'image/png',
                  createdAt: '2024-02-20T17:40:58.233Z',
                  filename: 'Screenshot 2024-02-15 at 12.22.53 PM (2).png',
                  id: 'f26f3427-a289-4faf-90da-2d02f3094a00',
                  status: 'PROCESSING',
                  updatedAt: '2024-02-20T17:40:58.233Z',
                  url: '/storage/user/9e16e5d7-4548-4f70-8a2a-b87d34ab3067/uploads/f26f3427-a289-4faf-90da-2d02f3094a00?contentType=image%2Fpng',
                },
              ],
            },
            uploaded_orders: {
              id: 'fa2e5695-8c95-4460-91d5-e7d29dafa0b0',
              service_member_id: 'd6d26f51-a8f2-4294-aba4-2f38a759afe2',
              uploads: [
                {
                  bytes: 84847,
                  contentType: 'image/png',
                  createdAt: '2024-02-20T17:12:56.328Z',
                  filename: 'Screenshot 2024-02-12 at 8.26.20 AM.png',
                  id: '99fab296-ad63-4e34-8724-a8b73e357480',
                  status: 'PROCESSING',
                  updatedAt: '2024-02-20T17:12:56.328Z',
                  url: '/storage/user/9e16e5d7-4548-4f70-8a2a-b87d34ab3067/uploads/99fab296-ad63-4e34-8724-a8b73e357480?contentType=image%2Fpng',
                },
              ],
            },
          },
          status: 'APPROVED',
          submittedAt: '0001-01-01T00:00:00.000Z',
          updatedAt: '0001-01-01T00:00:00.000Z',
        },
      ],
      previousMoves: [],
    },
    uploadedOrderDocuments: [],
    uploadedAmendedOrderDocuments: [],
  };

  describe('with default props, with approved PPM and edited advance', () => {
    const wrapper = mountMoveHomeWithProviders(defaultPropsWithEditedAdvanceAndPPMApproved);

    it('renders Home with the right amount of components', () => {
      expect(wrapper.find('ConnectedFlashMessage').length).toBe(1);
      expect(wrapper.find('Step').length).toBe(6);
      expect(wrapper.find('Helper').length).toBe(1);
      expect(wrapper.find('Contact').length).toBe(1);
    });

    it('profile and order step is editable', () => {
      const profileStep = wrapper.find('Step[step="1"]');
      expect(profileStep.prop('editBtnLabel')).toEqual('Edit');
      const orderStep = wrapper.find('Step[step="2"]');
      expect(orderStep.prop('editBtnLabel')).toEqual('Upload/Manage Orders Documentation');
      const advanceStep = wrapper.find('Step[step="5"]');
      expect(advanceStep.prop('completedHeaderText')).toEqual('Advance request reviewed');
    });

    it('has appropriate step headers for orders with shipments', () => {
      expect(wrapper.text()).toContain('Your move is in progress.');
      expect(wrapper.text()).toContain('Profile complete');
      expect(wrapper.text()).toContain('Orders');
      expect(wrapper.text()).toContain('If you receive amended orders');
      expect(wrapper.text()).toContain('Shipments');
      expect(wrapper.find('ShipmentList').length).toBe(1);
      expect(wrapper.text()).toContain(
        'If you need to change, add, or cancel shipments, talk to your move counselor or Customer Care Representative',
      );
      expect(wrapper.text()).toContain('Move request confirmed');
      expect(wrapper.text()).toContain(
        'Your Advance Operating Allowance (AOA) request has been reviewed. Download the paperwork for approved requests and submit it to your Finance Office to receive your advance.',
      );
      expect(wrapper.text()).toContain('Manage your PPM');
      expect(wrapper.find('PPMSummaryList').length).toBe(1);
    });

    it('has enabled and disabled buttons based on step', () => {
      // confirm move request step should be enabled
      const confirmMoveRequest = wrapper.find('Step[step="4"]');
      expect(confirmMoveRequest.prop('actionBtnDisabled')).toBeFalsy();
      expect(confirmMoveRequest.prop('actionBtnLabel')).toBe('Review your request');
    });

    it('Download AOA Paperwork - success', async () => {
      const buttonId = `button[data-testid="asyncPacketDownloadLink${expectedPpmShipmentID}"]`;
      expect(wrapper.find(buttonId).length).toBe(1);
      const mockResponse = {
        ok: true,
        headers: {
          'content-disposition': 'filename="test.pdf"',
        },
        status: 200,
        data: null,
      };
      downloadPPMAOAPacket.mockImplementation(() => Promise.resolve(mockResponse));
      await wrapper.find(buttonId).simulate('click');
      await waitFor(() => {
        expect(downloadPPMAOAPacket).toHaveBeenCalledTimes(1);
      });
    });

    it('Download AOA Paperwork - failure', async () => {
      const buttonId = `button[data-testid="asyncPacketDownloadLink${expectedPpmShipmentID}"]`;
      expect(wrapper.find(buttonId).length).toBe(1);
      downloadPPMAOAPacket.mockRejectedValue({
        response: { body: { title: 'Error title', detail: 'Error detail' } },
      });
      await wrapper.find(buttonId).simulate('click');
      await waitFor(() => {
        // scrape text from error modal
        expect(wrapper.text()).toContain('Something went wrong downloading PPM paperwork.');
        expect(downloadPPMAOAPacket).toHaveBeenCalledTimes(1);
      });
    });
  });
});<|MERGE_RESOLUTION|>--- conflicted
+++ resolved
@@ -1180,11 +1180,6 @@
       expect(confirmMoveRequest.prop('actionBtnDisabled')).toBeFalsy();
     });
 
-<<<<<<< HEAD
-    it('cancel move button is visible', () => {
-      const cancelMoveButton = wrapper.find('button[data-testid="cancel-move-button"]');
-      expect(cancelMoveButton.length).toBe(1);
-=======
     it('cancel move button is visible', async () => {
       const cancelMoveButtonId = `button[data-testid="cancel-move-button"]`;
       expect(wrapper.find(cancelMoveButtonId).length).toBe(1);
@@ -1198,7 +1193,6 @@
         wrapper.find(`button[data-testid="modalSubmitButton"]`).simulate('click');
         expect(cancelMove).toHaveBeenCalledTimes(1);
       });
->>>>>>> d78d1341
     });
   });
 
