--- conflicted
+++ resolved
@@ -1286,11 +1286,7 @@
       await wrapper.find(buttonId).simulate('click');
       await waitFor(() => {
         // scrape text from error modal
-<<<<<<< HEAD
-        expect(wrapper.text()).toContain('Something went wrong downloading PPM AOA paperwork');
-=======
         expect(wrapper.text()).toContain('Something went wrong downloading PPM paperwork.');
->>>>>>> 5f0974b5
         expect(downloadPPMAOAPacket).toHaveBeenCalledTimes(1);
       });
     });
