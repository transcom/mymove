--- conflicted
+++ resolved
@@ -9,10 +9,7 @@
 import { customerRoutes } from 'constants/routes';
 import { MockProviders } from 'testUtils';
 import { cancelMove, downloadPPMAOAPacket } from 'services/internalApi';
-<<<<<<< HEAD
-=======
 import { ORDERS_TYPE } from 'constants/orders';
->>>>>>> 032e3780
 
 jest.mock('containers/FlashMessage/FlashMessage', () => {
   const MockFlash = () => <div>Flash message</div>;
