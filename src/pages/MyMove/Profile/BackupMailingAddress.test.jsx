import React from 'react';
import * as reactRedux from 'react-redux';
import { push } from 'connected-react-router';
import { render, waitFor } from '@testing-library/react';
import userEvent from '@testing-library/user-event';

import { MockProviders } from 'testUtils';
import ConnectedBackupMailingAddress, { BackupMailingAddress } from 'pages/MyMove/Profile/BackupMailingAddress';
import { customerRoutes } from 'constants/routes';
import { patchServiceMember } from 'services/internalApi';

jest.mock('services/internalApi', () => ({
  ...jest.requireActual('services/internalApi'),
  patchServiceMember: jest.fn(),
}));

describe('BackupMailingAddress page', () => {
  const fakeAddress = {
    street_address_1: '235 Prospect Valley Road SE',
    street_address_2: '#125',
    city: 'El Paso',
    state: 'TX',
    postal_code: '79912',
  };

  const blankAddress = Object.fromEntries(Object.keys(fakeAddress).map((k) => [k, '']));

  const generateTestProps = (address) => ({
    updateServiceMember: jest.fn(),
    push: jest.fn(),
    serviceMember: {
      id: 'testServiceMemberId',
      backup_mailing_address: address,
    },
  });

  it('renders the BackupMailingAddressForm', async () => {
    const testProps = generateTestProps(blankAddress);

    const { queryByRole } = render(<BackupMailingAddress {...testProps} />);

    await waitFor(() => {
      expect(queryByRole('heading', { name: 'Backup mailing address', level: 1 })).toBeInTheDocument();
    });
  });

  it('back button goes to the Residential address step', async () => {
    const testProps = generateTestProps(blankAddress);

    const { findByRole } = render(<BackupMailingAddress {...testProps} />);

    const backButton = await findByRole('button', { name: 'Back' });
    expect(backButton).toBeInTheDocument();
    userEvent.click(backButton);

    expect(testProps.push).toHaveBeenCalledWith(customerRoutes.CURRENT_ADDRESS_PATH);
  });

  it('next button submits the form and goes to the Backup contact step', async () => {
    const testProps = generateTestProps(blankAddress);

    const expectedServiceMemberPayload = { ...testProps.serviceMember, backup_mailing_address: fakeAddress };

    patchServiceMember.mockImplementation(() => Promise.resolve(expectedServiceMemberPayload));

    const { getByRole, getByLabelText } = render(<BackupMailingAddress {...testProps} />);

    userEvent.type(getByLabelText('Address 1'), fakeAddress.street_address_1);
    userEvent.type(getByLabelText(/Address 2/), fakeAddress.street_address_2);
    userEvent.type(getByLabelText('City'), fakeAddress.city);
    userEvent.selectOptions(getByLabelText('State'), [fakeAddress.state]);
    userEvent.type(getByLabelText('ZIP'), fakeAddress.postal_code);

    const submitButton = getByRole('button', { name: 'Next' });
    expect(submitButton).toBeInTheDocument();
    userEvent.click(submitButton);

    await waitFor(() => {
      expect(patchServiceMember).toHaveBeenCalledWith(expectedServiceMemberPayload);
    });

    expect(testProps.updateServiceMember).toHaveBeenCalledWith(expectedServiceMemberPayload);
    expect(testProps.push).toHaveBeenCalledWith(customerRoutes.BACKUP_CONTACTS_PATH);
  });

  it('shows an error if the patchServiceMember API returns an error', async () => {
    const testProps = generateTestProps(fakeAddress);

    patchServiceMember.mockImplementation(() =>
      // Disable this rule because makeSwaggerRequest does not throw an error if the API call fails
      // eslint-disable-next-line prefer-promise-reject-errors
      Promise.reject({
        message: 'A server error occurred saving the service member',
        response: {
          body: {
            detail: 'A server error occurred saving the service member',
          },
        },
      }),
    );

    const { getByRole, queryByText } = render(<BackupMailingAddress {...testProps} />);

    const submitButton = getByRole('button', { name: 'Next' });
    expect(submitButton).toBeInTheDocument();
    userEvent.click(submitButton);

    await waitFor(() => {
      expect(patchServiceMember).toHaveBeenCalled();
    });

    expect(queryByText('A server error occurred saving the service member')).toBeInTheDocument();
    expect(testProps.updateServiceMember).not.toHaveBeenCalled();
    expect(testProps.push).not.toHaveBeenCalled();
  });

  afterEach(jest.resetAllMocks);
});

describe('requireCustomerState BackupMailingAddress', () => {
  const useDispatchMock = jest.spyOn(reactRedux, 'useDispatch');
  const mockDispatch = jest.fn();

  beforeEach(() => {
    useDispatchMock.mockClear();
    mockDispatch.mockClear();
    useDispatchMock.mockReturnValue(mockDispatch);
  });

  const props = {
    updateServiceMember: jest.fn(),
    push: jest.fn(),
  };

  it('dispatches a redirect if the current state is earlier than the "ADDRESS COMPLETE" state', async () => {
    const mockState = {
      entities: {
        user: {
          testUserId: {
            id: 'testUserId',
            email: 'testuser@example.com',
            service_member: 'testServiceMemberId',
          },
        },
        serviceMembers: {
          testServiceMemberId: {
            id: 'testServiceMemberId',
            rank: 'test rank',
            edipi: '1234567890',
            affiliation: 'ARMY',
            first_name: 'Tester',
            last_name: 'Testperson',
            telephone: '1234567890',
            personal_email: 'test@example.com',
            email_is_preferred: true,
            current_station: {
              id: 'testDutyStationId',
            },
          },
        },
      },
    };

    render(
      <MockProviders initialState={mockState}>
        <ConnectedBackupMailingAddress {...props} />
      </MockProviders>,
    );

<<<<<<< HEAD
    expect(wrapper.exists()).toBe(true);

=======
>>>>>>> 73b0c062
    await waitFor(() => {
      expect(mockDispatch).toHaveBeenCalledWith(push('/service-member/current-address'));
    });
  });

  it('does not redirect if the current state equals the "ADDRESS COMPLETE" state', async () => {
    const mockState = {
      entities: {
        user: {
          testUserId: {
            id: 'testUserId',
            email: 'testuser@example.com',
            service_member: 'testServiceMemberId',
          },
        },
        serviceMembers: {
          testServiceMemberId: {
            id: 'testServiceMemberId',
            rank: 'test rank',
            edipi: '1234567890',
            affiliation: 'ARMY',
            first_name: 'Tester',
            last_name: 'Testperson',
            telephone: '1234567890',
            personal_email: 'test@example.com',
            email_is_preferred: true,
            current_station: {
              id: 'testDutyStationId',
            },
            residential_address: {
              street: '123 Main St',
            },
          },
        },
      },
    };

    render(
      <MockProviders initialState={mockState}>
        <ConnectedBackupMailingAddress {...props} />
      </MockProviders>,
    );

<<<<<<< HEAD
    expect(wrapper.exists()).toBe(true);

=======
>>>>>>> 73b0c062
    await waitFor(() => {
      expect(mockDispatch).not.toHaveBeenCalled();
    });
  });

  it('does not redirect if the current state is after the "ADDRESS COMPLETE" state and profile is not complete', async () => {
    const mockState = {
      entities: {
        user: {
          testUserId: {
            id: 'testUserId',
            email: 'testuser@example.com',
            service_member: 'testServiceMemberId',
          },
        },
        serviceMembers: {
          testServiceMemberId: {
            id: 'testServiceMemberId',
            rank: 'test rank',
            edipi: '1234567890',
            affiliation: 'ARMY',
            first_name: 'Tester',
            last_name: 'Testperson',
            telephone: '1234567890',
            personal_email: 'test@example.com',
            email_is_preferred: true,
            current_station: {
              id: 'testDutyStationId',
            },
            residential_address: {
              street: '123 Main St',
            },
            backup_mailing_address: {
              street: '456 Main St',
            },
          },
        },
      },
    };

    render(
      <MockProviders initialState={mockState}>
        <ConnectedBackupMailingAddress {...props} />
      </MockProviders>,
    );

<<<<<<< HEAD
    expect(wrapper.exists()).toBe(true);

=======
>>>>>>> 73b0c062
    await waitFor(() => {
      expect(mockDispatch).not.toHaveBeenCalled();
    });
  });

  it('does redirect if the profile is complete', async () => {
    const mockState = {
      entities: {
        user: {
          testUserId: {
            id: 'testUserId',
            email: 'testuser@example.com',
            service_member: 'testServiceMemberId',
          },
        },
        serviceMembers: {
          testServiceMemberId: {
            id: 'testServiceMemberId',
            rank: 'test rank',
            edipi: '1234567890',
            affiliation: 'ARMY',
            first_name: 'Tester',
            last_name: 'Testperson',
            telephone: '1234567890',
            personal_email: 'test@example.com',
            email_is_preferred: true,
            current_station: {
              id: 'testDutyStationId',
            },
            residential_address: {
              street: '123 Main St',
            },
            backup_mailing_address: {
              street: '456 Main St',
            },
            backup_contacts: [
              {
                id: 'testBackupContact',
              },
            ],
          },
        },
      },
    };

    render(
      <MockProviders initialState={mockState}>
        <ConnectedBackupMailingAddress {...props} />
      </MockProviders>,
    );

<<<<<<< HEAD
    expect(wrapper.exists()).toBe(true);

=======
>>>>>>> 73b0c062
    await waitFor(() => {
      expect(mockDispatch).toHaveBeenCalledWith(push('/'));
    });
  });
});<|MERGE_RESOLUTION|>--- conflicted
+++ resolved
@@ -167,11 +167,6 @@
       </MockProviders>,
     );
 
-<<<<<<< HEAD
-    expect(wrapper.exists()).toBe(true);
-
-=======
->>>>>>> 73b0c062
     await waitFor(() => {
       expect(mockDispatch).toHaveBeenCalledWith(push('/service-member/current-address'));
     });
@@ -215,11 +210,6 @@
       </MockProviders>,
     );
 
-<<<<<<< HEAD
-    expect(wrapper.exists()).toBe(true);
-
-=======
->>>>>>> 73b0c062
     await waitFor(() => {
       expect(mockDispatch).not.toHaveBeenCalled();
     });
@@ -266,11 +256,6 @@
       </MockProviders>,
     );
 
-<<<<<<< HEAD
-    expect(wrapper.exists()).toBe(true);
-
-=======
->>>>>>> 73b0c062
     await waitFor(() => {
       expect(mockDispatch).not.toHaveBeenCalled();
     });
@@ -322,11 +307,6 @@
       </MockProviders>,
     );
 
-<<<<<<< HEAD
-    expect(wrapper.exists()).toBe(true);
-
-=======
->>>>>>> 73b0c062
     await waitFor(() => {
       expect(mockDispatch).toHaveBeenCalledWith(push('/'));
     });
