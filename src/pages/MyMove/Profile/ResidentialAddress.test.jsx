--- conflicted
+++ resolved
@@ -105,15 +105,9 @@
 
     await userEvent.type(screen.getByLabelText(/Address 1/), fakeAddress.streetAddress1);
     await userEvent.type(screen.getByLabelText(/Address 2/), fakeAddress.streetAddress2);
-<<<<<<< HEAD
-    await userEvent.type(screen.getByLabelText('City'), fakeAddress.city);
-    await userEvent.selectOptions(screen.getByLabelText('State'), 'HI');
-    await userEvent.type(screen.getByLabelText('ZIP'), fakeAddress.postalCode);
-=======
     await userEvent.type(screen.getByLabelText(/City/), fakeAddress.city);
-    await userEvent.selectOptions(screen.getByLabelText(/State/), 'AK');
+    await userEvent.selectOptions(screen.getByLabelText(/State/), 'HI');
     await userEvent.type(screen.getByLabelText(/ZIP/), fakeAddress.postalCode);
->>>>>>> 0c22356f
     await userEvent.tab();
 
     let msg = getByText('Moves to this state are not supported at this time.');
