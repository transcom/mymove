import React from 'react';
import { render, screen, waitFor } from '@testing-library/react';
import userEvent from '@testing-library/user-event';
import { Provider } from 'react-redux';

import { MockProviders } from 'testUtils';
import ConnectedResidentialAddress, { ResidentialAddress } from 'pages/MyMove/Profile/ResidentialAddress';
import { configureStore } from 'shared/store';
import { customerRoutes } from 'constants/routes';
import { patchServiceMember } from 'services/internalApi';
import { ValidateZipRateData } from 'shared/api';

const mockNavigate = jest.fn();
jest.mock('react-router-dom', () => ({
  ...jest.requireActual('react-router-dom'),
  useNavigate: () => mockNavigate,
}));

jest.mock('services/internalApi', () => ({
  ...jest.requireActual('services/internalApi'),
  patchServiceMember: jest.fn(),
}));

jest.mock('shared/api', () => ({
  ...jest.requireActual('shared/api'),
  ValidateZipRateData: jest.fn(),
}));

beforeEach(() => {
  jest.resetAllMocks();
});

describe('ResidentialAddress page', () => {
  const fakeAddress = {
    streetAddress1: '235 Prospect Valley Road SE',
    streetAddress2: '#125',
    city: 'El Paso',
    state: 'TX',
    postalCode: '79912',
    county: 'El Paso',
  };

  const blankAddress = Object.fromEntries(Object.keys(fakeAddress).map((k) => [k, '']));
  // TODO: We may want to change residential_address to residentialAddress
  const generateTestProps = (address) => ({
    updateServiceMember: jest.fn(),
    push: jest.fn(),
    serviceMember: {
      id: 'testServiceMemberId',
      residential_address: address,
    },
  });

  it('renders the ResidentialAddressForm', async () => {
    const testProps = generateTestProps(blankAddress);
    const mockStore = configureStore({});

    render(
      <Provider store={mockStore.store}>
        <ResidentialAddress {...testProps} />
      </Provider>  
      );

    await waitFor(() => {
      expect(screen.getByRole('heading', { name: 'Current address', level: 1 })).toBeInTheDocument();
    });
  });

  it('back button goes to the contact info step', async () => {
    const testProps = generateTestProps(blankAddress);
    const mockStore = configureStore({});

    render(
      <Provider store={mockStore.store}>
        <ResidentialAddress {...testProps} />
      </Provider>
    );

    const backButton = await screen.findByRole('button', { name: 'Back' });
    expect(backButton).toBeInTheDocument();
    await userEvent.click(backButton);

    expect(mockNavigate).toHaveBeenCalledWith(customerRoutes.CONTACT_INFO_PATH);
  });

  it('next button submits the form and goes to the Backup address step', async () => {
    const testProps = generateTestProps(fakeAddress);
<<<<<<< HEAD
=======
    const mockStore = configureStore({});
>>>>>>> a078a7c9

    const expectedServiceMemberPayload = { ...testProps.serviceMember, residential_address: fakeAddress };

    ValidateZipRateData.mockImplementation(() => ({
      valid: true,
    }));
    patchServiceMember.mockImplementation(() => Promise.resolve(expectedServiceMemberPayload));

<<<<<<< HEAD
    render(<ResidentialAddress {...testProps} />);
=======
    render(
      <Provider store={mockStore.store}>
        <ResidentialAddress {...testProps} />
      </Provider>
    );
>>>>>>> a078a7c9

    const submitButton = screen.getByRole('button', { name: 'Next' });
    expect(submitButton).toBeInTheDocument();
    await userEvent.click(submitButton);

    await waitFor(() => {
      expect(patchServiceMember).toHaveBeenCalledWith(expectedServiceMemberPayload);
    });

    expect(testProps.updateServiceMember).toHaveBeenCalledWith(expectedServiceMemberPayload);
    expect(mockNavigate).toHaveBeenCalledWith(customerRoutes.BACKUP_ADDRESS_PATH);
  });

  it('shows an error if the patchServiceMember API returns an error', async () => {
    const testProps = generateTestProps(fakeAddress);
    const mockStore = configureStore({});

    ValidateZipRateData.mockImplementation(() => ({
      valid: true,
    }));
    patchServiceMember.mockImplementation(() =>
      // Disable this rule because makeSwaggerRequest does not throw an error if the API call fails
      // eslint-disable-next-line prefer-promise-reject-errors
      Promise.reject({
        message: 'A server error occurred saving the service member',
        response: {
          body: {
            detail: 'A server error occurred saving the service member',
          },
        },
      }),
    );

    render(
      <Provider store={mockStore.store}>
        <ResidentialAddress {...testProps} />
      </Provider>
      );

    const submitButton = screen.getByRole('button', { name: 'Next' });
    expect(submitButton).toBeInTheDocument();
    await userEvent.click(submitButton);

    await waitFor(() => {
      expect(patchServiceMember).toHaveBeenCalled();
    });

    expect(screen.getByText('A server error occurred saving the service member')).toBeInTheDocument();
    expect(testProps.updateServiceMember).not.toHaveBeenCalled();
    expect(mockNavigate).not.toHaveBeenCalled();
  });

  afterEach(jest.resetAllMocks);
});

describe('requireCustomerState ResidentialAddress', () => {
  const props = {
    updateServiceMember: jest.fn(),
  };

  it('dispatches a redirect if the current state is earlier than the "CONTACT_INFO_PATH" state', async () => {
    const mockState = {
      entities: {
        user: {
          testUserId: {
            id: 'testUserId',
            email: 'testuser@example.com',
            service_member: 'testServiceMemberId',
          },
        },
        serviceMembers: {
          testServiceMemberId: {
            id: 'testServiceMemberId',
            edipi: '1234567890',
            affiliation: 'ARMY',
            first_name: 'Tester',
            last_name: 'Testperson',
          },
        },
      },
    };

    render(
      <MockProviders initialState={mockState}>
        <ConnectedResidentialAddress {...props} />
      </MockProviders>,
    );

    const h1 = screen.getByRole('heading', { name: 'Current address', level: 1 });
    expect(h1).toBeInTheDocument();

    await waitFor(async () => {
      expect(mockNavigate).toHaveBeenCalledWith(customerRoutes.CONTACT_INFO_PATH);
    });
  });

  it('does not redirect if the current state equals the "CONTACT_INFO_COMPLETE" state', async () => {
    const mockState = {
      entities: {
        user: {
          testUserId: {
            id: 'testUserId',
            email: 'testuser@example.com',
            service_member: 'testServiceMemberId',
          },
        },
        serviceMembers: {
          testServiceMemberId: {
            id: 'testServiceMemberId',
            edipi: '1234567890',
            affiliation: 'ARMY',
            first_name: 'Tester',
            last_name: 'Testperson',
            telephone: '1234567890',
            personal_email: 'test@example.com',
            email_is_preferred: true,
            current_location: {
              id: 'testDutyLocationId',
            },
          },
        },
      },
    };

    render(
      <MockProviders initialState={mockState}>
        <ConnectedResidentialAddress {...props} />
      </MockProviders>,
    );

    const h1 = screen.getByRole('heading', { name: 'Current address', level: 1 });
    expect(h1).toBeInTheDocument();

    await waitFor(async () => {
      expect(mockNavigate).not.toHaveBeenCalled();
    });
  });

  it('does not redirect if the current state is after the "CONTACT_INFO_COMPLETE" state and profile is not complete', async () => {
    const mockState = {
      entities: {
        user: {
          testUserId: {
            id: 'testUserId',
            email: 'testuser@example.com',
            service_member: 'testServiceMemberId',
          },
        },
        serviceMembers: {
          testServiceMemberId: {
            id: 'testServiceMemberId',
            edipi: '1234567890',
            affiliation: 'ARMY',
            first_name: 'Tester',
            last_name: 'Testperson',
            telephone: '1234567890',
            personal_email: 'test@example.com',
            email_is_preferred: true,
            current_location: {
              id: 'testDutyLocationId',
            },
            residential_address: {
              street: '123 Main St',
            },
            backup_mailing_address: {
              street: '456 Main St',
            },
          },
        },
      },
    };

    render(
      <MockProviders initialState={mockState}>
        <ConnectedResidentialAddress {...props} />
      </MockProviders>,
    );

    const h1 = screen.getByRole('heading', { name: 'Current address', level: 1 });
    expect(h1).toBeInTheDocument();

    await waitFor(async () => {
      expect(mockNavigate).not.toHaveBeenCalled();
    });
  });

  it('does redirect if the profile is complete', async () => {
    const mockState = {
      entities: {
        user: {
          testUserId: {
            id: 'testUserId',
            email: 'testuser@example.com',
            service_member: 'testServiceMemberId',
          },
        },
        serviceMembers: {
          testServiceMemberId: {
            id: 'testServiceMemberId',
            edipi: '1234567890',
            affiliation: 'ARMY',
            first_name: 'Tester',
            last_name: 'Testperson',
            telephone: '1234567890',
            personal_email: 'test@example.com',
            email_is_preferred: true,
            current_location: {
              id: 'testDutyLocationId',
            },
            residential_address: {
              street: '123 Main St',
            },
            backup_mailing_address: {
              street: '456 Main St',
            },
            backup_contacts: [
              {
                id: 'testBackupContact',
              },
            ],
          },
        },
      },
    };

    render(
      <MockProviders initialState={mockState}>
        <ConnectedResidentialAddress {...props} />
      </MockProviders>,
    );

    const h1 = screen.getByRole('heading', { name: 'Current address', level: 1 });
    expect(h1).toBeInTheDocument();

    await waitFor(async () => {
      expect(mockNavigate).toHaveBeenCalledWith('/');
    });
  });
});<|MERGE_RESOLUTION|>--- conflicted
+++ resolved
@@ -85,10 +85,7 @@
 
   it('next button submits the form and goes to the Backup address step', async () => {
     const testProps = generateTestProps(fakeAddress);
-<<<<<<< HEAD
-=======
     const mockStore = configureStore({});
->>>>>>> a078a7c9
 
     const expectedServiceMemberPayload = { ...testProps.serviceMember, residential_address: fakeAddress };
 
@@ -97,15 +94,11 @@
     }));
     patchServiceMember.mockImplementation(() => Promise.resolve(expectedServiceMemberPayload));
 
-<<<<<<< HEAD
-    render(<ResidentialAddress {...testProps} />);
-=======
     render(
       <Provider store={mockStore.store}>
         <ResidentialAddress {...testProps} />
       </Provider>
     );
->>>>>>> a078a7c9
 
     const submitButton = screen.getByRole('button', { name: 'Next' });
     expect(submitButton).toBeInTheDocument();
