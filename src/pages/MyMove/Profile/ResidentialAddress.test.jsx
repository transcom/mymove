--- conflicted
+++ resolved
@@ -110,11 +110,7 @@
     await userEvent.type(screen.getByLabelText(/ZIP/), fakeAddress.postalCode);
     await userEvent.tab();
 
-<<<<<<< HEAD
-    let msg = screen.getByText('Moves to this state are not supported at this time.');
-=======
     const msg = screen.getByText('Moves to this state are not supported at this time.');
->>>>>>> 551869e9
     expect(msg).toBeVisible();
 
     await userEvent.selectOptions(getByLabelText(/State/), 'AL');
@@ -125,14 +121,9 @@
     await userEvent.selectOptions(getByLabelText(/State/), 'HI');
     await userEvent.type(getByLabelText(/ZIP/), fakeAddress.postalCode);
     await userEvent.tab();
-<<<<<<< HEAD
-    msg = screen.getByText('Moves to this state are not supported at this time.');
-    expect(msg).toBeVisible();
-=======
     await waitFor(() => {
       screen.getByText('Moves to this state are not supported at this time.');
     });
->>>>>>> 551869e9
   });
 
   it('next button submits the form and goes to the Backup address step', async () => {
