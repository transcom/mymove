import React, { useEffect, useState } from 'react';
import { connect } from 'react-redux';
import { arrayOf, bool } from 'prop-types';
import { Alert, Button } from '@trussworks/react-uswds';
import { Link, useLocation, useNavigate, generatePath } from 'react-router-dom';

import { isMultiMoveEnabled } from '../../../utils/featureFlags';

import styles from './Profile.module.scss';

import ConnectedFlashMessage from 'containers/FlashMessage/FlashMessage';
import ContactInfoDisplay from 'components/Customer/Profile/ContactInfoDisplay/ContactInfoDisplay';
import { BackupContactShape, OrdersShape, ServiceMemberShape } from 'types/customerShapes';
import {
  selectServiceMemberFromLoggedInUser,
  selectMoveIsInDraft,
  selectCurrentOrders,
  selectBackupContacts,
  selectOktaUser,
} from 'store/entities/selectors';
import SectionWrapper from 'components/Customer/SectionWrapper';
import ServiceInfoDisplay from 'components/Customer/Review/ServiceInfoDisplay/ServiceInfoDisplay';
import OktaInfoDisplay from 'components/Customer/Profile/OktaInfoDisplay/OktaInfoDisplay';
import { customerRoutes, generalRoutes } from 'constants/routes';
import formStyles from 'styles/form.module.scss';
import { ORDERS_BRANCH_OPTIONS, ORDERS_PAY_GRADE_OPTIONS } from 'constants/orders';
import { OktaUserInfoShape } from 'types/user';

const Profile = ({ serviceMember, currentOrders, currentBackupContacts, moveIsInDraft, oktaUser }) => {
  const showMessages = currentOrders.id && !moveIsInDraft;
  const payGrade = currentOrders.grade;
  const originDutyLocation = currentOrders.origin_duty_location;
  const transportationOfficePhoneLines = originDutyLocation?.transportation_office?.phone_lines;
  const transportationOfficePhone = transportationOfficePhoneLines ? transportationOfficePhoneLines[0] : '';
  const backupContact = {
    name: currentBackupContacts[0]?.name || '',
    telephone: currentBackupContacts[0]?.telephone || '',
    email: currentBackupContacts[0]?.email || '',
  };
  const [needsToVerifyProfile, setNeedsToVerifyProfile] = useState(false);
  const [profileValidated, setProfileValidated] = useState(false);
  const [multiMove, setMultiMove] = useState(false);

  const navigate = useNavigate();
  const { state } = useLocation();
  const { moveId } = state;

  useEffect(() => {
    if (state && state.needsToVerifyProfile) {
      setNeedsToVerifyProfile(state.needsToVerifyProfile);
    } else {
      setNeedsToVerifyProfile(false);
    }
    isMultiMoveEnabled().then((enabled) => {
      setMultiMove(enabled);
    });
  }, [state]);

  const handleCreateMoveClick = () => {
    navigate(customerRoutes.ORDERS_ADD_PATH);
  };

  const handleValidateProfileClick = () => {
    setProfileValidated(true);
  };

<<<<<<< HEAD
  const returnToMovePath = multiMove
    ? generatePath(customerRoutes.MOVE_HOME_PATH, { moveId })
    : generalRoutes.HOME_PATH;
=======
  const returnToMovePath =
    multiMove && moveId ? generatePath(customerRoutes.MOVE_HOME_PATH, { moveId }) : generalRoutes.HOME_PATH;
>>>>>>> 04ad6ebc

  // displays the profile data for MilMove & Okta
  // Profile w/contact info for servicemember & backup contact
  // Service info that displays name, branch, pay grade, DoDID/EDIPI, and current duty location
  // okta profile information: username, email, first name, last name, and DoDID/EDIPI
  return (
    <div className="grid-container usa-prose">
      <ConnectedFlashMessage />
      <div className="grid-row">
        <div className="grid-col-12">
          {needsToVerifyProfile ? (
            <Link to={generalRoutes.HOME_PATH}>Return to Dashboard</Link>
          ) : (
            <Link to={returnToMovePath}>Return to Move</Link>
          )}
          <div className={styles.profileHeader}>
            <h1>Profile</h1>
          </div>
          {needsToVerifyProfile && (
            <Alert type="info" className={styles.verifyProfileAlert} data-testid="profileConfirmAlert">
              <strong>
                Please confirm your profile information is accurate prior to starting a new move. When all information
                is up to date, click the &quot;Validate Profile&quot; button at the bottom of the page and you may begin
                your move.
              </strong>
            </Alert>
          )}
          <SectionWrapper className={formStyles.formSection}>
            <ContactInfoDisplay
              telephone={serviceMember?.telephone || ''}
              secondaryTelephone={serviceMember?.secondary_telephone || ''}
              personalEmail={serviceMember?.personal_email || ''}
              emailIsPreferred={serviceMember?.email_is_preferred}
              phoneIsPreferred={serviceMember?.phone_is_preferred}
              residentialAddress={serviceMember?.residential_address || ''}
              backupMailingAddress={serviceMember?.backup_mailing_address || ''}
              backupContact={backupContact}
              editURL={customerRoutes.CONTACT_INFO_EDIT_PATH}
            />
          </SectionWrapper>
          {showMessages && (
            <Alert headingLevel="h4" type="info">
              You can change these details later by talking to a move counselor or customer care representative.
            </Alert>
          )}
          <SectionWrapper className={formStyles.formSection}>
            <ServiceInfoDisplay
              firstName={serviceMember?.first_name || ''}
              lastName={serviceMember?.last_name || ''}
              originDutyLocationName={originDutyLocation?.name || ''}
              originTransportationOfficeName={originDutyLocation?.transportation_office?.name || ''}
              originTransportationOfficePhone={transportationOfficePhone}
              affiliation={ORDERS_BRANCH_OPTIONS[serviceMember?.affiliation] || ''}
              payGrade={ORDERS_PAY_GRADE_OPTIONS[payGrade] || ''}
              edipi={serviceMember?.edipi || ''}
              editURL={customerRoutes.SERVICE_INFO_EDIT_PATH}
              isEditable={moveIsInDraft}
              showMessage={showMessages}
            />
          </SectionWrapper>
          <SectionWrapper className={formStyles.formSection}>
            <OktaInfoDisplay
              oktaUsername={oktaUser?.login || 'Not Provided'}
              oktaEmail={oktaUser?.email || 'Not Provided'}
              oktaFirstName={oktaUser?.firstName || 'Not Provided'}
              oktaLastName={oktaUser?.lastName || 'Not Provided'}
              oktaEdipi={oktaUser?.cac_edipi || 'Not Provided'}
              editURL={customerRoutes.CONTACT_INFO_EDIT_PATH}
            />
          </SectionWrapper>
          {needsToVerifyProfile && (
            <SectionWrapper data-testid="validateProfileContainer" className={styles.validateProfileBtnContainer}>
              <Button
                onClick={handleValidateProfileClick}
                className={styles.validateProfileBtn}
                data-testid="validateProfileBtn"
                disabled={profileValidated}
              >
                {profileValidated ? 'Profile Validated' : 'Validate Profile'}
              </Button>
              <Button
                className={styles.createMoveBtn}
                onClick={handleCreateMoveClick}
                data-testid="createMoveBtn"
                disabled={!profileValidated}
              >
                <span>Create a Move</span>
              </Button>
            </SectionWrapper>
          )}
        </div>
      </div>
    </div>
  );
};

Profile.propTypes = {
  serviceMember: ServiceMemberShape.isRequired,
  currentOrders: OrdersShape.isRequired,
  currentBackupContacts: arrayOf(BackupContactShape).isRequired,
  moveIsInDraft: bool.isRequired,
  oktaUser: OktaUserInfoShape.isRequired,
};

function mapStateToProps(state) {
  return {
    serviceMember: selectServiceMemberFromLoggedInUser(state),
    moveIsInDraft: selectMoveIsInDraft(state),
    currentOrders: selectCurrentOrders(state) || {},
    currentBackupContacts: selectBackupContacts(state),
    oktaUser: selectOktaUser(state),
  };
}

export default connect(mapStateToProps)(Profile);<|MERGE_RESOLUTION|>--- conflicted
+++ resolved
@@ -64,14 +64,8 @@
     setProfileValidated(true);
   };
 
-<<<<<<< HEAD
-  const returnToMovePath = multiMove
-    ? generatePath(customerRoutes.MOVE_HOME_PATH, { moveId })
-    : generalRoutes.HOME_PATH;
-=======
   const returnToMovePath =
     multiMove && moveId ? generatePath(customerRoutes.MOVE_HOME_PATH, { moveId }) : generalRoutes.HOME_PATH;
->>>>>>> 04ad6ebc
 
   // displays the profile data for MilMove & Okta
   // Profile w/contact info for servicemember & backup contact
