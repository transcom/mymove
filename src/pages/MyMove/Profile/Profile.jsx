--- conflicted
+++ resolved
@@ -50,11 +50,7 @@
   }, [state]);
 
   const handleCreateMoveClick = () => {
-<<<<<<< HEAD
-    navigate(customerRoutes.MOVE_HOME_PAGE);
-=======
     navigate(customerRoutes.ORDERS_ADD_PATH);
->>>>>>> 5cffe6c5
   };
 
   const handleValidateProfileClick = () => {
@@ -78,21 +74,6 @@
           <div className={styles.profileHeader}>
             <h1>Profile</h1>
           </div>
-<<<<<<< HEAD
-          {showMessages && (
-            <Alert headingLevel="h4" type="info">
-              You can change these details later by talking to a move counselor or customer care representative.
-=======
-          {needsToVerifyProfile && (
-            <Alert type="info" className={styles.verifyProfileAlert} data-testid="profileConfirmAlert">
-              <strong>
-                Please confirm your profile information is accurate prior to starting a new move. When all information
-                is up to date, click the &quot;Validate Profile&quot; button at the bottom of the page and you may begin
-                your move.
-              </strong>
->>>>>>> 5cffe6c5
-            </Alert>
-          )}
           {needsToVerifyProfile && (
             <Alert type="info" className={styles.verifyProfileAlert} data-testid="profileConfirmAlert">
               <strong>
