import React, { useEffect, useState } from 'react';
import { connect } from 'react-redux';
import { arrayOf, bool } from 'prop-types';
import { Alert, Button } from '@trussworks/react-uswds';
import { Link, useLocation, useNavigate } from 'react-router-dom';

import styles from './Profile.module.scss';

import ConnectedFlashMessage from 'containers/FlashMessage/FlashMessage';
import ContactInfoDisplay from 'components/Customer/Profile/ContactInfoDisplay/ContactInfoDisplay';
import { BackupContactShape, OrdersShape, ServiceMemberShape } from 'types/customerShapes';
import {
  selectServiceMemberFromLoggedInUser,
  selectMoveIsInDraft,
  selectCurrentOrders,
  selectBackupContacts,
  selectOktaUser,
} from 'store/entities/selectors';
import SectionWrapper from 'components/Customer/SectionWrapper';
import ServiceInfoDisplay from 'components/Customer/Review/ServiceInfoDisplay/ServiceInfoDisplay';
import OktaInfoDisplay from 'components/Customer/Profile/OktaInfoDisplay/OktaInfoDisplay';
import { customerRoutes, generalRoutes } from 'constants/routes';
import formStyles from 'styles/form.module.scss';
import { ORDERS_BRANCH_OPTIONS, ORDERS_PAY_GRADE_OPTIONS } from 'constants/orders';
import { OktaUserInfoShape } from 'types/user';

const Profile = ({ serviceMember, currentOrders, currentBackupContacts, moveIsInDraft, oktaUser }) => {
  const showMessages = currentOrders.id && !moveIsInDraft;
  const payGrade = currentOrders.grade;
  const originDutyLocation = currentOrders.origin_duty_location;
  const transportationOfficePhoneLines = originDutyLocation?.transportation_office?.phone_lines;
  const transportationOfficePhone = transportationOfficePhoneLines ? transportationOfficePhoneLines[0] : '';
  const backupContact = {
    name: currentBackupContacts[0]?.name || '',
    telephone: currentBackupContacts[0]?.telephone || '',
    email: currentBackupContacts[0]?.email || '',
  };
  const [needsToVerifyProfile, setNeedsToVerifyProfile] = useState(false);
  const [profileValidated, setProfileValidated] = useState(false);

  const navigate = useNavigate();
  const { state } = useLocation();

  useEffect(() => {
    if (state && state.needsToVerifyProfile) {
      setNeedsToVerifyProfile(state.needsToVerifyProfile);
    } else {
      setNeedsToVerifyProfile(false);
    }
  }, [state]);

  const handleCreateMoveClick = () => {
<<<<<<< HEAD
    navigate(customerRoutes.ORDERS_ADD_PATH);
=======
    navigate(customerRoutes.MOVE_HOME_PAGE);
>>>>>>> e04456f0
  };

  const handleValidateProfileClick = () => {
    setProfileValidated(true);
  };

  // displays the profile data for MilMove & Okta
  // Profile w/contact info for servicemember & backup contact
  // Service info that displays name, branch, pay grade, DoDID/EDIPI, and current duty location
  // okta profile information: username, email, first name, last name, and DoDID/EDIPI
  return (
    <div className="grid-container usa-prose">
      <ConnectedFlashMessage />
      <div className="grid-row">
        <div className="grid-col-12">
          {needsToVerifyProfile ? (
            <Link to={generalRoutes.HOME_PATH}>Return to Dashboard</Link>
          ) : (
            <Link to={generalRoutes.HOME_PATH}>Return to Move</Link>
          )}
          <div className={styles.profileHeader}>
            <h1>Profile</h1>
          </div>
<<<<<<< HEAD
          {needsToVerifyProfile && (
            <Alert type="info" className={styles.verifyProfileAlert} data-testid="profileConfirmAlert">
              <strong>
                Please confirm your profile information is accurate prior to starting a new move. When all information
                is up to date, click the &quot;Validate Profile&quot; button at the bottom of the page and you may begin
                your move.
              </strong>
=======
          {showMessages && (
            <Alert headingLevel="h4" type="info">
              You can change these details later by talking to a move counselor or customer care representative.
>>>>>>> e04456f0
            </Alert>
          )}
          {needsToVerifyProfile && (
            <Alert type="info" className={styles.verifyProfileAlert} data-testid="profileConfirmAlert">
              <strong>
                Please confirm your profile information is accurate prior to starting a new move. When all information
                is up to date, click the &quot;Validate Profile&quot; button at the bottom of the page and you may begin
                your move.
              </strong>
            </Alert>
          )}
          <SectionWrapper className={formStyles.formSection}>
            <ContactInfoDisplay
              telephone={serviceMember?.telephone || ''}
              secondaryTelephone={serviceMember?.secondary_telephone || ''}
              personalEmail={serviceMember?.personal_email || ''}
              emailIsPreferred={serviceMember?.email_is_preferred}
              phoneIsPreferred={serviceMember?.phone_is_preferred}
              residentialAddress={serviceMember?.residential_address || ''}
              backupMailingAddress={serviceMember?.backup_mailing_address || ''}
              backupContact={backupContact}
              editURL={customerRoutes.CONTACT_INFO_EDIT_PATH}
            />
          </SectionWrapper>
          {showMessages && (
            <Alert headingLevel="h4" type="info">
              You can change these details later by talking to a move counselor or customer care representative.
            </Alert>
          )}
          <SectionWrapper className={formStyles.formSection}>
            <ServiceInfoDisplay
              firstName={serviceMember?.first_name || ''}
              lastName={serviceMember?.last_name || ''}
              originDutyLocationName={originDutyLocation?.name || ''}
              originTransportationOfficeName={originDutyLocation?.transportation_office?.name || ''}
              originTransportationOfficePhone={transportationOfficePhone}
              affiliation={ORDERS_BRANCH_OPTIONS[serviceMember?.affiliation] || ''}
              payGrade={ORDERS_PAY_GRADE_OPTIONS[payGrade] || ''}
              edipi={serviceMember?.edipi || ''}
              editURL={customerRoutes.SERVICE_INFO_EDIT_PATH}
              isEditable={moveIsInDraft}
              showMessage={showMessages}
            />
          </SectionWrapper>
          <SectionWrapper className={formStyles.formSection}>
            <OktaInfoDisplay
              oktaUsername={oktaUser?.login || 'Not Provided'}
              oktaEmail={oktaUser?.email || 'Not Provided'}
              oktaFirstName={oktaUser?.firstName || 'Not Provided'}
              oktaLastName={oktaUser?.lastName || 'Not Provided'}
              oktaEdipi={oktaUser?.cac_edipi || 'Not Provided'}
              editURL={customerRoutes.EDIT_OKTA_PROFILE_PATH}
            />
          </SectionWrapper>
          {needsToVerifyProfile && (
            <SectionWrapper data-testid="validateProfileContainer" className={styles.validateProfileBtnContainer}>
              <Button
                onClick={handleValidateProfileClick}
                className={styles.validateProfileBtn}
                data-testid="validateProfileBtn"
                disabled={profileValidated}
              >
                {profileValidated ? 'Profile Validated' : 'Validate Profile'}
              </Button>
              <Button
                className={styles.createMoveBtn}
                onClick={handleCreateMoveClick}
                data-testid="createMoveBtn"
                disabled={!profileValidated}
              >
                <span>Create a Move</span>
              </Button>
            </SectionWrapper>
          )}
        </div>
      </div>
    </div>
  );
};

Profile.propTypes = {
  serviceMember: ServiceMemberShape.isRequired,
  currentOrders: OrdersShape.isRequired,
  currentBackupContacts: arrayOf(BackupContactShape).isRequired,
  moveIsInDraft: bool.isRequired,
  oktaUser: OktaUserInfoShape.isRequired,
};

function mapStateToProps(state) {
  return {
    serviceMember: selectServiceMemberFromLoggedInUser(state),
    moveIsInDraft: selectMoveIsInDraft(state),
    currentOrders: selectCurrentOrders(state) || {},
    currentBackupContacts: selectBackupContacts(state),
    oktaUser: selectOktaUser(state),
  };
}

export default connect(mapStateToProps)(Profile);<|MERGE_RESOLUTION|>--- conflicted
+++ resolved
@@ -50,11 +50,7 @@
   }, [state]);
 
   const handleCreateMoveClick = () => {
-<<<<<<< HEAD
     navigate(customerRoutes.ORDERS_ADD_PATH);
-=======
-    navigate(customerRoutes.MOVE_HOME_PAGE);
->>>>>>> e04456f0
   };
 
   const handleValidateProfileClick = () => {
@@ -78,7 +74,6 @@
           <div className={styles.profileHeader}>
             <h1>Profile</h1>
           </div>
-<<<<<<< HEAD
           {needsToVerifyProfile && (
             <Alert type="info" className={styles.verifyProfileAlert} data-testid="profileConfirmAlert">
               <strong>
@@ -86,11 +81,6 @@
                 is up to date, click the &quot;Validate Profile&quot; button at the bottom of the page and you may begin
                 your move.
               </strong>
-=======
-          {showMessages && (
-            <Alert headingLevel="h4" type="info">
-              You can change these details later by talking to a move counselor or customer care representative.
->>>>>>> e04456f0
             </Alert>
           )}
           {needsToVerifyProfile && (
@@ -165,6 +155,26 @@
               </Button>
             </SectionWrapper>
           )}
+          {needsToVerifyProfile && (
+            <SectionWrapper data-testid="validateProfileContainer" className={styles.validateProfileBtnContainer}>
+              <Button
+                onClick={handleValidateProfileClick}
+                className={styles.validateProfileBtn}
+                data-testid="validateProfileBtn"
+                disabled={profileValidated}
+              >
+                {profileValidated ? 'Profile Validated' : 'Validate Profile'}
+              </Button>
+              <Button
+                className={styles.createMoveBtn}
+                onClick={handleCreateMoveClick}
+                data-testid="createMoveBtn"
+                disabled={!profileValidated}
+              >
+                <span>Create a Move</span>
+              </Button>
+            </SectionWrapper>
+          )}
         </div>
       </div>
     </div>
