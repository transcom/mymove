--- conflicted
+++ resolved
@@ -30,10 +30,7 @@
       postalCode: serviceMember.residential_address?.postalCode || '',
       county: serviceMember.residential_address?.county || '',
       usPostRegionCitiesID: serviceMember.residential_address?.usPostRegionCitiesID || '',
-<<<<<<< HEAD
-=======
       countryID: serviceMember.residential_address?.country.id || '',
->>>>>>> 83c68033
       country: {
         id: serviceMember.residential_address?.country.id || '',
         name: serviceMember.residential_address?.country?.name || '',
