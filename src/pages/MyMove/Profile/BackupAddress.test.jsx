--- conflicted
+++ resolved
@@ -106,15 +106,9 @@
 
     await userEvent.type(getByLabelText(/Address 1/), fakeAddress.streetAddress1);
     await userEvent.type(getByLabelText(/Address 2/), fakeAddress.streetAddress2);
-<<<<<<< HEAD
     await userEvent.type(getByLabelText('City'), fakeAddress.city);
     await userEvent.selectOptions(getByLabelText('State'), 'HI');
     await userEvent.type(getByLabelText('ZIP'), fakeAddress.postalCode);
-=======
-    await userEvent.type(getByLabelText(/City/), fakeAddress.city);
-    await userEvent.selectOptions(getByLabelText(/State/), 'AK');
-    await userEvent.type(getByLabelText(/ZIP/), fakeAddress.postalCode);
->>>>>>> 17ebfe26
     await userEvent.tab();
 
     let msg = getByText('Moves to this state are not supported at this time.');
