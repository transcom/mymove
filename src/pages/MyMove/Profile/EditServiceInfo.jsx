--- conflicted
+++ resolved
@@ -53,11 +53,7 @@
     patchServiceMember(payload)
       .then((response) => {
         updateServiceMember(response);
-<<<<<<< HEAD
-        navigate(customerRoutes.PROFILE_PATH);
-=======
         navigate(customerRoutes.PROFILE_PATH, { state });
->>>>>>> e4109842
       })
       .catch((e) => {
         // Error shape: https://github.com/swagger-api/swagger-js/blob/master/docs/usage/http-client.md#errors
