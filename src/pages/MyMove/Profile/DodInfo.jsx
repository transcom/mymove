import React, { useEffect, useState } from 'react';
import PropTypes from 'prop-types';
import { GridContainer, Grid, Alert } from '@trussworks/react-uswds';
import { connect } from 'react-redux';
import { useNavigate } from 'react-router-dom';

import NotificationScrollToTop from 'components/NotificationScrollToTop';
import DodInfoForm from 'components/Customer/DodInfoForm/DodInfoForm';
import { patchServiceMember, getResponseError } from 'services/internalApi';
import { updateServiceMember as updateServiceMemberAction } from 'store/entities/actions';
import { selectOktaUser, selectServiceMemberFromLoggedInUser } from 'store/entities/selectors';
import requireCustomerState from 'containers/requireCustomerState/requireCustomerState';
import { profileStates } from 'constants/customerStates';
import { customerRoutes } from 'constants/routes';
import { ServiceMemberShape } from 'types/customerShapes';
import { isBooleanFlagEnabled } from 'utils/featureFlags';

export const DodInfo = ({ updateServiceMember, serviceMember, oktaUser }) => {
  const navigate = useNavigate();
  const [serverError, setServerError] = useState(null);
  const [isEmplidEnabled, setIsEmplidEnabled] = useState(false);

  useEffect(() => {
    const fetchData = async () => {
      setIsEmplidEnabled(await isBooleanFlagEnabled('coast_guard_emplid'));
    };
    fetchData();
  }, []);

  const initialValues = {
    affiliation: serviceMember?.affiliation || '',
    edipi: oktaUser?.cac_edipi || '',
<<<<<<< HEAD
=======
    emplid: serviceMember?.emplid || '',
>>>>>>> 1dd87325
  };

  const handleBack = () => {
    navigate(customerRoutes.CONUS_OCONUS_PATH);
  };

  const handleNext = () => {
    navigate(customerRoutes.NAME_PATH);
  };

  const handleSubmit = (values) => {
    const payload = {
      id: serviceMember.id,
      affiliation: values.affiliation,
      edipi: values.edipi,
      emplid: values.affiliation === 'COAST_GUARD' && isEmplidEnabled ? values.emplid : null,
    };

    return patchServiceMember(payload)
      .then(updateServiceMember)
      .then(handleNext)
      .catch((e) => {
        // Error shape: https://github.com/swagger-api/swagger-js/blob/master/docs/usage/http-client.md#errors
        const { response } = e;
        let errorMessage;
        if (e.response.body.message === 'Unhandled data error encountered') {
          errorMessage = 'This EMPLID is already in use';
        } else {
          errorMessage = getResponseError(response, 'failed to update service member due to server error');
        }

        setServerError(errorMessage);
      });
  };

  return (
    <GridContainer>
      <NotificationScrollToTop dependency={serverError} />

      {serverError && (
        <Grid row>
          <Grid col desktop={{ col: 8, offset: 2 }}>
            <Alert type="error" headingLevel="h4" heading="An error occurred">
              {serverError}
            </Alert>
          </Grid>
        </Grid>
      )}

      <Grid row>
        <Grid col desktop={{ col: 8, offset: 2 }}>
          <DodInfoForm
            initialValues={initialValues}
            onSubmit={handleSubmit}
            onBack={handleBack}
            isEmplidEnabled={isEmplidEnabled}
          />
        </Grid>
      </Grid>
    </GridContainer>
  );
};

DodInfo.propTypes = {
  updateServiceMember: PropTypes.func.isRequired,
  serviceMember: ServiceMemberShape.isRequired,
};

const mapDispatchToProps = {
  updateServiceMember: updateServiceMemberAction,
};

const mapStateToProps = (state) => ({
  serviceMember: selectServiceMemberFromLoggedInUser(state),
  oktaUser: selectOktaUser(state),
});

export default connect(mapStateToProps, mapDispatchToProps)(requireCustomerState(DodInfo, profileStates.EMPTY_PROFILE));<|MERGE_RESOLUTION|>--- conflicted
+++ resolved
@@ -30,10 +30,7 @@
   const initialValues = {
     affiliation: serviceMember?.affiliation || '',
     edipi: oktaUser?.cac_edipi || '',
-<<<<<<< HEAD
-=======
     emplid: serviceMember?.emplid || '',
->>>>>>> 1dd87325
   };
 
   const handleBack = () => {
