--- conflicted
+++ resolved
@@ -29,12 +29,8 @@
 
   const initialValues = {
     affiliation: serviceMember?.affiliation || '',
-<<<<<<< HEAD
-    edipi: serviceMember?.edipi || '',
+    edipi: oktaUser?.cac_edipi || '',
     emplid: serviceMember?.emplid || '',
-=======
-    edipi: oktaUser?.cac_edipi || '',
->>>>>>> 75f5be3b
   };
 
   const handleBack = () => {
