--- conflicted
+++ resolved
@@ -29,12 +29,8 @@
 
   const initialValues = {
     affiliation: serviceMember?.affiliation || '',
-<<<<<<< HEAD
     edipi: oktaUser?.cac_edipi || '',
-=======
-    edipi: serviceMember?.edipi || '',
     emplid: serviceMember?.emplid || '',
->>>>>>> ddeb7b8d
   };
 
   const handleBack = () => {
