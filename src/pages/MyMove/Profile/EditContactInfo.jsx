--- conflicted
+++ resolved
@@ -46,10 +46,7 @@
       postalCode: serviceMember.residential_address?.postalCode || '',
       county: serviceMember.residential_address?.county || '',
       usPostRegionCitiesID: serviceMember.residential_address?.usPostRegionCitiesID || '',
-<<<<<<< HEAD
-=======
       countryID: serviceMember.residential_address?.country.id || '',
->>>>>>> 83c68033
       country: {
         id: serviceMember.residential_address?.country.id || '',
         name: serviceMember.residential_address?.country?.name || '',
@@ -65,10 +62,7 @@
       postalCode: serviceMember.backup_mailing_address?.postalCode || '',
       county: serviceMember.backup_mailing_address?.county || '',
       usPostRegionCitiesID: serviceMember.backup_mailing_address?.usPostRegionCitiesID || '',
-<<<<<<< HEAD
-=======
       countryID: serviceMember.backup_mailing_address?.country.id || '',
->>>>>>> 83c68033
       country: {
         id: serviceMember.backup_mailing_address?.country.id || '',
         name: serviceMember.backup_mailing_address?.country?.name || '',
