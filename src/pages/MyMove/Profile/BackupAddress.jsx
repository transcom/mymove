import PropTypes from 'prop-types';
import React, { useState } from 'react';
import { connect } from 'react-redux';
import { GridContainer, Grid, Alert } from '@trussworks/react-uswds';
import { useNavigate } from 'react-router-dom';

import NotificationScrollToTop from 'components/NotificationScrollToTop';
import { getResponseError, patchServiceMember } from 'services/internalApi';
import { updateServiceMember as updateServiceMemberAction } from 'store/entities/actions';
import { selectServiceMemberFromLoggedInUser } from 'store/entities/selectors';
import requireCustomerState from 'containers/requireCustomerState/requireCustomerState';
import { profileStates } from 'constants/customerStates';
import { customerRoutes } from 'constants/routes';
import BackupAddressForm from 'components/Customer/BackupAddressForm/BackupAddressForm';
import { ResidentialAddressShape } from 'types/address';

export const BackupAddress = ({ serviceMember, updateServiceMember }) => {
  const navigate = useNavigate();

  const [serverError, setServerError] = useState(null);

  const formFieldsName = 'backup_mailing_address';

  const initialValues = {
    [formFieldsName]: {
      streetAddress1: serviceMember.backup_mailing_address?.streetAddress1 || '',
      streetAddress2: serviceMember.backup_mailing_address?.streetAddress2 || '',
      streetAddress3: serviceMember.backup_mailing_address?.streetAddress3 || '',
      city: serviceMember.backup_mailing_address?.city || '',
      state: serviceMember.backup_mailing_address?.state || '',
      postalCode: serviceMember.backup_mailing_address?.postalCode || '',
      county: serviceMember.backup_mailing_address?.county || '',
      usPostRegionCitiesID: serviceMember.backup_mailing_address?.usPostRegionCitiesID || '',
<<<<<<< HEAD
      countryID: serviceMember.backup_mailing_address?.countryID || '',
      countryName: serviceMember.backup_mailing_address?.country?.name || '',
      countryCode: serviceMember.backup_mailing_address?.country?.code || '',
=======
      countryID: serviceMember.backup_mailing_address?.country.id || '',
      country: {
        id: serviceMember.backup_mailing_address?.country.id || '',
        name: serviceMember.backup_mailing_address?.country?.name || '',
        code: serviceMember.backup_mailing_address?.country?.code || '',
      },
>>>>>>> 83c68033
    },
  };

  const handleBack = () => {
    navigate(customerRoutes.CURRENT_ADDRESS_PATH);
  };

  const handleNext = () => {
    navigate(customerRoutes.BACKUP_CONTACTS_PATH);
  };

  const handleSubmit = (values) => {
    const payload = {
      id: serviceMember.id,
      backup_mailing_address: values.backup_mailing_address,
    };

    return patchServiceMember(payload)
      .then(updateServiceMember)
      .then(handleNext)
      .catch((e) => {
        // TODO - error handling - below is rudimentary error handling to approximate existing UX
        // Error shape: https://github.com/swagger-api/swagger-js/blob/master/docs/usage/http-client.md#errors
        const { response } = e;
        const errorMessage = getResponseError(response, 'failed to update service member due to server error');

        setServerError(errorMessage);
      });
  };

  return (
    <GridContainer>
      <NotificationScrollToTop dependency={serverError} />

      {serverError && (
        <Grid row>
          <Grid col desktop={{ col: 8, offset: 2 }}>
            <Alert type="error" headingLevel="h4" heading="An error occurred">
              {serverError}
            </Alert>
          </Grid>
        </Grid>
      )}

      <Grid row>
        <Grid col desktop={{ col: 8, offset: 2 }}>
          <BackupAddressForm
            formFieldsName={formFieldsName}
            initialValues={initialValues}
            onBack={handleBack}
            onSubmit={handleSubmit}
          />
        </Grid>
      </Grid>
    </GridContainer>
  );
};

BackupAddress.propTypes = {
  updateServiceMember: PropTypes.func.isRequired,
  serviceMember: PropTypes.shape({
    id: PropTypes.string.isRequired,
    backup_mailing_address: ResidentialAddressShape,
  }).isRequired,
};

const mapDispatchToProps = {
  updateServiceMember: updateServiceMemberAction,
};

const mapStateToProps = (state) => ({
  serviceMember: selectServiceMemberFromLoggedInUser(state),
});

export default connect(
  mapStateToProps,
  mapDispatchToProps,
)(requireCustomerState(BackupAddress, profileStates.ADDRESS_COMPLETE));<|MERGE_RESOLUTION|>--- conflicted
+++ resolved
@@ -31,18 +31,12 @@
       postalCode: serviceMember.backup_mailing_address?.postalCode || '',
       county: serviceMember.backup_mailing_address?.county || '',
       usPostRegionCitiesID: serviceMember.backup_mailing_address?.usPostRegionCitiesID || '',
-<<<<<<< HEAD
-      countryID: serviceMember.backup_mailing_address?.countryID || '',
-      countryName: serviceMember.backup_mailing_address?.country?.name || '',
-      countryCode: serviceMember.backup_mailing_address?.country?.code || '',
-=======
       countryID: serviceMember.backup_mailing_address?.country.id || '',
       country: {
         id: serviceMember.backup_mailing_address?.country.id || '',
         name: serviceMember.backup_mailing_address?.country?.name || '',
         code: serviceMember.backup_mailing_address?.country?.code || '',
       },
->>>>>>> 83c68033
     },
   };
 
