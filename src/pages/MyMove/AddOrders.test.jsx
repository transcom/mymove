--- conflicted
+++ resolved
@@ -11,12 +11,8 @@
 import { selectCanAddOrders, selectServiceMemberFromLoggedInUser } from 'store/entities/selectors';
 import { setCanAddOrders, setMoveId, setShowLoadingSpinner } from 'store/general/actions';
 import { isBooleanFlagEnabled } from 'utils/featureFlags';
-<<<<<<< HEAD
-import { ORDERS_TYPE } from 'constants/orders';
+import { ORDERS_BRANCH_OPTIONS, ORDERS_TYPE } from 'constants/orders';
 import { getRankGradeOptions } from 'services/ghcApi';
-=======
-import { ORDERS_BRANCH_OPTIONS, ORDERS_TYPE } from 'constants/orders';
->>>>>>> f7541f95
 
 // Tests are timing out. High assumption it is due to service counseling office drop-down choice not being loaded on initial form load. It's another API call
 jest.setTimeout(60000);
@@ -511,11 +507,7 @@
       await userEvent.type(screen.getByLabelText(/Orders date/), '08 Nov 2020');
       await userEvent.type(screen.getByLabelText(/Report by date/), '26 Nov 2020');
       await userEvent.click(screen.getByLabelText('No'));
-<<<<<<< HEAD
-      await userEvent.selectOptions(screen.getByLabelText(/Pay grade/), ['SSgt / E_5']);
-=======
       await userEvent.selectOptions(screen.getByLabelText(/Pay grade/), ['SSgt / E-5']);
->>>>>>> f7541f95
 
       // Test Current Duty Location Search Box interaction
       await userEvent.type(screen.getByLabelText(/Current duty location/), 'AFB', { delay: 100 });
@@ -598,11 +590,6 @@
       origin_duty_location_id: '93f0755f-6f35-478b-9a75-35a69211da1c',
       service_member_id: 'id123',
       spouse_has_pro_gear: false,
-      rank: {
-        id: '753f82f9-27e1-4ee7-9b57-bfef3c83656b',
-        payGradeId: '753f82f9-27e1-4ee7-9b57-bfef3c83656b',
-        payGradeName: 'SSgt',
-      },
     };
     isBooleanFlagEnabled.mockImplementation(() => Promise.resolve(true));
     getRankGradeOptions.mockImplementation(() => Promise.resolve({}));
@@ -621,11 +608,7 @@
       await userEvent.type(screen.getByLabelText(/Orders date/), '08 Nov 2020');
       await userEvent.type(screen.getByLabelText(/Report by date/), '26 Nov 2020');
       await userEvent.click(screen.getByLabelText('No'));
-<<<<<<< HEAD
-      await userEvent.selectOptions(screen.getByLabelText(/Pay grade/), ['SSgt / E_5']);
-=======
       await userEvent.selectOptions(screen.getByLabelText(/Pay grade/), ['SSgt / E-5']);
->>>>>>> f7541f95
 
       // Select a CONUS current duty location
       await userEvent.type(screen.getByLabelText(/Current duty location/), 'AFB', { delay: 100 });
