import React from 'react';
import { screen, waitFor } from '@testing-library/react';
import userEvent from '@testing-library/user-event';
import { act } from 'react-dom/test-utils';

import AddOrders from './AddOrders';

import { createOrders, getServiceMember } from 'services/internalApi';
import { renderWithProviders } from 'testUtils';
import { customerRoutes, generalRoutes } from 'constants/routes';
import { selectCanAddOrders, selectServiceMemberFromLoggedInUser } from 'store/entities/selectors';
import { setCanAddOrders, setMoveId } from 'store/general/actions';

jest.mock('services/internalApi', () => ({
  ...jest.requireActual('services/internalApi'),
  getServiceMember: jest.fn().mockImplementation(() => Promise.resolve()),
  getResponseError: jest.fn().mockImplementation(() => Promise.resolve()),
  createOrders: jest.fn().mockImplementation(() => Promise.resolve()),
}));

jest.mock('store/entities/selectors', () => ({
  ...jest.requireActual('store/entities/selectors'),
  selectServiceMemberFromLoggedInUser: jest.fn(),
  selectCanAddOrders: jest.fn(),
  selectMoveId: jest.fn(),
}));

jest.mock('store/general/actions', () => ({
  ...jest.requireActual('store/general/actions'),
  setCanAddOrders: jest.fn().mockImplementation(() => ({
    type: '',
    payload: '',
  })),
  setMoveId: jest.fn().mockImplementation(() => ({
    type: '',
    payload: '',
  })),
}));

const mockNavigate = jest.fn();
jest.mock('react-router-dom', () => ({
  ...jest.requireActual('react-router-dom'),
  useNavigate: () => mockNavigate,
}));

jest.mock('components/LocationSearchBox/api', () => ({
  ShowAddress: jest.fn().mockImplementation(() =>
    Promise.resolve({
      city: 'Glendale Luke AFB',
      country: 'United States',
      id: 'fa51dab0-4553-4732-b843-1f33407f77bc',
      postalCode: '85309',
      state: 'AZ',
      streetAddress1: 'n/a',
    }),
  ),
  SearchDutyLocations: jest.fn().mockImplementation(() =>
    Promise.resolve([
      {
        address: {
          city: '',
          id: '00000000-0000-0000-0000-000000000000',
          postalCode: '',
          state: '',
          streetAddress1: '',
        },
        address_id: '46c4640b-c35e-4293-a2f1-36c7b629f903',
        affiliation: 'AIR_FORCE',
        created_at: '2021-02-11T16:48:04.117Z',
        id: '93f0755f-6f35-478b-9a75-35a69211da1c',
        name: 'Altus AFB',
        updated_at: '2021-02-11T16:48:04.117Z',
      },
      {
        address: {
          city: '',
          id: '00000000-0000-0000-0000-000000000000',
          postalCode: '',
          state: '',
          streetAddress1: '',
        },
        address_id: '2d7e17f6-1b8a-4727-8949-007c80961a62',
        affiliation: 'AIR_FORCE',
        created_at: '2021-02-11T16:48:04.117Z',
        id: '7d123884-7c1b-4611-92ae-e8d43ca03ad9',
        name: 'Hill AFB',
        updated_at: '2021-02-11T16:48:04.117Z',
      },
      {
        address: {
          city: 'Glendale Luke AFB',
          country: 'United States',
          id: 'fa51dab0-4553-4732-b843-1f33407f77bc',
          postalCode: '85309',
          state: 'AZ',
          streetAddress1: 'n/a',
        },
        address_id: '25be4d12-fe93-47f1-bbec-1db386dfa67f',
        affiliation: 'AIR_FORCE',
        created_at: '2021-02-11T16:48:04.117Z',
        id: 'a8d6b33c-8370-4e92-8df2-356b8c9d0c1a',
        name: 'Luke AFB',
        updated_at: '2021-02-11T16:48:04.117Z',
      },
      {
        address: {
          city: '',
          id: '00000000-0000-0000-0000-000000000000',
          postalCode: '',
          state: '',
          streetAddress1: '',
        },
        address_id: '3dbf1fc7-3289-4c6e-90aa-01b530a7c3c3',
        affiliation: 'AIR_FORCE',
        created_at: '2021-02-11T16:48:20.225Z',
        id: 'd01bd2a4-6695-4d69-8f2f-69e88dff58f8',
        name: 'Shaw AFB',
        updated_at: '2021-02-11T16:48:20.225Z',
      },
      {
        address: {
          city: '',
          id: '00000000-0000-0000-0000-000000000000',
          postalCode: '',
          state: '',
          streetAddress1: '',
        },
        address_id: '1af8f0f3-f75f-46d3-8dc8-c67c2feeb9f0',
        affiliation: 'AIR_FORCE',
        created_at: '2021-02-11T16:49:14.322Z',
        id: 'b1f9a535-96d4-4cc3-adf1-b76505ce0765',
        name: 'Yuma AFB',
        updated_at: '2021-02-11T16:49:14.322Z',
      },
      {
        address: {
          city: '',
          id: '00000000-0000-0000-0000-000000000000',
          postalCode: '',
          state: '',
          streetAddress1: '',
        },
        address_id: 'f2adfebc-7703-4d06-9b49-c6ca8f7968f1',
        affiliation: 'AIR_FORCE',
        created_at: '2021-02-11T16:48:20.225Z',
        id: 'a268b48f-0ad1-4a58-b9d6-6de10fd63d96',
        name: 'Los Angeles AFB',
        updated_at: '2021-02-11T16:48:20.225Z',
      },
      {
        address: {
          city: '',
          id: '00000000-0000-0000-0000-000000000000',
          postalCode: '',
          state: '',
          streetAddress1: '',
        },
        address_id: '13eb2cab-cd68-4f43-9532-7a71996d3296',
        affiliation: 'AIR_FORCE',
        created_at: '2021-02-11T16:48:20.225Z',
        id: 'a48fda70-8124-4e90-be0d-bf8119a98717',
        name: 'Wright-Patterson AFB',
        updated_at: '2021-02-11T16:48:20.225Z',
      },
    ]),
  ),
}));

const serviceMember = {
  id: 'id123',
};

describe('Add Orders page', () => {
  const testProps = {
    serviceMemberId: 'id123',
    context: { flags: { allOrdersTypes: true } },
    canAddOrders: true,
    moveId: '',
    updateOrders: jest.fn(),
    updateServiceMember: jest.fn(),
    setCanAddOrders: jest.fn(),
    setMoveId: jest.fn(),
  };

  const testPropsRedirect = {
    serviceMemberId: 'id123',
    context: { flags: { allOrdersTypes: true } },
    canAddOrders: false,
    moveId: '',
    updateOrders: jest.fn(),
    updateServiceMember: jest.fn(),
    setCanAddOrders: jest.fn(),
    setMoveId: jest.fn(),
  };

  it('renders all content of Orders component', async () => {
    selectServiceMemberFromLoggedInUser.mockImplementation(() => serviceMember);
    renderWithProviders(<AddOrders {...testProps} />, {
      path: customerRoutes.ORDERS_ADD_PATH,
    });

    await screen.findByRole('heading', { level: 1, name: 'Tell us about your move orders' });
    expect(screen.getByTestId('main-container')).toBeInTheDocument();
    expect(screen.getByTestId('orders-form-container')).toBeInTheDocument();
    const saveBtn = await screen.findByRole('button', { name: 'Back' });
    expect(saveBtn).toBeInTheDocument();
    const cancelBtn = await screen.findByRole('button', { name: 'Next' });
    expect(cancelBtn).toBeInTheDocument();
  });

  it('renders all fields on load', async () => {
    selectServiceMemberFromLoggedInUser.mockImplementation(() => serviceMember);
    renderWithProviders(<AddOrders {...testProps} />, {
      path: customerRoutes.ORDERS_ADD_PATH,
    });

    await screen.findByRole('heading', { level: 1, name: 'Tell us about your move orders' });
    expect(screen.getByLabelText(/Orders type/)).toBeInTheDocument();
    expect(screen.getByLabelText(/Orders date/)).toBeInTheDocument();
    expect(screen.getByLabelText(/Report by date/)).toBeInTheDocument();
    expect(screen.getByText('Are dependents included in your orders?')).toBeInTheDocument();
    expect(screen.getByLabelText(/Current duty location/)).toBeInTheDocument();
    expect(screen.getByLabelText(/New duty location/)).toBeInTheDocument();
    expect(screen.getByLabelText(/Pay grade/)).toBeInTheDocument();

    const backBtn = await screen.findByRole('button', { name: 'Back' });
    expect(backBtn).toBeInTheDocument();
    expect(backBtn).toBeEnabled();

    const nextBtn = await screen.findByRole('button', { name: 'Next' });
    expect(nextBtn).toBeInTheDocument();
    expect(nextBtn).toBeDisabled();
  });

  it('next button creates the orders and updates state', async () => {
    const testOrdersValues = {
      id: 'testOrdersId',
      orders_type: 'PERMANENT_CHANGE_OF_STATION',
      issue_date: '2020-11-08',
      report_by_date: '2020-11-26',
      has_dependents: false,
      moves: ['testMovId'],
      new_duty_location: {
        address: {
          city: 'Des Moines',
          country: 'US',
          id: 'a4b30b99-4e82-48a6-b736-01662b499d6a',
          postalCode: '50309',
          state: 'IA',
          streetAddress1: '987 Other Avenue',
          streetAddress2: 'P.O. Box 1234',
          streetAddress3: 'c/o Another Person',
        },
        address_id: 'a4b30b99-4e82-48a6-b736-01662b499d6a',
        affiliation: 'AIR_FORCE',
        created_at: '2020-10-19T17:01:16.114Z',
        id: 'f9299768-16d2-4a13-ae39-7087a58b1f62',
        name: 'Yuma AFB',
        updated_at: '2020-10-19T17:01:16.114Z',
      },
      grade: 'E_1',
    };

    selectServiceMemberFromLoggedInUser.mockImplementation(() => serviceMember);
    createOrders.mockImplementation(() => Promise.resolve(testOrdersValues));
    getServiceMember.mockImplementation(() => Promise.resolve());

    await act(async () => {
      renderWithProviders(<AddOrders {...testProps} />, {
        path: customerRoutes.ORDERS_ADD_PATH,
      });
    });

    const nextBtn = await screen.findByRole('button', { name: 'Next' });
    expect(nextBtn).toBeInTheDocument();

<<<<<<< HEAD
    await userEvent.selectOptions(screen.getByLabelText(/Orders type/), 'PERMANENT_CHANGE_OF_STATION');
    await userEvent.type(screen.getByLabelText(/Orders date/), '08 Nov 2020');
    await userEvent.type(screen.getByLabelText(/Report by date/), '26 Nov 2020');
    await userEvent.click(screen.getByLabelText('No'));
    await userEvent.selectOptions(screen.getByLabelText(/Pay grade/), ['E_5']);

    // Test Current Duty Location Search Box interaction
    await userEvent.type(screen.getByLabelText(/Current duty location/), 'AFB', { delay: 100 });
    const selectedOptionCurrent = await screen.findByText(/Altus/);
    await userEvent.click(selectedOptionCurrent);

    // Test New Duty Location Search Box interaction
    await userEvent.type(screen.getByLabelText(/New duty location/), 'AFB', { delay: 100 });
    const selectedOptionNew = await screen.findByText(/Luke/);
    await userEvent.click(selectedOptionNew);
=======
    await act(async () => {
      await userEvent.selectOptions(screen.getByLabelText(/Orders type/), 'PERMANENT_CHANGE_OF_STATION');
      await userEvent.type(screen.getByLabelText(/Orders date/), '08 Nov 2020');
      await userEvent.type(screen.getByLabelText(/Report by date/), '26 Nov 2020');
      await userEvent.click(screen.getByLabelText('No'));
      await userEvent.selectOptions(screen.getByLabelText(/Pay grade/), ['E_5']);

      // Test Current Duty Location Search Box interaction
      await userEvent.type(screen.getByLabelText(/Current duty location/), 'AFB', { delay: 100 });
      const selectedOptionCurrent = await screen.findByText(/Altus/);
      await userEvent.click(selectedOptionCurrent);

      // Test New Duty Location Search Box interaction
      await userEvent.type(screen.getByLabelText(/New duty location/), 'AFB', { delay: 100 });
      const selectedOptionNew = await screen.findByText(/Luke/);
      await userEvent.click(selectedOptionNew);
    });
>>>>>>> 46422838

    await waitFor(() => {
      expect(screen.getByRole('form')).toHaveFormValues({
        new_duty_location: 'Luke AFB',
        origin_duty_location: 'Altus AFB',
      });
    });

    await waitFor(() => expect(nextBtn).toBeEnabled());

    await act(async () => {
      await userEvent.click(nextBtn);
    });

    await waitFor(() => {
      expect(createOrders).toHaveBeenCalled();
      expect(setMoveId).toHaveBeenCalled();
      expect(setCanAddOrders).toHaveBeenCalled();
      expect(getServiceMember).toHaveBeenCalledWith(testProps.serviceMemberId);
    });
  });

  it('redirects the user if canAddOrders is false', async () => {
    selectServiceMemberFromLoggedInUser.mockImplementation(() => serviceMember);
    selectCanAddOrders.mockImplementation(() => false);
    renderWithProviders(<AddOrders {...testPropsRedirect} />, {
      path: customerRoutes.ORDERS_ADD_PATH,
    });

    expect(mockNavigate).toHaveBeenCalledWith(generalRoutes.HOME_PATH);
  });
});<|MERGE_RESOLUTION|>--- conflicted
+++ resolved
@@ -274,23 +274,6 @@
     const nextBtn = await screen.findByRole('button', { name: 'Next' });
     expect(nextBtn).toBeInTheDocument();
 
-<<<<<<< HEAD
-    await userEvent.selectOptions(screen.getByLabelText(/Orders type/), 'PERMANENT_CHANGE_OF_STATION');
-    await userEvent.type(screen.getByLabelText(/Orders date/), '08 Nov 2020');
-    await userEvent.type(screen.getByLabelText(/Report by date/), '26 Nov 2020');
-    await userEvent.click(screen.getByLabelText('No'));
-    await userEvent.selectOptions(screen.getByLabelText(/Pay grade/), ['E_5']);
-
-    // Test Current Duty Location Search Box interaction
-    await userEvent.type(screen.getByLabelText(/Current duty location/), 'AFB', { delay: 100 });
-    const selectedOptionCurrent = await screen.findByText(/Altus/);
-    await userEvent.click(selectedOptionCurrent);
-
-    // Test New Duty Location Search Box interaction
-    await userEvent.type(screen.getByLabelText(/New duty location/), 'AFB', { delay: 100 });
-    const selectedOptionNew = await screen.findByText(/Luke/);
-    await userEvent.click(selectedOptionNew);
-=======
     await act(async () => {
       await userEvent.selectOptions(screen.getByLabelText(/Orders type/), 'PERMANENT_CHANGE_OF_STATION');
       await userEvent.type(screen.getByLabelText(/Orders date/), '08 Nov 2020');
@@ -308,7 +291,6 @@
       const selectedOptionNew = await screen.findByText(/Luke/);
       await userEvent.click(selectedOptionNew);
     });
->>>>>>> 46422838
 
     await waitFor(() => {
       expect(screen.getByRole('form')).toHaveFormValues({
