import React from 'react';
import { screen, waitFor } from '@testing-library/react';
import userEvent from '@testing-library/user-event';
import { act } from 'react-dom/test-utils';

import AddOrders from './AddOrders';

import { createOrders, getRankOptions, getServiceMember, showCounselingOffices } from 'services/internalApi';
import { renderWithProviders } from 'testUtils';
import { customerRoutes, generalRoutes } from 'constants/routes';
import { selectCanAddOrders, selectServiceMemberFromLoggedInUser } from 'store/entities/selectors';
import { setCanAddOrders, setMoveId, setShowLoadingSpinner } from 'store/general/actions';
import { isBooleanFlagEnabled } from 'utils/featureFlags';
import { ORDERS_BRANCH_OPTIONS, ORDERS_TYPE } from 'constants/orders';
import { getRankOptions } from 'services/ghcApi';

// Tests are timing out. High assumption it is due to service counseling office drop-down choice not being loaded on initial form load. It's another API call
jest.setTimeout(60000);

jest.mock('services/internalApi', () => ({
  ...jest.requireActual('services/internalApi'),
  getServiceMember: jest.fn().mockImplementation(() => Promise.resolve()),
  getResponseError: jest.fn().mockImplementation(() => Promise.resolve()),
  createOrders: jest.fn().mockImplementation(() => Promise.resolve()),
  showCounselingOffices: jest.fn().mockImplementation(() =>
    Promise.resolve({
      body: [
        {
          id: '3e937c1f-5539-4919-954d-017989130584',
          name: 'Albuquerque AFB',
        },
        {
          id: 'fa51dab0-4553-4732-b843-1f33407f77bc',
          name: 'Glendale Luke AFB',
        },
      ],
    }),
  ),
  getRankOptions: jest.fn().mockImplementation(() => {
    return Promise.resolve([
      {
<<<<<<< HEAD
        id: 'ae9f9d91-b049-4f60-bdc9-e441a7b3cb30',
        paygradeId: '3f142461-dca5-4a77-9295-92ee93371330',
        rankGradeName: 'E-5',
        rankOrder: 21,
=======
        id: 'cb0ee2b8-e852-40fe-b972-2730b53860c7',
        paygradeId: '5f871c82-f259-43cc-9245-a6e18975dde0',
        rankName: 'Amn',
        rankOrder: 24,
>>>>>>> cc4d1038
      },
    ]);
  }),
}));

jest.mock('services/ghcApi', () => ({
  ...jest.requireActual('services/ghcApi'),
  getRankOptions: jest.fn(() =>
    Promise.resolve([
      {
        id: 'ae9f9d91-b049-4f60-bdc9-e441a7b3cb30',
        paygradeId: '3f142461-dca5-4a77-9295-92ee93371330',
        rankName: 'E-5',
        rankOrder: 21,
      },
    ]),
  ),
}));

jest.mock('store/entities/selectors', () => ({
  ...jest.requireActual('store/entities/selectors'),
  selectServiceMemberFromLoggedInUser: jest.fn(),
  selectCanAddOrders: jest.fn(),
  selectMoveId: jest.fn(),
}));

jest.mock('store/general/actions', () => ({
  ...jest.requireActual('store/general/actions'),
  setCanAddOrders: jest.fn().mockImplementation(() => ({
    type: '',
    payload: '',
  })),
  setMoveId: jest.fn().mockImplementation(() => ({
    type: '',
    payload: '',
  })),
  setShowLoadingSpinner: jest.fn().mockImplementation(() => ({
    type: '',
    showSpinner: false,
    loadingSpinnerMessage: '',
  })),
}));

const mockNavigate = jest.fn();
jest.mock('react-router-dom', () => ({
  ...jest.requireActual('react-router-dom'),
  useNavigate: () => mockNavigate,
}));

jest.mock('components/LocationSearchBox/api', () => ({
  ShowAddress: jest.fn().mockImplementation(() =>
    Promise.resolve({
      city: 'Glendale Luke AFB',
      country: 'United States',
      id: 'fa51dab0-4553-4732-b843-1f33407f77bc',
      postalCode: '85309',
      state: 'AZ',
      streetAddress1: 'n/a',
    }),
  ),
  SearchDutyLocations: jest.fn().mockImplementation(() =>
    Promise.resolve([
      {
        address: {
          city: '',
          id: '00000000-0000-0000-0000-000000000000',
          postalCode: '',
          state: '',
          streetAddress1: '',
        },
        address_id: '46c4640b-c35e-4293-a2f1-36c7b629f903',
        affiliation: 'AIR_FORCE',
        created_at: '2021-02-11T16:48:04.117Z',
        id: '93f0755f-6f35-478b-9a75-35a69211da1c',
        name: 'Altus AFB',
        updated_at: '2021-02-11T16:48:04.117Z',
      },
      {
        address: {
          city: '',
          id: '00000000-0000-0000-0000-000000000000',
          postalCode: '',
          state: '',
          streetAddress1: '',
        },
        address_id: '2d7e17f6-1b8a-4727-8949-007c80961a62',
        affiliation: 'AIR_FORCE',
        created_at: '2021-02-11T16:48:04.117Z',
        id: '7d123884-7c1b-4611-92ae-e8d43ca03ad9',
        name: 'Hill AFB',
        updated_at: '2021-02-11T16:48:04.117Z',
      },
      {
        address: {
          city: 'Glendale Luke AFB',
          country: 'United States',
          id: 'fa51dab0-4553-4732-b843-1f33407f77bc',
          postalCode: '85309',
          state: 'AZ',
          streetAddress1: 'n/a',
        },
        address_id: '25be4d12-fe93-47f1-bbec-1db386dfa67f',
        affiliation: 'AIR_FORCE',
        created_at: '2021-02-11T16:48:04.117Z',
        id: 'a8d6b33c-8370-4e92-8df2-356b8c9d0c1a',
        name: 'Luke AFB',
        updated_at: '2021-02-11T16:48:04.117Z',
      },
      {
        address: {
          city: 'Elmendorf AFB',
          country: 'US',
          id: 'fa51dab0-4553-4732-b843-1f33407f11bc',
          postalCode: '78112',
          state: 'AK',
          streetAddress1: 'n/a',
          isOconus: true,
        },
        address_id: 'fa51dab0-4553-4732-b843-1f33407f11bc',
        affiliation: 'AIR_FORCE',
        created_at: '2021-02-11T16:48:04.117Z',
        id: 'a8d6b33c-8370-4e92-8df2-356b8c9d0c1a',
        name: 'Elmendorf AFB',
        updated_at: '2021-02-11T16:48:04.117Z',
      },
      {
        address: {
          city: '',
          id: '00000000-0000-0000-0000-000000000000',
          postalCode: '',
          state: '',
          streetAddress1: '',
        },
        address_id: '3dbf1fc7-3289-4c6e-90aa-01b530a7c3c3',
        affiliation: 'AIR_FORCE',
        created_at: '2021-02-11T16:48:20.225Z',
        id: 'd01bd2a4-6695-4d69-8f2f-69e88dff58f8',
        name: 'Shaw AFB',
        updated_at: '2021-02-11T16:48:20.225Z',
      },
      {
        address: {
          city: '',
          id: '00000000-0000-0000-0000-000000000000',
          postalCode: '',
          state: '',
          streetAddress1: '',
        },
        address_id: '1af8f0f3-f75f-46d3-8dc8-c67c2feeb9f0',
        affiliation: 'AIR_FORCE',
        created_at: '2021-02-11T16:49:14.322Z',
        id: 'b1f9a535-96d4-4cc3-adf1-b76505ce0765',
        name: 'Yuma AFB',
        updated_at: '2021-02-11T16:49:14.322Z',
      },
      {
        address: {
          city: '',
          id: '00000000-0000-0000-0000-000000000000',
          postalCode: '',
          state: '',
          streetAddress1: '',
        },
        address_id: 'f2adfebc-7703-4d06-9b49-c6ca8f7968f1',
        affiliation: 'AIR_FORCE',
        created_at: '2021-02-11T16:48:20.225Z',
        id: 'a268b48f-0ad1-4a58-b9d6-6de10fd63d96',
        name: 'Los Angeles AFB',
        updated_at: '2021-02-11T16:48:20.225Z',
      },
      {
        address: {
          city: '',
          id: '00000000-0000-0000-0000-000000000000',
          postalCode: '',
          state: '',
          streetAddress1: '',
        },
        address_id: '13eb2cab-cd68-4f43-9532-7a71996d3296',
        affiliation: 'AIR_FORCE',
        created_at: '2021-02-11T16:48:20.225Z',
        id: 'a48fda70-8124-4e90-be0d-bf8119a98717',
        name: 'Wright-Patterson AFB',
        updated_at: '2021-02-11T16:48:20.225Z',
      },
    ]),
  ),
}));

const serviceMember = {
  id: 'id123',
};

jest.mock('utils/featureFlags', () => ({
  ...jest.requireActual('utils/featureFlags'),
  isBooleanFlagEnabled: jest.fn().mockImplementation(() => Promise.resolve(false)),
}));

describe('Add Orders page', () => {
  const testProps = {
    serviceMemberId: 'id123',
    context: { flags: { allOrdersTypes: true } },
    canAddOrders: true,
    moveId: '',
    updateOrders: jest.fn(),
    updateServiceMember: jest.fn(),
    setCanAddOrders: jest.fn(),
    setMoveId: jest.fn(),
    affiliation: ORDERS_BRANCH_OPTIONS.AIR_FORCE,
  };

  const testPropsRedirect = {
    serviceMemberId: 'id123',
    context: { flags: { allOrdersTypes: true } },
    canAddOrders: false,
    moveId: '',
    updateOrders: jest.fn(),
    updateServiceMember: jest.fn(),
    setCanAddOrders: jest.fn(),
    setMoveId: jest.fn(),
  };

  it('renders all content of Orders component', async () => {
    showCounselingOffices.mockImplementation(() => Promise.resolve({}));
    selectServiceMemberFromLoggedInUser.mockImplementation(() => serviceMember);
    renderWithProviders(<AddOrders {...testProps} />, {
      path: customerRoutes.ORDERS_ADD_PATH,
    });

    await screen.findByRole('heading', { level: 1, name: 'Tell us about your move orders' });
    expect(screen.getByTestId('main-container')).toBeInTheDocument();
    expect(screen.getByTestId('orders-form-container')).toBeInTheDocument();
    const saveBtn = await screen.findByRole('button', { name: 'Back' });
    expect(saveBtn).toBeInTheDocument();
    const cancelBtn = await screen.findByRole('button', { name: 'Next' });
    expect(cancelBtn).toBeInTheDocument();
  });

  it('renders all fields on load', async () => {
    selectServiceMemberFromLoggedInUser.mockImplementation(() => serviceMember);
    renderWithProviders(<AddOrders {...testProps} />, {
      path: customerRoutes.ORDERS_ADD_PATH,
    });

    await screen.findByRole('heading', { level: 1, name: 'Tell us about your move orders' });
    expect(screen.getByLabelText(/Orders type/)).toBeInTheDocument();
    expect(screen.getByLabelText(/Orders date/)).toBeInTheDocument();
    expect(screen.getByLabelText(/Report by date/)).toBeInTheDocument();
    expect(screen.getByText('Are dependents included in your orders?')).toBeInTheDocument();
    expect(screen.getByLabelText(/Current duty location/)).toBeInTheDocument();
    expect(screen.getByLabelText(/New duty location/)).toBeInTheDocument();
    expect(screen.getByLabelText(/Pay grade/)).toBeInTheDocument();

    const backBtn = await screen.findByRole('button', { name: 'Back' });
    expect(backBtn).toBeInTheDocument();
    expect(backBtn).toBeEnabled();

    const nextBtn = await screen.findByRole('button', { name: 'Next' });
    expect(nextBtn).toBeInTheDocument();
    expect(nextBtn).toBeDisabled();
  });

  it('does not render conditional dependent fields on load', async () => {
    selectServiceMemberFromLoggedInUser.mockImplementation(() => serviceMember);
    renderWithProviders(<AddOrders {...testProps} />, {
      path: customerRoutes.ORDERS_ADD_PATH,
    });

    await screen.findByRole('heading', { level: 1, name: 'Tell us about your move orders' });
    expect(screen.queryByText('Is this an accompanied tour?')).not.toBeInTheDocument();
    expect(screen.queryByLabelText(/Number of dependents under the age of 12/)).not.toBeInTheDocument();
    expect(screen.queryByLabelText(/Number of dependents of the age 12 or over/)).not.toBeInTheDocument();
    expect(
      screen.queryByText(
        'Unaccompanied Tour: An authorized order (assignment or tour) that DOES NOT allow dependents to travel to the new Permanent Duty Station (PDS)',
      ),
    ).not.toBeInTheDocument();
    expect(
      screen.queryByText(
        'Accompanied Tour: An authorized order (assignment or tour) that allows dependents to travel to the new Permanent Duty Station (PDS)',
      ),
    ).not.toBeInTheDocument();
  });

  it('calls the loading spinner when a current duty location is selected', async () => {
    isBooleanFlagEnabled.mockImplementation(() => Promise.resolve(true));
    selectServiceMemberFromLoggedInUser.mockImplementation(() => serviceMember);
    renderWithProviders(<AddOrders {...testProps} />, {
      path: customerRoutes.ORDERS_ADD_PATH,
    });

    await screen.findByRole('heading', { level: 1, name: 'Tell us about your move orders' });
    // Select a CONUS current duty location
    await userEvent.type(screen.getByLabelText(/Current duty location/), 'AFB', { delay: 100 });
    const selectedOptionCurrent = await screen.findByText(/Altus/);
    await userEvent.click(selectedOptionCurrent);
    await waitFor(() => {
      expect(setShowLoadingSpinner).toHaveBeenCalled();
    });
  });

  it('does not render the input boxes for number of dependents over or under 12 if both locations are CONUS', async () => {
    selectServiceMemberFromLoggedInUser.mockImplementation(() => serviceMember);
    renderWithProviders(<AddOrders {...testProps} />, {
      path: customerRoutes.ORDERS_ADD_PATH,
    });

    await screen.findByRole('heading', { level: 1, name: 'Tell us about your move orders' });
    // Select a CONUS current duty location and new duty location
    await userEvent.type(screen.getByLabelText(/Current duty location/), 'AFB', { delay: 100 });
    const selectedOptionCurrent = await screen.findByText(/Altus/);
    await userEvent.click(selectedOptionCurrent);
    await userEvent.type(screen.getByLabelText(/New duty location/), 'AFB', { delay: 100 });
    const selectedOptionNew = await screen.findByText(/Luke/);
    await userEvent.click(selectedOptionNew);

    // Select that dependents are present
    await userEvent.click(screen.getByTestId('hasDependentsYes'));

    // With both addresses being CONUS, the number of dependents input boxes should be missing
    expect(screen.queryByLabelText(/Number of dependents under the age of 12/)).not.toBeInTheDocument();
    expect(screen.queryByLabelText(/Number of dependents of the age 12 or over/)).not.toBeInTheDocument();
  });

  it('does render the input boxes for number of dependents over or under 12 if one of the locations are OCONUS', async () => {
    isBooleanFlagEnabled.mockImplementation(() => Promise.resolve(true));
    selectServiceMemberFromLoggedInUser.mockImplementation(() => serviceMember);
    renderWithProviders(<AddOrders {...testProps} />, {
      path: customerRoutes.ORDERS_ADD_PATH,
    });

    await screen.findByRole('heading', { level: 1, name: 'Tell us about your move orders' });
    // Select a CONUS current duty location
    await userEvent.type(screen.getByLabelText(/Current duty location/), 'AFB', { delay: 100 });
    const selectedOptionCurrent = await screen.findByText(/Altus/);
    await userEvent.click(selectedOptionCurrent);
    // Select an OCONUS new duty location
    await userEvent.type(screen.getByLabelText(/New duty location/), 'AFB', { delay: 100 });
    const selectedOptionNew = await screen.findByText(/Elmendorf/);
    await userEvent.click(selectedOptionNew);
    // Select that dependents are present
    await userEvent.click(screen.getByTestId('hasDependentsYes'));
    // With one of the duty locations being OCONUS, the number of dependents input boxes should be present
    expect(screen.getByLabelText(/Number of dependents under the age of 12/)).toBeInTheDocument();
    expect(screen.getByLabelText(/Number of dependents of the age 12 or over/)).toBeInTheDocument();
  });

  it('only renders dependents age groupings and accompanied tour if dependents are present', async () => {
    isBooleanFlagEnabled.mockImplementation(() => Promise.resolve(true));
    selectServiceMemberFromLoggedInUser.mockImplementation(() => serviceMember);
    renderWithProviders(<AddOrders {...testProps} />, {
      path: customerRoutes.ORDERS_ADD_PATH,
    });

    await screen.findByRole('heading', { level: 1, name: 'Tell us about your move orders' });
    // Select a CONUS current duty location
    await userEvent.type(screen.getByLabelText(/Current duty location/), 'AFB', { delay: 100 });
    const selectedOptionCurrent = await screen.findByText(/Altus/);
    await userEvent.click(selectedOptionCurrent);
    // Select an OCONUS new duty location
    await userEvent.type(screen.getByLabelText(/New duty location/), 'AFB', { delay: 100 });
    const selectedOptionNew = await screen.findByText(/Elmendorf/);
    await userEvent.click(selectedOptionNew);
    // Select that dependents are present
    await userEvent.click(screen.getByTestId('hasDependentsNo'));
    // With one of the duty locations being OCONUS, the number of dependents input boxes should be present
    expect(screen.queryByLabelText(/Number of dependents under the age of 12/)).not.toBeInTheDocument();
    expect(screen.queryByLabelText(/Number of dependents of the age 12 or over/)).not.toBeInTheDocument();
    expect(screen.queryByLabelText(/Is this an accompanied tour?/)).not.toBeInTheDocument();
  });

  it('next button creates the orders and updates state', async () => {
    const testOrdersValues = {
      id: 'testOrdersId',
      orders_type: ORDERS_TYPE.PERMANENT_CHANGE_OF_STATION,
      issue_date: '2020-11-08',
      report_by_date: '2020-11-26',
      has_dependents: false,
      moves: ['testMovId'],
      new_duty_location: {
        address: {
          city: 'Des Moines',
          country: 'US',
          id: 'a4b30b99-4e82-48a6-b736-01662b499d6a',
          postalCode: '50309',
          state: 'IA',
          streetAddress1: '987 Other Avenue',
          streetAddress2: 'P.O. Box 1234',
          streetAddress3: 'c/o Another Person',
        },
        address_id: 'a4b30b99-4e82-48a6-b736-01662b499d6a',
        affiliation: 'AIR_FORCE',
        created_at: '2020-10-19T17:01:16.114Z',
        id: 'f9299768-16d2-4a13-ae39-7087a58b1f62',
        name: 'Yuma AFB',
        updated_at: '2020-10-19T17:01:16.114Z',
      },
      grade: 'E_1',
    };

    selectServiceMemberFromLoggedInUser.mockImplementation(() => serviceMember);
    createOrders.mockImplementation(() => Promise.resolve(testOrdersValues));
    getServiceMember.mockImplementation(() => Promise.resolve());

    await act(async () => {
      renderWithProviders(<AddOrders {...testProps} />, {
        path: customerRoutes.ORDERS_ADD_PATH,
      });
    });

    const nextBtn = await screen.findByRole('button', { name: 'Next' });
    expect(nextBtn).toBeInTheDocument();

    await act(async () => {
      await userEvent.selectOptions(screen.getByLabelText(/Orders type/), ORDERS_TYPE.PERMANENT_CHANGE_OF_STATION);
      await userEvent.type(screen.getByLabelText(/Orders date/), '08 Nov 2020');
      await userEvent.type(screen.getByLabelText(/Report by date/), '26 Nov 2020');
      await userEvent.click(screen.getByLabelText('No'));
<<<<<<< HEAD
      await userEvent.selectOptions(screen.getByLabelText(/Pay grade/), ['E-5']);
      getRankOptions.mockImplementation(() =>
        Promise.resolve([{ id: 'cb0ee2b8-e852-40fe-b972-2730b53860c7', rankGradeName: 'SSgt' }]),
      );
      await userEvent.selectOptions(screen.getByLabelText(/Rank/), ['SSgt']);
=======
      await userEvent.selectOptions(screen.getByLabelText(/Pay grade/), ['E-2']);
      getRankOptions.mockImplementation(() =>
        Promise.resolve([{ id: 'cb0ee2b8-e852-40fe-b972-2730b53860c7', rankName: 'Amn' }]),
      );
      await userEvent.selectOptions(screen.getByLabelText(/Rank/), ['Amn']);
>>>>>>> cc4d1038

      // Test Current Duty Location Search Box interaction
      await userEvent.type(screen.getByLabelText(/Current duty location/), 'AFB', { delay: 100 });
      const selectedOptionCurrent = await screen.findByText(/Altus/);
      await userEvent.click(selectedOptionCurrent);

      // Test New Duty Location Search Box interaction
      await userEvent.type(screen.getByLabelText(/New duty location/), 'AFB', { delay: 100 });
      const selectedOptionNew = await screen.findByText(/Luke/);
      await userEvent.click(selectedOptionNew);
    });

    await waitFor(() => {
      expect(screen.getByRole('form')).toHaveFormValues({
        new_duty_location: 'Luke AFB',
        origin_duty_location: 'Altus AFB',
      });
    });

    await waitFor(() => expect(nextBtn).toBeEnabled());

    await act(async () => {
      await userEvent.click(nextBtn);
    });

    await waitFor(() => {
      expect(createOrders).toHaveBeenCalled();
      expect(setMoveId).toHaveBeenCalled();
      expect(setCanAddOrders).toHaveBeenCalled();
      expect(getServiceMember).toHaveBeenCalledWith(testProps.serviceMemberId);
    });
  });

  it('submits OCONUS fields correctly on form submit', async () => {
    const testOrdersValues = {
      orders_type: 'PERMANENT_CHANGE_OF_STATION',
      issue_date: '2020-11-08',
      report_by_date: '2020-11-26',
      has_dependents: true,
      accompanied_tour: true,
      dependents_under_twelve: 1,
      dependents_twelve_and_over: 2,
      civilian_tdy_ub_allowance: 0,
      counseling_office_id: null,
      origin_duty_location: {
        address: {
          city: '',
          id: '00000000-0000-0000-0000-000000000000',
          postalCode: '',
          state: '',
          streetAddress1: '',
        },
        address_id: '46c4640b-c35e-4293-a2f1-36c7b629f903',
        affiliation: 'AIR_FORCE',
        created_at: '2021-02-11T16:48:04.117Z',
        id: '93f0755f-6f35-478b-9a75-35a69211da1c',
        name: 'Altus AFB',
        updated_at: '2021-02-11T16:48:04.117Z',
      },
      new_duty_location_id: 'a8d6b33c-8370-4e92-8df2-356b8c9d0c1a',
      new_duty_location: {
        address: {
          city: 'Elmendorf AFB',
          country: 'US',
          isOconus: true,
          id: 'fa51dab0-4553-4732-b843-1f33407f11bc',
          postalCode: '78112',
          state: 'AK',
          streetAddress1: 'n/a',
        },
        affiliation: 'AIR_FORCE',
        created_at: '2021-02-11T16:48:04.117Z',
        id: 'a8d6b33c-8370-4e92-8df2-356b8c9d0c1a',
        name: 'Elmendorf AFB',
        updated_at: '2021-02-11T16:48:04.117Z',
        address_id: 'fa51dab0-4553-4732-b843-1f33407f11bc',
      },
      grade: 'E_2',
      rank: 'cb0ee2b8-e852-40fe-b972-2730b53860c7',
      origin_duty_location_id: '93f0755f-6f35-478b-9a75-35a69211da1c',
      service_member_id: 'id123',
      spouse_has_pro_gear: false,
    };
    isBooleanFlagEnabled.mockImplementation(() => Promise.resolve(true));
    selectServiceMemberFromLoggedInUser.mockImplementation(() => serviceMember);
    renderWithProviders(<AddOrders {...testProps} />, {
      path: customerRoutes.ORDERS_ADD_PATH,
    });
    await screen.findByRole('heading', { level: 1, name: 'Tell us about your move orders' });

    const nextBtn = await screen.findByRole('button', { name: 'Next' });
    expect(nextBtn).toBeInTheDocument();

    // Set standard form fields
    await act(async () => {
      await userEvent.selectOptions(screen.getByLabelText(/Orders type/), 'PERMANENT_CHANGE_OF_STATION');
      await userEvent.type(screen.getByLabelText(/Orders date/), '08 Nov 2020');
      await userEvent.type(screen.getByLabelText(/Report by date/), '26 Nov 2020');
      await userEvent.click(screen.getByLabelText('No'));
<<<<<<< HEAD
      await userEvent.selectOptions(screen.getByLabelText(/Pay grade/), ['E-5']);
      getRankOptions.mockImplementation(() =>
        Promise.resolve([{ id: 'cb0ee2b8-e852-40fe-b972-2730b53860c7', rankGradeName: 'SSgt' }]),
      );
      await userEvent.selectOptions(screen.getByLabelText(/Rank/), ['SSgt']);
=======
      await userEvent.selectOptions(screen.getByLabelText(/Pay grade/), ['E-2']);
      getRankOptions.mockImplementation(() =>
        Promise.resolve([{ id: 'cb0ee2b8-e852-40fe-b972-2730b53860c7', rankName: 'Amn' }]),
      );
      await userEvent.selectOptions(screen.getByLabelText(/Rank/), ['Amn']);
>>>>>>> cc4d1038

      // Select a CONUS current duty location
      await userEvent.type(screen.getByLabelText(/Current duty location/), 'AFB', { delay: 100 });
      const selectedOptionCurrent = await screen.findByText(/Altus/);
      await userEvent.click(selectedOptionCurrent);
      // Select an OCONUS new duty location
      await userEvent.type(screen.getByLabelText(/New duty location/), 'AFB', { delay: 100 });
      const selectedOptionNew = await screen.findByText(/Elmendorf/);
      await userEvent.click(selectedOptionNew);
    });

    await waitFor(() => {
      expect(screen.getByRole('form')).toHaveFormValues({
        new_duty_location: 'Elmendorf AFB',
        origin_duty_location: 'Altus AFB',
      });
    });

    // Set dependents and accompanied tour
    await userEvent.click(screen.getByTestId('hasDependentsYes'));
    await userEvent.click(screen.getByTestId('isAnAccompaniedTourYes'));
    await userEvent.type(screen.getByTestId('dependentsUnderTwelve'), '1');
    await userEvent.type(screen.getByTestId('dependentsTwelveAndOver'), '2');

    await waitFor(() => expect(nextBtn).toBeEnabled());

    await act(async () => {
      await userEvent.click(nextBtn);
    });

    await waitFor(() => {
      expect(createOrders).toHaveBeenCalledWith(testOrdersValues);
    });
  });

  it('properly does not pass in OCONUS fields when is a CONUS move', async () => {
    const testOrdersValues = {
      orders_type: 'PERMANENT_CHANGE_OF_STATION',
      issue_date: '2020-11-08',
      report_by_date: '2020-11-26',
      has_dependents: false,
      counseling_office_id: null,
      dependents_twelve_and_over: null,
      dependents_under_twelve: null,
      civilian_tdy_ub_allowance: null,
      accompanied_tour: null,
      origin_duty_location: {
        address: {
          city: '',
          id: '00000000-0000-0000-0000-000000000000',
          postalCode: '',
          state: '',
          streetAddress1: '',
        },
        address_id: '46c4640b-c35e-4293-a2f1-36c7b629f903',
        affiliation: 'AIR_FORCE',
        created_at: '2021-02-11T16:48:04.117Z',
        id: '93f0755f-6f35-478b-9a75-35a69211da1c',
        name: 'Altus AFB',
        updated_at: '2021-02-11T16:48:04.117Z',
      },
      new_duty_location_id: 'a8d6b33c-8370-4e92-8df2-356b8c9d0c1a',
      new_duty_location: {
        address: {
          city: 'Glendale Luke AFB',
          country: 'United States',
          id: 'fa51dab0-4553-4732-b843-1f33407f77bc',
          postalCode: '85309',
          state: 'AZ',
          streetAddress1: 'n/a',
        },
        affiliation: 'AIR_FORCE',
        created_at: '2021-02-11T16:48:04.117Z',
        id: 'a8d6b33c-8370-4e92-8df2-356b8c9d0c1a',
        name: 'Luke AFB',
        updated_at: '2021-02-11T16:48:04.117Z',
        address_id: '25be4d12-fe93-47f1-bbec-1db386dfa67f',
      },
      grade: 'E_2',
      rank: 'cb0ee2b8-e852-40fe-b972-2730b53860c7',
      origin_duty_location_id: '93f0755f-6f35-478b-9a75-35a69211da1c',
      service_member_id: 'id123',
      spouse_has_pro_gear: false,
    };
    isBooleanFlagEnabled.mockImplementation(() => Promise.resolve(true));
    selectServiceMemberFromLoggedInUser.mockImplementation(() => serviceMember);
    renderWithProviders(<AddOrders {...testProps} />, {
      path: customerRoutes.ORDERS_ADD_PATH,
    });
    await screen.findByRole('heading', { level: 1, name: 'Tell us about your move orders' });

    const nextBtn = await screen.findByRole('button', { name: 'Next' });
    expect(nextBtn).toBeInTheDocument();

    // Set standard form fields
    await act(async () => {
      await userEvent.selectOptions(screen.getByLabelText(/Orders type/), 'PERMANENT_CHANGE_OF_STATION');
      await userEvent.type(screen.getByLabelText(/Orders date/), '08 Nov 2020');
      await userEvent.type(screen.getByLabelText(/Report by date/), '26 Nov 2020');
      await userEvent.click(screen.getByLabelText('No'));
<<<<<<< HEAD
      await userEvent.selectOptions(screen.getByLabelText(/Pay grade/), ['E-5']);
      getRankOptions.mockImplementation(() =>
        Promise.resolve([{ id: 'cb0ee2b8-e852-40fe-b972-2730b53860c7', rankGradeName: 'SSgt' }]),
      );
      await userEvent.selectOptions(screen.getByLabelText(/Rank/), ['SSgt']);
=======
      await userEvent.selectOptions(screen.getByLabelText(/Pay grade/), ['E-2']);
      getRankOptions.mockImplementation(() =>
        Promise.resolve([{ id: 'cb0ee2b8-e852-40fe-b972-2730b53860c7', rankName: 'Amn' }]),
      );
      await userEvent.selectOptions(screen.getByLabelText(/Rank/), ['Amn']);
>>>>>>> cc4d1038

      // Select a CONUS current duty location
      await userEvent.type(screen.getByLabelText(/Current duty location/), 'AFB', { delay: 100 });
      const selectedOptionCurrent = await screen.findByText(/Altus/);
      await userEvent.click(selectedOptionCurrent);
      // Select an CONUS new duty location
      await userEvent.type(screen.getByLabelText(/New duty location/), 'AFB', { delay: 100 });
      const selectedOptionNew = await screen.findByText(/Luke/);
      await userEvent.click(selectedOptionNew);
    });

    await waitFor(() => {
      expect(screen.getByRole('form')).toHaveFormValues({
        new_duty_location: 'Luke AFB',
        origin_duty_location: 'Altus AFB',
      });
    });

    await waitFor(() => expect(nextBtn).toBeEnabled());

    await act(async () => {
      await userEvent.click(nextBtn);
    });

    await waitFor(() => {
      expect(createOrders).toHaveBeenCalledWith(testOrdersValues);
    });
  });

  it('redirects the user if canAddOrders is false', async () => {
    selectServiceMemberFromLoggedInUser.mockImplementation(() => serviceMember);
    selectCanAddOrders.mockImplementation(() => false);
    renderWithProviders(<AddOrders {...testPropsRedirect} />, {
      path: customerRoutes.ORDERS_ADD_PATH,
    });

    expect(mockNavigate).toHaveBeenCalledWith(generalRoutes.HOME_PATH);
  });
});<|MERGE_RESOLUTION|>--- conflicted
+++ resolved
@@ -12,7 +12,6 @@
 import { setCanAddOrders, setMoveId, setShowLoadingSpinner } from 'store/general/actions';
 import { isBooleanFlagEnabled } from 'utils/featureFlags';
 import { ORDERS_BRANCH_OPTIONS, ORDERS_TYPE } from 'constants/orders';
-import { getRankOptions } from 'services/ghcApi';
 
 // Tests are timing out. High assumption it is due to service counseling office drop-down choice not being loaded on initial form load. It's another API call
 jest.setTimeout(60000);
@@ -39,34 +38,13 @@
   getRankOptions: jest.fn().mockImplementation(() => {
     return Promise.resolve([
       {
-<<<<<<< HEAD
-        id: 'ae9f9d91-b049-4f60-bdc9-e441a7b3cb30',
-        paygradeId: '3f142461-dca5-4a77-9295-92ee93371330',
-        rankGradeName: 'E-5',
-        rankOrder: 21,
-=======
         id: 'cb0ee2b8-e852-40fe-b972-2730b53860c7',
         paygradeId: '5f871c82-f259-43cc-9245-a6e18975dde0',
         rankName: 'Amn',
         rankOrder: 24,
->>>>>>> cc4d1038
       },
     ]);
   }),
-}));
-
-jest.mock('services/ghcApi', () => ({
-  ...jest.requireActual('services/ghcApi'),
-  getRankOptions: jest.fn(() =>
-    Promise.resolve([
-      {
-        id: 'ae9f9d91-b049-4f60-bdc9-e441a7b3cb30',
-        paygradeId: '3f142461-dca5-4a77-9295-92ee93371330',
-        rankName: 'E-5',
-        rankOrder: 21,
-      },
-    ]),
-  ),
 }));
 
 jest.mock('store/entities/selectors', () => ({
@@ -468,19 +446,11 @@
       await userEvent.type(screen.getByLabelText(/Orders date/), '08 Nov 2020');
       await userEvent.type(screen.getByLabelText(/Report by date/), '26 Nov 2020');
       await userEvent.click(screen.getByLabelText('No'));
-<<<<<<< HEAD
-      await userEvent.selectOptions(screen.getByLabelText(/Pay grade/), ['E-5']);
-      getRankOptions.mockImplementation(() =>
-        Promise.resolve([{ id: 'cb0ee2b8-e852-40fe-b972-2730b53860c7', rankGradeName: 'SSgt' }]),
-      );
-      await userEvent.selectOptions(screen.getByLabelText(/Rank/), ['SSgt']);
-=======
       await userEvent.selectOptions(screen.getByLabelText(/Pay grade/), ['E-2']);
       getRankOptions.mockImplementation(() =>
         Promise.resolve([{ id: 'cb0ee2b8-e852-40fe-b972-2730b53860c7', rankName: 'Amn' }]),
       );
       await userEvent.selectOptions(screen.getByLabelText(/Rank/), ['Amn']);
->>>>>>> cc4d1038
 
       // Test Current Duty Location Search Box interaction
       await userEvent.type(screen.getByLabelText(/Current duty location/), 'AFB', { delay: 100 });
@@ -580,19 +550,11 @@
       await userEvent.type(screen.getByLabelText(/Orders date/), '08 Nov 2020');
       await userEvent.type(screen.getByLabelText(/Report by date/), '26 Nov 2020');
       await userEvent.click(screen.getByLabelText('No'));
-<<<<<<< HEAD
-      await userEvent.selectOptions(screen.getByLabelText(/Pay grade/), ['E-5']);
-      getRankOptions.mockImplementation(() =>
-        Promise.resolve([{ id: 'cb0ee2b8-e852-40fe-b972-2730b53860c7', rankGradeName: 'SSgt' }]),
-      );
-      await userEvent.selectOptions(screen.getByLabelText(/Rank/), ['SSgt']);
-=======
       await userEvent.selectOptions(screen.getByLabelText(/Pay grade/), ['E-2']);
       getRankOptions.mockImplementation(() =>
         Promise.resolve([{ id: 'cb0ee2b8-e852-40fe-b972-2730b53860c7', rankName: 'Amn' }]),
       );
       await userEvent.selectOptions(screen.getByLabelText(/Rank/), ['Amn']);
->>>>>>> cc4d1038
 
       // Select a CONUS current duty location
       await userEvent.type(screen.getByLabelText(/Current duty location/), 'AFB', { delay: 100 });
@@ -693,19 +655,11 @@
       await userEvent.type(screen.getByLabelText(/Orders date/), '08 Nov 2020');
       await userEvent.type(screen.getByLabelText(/Report by date/), '26 Nov 2020');
       await userEvent.click(screen.getByLabelText('No'));
-<<<<<<< HEAD
-      await userEvent.selectOptions(screen.getByLabelText(/Pay grade/), ['E-5']);
-      getRankOptions.mockImplementation(() =>
-        Promise.resolve([{ id: 'cb0ee2b8-e852-40fe-b972-2730b53860c7', rankGradeName: 'SSgt' }]),
-      );
-      await userEvent.selectOptions(screen.getByLabelText(/Rank/), ['SSgt']);
-=======
       await userEvent.selectOptions(screen.getByLabelText(/Pay grade/), ['E-2']);
       getRankOptions.mockImplementation(() =>
         Promise.resolve([{ id: 'cb0ee2b8-e852-40fe-b972-2730b53860c7', rankName: 'Amn' }]),
       );
       await userEvent.selectOptions(screen.getByLabelText(/Rank/), ['Amn']);
->>>>>>> cc4d1038
 
       // Select a CONUS current duty location
       await userEvent.type(screen.getByLabelText(/Current duty location/), 'AFB', { delay: 100 });
