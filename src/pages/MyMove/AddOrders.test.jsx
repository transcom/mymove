import React from 'react';
import { screen, waitFor } from '@testing-library/react';
import userEvent from '@testing-library/user-event';
import { act } from 'react-dom/test-utils';

import AddOrders from './AddOrders';

import { createOrders, getRankOptions, getServiceMember, showCounselingOffices } from 'services/internalApi';
import { renderWithProviders } from 'testUtils';
import { customerRoutes, generalRoutes } from 'constants/routes';
import { selectCanAddOrders, selectServiceMemberFromLoggedInUser } from 'store/entities/selectors';
import { setCanAddOrders, setMoveId, setShowLoadingSpinner } from 'store/general/actions';
import { isBooleanFlagEnabled } from 'utils/featureFlags';
import { ORDERS_BRANCH_OPTIONS, ORDERS_TYPE } from 'constants/orders';

// Tests are timing out. High assumption it is due to service counseling office drop-down choice not being loaded on initial form load. It's another API call
jest.setTimeout(60000);

jest.mock('services/internalApi', () => ({
  ...jest.requireActual('services/internalApi'),
  getServiceMember: jest.fn().mockImplementation(() => Promise.resolve()),
  getResponseError: jest.fn().mockImplementation(() => Promise.resolve()),
  createOrders: jest.fn().mockImplementation(() => Promise.resolve()),
  showCounselingOffices: jest.fn().mockImplementation(() =>
    Promise.resolve({
      body: [
        {
          id: '3e937c1f-5539-4919-954d-017989130584',
          name: 'Albuquerque AFB',
        },
        {
          id: 'fa51dab0-4553-4732-b843-1f33407f77bc',
          name: 'Glendale Luke AFB',
        },
      ],
    }),
  ),
  getRankOptions: jest.fn().mockImplementation(() => {
    return Promise.resolve([
      {
        id: 'cb0ee2b8-e852-40fe-b972-2730b53860c7',
        paygradeId: '5f871c82-f259-43cc-9245-a6e18975dde0',
        rankAbbv: 'Amn',
        rankOrder: 24,
      },
    ]);
  }),
<<<<<<< HEAD
=======
  getPayGradeOptions: jest.fn().mockImplementation(() =>
    Promise.resolve({
      body: [
        {
          grade: 'E-5',
          description: ' E-5',
        },
        {
          grade: 'E-6',
          description: ' E-6',
        },
        {
          description: 'Civilian',
          grade: 'CIVILIAN_EMPLOYEE',
        },
      ],
    }),
  ),
>>>>>>> fd3723cb
}));

jest.mock('store/entities/selectors', () => ({
  ...jest.requireActual('store/entities/selectors'),
  selectServiceMemberFromLoggedInUser: jest.fn(),
  selectCanAddOrders: jest.fn(),
  selectMoveId: jest.fn(),
}));

jest.mock('store/general/actions', () => ({
  ...jest.requireActual('store/general/actions'),
  setCanAddOrders: jest.fn().mockImplementation(() => ({
    type: '',
    payload: '',
  })),
  setMoveId: jest.fn().mockImplementation(() => ({
    type: '',
    payload: '',
  })),
  setShowLoadingSpinner: jest.fn().mockImplementation(() => ({
    type: '',
    showSpinner: false,
    loadingSpinnerMessage: '',
  })),
}));

const mockNavigate = jest.fn();
jest.mock('react-router-dom', () => ({
  ...jest.requireActual('react-router-dom'),
  useNavigate: () => mockNavigate,
}));

jest.mock('components/LocationSearchBox/api', () => ({
  ShowAddress: jest.fn().mockImplementation(() =>
    Promise.resolve({
      city: 'Glendale Luke AFB',
      country: 'United States',
      id: 'fa51dab0-4553-4732-b843-1f33407f77bc',
      postalCode: '85309',
      state: 'AZ',
      streetAddress1: 'n/a',
    }),
  ),
  SearchDutyLocations: jest.fn().mockImplementation(() =>
    Promise.resolve([
      {
        address: {
          city: '',
          id: '00000000-0000-0000-0000-000000000000',
          postalCode: '',
          state: '',
          streetAddress1: '',
        },
        address_id: '46c4640b-c35e-4293-a2f1-36c7b629f903',
        affiliation: 'AIR_FORCE',
        created_at: '2021-02-11T16:48:04.117Z',
        id: '93f0755f-6f35-478b-9a75-35a69211da1c',
        name: 'Altus AFB',
        updated_at: '2021-02-11T16:48:04.117Z',
      },
      {
        address: {
          city: '',
          id: '00000000-0000-0000-0000-000000000000',
          postalCode: '',
          state: '',
          streetAddress1: '',
        },
        address_id: '2d7e17f6-1b8a-4727-8949-007c80961a62',
        affiliation: 'AIR_FORCE',
        created_at: '2021-02-11T16:48:04.117Z',
        id: '7d123884-7c1b-4611-92ae-e8d43ca03ad9',
        name: 'Hill AFB',
        updated_at: '2021-02-11T16:48:04.117Z',
      },
      {
        address: {
          city: 'Glendale Luke AFB',
          country: 'United States',
          id: 'fa51dab0-4553-4732-b843-1f33407f77bc',
          postalCode: '85309',
          state: 'AZ',
          streetAddress1: 'n/a',
        },
        address_id: '25be4d12-fe93-47f1-bbec-1db386dfa67f',
        affiliation: 'AIR_FORCE',
        created_at: '2021-02-11T16:48:04.117Z',
        id: 'a8d6b33c-8370-4e92-8df2-356b8c9d0c1a',
        name: 'Luke AFB',
        updated_at: '2021-02-11T16:48:04.117Z',
      },
      {
        address: {
          city: 'Elmendorf AFB',
          country: 'US',
          id: 'fa51dab0-4553-4732-b843-1f33407f11bc',
          postalCode: '78112',
          state: 'AK',
          streetAddress1: 'n/a',
          isOconus: true,
        },
        address_id: 'fa51dab0-4553-4732-b843-1f33407f11bc',
        affiliation: 'AIR_FORCE',
        created_at: '2021-02-11T16:48:04.117Z',
        id: 'a8d6b33c-8370-4e92-8df2-356b8c9d0c1a',
        name: 'Elmendorf AFB',
        updated_at: '2021-02-11T16:48:04.117Z',
      },
      {
        address: {
          city: '',
          id: '00000000-0000-0000-0000-000000000000',
          postalCode: '',
          state: '',
          streetAddress1: '',
        },
        address_id: '3dbf1fc7-3289-4c6e-90aa-01b530a7c3c3',
        affiliation: 'AIR_FORCE',
        created_at: '2021-02-11T16:48:20.225Z',
        id: 'd01bd2a4-6695-4d69-8f2f-69e88dff58f8',
        name: 'Shaw AFB',
        updated_at: '2021-02-11T16:48:20.225Z',
      },
      {
        address: {
          city: '',
          id: '00000000-0000-0000-0000-000000000000',
          postalCode: '',
          state: '',
          streetAddress1: '',
        },
        address_id: '1af8f0f3-f75f-46d3-8dc8-c67c2feeb9f0',
        affiliation: 'AIR_FORCE',
        created_at: '2021-02-11T16:49:14.322Z',
        id: 'b1f9a535-96d4-4cc3-adf1-b76505ce0765',
        name: 'Yuma AFB',
        updated_at: '2021-02-11T16:49:14.322Z',
      },
      {
        address: {
          city: '',
          id: '00000000-0000-0000-0000-000000000000',
          postalCode: '',
          state: '',
          streetAddress1: '',
        },
        address_id: 'f2adfebc-7703-4d06-9b49-c6ca8f7968f1',
        affiliation: 'AIR_FORCE',
        created_at: '2021-02-11T16:48:20.225Z',
        id: 'a268b48f-0ad1-4a58-b9d6-6de10fd63d96',
        name: 'Los Angeles AFB',
        updated_at: '2021-02-11T16:48:20.225Z',
      },
      {
        address: {
          city: '',
          id: '00000000-0000-0000-0000-000000000000',
          postalCode: '',
          state: '',
          streetAddress1: '',
        },
        address_id: '13eb2cab-cd68-4f43-9532-7a71996d3296',
        affiliation: 'AIR_FORCE',
        created_at: '2021-02-11T16:48:20.225Z',
        id: 'a48fda70-8124-4e90-be0d-bf8119a98717',
        name: 'Wright-Patterson AFB',
        updated_at: '2021-02-11T16:48:20.225Z',
      },
    ]),
  ),
}));

const serviceMember = {
  id: 'id123',
};

jest.mock('utils/featureFlags', () => ({
  ...jest.requireActual('utils/featureFlags'),
  isBooleanFlagEnabled: jest.fn().mockImplementation(() => Promise.resolve(false)),
}));

describe('Add Orders page', () => {
  const testProps = {
    serviceMemberId: 'id123',
    context: { flags: { allOrdersTypes: true } },
    canAddOrders: true,
    moveId: '',
    updateOrders: jest.fn(),
    updateServiceMember: jest.fn(),
    setCanAddOrders: jest.fn(),
    setMoveId: jest.fn(),
    affiliation: ORDERS_BRANCH_OPTIONS.AIR_FORCE,
  };

  const testPropsRedirect = {
    serviceMemberId: 'id123',
    context: { flags: { allOrdersTypes: true } },
    canAddOrders: false,
    moveId: '',
    updateOrders: jest.fn(),
    updateServiceMember: jest.fn(),
    setCanAddOrders: jest.fn(),
    setMoveId: jest.fn(),
  };

  it('renders all content of Orders component', async () => {
    showCounselingOffices.mockImplementation(() => Promise.resolve({}));
    selectServiceMemberFromLoggedInUser.mockImplementation(() => serviceMember);
    renderWithProviders(<AddOrders {...testProps} />, {
      path: customerRoutes.ORDERS_ADD_PATH,
    });

    await screen.findByRole('heading', { level: 1, name: 'Tell us about your move orders' });
    expect(screen.getByTestId('main-container')).toBeInTheDocument();
    expect(screen.getByTestId('orders-form-container')).toBeInTheDocument();
    const saveBtn = await screen.findByRole('button', { name: 'Back' });
    expect(saveBtn).toBeInTheDocument();
    const cancelBtn = await screen.findByRole('button', { name: 'Next' });
    expect(cancelBtn).toBeInTheDocument();
  });

  it('renders all fields on load', async () => {
    selectServiceMemberFromLoggedInUser.mockImplementation(() => serviceMember);
    renderWithProviders(<AddOrders {...testProps} />, {
      path: customerRoutes.ORDERS_ADD_PATH,
    });

    await screen.findByRole('heading', { level: 1, name: 'Tell us about your move orders' });
    expect(screen.getByLabelText(/Orders type/)).toBeInTheDocument();
    expect(screen.getByLabelText(/Orders date/)).toBeInTheDocument();
    expect(screen.getByLabelText(/Report by date/)).toBeInTheDocument();
    expect(screen.getByText('Are dependents included in your orders?')).toBeInTheDocument();
    expect(screen.getByLabelText(/Current duty location/)).toBeInTheDocument();
    expect(screen.getByLabelText(/New duty location/)).toBeInTheDocument();
    expect(screen.getByLabelText(/Pay grade/)).toBeInTheDocument();

    const backBtn = await screen.findByRole('button', { name: 'Back' });
    expect(backBtn).toBeInTheDocument();
    expect(backBtn).toBeEnabled();

    const nextBtn = await screen.findByRole('button', { name: 'Next' });
    expect(nextBtn).toBeInTheDocument();
    expect(nextBtn).toBeDisabled();
  });

  it('does not render conditional dependent fields on load', async () => {
    selectServiceMemberFromLoggedInUser.mockImplementation(() => serviceMember);
    renderWithProviders(<AddOrders {...testProps} />, {
      path: customerRoutes.ORDERS_ADD_PATH,
    });

    await screen.findByRole('heading', { level: 1, name: 'Tell us about your move orders' });
    expect(screen.queryByText('Is this an accompanied tour?')).not.toBeInTheDocument();
    expect(screen.queryByLabelText(/Number of dependents under the age of 12/)).not.toBeInTheDocument();
    expect(screen.queryByLabelText(/Number of dependents of the age 12 or over/)).not.toBeInTheDocument();
    expect(
      screen.queryByText(
        'Unaccompanied Tour: An authorized order (assignment or tour) that DOES NOT allow dependents to travel to the new Permanent Duty Station (PDS)',
      ),
    ).not.toBeInTheDocument();
    expect(
      screen.queryByText(
        'Accompanied Tour: An authorized order (assignment or tour) that allows dependents to travel to the new Permanent Duty Station (PDS)',
      ),
    ).not.toBeInTheDocument();
  });

  it('calls the loading spinner when a current duty location is selected', async () => {
    isBooleanFlagEnabled.mockImplementation(() => Promise.resolve(true));
    selectServiceMemberFromLoggedInUser.mockImplementation(() => serviceMember);
    renderWithProviders(<AddOrders {...testProps} />, {
      path: customerRoutes.ORDERS_ADD_PATH,
    });

    await screen.findByRole('heading', { level: 1, name: 'Tell us about your move orders' });
    // Select a CONUS current duty location
    await userEvent.type(screen.getByLabelText(/Current duty location/), 'AFB', { delay: 100 });
    const selectedOptionCurrent = await screen.findByText('Altus');
    await userEvent.click(selectedOptionCurrent);
    await waitFor(() => {
      expect(setShowLoadingSpinner).toHaveBeenCalled();
    });
  });

  it('does not render the input boxes for number of dependents over or under 12 if both locations are CONUS', async () => {
    selectServiceMemberFromLoggedInUser.mockImplementation(() => serviceMember);
    renderWithProviders(<AddOrders {...testProps} />, {
      path: customerRoutes.ORDERS_ADD_PATH,
    });

    await screen.findByRole('heading', { level: 1, name: 'Tell us about your move orders' });
    // Select a CONUS current duty location and new duty location
    await userEvent.type(screen.getByLabelText(/Current duty location/), 'AFB', { delay: 100 });
    const selectedOptionCurrent = await screen.findByText('Altus');
    await userEvent.click(selectedOptionCurrent);
    await userEvent.type(screen.getByLabelText(/New duty location/), 'AFB', { delay: 100 });
    const selectedOptionNew = await screen.findByText(/Luke/);
    await userEvent.click(selectedOptionNew);

    // Select that dependents are present
    await userEvent.click(screen.getByTestId('hasDependentsYes'));

    // With both addresses being CONUS, the number of dependents input boxes should be missing
    expect(screen.queryByLabelText(/Number of dependents under the age of 12/)).not.toBeInTheDocument();
    expect(screen.queryByLabelText(/Number of dependents of the age 12 or over/)).not.toBeInTheDocument();
  });

  it('does render the input boxes for number of dependents over or under 12 if one of the locations are OCONUS', async () => {
    isBooleanFlagEnabled.mockImplementation(() => Promise.resolve(true));
    selectServiceMemberFromLoggedInUser.mockImplementation(() => serviceMember);
    renderWithProviders(<AddOrders {...testProps} />, {
      path: customerRoutes.ORDERS_ADD_PATH,
    });

    await screen.findByRole('heading', { level: 1, name: 'Tell us about your move orders' });
    // Select a CONUS current duty location
    await userEvent.type(screen.getByLabelText(/Current duty location/), 'AFB', { delay: 100 });
    const selectedOptionCurrent = await screen.findByText('Altus');
    await userEvent.click(selectedOptionCurrent);
    // Select an OCONUS new duty location
    await userEvent.type(screen.getByLabelText(/New duty location/), 'AFB', { delay: 100 });
    const selectedOptionNew = await screen.findByText(/Elmendorf/);
    await userEvent.click(selectedOptionNew);
    // Select that dependents are present
    await userEvent.click(screen.getByTestId('hasDependentsYes'));
    // With one of the duty locations being OCONUS, the number of dependents input boxes should be present
    expect(screen.getByLabelText(/Number of dependents under the age of 12/)).toBeInTheDocument();
    expect(screen.getByLabelText(/Number of dependents of the age 12 or over/)).toBeInTheDocument();
  });

  it('only renders dependents age groupings and accompanied tour if dependents are present', async () => {
    isBooleanFlagEnabled.mockImplementation(() => Promise.resolve(true));
    selectServiceMemberFromLoggedInUser.mockImplementation(() => serviceMember);
    renderWithProviders(<AddOrders {...testProps} />, {
      path: customerRoutes.ORDERS_ADD_PATH,
    });

    await screen.findByRole('heading', { level: 1, name: 'Tell us about your move orders' });
    // Select a CONUS current duty location
    await userEvent.type(screen.getByLabelText(/Current duty location/), 'AFB', { delay: 100 });
    const selectedOptionCurrent = await screen.findByText('Altus');
    await userEvent.click(selectedOptionCurrent);
    // Select an OCONUS new duty location
    await userEvent.type(screen.getByLabelText(/New duty location/), 'AFB', { delay: 100 });
    const selectedOptionNew = await screen.findByText(/Elmendorf/);
    await userEvent.click(selectedOptionNew);
    // Select that dependents are present
    await userEvent.click(screen.getByTestId('hasDependentsNo'));
    // With one of the duty locations being OCONUS, the number of dependents input boxes should be present
    expect(screen.queryByLabelText(/Number of dependents under the age of 12/)).not.toBeInTheDocument();
    expect(screen.queryByLabelText(/Number of dependents of the age 12 or over/)).not.toBeInTheDocument();
    expect(screen.queryByLabelText(/Is this an accompanied tour?/)).not.toBeInTheDocument();
  });

  it('next button creates the orders and updates state', async () => {
    const testOrdersValues = {
      id: 'testOrdersId',
      orders_type: ORDERS_TYPE.PERMANENT_CHANGE_OF_STATION,
      issue_date: '2020-11-08',
      report_by_date: '2020-11-26',
      has_dependents: false,
      moves: ['testMovId'],
      new_duty_location: {
        address: {
          city: 'Des Moines',
          country: 'US',
          id: 'a4b30b99-4e82-48a6-b736-01662b499d6a',
          postalCode: '50309',
          state: 'IA',
          streetAddress1: '987 Other Avenue',
          streetAddress2: 'P.O. Box 1234',
          streetAddress3: 'c/o Another Person',
        },
        address_id: 'a4b30b99-4e82-48a6-b736-01662b499d6a',
        affiliation: 'AIR_FORCE',
        created_at: '2020-10-19T17:01:16.114Z',
        id: 'f9299768-16d2-4a13-ae39-7087a58b1f62',
        name: 'Yuma AFB',
        updated_at: '2020-10-19T17:01:16.114Z',
      },
      grade: 'E-1',
    };

    selectServiceMemberFromLoggedInUser.mockImplementation(() => serviceMember);
    createOrders.mockImplementation(() => Promise.resolve(testOrdersValues));
    getServiceMember.mockImplementation(() => Promise.resolve());

    await act(async () => {
      renderWithProviders(<AddOrders {...testProps} />, {
        path: customerRoutes.ORDERS_ADD_PATH,
      });
    });

    const nextBtn = await screen.findByRole('button', { name: 'Next' });
    expect(nextBtn).toBeInTheDocument();

    await act(async () => {
      await userEvent.selectOptions(screen.getByLabelText(/Orders type/), ORDERS_TYPE.PERMANENT_CHANGE_OF_STATION);
      await userEvent.type(screen.getByLabelText(/Orders date/), '08 Nov 2020');
      await userEvent.type(screen.getByLabelText(/Report by date/), '26 Nov 2020');
      await userEvent.click(screen.getByLabelText('No'));
      await userEvent.selectOptions(screen.getByLabelText(/Pay grade/), ['E-2']);
      getRankOptions.mockImplementation(() =>
        Promise.resolve([{ id: 'cb0ee2b8-e852-40fe-b972-2730b53860c7', rankAbbv: 'Amn' }]),
      );
      await userEvent.selectOptions(screen.getByLabelText(/Rank/), ['Amn']);

      // Test Current Duty Location Search Box interaction
      await userEvent.type(screen.getByLabelText(/Current duty location/), 'AFB', { delay: 100 });
      const selectedOptionCurrent = await screen.findByText('Altus');
      await userEvent.click(selectedOptionCurrent);

      // Test New Duty Location Search Box interaction
      await userEvent.type(screen.getByLabelText(/New duty location/), 'AFB', { delay: 100 });
      const selectedOptionNew = await screen.findByText(/Luke/);
      await userEvent.click(selectedOptionNew);
    });

    await waitFor(() => {
      expect(screen.getByRole('form')).toHaveFormValues({
        new_duty_location: 'Luke AFB',
        origin_duty_location: 'Altus AFB',
      });
    });

    await waitFor(() => expect(nextBtn).toBeEnabled());

    await act(async () => {
      await userEvent.click(nextBtn);
    });

    await waitFor(() => {
      expect(createOrders).toHaveBeenCalled();
      expect(setMoveId).toHaveBeenCalled();
      expect(setCanAddOrders).toHaveBeenCalled();
      expect(getServiceMember).toHaveBeenCalledWith(testProps.serviceMemberId);
    });
  });

  it('submits OCONUS fields correctly on form submit', async () => {
    const testOrdersValues = {
      orders_type: 'PERMANENT_CHANGE_OF_STATION',
      issue_date: '2020-11-08',
      report_by_date: '2020-11-26',
      has_dependents: true,
      accompanied_tour: true,
      dependents_under_twelve: 1,
      dependents_twelve_and_over: 2,
      civilian_tdy_ub_allowance: 0,
      counseling_office_id: null,
      origin_duty_location: {
        address: {
          city: '',
          id: '00000000-0000-0000-0000-000000000000',
          postalCode: '',
          state: '',
          streetAddress1: '',
        },
        address_id: '46c4640b-c35e-4293-a2f1-36c7b629f903',
        affiliation: 'AIR_FORCE',
        created_at: '2021-02-11T16:48:04.117Z',
        id: '93f0755f-6f35-478b-9a75-35a69211da1c',
        name: 'Altus AFB',
        updated_at: '2021-02-11T16:48:04.117Z',
      },
      new_duty_location_id: 'a8d6b33c-8370-4e92-8df2-356b8c9d0c1a',
      new_duty_location: {
        address: {
          city: 'Elmendorf AFB',
          country: 'US',
          isOconus: true,
          id: 'fa51dab0-4553-4732-b843-1f33407f11bc',
          postalCode: '78112',
          state: 'AK',
          streetAddress1: 'n/a',
        },
        affiliation: 'AIR_FORCE',
        created_at: '2021-02-11T16:48:04.117Z',
        id: 'a8d6b33c-8370-4e92-8df2-356b8c9d0c1a',
        name: 'Elmendorf AFB',
        updated_at: '2021-02-11T16:48:04.117Z',
        address_id: 'fa51dab0-4553-4732-b843-1f33407f11bc',
      },
      grade: 'E_2',
      rank: 'cb0ee2b8-e852-40fe-b972-2730b53860c7',
      origin_duty_location_id: '93f0755f-6f35-478b-9a75-35a69211da1c',
      service_member_id: 'id123',
      spouse_has_pro_gear: false,
    };
    isBooleanFlagEnabled.mockImplementation(() => Promise.resolve(true));
    selectServiceMemberFromLoggedInUser.mockImplementation(() => serviceMember);
    renderWithProviders(<AddOrders {...testProps} />, {
      path: customerRoutes.ORDERS_ADD_PATH,
    });
    await screen.findByRole('heading', { level: 1, name: 'Tell us about your move orders' });

    const nextBtn = await screen.findByRole('button', { name: 'Next' });
    expect(nextBtn).toBeInTheDocument();

    // Set standard form fields
    await act(async () => {
      await userEvent.selectOptions(screen.getByLabelText(/Orders type/), 'PERMANENT_CHANGE_OF_STATION');
      await userEvent.type(screen.getByLabelText(/Orders date/), '08 Nov 2020');
      await userEvent.type(screen.getByLabelText(/Report by date/), '26 Nov 2020');
      await userEvent.click(screen.getByLabelText('No'));
      await userEvent.selectOptions(screen.getByLabelText(/Pay grade/), ['E-2']);
      getRankOptions.mockImplementation(() =>
        Promise.resolve([{ id: 'cb0ee2b8-e852-40fe-b972-2730b53860c7', rankAbbv: 'Amn' }]),
      );
      await userEvent.selectOptions(screen.getByLabelText(/Rank/), ['Amn']);

      // Select a CONUS current duty location
      await userEvent.type(screen.getByLabelText(/Current duty location/), 'AFB', { delay: 100 });
      const selectedOptionCurrent = await screen.findByText('Altus');
      await userEvent.click(selectedOptionCurrent);
      // Select an OCONUS new duty location
      await userEvent.type(screen.getByLabelText(/New duty location/), 'AFB', { delay: 100 });
      const selectedOptionNew = await screen.findByText(/Elmendorf/);
      await userEvent.click(selectedOptionNew);
    });

    await waitFor(() => {
      expect(screen.getByRole('form')).toHaveFormValues({
        new_duty_location: 'Elmendorf AFB',
        origin_duty_location: 'Altus AFB',
      });
    });

    // Set dependents and accompanied tour
    await userEvent.click(screen.getByTestId('hasDependentsYes'));
    await userEvent.click(screen.getByTestId('isAnAccompaniedTourYes'));
    await userEvent.type(screen.getByTestId('dependentsUnderTwelve'), '1');
    await userEvent.type(screen.getByTestId('dependentsTwelveAndOver'), '2');

    await waitFor(() => expect(nextBtn).toBeEnabled());

    await act(async () => {
      await userEvent.click(nextBtn);
    });

    await waitFor(() => {
      expect(createOrders).toHaveBeenCalledWith(testOrdersValues);
    });
  });

  it('properly does not pass in OCONUS fields when is a CONUS move', async () => {
    const testOrdersValues = {
      orders_type: 'PERMANENT_CHANGE_OF_STATION',
      issue_date: '2020-11-08',
      report_by_date: '2020-11-26',
      has_dependents: false,
      counseling_office_id: null,
      dependents_twelve_and_over: null,
      dependents_under_twelve: null,
      civilian_tdy_ub_allowance: null,
      accompanied_tour: null,
      origin_duty_location: {
        address: {
          city: '',
          id: '00000000-0000-0000-0000-000000000000',
          postalCode: '',
          state: '',
          streetAddress1: '',
        },
        address_id: '46c4640b-c35e-4293-a2f1-36c7b629f903',
        affiliation: 'AIR_FORCE',
        created_at: '2021-02-11T16:48:04.117Z',
        id: '93f0755f-6f35-478b-9a75-35a69211da1c',
        name: 'Altus AFB',
        updated_at: '2021-02-11T16:48:04.117Z',
      },
      new_duty_location_id: 'a8d6b33c-8370-4e92-8df2-356b8c9d0c1a',
      new_duty_location: {
        address: {
          city: 'Glendale Luke AFB',
          country: 'United States',
          id: 'fa51dab0-4553-4732-b843-1f33407f77bc',
          postalCode: '85309',
          state: 'AZ',
          streetAddress1: 'n/a',
        },
        affiliation: 'AIR_FORCE',
        created_at: '2021-02-11T16:48:04.117Z',
        id: 'a8d6b33c-8370-4e92-8df2-356b8c9d0c1a',
        name: 'Luke AFB',
        updated_at: '2021-02-11T16:48:04.117Z',
        address_id: '25be4d12-fe93-47f1-bbec-1db386dfa67f',
      },
      grade: 'E_2',
      rank: 'cb0ee2b8-e852-40fe-b972-2730b53860c7',
      origin_duty_location_id: '93f0755f-6f35-478b-9a75-35a69211da1c',
      service_member_id: 'id123',
      spouse_has_pro_gear: false,
    };
    isBooleanFlagEnabled.mockImplementation(() => Promise.resolve(true));
    selectServiceMemberFromLoggedInUser.mockImplementation(() => serviceMember);
    renderWithProviders(<AddOrders {...testProps} />, {
      path: customerRoutes.ORDERS_ADD_PATH,
    });
    await screen.findByRole('heading', { level: 1, name: 'Tell us about your move orders' });

    const nextBtn = await screen.findByRole('button', { name: 'Next' });
    expect(nextBtn).toBeInTheDocument();

    // Set standard form fields
    await act(async () => {
      await userEvent.selectOptions(screen.getByLabelText(/Orders type/), 'PERMANENT_CHANGE_OF_STATION');
      await userEvent.type(screen.getByLabelText(/Orders date/), '08 Nov 2020');
      await userEvent.type(screen.getByLabelText(/Report by date/), '26 Nov 2020');
      await userEvent.click(screen.getByLabelText('No'));
      await userEvent.selectOptions(screen.getByLabelText(/Pay grade/), ['E-2']);
      getRankOptions.mockImplementation(() =>
        Promise.resolve([{ id: 'cb0ee2b8-e852-40fe-b972-2730b53860c7', rankAbbv: 'Amn' }]),
      );
      await userEvent.selectOptions(screen.getByLabelText(/Rank/), ['Amn']);

      // Select a CONUS current duty location
      await userEvent.type(screen.getByLabelText(/Current duty location/), 'AFB', { delay: 100 });

      const selectedOptionCurrent = await screen.findByText('Altus');
      await userEvent.click(selectedOptionCurrent);
      // Select an CONUS new duty location
      await userEvent.type(screen.getByLabelText(/New duty location/), 'AFB', { delay: 100 });
      const selectedOptionNew = await screen.findByText(/Luke/);
      await userEvent.click(selectedOptionNew);
    });

    await waitFor(() => {
      expect(screen.getByRole('form')).toHaveFormValues({
        new_duty_location: 'Luke AFB',
        origin_duty_location: 'Altus AFB',
      });
    });

    await waitFor(() => expect(nextBtn).toBeEnabled());

    await act(async () => {
      await userEvent.click(nextBtn);
    });

    await waitFor(() => {
      expect(createOrders).toHaveBeenCalledWith(testOrdersValues);
    });
  });

  it('redirects the user if canAddOrders is false', async () => {
    selectServiceMemberFromLoggedInUser.mockImplementation(() => serviceMember);
    selectCanAddOrders.mockImplementation(() => false);
    renderWithProviders(<AddOrders {...testPropsRedirect} />, {
      path: customerRoutes.ORDERS_ADD_PATH,
    });

    expect(mockNavigate).toHaveBeenCalledWith(generalRoutes.HOME_PATH);
  });
});<|MERGE_RESOLUTION|>--- conflicted
+++ resolved
@@ -45,8 +45,6 @@
       },
     ]);
   }),
-<<<<<<< HEAD
-=======
   getPayGradeOptions: jest.fn().mockImplementation(() =>
     Promise.resolve({
       body: [
@@ -65,7 +63,6 @@
       ],
     }),
   ),
->>>>>>> fd3723cb
 }));
 
 jest.mock('store/entities/selectors', () => ({
