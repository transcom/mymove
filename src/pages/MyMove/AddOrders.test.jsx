import React from 'react';
import { screen, waitFor } from '@testing-library/react';
import userEvent from '@testing-library/user-event';
import { act } from 'react-dom/test-utils';

import AddOrders from './AddOrders';

import { createOrders, getServiceMember, showCounselingOffices } from 'services/internalApi';
import { renderWithProviders } from 'testUtils';
import { customerRoutes, generalRoutes } from 'constants/routes';
import { selectCanAddOrders, selectServiceMemberFromLoggedInUser } from 'store/entities/selectors';
import { setCanAddOrders, setMoveId } from 'store/general/actions';
<<<<<<< HEAD
=======
import { ORDERS_TYPE } from 'constants/orders';
>>>>>>> ea3fdcd5

jest.mock('services/internalApi', () => ({
  ...jest.requireActual('services/internalApi'),
  getServiceMember: jest.fn().mockImplementation(() => Promise.resolve()),
  getResponseError: jest.fn().mockImplementation(() => Promise.resolve()),
  createOrders: jest.fn().mockImplementation(() => Promise.resolve()),
  showCounselingOffices: jest.fn().mockImplementation(() =>
    Promise.resolve({
      body: [
        {
          id: '3e937c1f-5539-4919-954d-017989130584',
          name: 'Albuquerque AFB',
        },
        {
          id: 'fa51dab0-4553-4732-b843-1f33407f77bc',
          name: 'Glendale Luke AFB',
        },
      ],
    }),
  ),
}));

jest.mock('store/entities/selectors', () => ({
  ...jest.requireActual('store/entities/selectors'),
  selectServiceMemberFromLoggedInUser: jest.fn(),
  selectCanAddOrders: jest.fn(),
  selectMoveId: jest.fn(),
}));

jest.mock('store/general/actions', () => ({
  ...jest.requireActual('store/general/actions'),
  setCanAddOrders: jest.fn().mockImplementation(() => ({
    type: '',
    payload: '',
  })),
  setMoveId: jest.fn().mockImplementation(() => ({
    type: '',
    payload: '',
  })),
}));

const mockNavigate = jest.fn();
jest.mock('react-router-dom', () => ({
  ...jest.requireActual('react-router-dom'),
  useNavigate: () => mockNavigate,
}));

jest.mock('components/LocationSearchBox/api', () => ({
  ShowAddress: jest.fn().mockImplementation(() =>
    Promise.resolve({
      city: 'Glendale Luke AFB',
      country: 'United States',
      id: 'fa51dab0-4553-4732-b843-1f33407f77bc',
      postalCode: '85309',
      state: 'AZ',
      streetAddress1: 'n/a',
    }),
  ),
  SearchDutyLocations: jest.fn().mockImplementation(() =>
    Promise.resolve([
      {
        address: {
          city: '',
          id: '00000000-0000-0000-0000-000000000000',
          postalCode: '',
          state: '',
          streetAddress1: '',
        },
        address_id: '46c4640b-c35e-4293-a2f1-36c7b629f903',
        affiliation: 'AIR_FORCE',
        created_at: '2021-02-11T16:48:04.117Z',
        id: '93f0755f-6f35-478b-9a75-35a69211da1c',
        name: 'Altus AFB',
        updated_at: '2021-02-11T16:48:04.117Z',
      },
      {
        address: {
          city: '',
          id: '00000000-0000-0000-0000-000000000000',
          postalCode: '',
          state: '',
          streetAddress1: '',
        },
        address_id: '2d7e17f6-1b8a-4727-8949-007c80961a62',
        affiliation: 'AIR_FORCE',
        created_at: '2021-02-11T16:48:04.117Z',
        id: '7d123884-7c1b-4611-92ae-e8d43ca03ad9',
        name: 'Hill AFB',
        updated_at: '2021-02-11T16:48:04.117Z',
      },
      {
        address: {
          city: 'Glendale Luke AFB',
          country: 'United States',
          id: 'fa51dab0-4553-4732-b843-1f33407f77bc',
          postalCode: '85309',
          state: 'AZ',
          streetAddress1: 'n/a',
        },
        address_id: '25be4d12-fe93-47f1-bbec-1db386dfa67f',
        affiliation: 'AIR_FORCE',
        created_at: '2021-02-11T16:48:04.117Z',
        id: 'a8d6b33c-8370-4e92-8df2-356b8c9d0c1a',
        name: 'Luke AFB',
        updated_at: '2021-02-11T16:48:04.117Z',
      },
      {
        address: {
          city: '',
          id: '00000000-0000-0000-0000-000000000000',
          postalCode: '',
          state: '',
          streetAddress1: '',
        },
        address_id: '3dbf1fc7-3289-4c6e-90aa-01b530a7c3c3',
        affiliation: 'AIR_FORCE',
        created_at: '2021-02-11T16:48:20.225Z',
        id: 'd01bd2a4-6695-4d69-8f2f-69e88dff58f8',
        name: 'Shaw AFB',
        updated_at: '2021-02-11T16:48:20.225Z',
      },
      {
        address: {
          city: '',
          id: '00000000-0000-0000-0000-000000000000',
          postalCode: '',
          state: '',
          streetAddress1: '',
        },
        address_id: '1af8f0f3-f75f-46d3-8dc8-c67c2feeb9f0',
        affiliation: 'AIR_FORCE',
        created_at: '2021-02-11T16:49:14.322Z',
        id: 'b1f9a535-96d4-4cc3-adf1-b76505ce0765',
        name: 'Yuma AFB',
        updated_at: '2021-02-11T16:49:14.322Z',
      },
      {
        address: {
          city: '',
          id: '00000000-0000-0000-0000-000000000000',
          postalCode: '',
          state: '',
          streetAddress1: '',
        },
        address_id: 'f2adfebc-7703-4d06-9b49-c6ca8f7968f1',
        affiliation: 'AIR_FORCE',
        created_at: '2021-02-11T16:48:20.225Z',
        id: 'a268b48f-0ad1-4a58-b9d6-6de10fd63d96',
        name: 'Los Angeles AFB',
        updated_at: '2021-02-11T16:48:20.225Z',
      },
      {
        address: {
          city: '',
          id: '00000000-0000-0000-0000-000000000000',
          postalCode: '',
          state: '',
          streetAddress1: '',
        },
        address_id: '13eb2cab-cd68-4f43-9532-7a71996d3296',
        affiliation: 'AIR_FORCE',
        created_at: '2021-02-11T16:48:20.225Z',
        id: 'a48fda70-8124-4e90-be0d-bf8119a98717',
        name: 'Wright-Patterson AFB',
        updated_at: '2021-02-11T16:48:20.225Z',
      },
    ]),
  ),
}));

const serviceMember = {
  id: 'id123',
};

describe('Add Orders page', () => {
  const testProps = {
    serviceMemberId: 'id123',
    context: { flags: { allOrdersTypes: true } },
    canAddOrders: true,
    moveId: '',
    updateOrders: jest.fn(),
    updateServiceMember: jest.fn(),
    setCanAddOrders: jest.fn(),
    setMoveId: jest.fn(),
  };

  const testPropsRedirect = {
    serviceMemberId: 'id123',
    context: { flags: { allOrdersTypes: true } },
    canAddOrders: false,
    moveId: '',
    updateOrders: jest.fn(),
    updateServiceMember: jest.fn(),
    setCanAddOrders: jest.fn(),
    setMoveId: jest.fn(),
  };

  it('renders all content of Orders component', async () => {
    showCounselingOffices.mockImplementation(() => Promise.resolve({}));
    selectServiceMemberFromLoggedInUser.mockImplementation(() => serviceMember);
    renderWithProviders(<AddOrders {...testProps} />, {
      path: customerRoutes.ORDERS_ADD_PATH,
    });

    await screen.findByRole('heading', { level: 1, name: 'Tell us about your move orders' });
    expect(screen.getByTestId('main-container')).toBeInTheDocument();
    expect(screen.getByTestId('orders-form-container')).toBeInTheDocument();
    const saveBtn = await screen.findByRole('button', { name: 'Back' });
    expect(saveBtn).toBeInTheDocument();
    const cancelBtn = await screen.findByRole('button', { name: 'Next' });
    expect(cancelBtn).toBeInTheDocument();
  });

  it('renders all fields on load', async () => {
    selectServiceMemberFromLoggedInUser.mockImplementation(() => serviceMember);
    renderWithProviders(<AddOrders {...testProps} />, {
      path: customerRoutes.ORDERS_ADD_PATH,
    });

    await screen.findByRole('heading', { level: 1, name: 'Tell us about your move orders' });
    expect(screen.getByLabelText(/Orders type/)).toBeInTheDocument();
    expect(screen.getByLabelText(/Orders date/)).toBeInTheDocument();
    expect(screen.getByLabelText(/Report by date/)).toBeInTheDocument();
    expect(screen.getByText('Are dependents included in your orders?')).toBeInTheDocument();
    expect(screen.getByLabelText(/Current duty location/)).toBeInTheDocument();
    expect(screen.getByLabelText(/New duty location/)).toBeInTheDocument();
    expect(screen.getByLabelText(/Pay grade/)).toBeInTheDocument();

    const backBtn = await screen.findByRole('button', { name: 'Back' });
    expect(backBtn).toBeInTheDocument();
    expect(backBtn).toBeEnabled();

    const nextBtn = await screen.findByRole('button', { name: 'Next' });
    expect(nextBtn).toBeInTheDocument();
    expect(nextBtn).toBeDisabled();
  });

  it('next button creates the orders and updates state', async () => {
    const testOrdersValues = {
      id: 'testOrdersId',
      orders_type: ORDERS_TYPE.PERMANENT_CHANGE_OF_STATION,
      issue_date: '2020-11-08',
      report_by_date: '2020-11-26',
      has_dependents: false,
      moves: ['testMovId'],
      new_duty_location: {
        address: {
          city: 'Des Moines',
          country: 'US',
          id: 'a4b30b99-4e82-48a6-b736-01662b499d6a',
          postalCode: '50309',
          state: 'IA',
          streetAddress1: '987 Other Avenue',
          streetAddress2: 'P.O. Box 1234',
          streetAddress3: 'c/o Another Person',
        },
        address_id: 'a4b30b99-4e82-48a6-b736-01662b499d6a',
        affiliation: 'AIR_FORCE',
        created_at: '2020-10-19T17:01:16.114Z',
        id: 'f9299768-16d2-4a13-ae39-7087a58b1f62',
        name: 'Yuma AFB',
        updated_at: '2020-10-19T17:01:16.114Z',
      },
      grade: 'E_1',
    };

    selectServiceMemberFromLoggedInUser.mockImplementation(() => serviceMember);
    createOrders.mockImplementation(() => Promise.resolve(testOrdersValues));
    getServiceMember.mockImplementation(() => Promise.resolve());

    await act(async () => {
      renderWithProviders(<AddOrders {...testProps} />, {
        path: customerRoutes.ORDERS_ADD_PATH,
      });
    });

    const nextBtn = await screen.findByRole('button', { name: 'Next' });
    expect(nextBtn).toBeInTheDocument();

    await act(async () => {
<<<<<<< HEAD
      await userEvent.selectOptions(screen.getByLabelText(/Orders type/), 'PERMANENT_CHANGE_OF_STATION');
=======
      await userEvent.selectOptions(screen.getByLabelText(/Orders type/), ORDERS_TYPE.PERMANENT_CHANGE_OF_STATION);
>>>>>>> ea3fdcd5
      await userEvent.type(screen.getByLabelText(/Orders date/), '08 Nov 2020');
      await userEvent.type(screen.getByLabelText(/Report by date/), '26 Nov 2020');
      await userEvent.click(screen.getByLabelText('No'));
      await userEvent.selectOptions(screen.getByLabelText(/Pay grade/), ['E_5']);

      // Test Current Duty Location Search Box interaction
      await userEvent.type(screen.getByLabelText(/Current duty location/), 'AFB', { delay: 100 });
      const selectedOptionCurrent = await screen.findByText(/Altus/);
      await userEvent.click(selectedOptionCurrent);

      // Test New Duty Location Search Box interaction
      await userEvent.type(screen.getByLabelText(/New duty location/), 'AFB', { delay: 100 });
      const selectedOptionNew = await screen.findByText(/Luke/);
      await userEvent.click(selectedOptionNew);
    });

    await waitFor(() => {
      expect(screen.getByRole('form')).toHaveFormValues({
        new_duty_location: 'Luke AFB',
        origin_duty_location: 'Altus AFB',
      });
    });

    await waitFor(() => expect(nextBtn).toBeEnabled());

    await act(async () => {
      await userEvent.click(nextBtn);
    });

    await waitFor(() => {
      expect(createOrders).toHaveBeenCalled();
      expect(setMoveId).toHaveBeenCalled();
      expect(setCanAddOrders).toHaveBeenCalled();
      expect(getServiceMember).toHaveBeenCalledWith(testProps.serviceMemberId);
    });
  });

  it('redirects the user if canAddOrders is false', async () => {
    selectServiceMemberFromLoggedInUser.mockImplementation(() => serviceMember);
    selectCanAddOrders.mockImplementation(() => false);
    renderWithProviders(<AddOrders {...testPropsRedirect} />, {
      path: customerRoutes.ORDERS_ADD_PATH,
    });

    expect(mockNavigate).toHaveBeenCalledWith(generalRoutes.HOME_PATH);
  });
});<|MERGE_RESOLUTION|>--- conflicted
+++ resolved
@@ -10,10 +10,7 @@
 import { customerRoutes, generalRoutes } from 'constants/routes';
 import { selectCanAddOrders, selectServiceMemberFromLoggedInUser } from 'store/entities/selectors';
 import { setCanAddOrders, setMoveId } from 'store/general/actions';
-<<<<<<< HEAD
-=======
 import { ORDERS_TYPE } from 'constants/orders';
->>>>>>> ea3fdcd5
 
 jest.mock('services/internalApi', () => ({
   ...jest.requireActual('services/internalApi'),
@@ -294,11 +291,7 @@
     expect(nextBtn).toBeInTheDocument();
 
     await act(async () => {
-<<<<<<< HEAD
-      await userEvent.selectOptions(screen.getByLabelText(/Orders type/), 'PERMANENT_CHANGE_OF_STATION');
-=======
       await userEvent.selectOptions(screen.getByLabelText(/Orders type/), ORDERS_TYPE.PERMANENT_CHANGE_OF_STATION);
->>>>>>> ea3fdcd5
       await userEvent.type(screen.getByLabelText(/Orders date/), '08 Nov 2020');
       await userEvent.type(screen.getByLabelText(/Report by date/), '26 Nov 2020');
       await userEvent.click(screen.getByLabelText('No'));
