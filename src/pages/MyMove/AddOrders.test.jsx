--- conflicted
+++ resolved
@@ -11,11 +11,7 @@
 import { selectCanAddOrders, selectServiceMemberFromLoggedInUser } from 'store/entities/selectors';
 import { setCanAddOrders, setMoveId, setShowLoadingSpinner } from 'store/general/actions';
 import { isBooleanFlagEnabled } from 'utils/featureFlags';
-<<<<<<< HEAD
 import { ORDERS_BRANCH_OPTIONS, ORDERS_PAY_GRADE_TYPE, ORDERS_TYPE } from 'constants/orders';
-=======
-import { ORDERS_PAY_GRADE_TYPE, ORDERS_TYPE } from 'constants/orders';
->>>>>>> 5c66fc5b
 
 // Tests are timing out. High assumption it is due to service counseling office drop-down choice not being loaded on initial form load. It's another API call
 jest.setTimeout(60000);
@@ -39,7 +35,6 @@
       ],
     }),
   ),
-<<<<<<< HEAD
   getRankOptions: jest.fn().mockImplementation(() => {
     return Promise.resolve([
       {
@@ -50,50 +45,28 @@
       },
     ]);
   }),
-  getPayGradeOptions: jest.fn().mockImplementation(() =>
-    Promise.resolve({
-      body: [
-        {
-          grade: 'E-5',
-          description: ' E-5',
-        },
-        {
-          grade: 'E-6',
-          description: ' E-6',
-        },
-        {
-          description: 'Civilian',
-          grade: 'CIVILIAN_EMPLOYEE',
-        },
-      ],
-    }),
-  ),
-=======
   getPayGradeOptions: jest.fn().mockImplementation(() => {
-    const MOCKED__ORDERS_PAY_GRADE_TYPE = {
-      E_5: 'E-5',
-      E_6: 'E-6',
-      CIVILIAN_EMPLOYEE: 'CIVILIAN_EMPLOYEE',
-    };
+    const E_5 = 'E-5';
+    const E_6 = 'E-6';
+    const CIVILIAN_EMPLOYEE = 'CIVILIAN_EMPLOYEE';
 
     return Promise.resolve({
       body: [
         {
-          grade: MOCKED__ORDERS_PAY_GRADE_TYPE.E_5,
-          description: MOCKED__ORDERS_PAY_GRADE_TYPE.E_5,
+          grade: E_5,
+          description: E_5,
         },
         {
-          grade: MOCKED__ORDERS_PAY_GRADE_TYPE.E_6,
-          description: MOCKED__ORDERS_PAY_GRADE_TYPE.E_6,
+          grade: E_6,
+          description: E_6,
         },
         {
-          description: MOCKED__ORDERS_PAY_GRADE_TYPE.CIVILIAN_EMPLOYEE,
-          grade: MOCKED__ORDERS_PAY_GRADE_TYPE.CIVILIAN_EMPLOYEE,
+          description: CIVILIAN_EMPLOYEE,
+          grade: CIVILIAN_EMPLOYEE,
         },
       ],
     });
   }),
->>>>>>> 5c66fc5b
 }));
 
 jest.mock('store/entities/selectors', () => ({
@@ -474,11 +447,7 @@
         name: 'Yuma AFB',
         updated_at: '2020-10-19T17:01:16.114Z',
       },
-<<<<<<< HEAD
-      grade: 'E-1',
-=======
-      grade: ORDERS_PAY_GRADE_TYPE.E_1,
->>>>>>> 5c66fc5b
+      grade: ORDERS_PAY_GRADE_TYPE.E_5,
     };
 
     selectServiceMemberFromLoggedInUser.mockImplementation(() => serviceMember);
@@ -500,13 +469,10 @@
       await userEvent.type(screen.getByLabelText(/Report by date/), '26 Nov 2020');
       await userEvent.click(screen.getByLabelText('No'));
       await userEvent.selectOptions(screen.getByLabelText(/Pay grade/), [ORDERS_PAY_GRADE_TYPE.E_5]);
-<<<<<<< HEAD
       getRankOptions.mockImplementation(() =>
         Promise.resolve([{ id: 'cb0ee2b8-e852-40fe-b972-2730b53860c7', rankAbbv: 'Amn' }]),
       );
       await userEvent.selectOptions(screen.getByLabelText(/Rank/), ['Amn']);
-=======
->>>>>>> 5c66fc5b
 
       // Test Current Duty Location Search Box interaction
       await userEvent.type(screen.getByLabelText(/Current duty location/), 'AFB', { delay: 100 });
@@ -584,12 +550,8 @@
         updated_at: '2021-02-11T16:48:04.117Z',
         address_id: 'fa51dab0-4553-4732-b843-1f33407f11bc',
       },
-<<<<<<< HEAD
-      grade: 'E-5',
+      grade: ORDERS_PAY_GRADE_TYPE.E_5,
       rank: 'cb0ee2b8-e852-40fe-b972-2730b53860c7',
-=======
-      grade: ORDERS_PAY_GRADE_TYPE.E_5,
->>>>>>> 5c66fc5b
       origin_duty_location_id: '93f0755f-6f35-478b-9a75-35a69211da1c',
       service_member_id: 'id123',
       spouse_has_pro_gear: false,
@@ -611,13 +573,10 @@
       await userEvent.type(screen.getByLabelText(/Report by date/), '26 Nov 2020');
       await userEvent.click(screen.getByLabelText('No'));
       await userEvent.selectOptions(screen.getByLabelText(/Pay grade/), [ORDERS_PAY_GRADE_TYPE.E_5]);
-<<<<<<< HEAD
       getRankOptions.mockImplementation(() =>
         Promise.resolve([{ id: 'cb0ee2b8-e852-40fe-b972-2730b53860c7', rankAbbv: 'Amn' }]),
       );
       await userEvent.selectOptions(screen.getByLabelText(/Rank/), ['Amn']);
-=======
->>>>>>> 5c66fc5b
 
       // Select a CONUS current duty location
       await userEvent.type(screen.getByLabelText(/Current duty location/), 'AFB', { delay: 100 });
@@ -696,12 +655,8 @@
         updated_at: '2021-02-11T16:48:04.117Z',
         address_id: '25be4d12-fe93-47f1-bbec-1db386dfa67f',
       },
-<<<<<<< HEAD
-      grade: 'E-5',
+      grade: ORDERS_PAY_GRADE_TYPE.E_5,
       rank: 'cb0ee2b8-e852-40fe-b972-2730b53860c7',
-=======
-      grade: ORDERS_PAY_GRADE_TYPE.E_5,
->>>>>>> 5c66fc5b
       origin_duty_location_id: '93f0755f-6f35-478b-9a75-35a69211da1c',
       service_member_id: 'id123',
       spouse_has_pro_gear: false,
@@ -723,13 +678,10 @@
       await userEvent.type(screen.getByLabelText(/Report by date/), '26 Nov 2020');
       await userEvent.click(screen.getByLabelText('No'));
       await userEvent.selectOptions(screen.getByLabelText(/Pay grade/), [ORDERS_PAY_GRADE_TYPE.E_5]);
-<<<<<<< HEAD
       getRankOptions.mockImplementation(() =>
         Promise.resolve([{ id: 'cb0ee2b8-e852-40fe-b972-2730b53860c7', rankAbbv: 'Amn' }]),
       );
       await userEvent.selectOptions(screen.getByLabelText(/Rank/), ['Amn']);
-=======
->>>>>>> 5c66fc5b
 
       // Select a CONUS current duty location
       await userEvent.type(screen.getByLabelText(/Current duty location/), 'AFB', { delay: 100 });
