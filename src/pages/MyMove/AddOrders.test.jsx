--- conflicted
+++ resolved
@@ -5,7 +5,7 @@
 
 import AddOrders from './AddOrders';
 
-import { createOrders, getRankOptions, getServiceMember, showCounselingOffices } from 'services/internalApi';
+import { createOrders, getServiceMember, showCounselingOffices } from 'services/internalApi';
 import { renderWithProviders } from 'testUtils';
 import { customerRoutes, generalRoutes } from 'constants/routes';
 import { selectCanAddOrders, selectServiceMemberFromLoggedInUser } from 'store/entities/selectors';
@@ -260,21 +260,6 @@
 };
 
 describe('Add Orders page', () => {
-<<<<<<< HEAD
-=======
-  const testProps = {
-    serviceMemberId: 'id123',
-    context: { flags: { allOrdersTypes: true } },
-    canAddOrders: true,
-    moveId: '',
-    updateOrders: jest.fn(),
-    updateServiceMember: jest.fn(),
-    setCanAddOrders: jest.fn(),
-    setMoveId: jest.fn(),
-    affiliation: ORDERS_BRANCH_OPTIONS.AIR_FORCE,
-  };
-
->>>>>>> 80f9982b
   const testPropsRedirect = {
     serviceMemberId: 'id123',
     canAddOrders: false,
@@ -584,12 +569,6 @@
       await userEvent.type(screen.getByLabelText(/Report by date/), '26 Nov 2020');
       await userEvent.click(screen.getByLabelText('No'));
       await userEvent.selectOptions(screen.getByLabelText(/Pay grade/), [ORDERS_PAY_GRADE_TYPE.E_5]);
-<<<<<<< HEAD
-      getRankOptions.mockImplementation(() =>
-        Promise.resolve([{ id: 'cb0ee2b8-e852-40fe-b972-2730b53860c7', rankAbbv: 'SSgt' }]),
-      );
-=======
->>>>>>> 80f9982b
       await userEvent.selectOptions(screen.getByLabelText(/Rank/), ['SSgt']);
 
       // Select a CONUS current duty location
@@ -692,12 +671,6 @@
       await userEvent.type(screen.getByLabelText(/Report by date/), '26 Nov 2020');
       await userEvent.click(screen.getByLabelText('No'));
       await userEvent.selectOptions(screen.getByLabelText(/Pay grade/), [ORDERS_PAY_GRADE_TYPE.E_5]);
-<<<<<<< HEAD
-      getRankOptions.mockImplementation(() =>
-        Promise.resolve([{ id: 'cb0ee2b8-e852-40fe-b972-2730b53860c7', rankAbbv: 'SSgt' }]),
-      );
-=======
->>>>>>> 80f9982b
       await userEvent.selectOptions(screen.getByLabelText(/Rank/), ['SSgt']);
 
       // Select a CONUS current duty location
