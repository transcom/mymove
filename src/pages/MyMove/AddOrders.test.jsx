--- conflicted
+++ resolved
@@ -700,10 +700,7 @@
 describe('Order type: Wounded Warrior', () => {
   it('wounded warrior FF turned off', async () => {
     isBooleanFlagEnabled.mockImplementation(() => Promise.resolve(false));
-<<<<<<< HEAD
-
-=======
->>>>>>> 3d8b4d83
+
     selectServiceMemberFromLoggedInUser.mockImplementation(() => serviceMember);
     renderWithProviders(<AddOrders {...testProps} />, {
       path: customerRoutes.ORDERS_ADD_PATH,
