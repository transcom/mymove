import React from 'react';
import { screen, waitFor, within } from '@testing-library/react';
import userEvent from '@testing-library/user-event';
import { act } from 'react-dom/test-utils';

import AddOrders from './AddOrders';

import { createOrders, getServiceMember, showCounselingOffices } from 'services/internalApi';
import { renderWithProviders } from 'testUtils';
import { customerRoutes, generalRoutes } from 'constants/routes';
import { selectCanAddOrders, selectServiceMemberFromLoggedInUser } from 'store/entities/selectors';
import { setCanAddOrders, setMoveId, setShowLoadingSpinner } from 'store/general/actions';
import { isBooleanFlagEnabled } from 'utils/featureFlags';
import { ORDERS_PAY_GRADE_TYPE, ORDERS_TYPE } from 'constants/orders';

// Tests are timing out. High assumption it is due to service counseling office drop-down choice not being loaded on initial form load. It's another API call
jest.setTimeout(60000);

jest.mock('services/internalApi', () => ({
  ...jest.requireActual('services/internalApi'),
  getServiceMember: jest.fn().mockImplementation(() => Promise.resolve()),
  getResponseError: jest.fn().mockImplementation(() => Promise.resolve()),
  createOrders: jest.fn().mockImplementation(() => Promise.resolve()),
  showCounselingOffices: jest.fn().mockImplementation(() =>
    Promise.resolve({
      body: [
        {
          id: '3e937c1f-5539-4919-954d-017989130584',
          name: 'Albuquerque AFB',
        },
        {
          id: 'fa51dab0-4553-4732-b843-1f33407f77bc',
          name: 'Glendale Luke AFB',
        },
      ],
    }),
  ),
  getPayGradeOptions: jest.fn().mockImplementation(() => {
    const MOCKED__ORDERS_PAY_GRADE_TYPE = {
      E_5: 'E-5',
      E_6: 'E-6',
      CIVILIAN_EMPLOYEE: 'CIVILIAN_EMPLOYEE',
    };

    return Promise.resolve({
      body: [
        {
          grade: MOCKED__ORDERS_PAY_GRADE_TYPE.E_5,
          description: MOCKED__ORDERS_PAY_GRADE_TYPE.E_5,
        },
        {
          grade: MOCKED__ORDERS_PAY_GRADE_TYPE.E_6,
          description: MOCKED__ORDERS_PAY_GRADE_TYPE.E_6,
        },
        {
          description: MOCKED__ORDERS_PAY_GRADE_TYPE.CIVILIAN_EMPLOYEE,
          grade: MOCKED__ORDERS_PAY_GRADE_TYPE.CIVILIAN_EMPLOYEE,
        },
      ],
    });
  }),
}));

jest.mock('store/entities/selectors', () => ({
  ...jest.requireActual('store/entities/selectors'),
  selectServiceMemberFromLoggedInUser: jest.fn(),
  selectCanAddOrders: jest.fn(),
  selectMoveId: jest.fn(),
}));

jest.mock('store/general/actions', () => ({
  ...jest.requireActual('store/general/actions'),
  setCanAddOrders: jest.fn().mockImplementation(() => ({
    type: '',
    payload: '',
  })),
  setMoveId: jest.fn().mockImplementation(() => ({
    type: '',
    payload: '',
  })),
  setShowLoadingSpinner: jest.fn().mockImplementation(() => ({
    type: '',
    showSpinner: false,
    loadingSpinnerMessage: '',
  })),
}));

const mockNavigate = jest.fn();
jest.mock('react-router-dom', () => ({
  ...jest.requireActual('react-router-dom'),
  useNavigate: () => mockNavigate,
}));

jest.mock('components/LocationSearchBox/api', () => ({
  ShowAddress: jest.fn().mockImplementation(() =>
    Promise.resolve({
      city: 'Glendale Luke AFB',
      country: 'United States',
      id: 'fa51dab0-4553-4732-b843-1f33407f77bc',
      postalCode: '85309',
      state: 'AZ',
      streetAddress1: 'n/a',
    }),
  ),
  SearchDutyLocations: jest.fn().mockImplementation(() =>
    Promise.resolve([
      {
        address: {
          city: '',
          id: '00000000-0000-0000-0000-000000000000',
          postalCode: '',
          state: '',
          streetAddress1: '',
        },
        address_id: '46c4640b-c35e-4293-a2f1-36c7b629f903',
        affiliation: 'AIR_FORCE',
        created_at: '2021-02-11T16:48:04.117Z',
        id: '93f0755f-6f35-478b-9a75-35a69211da1c',
        name: 'Altus AFB',
        updated_at: '2021-02-11T16:48:04.117Z',
      },
      {
        address: {
          city: '',
          id: '00000000-0000-0000-0000-000000000000',
          postalCode: '',
          state: '',
          streetAddress1: '',
        },
        address_id: '2d7e17f6-1b8a-4727-8949-007c80961a62',
        affiliation: 'AIR_FORCE',
        created_at: '2021-02-11T16:48:04.117Z',
        id: '7d123884-7c1b-4611-92ae-e8d43ca03ad9',
        name: 'Hill AFB',
        updated_at: '2021-02-11T16:48:04.117Z',
      },
      {
        address: {
          city: 'Glendale Luke AFB',
          country: 'United States',
          id: 'fa51dab0-4553-4732-b843-1f33407f77bc',
          postalCode: '85309',
          state: 'AZ',
          streetAddress1: 'n/a',
        },
        address_id: '25be4d12-fe93-47f1-bbec-1db386dfa67f',
        affiliation: 'AIR_FORCE',
        created_at: '2021-02-11T16:48:04.117Z',
        id: 'a8d6b33c-8370-4e92-8df2-356b8c9d0c1a',
        name: 'Luke AFB',
        updated_at: '2021-02-11T16:48:04.117Z',
      },
      {
        address: {
          city: 'Elmendorf AFB',
          country: 'US',
          id: 'fa51dab0-4553-4732-b843-1f33407f11bc',
          postalCode: '78112',
          state: 'AK',
          streetAddress1: 'n/a',
          isOconus: true,
        },
        address_id: 'fa51dab0-4553-4732-b843-1f33407f11bc',
        affiliation: 'AIR_FORCE',
        created_at: '2021-02-11T16:48:04.117Z',
        id: 'a8d6b33c-8370-4e92-8df2-356b8c9d0c1a',
        name: 'Elmendorf AFB',
        updated_at: '2021-02-11T16:48:04.117Z',
      },
      {
        address: {
          city: '',
          id: '00000000-0000-0000-0000-000000000000',
          postalCode: '',
          state: '',
          streetAddress1: '',
        },
        address_id: '3dbf1fc7-3289-4c6e-90aa-01b530a7c3c3',
        affiliation: 'AIR_FORCE',
        created_at: '2021-02-11T16:48:20.225Z',
        id: 'd01bd2a4-6695-4d69-8f2f-69e88dff58f8',
        name: 'Shaw AFB',
        updated_at: '2021-02-11T16:48:20.225Z',
      },
      {
        address: {
          city: '',
          id: '00000000-0000-0000-0000-000000000000',
          postalCode: '',
          state: '',
          streetAddress1: '',
        },
        address_id: '1af8f0f3-f75f-46d3-8dc8-c67c2feeb9f0',
        affiliation: 'AIR_FORCE',
        created_at: '2021-02-11T16:49:14.322Z',
        id: 'b1f9a535-96d4-4cc3-adf1-b76505ce0765',
        name: 'Yuma AFB',
        updated_at: '2021-02-11T16:49:14.322Z',
      },
      {
        address: {
          city: '',
          id: '00000000-0000-0000-0000-000000000000',
          postalCode: '',
          state: '',
          streetAddress1: '',
        },
        address_id: 'f2adfebc-7703-4d06-9b49-c6ca8f7968f1',
        affiliation: 'AIR_FORCE',
        created_at: '2021-02-11T16:48:20.225Z',
        id: 'a268b48f-0ad1-4a58-b9d6-6de10fd63d96',
        name: 'Los Angeles AFB',
        updated_at: '2021-02-11T16:48:20.225Z',
      },
      {
        address: {
          city: '',
          id: '00000000-0000-0000-0000-000000000000',
          postalCode: '',
          state: '',
          streetAddress1: '',
        },
        address_id: '13eb2cab-cd68-4f43-9532-7a71996d3296',
        affiliation: 'AIR_FORCE',
        created_at: '2021-02-11T16:48:20.225Z',
        id: 'a48fda70-8124-4e90-be0d-bf8119a98717',
        name: 'Wright-Patterson AFB',
        updated_at: '2021-02-11T16:48:20.225Z',
      },
    ]),
  ),
}));

const serviceMember = {
  id: 'id123',
};

jest.mock('utils/featureFlags', () => ({
  ...jest.requireActual('utils/featureFlags'),
  isBooleanFlagEnabled: jest.fn().mockImplementation(() => Promise.resolve(false)),
}));
const testProps = {
  serviceMemberId: 'id123',
  canAddOrders: true,
  moveId: '',
  updateOrders: jest.fn(),
  updateServiceMember: jest.fn(),
  setCanAddOrders: jest.fn(),
  setMoveId: jest.fn(),
};

describe('Add Orders page', () => {
  const testPropsRedirect = {
    serviceMemberId: 'id123',
    canAddOrders: false,
    moveId: '',
    updateOrders: jest.fn(),
    updateServiceMember: jest.fn(),
    setCanAddOrders: jest.fn(),
    setMoveId: jest.fn(),
  };

  it('renders all content of Orders component', async () => {
    showCounselingOffices.mockImplementation(() => Promise.resolve({}));
    selectServiceMemberFromLoggedInUser.mockImplementation(() => serviceMember);
    renderWithProviders(<AddOrders {...testProps} />, {
      path: customerRoutes.ORDERS_ADD_PATH,
    });

    await screen.findByRole('heading', { level: 1, name: 'Tell us about your move orders' });
    expect(screen.getByTestId('main-container')).toBeInTheDocument();
    expect(screen.getByTestId('orders-form-container')).toBeInTheDocument();
    const saveBtn = await screen.findByRole('button', { name: 'Back' });
    expect(saveBtn).toBeInTheDocument();
    const cancelBtn = await screen.findByRole('button', { name: 'Next' });
    expect(cancelBtn).toBeInTheDocument();
  });

  it('renders all fields on load', async () => {
    selectServiceMemberFromLoggedInUser.mockImplementation(() => serviceMember);
    renderWithProviders(<AddOrders {...testProps} />, {
      path: customerRoutes.ORDERS_ADD_PATH,
    });

    await screen.findByRole('heading', { level: 1, name: 'Tell us about your move orders' });
    expect(screen.getByLabelText(/Orders type/)).toBeInTheDocument();
    expect(screen.getByLabelText(/Orders date/)).toBeInTheDocument();
    expect(screen.getByLabelText(/Report by date/)).toBeInTheDocument();
    expect(screen.getByText('Are dependents included in your orders?')).toBeInTheDocument();
    expect(screen.getByLabelText(/Current duty location/)).toBeInTheDocument();
    expect(screen.getByLabelText(/New duty location/)).toBeInTheDocument();
    expect(screen.getByLabelText(/Pay grade/)).toBeInTheDocument();

    const backBtn = await screen.findByRole('button', { name: 'Back' });
    expect(backBtn).toBeInTheDocument();
    expect(backBtn).toBeEnabled();

    const nextBtn = await screen.findByRole('button', { name: 'Next' });
    expect(nextBtn).toBeInTheDocument();
    expect(nextBtn).toBeDisabled();
  });

  it('does not render conditional dependent fields on load', async () => {
    selectServiceMemberFromLoggedInUser.mockImplementation(() => serviceMember);
    renderWithProviders(<AddOrders {...testProps} />, {
      path: customerRoutes.ORDERS_ADD_PATH,
    });

    await screen.findByRole('heading', { level: 1, name: 'Tell us about your move orders' });
    expect(screen.queryByText('Is this an accompanied tour?')).not.toBeInTheDocument();
    expect(screen.queryByLabelText(/Number of dependents under the age of 12/)).not.toBeInTheDocument();
    expect(screen.queryByLabelText(/Number of dependents of the age 12 or over/)).not.toBeInTheDocument();
    expect(
      screen.queryByText(
        'Unaccompanied Tour: An authorized order (assignment or tour) that DOES NOT allow dependents to travel to the new Permanent Duty Station (PDS)',
      ),
    ).not.toBeInTheDocument();
    expect(
      screen.queryByText(
        'Accompanied Tour: An authorized order (assignment or tour) that allows dependents to travel to the new Permanent Duty Station (PDS)',
      ),
    ).not.toBeInTheDocument();
  });

  it('calls the loading spinner when a current duty location is selected', async () => {
    isBooleanFlagEnabled.mockImplementation(() => Promise.resolve(true));
    selectServiceMemberFromLoggedInUser.mockImplementation(() => serviceMember);
    renderWithProviders(<AddOrders {...testProps} />, {
      path: customerRoutes.ORDERS_ADD_PATH,
    });

    await screen.findByRole('heading', { level: 1, name: 'Tell us about your move orders' });
    // Select a CONUS current duty location
    await userEvent.type(screen.getByLabelText(/Current duty location/), 'AFB', { delay: 100 });
    const selectedOptionCurrent = await screen.findByText('Altus');
    await userEvent.click(selectedOptionCurrent);
    await waitFor(() => {
      expect(setShowLoadingSpinner).toHaveBeenCalled();
    });
  });

  it('does not render the input boxes for number of dependents over or under 12 if both locations are CONUS', async () => {
    selectServiceMemberFromLoggedInUser.mockImplementation(() => serviceMember);
    renderWithProviders(<AddOrders {...testProps} />, {
      path: customerRoutes.ORDERS_ADD_PATH,
    });

    await screen.findByRole('heading', { level: 1, name: 'Tell us about your move orders' });
    // Select a CONUS current duty location and new duty location
    await userEvent.type(screen.getByLabelText(/Current duty location/), 'AFB', { delay: 100 });
    const selectedOptionCurrent = await screen.findByText('Altus');
    await userEvent.click(selectedOptionCurrent);
    await userEvent.type(screen.getByLabelText(/New duty location/), 'AFB', { delay: 100 });
    const selectedOptionNew = await screen.findByText(/Luke/);
    await userEvent.click(selectedOptionNew);

    // Select that dependents are present
    await userEvent.click(screen.getByTestId('hasDependentsYes'));

    // With both addresses being CONUS, the number of dependents input boxes should be missing
    expect(screen.queryByLabelText(/Number of dependents under the age of 12/)).not.toBeInTheDocument();
    expect(screen.queryByLabelText(/Number of dependents of the age 12 or over/)).not.toBeInTheDocument();
  });

  it('does render the input boxes for number of dependents over or under 12 if one of the locations are OCONUS', async () => {
    isBooleanFlagEnabled.mockImplementation(() => Promise.resolve(true));
    selectServiceMemberFromLoggedInUser.mockImplementation(() => serviceMember);
    renderWithProviders(<AddOrders {...testProps} />, {
      path: customerRoutes.ORDERS_ADD_PATH,
    });

    await screen.findByRole('heading', { level: 1, name: 'Tell us about your move orders' });
    // Select a CONUS current duty location
    await userEvent.type(screen.getByLabelText(/Current duty location/), 'AFB', { delay: 100 });
    const selectedOptionCurrent = await screen.findByText('Altus');
    await userEvent.click(selectedOptionCurrent);
    // Select an OCONUS new duty location
    await userEvent.type(screen.getByLabelText(/New duty location/), 'AFB', { delay: 100 });
    const selectedOptionNew = await screen.findByText(/Elmendorf/);
    await userEvent.click(selectedOptionNew);
    // Select that dependents are present
    await userEvent.click(screen.getByTestId('hasDependentsYes'));
    // With one of the duty locations being OCONUS, the number of dependents input boxes should be present
    expect(screen.getByLabelText(/Number of dependents under the age of 12/)).toBeInTheDocument();
    expect(screen.getByLabelText(/Number of dependents of the age 12 or over/)).toBeInTheDocument();
  });

  it('only renders dependents age groupings and accompanied tour if dependents are present', async () => {
    isBooleanFlagEnabled.mockImplementation(() => Promise.resolve(true));
    selectServiceMemberFromLoggedInUser.mockImplementation(() => serviceMember);
    renderWithProviders(<AddOrders {...testProps} />, {
      path: customerRoutes.ORDERS_ADD_PATH,
    });

    await screen.findByRole('heading', { level: 1, name: 'Tell us about your move orders' });
    // Select a CONUS current duty location
    await userEvent.type(screen.getByLabelText(/Current duty location/), 'AFB', { delay: 100 });
    const selectedOptionCurrent = await screen.findByText('Altus');
    await userEvent.click(selectedOptionCurrent);
    // Select an OCONUS new duty location
    await userEvent.type(screen.getByLabelText(/New duty location/), 'AFB', { delay: 100 });
    const selectedOptionNew = await screen.findByText(/Elmendorf/);
    await userEvent.click(selectedOptionNew);
    // Select that dependents are present
    await userEvent.click(screen.getByTestId('hasDependentsNo'));
    // With one of the duty locations being OCONUS, the number of dependents input boxes should be present
    expect(screen.queryByLabelText(/Number of dependents under the age of 12/)).not.toBeInTheDocument();
    expect(screen.queryByLabelText(/Number of dependents of the age 12 or over/)).not.toBeInTheDocument();
    expect(screen.queryByLabelText(/Is this an accompanied tour?/)).not.toBeInTheDocument();
  });

  it('next button creates the orders and updates state', async () => {
    const testOrdersValues = {
      id: 'testOrdersId',
      orders_type: ORDERS_TYPE.PERMANENT_CHANGE_OF_STATION,
      issue_date: '2020-11-08',
      report_by_date: '2020-11-26',
      has_dependents: false,
      moves: ['testMovId'],
      new_duty_location: {
        address: {
          city: 'Des Moines',
          country: 'US',
          id: 'a4b30b99-4e82-48a6-b736-01662b499d6a',
          postalCode: '50309',
          state: 'IA',
          streetAddress1: '987 Other Avenue',
          streetAddress2: 'P.O. Box 1234',
          streetAddress3: 'c/o Another Person',
        },
        address_id: 'a4b30b99-4e82-48a6-b736-01662b499d6a',
        affiliation: 'AIR_FORCE',
        created_at: '2020-10-19T17:01:16.114Z',
        id: 'f9299768-16d2-4a13-ae39-7087a58b1f62',
        name: 'Yuma AFB',
        updated_at: '2020-10-19T17:01:16.114Z',
      },
      grade: ORDERS_PAY_GRADE_TYPE.E_1,
    };

    selectServiceMemberFromLoggedInUser.mockImplementation(() => serviceMember);
    createOrders.mockImplementation(() => Promise.resolve(testOrdersValues));
    getServiceMember.mockImplementation(() => Promise.resolve());

    await act(async () => {
      renderWithProviders(<AddOrders {...testProps} />, {
        path: customerRoutes.ORDERS_ADD_PATH,
      });
    });

    const nextBtn = await screen.findByRole('button', { name: 'Next' });
    expect(nextBtn).toBeInTheDocument();

    await act(async () => {
      await userEvent.selectOptions(screen.getByLabelText(/Orders type/), ORDERS_TYPE.PERMANENT_CHANGE_OF_STATION);
      await userEvent.type(screen.getByLabelText(/Orders date/), '08 Nov 2020');
      await userEvent.type(screen.getByLabelText(/Report by date/), '26 Nov 2020');
      await userEvent.click(screen.getByLabelText('No'));
      await userEvent.selectOptions(screen.getByLabelText(/Pay grade/), [ORDERS_PAY_GRADE_TYPE.E_5]);

      // Test Current Duty Location Search Box interaction
      await userEvent.type(screen.getByLabelText(/Current duty location/), 'AFB', { delay: 100 });
      const selectedOptionCurrent = await screen.findByText('Altus');
      await userEvent.click(selectedOptionCurrent);

      // Test New Duty Location Search Box interaction
      await userEvent.type(screen.getByLabelText(/New duty location/), 'AFB', { delay: 100 });
      const selectedOptionNew = await screen.findByText(/Luke/);
      await userEvent.click(selectedOptionNew);
    });

    await waitFor(() => {
      expect(screen.getByRole('form')).toHaveFormValues({
        new_duty_location: 'Luke AFB',
        origin_duty_location: 'Altus AFB',
      });
    });

    await waitFor(() => expect(nextBtn).toBeEnabled());

    await act(async () => {
      await userEvent.click(nextBtn);
    });

    await waitFor(() => {
      expect(createOrders).toHaveBeenCalled();
      expect(setMoveId).toHaveBeenCalled();
      expect(setCanAddOrders).toHaveBeenCalled();
      expect(getServiceMember).toHaveBeenCalledWith(testProps.serviceMemberId);
    });
  });

  it('submits OCONUS fields correctly on form submit', async () => {
    const testOrdersValues = {
      orders_type: 'PERMANENT_CHANGE_OF_STATION',
      issue_date: '2020-11-08',
      report_by_date: '2020-11-26',
      has_dependents: true,
      accompanied_tour: true,
      dependents_under_twelve: 1,
      dependents_twelve_and_over: 2,
      civilian_tdy_ub_allowance: 0,
      counseling_office_id: null,
      origin_duty_location: {
        address: {
          city: '',
          id: '00000000-0000-0000-0000-000000000000',
          postalCode: '',
          state: '',
          streetAddress1: '',
        },
        address_id: '46c4640b-c35e-4293-a2f1-36c7b629f903',
        affiliation: 'AIR_FORCE',
        created_at: '2021-02-11T16:48:04.117Z',
        id: '93f0755f-6f35-478b-9a75-35a69211da1c',
        name: 'Altus AFB',
        updated_at: '2021-02-11T16:48:04.117Z',
      },
      new_duty_location_id: 'a8d6b33c-8370-4e92-8df2-356b8c9d0c1a',
      new_duty_location: {
        address: {
          city: 'Elmendorf AFB',
          country: 'US',
          isOconus: true,
          id: 'fa51dab0-4553-4732-b843-1f33407f11bc',
          postalCode: '78112',
          state: 'AK',
          streetAddress1: 'n/a',
        },
        affiliation: 'AIR_FORCE',
        created_at: '2021-02-11T16:48:04.117Z',
        id: 'a8d6b33c-8370-4e92-8df2-356b8c9d0c1a',
        name: 'Elmendorf AFB',
        updated_at: '2021-02-11T16:48:04.117Z',
        address_id: 'fa51dab0-4553-4732-b843-1f33407f11bc',
      },
      grade: ORDERS_PAY_GRADE_TYPE.E_5,
      origin_duty_location_id: '93f0755f-6f35-478b-9a75-35a69211da1c',
      service_member_id: 'id123',
      spouse_has_pro_gear: false,
    };
    isBooleanFlagEnabled.mockImplementation(() => Promise.resolve(true));
    selectServiceMemberFromLoggedInUser.mockImplementation(() => serviceMember);
    renderWithProviders(<AddOrders {...testProps} />, {
      path: customerRoutes.ORDERS_ADD_PATH,
    });
    await screen.findByRole('heading', { level: 1, name: 'Tell us about your move orders' });

    const nextBtn = await screen.findByRole('button', { name: 'Next' });
    expect(nextBtn).toBeInTheDocument();

    // Set standard form fields
    await act(async () => {
      await userEvent.selectOptions(screen.getByLabelText(/Orders type/), 'PERMANENT_CHANGE_OF_STATION');
      await userEvent.type(screen.getByLabelText(/Orders date/), '08 Nov 2020');
      await userEvent.type(screen.getByLabelText(/Report by date/), '26 Nov 2020');
      await userEvent.click(screen.getByLabelText('No'));
      await userEvent.selectOptions(screen.getByLabelText(/Pay grade/), [ORDERS_PAY_GRADE_TYPE.E_5]);

      // Select a CONUS current duty location
      await userEvent.type(screen.getByLabelText(/Current duty location/), 'AFB', { delay: 100 });
      const selectedOptionCurrent = await screen.findByText('Altus');
      await userEvent.click(selectedOptionCurrent);
      // Select an OCONUS new duty location
      await userEvent.type(screen.getByLabelText(/New duty location/), 'AFB', { delay: 100 });
      const selectedOptionNew = await screen.findByText(/Elmendorf/);
      await userEvent.click(selectedOptionNew);
    });

    await waitFor(() => {
      expect(screen.getByRole('form')).toHaveFormValues({
        new_duty_location: 'Elmendorf AFB',
        origin_duty_location: 'Altus AFB',
      });
    });

    // Set dependents and accompanied tour
    await userEvent.click(screen.getByTestId('hasDependentsYes'));
    await userEvent.click(screen.getByTestId('isAnAccompaniedTourYes'));
    await userEvent.type(screen.getByTestId('dependentsUnderTwelve'), '1');
    await userEvent.type(screen.getByTestId('dependentsTwelveAndOver'), '2');

    await waitFor(() => expect(nextBtn).toBeEnabled());

    await act(async () => {
      await userEvent.click(nextBtn);
    });

    await waitFor(() => {
      expect(createOrders).toHaveBeenCalledWith(testOrdersValues);
    });
  });

  it('properly does not pass in OCONUS fields when is a CONUS move', async () => {
    const testOrdersValues = {
      orders_type: 'PERMANENT_CHANGE_OF_STATION',
      issue_date: '2020-11-08',
      report_by_date: '2020-11-26',
      has_dependents: false,
      counseling_office_id: null,
      dependents_twelve_and_over: null,
      dependents_under_twelve: null,
      civilian_tdy_ub_allowance: null,
      accompanied_tour: null,
      origin_duty_location: {
        address: {
          city: '',
          id: '00000000-0000-0000-0000-000000000000',
          postalCode: '',
          state: '',
          streetAddress1: '',
        },
        address_id: '46c4640b-c35e-4293-a2f1-36c7b629f903',
        affiliation: 'AIR_FORCE',
        created_at: '2021-02-11T16:48:04.117Z',
        id: '93f0755f-6f35-478b-9a75-35a69211da1c',
        name: 'Altus AFB',
        updated_at: '2021-02-11T16:48:04.117Z',
      },
      new_duty_location_id: 'a8d6b33c-8370-4e92-8df2-356b8c9d0c1a',
      new_duty_location: {
        address: {
          city: 'Glendale Luke AFB',
          country: 'United States',
          id: 'fa51dab0-4553-4732-b843-1f33407f77bc',
          postalCode: '85309',
          state: 'AZ',
          streetAddress1: 'n/a',
        },
        affiliation: 'AIR_FORCE',
        created_at: '2021-02-11T16:48:04.117Z',
        id: 'a8d6b33c-8370-4e92-8df2-356b8c9d0c1a',
        name: 'Luke AFB',
        updated_at: '2021-02-11T16:48:04.117Z',
        address_id: '25be4d12-fe93-47f1-bbec-1db386dfa67f',
      },
      grade: ORDERS_PAY_GRADE_TYPE.E_5,
      origin_duty_location_id: '93f0755f-6f35-478b-9a75-35a69211da1c',
      service_member_id: 'id123',
      spouse_has_pro_gear: false,
    };
    isBooleanFlagEnabled.mockImplementation(() => Promise.resolve(true));
    selectServiceMemberFromLoggedInUser.mockImplementation(() => serviceMember);
    renderWithProviders(<AddOrders {...testProps} />, {
      path: customerRoutes.ORDERS_ADD_PATH,
    });
    await screen.findByRole('heading', { level: 1, name: 'Tell us about your move orders' });

    const nextBtn = await screen.findByRole('button', { name: 'Next' });
    expect(nextBtn).toBeInTheDocument();

    // Set standard form fields
    await act(async () => {
      await userEvent.selectOptions(screen.getByLabelText(/Orders type/), 'PERMANENT_CHANGE_OF_STATION');
      await userEvent.type(screen.getByLabelText(/Orders date/), '08 Nov 2020');
      await userEvent.type(screen.getByLabelText(/Report by date/), '26 Nov 2020');
      await userEvent.click(screen.getByLabelText('No'));
      await userEvent.selectOptions(screen.getByLabelText(/Pay grade/), [ORDERS_PAY_GRADE_TYPE.E_5]);

      // Select a CONUS current duty location
      await userEvent.type(screen.getByLabelText(/Current duty location/), 'AFB', { delay: 100 });

      const selectedOptionCurrent = await screen.findByText('Altus');
      await userEvent.click(selectedOptionCurrent);
      // Select an CONUS new duty location
      await userEvent.type(screen.getByLabelText(/New duty location/), 'AFB', { delay: 100 });
      const selectedOptionNew = await screen.findByText(/Luke/);
      await userEvent.click(selectedOptionNew);
    });

    await waitFor(() => {
      expect(screen.getByRole('form')).toHaveFormValues({
        new_duty_location: 'Luke AFB',
        origin_duty_location: 'Altus AFB',
      });
    });

    await waitFor(() => expect(nextBtn).toBeEnabled());

    await act(async () => {
      await userEvent.click(nextBtn);
    });

    await waitFor(() => {
      expect(createOrders).toHaveBeenCalledWith(testOrdersValues);
    });
  });

  it('redirects the user if canAddOrders is false', async () => {
    selectServiceMemberFromLoggedInUser.mockImplementation(() => serviceMember);
    selectCanAddOrders.mockImplementation(() => false);
    renderWithProviders(<AddOrders {...testPropsRedirect} />, {
      path: customerRoutes.ORDERS_ADD_PATH,
    });

    expect(mockNavigate).toHaveBeenCalledWith(generalRoutes.HOME_PATH);
  });
});

describe('Order type: Wounded Warrior', () => {
  it('wounded warrior FF turned off', async () => {
    isBooleanFlagEnabled.mockImplementation(() => Promise.resolve(false));
<<<<<<< HEAD
=======

>>>>>>> 89e831e0
    selectServiceMemberFromLoggedInUser.mockImplementation(() => serviceMember);
    renderWithProviders(<AddOrders {...testProps} />, {
      path: customerRoutes.ORDERS_ADD_PATH,
    });

    await waitFor(() => {
      const ordersTypeDropdown = screen.getByLabelText('Orders type *');
      const options = within(ordersTypeDropdown).queryAllByRole('option');
      const hasWoundedWarrior = options.some((option) => option.value === ORDERS_TYPE.WOUNDED_WARRIOR);
      expect(hasWoundedWarrior).toBe(false);
    });
  });
  it('wounded warrior FF turned on', async () => {
    isBooleanFlagEnabled.mockImplementation(() => Promise.resolve(true));
    selectServiceMemberFromLoggedInUser.mockImplementation(() => serviceMember);
    renderWithProviders(<AddOrders {...testProps} />, {
      path: customerRoutes.ORDERS_ADD_PATH,
    });

    await waitFor(() => {
      const ordersTypeDropdown = screen.getByLabelText('Orders type *');
      const options = within(ordersTypeDropdown).queryAllByRole('option');
      const hasWoundedWarrior = options.some((option) => option.value === ORDERS_TYPE.WOUNDED_WARRIOR);
      expect(hasWoundedWarrior).toBe(true);
    });
  });
<<<<<<< HEAD
});

describe('Order type: BLUEBARK', () => {
  it('BLUEBARK FF turned off', async () => {
    isBooleanFlagEnabled.mockImplementation(() => Promise.resolve(false));
    selectServiceMemberFromLoggedInUser.mockImplementation(() => serviceMember);
    renderWithProviders(<AddOrders {...testProps} />, {
      path: customerRoutes.ORDERS_ADD_PATH,
    });

    await waitFor(() => {
      const ordersTypeDropdown = screen.getByLabelText('Orders type *');
      const options = within(ordersTypeDropdown).queryAllByRole('option');
      const hasBluebark = options.some((option) => option.value === ORDERS_TYPE.BLUEBARK);
      expect(hasBluebark).toBe(false);
    });
  });
  it('BLUEBARK FF turned on', async () => {
    isBooleanFlagEnabled.mockImplementation(() => Promise.resolve(true));
    selectServiceMemberFromLoggedInUser.mockImplementation(() => serviceMember);
    renderWithProviders(<AddOrders {...testProps} />, {
      path: customerRoutes.ORDERS_ADD_PATH,
    });

    await waitFor(() => {
      const ordersTypeDropdown = screen.getByLabelText('Orders type *');
      const options = within(ordersTypeDropdown).queryAllByRole('option');
      const hasBluebark = options.some((option) => option.value === ORDERS_TYPE.BLUEBARK);
      expect(hasBluebark).toBe(true);
    });
  });
=======
>>>>>>> 89e831e0
});<|MERGE_RESOLUTION|>--- conflicted
+++ resolved
@@ -700,10 +700,7 @@
 describe('Order type: Wounded Warrior', () => {
   it('wounded warrior FF turned off', async () => {
     isBooleanFlagEnabled.mockImplementation(() => Promise.resolve(false));
-<<<<<<< HEAD
-=======
-
->>>>>>> 89e831e0
+
     selectServiceMemberFromLoggedInUser.mockImplementation(() => serviceMember);
     renderWithProviders(<AddOrders {...testProps} />, {
       path: customerRoutes.ORDERS_ADD_PATH,
@@ -730,7 +727,6 @@
       expect(hasWoundedWarrior).toBe(true);
     });
   });
-<<<<<<< HEAD
 });
 
 describe('Order type: BLUEBARK', () => {
@@ -762,6 +758,4 @@
       expect(hasBluebark).toBe(true);
     });
   });
-=======
->>>>>>> 89e831e0
 });