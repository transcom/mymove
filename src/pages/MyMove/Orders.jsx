--- conflicted
+++ resolved
@@ -1,11 +1,5 @@
-<<<<<<< HEAD
-/*  */
-import { get, isEmpty } from 'lodash';
-import PropTypes from 'prop-types';
-=======
-/* eslint-disable react/no-unused-prop-types */
-/* eslint-disable react/forbid-prop-types */
->>>>>>> a421929b
+/* react/no-unused-prop-types */
+/* react/forbid-prop-types */
 import React, { Component } from 'react';
 import PropTypes from 'prop-types';
 import { isEmpty } from 'lodash';
