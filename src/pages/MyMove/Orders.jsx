--- conflicted
+++ resolved
@@ -6,22 +6,8 @@
 
 import NotificationScrollToTop from 'components/NotificationScrollToTop';
 import OrdersInfoForm from 'components/Customer/OrdersInfoForm/OrdersInfoForm';
-<<<<<<< HEAD
-import {
-  getServiceMember,
-  getOrdersForServiceMember,
-  createOrders,
-  patchOrders,
-  getResponseError,
-} from 'services/internalApi';
-import {
-  updateOrders as updateOrdersAction,
-  updateServiceMember as updateServiceMemberAction,
-} from 'store/entities/actions';
-=======
 import { patchOrders, getResponseError, getOrders } from 'services/internalApi';
 import { updateOrders as updateOrdersAction } from 'store/entities/actions';
->>>>>>> 5cffe6c5
 import { withContext } from 'shared/AppContext';
 import { formatDateForSwagger } from 'shared/dates';
 import { formatYesNoInputValue, formatYesNoAPIValue, dropdownInputOptions } from 'utils/formatters';
@@ -57,25 +43,8 @@
       spouse_has_pro_gear: false,
     };
 
-<<<<<<< HEAD
-    const submitOrders = (values) => {
-      const pendingValues = {
-        ...values,
-        service_member_id: serviceMemberId,
-        new_duty_location_id: values.new_duty_location.id,
-        has_dependents: formatYesNoAPIValue(values.has_dependents),
-        report_by_date: formatDateForSwagger(values.report_by_date),
-        issue_date: formatDateForSwagger(values.issue_date),
-        grade: values.grade,
-        origin_duty_location_id: values.origin_duty_location.id,
-        spouse_has_pro_gear: false,
-      };
-
-      if (currentOrders?.id) {
-=======
     if (currentOrders?.id) {
       try {
->>>>>>> 5cffe6c5
         pendingValues.id = currentOrders.id;
         await patchOrders(pendingValues);
         await getOrders(currentOrders.id).then((response) => {
