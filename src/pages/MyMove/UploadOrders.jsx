<<<<<<< HEAD
import React, { useEffect, useRef } from 'react';
import { connect } from 'react-redux';
import { GridContainer, Grid } from '@trussworks/react-uswds';
import { generatePath, useNavigate, useParams } from 'react-router';
=======
import React, { useEffect, useRef, useState } from 'react';
import { connect } from 'react-redux';
import { GridContainer, Grid } from '@trussworks/react-uswds';
import { generatePath, useNavigate, useParams } from 'react-router';

import { isMultiMoveEnabled } from '../../utils/featureFlags';
>>>>>>> c08b3fd2

import './UploadOrders.css';

import FileUpload from 'components/FileUpload/FileUpload';
import UploadsTable from 'components/UploadsTable/UploadsTable';
import { documentSizeLimitMsg } from 'shared/constants';
import { createUploadForDocument, deleteUpload, getAllMoves, getOrders } from 'services/internalApi';
import { updateOrders as updateOrdersAction, updateAllMoves as updateAllMovesAction } from 'store/entities/actions';
import { selectOrdersForLoggedInUser, selectServiceMemberFromLoggedInUser } from 'store/entities/selectors';
import LoadingPlaceholder from 'shared/LoadingPlaceholder';
import WizardNavigation from 'components/Customer/WizardNavigation/WizardNavigation';
import { customerRoutes } from 'constants/routes';
import formStyles from 'styles/form.module.scss';
import { withContext } from 'shared/AppContext';

const UploadOrders = ({ orders, updateOrders, updateAllMoves, serviceMemberId }) => {
  const filePondEl = useRef();
  const navigate = useNavigate();
  const { orderId } = useParams();
  const currentOrders = orders.find((order) => order.id === orderId);
  const uploads = currentOrders?.uploaded_orders?.uploads || [];
<<<<<<< HEAD
=======
  const [multiMove, setMultiMove] = useState(false);
>>>>>>> c08b3fd2

  const handleUploadFile = (file) => {
    const documentId = currentOrders?.uploaded_orders?.id;
    return createUploadForDocument(file, documentId);
  };

  const handleUploadComplete = async () => {
    filePondEl.current?.removeFiles();
    return getOrders(orderId).then((response) => {
      updateOrders(response);
    });
  };

  const handleDeleteFile = async (uploadId) => {
    return deleteUpload(uploadId, orderId).then(() => {
      getOrders(orderId).then((response) => {
        updateOrders(response);
      });
    });
  };

  const onChange = () => {
    filePondEl.current?.removeFiles();
    handleUploadComplete();
  };

  useEffect(() => {
    const fetchData = async () => {
      await getOrders(orderId).then((response) => {
        updateOrders(response);
      });
      await getAllMoves(serviceMemberId).then((response) => {
        updateAllMoves(response);
      });
<<<<<<< HEAD
=======
      isMultiMoveEnabled().then((enabled) => {
        setMultiMove(enabled);
      });
>>>>>>> c08b3fd2
    };
    fetchData();
  }, [updateOrders, orderId, serviceMemberId, updateAllMoves]);

  if (!currentOrders || !uploads) return <LoadingPlaceholder />;

  const isValid = !!uploads.length;

  const handleBack = () => {
    const moveId = currentOrders.moves[0];
<<<<<<< HEAD
    navigate(generatePath(customerRoutes.MOVE_HOME_PATH, { moveId }));
=======
    if (multiMove) {
      navigate(generatePath(customerRoutes.MOVE_HOME_PATH, { moveId }));
    } else {
      navigate(customerRoutes.MOVE_HOME_PAGE);
    }
>>>>>>> c08b3fd2
  };
  const handleNext = () => {
    const moveId = currentOrders.moves[0];
    navigate(generatePath(customerRoutes.MOVE_HOME_PATH, { moveId }));
  };

  return (
    <GridContainer>
      <Grid row>
        <Grid col desktop={{ col: 8, offset: 2 }} data-testid="upload-orders-container">
          <h1>Upload your orders</h1>
          <p>In order to schedule your move, we need to have a complete copy of your orders.</p>
          <p>You can upload a PDF, or you can take a picture of each page and upload the images.</p>
          <p>{documentSizeLimitMsg}</p>

          {uploads?.length > 0 && (
            <>
              <br />
              <UploadsTable uploads={uploads} onDelete={handleDeleteFile} />
            </>
          )}

          <div className="uploader-box">
            <FileUpload
              ref={filePondEl}
              createUpload={handleUploadFile}
              onChange={onChange}
              labelIdle={'Drag & drop or <span class="filepond--label-action">click to upload orders</span>'}
            />
            <div className="hint">(Each page must be clear and legible.)</div>
          </div>

          <div className={formStyles.formActions}>
            <WizardNavigation onBackClick={handleBack} disableNext={!isValid} onNextClick={handleNext} />
          </div>
        </Grid>
      </Grid>
    </GridContainer>
  );
};

const mapStateToProps = (state) => {
  const serviceMember = selectServiceMemberFromLoggedInUser(state);
  const serviceMemberId = serviceMember.id;
  const orders = selectOrdersForLoggedInUser(state);

  return {
    serviceMemberId,
    orders,
  };
};

const mapDispatchToProps = {
  updateOrders: updateOrdersAction,
  updateAllMoves: updateAllMovesAction,
};

export default withContext(connect(mapStateToProps, mapDispatchToProps)(UploadOrders));<|MERGE_RESOLUTION|>--- conflicted
+++ resolved
@@ -1,16 +1,9 @@
-<<<<<<< HEAD
-import React, { useEffect, useRef } from 'react';
-import { connect } from 'react-redux';
-import { GridContainer, Grid } from '@trussworks/react-uswds';
-import { generatePath, useNavigate, useParams } from 'react-router';
-=======
 import React, { useEffect, useRef, useState } from 'react';
 import { connect } from 'react-redux';
 import { GridContainer, Grid } from '@trussworks/react-uswds';
 import { generatePath, useNavigate, useParams } from 'react-router';
 
 import { isMultiMoveEnabled } from '../../utils/featureFlags';
->>>>>>> c08b3fd2
 
 import './UploadOrders.css';
 
@@ -32,10 +25,7 @@
   const { orderId } = useParams();
   const currentOrders = orders.find((order) => order.id === orderId);
   const uploads = currentOrders?.uploaded_orders?.uploads || [];
-<<<<<<< HEAD
-=======
   const [multiMove, setMultiMove] = useState(false);
->>>>>>> c08b3fd2
 
   const handleUploadFile = (file) => {
     const documentId = currentOrders?.uploaded_orders?.id;
@@ -70,12 +60,9 @@
       await getAllMoves(serviceMemberId).then((response) => {
         updateAllMoves(response);
       });
-<<<<<<< HEAD
-=======
       isMultiMoveEnabled().then((enabled) => {
         setMultiMove(enabled);
       });
->>>>>>> c08b3fd2
     };
     fetchData();
   }, [updateOrders, orderId, serviceMemberId, updateAllMoves]);
@@ -86,15 +73,11 @@
 
   const handleBack = () => {
     const moveId = currentOrders.moves[0];
-<<<<<<< HEAD
-    navigate(generatePath(customerRoutes.MOVE_HOME_PATH, { moveId }));
-=======
     if (multiMove) {
       navigate(generatePath(customerRoutes.MOVE_HOME_PATH, { moveId }));
     } else {
       navigate(customerRoutes.MOVE_HOME_PAGE);
     }
->>>>>>> c08b3fd2
   };
   const handleNext = () => {
     const moveId = currentOrders.moves[0];
