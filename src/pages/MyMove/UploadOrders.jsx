--- conflicted
+++ resolved
@@ -8,20 +8,9 @@
 import FileUpload from 'components/FileUpload/FileUpload';
 import UploadsTable from 'components/UploadsTable/UploadsTable';
 import { documentSizeLimitMsg } from 'shared/constants';
-<<<<<<< HEAD
-import { getOrdersForServiceMember, createUploadForDocument, deleteUpload, getAllMoves } from 'services/internalApi';
-import { updateAllMoves, updateOrders as updateOrdersAction } from 'store/entities/actions';
-import {
-  selectServiceMemberFromLoggedInUser,
-  selectCurrentOrders,
-  selectUploadsForCurrentOrders,
-} from 'store/entities/selectors';
-import { OrdersShape, UploadsShape } from 'types/customerShapes';
-=======
 import { createUploadForDocument, deleteUpload, getAllMoves, getOrders } from 'services/internalApi';
 import { updateOrders as updateOrdersAction, updateAllMoves as updateAllMovesAction } from 'store/entities/actions';
 import { selectOrdersForLoggedInUser, selectServiceMemberFromLoggedInUser } from 'store/entities/selectors';
->>>>>>> 5cffe6c5
 import LoadingPlaceholder from 'shared/LoadingPlaceholder';
 import WizardNavigation from 'components/Customer/WizardNavigation/WizardNavigation';
 import { customerRoutes } from 'constants/routes';
@@ -38,22 +27,6 @@
   const handleUploadFile = (file) => {
     const documentId = currentOrders?.uploaded_orders?.id;
     return createUploadForDocument(file, documentId);
-<<<<<<< HEAD
-  }
-
-  handleUploadComplete() {
-    const { serviceMemberId, updateOrders } = this.props;
-    getOrdersForServiceMember(serviceMemberId).then((response) => {
-      updateOrders(response);
-    });
-    getAllMoves(serviceMemberId).then((response) => {
-      updateAllMoves(response);
-    });
-  }
-
-  handleDeleteFile(uploadId) {
-    const { serviceMemberId, updateOrders } = this.props;
-=======
   };
 
   const handleUploadComplete = async () => {
@@ -62,7 +35,6 @@
       updateOrders(response);
     });
   };
->>>>>>> 5cffe6c5
 
   const handleDeleteFile = async (uploadId) => {
     return deleteUpload(uploadId, orderId).then(() => {
