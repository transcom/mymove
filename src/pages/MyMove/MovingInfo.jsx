--- conflicted
+++ resolved
@@ -5,12 +5,8 @@
 import { generatePath } from 'react-router-dom';
 import { FontAwesomeIcon } from '@fortawesome/react-fontawesome';
 
-<<<<<<< HEAD
-import { isMultiMoveEnabled } from '../../utils/featureFlags';
-=======
 import { isBooleanFlagEnabled } from '../../utils/featureFlags';
 import { FEATURE_FLAG_KEYS } from '../../shared/constants';
->>>>>>> e2e9477c
 
 import styles from './MovingInfo.module.scss';
 
@@ -45,15 +41,14 @@
   componentDidMount() {
     const { serviceMemberId, fetchLatestOrders } = this.props;
     fetchLatestOrders(serviceMemberId);
-<<<<<<< HEAD
-    isMultiMoveEnabled().then((enabled) => {
+    isBooleanFlagEnabled('multi_move').then((enabled) => {
       this.setState({
         multiMoveFeatureFlag: enabled,
-=======
+      });
+    });
     isBooleanFlagEnabled(FEATURE_FLAG_KEYS.PPM).then((enabled) => {
       this.setState({
         ppmFeatureFlag: enabled,
->>>>>>> e2e9477c
       });
     });
   }
@@ -67,17 +62,12 @@
       },
     } = this.props;
 
-<<<<<<< HEAD
     let multiMove = false;
-    if (this.state) {
-      const { multiMoveFeatureFlag } = this.state;
-      multiMove = multiMoveFeatureFlag;
-=======
     let enablePPM = true;
     if (this.state) {
-      const { ppmFeatureFlag } = this.state;
+      const { multiMoveFeatureFlag, ppmFeatureFlag } = this.state;
+      multiMove = multiMoveFeatureFlag;
       enablePPM = ppmFeatureFlag;
->>>>>>> e2e9477c
     }
 
     const nextPath = generatePath(customerRoutes.SHIPMENT_SELECT_TYPE_PATH, {
