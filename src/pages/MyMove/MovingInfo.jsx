--- conflicted
+++ resolved
@@ -63,14 +63,10 @@
     } = this.props;
 
     let multiMove = false;
-<<<<<<< HEAD
     if (this.state) {
       const { multiMoveFeatureFlag } = this.state;
       multiMove = multiMoveFeatureFlag;
     }
-
-=======
->>>>>>> aa92b772
     let enablePPM = true;
     if (this.state) {
       const { multiMoveFeatureFlag, ppmFeatureFlag } = this.state;
