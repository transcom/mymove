import React, { Component } from 'react';
import { connect } from 'react-redux';
import { Grid, GridContainer } from '@trussworks/react-uswds';
import { func, node, number, string } from 'prop-types';
import { generatePath } from 'react-router-dom';
import { FontAwesomeIcon } from '@fortawesome/react-fontawesome';

<<<<<<< HEAD
import { isBooleanFlagEnabled } from '../../utils/featureFlags';
=======
import { isPPMEnabled } from '../../utils/featureFlags';
>>>>>>> 6e072ebc

import styles from './MovingInfo.module.scss';

import { customerRoutes, generalRoutes } from 'constants/routes';
import WizardNavigation from 'components/Customer/WizardNavigation/WizardNavigation';
import SectionWrapper from 'components/Customer/SectionWrapper';
import { fetchLatestOrders as fetchLatestOrdersAction } from 'shared/Entities/modules/orders';
import { formatWeight } from 'utils/formatters';
import { selectCurrentOrders, selectServiceMemberFromLoggedInUser } from 'store/entities/selectors';
import withRouter from 'utils/routing';
import { RouterShape } from 'types';

const IconSection = ({ icon, headline, children }) => (
  <Grid row className={styles.IconSection}>
    <Grid col="auto" className={styles.SectionIcon}>
      <FontAwesomeIcon size="lg" icon={icon} />
    </Grid>
    <Grid col="fill" className={styles.SectionContent}>
      <h2 className={styles.SectionHeadline}>{headline} </h2>
      {children}
    </Grid>
  </Grid>
);

IconSection.propTypes = {
  icon: string.isRequired,
  headline: string.isRequired,
  children: node.isRequired,
};

export class MovingInfo extends Component {
  componentDidMount() {
    const { serviceMemberId, fetchLatestOrders } = this.props;
    fetchLatestOrders(serviceMemberId);
<<<<<<< HEAD
    isBooleanFlagEnabled('multi_move').then((enabled) => {
      this.setState({
        multiMoveFeatureFlag: enabled,
=======
    isPPMEnabled().then((enabled) => {
      this.setState({
        ppmFeatureFlag: enabled,
>>>>>>> 6e072ebc
      });
    });
  }

  render() {
    const {
      entitlementWeight,
      router: {
        navigate,
        params: { moveId },
      },
    } = this.props;

<<<<<<< HEAD
    let multiMove = false;
    if (this.state) {
      const { multiMoveFeatureFlag } = this.state;
      multiMove = multiMoveFeatureFlag;
=======
    let enablePPM = true;
    if (this.state) {
      const { ppmFeatureFlag } = this.state;
      enablePPM = ppmFeatureFlag;
>>>>>>> 6e072ebc
    }

    const nextPath = generatePath(customerRoutes.SHIPMENT_SELECT_TYPE_PATH, {
      moveId,
    });

    return (
      <GridContainer>
        <Grid row>
          <Grid col desktop={{ col: 8, offset: 2 }}>
            <h1 className={styles.ShipmentsHeader}>Things to know about selecting shipments</h1>
            <SectionWrapper className={styles.Wrapper}>
              <IconSection
                icon="weight-hanging"
                headline={`You can move ${formatWeight(entitlementWeight)} in this move.`}
              >
                <p>
                  You will have to pay for any excess weight above this allowance, so work hard to make sure you stay
                  within your weight limit.
                </p>
              </IconSection>
              <IconSection icon="pencil-alt" headline="You don't need to get the details perfect.">
                <p>
                  After you submit this information, you will talk to a government move counselor. They will verify your
                  choices and help identify more complicated situations.
                </p>
                <p>
                  When counseling is complete and a Move Task Order (MTO) is issued, you will be appointed a Customer
                  Care Representative. They will be your point of contact for the rest of your move and can help make
                  any changes to your shipment.
                </p>
              </IconSection>
              <IconSection icon="truck-moving" headline="Your Move Manager will:">
                <div className={styles.IconSectionList}>
                  <ul>
                    <li>Help estimate how much your belongings weigh</li>
                    <li>Set pack and pickup dates based on your preferred pickup date</li>
                    <li>Be your main point of contact during your move</li>
                  </ul>
                </div>
              </IconSection>
              {enablePPM ? (
                <>
                  <IconSection
                    icon="car"
                    headline="You still have the option to move some of your belongings yourself."
                  >
                    <p>
                      Most people utilize a professional moving company to pack, pick-up and deliver the majority of
                      their personal property and move a few important or necessary items themselves. This is called a
                      partial Personally Procured Move (PPM).
                    </p>
                  </IconSection>
                  <IconSection
                    icon="hand-holding-usd"
                    headline="You can get paid for any household goods you move yourself."
                  >
                    <p>
                      Remember to obtain and submit documents to the government to verify the weight of your PPM
                      shipment in order to receive your payment.
                    </p>
                  </IconSection>
                </>
              ) : null}
            </SectionWrapper>

            <WizardNavigation
              isFirstPage
              showFinishLater
              onNextClick={() => {
                navigate(nextPath);
              }}
              onCancelClick={() => {
                if (multiMove) {
                  navigate(generatePath(customerRoutes.MOVE_HOME_PATH, { moveId }));
                } else {
                  navigate(generalRoutes.HOME_PATH);
                }
              }}
            />
          </Grid>
        </Grid>
      </GridContainer>
    );
  }
}

MovingInfo.propTypes = {
  entitlementWeight: number,
  fetchLatestOrders: func.isRequired,
  serviceMemberId: string.isRequired,
  router: RouterShape,
};

MovingInfo.defaultProps = {
  entitlementWeight: 0,
  router: {},
};

function mapStateToProps(state) {
  const orders = selectCurrentOrders(state);
  const serviceMember = selectServiceMemberFromLoggedInUser(state);
  const entitlementWeight = orders.authorizedWeight;
  const serviceMemberId = serviceMember?.id;

  return {
    entitlementWeight,
    serviceMemberId,
  };
}

const mapDispatchToProps = {
  fetchLatestOrders: fetchLatestOrdersAction,
};

export default withRouter(connect(mapStateToProps, mapDispatchToProps)(MovingInfo));<|MERGE_RESOLUTION|>--- conflicted
+++ resolved
@@ -5,11 +5,9 @@
 import { generatePath } from 'react-router-dom';
 import { FontAwesomeIcon } from '@fortawesome/react-fontawesome';
 
-<<<<<<< HEAD
 import { isBooleanFlagEnabled } from '../../utils/featureFlags';
-=======
+
 import { isPPMEnabled } from '../../utils/featureFlags';
->>>>>>> 6e072ebc
 
 import styles from './MovingInfo.module.scss';
 
@@ -44,15 +42,14 @@
   componentDidMount() {
     const { serviceMemberId, fetchLatestOrders } = this.props;
     fetchLatestOrders(serviceMemberId);
-<<<<<<< HEAD
     isBooleanFlagEnabled('multi_move').then((enabled) => {
       this.setState({
         multiMoveFeatureFlag: enabled,
-=======
+      });
+    });
     isPPMEnabled().then((enabled) => {
       this.setState({
         ppmFeatureFlag: enabled,
->>>>>>> 6e072ebc
       });
     });
   }
@@ -66,17 +63,16 @@
       },
     } = this.props;
 
-<<<<<<< HEAD
     let multiMove = false;
     if (this.state) {
       const { multiMoveFeatureFlag } = this.state;
       multiMove = multiMoveFeatureFlag;
-=======
+    }
+
     let enablePPM = true;
     if (this.state) {
       const { ppmFeatureFlag } = this.state;
       enablePPM = ppmFeatureFlag;
->>>>>>> 6e072ebc
     }
 
     const nextPath = generatePath(customerRoutes.SHIPMENT_SELECT_TYPE_PATH, {
