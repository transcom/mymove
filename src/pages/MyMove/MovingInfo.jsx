--- conflicted
+++ resolved
@@ -6,10 +6,7 @@
 import { FontAwesomeIcon } from '@fortawesome/react-fontawesome';
 
 import { isBooleanFlagEnabled } from '../../utils/featureFlags';
-<<<<<<< HEAD
-=======
 import { FEATURE_FLAG_KEYS } from '../../shared/constants';
->>>>>>> 1fe4f06d
 
 import styles from './MovingInfo.module.scss';
 
@@ -49,14 +46,11 @@
         multiMoveFeatureFlag: enabled,
       });
     });
-<<<<<<< HEAD
-=======
     isBooleanFlagEnabled(FEATURE_FLAG_KEYS.PPM).then((enabled) => {
       this.setState({
         ppmFeatureFlag: enabled,
       });
     });
->>>>>>> 1fe4f06d
   }
 
   render() {
@@ -74,15 +68,12 @@
       multiMove = multiMoveFeatureFlag;
     }
 
-<<<<<<< HEAD
-=======
     let enablePPM = true;
     if (this.state) {
       const { ppmFeatureFlag } = this.state;
       enablePPM = ppmFeatureFlag;
     }
 
->>>>>>> 1fe4f06d
     const nextPath = generatePath(customerRoutes.SHIPMENT_SELECT_TYPE_PATH, {
       moveId,
     });
