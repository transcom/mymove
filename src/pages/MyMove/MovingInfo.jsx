--- conflicted
+++ resolved
@@ -5,12 +5,8 @@
 import { generatePath } from 'react-router-dom';
 import { FontAwesomeIcon } from '@fortawesome/react-fontawesome';
 
-<<<<<<< HEAD
-import { isBooleanFlagEnabled, isPPMEnabled } from '../../utils/featureFlags';
-=======
 import { isBooleanFlagEnabled } from '../../utils/featureFlags';
 import { FEATURE_FLAG_KEYS } from '../../shared/constants';
->>>>>>> 751d0cc6
 
 import styles from './MovingInfo.module.scss';
 
@@ -45,16 +41,12 @@
   componentDidMount() {
     const { serviceMemberId, fetchLatestOrders } = this.props;
     fetchLatestOrders(serviceMemberId);
-<<<<<<< HEAD
     isBooleanFlagEnabled('multi_move').then((enabled) => {
       this.setState({
         multiMoveFeatureFlag: enabled,
       });
     });
-    isPPMEnabled().then((enabled) => {
-=======
     isBooleanFlagEnabled(FEATURE_FLAG_KEYS.PPM).then((enabled) => {
->>>>>>> 751d0cc6
       this.setState({
         ppmFeatureFlag: enabled,
       });
