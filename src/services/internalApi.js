import Swagger from 'swagger-client';

import { makeSwaggerRequest, requestInterceptor, responseInterceptor, makeSwaggerRequestRaw } from './swaggerRequest';

let internalClient = null;

// setting up the same config from Swagger/api.js
export async function getInternalClient() {
  if (!internalClient) {
    internalClient = await Swagger({
      url: '/internal/swagger.yaml',
      requestInterceptor,
      responseInterceptor,
    });
  }

  return internalClient;
}

// Attempt at catch-all error handling
export function getResponseError(response, defaultErrorMessage) {
  if (!response) return defaultErrorMessage;

  const detail = response.body?.detail || response.statusText || defaultErrorMessage;
  const invalidFields = response.body?.invalidFields || response.body?.invalid_fields;

  if (invalidFields && typeof invalidFields === 'object') {
    const fieldErrors = Object.entries(invalidFields)
      .map(([field, messages]) => {
        if (Array.isArray(messages)) {
          return `${field}: ${messages.join(', ')}`;
        }
        return `${field}: ${messages}`;
      })
      .join('\n');

    return `${detail}\n${fieldErrors}`;
  }

  return detail;
}

export async function makeInternalRequest(operationPath, params = {}, options = {}) {
  const client = await getInternalClient();
  return makeSwaggerRequest(client, operationPath, params, options);
}

export async function makeInternalRequestRaw(operationPath, params = {}) {
  const client = await getInternalClient();
  return makeSwaggerRequestRaw(client, operationPath, params);
}

export async function validateCode(body) {
  return makeInternalRequestRaw('validation_code.validateCode', {
    body: {
      validationCode: body.parameterValue,
    },
  });
}

export async function getLoggedInUser(normalize = true) {
  return makeInternalRequest('users.showLoggedInUser', {}, { normalize });
}

export async function getLoggedInUserQueries(key, normalize = false) {
  return makeInternalRequest('users.showLoggedInUser', {}, { normalize });
}

export async function getBooleanFeatureFlagForUser(key, flagContext) {
  const normalize = false;
  return makeInternalRequest('featureFlags.booleanFeatureFlagForUser', { key, flagContext }, { normalize });
}

export async function getBooleanFeatureFlagUnauthenticated(key, flagContext) {
  const normalize = false;
  return makeInternalRequest('featureFlags.booleanFeatureFlagUnauthenticated', { key, flagContext }, { normalize });
}

export async function getVariantFeatureFlagForUser(key, flagContext) {
  const normalize = false;
  return makeInternalRequest('featureFlags.variantFeatureFlagForUser', { key, flagContext }, { normalize });
}

export async function getMTOShipmentsForMove(moveTaskOrderID, normalize = true) {
  return makeInternalRequest(
    'mtoShipment.listMTOShipments',
    { moveTaskOrderID },
    { normalize, label: 'mtoShipment.listMTOShipments', schemaKey: 'mtoShipments' },
  );
}

/** BELOW API CALLS ARE NOT NORMALIZED BY DEFAULT */

/** SERVICE MEMBERS */
export async function registerUser(payload) {
  return makeInternalRequest('registration.customerRegistration', { registration: payload }, { normalize: false });
}

export async function createServiceMember(serviceMember = {}) {
  return makeInternalRequest(
    'service_members.createServiceMember',
    { createServiceMemberPayload: serviceMember },
    { normalize: false },
  );
}

export async function getServiceMember(serviceMemberId) {
  return makeInternalRequest(
    'service_members.showServiceMember',
    {
      serviceMemberId,
    },
    {
      normalize: false,
    },
  );
}

export async function patchServiceMember(serviceMember) {
  return makeInternalRequest(
    'service_members.patchServiceMember',
    {
      serviceMemberId: serviceMember.id,
      patchServiceMemberPayload: serviceMember,
    },
    {
      normalize: false,
    },
  );
}

/** OKTA PROFILE */
// this will call the backend and patch the Okta profile
export async function getOktaUser() {
  return makeInternalRequest('okta_profile.showOktaInfo');
}

export async function updateOktaUser(oktaUser) {
  return makeInternalRequest(
    'okta_profile.updateOktaInfo',
    {
      updateOktaUserProfileData: oktaUser,
    },
    {
      normalize: false,
    },
  );
}

/** BACKUP CONTACTS */
export async function createBackupContactForServiceMember(serviceMemberId, backupContact) {
  return makeInternalRequest(
    'backup_contacts.createServiceMemberBackupContact',
    {
      serviceMemberId,
      createBackupContactPayload: backupContact,
    },
    {
      normalize: false,
    },
  );
}

export async function patchBackupContact(backupContact) {
  return makeInternalRequest(
    'backup_contacts.updateServiceMemberBackupContact',
    {
      backupContactId: backupContact.id,
      updateServiceMemberBackupContactPayload: backupContact,
    },
    {
      normalize: false,
    },
  );
}

/** ORDERS */
export async function getOrdersForServiceMember(serviceMemberId) {
  return makeInternalRequest(
    'service_members.showServiceMemberOrders',
    {
      serviceMemberId,
    },
    {
      normalize: false,
    },
  );
}

export async function getOrders(ordersId) {
  return makeInternalRequest(
    'orders.showOrders',
    {
      ordersId,
    },
    {
      normalize: false,
    },
  );
}

export async function createOrders(orders) {
  return makeInternalRequest(
    'orders.createOrders',
    {
      createOrders: orders,
    },
    {
      normalize: false,
    },
  );
}

export async function patchOrders(orders) {
  return makeInternalRequest(
    'orders.updateOrders',
    {
      ordersId: orders.id,
      updateOrders: orders,
    },
    {
      normalize: false,
    },
  );
}

/** UPLOADS */
export async function createUpload(file) {
  return makeInternalRequest(
    'uploads.createUpload',
    {
      file,
    },
    {
      normalize: false,
    },
  );
}

export async function createUploadForAmendedOrdersDocument(file, ordersId) {
  return makeInternalRequest(
    'orders.uploadAmendedOrders',
    {
      ordersId,
      file,
    },
    {
      normalize: false,
    },
  );
}

export async function createUploadForAdditionalDocuments(file, moveId) {
  return makeInternalRequest(
    'moves.uploadAdditionalDocuments',
    {
      moveId,
      file,
    },
    {
      normalize: false,
    },
  );
}

export async function createUploadForDocument(file, documentId) {
  return makeInternalRequest(
    'uploads.createUpload',
    {
      documentId,
      file,
    },
    {
      normalize: false,
    },
  );
}

export async function createUploadForPPMDocument(ppmShipmentId, documentId, file, weightReceipt) {
  return makeInternalRequest(
    'ppm.createPPMUpload',
    {
      ppmShipmentId,
      documentId,
      file,
      weightReceipt,
    },
    {
      normalize: false,
    },
  );
}

export async function deleteUpload(uploadId, orderId, ppmId) {
  return makeInternalRequest(
    'uploads.deleteUpload',
    {
      uploadId,
      orderId,
      ppmId,
    },
    {
      normalize: false,
    },
  );
}

export async function deleteAdditionalDocumentUpload(uploadId, moveId) {
  return makeInternalRequest(
    'uploads.deleteUpload',
    {
      uploadId,
      moveId,
    },
    {
      normalize: false,
    },
  );
}

/** MOVES */
export async function getAllMoves(serviceMemberId) {
  return makeInternalRequest(
    'moves.getAllMoves',
    {
      serviceMemberId,
    },
    {
      normalize: false,
    },
  );
}

export async function getMove(moveId) {
  return makeInternalRequest(
    'moves.showMove',
    {
      moveId,
    },
    {
      normalize: false,
    },
  );
}

export async function patchMove(moveId, move, ifMatchETag) {
  return makeInternalRequest(
    'moves.patchMove',
    {
      moveId,
      'If-Match': ifMatchETag,
      patchMovePayload: move,
    },
    {
      normalize: false,
    },
  );
}

export async function submitMoveForApproval(moveId, certificate) {
  return makeInternalRequest(
    'moves.submitMoveForApproval',
    {
      moveId,
      submitMoveForApprovalPayload: {
        certificate,
      },
    },
    {
      normalize: false,
    },
  );
}

export async function submitAmendedOrders(moveId) {
  return makeInternalRequest(
    'moves.submitAmendedOrders',
    {
      moveId,
    },
    {
      normalize: false,
    },
  );
}

/** MTO SHIPMENTS */
export async function createMTOShipment(mtoShipment) {
  return makeInternalRequest(
    'mtoShipment.createMTOShipment',
    {
      body: mtoShipment,
    },
    {
      normalize: false,
    },
  );
}

export async function patchMTOShipment(mtoShipmentId, mtoShipment, ifMatchETag) {
  return makeInternalRequest(
    'mtoShipment.updateMTOShipment',
    {
      mtoShipmentId,
      'If-Match': ifMatchETag,
      body: mtoShipment,
    },
    {
      normalize: false,
    },
  );
}

export async function deleteMTOShipment(mtoShipmentId) {
  return makeInternalRequest(
    'mtoShipment.deleteShipment',
    {
      mtoShipmentId,
    },
    {
      normalize: false,
    },
  );
}

export async function createWeightTicket(ppmShipmentId) {
  return makeInternalRequest(
    'ppm.createWeightTicket',
    {
      ppmShipmentId,
    },
    {
      normalize: false,
    },
  );
}

export async function patchWeightTicket(ppmShipmentId, weightTicketId, payload, eTag) {
  return makeInternalRequest(
    'ppm.updateWeightTicket',
    {
      ppmShipmentId,
      weightTicketId,
      'If-Match': eTag,
      updateWeightTicketPayload: payload,
    },
    {
      normalize: false,
    },
  );
}

export async function deleteWeightTicket(ppmShipmentId, weightTicketId) {
  return makeInternalRequest(
    'ppm.deleteWeightTicket',
    {
      ppmShipmentId,
      weightTicketId,
    },
    {
      normalize: false,
    },
  );
}

export async function createProGearWeightTicket(ppmShipmentId) {
  return makeInternalRequest(
    'ppm.createProGearWeightTicket',
    {
      ppmShipmentId,
    },
    {
      normalize: false,
    },
  );
}

export async function patchProGearWeightTicket(ppmShipmentId, proGearWeightTicketId, payload, eTag) {
  return makeInternalRequest(
    'ppm.updateProGearWeightTicket',
    {
      ppmShipmentId,
      proGearWeightTicketId,
      'If-Match': eTag,
      updateProGearWeightTicket: payload,
    },
    {
      normalize: false,
    },
  );
}

export async function deleteProGearWeightTicket(ppmShipmentId, proGearWeightTicketId) {
  return makeInternalRequest(
    'ppm.deleteProGearWeightTicket',
    {
      ppmShipmentId,
      proGearWeightTicketId,
    },
    {
      normalize: false,
    },
  );
}

export async function createMovingExpense(ppmShipmentId) {
  return makeInternalRequest(
    'ppm.createMovingExpense',
    {
      ppmShipmentId,
    },
    {
      normalize: false,
    },
  );
}

export async function patchMovingExpense(ppmShipmentId, movingExpenseId, payload, eTag) {
  return makeInternalRequest(
    'ppm.updateMovingExpense',
    {
      ppmShipmentId,
      movingExpenseId,
      'If-Match': eTag,
      updateMovingExpense: payload,
    },
    {
      normalize: false,
    },
  );
}

export async function deleteMovingExpense(ppmShipmentId, movingExpenseId) {
  return makeInternalRequest(
    'ppm.deleteMovingExpense',
    {
      ppmShipmentId,
      movingExpenseId,
    },
    {
      normalize: false,
    },
  );
}

export async function submitPPMShipmentSignedCertification(ppmShipmentId, payload) {
  return makeInternalRequest(
    'ppm.submitPPMShipmentDocumentation',
    {
      ppmShipmentId,
      savePPMShipmentSignedCertificationPayload: payload,
    },
    {
      normalize: false,
    },
  );
}

export async function searchTransportationOffices(search) {
  return makeInternalRequest('transportation_offices.getTransportationOffices', { search }, { normalize: false });
}

export async function downloadPPMAOAPacket(ppmShipmentId) {
  return makeInternalRequestRaw('ppm.showAOAPacket', { ppmShipmentId });
}

export async function downloadPPMPaymentPacket(ppmShipmentId) {
  return makeInternalRequestRaw('ppm.showPaymentPacket', { ppmShipmentId });
}

export async function searchLocationByZipCityState(search) {
  return makeInternalRequest('addresses.getLocationByZipCityState', { search }, { normalize: false });
}

export async function dateSelectionIsWeekendHoliday(countryCode, date) {
  return makeInternalRequestRaw(
    'calendar.isDateWeekendHoliday',
    {
      countryCode,
      date,
    },
    { normalize: false },
  );
}

export async function showCounselingOffices(dutyLocationId) {
  return makeInternalRequestRaw('transportation_offices.showCounselingOffices', { dutyLocationId });
}

export async function cancelMove(moveId) {
  return makeInternalRequestRaw('office.cancelMove', { moveId });
}

<<<<<<< HEAD
=======
export async function getPayGradeOptions(affiliation) {
  return makeInternalRequestRaw('orders.getPayGrades', { affiliation });
}

>>>>>>> fd3723cb
export async function getRankOptions(affiliation, grade) {
  return makeInternalRequest('orders.getRanks', { affiliation, grade }, { normalize: false });
}<|MERGE_RESOLUTION|>--- conflicted
+++ resolved
@@ -591,13 +591,10 @@
   return makeInternalRequestRaw('office.cancelMove', { moveId });
 }
 
-<<<<<<< HEAD
-=======
 export async function getPayGradeOptions(affiliation) {
   return makeInternalRequestRaw('orders.getPayGrades', { affiliation });
 }
 
->>>>>>> fd3723cb
 export async function getRankOptions(affiliation, grade) {
   return makeInternalRequest('orders.getRanks', { affiliation, grade }, { normalize: false });
 }