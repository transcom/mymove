--- conflicted
+++ resolved
@@ -549,11 +549,10 @@
   );
 }
 
-<<<<<<< HEAD
 export async function searchLocationByZipCity(search) {
   return makeInternalRequest('addresses.getLocationByZipCity', { search }, { normalize: false });
-=======
+}
+
 export async function showCounselingOffices(dutyLocationId) {
   return makeInternalRequestRaw('transportation_offices.showCounselingOffices', { dutyLocationId });
->>>>>>> 86ec7e16
 }