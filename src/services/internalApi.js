--- conflicted
+++ resolved
@@ -538,10 +538,6 @@
   return makeInternalRequestRaw('ppm.showPaymentPacket', { ppmShipmentId });
 }
 
-<<<<<<< HEAD
-export async function showCounselingOffices(dutyLocationId) {
-  return makeInternalRequestRaw('transportation_offices.showCounselingOffices', { dutyLocationId });
-=======
 export async function dateSelectionIsWeekendHoliday(countryCode, date) {
   return makeInternalRequestRaw(
     'calendar.isDateWeekendHoliday',
@@ -551,5 +547,8 @@
     },
     { normalize: false },
   );
->>>>>>> 4854a386
+}
+
+export async function showCounselingOffices(dutyLocationId) {
+  return makeInternalRequestRaw('transportation_offices.showCounselingOffices', { dutyLocationId });
 }