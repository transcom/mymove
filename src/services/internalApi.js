--- conflicted
+++ resolved
@@ -593,11 +593,8 @@
 
 export async function getPayGradeOptions(affiliation) {
   return makeInternalRequestRaw('orders.getPayGrades', { affiliation });
-<<<<<<< HEAD
 }
 
 export async function getRankOptions(affiliation, grade) {
   return makeInternalRequest('orders.getRanks', { affiliation, grade }, { normalize: false });
-=======
->>>>>>> 1042953b
 }