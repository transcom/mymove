import Swagger from 'swagger-client';

import { makeSwaggerRequest, requestInterceptor, responseInterceptor, makeSwaggerRequestRaw } from './swaggerRequest';

let internalClient = null;

// setting up the same config from Swagger/api.js
export async function getInternalClient() {
  if (!internalClient) {
    internalClient = await Swagger({
      url: '/internal/swagger.yaml',
      requestInterceptor,
      responseInterceptor,
    });
  }

  return internalClient;
}

// Attempt at catch-all error handling
// TODO improve this function when we have better standardized errors
export function getResponseError(response, defaultErrorMessage) {
  return response?.body?.detail || response?.statusText || defaultErrorMessage;
}

export async function makeInternalRequest(operationPath, params = {}, options = {}) {
  const client = await getInternalClient();
  return makeSwaggerRequest(client, operationPath, params, options);
}

export async function makeInternalRequestRaw(operationPath, params = {}) {
  const client = await getInternalClient();
  return makeSwaggerRequestRaw(client, operationPath, params);
}

export async function validateCode(body) {
  return makeInternalRequestRaw('application_parameters.validate', { body });
}

export async function getLoggedInUser(normalize = true) {
  return makeInternalRequest('users.showLoggedInUser', {}, { normalize });
}

export async function getLoggedInUserQueries(key, normalize = false) {
  return makeInternalRequest('users.showLoggedInUser', {}, { normalize });
}

export async function getBooleanFeatureFlagForUser(key, flagContext) {
  const normalize = false;
  return makeInternalRequest('featureFlags.booleanFeatureFlagForUser', { key, flagContext }, { normalize });
}

export async function getVariantFeatureFlagForUser(key, flagContext) {
  const normalize = false;
  return makeInternalRequest('featureFlags.variantFeatureFlagForUser', { key, flagContext }, { normalize });
}

export async function getMTOShipmentsForMove(moveTaskOrderID, normalize = true) {
  return makeInternalRequest(
    'mtoShipment.listMTOShipments',
    { moveTaskOrderID },
    { normalize, label: 'mtoShipment.listMTOShipments', schemaKey: 'mtoShipments' },
  );
}

/** BELOW API CALLS ARE NOT NORMALIZED BY DEFAULT */

/** SERVICE MEMBERS */
export async function createServiceMember(serviceMember = {}) {
  return makeInternalRequest(
    'service_members.createServiceMember',
    { createServiceMemberPayload: serviceMember },
    { normalize: false },
  );
}

export async function getServiceMember(serviceMemberId) {
  return makeInternalRequest(
    'service_members.showServiceMember',
    {
      serviceMemberId,
    },
    {
      normalize: false,
    },
  );
}

export async function patchServiceMember(serviceMember) {
  return makeInternalRequest(
    'service_members.patchServiceMember',
    {
      serviceMemberId: serviceMember.id,
      patchServiceMemberPayload: serviceMember,
    },
    {
      normalize: false,
    },
  );
}

/** OKTA PROFILE */
// this will call the backend and patch the Okta profile
export async function getOktaUser() {
  return makeInternalRequest('okta_profile.showOktaInfo');
}

export async function updateOktaUser(oktaUser) {
  return makeInternalRequest(
    'okta_profile.updateOktaInfo',
    {
      updateOktaUserProfileData: oktaUser,
    },
    {
      normalize: false,
    },
  );
}

/** BACKUP CONTACTS */
export async function createBackupContactForServiceMember(serviceMemberId, backupContact) {
  return makeInternalRequest(
    'backup_contacts.createServiceMemberBackupContact',
    {
      serviceMemberId,
      createBackupContactPayload: backupContact,
    },
    {
      normalize: false,
    },
  );
}

export async function patchBackupContact(backupContact) {
  return makeInternalRequest(
    'backup_contacts.updateServiceMemberBackupContact',
    {
      backupContactId: backupContact.id,
      updateServiceMemberBackupContactPayload: backupContact,
    },
    {
      normalize: false,
    },
  );
}

/** ORDERS */
export async function getOrdersForServiceMember(serviceMemberId) {
  return makeInternalRequest(
    'service_members.showServiceMemberOrders',
    {
      serviceMemberId,
    },
    {
      normalize: false,
    },
  );
}

export async function getOrders(ordersId) {
  return makeInternalRequest(
    'orders.showOrders',
    {
      ordersId,
    },
    {
      normalize: false,
    },
  );
}

export async function createOrders(orders) {
  return makeInternalRequest(
    'orders.createOrders',
    {
      createOrders: orders,
    },
    {
      normalize: false,
    },
  );
}

export async function patchOrders(orders) {
  return makeInternalRequest(
    'orders.updateOrders',
    {
      ordersId: orders.id,
      updateOrders: orders,
    },
    {
      normalize: false,
    },
  );
}

/** UPLOADS */
export async function createUpload(file) {
  return makeInternalRequest(
    'uploads.createUpload',
    {
      file,
    },
    {
      normalize: false,
    },
  );
}

export async function createUploadForAmendedOrdersDocument(file, ordersId) {
  return makeInternalRequest(
    'orders.uploadAmendedOrders',
    {
      ordersId,
      file,
    },
    {
      normalize: false,
    },
  );
}

export async function createUploadForAdditionalDocuments(file, moveId) {
  return makeInternalRequest(
    'moves.uploadAdditionalDocuments',
    {
      moveId,
      file,
    },
    {
      normalize: false,
    },
  );
}

export async function createUploadForDocument(file, documentId) {
  return makeInternalRequest(
    'uploads.createUpload',
    {
      documentId,
      file,
    },
    {
      normalize: false,
    },
  );
}

export async function createUploadForPPMDocument(ppmShipmentId, documentId, file, weightReceipt) {
  return makeInternalRequest(
    'ppm.createPPMUpload',
    {
      ppmShipmentId,
      documentId,
      file,
      weightReceipt,
    },
    {
      normalize: false,
    },
  );
}

export async function deleteUpload(uploadId, orderId, ppmId) {
  return makeInternalRequest(
    'uploads.deleteUpload',
    {
      uploadId,
      orderId,
      ppmId,
<<<<<<< HEAD
=======
    },
    {
      normalize: false,
    },
  );
}

export async function deleteAdditionalDocumentUpload(uploadId, moveId) {
  return makeInternalRequest(
    'uploads.deleteUpload',
    {
      uploadId,
      moveId,
>>>>>>> d4097187
    },
    {
      normalize: false,
    },
  );
}

/** MOVES */
export async function getAllMoves(serviceMemberId) {
  return makeInternalRequest(
    'moves.getAllMoves',
    {
      serviceMemberId,
    },
    {
      normalize: false,
    },
  );
}

export async function getMove(moveId) {
  return makeInternalRequest(
    'moves.showMove',
    {
      moveId,
    },
    {
      normalize: false,
    },
  );
}

export async function patchMove(moveId, move, ifMatchETag) {
  return makeInternalRequest(
    'moves.patchMove',
    {
      moveId,
      'If-Match': ifMatchETag,
      patchMovePayload: move,
    },
    {
      normalize: false,
    },
  );
}

export async function submitMoveForApproval(moveId, certificate) {
  return makeInternalRequest(
    'moves.submitMoveForApproval',
    {
      moveId,
      submitMoveForApprovalPayload: {
        certificate,
      },
    },
    {
      normalize: false,
    },
  );
}

export async function submitAmendedOrders(moveId) {
  return makeInternalRequest(
    'moves.submitAmendedOrders',
    {
      moveId,
    },
    {
      normalize: false,
    },
  );
}

/** MTO SHIPMENTS */
export async function createMTOShipment(mtoShipment) {
  return makeInternalRequest(
    'mtoShipment.createMTOShipment',
    {
      body: mtoShipment,
    },
    {
      normalize: false,
    },
  );
}

export async function patchMTOShipment(mtoShipmentId, mtoShipment, ifMatchETag) {
  return makeInternalRequest(
    'mtoShipment.updateMTOShipment',
    {
      mtoShipmentId,
      'If-Match': ifMatchETag,
      body: mtoShipment,
    },
    {
      normalize: false,
    },
  );
}

export async function deleteMTOShipment(mtoShipmentId) {
  return makeInternalRequest(
    'mtoShipment.deleteShipment',
    {
      mtoShipmentId,
    },
    {
      normalize: false,
    },
  );
}

export async function createWeightTicket(ppmShipmentId) {
  return makeInternalRequest(
    'ppm.createWeightTicket',
    {
      ppmShipmentId,
    },
    {
      normalize: false,
    },
  );
}

export async function patchWeightTicket(ppmShipmentId, weightTicketId, payload, eTag) {
  return makeInternalRequest(
    'ppm.updateWeightTicket',
    {
      ppmShipmentId,
      weightTicketId,
      'If-Match': eTag,
      updateWeightTicketPayload: payload,
    },
    {
      normalize: false,
    },
  );
}

export async function deleteWeightTicket(ppmShipmentId, weightTicketId) {
  return makeInternalRequest(
    'ppm.deleteWeightTicket',
    {
      ppmShipmentId,
      weightTicketId,
    },
    {
      normalize: false,
    },
  );
}

export async function createProGearWeightTicket(ppmShipmentId) {
  return makeInternalRequest(
    'ppm.createProGearWeightTicket',
    {
      ppmShipmentId,
    },
    {
      normalize: false,
    },
  );
}

export async function patchProGearWeightTicket(ppmShipmentId, proGearWeightTicketId, payload, eTag) {
  return makeInternalRequest(
    'ppm.updateProGearWeightTicket',
    {
      ppmShipmentId,
      proGearWeightTicketId,
      'If-Match': eTag,
      updateProGearWeightTicket: payload,
    },
    {
      normalize: false,
    },
  );
}

export async function deleteProGearWeightTicket(ppmShipmentId, proGearWeightTicketId) {
  return makeInternalRequest(
    'ppm.deleteProGearWeightTicket',
    {
      ppmShipmentId,
      proGearWeightTicketId,
    },
    {
      normalize: false,
    },
  );
}

export async function createMovingExpense(ppmShipmentId) {
  return makeInternalRequest(
    'ppm.createMovingExpense',
    {
      ppmShipmentId,
    },
    {
      normalize: false,
    },
  );
}

export async function patchMovingExpense(ppmShipmentId, movingExpenseId, payload, eTag) {
  return makeInternalRequest(
    'ppm.updateMovingExpense',
    {
      ppmShipmentId,
      movingExpenseId,
      'If-Match': eTag,
      updateMovingExpense: payload,
    },
    {
      normalize: false,
    },
  );
}

export async function deleteMovingExpense(ppmShipmentId, movingExpenseId) {
  return makeInternalRequest(
    'ppm.deleteMovingExpense',
    {
      ppmShipmentId,
      movingExpenseId,
    },
    {
      normalize: false,
    },
  );
}

export async function submitPPMShipmentSignedCertification(ppmShipmentId, payload) {
  return makeInternalRequest(
    'ppm.submitPPMShipmentDocumentation',
    {
      ppmShipmentId,
      savePPMShipmentSignedCertificationPayload: payload,
    },
    {
      normalize: false,
    },
  );
}

export async function searchTransportationOffices(search) {
  return makeInternalRequest('transportation_offices.getTransportationOffices', { search }, { normalize: false });
}

export async function downloadPPMAOAPacket(ppmShipmentId) {
  return makeInternalRequestRaw('ppm.showAOAPacket', { ppmShipmentId });
}

export async function downloadPPMPaymentPacket(ppmShipmentId) {
  return makeInternalRequestRaw('ppm.showPaymentPacket', { ppmShipmentId });
}<|MERGE_RESOLUTION|>--- conflicted
+++ resolved
@@ -268,8 +268,6 @@
       uploadId,
       orderId,
       ppmId,
-<<<<<<< HEAD
-=======
     },
     {
       normalize: false,
@@ -283,7 +281,6 @@
     {
       uploadId,
       moveId,
->>>>>>> d4097187
     },
     {
       normalize: false,
