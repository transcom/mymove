import Swagger from 'swagger-client';

import { makeSwaggerRequest, requestInterceptor, responseInterceptor } from './swaggerRequest';

let internalClient = null;

// setting up the same config from Swagger/api.js
export async function getInternalClient() {
  if (!internalClient) {
    internalClient = await Swagger({
      url: '/internal/swagger.yaml',
      requestInterceptor,
      responseInterceptor,
    });
  }

  return internalClient;
}

// Attempt at catch-all error handling
// TODO improve this function when we have better standardized errors
export function getResponseError(response, defaultErrorMessage) {
  return response?.body?.detail || response?.statusText || defaultErrorMessage;
}

export async function makeInternalRequest(operationPath, params = {}, options = {}) {
  const client = await getInternalClient();
  return makeSwaggerRequest(client, operationPath, params, options);
}

export async function getLoggedInUser(normalize = true) {
  return makeInternalRequest('users.showLoggedInUser', {}, { normalize });
}

export async function getLoggedInUserQueries(key, normalize = false) {
  return makeInternalRequest('users.showLoggedInUser', {}, { normalize });
}

export async function getMTOShipmentsForMove(moveTaskOrderID, normalize = true) {
  return makeInternalRequest(
    'mtoShipment.listMTOShipments',
    { moveTaskOrderID },
    { normalize, label: 'mtoShipment.listMTOShipments', schemaKey: 'mtoShipments' },
  );
}

/** BELOW API CALLS ARE NOT NORMALIZED BY DEFAULT */

/** SERVICE MEMBERS */
export async function createServiceMember(serviceMember = {}) {
  return makeInternalRequest(
    'service_members.createServiceMember',
    { createServiceMemberPayload: serviceMember },
    { normalize: false },
  );
}

export async function getServiceMember(serviceMemberId) {
  return makeInternalRequest(
    'service_members.showServiceMember',
    {
      serviceMemberId,
    },
    {
      normalize: false,
    },
  );
}

export async function patchServiceMember(serviceMember) {
  return makeInternalRequest(
    'service_members.patchServiceMember',
    {
      serviceMemberId: serviceMember.id,
      patchServiceMemberPayload: serviceMember,
    },
    {
      normalize: false,
    },
  );
}

/** BACKUP CONTACTS */
export async function createBackupContactForServiceMember(serviceMemberId, backupContact) {
  return makeInternalRequest(
    'backup_contacts.createServiceMemberBackupContact',
    {
      serviceMemberId,
      createBackupContactPayload: backupContact,
    },
    {
      normalize: false,
    },
  );
}

export async function patchBackupContact(backupContact) {
  return makeInternalRequest(
    'backup_contacts.updateServiceMemberBackupContact',
    {
      backupContactId: backupContact.id,
      updateServiceMemberBackupContactPayload: backupContact,
    },
    {
      normalize: false,
    },
  );
}

/** ORDERS */
export async function getOrdersForServiceMember(serviceMemberId) {
  return makeInternalRequest(
    'service_members.showServiceMemberOrders',
    {
      serviceMemberId,
    },
    {
      normalize: false,
    },
  );
}

export async function createOrders(orders) {
  return makeInternalRequest(
    'orders.createOrders',
    {
      createOrders: orders,
    },
    {
      normalize: false,
    },
  );
}

export async function patchOrders(orders) {
  return makeInternalRequest(
    'orders.updateOrders',
    {
      ordersId: orders.id,
      updateOrders: orders,
    },
    {
      normalize: false,
    },
  );
}

/** UPLOADS */
export async function createUpload(file) {
  return makeInternalRequest(
    'uploads.createUpload',
    {
      file,
    },
    {
      normalize: false,
    },
  );
}

export async function createUploadForAmendedOrdersDocument(file, ordersId) {
  return makeInternalRequest(
    'orders.uploadAmendedOrders',
    {
      ordersId,
      file,
    },
    {
      normalize: false,
    },
  );
}

export async function createUploadForDocument(file, documentId) {
  return makeInternalRequest(
    'uploads.createUpload',
    {
      documentId,
      file,
    },
    {
      normalize: false,
    },
  );
}

export async function deleteUpload(uploadId) {
  return makeInternalRequest(
    'uploads.deleteUpload',
    {
      uploadId,
    },
    {
      normalize: false,
    },
  );
}

/** MOVES */
export async function getMove(moveId) {
  return makeInternalRequest(
    'moves.showMove',
    {
      moveId,
    },
    {
      normalize: false,
    },
  );
}

export async function patchMove(move) {
  return makeInternalRequest(
    'moves.patchMove',
    {
      moveId: move.id,
      patchMovePayload: move,
    },
    {
      normalize: false,
    },
  );
}

export async function submitMoveForApproval(moveId, certificate) {
  return makeInternalRequest(
    'moves.submitMoveForApproval',
    {
      moveId,
      submitMoveForApprovalPayload: {
        certificate,
      },
    },
    {
      normalize: false,
    },
  );
}

export async function submitAmendedOrders(moveId) {
  return makeInternalRequest(
    'moves.submitAmendedOrders',
    {
      moveId,
    },
    {
      normalize: false,
    },
  );
}

/** MTO SHIPMENTS */
export async function createMTOShipment(mtoShipment) {
  return makeInternalRequest(
    'mtoShipment.createMTOShipment',
    {
      body: mtoShipment,
    },
    {
      normalize: false,
    },
  );
}

export async function patchMTOShipment(mtoShipmentId, mtoShipment, ifMatchETag) {
  return makeInternalRequest(
    'mtoShipment.updateMTOShipment',
    {
      mtoShipmentId,
      'If-Match': ifMatchETag,
      body: mtoShipment,
    },
    {
      normalize: false,
    },
  );
}

export async function deleteMTOShipment(mtoShipmentId) {
  return makeInternalRequest(
    'mtoShipment.deleteShipment',
    {
      mtoShipmentId,
    },
    {
      normalize: false,
    },
  );
}

export async function createWeightTicket(ppmShipmentId) {
  return makeInternalRequest(
    'ppm.createWeightTicket',
    {
      ppmShipmentId,
    },
    {
      normalize: false,
    },
  );
}

<<<<<<< HEAD
export async function patchWeightTicket(ppmShipmentId, weightTicketId, payload, eTag) {
  return makeInternalRequest(
    'ppm.updateWeightTicket',
    {
      ppmShipmentId,
      weightTicketId,
      'If-Match': eTag,
      updateWeightTicketPayload: payload,
    },
    {
      normalize: false,
    },
  );
=======
export async function deleteWeightTicket() {
  return Promise.resolve();
}

export async function patchWeightTicket() {
  return {};
>>>>>>> 23210e8a
}

/** PPMS */
export async function getPPMsForMove(moveId) {
  return makeInternalRequest(
    'ppm.indexPersonallyProcuredMoves',
    {
      moveId,
    },
    {
      normalize: false,
    },
  );
}

export async function createPPMForMove(moveId, ppm) {
  return makeInternalRequest(
    'ppm.createPersonallyProcuredMove',
    {
      moveId,
      createPersonallyProcuredMovePayload: ppm,
    },
    {
      normalize: false,
    },
  );
}

export async function patchPPM(moveId, ppm) {
  return makeInternalRequest(
    'ppm.patchPersonallyProcuredMove',
    {
      moveId,
      personallyProcuredMoveId: ppm.id,
      patchPersonallyProcuredMovePayload: ppm,
    },
    {
      normalize: false,
    },
  );
}

export async function calculatePPMEstimate(moveDate, originZip, originDutyLocationZip, ordersId, weightEstimate) {
  return makeInternalRequest(
    'ppm.showPPMEstimate',
    {
      original_move_date: moveDate,
      origin_zip: originZip,
      origin_duty_location_zip: originDutyLocationZip,
      orders_id: ordersId,
      weight_estimate: weightEstimate,
    },
    {
      normalize: false,
    },
  );
}

export async function persistPPMEstimate(moveId, ppmId) {
  return makeInternalRequest(
    'ppm.updatePersonallyProcuredMoveEstimate',
    {
      moveId,
      personallyProcuredMoveId: ppmId,
    },
    {
      normalize: false,
    },
  );
}

export async function calculatePPMSITEstimate(ppmId, moveDate, sitDays, originZip, ordersId, weightEstimate) {
  return makeInternalRequest(
    'ppm.showPPMSitEstimate',
    {
      personally_procured_move_id: ppmId,
      original_move_date: moveDate,
      days_in_storage: sitDays,
      origin_zip: originZip,
      orders_id: ordersId,
      weight_estimate: weightEstimate,
    },
    {
      normalize: false,
    },
  );
}

export async function requestPayment(ppmId) {
  return makeInternalRequest(
    'ppm.requestPPMPayment',
    {
      personallyProcuredMoveId: ppmId,
    },
    {
      normalize: false,
    },
  );
}<|MERGE_RESOLUTION|>--- conflicted
+++ resolved
@@ -300,7 +300,6 @@
   );
 }
 
-<<<<<<< HEAD
 export async function patchWeightTicket(ppmShipmentId, weightTicketId, payload, eTag) {
   return makeInternalRequest(
     'ppm.updateWeightTicket',
@@ -314,14 +313,10 @@
       normalize: false,
     },
   );
-=======
+}
+
 export async function deleteWeightTicket() {
   return Promise.resolve();
-}
-
-export async function patchWeightTicket() {
-  return {};
->>>>>>> 23210e8a
 }
 
 /** PPMS */
