--- conflicted
+++ resolved
@@ -61,7 +61,10 @@
   );
 }
 
-<<<<<<< HEAD
+export function createServiceItem({ body }) {
+  return makePrimeSimulatorRequest('mtoServiceItem.createMTOServiceItem', { body: { ...body } }, { normalize: false });
+}
+
 export function updatePrimeMTOShipmentAddress({
   mtoShipmentID,
   ifMatchETag,
@@ -81,8 +84,4 @@
     },
     { schemaKey, normalize },
   );
-=======
-export function createServiceItem({ body }) {
-  return makePrimeSimulatorRequest('mtoServiceItem.createMTOServiceItem', { body: { ...body } }, { normalize: false });
->>>>>>> 69a63bd1
 }