--- conflicted
+++ resolved
@@ -83,9 +83,6 @@
   return makeGHCRequest('ppm.getPPMCloseout', { ppmShipmentId }, { normalize: false });
 }
 
-<<<<<<< HEAD
-export async function getPPMSITEstimatedCost(key, ppmShipmentId, sitLocation) {
-=======
 export async function getPPMSITEstimatedCost(
   key,
   ppmShipmentId,
@@ -94,18 +91,14 @@
   sitDepartureDate,
   weightStored,
 ) {
->>>>>>> 7f9bedb3
   return makeGHCRequest(
     'ppm.getPPMSITEstimatedCost',
     {
       ppmShipmentId,
       sitLocation,
-<<<<<<< HEAD
-=======
       sitEntryDate,
       sitDepartureDate,
       weightStored,
->>>>>>> 7f9bedb3
     },
     { normalize: false },
   );
