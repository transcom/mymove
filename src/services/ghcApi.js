--- conflicted
+++ resolved
@@ -1113,7 +1113,6 @@
   return makeGHCRequestRaw('reServiceItems.getAllReServiceItems', {}, { normalize: false });
 }
 
-<<<<<<< HEAD
 export async function submitPPMShipmentSignedCertification(ppmShipmentId) {
   return makeGHCRequest(
     'ppm.submitPPMShipmentDocumentation',
@@ -1130,8 +1129,8 @@
 // TODO improve this function when we have better standardized errors
 export function getResponseError(response, defaultErrorMessage) {
   return response?.body?.detail || response?.statusText || defaultErrorMessage;
-=======
+}
+
 export async function getRankOptions(affiliation, grade) {
   return makeGHCRequestRaw('order.getRanks', { affiliation, grade }, { normalize: false });
->>>>>>> 1c914beb
 }