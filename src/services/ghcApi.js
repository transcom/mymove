import Swagger from 'swagger-client';

import { makeSwaggerRequest, requestInterceptor, responseInterceptor, makeSwaggerRequestRaw } from './swaggerRequest';

let ghcClient = null;

// setting up the same config from Swagger/api.js
export async function getGHCClient() {
  if (!ghcClient) {
    ghcClient = await Swagger({
      url: '/ghc/v1/swagger.yaml',
      requestInterceptor,
      responseInterceptor,
    });
  }
  return ghcClient;
}

export async function makeGHCRequest(operationPath, params = {}, options = {}) {
  const client = await getGHCClient();
  return makeSwaggerRequest(client, operationPath, params, options);
}

export async function makeGHCRequestRaw(operationPath, params = {}) {
  const client = await getGHCClient();
  return makeSwaggerRequestRaw(client, operationPath, params);
}

export async function getPaymentRequest(key, paymentRequestID) {
  return makeGHCRequest('paymentRequests.getPaymentRequest', { paymentRequestID });
}

export async function getPPMDocuments(key, shipmentID) {
  return makeGHCRequest('ppm.getPPMDocuments', { shipmentID }, { normalize: false });
}

export async function createWeightTicket(ppmShipmentId) {
  return makeGHCRequest(
    'ppm.createWeightTicket',
    {
      ppmShipmentId,
    },
    {
      normalize: false,
    },
  );
}

export async function deleteWeightTicket({ ppmShipmentId, weightTicketId }) {
  return makeGHCRequest(
    'ppm.deleteWeightTicket',
    {
      ppmShipmentId,
      weightTicketId,
    },
    {
      normalize: false,
    },
  );
}

export async function patchWeightTicket({ ppmShipmentId, weightTicketId, payload, eTag }) {
  return makeGHCRequest(
    'ppm.updateWeightTicket',
    {
      ppmShipmentId,
      weightTicketId,
      'If-Match': eTag,
      updateWeightTicketPayload: payload,
    },
    {
      normalize: false,
    },
  );
}

export async function createMovingExpense(ppmShipmentId) {
  return makeGHCRequest(
    'ppm.createMovingExpense',
    {
      ppmShipmentId,
    },
    {
      normalize: false,
    },
  );
}

export async function patchExpense({ ppmShipmentId, movingExpenseId, payload, eTag }) {
  return makeGHCRequest(
    'ppm.updateMovingExpense',
    {
      ppmShipmentId,
      movingExpenseId,
      'If-Match': eTag,
      updateMovingExpense: payload,
    },
    {
      normalize: false,
    },
  );
}

<<<<<<< HEAD
export async function deleteMovingExpense({ ppmShipmentId, movingExpenseId }) {
  return makeGHCRequest(
    'ppm.deleteMovingExpense',
    {
      ppmShipmentId,
      movingExpenseId,
=======
export async function createProGearWeightTicket(ppmShipmentId) {
  return makeGHCRequest(
    'ppm.createProGearWeightTicket',
    {
      ppmShipmentId,
>>>>>>> 1d4b0339
    },
    {
      normalize: false,
    },
  );
}

export async function patchProGearWeightTicket({ ppmShipmentId, proGearWeightTicketId, payload, eTag }) {
  return makeGHCRequest(
    'ppm.updateProGearWeightTicket',
    {
      ppmShipmentId,
      proGearWeightTicketId,
      'If-Match': eTag,
      updateProGearWeightTicket: payload,
    },
    {
      normalize: false,
    },
  );
}

export async function deleteProGearWeightTicket({ ppmShipmentId, proGearWeightTicketId }) {
  return makeGHCRequest(
    'ppm.deleteProGearWeightTicket',
    {
      ppmShipmentId,
      proGearWeightTicketId,
    },
    {
      normalize: false,
    },
  );
}

export async function getPPMCloseout(key, ppmShipmentId) {
  return makeGHCRequest('ppm.getPPMCloseout', { ppmShipmentId }, { normalize: false });
}

export async function getPPMSITEstimatedCost(
  key,
  ppmShipmentId,
  sitLocation,
  sitEntryDate,
  sitDepartureDate,
  weightStored,
) {
  return makeGHCRequest(
    'ppm.getPPMSITEstimatedCost',
    {
      ppmShipmentId,
      sitLocation,
      sitEntryDate,
      sitDepartureDate,
      weightStored,
    },
    { normalize: false },
  );
}

export async function getPPMActualWeight(key, ppmShipmentId) {
  return makeGHCRequest('ppm.getPPMActualWeight', { ppmShipmentId }, { normalize: false });
}

export async function patchPPMDocumentsSetStatus({ ppmShipmentId, eTag }) {
  return makeGHCRequest(
    'ppm.finishDocumentReview',
    {
      ppmShipmentId,
      'If-Match': eTag,
    },
    {
      normalize: false,
    },
  );
}

export async function getMove(key, locator) {
  return makeGHCRequest('move.getMove', { locator }, { normalize: false });
}

export async function getPrimeSimulatorAvailableMoves(key, { filters = [], currentPage = 1, currentPageSize = 20 }) {
  const operationPath = 'queues.listPrimeMoves';
  const paramFilters = {};
  filters.forEach((filter) => {
    paramFilters[`${filter.id}`] = filter.value;
  });
  return makeGHCRequest(
    operationPath,
    { page: currentPage, perPage: currentPageSize, ...paramFilters },
    { schemaKey: 'listMoves', normalize: false },
  );
}

export async function getCustomerSupportRemarksForMove(key, locator) {
  return makeGHCRequest('customerSupportRemarks.getCustomerSupportRemarksForMove', { locator }, { normalize: false });
}

export async function getBulkAssignmentData(queueType) {
  return makeGHCRequest('queues.getBulkAssignmentData', { queueType }, { normalize: false });
}

export async function saveBulkAssignmentData({ queueType, bulkAssignmentSavePayload }) {
  const body = { queueType, ...bulkAssignmentSavePayload };
  return makeGHCRequest('queues.saveBulkAssignmentData', { bulkAssignmentSavePayload: body }, { normalize: false });
}

export async function createCustomerSupportRemarkForMove({ body, locator }) {
  return makeGHCRequest('customerSupportRemarks.createCustomerSupportRemarkForMove', {
    body,
    locator,
  });
}

export async function updateCustomerSupportRemarkForMove({ body, customerSupportRemarkID }) {
  return makeGHCRequest('customerSupportRemarks.updateCustomerSupportRemarkForMove', {
    body,
    customerSupportRemarkID,
  });
}

export async function deleteCustomerSupportRemark({ customerSupportRemarkID }) {
  return makeGHCRequest(
    'customerSupportRemarks.deleteCustomerSupportRemark',
    { customerSupportRemarkID },
    { normalize: false },
  );
}

export async function createCounselingEvaluationReport({ moveCode }) {
  return makeGHCRequest('evaluationReports.createEvaluationReport', { locator: moveCode }, { normalize: false });
}

export async function createShipmentEvaluationReport({ body, moveCode }) {
  return makeGHCRequest('evaluationReports.createEvaluationReport', { locator: moveCode, body }, { normalize: false });
}

export async function deleteEvaluationReport(reportID) {
  return makeGHCRequest('evaluationReports.deleteEvaluationReport', { reportID }, { normalize: false });
}

export async function saveEvaluationReport({ reportID, ifMatchETag, body }) {
  return makeGHCRequest(
    'evaluationReports.saveEvaluationReport',
    { reportID, 'If-Match': ifMatchETag, body },
    { normalize: false },
  );
}

export async function submitEvaluationReport({ reportID, ifMatchETag }) {
  return makeGHCRequest(
    'evaluationReports.submitEvaluationReport',
    { reportID, 'If-Match': ifMatchETag },
    { normalize: false },
  );
}

export async function addSeriousIncidentAppeal({ reportID, body }) {
  return makeGHCRequest('evaluationReports.addAppealToSeriousIncident', { reportID, body }, { normalize: false });
}

export async function addViolationAppeal({ reportID, reportViolationID, body }) {
  return makeGHCRequest(
    'evaluationReports.addAppealToViolation',
    { reportID, reportViolationID, body },
    { normalize: false },
  );
}

export async function associateReportViolations({ reportID, body }) {
  return makeGHCRequest('reportViolations.associateReportViolations', { reportID, body }, { normalize: false });
}

export async function getReportViolationsByReportID(key, reportID) {
  return makeGHCRequest('reportViolations.getReportViolationsByReportID', { reportID }, { normalize: false });
}

export async function getMoveHistory(key, { moveCode, currentPage = 1, currentPageSize = 20 }) {
  return makeGHCRequest(
    'move.getMoveHistory',
    { locator: moveCode, page: currentPage, perPage: currentPageSize },
    { schemaKey: 'MoveHistoryResult', normalize: false },
  );
}

export async function getOrder(key, orderID) {
  return makeGHCRequest('order.getOrder', { orderID });
}

export async function getMovePaymentRequests(key, locator) {
  return makeGHCRequest(
    'paymentRequests.getPaymentRequestsForMove',
    { locator },
    { schemaKey: 'paymentRequests', normalize: false },
  );
}

export async function getMTOShipments(key, moveTaskOrderID, normalize = true) {
  return makeGHCRequest('mtoShipment.listMTOShipments', { moveTaskOrderID }, { schemaKey: 'mtoShipments', normalize });
}

export async function getShipmentEvaluationReports(key, moveID) {
  return makeGHCRequest(
    'move.getMoveShipmentEvaluationReportsList',
    { moveID },
    { schemaKey: 'evaluationReports', normalize: false },
  );
}

export async function getEvaluationReportByID(key, reportID) {
  return makeGHCRequest('evaluationReports.getEvaluationReport', { reportID }, { normalize: false });
}

export async function getCounselingEvaluationReports(key, moveID) {
  return makeGHCRequest(
    'move.getMoveCounselingEvaluationReportsList',
    { moveID },
    { schemaKey: 'evaluationReports', normalize: false },
  );
}

export async function getPWSViolations() {
  return makeGHCRequest('pwsViolations.getPWSViolations', {}, { normalize: false });
}

export async function getMTOServiceItems(key, moveTaskOrderID, normalize = true) {
  return makeGHCRequest(
    'mtoServiceItem.listMTOServiceItems',
    { moveTaskOrderID },
    { schemaKey: 'mtoServiceItems', normalize },
  );
}

export async function getDocument(key, documentId) {
  return makeGHCRequest('ghcDocuments.getDocument', { documentId }, { schemaKey: 'document' });
}
export async function getCustomer(key, customerID) {
  return makeGHCRequest('customer.getCustomer', { customerID });
}

export async function searchMoves(key, { sort, order, filters = [], currentPage = 1, currentPageSize = 20 }) {
  const paramFilters = {};
  filters.forEach((filter) => {
    paramFilters[`${filter.id}`] = filter.value;
  });
  if (paramFilters.status) {
    paramFilters.status = paramFilters.status.split(',');
  }
  if (paramFilters.shipmentsCount) {
    paramFilters.shipmentsCount = Number(paramFilters.shipmentsCount);
  }
  return makeGHCRequest(
    'move.searchMoves',
    {
      body: {
        sort,
        order,
        page: currentPage,
        perPage: currentPageSize,
        ...paramFilters,
      },
    },
    { schemaKey: 'searchMovesResult', normalize: false },
  );
}

export async function patchMTOServiceItemStatus({ moveId, mtoServiceItemID, ifMatchEtag, status, rejectionReason }) {
  return makeGHCRequest(
    'mtoServiceItem.updateMTOServiceItemStatus',
    {
      moveTaskOrderID: moveId,
      mtoServiceItemID,
      'If-Match': ifMatchEtag,
      body: { status, rejectionReason },
    },
    { schemaKey: 'mtoServiceItem' },
  );
}

export async function patchPaymentRequest({ paymentRequestID, status, ifMatchETag, rejectionReason }) {
  return makeGHCRequest('paymentRequests.updatePaymentRequestStatus', {
    paymentRequestID,
    'If-Match': ifMatchETag,
    body: { status, rejectionReason },
  });
}

export async function patchPaymentServiceItemStatus({
  moveTaskOrderID,
  paymentServiceItemID,
  status,
  ifMatchEtag,
  rejectionReason,
}) {
  const operationPath = 'paymentServiceItem.updatePaymentServiceItemStatus';
  return makeGHCRequest(
    operationPath,
    {
      moveTaskOrderID,
      paymentServiceItemID,
      'If-Match': ifMatchEtag,
      body: { status, rejectionReason },
    },
    { label: operationPath, schemaKey: 'paymentServiceItem' },
  );
}

export async function getTacValid({ tac }) {
  const operationPath = 'order.tacValidation';
  return makeGHCRequest(operationPath, { tac }, { normalize: false });
}

// Retrieves the line of accounting based on a given TAC,
// effective date, and service member affiliation
export async function getLoa({ tacCode, effectiveDate, departmentIndicator }) {
  const operationPath = 'linesOfAccounting.requestLineOfAccounting';
  return makeGHCRequest(operationPath, { body: { tacCode, effectiveDate, departmentIndicator } }, { normalize: false });
}

export async function updateOrder({ orderID, ifMatchETag, body }) {
  const operationPath = 'order.updateOrder';
  return makeGHCRequest(operationPath, { orderID, 'If-Match': ifMatchETag, body });
}

export async function counselingUpdateOrder({ orderID, ifMatchETag, body }) {
  const operationPath = 'order.counselingUpdateOrder';
  return makeGHCRequest(operationPath, { orderID, 'If-Match': ifMatchETag, body });
}

export async function counselingCreateOrder({ body }) {
  const operationPath = 'order.createOrder';
  return makeGHCRequest(operationPath, { createOrders: body }, { normalize: true });
}

export async function updateUpload({ uploadID, body }) {
  const operationPath = 'uploads.updateUpload';
  return makeGHCRequest(operationPath, { uploadID, body });
}

export async function updateAllowance({ orderID, ifMatchETag, body }) {
  const operationPath = 'order.updateAllowance';
  return makeGHCRequest(operationPath, { orderID, 'If-Match': ifMatchETag, body });
}

export async function counselingUpdateAllowance({ orderID, ifMatchETag, body }) {
  const operationPath = 'order.counselingUpdateAllowance';
  return makeGHCRequest(operationPath, { orderID, 'If-Match': ifMatchETag, body });
}

export async function updateBillableWeight({ orderID, ifMatchETag, body }) {
  const operationPath = 'order.updateBillableWeight';
  return makeGHCRequest(operationPath, { orderID, 'If-Match': ifMatchETag, body });
}

export async function updateMaxBillableWeightAsTIO({ orderID, ifMatchETag, body }) {
  const operationPath = 'order.updateMaxBillableWeightAsTIO';
  return makeGHCRequest(operationPath, { orderID, 'If-Match': ifMatchETag, body });
}

export async function acknowledgeExcessWeightRisk({ orderID, ifMatchETag }) {
  const operationPath = 'order.acknowledgeExcessWeightRisk';
  return makeGHCRequest(operationPath, { orderID, 'If-Match': ifMatchETag });
}

export async function acknowledgeExcessUnaccompaniedBaggageWeightRisk({ orderID, ifMatchETag }) {
  const operationPath = 'order.acknowledgeExcessUnaccompaniedBaggageWeightRisk';
  return makeGHCRequest(operationPath, { orderID, 'If-Match': ifMatchETag });
}

export async function createCustomerWithOktaOption({ body }) {
  const operationPath = 'customer.createCustomerWithOktaOption';
  return makeGHCRequest(operationPath, { body });
}

export async function updateCustomerInfo({ customerId, ifMatchETag, body }) {
  const operationPath = 'customer.updateCustomer';
  return makeGHCRequest(operationPath, { customerID: customerId, 'If-Match': ifMatchETag, body });
}

export async function updateMTOReviewedBillableWeights({ moveTaskOrderID, ifMatchETag }) {
  const operationPath = 'moveTaskOrder.updateMTOReviewedBillableWeightsAt';
  return makeGHCRequest(operationPath, { moveTaskOrderID, 'If-Match': ifMatchETag });
}

export async function updateTIORemarks({ moveTaskOrderID, ifMatchETag, body }) {
  const operationPath = 'moveTaskOrder.updateMoveTIORemarks';
  return makeGHCRequest(operationPath, { moveTaskOrderID, 'If-Match': ifMatchETag, body });
}

export function updateMoveStatus({ moveTaskOrderID, ifMatchETag, mtoApprovalServiceItemCodes, normalize = true }) {
  const operationPath = 'moveTaskOrder.updateMoveTaskOrderStatus';
  return makeGHCRequest(
    operationPath,
    {
      moveTaskOrderID,
      'If-Match': ifMatchETag,
      serviceItemCodes: mtoApprovalServiceItemCodes,
    },
    { normalize },
  );
}

export function updateMoveStatusServiceCounselingCompleted({ moveTaskOrderID, ifMatchETag, normalize = false }) {
  const operationPath = 'moveTaskOrder.updateMTOStatusServiceCounselingCompleted';
  return makeGHCRequest(
    operationPath,
    {
      moveTaskOrderID,
      'If-Match': ifMatchETag,
    },
    { normalize },
  );
}

export function cancelMove({ moveID, normalize = false }) {
  const operationPath = 'move.moveCanceler';
  return makeGHCRequest(
    operationPath,
    {
      moveID,
    },
    { normalize },
  );
}

export function updateMTOShipmentStatus({
  shipmentID,
  diversionReason,
  operationPath,
  ifMatchETag,
  normalize = true,
  schemaKey = 'mtoShipment',
}) {
  return makeGHCRequest(
    operationPath,
    {
      shipmentID,
      'If-Match': ifMatchETag,
      body: {
        diversionReason,
      },
    },
    { schemaKey, normalize },
  );
}

export function updateMultipleShipmentStatus({ payload, normalize = true }) {
  const operationPath = 'shipment.approveShipments';
  return makeGHCRequest(
    operationPath,
    {
      body: { approveShipments: payload },
    },
    { normalize },
  );
}

export function updateMTOShipmentRequestReweigh({
  shipmentID,
  ifMatchETag,
  normalize = false,
  schemaKey = 'mtoShipment',
}) {
  const operationPath = 'shipment.requestShipmentReweigh';
  return makeGHCRequest(
    operationPath,
    {
      shipmentID,
      'If-Match': ifMatchETag,
    },
    { schemaKey, normalize },
  );
}

export function createMTOShipment({ body, normalize = true, schemaKey = 'mtoShipment' }) {
  const operationPath = 'mtoShipment.createMTOShipment';
  return makeGHCRequest(operationPath, { body }, { schemaKey, normalize });
}

export async function getMTOShipmentByID(key, shipmentID) {
  return makeGHCRequest('mtoShipment.getShipment', { shipmentID }, { schemaKey: 'mtoShipment', normalize: false });
}

export function updateMTOShipment({
  moveTaskOrderID,
  shipmentID,
  ifMatchETag,
  normalize = true,
  schemaKey = 'mtoShipment',
  body,
}) {
  const operationPath = 'mtoShipment.updateMTOShipment';
  return makeGHCRequest(
    operationPath,
    {
      moveTaskOrderID,
      shipmentID,
      'If-Match': ifMatchETag,
      body,
    },
    { schemaKey, normalize },
  );
}

export function approveSITExtension({
  shipmentID,
  sitExtensionID,
  ifMatchETag,
  normalize = true,
  schemaKey = 'mtoShipment',
  body,
}) {
  const operationPath = 'shipment.approveSITExtension';
  return makeGHCRequest(
    operationPath,
    {
      shipmentID,
      sitExtensionID,
      'If-Match': ifMatchETag,
      body,
    },
    { schemaKey, normalize },
  );
}

export function denySITExtension({
  shipmentID,
  sitExtensionID,
  ifMatchETag,
  normalize = true,
  schemaKey = 'mtoShipment',
  body,
}) {
  const operationPath = 'shipment.denySITExtension';
  return makeGHCRequest(
    operationPath,
    {
      shipmentID,
      sitExtensionID,
      'If-Match': ifMatchETag,
      body,
    },
    { schemaKey, normalize },
  );
}

export function submitSITExtension({ shipmentID, ifMatchETag, normalize = true, schemaKey = 'mtoShipment', body }) {
  const operationPath = 'shipment.createApprovedSITDurationUpdate';
  return makeGHCRequest(
    operationPath,
    {
      shipmentID,
      'If-Match': ifMatchETag,
      body,
    },
    { schemaKey, normalize },
  );
}

export function updateSITServiceItemCustomerExpense({
  shipmentID,
  ifMatchETag,
  normalize = true,
  convertToCustomerExpense,
  customerExpenseReason,
}) {
  return makeGHCRequest(
    'shipment.updateSITServiceItemCustomerExpense',
    {
      shipmentID,
      'If-Match': ifMatchETag,
      body: { convertToCustomerExpense, customerExpenseReason },
    },
    { schemaKey: 'mtoShipment', normalize },
  );
}

export function deleteShipment({ shipmentID, normalize = false, schemaKey = 'shipment' }) {
  const operationPath = 'shipment.deleteShipment';
  return makeGHCRequest(
    operationPath,
    {
      shipmentID,
    },
    { schemaKey, normalize },
  );
}

export async function getMovesQueue(
  key,
  { sort, order, filters = [], currentPage = 1, currentPageSize = 20, viewAsGBLOC, activeRole },
) {
  const operationPath = 'queues.getMovesQueue';
  const paramFilters = {};
  filters.forEach((filter) => {
    paramFilters[`${filter.id}`] = filter.value;
  });
  return makeGHCRequest(
    operationPath,
    { sort, order, page: currentPage, perPage: currentPageSize, viewAsGBLOC, activeRole, ...paramFilters },
    { schemaKey: 'queueMovesResult', normalize: false },
  );
}

export async function getDestinationRequestsQueue(
  key,
  { sort, order, filters = [], currentPage = 1, currentPageSize = 20, viewAsGBLOC, activeRole },
) {
  const operationPath = 'queues.getDestinationRequestsQueue';
  const paramFilters = {};
  filters.forEach((filter) => {
    paramFilters[`${filter.id}`] = filter.value;
  });
  return makeGHCRequest(
    operationPath,
    { sort, order, page: currentPage, perPage: currentPageSize, viewAsGBLOC, activeRole, ...paramFilters },
    { schemaKey: 'queueMovesResult', normalize: false },
  );
}

export async function getServicesCounselingQueue(
  key,
  {
    sort,
    order,
    filters = [],
    currentPage = 1,
    currentPageSize = 20,
    needsPPMCloseout = false,
    viewAsGBLOC,
    activeRole,
  },
) {
  const operationPath = 'queues.getServicesCounselingQueue';
  const paramFilters = {};
  filters.forEach((filter) => {
    paramFilters[`${filter.id}`] = filter.value;
  });

  return makeGHCRequest(
    operationPath,
    {
      sort,
      order,
      page: currentPage,
      perPage: currentPageSize,
      needsPPMCloseout,
      viewAsGBLOC,
      activeRole,
      ...paramFilters,
    },

    { schemaKey: 'queueMovesResult', normalize: false },
  );
}

export async function getServicesCounselingOriginLocations(needsPPMCloseout, viewAsGBLOC) {
  const operationPath = 'queues.getServicesCounselingOriginList';

  return makeGHCRequest(
    operationPath,
    {
      needsPPMCloseout,
      viewAsGBLOC,
    },

    { schemaKey: 'Locations', normalize: false },
  );
}

export async function getServicesCounselingPPMQueue(
  key,
  {
    sort,
    order,
    filters = [],
    currentPage = 1,
    currentPageSize = 20,
    needsPPMCloseout = true,
    viewAsGBLOC,
    activeRole,
  },
) {
  const operationPath = 'queues.getServicesCounselingQueue';
  const paramFilters = {};
  filters.forEach((filter) => {
    paramFilters[`${filter.id}`] = filter.value;
  });

  return makeGHCRequest(
    operationPath,
    {
      sort,
      order,
      page: currentPage,
      perPage: currentPageSize,
      needsPPMCloseout,
      viewAsGBLOC,
      ...paramFilters,
      activeRole,
    },
    { schemaKey: 'queueMovesResult', normalize: false },
  );
}

export async function getPaymentRequestsQueue(
  key,
  { sort, order, filters = [], currentPage = 1, currentPageSize = 20, viewAsGBLOC, activeRole },
) {
  const operationPath = 'queues.getPaymentRequestsQueue';
  const paramFilters = {};
  filters.forEach((filter) => {
    paramFilters[`${filter.id}`] = filter.value;
  });
  return makeGHCRequest(
    operationPath,
    { sort, order, page: currentPage, perPage: currentPageSize, viewAsGBLOC, activeRole, ...paramFilters },
    { schemaKey: 'queuePaymentRequestsResult', normalize: false },
  );
}

export async function getShipmentsPaymentSITBalance(key, paymentRequestID) {
  return makeGHCRequest('paymentRequests.getShipmentsPaymentSITBalance', { paymentRequestID });
}

export function updateFinancialFlag({ moveID, ifMatchETag, body }) {
  const operationPath = 'move.setFinancialReviewFlag';
  // What is the schemakey and normalize for?
  return makeGHCRequest(
    operationPath,
    {
      moveID,
      'If-Match': ifMatchETag,
      body,
    },
    { normalize: false },
  );
}

export function updateMoveCloseoutOffice({ locator, ifMatchETag, body }) {
  const operationPath = 'move.updateCloseoutOffice';
  return makeGHCRequest(
    operationPath,
    {
      locator,
      'If-Match': ifMatchETag,
      body,
    },
    { normalize: false },
  );
}

export function updateServiceItemSITEntryDate({ mtoServiceItemID, body }) {
  const operationPath = 'mtoServiceItem.updateServiceItemSitEntryDate';
  return makeGHCRequest(
    operationPath,
    {
      mtoServiceItemID,
      body,
    },
    { normalize: false },
  );
}

export async function searchTransportationOffices(search) {
  const operationPath = 'transportationOffice.getTransportationOffices';
  return makeGHCRequest(operationPath, { search }, { normalize: false });
}

export async function searchTransportationOfficesOpen(search) {
  const operationPath = 'transportationOffice.getTransportationOfficesOpen';
  return makeGHCRequest(operationPath, { search }, { normalize: false });
}

export async function getGBLOCs() {
  const operationPath = 'transportationOffice.getTransportationOfficesGBLOCs';
  return makeGHCRequest(operationPath, {}, { normalize: false });
}

export async function showCounselingOffices(dutyLocationId, serviceMemberId) {
  return makeGHCRequestRaw('transportationOffice.showCounselingOffices', { dutyLocationId, serviceMemberId });
}

export const reviewShipmentAddressUpdate = async ({ shipmentID, ifMatchETag, body }) => {
  const operationPath = 'shipment.reviewShipmentAddressUpdate';
  const schemaKey = 'ShipmentAddressUpdate';
  const normalize = false;

  return makeGHCRequest(
    operationPath,
    {
      shipmentID,
      'If-Match': ifMatchETag,
      body,
    },
    { schemaKey, normalize },
  );
};

export async function downloadPPMAOAPacket(ppmShipmentId) {
  return makeGHCRequestRaw('ppm.showAOAPacket', { ppmShipmentId });
}

export async function downloadPPMPaymentPacket(ppmShipmentId) {
  return makeGHCRequestRaw('ppm.showPaymentPacket', { ppmShipmentId });
}

export async function createOfficeAccountRequest({ body }) {
  return makeGHCRequest('officeUsers.createRequestedOfficeUser', { officeUser: body }, { normalize: false });
}

export async function createUploadForDocument(file, documentId) {
  return makeGHCRequest(
    'uploads.createUpload',
    {
      documentId,
      file,
    },
    {
      normalize: false,
    },
  );
}

export async function createUploadForPPMDocument(ppmShipmentId, documentId, file, weightReceipt) {
  return makeGHCRequest(
    'ppm.createPPMUpload',
    {
      ppmShipmentId,
      documentId,
      file,
      weightReceipt,
    },
    {
      normalize: false,
    },
  );
}

export async function createUploadForAmdendedOrders(file, orderID) {
  return makeGHCRequest(
    'order.uploadAmendedOrders',
    {
      orderID,
      file,
    },
    {
      normalize: false,
    },
  );
}

export async function createUploadForSupportingDocuments(file, moveID) {
  return makeGHCRequest(
    'move.uploadAdditionalDocuments',
    {
      moveID,
      file,
    },
    {
      normalize: false,
    },
  );
}

export async function deleteUploadForDocument(uploadID, orderID) {
  return makeGHCRequest(
    'uploads.deleteUpload',
    {
      uploadID,
      orderID,
    },
    {
      normalize: false,
    },
  );
}

export async function searchCustomers(key, { sort, order, filters = [], currentPage = 1, currentPageSize = 20 }) {
  const paramFilters = {};
  filters.forEach((filter) => {
    paramFilters[`${filter.id}`] = filter.value;
  });
  return makeGHCRequest(
    'customer.searchCustomers',
    {
      body: {
        sort,
        order,
        page: currentPage,
        perPage: currentPageSize,
        ...paramFilters,
      },
    },
    { schemaKey: 'searchMovesResult', normalize: false },
  );
}

export async function patchPPMSIT({ ppmShipmentId, payload, eTag }) {
  return makeGHCRequest(
    'ppm.updatePPMSIT',
    {
      ppmShipmentId,
      'If-Match': eTag,
      body: payload,
    },
    {
      normalize: false,
    },
  );
}

export async function bulkDownloadPaymentRequest(paymentRequestID) {
  return makeGHCRequestRaw('paymentRequests.bulkDownload', { paymentRequestID });
}

export async function searchLocationByZipCityState(search) {
  return makeGHCRequest('addresses.getLocationByZipCityState', { search }, { normalize: false });
}

export async function dateSelectionIsWeekendHoliday(countryCode, date) {
  return makeGHCRequestRaw(
    'calendar.isDateWeekendHoliday',
    {
      countryCode,
      date,
    },
    { normalize: false },
  );
}

export async function updateAssignedOfficeUserForMove({ moveID, officeUserId, queueType }) {
  return makeGHCRequest('move.updateAssignedOfficeUser', {
    moveID,
    body: { officeUserId, queueType },
  });
}

export async function checkForLockedMovesAndUnlock(key, officeUserID) {
  return makeGHCRequest('move.checkForLockedMovesAndUnlock', {
    officeUserID,
  });
}

export async function deleteAssignedOfficeUserForMove({ moveID, queueType }) {
  return makeGHCRequest('move.deleteAssignedOfficeUser', {
    moveID,
    body: { queueType },
  });
}

export async function getAllReServiceItems() {
  return makeGHCRequestRaw('reServiceItems.getAllReServiceItems', {}, { normalize: false });
}<|MERGE_RESOLUTION|>--- conflicted
+++ resolved
@@ -101,20 +101,24 @@
   );
 }
 
-<<<<<<< HEAD
 export async function deleteMovingExpense({ ppmShipmentId, movingExpenseId }) {
   return makeGHCRequest(
     'ppm.deleteMovingExpense',
     {
       ppmShipmentId,
       movingExpenseId,
-=======
+    },
+    {
+      normalize: false,
+    },
+  );
+}
+      
 export async function createProGearWeightTicket(ppmShipmentId) {
   return makeGHCRequest(
     'ppm.createProGearWeightTicket',
     {
       ppmShipmentId,
->>>>>>> 1d4b0339
     },
     {
       normalize: false,
