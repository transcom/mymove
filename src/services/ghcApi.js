--- conflicted
+++ resolved
@@ -843,10 +843,10 @@
   );
 }
 
-<<<<<<< HEAD
 export async function searchLocationByZipCity(search) {
   return makeGHCRequest('addresses.getLocationByZipCity', { search }, { normalize: false });
-=======
+}
+
 export async function dateSelectionIsWeekendHoliday(countryCode, date) {
   return makeGHCRequestRaw(
     'calendar.isDateWeekendHoliday',
@@ -856,5 +856,4 @@
     },
     { normalize: false },
   );
->>>>>>> 0fb53e27
 }