import Swagger from 'swagger-client';

import { makeSwaggerRequest, requestInterceptor, responseInterceptor, makeSwaggerRequestRaw } from './swaggerRequest';

let ghcClient = null;

// setting up the same config from Swagger/api.js
export async function getGHCClient() {
  if (!ghcClient) {
    ghcClient = await Swagger({
      url: '/ghc/v1/swagger.yaml',
      requestInterceptor,
      responseInterceptor,
    });
  }
  return ghcClient;
}

export async function makeGHCRequest(operationPath, params = {}, options = {}) {
  const client = await getGHCClient();
  return makeSwaggerRequest(client, operationPath, params, options);
}

export async function makeGHCRequestRaw(operationPath, params = {}) {
  const client = await getGHCClient();
  return makeSwaggerRequestRaw(client, operationPath, params);
}

export async function getPaymentRequest(key, paymentRequestID) {
  return makeGHCRequest('paymentRequests.getPaymentRequest', { paymentRequestID });
}

export async function getPPMDocuments(key, shipmentID) {
  return makeGHCRequest('ppm.getPPMDocuments', { shipmentID }, { normalize: false });
}

export async function createWeightTicket(ppmShipmentId) {
  return makeGHCRequest(
    'ppm.createWeightTicket',
    {
      ppmShipmentId,
    },
    {
      normalize: false,
    },
  );
}

export async function deleteWeightTicket({ ppmShipmentId, weightTicketId }) {
  return makeGHCRequest(
    'ppm.deleteWeightTicket',
    {
      ppmShipmentId,
      weightTicketId,
    },
    {
      normalize: false,
    },
  );
}

export async function patchWeightTicket({ ppmShipmentId, weightTicketId, payload, eTag }) {
  return makeGHCRequest(
    'ppm.updateWeightTicket',
    {
      ppmShipmentId,
      weightTicketId,
      'If-Match': eTag,
      updateWeightTicketPayload: payload,
    },
    {
      normalize: false,
    },
  );
}

export async function createMovingExpense(ppmShipmentId) {
  return makeGHCRequest(
    'ppm.createMovingExpense',
    {
      ppmShipmentId,
    },
    {
      normalize: false,
    },
  );
}

export async function patchExpense({ ppmShipmentId, movingExpenseId, payload, eTag }) {
  return makeGHCRequest(
    'ppm.updateMovingExpense',
    {
      ppmShipmentId,
      movingExpenseId,
      'If-Match': eTag,
      updateMovingExpense: payload,
    },
    {
      normalize: false,
    },
  );
}

export async function deleteMovingExpense({ ppmShipmentId, movingExpenseId }) {
  return makeGHCRequest(
    'ppm.deleteMovingExpense',
    {
      ppmShipmentId,
      movingExpenseId,
    },
    {
      normalize: false,
    },
  );
}

export async function createProGearWeightTicket(ppmShipmentId) {
  return makeGHCRequest(
    'ppm.createProGearWeightTicket',
    {
      ppmShipmentId,
    },
    {
      normalize: false,
    },
  );
}

export async function patchProGearWeightTicket({ ppmShipmentId, proGearWeightTicketId, payload, eTag }) {
  return makeGHCRequest(
    'ppm.updateProGearWeightTicket',
    {
      ppmShipmentId,
      proGearWeightTicketId,
      'If-Match': eTag,
      updateProGearWeightTicket: payload,
    },
    {
      normalize: false,
    },
  );
}

export async function deleteProGearWeightTicket({ ppmShipmentId, proGearWeightTicketId }) {
  return makeGHCRequest(
    'ppm.deleteProGearWeightTicket',
    {
      ppmShipmentId,
      proGearWeightTicketId,
    },
    {
      normalize: false,
    },
  );
}

export async function getPPMCloseout(key, ppmShipmentId) {
  return makeGHCRequest('ppm.getPPMCloseout', { ppmShipmentId }, { normalize: false });
}

export async function getPPMSITEstimatedCost(
  key,
  ppmShipmentId,
  sitLocation,
  sitEntryDate,
  sitDepartureDate,
  weightStored,
) {
  return makeGHCRequest(
    'ppm.getPPMSITEstimatedCost',
    {
      ppmShipmentId,
      sitLocation,
      sitEntryDate,
      sitDepartureDate,
      weightStored,
    },
    { normalize: false },
  );
}

export async function getPPMActualWeight(key, ppmShipmentId) {
  return makeGHCRequest('ppm.getPPMActualWeight', { ppmShipmentId }, { normalize: false });
}

export async function patchPPMDocumentsSetStatus({ ppmShipmentId, eTag }) {
  return makeGHCRequest(
    'ppm.finishDocumentReview',
    {
      ppmShipmentId,
      'If-Match': eTag,
    },
    {
      normalize: false,
    },
  );
}

export async function getMove(key, locator) {
  return makeGHCRequest('move.getMove', { locator }, { normalize: false });
}

export async function getPrimeSimulatorAvailableMoves(key, { filters = [], currentPage = 1, currentPageSize = 20 }) {
  const operationPath = 'queues.listPrimeMoves';
  const paramFilters = {};
  filters.forEach((filter) => {
    paramFilters[`${filter.id}`] = filter.value;
  });
  return makeGHCRequest(
    operationPath,
    { page: currentPage, perPage: currentPageSize, ...paramFilters },
    { schemaKey: 'listMoves', normalize: false },
  );
}

export async function getCustomerSupportRemarksForMove(key, locator) {
  return makeGHCRequest('customerSupportRemarks.getCustomerSupportRemarksForMove', { locator }, { normalize: false });
}

export async function getBulkAssignmentData(queueType) {
  return makeGHCRequest('queues.getBulkAssignmentData', { queueType }, { normalize: false });
}

export async function saveBulkAssignmentData({ queueType, bulkAssignmentSavePayload }) {
  const body = { queueType, ...bulkAssignmentSavePayload };
  return makeGHCRequest('queues.saveBulkAssignmentData', { bulkAssignmentSavePayload: body }, { normalize: false });
}

export async function createCustomerSupportRemarkForMove({ body, locator }) {
  return makeGHCRequest('customerSupportRemarks.createCustomerSupportRemarkForMove', {
    body,
    locator,
  });
}

export async function updateCustomerSupportRemarkForMove({ body, customerSupportRemarkID }) {
  return makeGHCRequest('customerSupportRemarks.updateCustomerSupportRemarkForMove', {
    body,
    customerSupportRemarkID,
  });
}

export async function deleteCustomerSupportRemark({ customerSupportRemarkID }) {
  return makeGHCRequest(
    'customerSupportRemarks.deleteCustomerSupportRemark',
    { customerSupportRemarkID },
    { normalize: false },
  );
}

export async function createCounselingEvaluationReport({ moveCode }) {
  return makeGHCRequest('evaluationReports.createEvaluationReport', { locator: moveCode }, { normalize: false });
}

export async function createShipmentEvaluationReport({ body, moveCode }) {
  return makeGHCRequest('evaluationReports.createEvaluationReport', { locator: moveCode, body }, { normalize: false });
}

export async function deleteEvaluationReport(reportID) {
  return makeGHCRequest('evaluationReports.deleteEvaluationReport', { reportID }, { normalize: false });
}

export async function saveEvaluationReport({ reportID, ifMatchETag, body }) {
  return makeGHCRequest(
    'evaluationReports.saveEvaluationReport',
    { reportID, 'If-Match': ifMatchETag, body },
    { normalize: false },
  );
}

export async function submitEvaluationReport({ reportID, ifMatchETag }) {
  return makeGHCRequest(
    'evaluationReports.submitEvaluationReport',
    { reportID, 'If-Match': ifMatchETag },
    { normalize: false },
  );
}

export async function addSeriousIncidentAppeal({ reportID, body }) {
  return makeGHCRequest('evaluationReports.addAppealToSeriousIncident', { reportID, body }, { normalize: false });
}

export async function addViolationAppeal({ reportID, reportViolationID, body }) {
  return makeGHCRequest(
    'evaluationReports.addAppealToViolation',
    { reportID, reportViolationID, body },
    { normalize: false },
  );
}

export async function associateReportViolations({ reportID, body }) {
  return makeGHCRequest('reportViolations.associateReportViolations', { reportID, body }, { normalize: false });
}

export async function getReportViolationsByReportID(key, reportID) {
  return makeGHCRequest('reportViolations.getReportViolationsByReportID', { reportID }, { normalize: false });
}

export async function getMoveHistory(key, { moveCode, currentPage = 1, currentPageSize = 20 }) {
  return makeGHCRequest(
    'move.getMoveHistory',
    { locator: moveCode, page: currentPage, perPage: currentPageSize },
    { schemaKey: 'MoveHistoryResult', normalize: false },
  );
}

export async function getOrder(key, orderID) {
  return makeGHCRequest('order.getOrder', { orderID });
}

export async function getMovePaymentRequests(key, locator) {
  return makeGHCRequest(
    'paymentRequests.getPaymentRequestsForMove',
    { locator },
    { schemaKey: 'paymentRequests', normalize: false },
  );
}

export async function getMTOShipments(key, moveTaskOrderID, normalize = true) {
  return makeGHCRequest('mtoShipment.listMTOShipments', { moveTaskOrderID }, { schemaKey: 'mtoShipments', normalize });
}

export async function getShipmentEvaluationReports(key, moveID) {
  return makeGHCRequest(
    'move.getMoveShipmentEvaluationReportsList',
    { moveID },
    { schemaKey: 'evaluationReports', normalize: false },
  );
}

export async function getEvaluationReportByID(key, reportID) {
  return makeGHCRequest('evaluationReports.getEvaluationReport', { reportID }, { normalize: false });
}

export async function getCounselingEvaluationReports(key, moveID) {
  return makeGHCRequest(
    'move.getMoveCounselingEvaluationReportsList',
    { moveID },
    { schemaKey: 'evaluationReports', normalize: false },
  );
}

export async function getPWSViolations() {
  return makeGHCRequest('pwsViolations.getPWSViolations', {}, { normalize: false });
}

export async function getMTOServiceItems(key, moveTaskOrderID, normalize = true) {
  return makeGHCRequest(
    'mtoServiceItem.listMTOServiceItems',
    { moveTaskOrderID },
    { schemaKey: 'mtoServiceItems', normalize },
  );
}

export async function getDocument(key, documentId) {
  return makeGHCRequest('ghcDocuments.getDocument', { documentId }, { schemaKey: 'document' });
}
export async function getCustomer(key, customerID) {
  return makeGHCRequest('customer.getCustomer', { customerID });
}

export async function searchMoves(key, { sort, order, filters = [], currentPage = 1, currentPageSize = 20 }) {
  const paramFilters = {};
  filters.forEach((filter) => {
    paramFilters[`${filter.id}`] = filter.value;
  });
  if (paramFilters.status) {
    paramFilters.status = paramFilters.status.split(',');
  }
  if (paramFilters.shipmentsCount) {
    paramFilters.shipmentsCount = Number(paramFilters.shipmentsCount);
  }
  return makeGHCRequest(
    'move.searchMoves',
    {
      body: {
        sort,
        order,
        page: currentPage,
        perPage: currentPageSize,
        ...paramFilters,
      },
    },
    { schemaKey: 'searchMovesResult', normalize: false },
  );
}

export async function patchMTOServiceItemStatus({ moveId, mtoServiceItemID, ifMatchEtag, status, rejectionReason }) {
  return makeGHCRequest(
    'mtoServiceItem.updateMTOServiceItemStatus',
    {
      moveTaskOrderID: moveId,
      mtoServiceItemID,
      'If-Match': ifMatchEtag,
      body: { status, rejectionReason },
    },
    { schemaKey: 'mtoServiceItem' },
  );
}

export async function patchPaymentRequest({ paymentRequestID, status, ifMatchETag, rejectionReason }) {
  return makeGHCRequest('paymentRequests.updatePaymentRequestStatus', {
    paymentRequestID,
    'If-Match': ifMatchETag,
    body: { status, rejectionReason },
  });
}

export async function patchPaymentServiceItemStatus({
  moveTaskOrderID,
  paymentServiceItemID,
  status,
  ifMatchEtag,
  rejectionReason,
}) {
  const operationPath = 'paymentServiceItem.updatePaymentServiceItemStatus';
  return makeGHCRequest(
    operationPath,
    {
      moveTaskOrderID,
      paymentServiceItemID,
      'If-Match': ifMatchEtag,
      body: { status, rejectionReason },
    },
    { label: operationPath, schemaKey: 'paymentServiceItem' },
  );
}

export async function getTacValid({ tac }) {
  const operationPath = 'order.tacValidation';
  return makeGHCRequest(operationPath, { tac }, { normalize: false });
}

// Retrieves the line of accounting based on a given TAC,
// effective date, and service member affiliation
export async function getLoa({ tacCode, effectiveDate, departmentIndicator }) {
  const operationPath = 'linesOfAccounting.requestLineOfAccounting';
  return makeGHCRequest(operationPath, { body: { tacCode, effectiveDate, departmentIndicator } }, { normalize: false });
}

export async function updateOrder({ orderID, ifMatchETag, body }) {
  const operationPath = 'order.updateOrder';
  return makeGHCRequest(operationPath, { orderID, 'If-Match': ifMatchETag, body });
}

export async function counselingUpdateOrder({ orderID, ifMatchETag, body }) {
  const operationPath = 'order.counselingUpdateOrder';
  return makeGHCRequest(operationPath, { orderID, 'If-Match': ifMatchETag, body });
}

export async function counselingCreateOrder({ body }) {
  const operationPath = 'order.createOrder';
  return makeGHCRequest(operationPath, { createOrders: body }, { normalize: true });
}

export async function updateUpload({ uploadID, body }) {
  const operationPath = 'uploads.updateUpload';
  return makeGHCRequest(operationPath, { uploadID, body });
}

export async function updateAllowance({ orderID, ifMatchETag, body }) {
  const operationPath = 'order.updateAllowance';
  return makeGHCRequest(operationPath, { orderID, 'If-Match': ifMatchETag, body });
}

export async function counselingUpdateAllowance({ orderID, ifMatchETag, body }) {
  const operationPath = 'order.counselingUpdateAllowance';
  return makeGHCRequest(operationPath, { orderID, 'If-Match': ifMatchETag, body });
}

export async function updateBillableWeight({ orderID, ifMatchETag, body }) {
  const operationPath = 'order.updateBillableWeight';
  return makeGHCRequest(operationPath, { orderID, 'If-Match': ifMatchETag, body });
}

export async function updateMaxBillableWeightAsTIO({ orderID, ifMatchETag, body }) {
  const operationPath = 'order.updateMaxBillableWeightAsTIO';
  return makeGHCRequest(operationPath, { orderID, 'If-Match': ifMatchETag, body });
}

export async function acknowledgeExcessWeightRisk({ orderID, ifMatchETag }) {
  const operationPath = 'order.acknowledgeExcessWeightRisk';
  return makeGHCRequest(operationPath, { orderID, 'If-Match': ifMatchETag });
}

export async function acknowledgeExcessUnaccompaniedBaggageWeightRisk({ orderID, ifMatchETag }) {
  const operationPath = 'order.acknowledgeExcessUnaccompaniedBaggageWeightRisk';
  return makeGHCRequest(operationPath, { orderID, 'If-Match': ifMatchETag });
}

export async function createCustomerWithOktaOption({ body }) {
  const operationPath = 'customer.createCustomerWithOktaOption';
  return makeGHCRequest(operationPath, { body });
}

export async function updateCustomerInfo({ customerId, ifMatchETag, body }) {
  const operationPath = 'customer.updateCustomer';
  return makeGHCRequest(operationPath, { customerID: customerId, 'If-Match': ifMatchETag, body });
}

export async function updateMTOReviewedBillableWeights({ moveTaskOrderID, ifMatchETag }) {
  const operationPath = 'moveTaskOrder.updateMTOReviewedBillableWeightsAt';
  return makeGHCRequest(operationPath, { moveTaskOrderID, 'If-Match': ifMatchETag });
}

export async function updateTIORemarks({ moveTaskOrderID, ifMatchETag, body }) {
  const operationPath = 'moveTaskOrder.updateMoveTIORemarks';
  return makeGHCRequest(operationPath, { moveTaskOrderID, 'If-Match': ifMatchETag, body });
}

export function updateMoveStatus({ moveTaskOrderID, ifMatchETag, mtoApprovalServiceItemCodes, normalize = true }) {
  const operationPath = 'moveTaskOrder.updateMoveTaskOrderStatus';
  return makeGHCRequest(
    operationPath,
    {
      moveTaskOrderID,
      'If-Match': ifMatchETag,
      serviceItemCodes: mtoApprovalServiceItemCodes,
    },
    { normalize },
  );
}

export function updateMoveStatusServiceCounselingCompleted({ moveTaskOrderID, ifMatchETag, normalize = false }) {
  const operationPath = 'moveTaskOrder.updateMTOStatusServiceCounselingCompleted';
  return makeGHCRequest(
    operationPath,
    {
      moveTaskOrderID,
      'If-Match': ifMatchETag,
    },
    { normalize },
  );
}

export function cancelMove({ moveID, normalize = false }) {
  const operationPath = 'move.moveCanceler';
  return makeGHCRequest(
    operationPath,
    {
      moveID,
    },
    { normalize },
  );
}

export function updateMTOShipmentStatus({
  shipmentID,
  diversionReason,
  operationPath,
  ifMatchETag,
  normalize = true,
  schemaKey = 'mtoShipment',
}) {
  return makeGHCRequest(
    operationPath,
    {
      shipmentID,
      'If-Match': ifMatchETag,
      body: {
        diversionReason,
      },
    },
    { schemaKey, normalize },
  );
}

export function updateMultipleShipmentStatus({ payload, normalize = true }) {
  const operationPath = 'shipment.approveShipments';
  return makeGHCRequest(
    operationPath,
    {
      body: { approveShipments: payload },
    },
    { normalize },
  );
}

export function updateMTOShipmentRequestReweigh({
  shipmentID,
  ifMatchETag,
  normalize = false,
  schemaKey = 'mtoShipment',
}) {
  const operationPath = 'shipment.requestShipmentReweigh';
  return makeGHCRequest(
    operationPath,
    {
      shipmentID,
      'If-Match': ifMatchETag,
    },
    { schemaKey, normalize },
  );
}

export function createMTOShipment({ body, normalize = true, schemaKey = 'mtoShipment' }) {
  const operationPath = 'mtoShipment.createMTOShipment';
  return makeGHCRequest(operationPath, { body }, { schemaKey, normalize });
}

export async function getMTOShipmentByID(key, shipmentID) {
  return makeGHCRequest('mtoShipment.getShipment', { shipmentID }, { schemaKey: 'mtoShipment', normalize: false });
}

export function updateMTOShipment({
  moveTaskOrderID,
  shipmentID,
  ifMatchETag,
  normalize = true,
  schemaKey = 'mtoShipment',
  body,
}) {
  const operationPath = 'mtoShipment.updateMTOShipment';
  return makeGHCRequest(
    operationPath,
    {
      moveTaskOrderID,
      shipmentID,
      'If-Match': ifMatchETag,
      body,
    },
    { schemaKey, normalize },
  );
}

export function approveSITExtension({
  shipmentID,
  sitExtensionID,
  ifMatchETag,
  normalize = true,
  schemaKey = 'mtoShipment',
  body,
}) {
  const operationPath = 'shipment.approveSITExtension';
  return makeGHCRequest(
    operationPath,
    {
      shipmentID,
      sitExtensionID,
      'If-Match': ifMatchETag,
      body,
    },
    { schemaKey, normalize },
  );
}

export function denySITExtension({
  shipmentID,
  sitExtensionID,
  ifMatchETag,
  normalize = true,
  schemaKey = 'mtoShipment',
  body,
}) {
  const operationPath = 'shipment.denySITExtension';
  return makeGHCRequest(
    operationPath,
    {
      shipmentID,
      sitExtensionID,
      'If-Match': ifMatchETag,
      body,
    },
    { schemaKey, normalize },
  );
}

export function submitSITExtension({ shipmentID, ifMatchETag, normalize = true, schemaKey = 'mtoShipment', body }) {
  const operationPath = 'shipment.createApprovedSITDurationUpdate';
  return makeGHCRequest(
    operationPath,
    {
      shipmentID,
      'If-Match': ifMatchETag,
      body,
    },
    { schemaKey, normalize },
  );
}

export function updateSITServiceItemCustomerExpense({
  shipmentID,
  ifMatchETag,
  normalize = true,
  convertToCustomerExpense,
  customerExpenseReason,
}) {
  return makeGHCRequest(
    'shipment.updateSITServiceItemCustomerExpense',
    {
      shipmentID,
      'If-Match': ifMatchETag,
      body: { convertToCustomerExpense, customerExpenseReason },
    },
    { schemaKey: 'mtoShipment', normalize },
  );
}

export function deleteShipment({ shipmentID, normalize = false, schemaKey = 'shipment' }) {
  const operationPath = 'shipment.deleteShipment';
  return makeGHCRequest(
    operationPath,
    {
      shipmentID,
    },
    { schemaKey, normalize },
  );
}

export function terminateShipment({ shipmentID, normalize = false, schemaKey = 'shipment', body }) {
  const operationPath = 'shipment.createTermination';
  return makeGHCRequest(
    operationPath,
    {
      shipmentID,
      body,
    },
    { schemaKey, normalize },
  );
}

export async function getMovesQueue(
  key,
  { sort, order, filters = [], currentPage = 1, currentPageSize = 20, viewAsGBLOC, activeRole },
) {
  const operationPath = 'queues.getMovesQueue';
  const paramFilters = {};
  filters.forEach((filter) => {
    paramFilters[`${filter.id}`] = filter.value;
  });
  return makeGHCRequest(
    operationPath,
    { sort, order, page: currentPage, perPage: currentPageSize, viewAsGBLOC, activeRole, ...paramFilters },
    { schemaKey: 'queueMovesResult', normalize: false },
  );
}

export async function getDestinationRequestsQueue(
  key,
  { sort, order, filters = [], currentPage = 1, currentPageSize = 20, viewAsGBLOC, activeRole },
) {
  const operationPath = 'queues.getDestinationRequestsQueue';
  const paramFilters = {};
  filters.forEach((filter) => {
    paramFilters[`${filter.id}`] = filter.value;
  });
  return makeGHCRequest(
    operationPath,
    { sort, order, page: currentPage, perPage: currentPageSize, viewAsGBLOC, activeRole, ...paramFilters },
    { schemaKey: 'queueMovesResult', normalize: false },
  );
}

export async function getServicesCounselingQueue(
  key,
  {
    sort,
    order,
    filters = [],
    currentPage = 1,
    currentPageSize = 20,
    needsPPMCloseout = false,
    viewAsGBLOC,
    activeRole,
  },
) {
  const operationPath = 'queues.getServicesCounselingQueue';
  const paramFilters = {};
  filters.forEach((filter) => {
    paramFilters[`${filter.id}`] = filter.value;
  });

  return makeGHCRequest(
    operationPath,
    {
      sort,
      order,
      page: currentPage,
      perPage: currentPageSize,
      needsPPMCloseout,
      viewAsGBLOC,
      activeRole,
      ...paramFilters,
    },

    { schemaKey: 'queueMovesResult', normalize: false },
  );
}

export async function getServicesCounselingOriginLocations(needsPPMCloseout, viewAsGBLOC) {
  const operationPath = 'queues.getServicesCounselingOriginList';

  return makeGHCRequest(
    operationPath,
    {
      needsPPMCloseout,
      viewAsGBLOC,
    },

    { schemaKey: 'Locations', normalize: false },
  );
}

export async function getServicesCounselingPPMQueue(
  key,
  {
    sort,
    order,
    filters = [],
    currentPage = 1,
    currentPageSize = 20,
    needsPPMCloseout = true,
    viewAsGBLOC,
    activeRole,
  },
) {
  const operationPath = 'queues.getServicesCounselingQueue';
  const paramFilters = {};
  filters.forEach((filter) => {
    paramFilters[`${filter.id}`] = filter.value;
  });

  return makeGHCRequest(
    operationPath,
    {
      sort,
      order,
      page: currentPage,
      perPage: currentPageSize,
      needsPPMCloseout,
      viewAsGBLOC,
      ...paramFilters,
      activeRole,
    },
    { schemaKey: 'queueMovesResult', normalize: false },
  );
}

export async function getPaymentRequestsQueue(
  key,
  { sort, order, filters = [], currentPage = 1, currentPageSize = 20, viewAsGBLOC, activeRole },
) {
  const operationPath = 'queues.getPaymentRequestsQueue';
  const paramFilters = {};
  filters.forEach((filter) => {
    paramFilters[`${filter.id}`] = filter.value;
  });
  return makeGHCRequest(
    operationPath,
    { sort, order, page: currentPage, perPage: currentPageSize, viewAsGBLOC, activeRole, ...paramFilters },
    { schemaKey: 'queuePaymentRequestsResult', normalize: false },
  );
}

export async function getShipmentsPaymentSITBalance(key, paymentRequestID) {
  return makeGHCRequest('paymentRequests.getShipmentsPaymentSITBalance', { paymentRequestID });
}

export function updateFinancialFlag({ moveID, ifMatchETag, body }) {
  const operationPath = 'move.setFinancialReviewFlag';
  // What is the schemakey and normalize for?
  return makeGHCRequest(
    operationPath,
    {
      moveID,
      'If-Match': ifMatchETag,
      body,
    },
    { normalize: false },
  );
}

export function updateMoveCloseoutOffice({ locator, ifMatchETag, body }) {
  const operationPath = 'move.updateCloseoutOffice';
  return makeGHCRequest(
    operationPath,
    {
      locator,
      'If-Match': ifMatchETag,
      body,
    },
    { normalize: false },
  );
}

export function updateServiceItemSITEntryDate({ mtoServiceItemID, body }) {
  const operationPath = 'mtoServiceItem.updateServiceItemSitEntryDate';
  return makeGHCRequest(
    operationPath,
    {
      mtoServiceItemID,
      body,
    },
    { normalize: false },
  );
}

export async function searchTransportationOffices(search) {
  const operationPath = 'transportationOffice.getTransportationOffices';
  return makeGHCRequest(operationPath, { search }, { normalize: false });
}

export async function searchTransportationOfficesOpen(search) {
  const operationPath = 'transportationOffice.getTransportationOfficesOpen';
  return makeGHCRequest(operationPath, { search }, { normalize: false });
}

export async function getGBLOCs() {
  const operationPath = 'transportationOffice.getTransportationOfficesGBLOCs';
  return makeGHCRequest(operationPath, {}, { normalize: false });
}

export async function showCounselingOffices(dutyLocationId, serviceMemberId) {
  return makeGHCRequestRaw('transportationOffice.showCounselingOffices', { dutyLocationId, serviceMemberId });
}

export const reviewShipmentAddressUpdate = async ({ shipmentID, ifMatchETag, body }) => {
  const operationPath = 'shipment.reviewShipmentAddressUpdate';
  const schemaKey = 'ShipmentAddressUpdate';
  const normalize = false;

  return makeGHCRequest(
    operationPath,
    {
      shipmentID,
      'If-Match': ifMatchETag,
      body,
    },
    { schemaKey, normalize },
  );
};

export async function downloadPPMAOAPacket(ppmShipmentId) {
  return makeGHCRequestRaw('ppm.showAOAPacket', { ppmShipmentId });
}

export async function downloadPPMPaymentPacket(ppmShipmentId) {
  return makeGHCRequestRaw('ppm.showPaymentPacket', { ppmShipmentId });
}

// the above downloadPPMPaymentPacket does not return a blob, but a response
// this call is necessary to download the packet to display in the doc viewer
export async function fetchPaymentPacketBlob(id) {
  const res = await fetch(`/ghc/v1/ppm-shipments/${id}/payment-packet`, {
    credentials: 'include',
  });
  if (!res.ok) {
    throw new Error(`Failed to download packet: ${res.status}`);
  }
  return res.blob();
}

export async function sendPPMToCustomer(params) {
  const operationPath = 'ppm.sendPPMToCustomer';
  return makeGHCRequest(
    operationPath,
    {
      ppmShipmentId: params.ppmShipmentId,
      'If-Match': params.eTag,
    },
    { normalize: false },
  );
}

export async function createOfficeAccountRequest({ body }) {
  return makeGHCRequest('officeUsers.createRequestedOfficeUser', { officeUser: body }, { normalize: false });
}

export async function patchOfficeUser(officeUserId, body) {
  const operationPath = 'officeUsers.updateOfficeUser';

  return makeGHCRequest(
    operationPath,
    {
      officeUserId,
      officeUser: body,
    },
    {
      normalize: false,
    },
  );
}

export async function createUploadForDocument(file, documentId) {
  return makeGHCRequest(
    'uploads.createUpload',
    {
      documentId,
      file,
    },
    {
      normalize: false,
    },
  );
}

export async function createUploadForPPMDocument(ppmShipmentId, documentId, file, weightReceipt) {
  return makeGHCRequest(
    'ppm.createPPMUpload',
    {
      ppmShipmentId,
      documentId,
      file,
      weightReceipt,
    },
    {
      normalize: false,
    },
  );
}

export async function createUploadForAmdendedOrders(file, orderID) {
  return makeGHCRequest(
    'order.uploadAmendedOrders',
    {
      orderID,
      file,
    },
    {
      normalize: false,
    },
  );
}

export async function createUploadForSupportingDocuments(file, moveID) {
  return makeGHCRequest(
    'move.uploadAdditionalDocuments',
    {
      moveID,
      file,
    },
    {
      normalize: false,
    },
  );
}

export async function deleteUploadForDocument(uploadID, orderID) {
  return makeGHCRequest(
    'uploads.deleteUpload',
    {
      uploadID,
      orderID,
    },
    {
      normalize: false,
    },
  );
}

export async function searchCustomers(key, { sort, order, filters = [], currentPage = 1, currentPageSize = 20 }) {
  const paramFilters = {};
  filters.forEach((filter) => {
    paramFilters[`${filter.id}`] = filter.value;
  });
  return makeGHCRequest(
    'customer.searchCustomers',
    {
      body: {
        sort,
        order,
        page: currentPage,
        perPage: currentPageSize,
        ...paramFilters,
      },
    },
    { schemaKey: 'searchMovesResult', normalize: false },
  );
}

export async function patchPPMSIT({ ppmShipmentId, payload, eTag }) {
  return makeGHCRequest(
    'ppm.updatePPMSIT',
    {
      ppmShipmentId,
      'If-Match': eTag,
      body: payload,
    },
    {
      normalize: false,
    },
  );
}

export async function bulkDownloadPaymentRequest(paymentRequestID) {
  return makeGHCRequestRaw('paymentRequests.bulkDownload', { paymentRequestID });
}

export async function searchLocationByZipCityState(search) {
  return makeGHCRequest('addresses.getLocationByZipCityState', { search }, { normalize: false });
}

export async function dateSelectionIsWeekendHoliday(countryCode, date) {
  return makeGHCRequestRaw(
    'calendar.isDateWeekendHoliday',
    {
      countryCode,
      date,
    },
    { normalize: false },
  );
}

export async function updateAssignedOfficeUserForMove({ moveID, officeUserId, queueType }) {
  return makeGHCRequest('move.updateAssignedOfficeUser', {
    moveID,
    body: { officeUserId, queueType },
  });
}

export async function checkForLockedMovesAndUnlock(officeUserID) {
  return makeGHCRequest('move.checkForLockedMovesAndUnlock', {
    officeUserID,
  });
}

export async function deleteAssignedOfficeUserForMove({ moveID, queueType }) {
  return makeGHCRequest('move.deleteAssignedOfficeUser', {
    moveID,
    body: { queueType },
  });
}

export async function getAllReServiceItems() {
  return makeGHCRequestRaw('reServiceItems.getAllReServiceItems', {}, { normalize: false });
}

export async function submitPPMShipmentSignedCertification(ppmShipmentId) {
  return makeGHCRequest(
    'ppm.submitPPMShipmentDocumentation',
    {
      ppmShipmentId,
    },
    {
      normalize: false,
    },
  );
}

<<<<<<< HEAD
// Attempt at catch-all error handling
// TODO improve this function when we have better standardized errors
export function getResponseError(response, defaultErrorMessage) {
  return response?.body?.detail || response?.statusText || defaultErrorMessage;
}

export async function getPayGradeOptions(affiliation) {
  return makeGHCRequestRaw('orders.getPayGrades', { affiliation });
=======
export function getResponseError(errorOrResponse, defaultErrorMessage) {
  const response = errorOrResponse?.response || errorOrResponse;
  if (!response) return defaultErrorMessage;

  const body = response.body || response.data || {};

  const detail = body.detail || response.statusText || defaultErrorMessage;

  const invalidFields = body.invalid_fields || body.invalidFields;

  if (invalidFields && typeof invalidFields === 'object') {
    const fieldErrors = Object.entries(invalidFields)
      .map(([field, messages]) => {
        if (Array.isArray(messages)) {
          return `${field}: ${messages.join(', ')}`;
        }
        return `${field}: ${messages}`;
      })
      .join('\n');

    return `${detail}\n${fieldErrors}`;
  }

  return detail;
>>>>>>> 3f559c74
}<|MERGE_RESOLUTION|>--- conflicted
+++ resolved
@@ -1137,16 +1137,6 @@
   );
 }
 
-<<<<<<< HEAD
-// Attempt at catch-all error handling
-// TODO improve this function when we have better standardized errors
-export function getResponseError(response, defaultErrorMessage) {
-  return response?.body?.detail || response?.statusText || defaultErrorMessage;
-}
-
-export async function getPayGradeOptions(affiliation) {
-  return makeGHCRequestRaw('orders.getPayGrades', { affiliation });
-=======
 export function getResponseError(errorOrResponse, defaultErrorMessage) {
   const response = errorOrResponse?.response || errorOrResponse;
   if (!response) return defaultErrorMessage;
@@ -1171,5 +1161,8 @@
   }
 
   return detail;
->>>>>>> 3f559c74
+}
+
+export async function getPayGradeOptions(affiliation) {
+  return makeGHCRequestRaw('orders.getPayGrades', { affiliation });
 }