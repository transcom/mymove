import Swagger from 'swagger-client';

import { makeSwaggerRequest, requestInterceptor, responseInterceptor, makeSwaggerRequestRaw } from './swaggerRequest';

let ghcClient = null;

// setting up the same config from Swagger/api.js
export async function getGHCClient() {
  if (!ghcClient) {
    ghcClient = await Swagger({
      url: '/ghc/v1/swagger.yaml',
      requestInterceptor,
      responseInterceptor,
    });
  }
  return ghcClient;
}

export async function makeGHCRequest(operationPath, params = {}, options = {}) {
  const client = await getGHCClient();
  return makeSwaggerRequest(client, operationPath, params, options);
}

export async function makeGHCRequestRaw(operationPath, params = {}) {
  const client = await getGHCClient();
  return makeSwaggerRequestRaw(client, operationPath, params);
}

export async function getPaymentRequest(key, paymentRequestID) {
  return makeGHCRequest('paymentRequests.getPaymentRequest', { paymentRequestID });
}

export async function getPPMDocuments(key, shipmentID) {
  return makeGHCRequest('ppm.getPPMDocuments', { shipmentID }, { normalize: false });
}

export async function patchWeightTicket({ ppmShipmentId, weightTicketId, payload, eTag }) {
  return makeGHCRequest(
    'ppm.updateWeightTicket',
    {
      ppmShipmentId,
      weightTicketId,
      'If-Match': eTag,
      updateWeightTicketPayload: payload,
    },
    {
      normalize: false,
    },
  );
}

export async function patchExpense({ ppmShipmentId, movingExpenseId, payload, eTag }) {
  return makeGHCRequest(
    'ppm.updateMovingExpense',
    {
      ppmShipmentId,
      movingExpenseId,
      'If-Match': eTag,
      updateMovingExpense: payload,
    },
    {
      normalize: false,
    },
  );
}

export async function patchProGearWeightTicket({ ppmShipmentId, proGearWeightTicketId, payload, eTag }) {
  return makeGHCRequest(
    'ppm.updateProGearWeightTicket',
    {
      ppmShipmentId,
      proGearWeightTicketId,
      'If-Match': eTag,
      updateProGearWeightTicket: payload,
    },
    {
      normalize: false,
    },
  );
}

export async function getPPMCloseout(key, ppmShipmentId) {
  return makeGHCRequest('ppm.getPPMCloseout', { ppmShipmentId }, { normalize: false });
}

export async function getPPMSITEstimatedCost(
  key,
  ppmShipmentId,
  sitLocation,
  sitEntryDate,
  sitDepartureDate,
  weightStored,
) {
  return makeGHCRequest(
    'ppm.getPPMSITEstimatedCost',
    {
      ppmShipmentId,
      sitLocation,
      sitEntryDate,
      sitDepartureDate,
      weightStored,
    },
    { normalize: false },
  );
}

export async function getPPMActualWeight(key, ppmShipmentId) {
  return makeGHCRequest('ppm.getPPMActualWeight', { ppmShipmentId }, { normalize: false });
}

export async function patchPPMDocumentsSetStatus({ ppmShipmentId, eTag }) {
  return makeGHCRequest(
    'ppm.finishDocumentReview',
    {
      ppmShipmentId,
      'If-Match': eTag,
    },
    {
      normalize: false,
    },
  );
}

export async function getMove(key, locator) {
  return makeGHCRequest('move.getMove', { locator }, { normalize: false });
}

export async function getPrimeSimulatorAvailableMoves(key, { filters = [], currentPage = 1, currentPageSize = 20 }) {
  const operationPath = 'queues.listPrimeMoves';
  const paramFilters = {};
  filters.forEach((filter) => {
    paramFilters[`${filter.id}`] = filter.value;
  });
  return makeGHCRequest(
    operationPath,
    { page: currentPage, perPage: currentPageSize, ...paramFilters },
    { schemaKey: 'listMoves', normalize: false },
  );
}

export async function getCustomerSupportRemarksForMove(key, locator) {
  return makeGHCRequest('customerSupportRemarks.getCustomerSupportRemarksForMove', { locator }, { normalize: false });
}

export async function getBulkAssignmentData(queueType) {
  return makeGHCRequest('queues.getBulkAssignmentData', { queueType }, { normalize: false });
}

export async function createCustomerSupportRemarkForMove({ body, locator }) {
  return makeGHCRequest('customerSupportRemarks.createCustomerSupportRemarkForMove', {
    body,
    locator,
  });
}

export async function updateCustomerSupportRemarkForMove({ body, customerSupportRemarkID }) {
  return makeGHCRequest('customerSupportRemarks.updateCustomerSupportRemarkForMove', {
    body,
    customerSupportRemarkID,
  });
}

export async function deleteCustomerSupportRemark({ customerSupportRemarkID }) {
  return makeGHCRequest(
    'customerSupportRemarks.deleteCustomerSupportRemark',
    { customerSupportRemarkID },
    { normalize: false },
  );
}

export async function createCounselingEvaluationReport({ moveCode }) {
  return makeGHCRequest('evaluationReports.createEvaluationReport', { locator: moveCode }, { normalize: false });
}

export async function createShipmentEvaluationReport({ body, moveCode }) {
  return makeGHCRequest('evaluationReports.createEvaluationReport', { locator: moveCode, body }, { normalize: false });
}

export async function deleteEvaluationReport(reportID) {
  return makeGHCRequest('evaluationReports.deleteEvaluationReport', { reportID }, { normalize: false });
}

export async function saveEvaluationReport({ reportID, ifMatchETag, body }) {
  return makeGHCRequest(
    'evaluationReports.saveEvaluationReport',
    { reportID, 'If-Match': ifMatchETag, body },
    { normalize: false },
  );
}

export async function submitEvaluationReport({ reportID, ifMatchETag }) {
  return makeGHCRequest(
    'evaluationReports.submitEvaluationReport',
    { reportID, 'If-Match': ifMatchETag },
    { normalize: false },
  );
}

export async function addSeriousIncidentAppeal({ reportID, body }) {
  return makeGHCRequest('evaluationReports.addAppealToSeriousIncident', { reportID, body }, { normalize: false });
}

export async function addViolationAppeal({ reportID, reportViolationID, body }) {
  return makeGHCRequest(
    'evaluationReports.addAppealToViolation',
    { reportID, reportViolationID, body },
    { normalize: false },
  );
}

export async function associateReportViolations({ reportID, body }) {
  return makeGHCRequest('reportViolations.associateReportViolations', { reportID, body }, { normalize: false });
}

export async function getReportViolationsByReportID(key, reportID) {
  return makeGHCRequest('reportViolations.getReportViolationsByReportID', { reportID }, { normalize: false });
}

export async function getMoveHistory(key, { moveCode, currentPage = 1, currentPageSize = 20 }) {
  return makeGHCRequest(
    'move.getMoveHistory',
    { locator: moveCode, page: currentPage, perPage: currentPageSize },
    { schemaKey: 'MoveHistoryResult', normalize: false },
  );
}

export async function getOrder(key, orderID) {
  return makeGHCRequest('order.getOrder', { orderID });
}

export async function getMovePaymentRequests(key, locator) {
  return makeGHCRequest(
    'paymentRequests.getPaymentRequestsForMove',
    { locator },
    { schemaKey: 'paymentRequests', normalize: false },
  );
}

export async function getMTOShipments(key, moveTaskOrderID, normalize = true) {
  return makeGHCRequest('mtoShipment.listMTOShipments', { moveTaskOrderID }, { schemaKey: 'mtoShipments', normalize });
}

export async function getShipmentEvaluationReports(key, moveID) {
  return makeGHCRequest(
    'move.getMoveShipmentEvaluationReportsList',
    { moveID },
    { schemaKey: 'evaluationReports', normalize: false },
  );
}

export async function getEvaluationReportByID(key, reportID) {
  return makeGHCRequest('evaluationReports.getEvaluationReport', { reportID }, { normalize: false });
}

export async function getCounselingEvaluationReports(key, moveID) {
  return makeGHCRequest(
    'move.getMoveCounselingEvaluationReportsList',
    { moveID },
    { schemaKey: 'evaluationReports', normalize: false },
  );
}

export async function getPWSViolations() {
  return makeGHCRequest('pwsViolations.getPWSViolations', {}, { normalize: false });
}

export async function getMTOServiceItems(key, moveTaskOrderID, normalize = true) {
  return makeGHCRequest(
    'mtoServiceItem.listMTOServiceItems',
    { moveTaskOrderID },
    { schemaKey: 'mtoServiceItems', normalize },
  );
}

export async function getDocument(key, documentId) {
  return makeGHCRequest('ghcDocuments.getDocument', { documentId }, { schemaKey: 'document' });
}
export async function getCustomer(key, customerID) {
  return makeGHCRequest('customer.getCustomer', { customerID });
}

export async function searchMoves(key, { sort, order, filters = [], currentPage = 1, currentPageSize = 20 }) {
  const paramFilters = {};
  filters.forEach((filter) => {
    paramFilters[`${filter.id}`] = filter.value;
  });
  if (paramFilters.status) {
    paramFilters.status = paramFilters.status.split(',');
  }
  if (paramFilters.shipmentsCount) {
    paramFilters.shipmentsCount = Number(paramFilters.shipmentsCount);
  }
  return makeGHCRequest(
    'move.searchMoves',
    {
      body: {
        sort,
        order,
        page: currentPage,
        perPage: currentPageSize,
        ...paramFilters,
      },
    },
    { schemaKey: 'searchMovesResult', normalize: false },
  );
}

export async function patchMTOServiceItemStatus({ moveId, mtoServiceItemID, ifMatchEtag, status, rejectionReason }) {
  return makeGHCRequest(
    'mtoServiceItem.updateMTOServiceItemStatus',
    {
      moveTaskOrderID: moveId,
      mtoServiceItemID,
      'If-Match': ifMatchEtag,
      body: { status, rejectionReason },
    },
    { schemaKey: 'mtoServiceItem' },
  );
}

export async function patchPaymentRequest({ paymentRequestID, status, ifMatchETag, rejectionReason }) {
  return makeGHCRequest('paymentRequests.updatePaymentRequestStatus', {
    paymentRequestID,
    'If-Match': ifMatchETag,
    body: { status, rejectionReason },
  });
}

export async function patchPaymentServiceItemStatus({
  moveTaskOrderID,
  paymentServiceItemID,
  status,
  ifMatchEtag,
  rejectionReason,
}) {
  const operationPath = 'paymentServiceItem.updatePaymentServiceItemStatus';
  return makeGHCRequest(
    operationPath,
    {
      moveTaskOrderID,
      paymentServiceItemID,
      'If-Match': ifMatchEtag,
      body: { status, rejectionReason },
    },
    { label: operationPath, schemaKey: 'paymentServiceItem' },
  );
}

export async function getTacValid({ tac }) {
  const operationPath = 'order.tacValidation';
  return makeGHCRequest(operationPath, { tac }, { normalize: false });
}

// Retrieves the line of accounting based on a given TAC,
// effective date, and service member affiliation
export async function getLoa({ tacCode, effectiveDate, departmentIndicator }) {
  const operationPath = 'linesOfAccounting.requestLineOfAccounting';
  return makeGHCRequest(operationPath, { body: { tacCode, effectiveDate, departmentIndicator } }, { normalize: false });
}

export async function updateOrder({ orderID, ifMatchETag, body }) {
  const operationPath = 'order.updateOrder';
  return makeGHCRequest(operationPath, { orderID, 'If-Match': ifMatchETag, body });
}

export async function counselingUpdateOrder({ orderID, ifMatchETag, body }) {
  const operationPath = 'order.counselingUpdateOrder';
  return makeGHCRequest(operationPath, { orderID, 'If-Match': ifMatchETag, body });
}

export async function counselingCreateOrder({ body }) {
  const operationPath = 'order.createOrder';
  return makeGHCRequest(operationPath, { createOrders: body }, { normalize: true });
}

export async function updateUpload({ uploadID, body }) {
  const operationPath = 'uploads.updateUpload';
  return makeGHCRequest(operationPath, { uploadID, body });
}

export async function updateAllowance({ orderID, ifMatchETag, body }) {
  const operationPath = 'order.updateAllowance';
  return makeGHCRequest(operationPath, { orderID, 'If-Match': ifMatchETag, body });
}

export async function counselingUpdateAllowance({ orderID, ifMatchETag, body }) {
  const operationPath = 'order.counselingUpdateAllowance';
  return makeGHCRequest(operationPath, { orderID, 'If-Match': ifMatchETag, body });
}

export async function updateBillableWeight({ orderID, ifMatchETag, body }) {
  const operationPath = 'order.updateBillableWeight';
  return makeGHCRequest(operationPath, { orderID, 'If-Match': ifMatchETag, body });
}

export async function updateMaxBillableWeightAsTIO({ orderID, ifMatchETag, body }) {
  const operationPath = 'order.updateMaxBillableWeightAsTIO';
  return makeGHCRequest(operationPath, { orderID, 'If-Match': ifMatchETag, body });
}

export async function acknowledgeExcessWeightRisk({ orderID, ifMatchETag }) {
  const operationPath = 'order.acknowledgeExcessWeightRisk';
  return makeGHCRequest(operationPath, { orderID, 'If-Match': ifMatchETag });
}

export async function acknowledgeExcessUnaccompaniedBaggageWeightRisk({ orderID, ifMatchETag }) {
  const operationPath = 'order.acknowledgeExcessUnaccompaniedBaggageWeightRisk';
  return makeGHCRequest(operationPath, { orderID, 'If-Match': ifMatchETag });
}

export async function createCustomerWithOktaOption({ body }) {
  const operationPath = 'customer.createCustomerWithOktaOption';
  return makeGHCRequest(operationPath, { body });
}

export async function updateCustomerInfo({ customerId, ifMatchETag, body }) {
  const operationPath = 'customer.updateCustomer';
  return makeGHCRequest(operationPath, { customerID: customerId, 'If-Match': ifMatchETag, body });
}

export async function updateMTOReviewedBillableWeights({ moveTaskOrderID, ifMatchETag }) {
  const operationPath = 'moveTaskOrder.updateMTOReviewedBillableWeightsAt';
  return makeGHCRequest(operationPath, { moveTaskOrderID, 'If-Match': ifMatchETag });
}

export async function updateTIORemarks({ moveTaskOrderID, ifMatchETag, body }) {
  const operationPath = 'moveTaskOrder.updateMoveTIORemarks';
  return makeGHCRequest(operationPath, { moveTaskOrderID, 'If-Match': ifMatchETag, body });
}

export function updateMoveStatus({ moveTaskOrderID, ifMatchETag, mtoApprovalServiceItemCodes, normalize = true }) {
  const operationPath = 'moveTaskOrder.updateMoveTaskOrderStatus';
  return makeGHCRequest(
    operationPath,
    {
      moveTaskOrderID,
      'If-Match': ifMatchETag,
      serviceItemCodes: mtoApprovalServiceItemCodes,
    },
    { normalize },
  );
}

export function updateMoveStatusServiceCounselingCompleted({ moveTaskOrderID, ifMatchETag, normalize = false }) {
  const operationPath = 'moveTaskOrder.updateMTOStatusServiceCounselingCompleted';
  return makeGHCRequest(
    operationPath,
    {
      moveTaskOrderID,
      'If-Match': ifMatchETag,
    },
    { normalize },
  );
}

export function cancelMove({ moveID, normalize = false }) {
  const operationPath = 'move.moveCanceler';
  return makeGHCRequest(
    operationPath,
    {
      moveID,
    },
    { normalize },
  );
}

export function updateMTOShipmentStatus({
  shipmentID,
  diversionReason,
  operationPath,
  ifMatchETag,
  normalize = true,
  schemaKey = 'mtoShipment',
}) {
  return makeGHCRequest(
    operationPath,
    {
      shipmentID,
      'If-Match': ifMatchETag,
      body: {
        diversionReason,
      },
    },
    { schemaKey, normalize },
  );
}

export function updateMTOShipmentRequestReweigh({
  shipmentID,
  ifMatchETag,
  normalize = false,
  schemaKey = 'mtoShipment',
}) {
  const operationPath = 'shipment.requestShipmentReweigh';
  return makeGHCRequest(
    operationPath,
    {
      shipmentID,
      'If-Match': ifMatchETag,
    },
    { schemaKey, normalize },
  );
}

export function createMTOShipment({ body, normalize = true, schemaKey = 'mtoShipment' }) {
  const operationPath = 'mtoShipment.createMTOShipment';
  return makeGHCRequest(operationPath, { body }, { schemaKey, normalize });
}

export async function getMTOShipmentByID(key, shipmentID) {
  return makeGHCRequest('mtoShipment.getShipment', { shipmentID }, { schemaKey: 'mtoShipment', normalize: false });
}

export function updateMTOShipment({
  moveTaskOrderID,
  shipmentID,
  ifMatchETag,
  normalize = true,
  schemaKey = 'mtoShipment',
  body,
}) {
  const operationPath = 'mtoShipment.updateMTOShipment';
  return makeGHCRequest(
    operationPath,
    {
      moveTaskOrderID,
      shipmentID,
      'If-Match': ifMatchETag,
      body,
    },
    { schemaKey, normalize },
  );
}

export function approveSITExtension({
  shipmentID,
  sitExtensionID,
  ifMatchETag,
  normalize = true,
  schemaKey = 'mtoShipment',
  body,
}) {
  const operationPath = 'shipment.approveSITExtension';
  return makeGHCRequest(
    operationPath,
    {
      shipmentID,
      sitExtensionID,
      'If-Match': ifMatchETag,
      body,
    },
    { schemaKey, normalize },
  );
}

export function denySITExtension({
  shipmentID,
  sitExtensionID,
  ifMatchETag,
  normalize = true,
  schemaKey = 'mtoShipment',
  body,
}) {
  const operationPath = 'shipment.denySITExtension';
  return makeGHCRequest(
    operationPath,
    {
      shipmentID,
      sitExtensionID,
      'If-Match': ifMatchETag,
      body,
    },
    { schemaKey, normalize },
  );
}

export function submitSITExtension({ shipmentID, ifMatchETag, normalize = true, schemaKey = 'mtoShipment', body }) {
  const operationPath = 'shipment.createApprovedSITDurationUpdate';
  return makeGHCRequest(
    operationPath,
    {
      shipmentID,
      'If-Match': ifMatchETag,
      body,
    },
    { schemaKey, normalize },
  );
}

export function updateSITServiceItemCustomerExpense({
  shipmentID,
  ifMatchETag,
  normalize = true,
  convertToCustomerExpense,
  customerExpenseReason,
}) {
  return makeGHCRequest(
    'shipment.updateSITServiceItemCustomerExpense',
    {
      shipmentID,
      'If-Match': ifMatchETag,
      body: { convertToCustomerExpense, customerExpenseReason },
    },
    { schemaKey: 'mtoShipment', normalize },
  );
}

export function deleteShipment({ shipmentID, normalize = false, schemaKey = 'shipment' }) {
  const operationPath = 'shipment.deleteShipment';
  return makeGHCRequest(
    operationPath,
    {
      shipmentID,
    },
    { schemaKey, normalize },
  );
}

export async function getMovesQueue(
  key,
  { sort, order, filters = [], currentPage = 1, currentPageSize = 20, viewAsGBLOC },
) {
  const operationPath = 'queues.getMovesQueue';
  const paramFilters = {};
  filters.forEach((filter) => {
    paramFilters[`${filter.id}`] = filter.value;
  });
  return makeGHCRequest(
    operationPath,
    { sort, order, page: currentPage, perPage: currentPageSize, viewAsGBLOC, ...paramFilters },
    { schemaKey: 'queueMovesResult', normalize: false },
  );
}

export async function getDestinationRequestsQueue(
  key,
  { sort, order, filters = [], currentPage = 1, currentPageSize = 20, viewAsGBLOC },
) {
  const operationPath = 'queues.getDestinationRequestsQueue';
  const paramFilters = {};
  filters.forEach((filter) => {
    paramFilters[`${filter.id}`] = filter.value;
  });
  return makeGHCRequest(
    operationPath,
    { sort, order, page: currentPage, perPage: currentPageSize, viewAsGBLOC, ...paramFilters },
    { schemaKey: 'queueMovesResult', normalize: false },
  );
}

export async function getServicesCounselingQueue(
  key,
  { sort, order, filters = [], currentPage = 1, currentPageSize = 20, needsPPMCloseout = false, viewAsGBLOC },
) {
  const operationPath = 'queues.getServicesCounselingQueue';
  const paramFilters = {};
  filters.forEach((filter) => {
    paramFilters[`${filter.id}`] = filter.value;
  });

  return makeGHCRequest(
    operationPath,
    {
      sort,
      order,
      page: currentPage,
      perPage: currentPageSize,
      needsPPMCloseout,
      viewAsGBLOC,
      ...paramFilters,
    },

    { schemaKey: 'queueMovesResult', normalize: false },
  );
}

export async function getServicesCounselingOriginLocations(needsPPMCloseout, viewAsGBLOC) {
  const operationPath = 'queues.getServicesCounselingOriginList';

  return makeGHCRequest(
    operationPath,
    {
      needsPPMCloseout,
      viewAsGBLOC,
    },

    { schemaKey: 'Locations', normalize: false },
  );
}

export async function getServicesCounselingPPMQueue(
  key,
  { sort, order, filters = [], currentPage = 1, currentPageSize = 20, needsPPMCloseout = true, viewAsGBLOC },
) {
  const operationPath = 'queues.getServicesCounselingQueue';
  const paramFilters = {};
  filters.forEach((filter) => {
    paramFilters[`${filter.id}`] = filter.value;
  });

  return makeGHCRequest(
    operationPath,
    { sort, order, page: currentPage, perPage: currentPageSize, needsPPMCloseout, viewAsGBLOC, ...paramFilters },
    { schemaKey: 'queueMovesResult', normalize: false },
  );
}

export async function getPaymentRequestsQueue(
  key,
  { sort, order, filters = [], currentPage = 1, currentPageSize = 20, viewAsGBLOC },
) {
  const operationPath = 'queues.getPaymentRequestsQueue';
  const paramFilters = {};
  filters.forEach((filter) => {
    paramFilters[`${filter.id}`] = filter.value;
  });
  return makeGHCRequest(
    operationPath,
    { sort, order, page: currentPage, perPage: currentPageSize, viewAsGBLOC, ...paramFilters },
    { schemaKey: 'queuePaymentRequestsResult', normalize: false },
  );
}

export async function getShipmentsPaymentSITBalance(key, paymentRequestID) {
  return makeGHCRequest('paymentRequests.getShipmentsPaymentSITBalance', { paymentRequestID });
}

export function updateFinancialFlag({ moveID, ifMatchETag, body }) {
  const operationPath = 'move.setFinancialReviewFlag';
  // What is the schemakey and normalize for?
  return makeGHCRequest(
    operationPath,
    {
      moveID,
      'If-Match': ifMatchETag,
      body,
    },
    { normalize: false },
  );
}

export function updateMoveCloseoutOffice({ locator, ifMatchETag, body }) {
  const operationPath = 'move.updateCloseoutOffice';
  return makeGHCRequest(
    operationPath,
    {
      locator,
      'If-Match': ifMatchETag,
      body,
    },
    { normalize: false },
  );
}

export function updateServiceItemSITEntryDate({ mtoServiceItemID, body }) {
  const operationPath = 'mtoServiceItem.updateServiceItemSitEntryDate';
  return makeGHCRequest(
    operationPath,
    {
      mtoServiceItemID,
      body,
    },
    { normalize: false },
  );
}

export async function searchTransportationOffices(search) {
  const operationPath = 'transportationOffice.getTransportationOffices';
  return makeGHCRequest(operationPath, { search }, { normalize: false });
}

export async function searchTransportationOfficesOpen(search) {
  const operationPath = 'transportationOffice.getTransportationOfficesOpen';
  return makeGHCRequest(operationPath, { search }, { normalize: false });
}

export async function getGBLOCs() {
  const operationPath = 'transportationOffice.getTransportationOfficesGBLOCs';
  return makeGHCRequest(operationPath, {}, { normalize: false });
}

<<<<<<< HEAD
export async function showCounselingOffices(dutyLocationId) {
  return makeGHCRequestRaw('transportationOffice.showCounselingOffices', { dutyLocationId });
=======
export async function showCounselingOffices(dutyLocationId, serviceMemberId) {
  return makeGHCRequestRaw('transportationOffice.showCounselingOffices', { dutyLocationId, serviceMemberId });
>>>>>>> 44764c34
}

export const reviewShipmentAddressUpdate = async ({ shipmentID, ifMatchETag, body }) => {
  const operationPath = 'shipment.reviewShipmentAddressUpdate';
  const schemaKey = 'ShipmentAddressUpdate';
  const normalize = false;

  return makeGHCRequest(
    operationPath,
    {
      shipmentID,
      'If-Match': ifMatchETag,
      body,
    },
    { schemaKey, normalize },
  );
};

export async function downloadPPMAOAPacket(ppmShipmentId) {
  return makeGHCRequestRaw('ppm.showAOAPacket', { ppmShipmentId });
}

export async function downloadPPMPaymentPacket(ppmShipmentId) {
  return makeGHCRequestRaw('ppm.showPaymentPacket', { ppmShipmentId });
}

export async function createOfficeAccountRequest({ body }) {
  return makeGHCRequest('officeUsers.createRequestedOfficeUser', { officeUser: body }, { normalize: false });
}

export async function createUploadForDocument(file, documentId) {
  return makeGHCRequest(
    'uploads.createUpload',
    {
      documentId,
      file,
    },
    {
      normalize: false,
    },
  );
}

export async function createUploadForAmdendedOrders(file, orderID) {
  return makeGHCRequest(
    'order.uploadAmendedOrders',
    {
      orderID,
      file,
    },
    {
      normalize: false,
    },
  );
}

export async function createUploadForSupportingDocuments(file, moveID) {
  return makeGHCRequest(
    'move.uploadAdditionalDocuments',
    {
      moveID,
      file,
    },
    {
      normalize: false,
    },
  );
}

export async function deleteUploadForDocument(uploadID, orderID) {
  return makeGHCRequest(
    'uploads.deleteUpload',
    {
      uploadID,
      orderID,
    },
    {
      normalize: false,
    },
  );
}

export async function searchCustomers(key, { sort, order, filters = [], currentPage = 1, currentPageSize = 20 }) {
  const paramFilters = {};
  filters.forEach((filter) => {
    paramFilters[`${filter.id}`] = filter.value;
  });
  return makeGHCRequest(
    'customer.searchCustomers',
    {
      body: {
        sort,
        order,
        page: currentPage,
        perPage: currentPageSize,
        ...paramFilters,
      },
    },
    { schemaKey: 'searchMovesResult', normalize: false },
  );
}

export async function patchPPMSIT({ ppmShipmentId, payload, eTag }) {
  return makeGHCRequest(
    'ppm.updatePPMSIT',
    {
      ppmShipmentId,
      'If-Match': eTag,
      body: payload,
    },
    {
      normalize: false,
    },
  );
}

export async function bulkDownloadPaymentRequest(paymentRequestID) {
  return makeGHCRequestRaw('paymentRequests.bulkDownload', { paymentRequestID });
}

export async function searchLocationByZipCityState(search) {
  return makeGHCRequest('addresses.getLocationByZipCityState', { search }, { normalize: false });
}

export async function dateSelectionIsWeekendHoliday(countryCode, date) {
  return makeGHCRequestRaw(
    'calendar.isDateWeekendHoliday',
    {
      countryCode,
      date,
    },
    { normalize: false },
  );
}

export async function updateAssignedOfficeUserForMove({ moveID, officeUserId, roleType }) {
  return makeGHCRequest('move.updateAssignedOfficeUser', {
    moveID,
    body: { officeUserId, roleType },
  });
}

export async function checkForLockedMovesAndUnlock(key, officeUserID) {
  return makeGHCRequestRaw('move.checkForLockedMovesAndUnlock', {
    officeUserID,
  });
}

export async function deleteAssignedOfficeUserForMove({ moveID, roleType }) {
  return makeGHCRequest('move.deleteAssignedOfficeUser', {
    moveID,
    body: { roleType },
  });
}

export async function getAllReServiceItems() {
  return makeGHCRequestRaw('reServiceItems.getAllReServiceItems', {}, { normalize: false });
}<|MERGE_RESOLUTION|>--- conflicted
+++ resolved
@@ -632,22 +632,6 @@
   );
 }
 
-export async function getDestinationRequestsQueue(
-  key,
-  { sort, order, filters = [], currentPage = 1, currentPageSize = 20, viewAsGBLOC },
-) {
-  const operationPath = 'queues.getDestinationRequestsQueue';
-  const paramFilters = {};
-  filters.forEach((filter) => {
-    paramFilters[`${filter.id}`] = filter.value;
-  });
-  return makeGHCRequest(
-    operationPath,
-    { sort, order, page: currentPage, perPage: currentPageSize, viewAsGBLOC, ...paramFilters },
-    { schemaKey: 'queueMovesResult', normalize: false },
-  );
-}
-
 export async function getServicesCounselingQueue(
   key,
   { sort, order, filters = [], currentPage = 1, currentPageSize = 20, needsPPMCloseout = false, viewAsGBLOC },
@@ -779,13 +763,8 @@
   return makeGHCRequest(operationPath, {}, { normalize: false });
 }
 
-<<<<<<< HEAD
-export async function showCounselingOffices(dutyLocationId) {
-  return makeGHCRequestRaw('transportationOffice.showCounselingOffices', { dutyLocationId });
-=======
 export async function showCounselingOffices(dutyLocationId, serviceMemberId) {
   return makeGHCRequestRaw('transportationOffice.showCounselingOffices', { dutyLocationId, serviceMemberId });
->>>>>>> 44764c34
 }
 
 export const reviewShipmentAddressUpdate = async ({ shipmentID, ifMatchETag, body }) => {
