--- conflicted
+++ resolved
@@ -59,13 +59,11 @@
   return makeGHCRequest('mtoServiceItem.listMTOServiceItems', { moveTaskOrderID }, { schemaKey: 'mtoServiceItems' });
 }
 
-<<<<<<< HEAD
 export async function getDocument(key, documentId) {
   return makeGHCRequest('ghcDocuments.getDocument', { documentId }, { schemaKey: 'documents' });
-=======
+}
 export async function getCustomer(key, customerID) {
   return makeGHCRequest('customer.getCustomer', { customerID });
->>>>>>> 37c28b45
 }
 
 export async function patchMTOServiceItemStatus({
