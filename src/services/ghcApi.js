--- conflicted
+++ resolved
@@ -48,11 +48,7 @@
 }
 
 export async function getMoveTaskOrderList(key, moveOrderID) {
-<<<<<<< HEAD
-  return makeGHCRequest('moveOrder.listMoveTaskOrders', { moveOrderID }, { schemaKey: 'moveTaskOrders' });
-=======
   return makeGHCRequest('moveOrder.listMoveTaskOrders', { moveOrderID });
->>>>>>> 14b82a10
 }
 
 export async function getMTOShipments(key, moveTaskOrderID) {
