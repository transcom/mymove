--- conflicted
+++ resolved
@@ -763,13 +763,8 @@
   return makeGHCRequest(operationPath, {}, { normalize: false });
 }
 
-<<<<<<< HEAD
-export async function showCounselingOffices(dutyLocationId) {
-  return makeGHCRequestRaw('transportationOffice.showCounselingOffices', { dutyLocationId });
-=======
 export async function showCounselingOffices(dutyLocationId, serviceMemberId) {
   return makeGHCRequestRaw('transportationOffice.showCounselingOffices', { dutyLocationId, serviceMemberId });
->>>>>>> adeec0d7
 }
 
 export const reviewShipmentAddressUpdate = async ({ shipmentID, ifMatchETag, body }) => {
