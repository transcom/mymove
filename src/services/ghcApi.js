import Swagger from 'swagger-client';

import { makeSwaggerRequest, requestInterceptor, responseInterceptor, makeSwaggerRequestRaw } from './swaggerRequest';

let ghcClient = null;

// setting up the same config from Swagger/api.js
export async function getGHCClient() {
  if (!ghcClient) {
    ghcClient = await Swagger({
      url: '/ghc/v1/swagger.yaml',
      requestInterceptor,
      responseInterceptor,
    });
  }
  return ghcClient;
}

export async function makeGHCRequest(operationPath, params = {}, options = {}) {
  const client = await getGHCClient();
  return makeSwaggerRequest(client, operationPath, params, options);
}

export async function makeGHCRequestRaw(operationPath, params = {}) {
  const client = await getGHCClient();
  return makeSwaggerRequestRaw(client, operationPath, params);
}

export async function getPaymentRequest(key, paymentRequestID) {
  return makeGHCRequest('paymentRequests.getPaymentRequest', { paymentRequestID });
}

export async function getPPMDocuments(key, shipmentID) {
  return makeGHCRequest('ppm.getPPMDocuments', { shipmentID }, { normalize: false });
}

export async function createWeightTicket(ppmShipmentId) {
  return makeGHCRequest(
    'ppm.createWeightTicket',
    {
      ppmShipmentId,
    },
    {
      normalize: false,
    },
  );
}

export async function deleteWeightTicket({ ppmShipmentId, weightTicketId }) {
  return makeGHCRequest(
    'ppm.deleteWeightTicket',
    {
      ppmShipmentId,
      weightTicketId,
    },
    {
      normalize: false,
    },
  );
}

export async function patchWeightTicket({ ppmShipmentId, weightTicketId, payload, eTag }) {
  return makeGHCRequest(
    'ppm.updateWeightTicket',
    {
      ppmShipmentId,
      weightTicketId,
      'If-Match': eTag,
      updateWeightTicketPayload: payload,
    },
    {
      normalize: false,
    },
  );
}

export async function patchExpense({ ppmShipmentId, movingExpenseId, payload, eTag }) {
  return makeGHCRequest(
    'ppm.updateMovingExpense',
    {
      ppmShipmentId,
      movingExpenseId,
      'If-Match': eTag,
      updateMovingExpense: payload,
    },
    {
      normalize: false,
    },
  );
}

export async function createProGearWeightTicket(ppmShipmentId) {
  return makeGHCRequest(
    'ppm.createProGearWeightTicket',
    {
      ppmShipmentId,
    },
    {
      normalize: false,
    },
  );
}

export async function patchProGearWeightTicket({ ppmShipmentId, proGearWeightTicketId, payload, eTag }) {
  return makeGHCRequest(
    'ppm.updateProGearWeightTicket',
    {
      ppmShipmentId,
      proGearWeightTicketId,
      'If-Match': eTag,
      updateProGearWeightTicket: payload,
    },
    {
      normalize: false,
    },
  );
}

export async function deleteProGearWeightTicket({ ppmShipmentId, proGearWeightTicketId }) {
  return makeGHCRequest(
    'ppm.deleteProGearWeightTicket',
    {
      ppmShipmentId,
      proGearWeightTicketId,
    },
    {
      normalize: false,
    },
  );
}

export async function getPPMCloseout(key, ppmShipmentId) {
  return makeGHCRequest('ppm.getPPMCloseout', { ppmShipmentId }, { normalize: false });
}

export async function getPPMSITEstimatedCost(
  key,
  ppmShipmentId,
  sitLocation,
  sitEntryDate,
  sitDepartureDate,
  weightStored,
) {
  return makeGHCRequest(
    'ppm.getPPMSITEstimatedCost',
    {
      ppmShipmentId,
      sitLocation,
      sitEntryDate,
      sitDepartureDate,
      weightStored,
    },
    { normalize: false },
  );
}

export async function getPPMActualWeight(key, ppmShipmentId) {
  return makeGHCRequest('ppm.getPPMActualWeight', { ppmShipmentId }, { normalize: false });
}

export async function patchPPMDocumentsSetStatus({ ppmShipmentId, eTag }) {
  return makeGHCRequest(
    'ppm.finishDocumentReview',
    {
      ppmShipmentId,
      'If-Match': eTag,
    },
    {
      normalize: false,
    },
  );
}

export async function getMove(key, locator) {
  return makeGHCRequest('move.getMove', { locator }, { normalize: false });
}

export async function getPrimeSimulatorAvailableMoves(key, { filters = [], currentPage = 1, currentPageSize = 20 }) {
  const operationPath = 'queues.listPrimeMoves';
  const paramFilters = {};
  filters.forEach((filter) => {
    paramFilters[`${filter.id}`] = filter.value;
  });
  return makeGHCRequest(
    operationPath,
    { page: currentPage, perPage: currentPageSize, ...paramFilters },
    { schemaKey: 'listMoves', normalize: false },
  );
}

export async function getCustomerSupportRemarksForMove(key, locator) {
  return makeGHCRequest('customerSupportRemarks.getCustomerSupportRemarksForMove', { locator }, { normalize: false });
}

export async function getBulkAssignmentData(queueType, viewAsGBLOC) {
  return makeGHCRequest('queues.getBulkAssignmentData', { queueType, viewAsGBLOC }, { normalize: false });
}

export async function saveBulkAssignmentData({ queueType, bulkAssignmentSavePayload }) {
  const body = { queueType, ...bulkAssignmentSavePayload };
  return makeGHCRequest('queues.saveBulkAssignmentData', { bulkAssignmentSavePayload: body }, { normalize: false });
}

export async function createCustomerSupportRemarkForMove({ body, locator }) {
  return makeGHCRequest('customerSupportRemarks.createCustomerSupportRemarkForMove', {
    body,
    locator,
  });
}

export async function updateCustomerSupportRemarkForMove({ body, customerSupportRemarkID }) {
  return makeGHCRequest('customerSupportRemarks.updateCustomerSupportRemarkForMove', {
    body,
    customerSupportRemarkID,
  });
}

export async function deleteCustomerSupportRemark({ customerSupportRemarkID }) {
  return makeGHCRequest(
    'customerSupportRemarks.deleteCustomerSupportRemark',
    { customerSupportRemarkID },
    { normalize: false },
  );
}

export async function createCounselingEvaluationReport({ moveCode }) {
  return makeGHCRequest('evaluationReports.createEvaluationReport', { locator: moveCode }, { normalize: false });
}

export async function createShipmentEvaluationReport({ body, moveCode }) {
  return makeGHCRequest('evaluationReports.createEvaluationReport', { locator: moveCode, body }, { normalize: false });
}

export async function deleteEvaluationReport(reportID) {
  return makeGHCRequest('evaluationReports.deleteEvaluationReport', { reportID }, { normalize: false });
}

export async function saveEvaluationReport({ reportID, ifMatchETag, body }) {
  return makeGHCRequest(
    'evaluationReports.saveEvaluationReport',
    { reportID, 'If-Match': ifMatchETag, body },
    { normalize: false },
  );
}

export async function submitEvaluationReport({ reportID, ifMatchETag }) {
  return makeGHCRequest(
    'evaluationReports.submitEvaluationReport',
    { reportID, 'If-Match': ifMatchETag },
    { normalize: false },
  );
}

export async function addSeriousIncidentAppeal({ reportID, body }) {
  return makeGHCRequest('evaluationReports.addAppealToSeriousIncident', { reportID, body }, { normalize: false });
}

export async function addViolationAppeal({ reportID, reportViolationID, body }) {
  return makeGHCRequest(
    'evaluationReports.addAppealToViolation',
    { reportID, reportViolationID, body },
    { normalize: false },
  );
}

export async function associateReportViolations({ reportID, body }) {
  return makeGHCRequest('reportViolations.associateReportViolations', { reportID, body }, { normalize: false });
}

export async function getReportViolationsByReportID(key, reportID) {
  return makeGHCRequest('reportViolations.getReportViolationsByReportID', { reportID }, { normalize: false });
}

export async function getMoveHistory(key, { moveCode, currentPage = 1, currentPageSize = 20 }) {
  return makeGHCRequest(
    'move.getMoveHistory',
    { locator: moveCode, page: currentPage, perPage: currentPageSize },
    { schemaKey: 'MoveHistoryResult', normalize: false },
  );
}

export async function getOrder(key, orderID) {
  return makeGHCRequest('order.getOrder', { orderID });
}

export async function getMovePaymentRequests(key, locator) {
  return makeGHCRequest(
    'paymentRequests.getPaymentRequestsForMove',
    { locator },
    { schemaKey: 'paymentRequests', normalize: false },
  );
}

export async function getMTOShipments(key, moveTaskOrderID, normalize = true) {
  return makeGHCRequest('mtoShipment.listMTOShipments', { moveTaskOrderID }, { schemaKey: 'mtoShipments', normalize });
}

export async function getShipmentEvaluationReports(key, moveID) {
  return makeGHCRequest(
    'move.getMoveShipmentEvaluationReportsList',
    { moveID },
    { schemaKey: 'evaluationReports', normalize: false },
  );
}

export async function getEvaluationReportByID(key, reportID) {
  return makeGHCRequest('evaluationReports.getEvaluationReport', { reportID }, { normalize: false });
}

export async function getCounselingEvaluationReports(key, moveID) {
  return makeGHCRequest(
    'move.getMoveCounselingEvaluationReportsList',
    { moveID },
    { schemaKey: 'evaluationReports', normalize: false },
  );
}

export async function getPWSViolations() {
  return makeGHCRequest('pwsViolations.getPWSViolations', {}, { normalize: false });
}

export async function getMTOServiceItems(key, moveTaskOrderID, normalize = true) {
  return makeGHCRequest(
    'mtoServiceItem.listMTOServiceItems',
    { moveTaskOrderID },
    { schemaKey: 'mtoServiceItems', normalize },
  );
}

export async function getDocument(key, documentId) {
  return makeGHCRequest('ghcDocuments.getDocument', { documentId }, { schemaKey: 'document' });
}
export async function getCustomer(key, customerID) {
  return makeGHCRequest('customer.getCustomer', { customerID });
}

export async function searchMoves(key, { sort, order, filters = [], currentPage = 1, currentPageSize = 20 }) {
  const paramFilters = {};
  filters.forEach((filter) => {
    paramFilters[`${filter.id}`] = filter.value;
  });
  if (paramFilters.status) {
    paramFilters.status = paramFilters.status.split(',');
  }
  if (paramFilters.shipmentsCount) {
    paramFilters.shipmentsCount = Number(paramFilters.shipmentsCount);
  }
  return makeGHCRequest(
    'move.searchMoves',
    {
      body: {
        sort,
        order,
        page: currentPage,
        perPage: currentPageSize,
        ...paramFilters,
      },
    },
    { schemaKey: 'searchMovesResult', normalize: false },
  );
}

export async function patchMTOServiceItemStatus({ moveId, mtoServiceItemID, ifMatchEtag, status, rejectionReason }) {
  return makeGHCRequest(
    'mtoServiceItem.updateMTOServiceItemStatus',
    {
      moveTaskOrderID: moveId,
      mtoServiceItemID,
      'If-Match': ifMatchEtag,
      body: { status, rejectionReason },
    },
    { schemaKey: 'mtoServiceItem' },
  );
}

export async function patchPaymentRequest({ paymentRequestID, status, ifMatchETag, rejectionReason }) {
  return makeGHCRequest('paymentRequests.updatePaymentRequestStatus', {
    paymentRequestID,
    'If-Match': ifMatchETag,
    body: { status, rejectionReason },
  });
}

export async function patchPaymentServiceItemStatus({
  moveTaskOrderID,
  paymentServiceItemID,
  status,
  ifMatchEtag,
  rejectionReason,
}) {
  const operationPath = 'paymentServiceItem.updatePaymentServiceItemStatus';
  return makeGHCRequest(
    operationPath,
    {
      moveTaskOrderID,
      paymentServiceItemID,
      'If-Match': ifMatchEtag,
      body: { status, rejectionReason },
    },
    { label: operationPath, schemaKey: 'paymentServiceItem' },
  );
}

export async function getTacValid({ tac }) {
  const operationPath = 'order.tacValidation';
  return makeGHCRequest(operationPath, { tac }, { normalize: false });
}

// Retrieves the line of accounting based on a given TAC,
// effective date, and service member affiliation
export async function getLoa({ tacCode, effectiveDate, departmentIndicator }) {
  const operationPath = 'linesOfAccounting.requestLineOfAccounting';
  return makeGHCRequest(operationPath, { body: { tacCode, effectiveDate, departmentIndicator } }, { normalize: false });
}

export async function updateOrder({ orderID, ifMatchETag, body }) {
  const operationPath = 'order.updateOrder';
  return makeGHCRequest(operationPath, { orderID, 'If-Match': ifMatchETag, body });
}

export async function counselingUpdateOrder({ orderID, ifMatchETag, body }) {
  const operationPath = 'order.counselingUpdateOrder';
  return makeGHCRequest(operationPath, { orderID, 'If-Match': ifMatchETag, body });
}

export async function counselingCreateOrder({ body }) {
  const operationPath = 'order.createOrder';
  return makeGHCRequest(operationPath, { createOrders: body }, { normalize: true });
}

export async function updateUpload({ uploadID, body }) {
  const operationPath = 'uploads.updateUpload';
  return makeGHCRequest(operationPath, { uploadID, body });
}

export async function updateAllowance({ orderID, ifMatchETag, body }) {
  const operationPath = 'order.updateAllowance';
  return makeGHCRequest(operationPath, { orderID, 'If-Match': ifMatchETag, body });
}

export async function counselingUpdateAllowance({ orderID, ifMatchETag, body }) {
  const operationPath = 'order.counselingUpdateAllowance';
  return makeGHCRequest(operationPath, { orderID, 'If-Match': ifMatchETag, body });
}

export async function updateBillableWeight({ orderID, ifMatchETag, body }) {
  const operationPath = 'order.updateBillableWeight';
  return makeGHCRequest(operationPath, { orderID, 'If-Match': ifMatchETag, body });
}

export async function updateMaxBillableWeightAsTIO({ orderID, ifMatchETag, body }) {
  const operationPath = 'order.updateMaxBillableWeightAsTIO';
  return makeGHCRequest(operationPath, { orderID, 'If-Match': ifMatchETag, body });
}

export async function acknowledgeExcessWeightRisk({ orderID, ifMatchETag }) {
  const operationPath = 'order.acknowledgeExcessWeightRisk';
  return makeGHCRequest(operationPath, { orderID, 'If-Match': ifMatchETag });
}

export async function acknowledgeExcessUnaccompaniedBaggageWeightRisk({ orderID, ifMatchETag }) {
  const operationPath = 'order.acknowledgeExcessUnaccompaniedBaggageWeightRisk';
  return makeGHCRequest(operationPath, { orderID, 'If-Match': ifMatchETag });
}

export async function createCustomerWithOktaOption({ body }) {
  const operationPath = 'customer.createCustomerWithOktaOption';
  return makeGHCRequest(operationPath, { body });
}

export async function updateCustomerInfo({ customerId, ifMatchETag, body }) {
  const operationPath = 'customer.updateCustomer';
  return makeGHCRequest(operationPath, { customerID: customerId, 'If-Match': ifMatchETag, body });
}

export async function updateMTOReviewedBillableWeights({ moveTaskOrderID, ifMatchETag }) {
  const operationPath = 'moveTaskOrder.updateMTOReviewedBillableWeightsAt';
  return makeGHCRequest(operationPath, { moveTaskOrderID, 'If-Match': ifMatchETag });
}

export async function updateTIORemarks({ moveTaskOrderID, ifMatchETag, body }) {
  const operationPath = 'moveTaskOrder.updateMoveTIORemarks';
  return makeGHCRequest(operationPath, { moveTaskOrderID, 'If-Match': ifMatchETag, body });
}

export function updateMoveStatus({ moveTaskOrderID, ifMatchETag, mtoApprovalServiceItemCodes, normalize = true }) {
  const operationPath = 'moveTaskOrder.updateMoveTaskOrderStatus';
  return makeGHCRequest(
    operationPath,
    {
      moveTaskOrderID,
      'If-Match': ifMatchETag,
      serviceItemCodes: mtoApprovalServiceItemCodes,
    },
    { normalize },
  );
}

export function updateMoveStatusServiceCounselingCompleted({ moveTaskOrderID, ifMatchETag, normalize = false }) {
  const operationPath = 'moveTaskOrder.updateMTOStatusServiceCounselingCompleted';
  return makeGHCRequest(
    operationPath,
    {
      moveTaskOrderID,
      'If-Match': ifMatchETag,
    },
    { normalize },
  );
}

export function cancelMove({ moveID, normalize = false }) {
  const operationPath = 'move.moveCanceler';
  return makeGHCRequest(
    operationPath,
    {
      moveID,
    },
    { normalize },
  );
}

export function updateMTOShipmentStatus({
  shipmentID,
  diversionReason,
  operationPath,
  ifMatchETag,
  normalize = true,
  schemaKey = 'mtoShipment',
}) {
  return makeGHCRequest(
    operationPath,
    {
      shipmentID,
      'If-Match': ifMatchETag,
      body: {
        diversionReason,
      },
    },
    { schemaKey, normalize },
  );
}

export function updateMultipleShipmentStatus({ payload, normalize = true }) {
  const operationPath = 'shipment.approveShipments';
  return makeGHCRequest(
    operationPath,
    {
      body: { approveShipments: payload },
    },
    { normalize },
  );
}

export function updateMTOShipmentRequestReweigh({
  shipmentID,
  ifMatchETag,
  normalize = false,
  schemaKey = 'mtoShipment',
}) {
  const operationPath = 'shipment.requestShipmentReweigh';
  return makeGHCRequest(
    operationPath,
    {
      shipmentID,
      'If-Match': ifMatchETag,
    },
    { schemaKey, normalize },
  );
}

export function createMTOShipment({ body, normalize = true, schemaKey = 'mtoShipment' }) {
  const operationPath = 'mtoShipment.createMTOShipment';
  return makeGHCRequest(operationPath, { body }, { schemaKey, normalize });
}

export async function getMTOShipmentByID(key, shipmentID) {
  return makeGHCRequest('mtoShipment.getShipment', { shipmentID }, { schemaKey: 'mtoShipment', normalize: false });
}

export function updateMTOShipment({
  moveTaskOrderID,
  shipmentID,
  ifMatchETag,
  normalize = true,
  schemaKey = 'mtoShipment',
  body,
}) {
  const operationPath = 'mtoShipment.updateMTOShipment';
  return makeGHCRequest(
    operationPath,
    {
      moveTaskOrderID,
      shipmentID,
      'If-Match': ifMatchETag,
      body,
    },
    { schemaKey, normalize },
  );
}

export function approveSITExtension({
  shipmentID,
  sitExtensionID,
  ifMatchETag,
  normalize = true,
  schemaKey = 'mtoShipment',
  body,
}) {
  const operationPath = 'shipment.approveSITExtension';
  return makeGHCRequest(
    operationPath,
    {
      shipmentID,
      sitExtensionID,
      'If-Match': ifMatchETag,
      body,
    },
    { schemaKey, normalize },
  );
}

export function denySITExtension({
  shipmentID,
  sitExtensionID,
  ifMatchETag,
  normalize = true,
  schemaKey = 'mtoShipment',
  body,
}) {
  const operationPath = 'shipment.denySITExtension';
  return makeGHCRequest(
    operationPath,
    {
      shipmentID,
      sitExtensionID,
      'If-Match': ifMatchETag,
      body,
    },
    { schemaKey, normalize },
  );
}

export function submitSITExtension({ shipmentID, ifMatchETag, normalize = true, schemaKey = 'mtoShipment', body }) {
  const operationPath = 'shipment.createApprovedSITDurationUpdate';
  return makeGHCRequest(
    operationPath,
    {
      shipmentID,
      'If-Match': ifMatchETag,
      body,
    },
    { schemaKey, normalize },
  );
}

export function updateSITServiceItemCustomerExpense({
  shipmentID,
  ifMatchETag,
  normalize = true,
  convertToCustomerExpense,
  customerExpenseReason,
}) {
  return makeGHCRequest(
    'shipment.updateSITServiceItemCustomerExpense',
    {
      shipmentID,
      'If-Match': ifMatchETag,
      body: { convertToCustomerExpense, customerExpenseReason },
    },
    { schemaKey: 'mtoShipment', normalize },
  );
}

export function deleteShipment({ shipmentID, normalize = false, schemaKey = 'shipment' }) {
  const operationPath = 'shipment.deleteShipment';
  return makeGHCRequest(
    operationPath,
    {
      shipmentID,
    },
    { schemaKey, normalize },
  );
}

export function terminateShipment({ shipmentID, normalize = false, schemaKey = 'shipment', body }) {
  const operationPath = 'shipment.createTermination';
  return makeGHCRequest(
    operationPath,
    {
      shipmentID,
      body,
    },
    { schemaKey, normalize },
  );
}

export async function getMovesQueue(
  key,
  { sort, order, filters = [], currentPage = 1, currentPageSize = 20, viewAsGBLOC, activeRole },
) {
  const operationPath = 'queues.getMovesQueue';
  const paramFilters = {};
  filters.forEach((filter) => {
    paramFilters[`${filter.id}`] = filter.value;
  });
  return makeGHCRequest(
    operationPath,
    { sort, order, page: currentPage, perPage: currentPageSize, viewAsGBLOC, activeRole, ...paramFilters },
    { schemaKey: 'queueMovesResult', normalize: false },
  );
}

export async function getDestinationRequestsQueue(
  key,
  { sort, order, filters = [], currentPage = 1, currentPageSize = 20, viewAsGBLOC, activeRole },
) {
  const operationPath = 'queues.getDestinationRequestsQueue';
  const paramFilters = {};
  filters.forEach((filter) => {
    paramFilters[`${filter.id}`] = filter.value;
  });
  return makeGHCRequest(
    operationPath,
    { sort, order, page: currentPage, perPage: currentPageSize, viewAsGBLOC, activeRole, ...paramFilters },
    { schemaKey: 'queueMovesResult', normalize: false },
  );
}

export async function getServicesCounselingQueue(
  key,
  {
    sort,
    order,
    filters = [],
    currentPage = 1,
    currentPageSize = 20,
    needsPPMCloseout = false,
    viewAsGBLOC,
    activeRole,
  },
) {
  const operationPath = 'queues.getServicesCounselingQueue';
  const paramFilters = {};
  filters.forEach((filter) => {
    paramFilters[`${filter.id}`] = filter.value;
  });

  return makeGHCRequest(
    operationPath,
    {
      sort,
      order,
      page: currentPage,
      perPage: currentPageSize,
      needsPPMCloseout,
      viewAsGBLOC,
      activeRole,
      ...paramFilters,
    },

    { schemaKey: 'queueMovesResult', normalize: false },
  );
}

export async function getServicesCounselingOriginLocations(needsPPMCloseout, viewAsGBLOC) {
  const operationPath = 'queues.getServicesCounselingOriginList';

  return makeGHCRequest(
    operationPath,
    {
      needsPPMCloseout,
      viewAsGBLOC,
    },

    { schemaKey: 'Locations', normalize: false },
  );
}

export async function getServicesCounselingPPMQueue(
  key,
  {
    sort,
    order,
    filters = [],
    currentPage = 1,
    currentPageSize = 20,
    needsPPMCloseout = true,
    viewAsGBLOC,
    activeRole,
  },
) {
  const operationPath = 'queues.getServicesCounselingQueue';
  const paramFilters = {};
  filters.forEach((filter) => {
    paramFilters[`${filter.id}`] = filter.value;
  });

  return makeGHCRequest(
    operationPath,
    {
      sort,
      order,
      page: currentPage,
      perPage: currentPageSize,
      needsPPMCloseout,
      viewAsGBLOC,
      ...paramFilters,
      activeRole,
    },
    { schemaKey: 'queueMovesResult', normalize: false },
  );
}

export async function getPaymentRequestsQueue(
  key,
  { sort, order, filters = [], currentPage = 1, currentPageSize = 20, viewAsGBLOC, activeRole },
) {
  const operationPath = 'queues.getPaymentRequestsQueue';
  const paramFilters = {};
  filters.forEach((filter) => {
    paramFilters[`${filter.id}`] = filter.value;
  });
  return makeGHCRequest(
    operationPath,
    { sort, order, page: currentPage, perPage: currentPageSize, viewAsGBLOC, activeRole, ...paramFilters },
    { schemaKey: 'queuePaymentRequestsResult', normalize: false },
  );
}

export async function getShipmentsPaymentSITBalance(key, paymentRequestID) {
  return makeGHCRequest('paymentRequests.getShipmentsPaymentSITBalance', { paymentRequestID });
}

export function updateFinancialFlag({ moveID, ifMatchETag, body }) {
  const operationPath = 'move.setFinancialReviewFlag';
  // What is the schemakey and normalize for?
  return makeGHCRequest(
    operationPath,
    {
      moveID,
      'If-Match': ifMatchETag,
      body,
    },
    { normalize: false },
  );
}

export function updateMoveCloseoutOffice({ locator, ifMatchETag, body }) {
  const operationPath = 'move.updateCloseoutOffice';
  return makeGHCRequest(
    operationPath,
    {
      locator,
      'If-Match': ifMatchETag,
      body,
    },
    { normalize: false },
  );
}

export function updateServiceItemSITEntryDate({ mtoServiceItemID, body }) {
  const operationPath = 'mtoServiceItem.updateServiceItemSitEntryDate';
  return makeGHCRequest(
    operationPath,
    {
      mtoServiceItemID,
      body,
    },
    { normalize: false },
  );
}

export async function searchTransportationOffices(search) {
  const operationPath = 'transportationOffice.getTransportationOffices';
  return makeGHCRequest(operationPath, { search }, { normalize: false });
}

export async function searchTransportationOfficesOpen(search) {
  const operationPath = 'transportationOffice.getTransportationOfficesOpen';
  return makeGHCRequest(operationPath, { search }, { normalize: false });
}

export async function getGBLOCs() {
  const operationPath = 'transportationOffice.getTransportationOfficesGBLOCs';
  return makeGHCRequest(operationPath, {}, { normalize: false });
}

export async function showCounselingOffices(dutyLocationId, serviceMemberId) {
  return makeGHCRequestRaw('transportationOffice.showCounselingOffices', { dutyLocationId, serviceMemberId });
}

export const reviewShipmentAddressUpdate = async ({ shipmentID, ifMatchETag, body }) => {
  const operationPath = 'shipment.reviewShipmentAddressUpdate';
  const schemaKey = 'ShipmentAddressUpdate';
  const normalize = false;

  return makeGHCRequest(
    operationPath,
    {
      shipmentID,
      'If-Match': ifMatchETag,
      body,
    },
    { schemaKey, normalize },
  );
};

export async function downloadPPMAOAPacket(ppmShipmentId) {
  return makeGHCRequestRaw('ppm.showAOAPacket', { ppmShipmentId });
}

export async function downloadPPMPaymentPacket(ppmShipmentId) {
  return makeGHCRequestRaw('ppm.showPaymentPacket', { ppmShipmentId });
}

export async function createOfficeAccountRequest({ body }) {
  return makeGHCRequest('officeUsers.createRequestedOfficeUser', { officeUser: body }, { normalize: false });
}

export async function patchOfficeUser(officeUserId, body) {
  const operationPath = 'officeUsers.updateOfficeUser';

  return makeGHCRequest(
    operationPath,
    {
      officeUserId,
      officeUser: body,
    },
    {
      normalize: false,
    },
  );
}

export async function createUploadForDocument(file, documentId) {
  return makeGHCRequest(
    'uploads.createUpload',
    {
      documentId,
      file,
    },
    {
      normalize: false,
    },
  );
}

export async function createUploadForPPMDocument(ppmShipmentId, documentId, file, weightReceipt) {
  return makeGHCRequest(
    'ppm.createPPMUpload',
    {
      ppmShipmentId,
      documentId,
      file,
      weightReceipt,
    },
    {
      normalize: false,
    },
  );
}

export async function createUploadForAmdendedOrders(file, orderID) {
  return makeGHCRequest(
    'order.uploadAmendedOrders',
    {
      orderID,
      file,
    },
    {
      normalize: false,
    },
  );
}

export async function createUploadForSupportingDocuments(file, moveID) {
  return makeGHCRequest(
    'move.uploadAdditionalDocuments',
    {
      moveID,
      file,
    },
    {
      normalize: false,
    },
  );
}

export async function deleteUploadForDocument(uploadID, orderID) {
  return makeGHCRequest(
    'uploads.deleteUpload',
    {
      uploadID,
      orderID,
    },
    {
      normalize: false,
    },
  );
}

export async function searchCustomers(key, { sort, order, filters = [], currentPage = 1, currentPageSize = 20 }) {
  const paramFilters = {};
  filters.forEach((filter) => {
    paramFilters[`${filter.id}`] = filter.value;
  });
  return makeGHCRequest(
    'customer.searchCustomers',
    {
      body: {
        sort,
        order,
        page: currentPage,
        perPage: currentPageSize,
        ...paramFilters,
      },
    },
    { schemaKey: 'searchMovesResult', normalize: false },
  );
}

export async function patchPPMSIT({ ppmShipmentId, payload, eTag }) {
  return makeGHCRequest(
    'ppm.updatePPMSIT',
    {
      ppmShipmentId,
      'If-Match': eTag,
      body: payload,
    },
    {
      normalize: false,
    },
  );
}

export async function bulkDownloadPaymentRequest(paymentRequestID) {
  return makeGHCRequestRaw('paymentRequests.bulkDownload', { paymentRequestID });
}

export async function searchLocationByZipCityState(search) {
  return makeGHCRequest('addresses.getLocationByZipCityState', { search }, { normalize: false });
}

export async function dateSelectionIsWeekendHoliday(countryCode, date) {
  return makeGHCRequestRaw(
    'calendar.isDateWeekendHoliday',
    {
      countryCode,
      date,
    },
    { normalize: false },
  );
}

export async function updateAssignedOfficeUserForMove({ moveID, officeUserId, queueType }) {
  return makeGHCRequest('move.updateAssignedOfficeUser', {
    moveID,
    body: { officeUserId, queueType },
  });
}

<<<<<<< HEAD
export async function checkForLockedMovesAndUnlock(key, officeUserID) {
  return makeGHCRequestRaw('move.checkForLockedMovesAndUnlock', {
=======
export async function checkForLockedMovesAndUnlock(officeUserID) {
  return makeGHCRequest('move.checkForLockedMovesAndUnlock', {
>>>>>>> 746efea6
    officeUserID,
  });
}

export async function deleteAssignedOfficeUserForMove({ moveID, queueType }) {
  return makeGHCRequest('move.deleteAssignedOfficeUser', {
    moveID,
    body: { queueType },
  });
}

export async function getAllReServiceItems() {
  return makeGHCRequestRaw('reServiceItems.getAllReServiceItems', {}, { normalize: false });
}<|MERGE_RESOLUTION|>--- conflicted
+++ resolved
@@ -1059,13 +1059,8 @@
   });
 }
 
-<<<<<<< HEAD
-export async function checkForLockedMovesAndUnlock(key, officeUserID) {
+export async function checkForLockedMovesAndUnlock(officeUserID) {
   return makeGHCRequestRaw('move.checkForLockedMovesAndUnlock', {
-=======
-export async function checkForLockedMovesAndUnlock(officeUserID) {
-  return makeGHCRequest('move.checkForLockedMovesAndUnlock', {
->>>>>>> 746efea6
     officeUserID,
   });
 }
