--- conflicted
+++ resolved
@@ -192,13 +192,10 @@
   );
 }
 
-<<<<<<< HEAD
-=======
 export async function addSeriousIncidentAppeal({ reportID, body }) {
   return makeGHCRequest('evaluationReports.addAppealToSeriousIncident', { reportID, body }, { normalize: false });
 }
 
->>>>>>> 4255f725
 export async function addViolationAppeal({ reportID, reportViolationID, body }) {
   return makeGHCRequest(
     'evaluationReports.addAppealToViolation',
