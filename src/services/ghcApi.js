import Swagger from 'swagger-client';

import { makeSwaggerRequest, requestInterceptor, responseInterceptor, makeSwaggerRequestRaw } from './swaggerRequest';

let ghcClient = null;

// setting up the same config from Swagger/api.js
export async function getGHCClient() {
  if (!ghcClient) {
    ghcClient = await Swagger({
      url: '/ghc/v1/swagger.yaml',
      requestInterceptor,
      responseInterceptor,
    });
  }
  return ghcClient;
}

export async function makeGHCRequest(operationPath, params = {}, options = {}) {
  const client = await getGHCClient();
  return makeSwaggerRequest(client, operationPath, params, options);
}

export async function makeGHCRequestRaw(operationPath, params = {}) {
  const client = await getGHCClient();
  return makeSwaggerRequestRaw(client, operationPath, params);
}

export async function getPaymentRequest(key, paymentRequestID) {
  return makeGHCRequest('paymentRequests.getPaymentRequest', { paymentRequestID });
}

export async function getPPMDocuments(key, shipmentID) {
  return makeGHCRequest('ppm.getPPMDocuments', { shipmentID }, { normalize: false });
}

export async function patchWeightTicket({ ppmShipmentId, weightTicketId, payload, eTag }) {
  return makeGHCRequest(
    'ppm.updateWeightTicket',
    {
      ppmShipmentId,
      weightTicketId,
      'If-Match': eTag,
      updateWeightTicketPayload: payload,
    },
    {
      normalize: false,
    },
  );
}

export async function patchExpense({ ppmShipmentId, movingExpenseId, payload, eTag }) {
  return makeGHCRequest(
    'ppm.updateMovingExpense',
    {
      ppmShipmentId,
      movingExpenseId,
      'If-Match': eTag,
      updateMovingExpense: payload,
    },
    {
      normalize: false,
    },
  );
}

export async function patchProGearWeightTicket({ ppmShipmentId, proGearWeightTicketId, payload, eTag }) {
  return makeGHCRequest(
    'ppm.updateProGearWeightTicket',
    {
      ppmShipmentId,
      proGearWeightTicketId,
      'If-Match': eTag,
      updateProGearWeightTicket: payload,
    },
    {
      normalize: false,
    },
  );
}

export async function getPPMCloseout(key, ppmShipmentId) {
  return makeGHCRequest('ppm.getPPMCloseout', { ppmShipmentId }, { normalize: false });
}

export async function getPPMActualWeight(key, ppmShipmentId) {
  return makeGHCRequest('ppm.getPPMActualWeight', { ppmShipmentId }, { normalize: false });
}

export async function patchPPMDocumentsSetStatus({ ppmShipmentId, eTag }) {
  return makeGHCRequest(
    'ppm.finishDocumentReview',
    {
      ppmShipmentId,
      'If-Match': eTag,
    },
    {
      normalize: false,
    },
  );
}

export async function getMove(key, locator) {
  return makeGHCRequest('move.getMove', { locator }, { normalize: false });
}

export async function getPrimeSimulatorAvailableMoves(key, { filters = [], currentPage = 1, currentPageSize = 20 }) {
  const operationPath = 'queues.listPrimeMoves';
  const paramFilters = {};
  filters.forEach((filter) => {
    paramFilters[`${filter.id}`] = filter.value;
  });
  return makeGHCRequest(
    operationPath,
    { page: currentPage, perPage: currentPageSize, ...paramFilters },
    { schemaKey: 'listMoves', normalize: false },
  );
}

export async function getCustomerSupportRemarksForMove(key, locator) {
  return makeGHCRequest('customerSupportRemarks.getCustomerSupportRemarksForMove', { locator }, { normalize: false });
}

export async function createCustomerSupportRemarkForMove({ body, locator }) {
  return makeGHCRequest('customerSupportRemarks.createCustomerSupportRemarkForMove', {
    body,
    locator,
  });
}

export async function updateCustomerSupportRemarkForMove({ body, customerSupportRemarkID }) {
  return makeGHCRequest('customerSupportRemarks.updateCustomerSupportRemarkForMove', {
    body,
    customerSupportRemarkID,
  });
}

export async function deleteCustomerSupportRemark({ customerSupportRemarkID }) {
  return makeGHCRequest(
    'customerSupportRemarks.deleteCustomerSupportRemark',
    { customerSupportRemarkID },
    { normalize: false },
  );
}

export async function createCounselingEvaluationReport({ moveCode }) {
  return makeGHCRequest('evaluationReports.createEvaluationReport', { locator: moveCode }, { normalize: false });
}

export async function createShipmentEvaluationReport({ body, moveCode }) {
  return makeGHCRequest('evaluationReports.createEvaluationReport', { locator: moveCode, body }, { normalize: false });
}

export async function deleteEvaluationReport(reportID) {
  return makeGHCRequest('evaluationReports.deleteEvaluationReport', { reportID }, { normalize: false });
}

export async function saveEvaluationReport({ reportID, ifMatchETag, body }) {
  return makeGHCRequest(
    'evaluationReports.saveEvaluationReport',
    { reportID, 'If-Match': ifMatchETag, body },
    { normalize: false },
  );
}

export async function submitEvaluationReport({ reportID, ifMatchETag }) {
  return makeGHCRequest(
    'evaluationReports.submitEvaluationReport',
    { reportID, 'If-Match': ifMatchETag },
    { normalize: false },
  );
}

export async function associateReportViolations({ reportID, body }) {
  return makeGHCRequest('reportViolations.associateReportViolations', { reportID, body }, { normalize: false });
}

export async function getReportViolationsByReportID(key, reportID) {
  return makeGHCRequest('reportViolations.getReportViolationsByReportID', { reportID }, { normalize: false });
}

export async function getMoveHistory(key, { moveCode, currentPage = 1, currentPageSize = 20 }) {
  return makeGHCRequest(
    'move.getMoveHistory',
    { locator: moveCode, page: currentPage, perPage: currentPageSize },
    { schemaKey: 'MoveHistoryResult', normalize: false },
  );
}

export async function getOrder(key, orderID) {
  return makeGHCRequest('order.getOrder', { orderID });
}

export async function getMovePaymentRequests(key, locator) {
  return makeGHCRequest(
    'paymentRequests.getPaymentRequestsForMove',
    { locator },
    { schemaKey: 'paymentRequests', normalize: false },
  );
}

export async function getMTOShipments(key, moveTaskOrderID, normalize = true) {
  return makeGHCRequest('mtoShipment.listMTOShipments', { moveTaskOrderID }, { schemaKey: 'mtoShipments', normalize });
}

export async function getShipmentEvaluationReports(key, moveID) {
  return makeGHCRequest(
    'move.getMoveShipmentEvaluationReportsList',
    { moveID },
    { schemaKey: 'evaluationReports', normalize: false },
  );
}

export async function getEvaluationReportByID(key, reportID) {
  return makeGHCRequest('evaluationReports.getEvaluationReport', { reportID }, { normalize: false });
}

export async function getCounselingEvaluationReports(key, moveID) {
  return makeGHCRequest(
    'move.getMoveCounselingEvaluationReportsList',
    { moveID },
    { schemaKey: 'evaluationReports', normalize: false },
  );
}

export async function getPWSViolations() {
  return makeGHCRequest('pwsViolations.getPWSViolations', {}, { normalize: false });
}

export async function getMTOServiceItems(key, moveTaskOrderID, normalize = true) {
  return makeGHCRequest(
    'mtoServiceItem.listMTOServiceItems',
    { moveTaskOrderID },
    { schemaKey: 'mtoServiceItems', normalize },
  );
}

export async function getDocument(key, documentId) {
  return makeGHCRequest('ghcDocuments.getDocument', { documentId }, { schemaKey: 'document' });
}
export async function getCustomer(key, customerID) {
  return makeGHCRequest('customer.getCustomer', { customerID });
}

export async function searchMoves(key, { sort, order, filters = [], currentPage = 1, currentPageSize = 20 }) {
  const paramFilters = {};
  filters.forEach((filter) => {
    paramFilters[`${filter.id}`] = filter.value;
  });
  if (paramFilters.status) {
    paramFilters.status = paramFilters.status.split(',');
  }
  if (paramFilters.shipmentsCount) {
    paramFilters.shipmentsCount = Number(paramFilters.shipmentsCount);
  }
  return makeGHCRequest(
    'move.searchMoves',
    {
      body: {
        sort,
        order,
        page: currentPage,
        perPage: currentPageSize,
        ...paramFilters,
      },
    },
    { schemaKey: 'searchMovesResult', normalize: false },
  );
}

export async function patchMTOServiceItemStatus({ moveId, mtoServiceItemID, ifMatchEtag, status, rejectionReason }) {
  return makeGHCRequest(
    'mtoServiceItem.updateMTOServiceItemStatus',
    {
      moveTaskOrderID: moveId,
      mtoServiceItemID,
      'If-Match': ifMatchEtag,
      body: { status, rejectionReason },
    },
    { schemaKey: 'mtoServiceItem' },
  );
}

export async function patchPaymentRequest({ paymentRequestID, status, ifMatchETag, rejectionReason }) {
  return makeGHCRequest('paymentRequests.updatePaymentRequestStatus', {
    paymentRequestID,
    'If-Match': ifMatchETag,
    body: { status, rejectionReason },
  });
}

export async function patchPaymentServiceItemStatus({
  moveTaskOrderID,
  paymentServiceItemID,
  status,
  ifMatchEtag,
  rejectionReason,
}) {
  const operationPath = 'paymentServiceItem.updatePaymentServiceItemStatus';
  return makeGHCRequest(
    operationPath,
    {
      moveTaskOrderID,
      paymentServiceItemID,
      'If-Match': ifMatchEtag,
      body: { status, rejectionReason },
    },
    { label: operationPath, schemaKey: 'paymentServiceItem' },
  );
}

export async function getTacValid({ tac }) {
  const operationPath = 'order.tacValidation';
  return makeGHCRequest(operationPath, { tac }, { normalize: false });
}

export async function updateOrder({ orderID, ifMatchETag, body }) {
  const operationPath = 'order.updateOrder';
  return makeGHCRequest(operationPath, { orderID, 'If-Match': ifMatchETag, body });
}

export async function counselingUpdateOrder({ orderID, ifMatchETag, body }) {
  const operationPath = 'order.counselingUpdateOrder';
  return makeGHCRequest(operationPath, { orderID, 'If-Match': ifMatchETag, body });
}

export async function counselingCreateOrder({ body }) {
  const operationPath = 'order.createOrder';
  return makeGHCRequest(operationPath, { createOrders: body }, { normalize: true });
}

export async function updateAllowance({ orderID, ifMatchETag, body }) {
  const operationPath = 'order.updateAllowance';
  return makeGHCRequest(operationPath, { orderID, 'If-Match': ifMatchETag, body });
}

export async function counselingUpdateAllowance({ orderID, ifMatchETag, body }) {
  const operationPath = 'order.counselingUpdateAllowance';
  return makeGHCRequest(operationPath, { orderID, 'If-Match': ifMatchETag, body });
}

export async function updateBillableWeight({ orderID, ifMatchETag, body }) {
  const operationPath = 'order.updateBillableWeight';
  return makeGHCRequest(operationPath, { orderID, 'If-Match': ifMatchETag, body });
}

export async function updateMaxBillableWeightAsTIO({ orderID, ifMatchETag, body }) {
  const operationPath = 'order.updateMaxBillableWeightAsTIO';
  return makeGHCRequest(operationPath, { orderID, 'If-Match': ifMatchETag, body });
}

export async function acknowledgeExcessWeightRisk({ orderID, ifMatchETag }) {
  const operationPath = 'order.acknowledgeExcessWeightRisk';
  return makeGHCRequest(operationPath, { orderID, 'If-Match': ifMatchETag });
}

export async function createCustomerWithOktaOption({ body }) {
  const operationPath = 'customer.createCustomerWithOktaOption';
  return makeGHCRequest(operationPath, { body });
}

export async function updateCustomerInfo({ customerId, ifMatchETag, body }) {
  const operationPath = 'customer.updateCustomer';
  return makeGHCRequest(operationPath, { customerID: customerId, 'If-Match': ifMatchETag, body });
}

export async function updateMTOReviewedBillableWeights({ moveTaskOrderID, ifMatchETag }) {
  const operationPath = 'moveTaskOrder.updateMTOReviewedBillableWeightsAt';
  return makeGHCRequest(operationPath, { moveTaskOrderID, 'If-Match': ifMatchETag });
}

export async function updateTIORemarks({ moveTaskOrderID, ifMatchETag, body }) {
  const operationPath = 'moveTaskOrder.updateMoveTIORemarks';
  return makeGHCRequest(operationPath, { moveTaskOrderID, 'If-Match': ifMatchETag, body });
}

export function updateMoveStatus({ moveTaskOrderID, ifMatchETag, mtoApprovalServiceItemCodes, normalize = true }) {
  const operationPath = 'moveTaskOrder.updateMoveTaskOrderStatus';
  return makeGHCRequest(
    operationPath,
    {
      moveTaskOrderID,
      'If-Match': ifMatchETag,
      serviceItemCodes: mtoApprovalServiceItemCodes,
    },
    { normalize },
  );
}

export function updateMoveStatusServiceCounselingCompleted({ moveTaskOrderID, ifMatchETag, normalize = false }) {
  const operationPath = 'moveTaskOrder.updateMTOStatusServiceCounselingCompleted';
  return makeGHCRequest(
    operationPath,
    {
      moveTaskOrderID,
      'If-Match': ifMatchETag,
    },
    { normalize },
  );
}

export function updateMTOShipmentStatus({
  shipmentID,
  operationPath,
  ifMatchETag,
  normalize = true,
  schemaKey = 'mtoShipment',
}) {
  return makeGHCRequest(
    operationPath,
    {
      shipmentID,
      'If-Match': ifMatchETag,
    },
    { schemaKey, normalize },
  );
}

export function updateMTOShipmentRequestReweigh({
  shipmentID,
  ifMatchETag,
  normalize = false,
  schemaKey = 'mtoShipment',
}) {
  const operationPath = 'shipment.requestShipmentReweigh';
  return makeGHCRequest(
    operationPath,
    {
      shipmentID,
      'If-Match': ifMatchETag,
    },
    { schemaKey, normalize },
  );
}

export function createMTOShipment({ body, normalize = true, schemaKey = 'mtoShipment' }) {
  const operationPath = 'mtoShipment.createMTOShipment';
  return makeGHCRequest(operationPath, { body }, { schemaKey, normalize });
}

export async function getMTOShipmentByID(key, shipmentID) {
  return makeGHCRequest('mtoShipment.getShipment', { shipmentID }, { schemaKey: 'mtoShipment', normalize: false });
}

export function updateMTOShipment({
  moveTaskOrderID,
  shipmentID,
  ifMatchETag,
  normalize = true,
  schemaKey = 'mtoShipment',
  body,
}) {
  const operationPath = 'mtoShipment.updateMTOShipment';
  return makeGHCRequest(
    operationPath,
    {
      moveTaskOrderID,
      shipmentID,
      'If-Match': ifMatchETag,
      body,
    },
    { schemaKey, normalize },
  );
}

export function approveSITExtension({
  shipmentID,
  sitExtensionID,
  ifMatchETag,
  normalize = true,
  schemaKey = 'mtoShipment',
  body,
}) {
  const operationPath = 'shipment.approveSITExtension';
  return makeGHCRequest(
    operationPath,
    {
      shipmentID,
      sitExtensionID,
      'If-Match': ifMatchETag,
      body,
    },
    { schemaKey, normalize },
  );
}

export function denySITExtension({
  shipmentID,
  sitExtensionID,
  ifMatchETag,
  normalize = true,
  schemaKey = 'mtoShipment',
  body,
}) {
  const operationPath = 'shipment.denySITExtension';
  return makeGHCRequest(
    operationPath,
    {
      shipmentID,
      sitExtensionID,
      'If-Match': ifMatchETag,
      body,
    },
    { schemaKey, normalize },
  );
}

export function submitSITExtension({ shipmentID, ifMatchETag, normalize = true, schemaKey = 'mtoShipment', body }) {
  const operationPath = 'shipment.createApprovedSITDurationUpdate';
  return makeGHCRequest(
    operationPath,
    {
      shipmentID,
      'If-Match': ifMatchETag,
      body,
    },
    { schemaKey, normalize },
  );
}

export function updateSITServiceItemCustomerExpense({
  shipmentID,
  ifMatchETag,
  normalize = true,
  convertToCustomerExpense,
  customerExpenseReason,
}) {
  return makeGHCRequest(
    'shipment.updateSITServiceItemCustomerExpense',
    {
      shipmentID,
      'If-Match': ifMatchETag,
      body: { convertToCustomerExpense, customerExpenseReason },
    },
    { schemaKey: 'mtoShipment', normalize },
  );
}

export function deleteShipment({ shipmentID, normalize = false, schemaKey = 'shipment' }) {
  const operationPath = 'shipment.deleteShipment';
  return makeGHCRequest(
    operationPath,
    {
      shipmentID,
    },
    { schemaKey, normalize },
  );
}

export async function getMovesQueue(key, { sort, order, filters = [], currentPage = 1, currentPageSize = 20 }) {
  const operationPath = 'queues.getMovesQueue';
  const paramFilters = {};
  filters.forEach((filter) => {
    paramFilters[`${filter.id}`] = filter.value;
  });
  return makeGHCRequest(
    operationPath,
    { sort, order, page: currentPage, perPage: currentPageSize, ...paramFilters },
    { schemaKey: 'queueMovesResult', normalize: false },
  );
}

export async function getServicesCounselingQueue(
  key,
  { sort, order, filters = [], currentPage = 1, currentPageSize = 20, needsPPMCloseout = false },
) {
  const operationPath = 'queues.getServicesCounselingQueue';
  const paramFilters = {};
  filters.forEach((filter) => {
    paramFilters[`${filter.id}`] = filter.value;
  });

  return makeGHCRequest(
    operationPath,
    {
      sort,
      order,
      page: currentPage,
      perPage: currentPageSize,
      needsPPMCloseout,
      ...paramFilters,
    },

    { schemaKey: 'queueMovesResult', normalize: false },
  );
}

export async function getServicesCounselingPPMQueue(
  key,
  { sort, order, filters = [], currentPage = 1, currentPageSize = 20, needsPPMCloseout = true },
) {
  const operationPath = 'queues.getServicesCounselingQueue';
  const paramFilters = {};
  filters.forEach((filter) => {
    paramFilters[`${filter.id}`] = filter.value;
  });

  return makeGHCRequest(
    operationPath,
    { sort, order, page: currentPage, perPage: currentPageSize, needsPPMCloseout, ...paramFilters },
    { schemaKey: 'queueMovesResult', normalize: false },
  );
}

export async function getPaymentRequestsQueue(
  key,
  { sort, order, filters = [], currentPage = 1, currentPageSize = 20 },
) {
  const operationPath = 'queues.getPaymentRequestsQueue';
  const paramFilters = {};
  filters.forEach((filter) => {
    paramFilters[`${filter.id}`] = filter.value;
  });
  return makeGHCRequest(
    operationPath,
    { sort, order, page: currentPage, perPage: currentPageSize, ...paramFilters },
    { schemaKey: 'queuePaymentRequestsResult', normalize: false },
  );
}

export async function getShipmentsPaymentSITBalance(key, paymentRequestID) {
  return makeGHCRequest('paymentRequests.getShipmentsPaymentSITBalance', { paymentRequestID });
}

export function updateFinancialFlag({ moveID, ifMatchETag, body }) {
  const operationPath = 'move.setFinancialReviewFlag';
  // What is the schemakey and normalize for?
  return makeGHCRequest(
    operationPath,
    {
      moveID,
      'If-Match': ifMatchETag,
      body,
    },
    { normalize: false },
  );
}

export function updateMoveCloseoutOffice({ locator, ifMatchETag, body }) {
  const operationPath = 'move.updateCloseoutOffice';
  return makeGHCRequest(
    operationPath,
    {
      locator,
      'If-Match': ifMatchETag,
      body,
    },
    { normalize: false },
  );
}

export function updateServiceItemSITEntryDate({ mtoServiceItemID, body }) {
  const operationPath = 'mtoServiceItem.updateServiceItemSitEntryDate';
  return makeGHCRequest(
    operationPath,
    {
      mtoServiceItemID,
      body,
    },
    { normalize: false },
  );
}

export async function searchTransportationOffices(search) {
  const operationPath = 'transportationOffice.getTransportationOffices';
  return makeGHCRequest(operationPath, { search }, { normalize: false });
}

export async function searchTransportationOfficesOpen(search) {
  const operationPath = 'transportationOffice.getTransportationOfficesOpen';
  return makeGHCRequest(operationPath, { search }, { normalize: false });
}

export const reviewShipmentAddressUpdate = async ({ shipmentID, ifMatchETag, body }) => {
  const operationPath = 'shipment.reviewShipmentAddressUpdate';
  const schemaKey = 'ShipmentAddressUpdate';
  const normalize = false;

  return makeGHCRequest(
    operationPath,
    {
      shipmentID,
      'If-Match': ifMatchETag,
      body,
    },
    { schemaKey, normalize },
  );
};

export async function downloadPPMAOAPacket(ppmShipmentId) {
  return makeGHCRequestRaw('ppm.showAOAPacket', { ppmShipmentId });
}

export async function downloadPPMPaymentPacket(ppmShipmentId) {
  return makeGHCRequestRaw('ppm.showPaymentPacket', { ppmShipmentId });
}

<<<<<<< HEAD
export async function createOfficeAccountRequest({ body }) {
  return makeGHCRequest('officeUsers.createRequestedOfficeUser', { officeUser: body }, { normalize: false });
=======
export async function createUploadForDocument(file, documentId) {
  return makeGHCRequest(
    'uploads.createUpload',
    {
      documentId,
      file,
    },
    {
      normalize: false,
    },
  );
>>>>>>> c407d377
}<|MERGE_RESOLUTION|>--- conflicted
+++ resolved
@@ -695,10 +695,10 @@
   return makeGHCRequestRaw('ppm.showPaymentPacket', { ppmShipmentId });
 }
 
-<<<<<<< HEAD
 export async function createOfficeAccountRequest({ body }) {
   return makeGHCRequest('officeUsers.createRequestedOfficeUser', { officeUser: body }, { normalize: false });
-=======
+}
+
 export async function createUploadForDocument(file, documentId) {
   return makeGHCRequest(
     'uploads.createUpload',
@@ -710,5 +710,4 @@
       normalize: false,
     },
   );
->>>>>>> c407d377
 }