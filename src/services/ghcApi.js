--- conflicted
+++ resolved
@@ -1125,10 +1125,9 @@
   return makeGHCRequestRaw('reServiceItems.getAllReServiceItems', {}, { normalize: false });
 }
 
-<<<<<<< HEAD
 export async function getRankOptions(affiliation, grade) {
   return makeGHCRequestRaw('order.getRanks', { affiliation, grade }, { normalize: false });
-=======
+
 export async function submitPPMShipmentSignedCertification(ppmShipmentId) {
   return makeGHCRequest(
     'ppm.submitPPMShipmentDocumentation',
@@ -1165,5 +1164,4 @@
   }
 
   return detail;
->>>>>>> 30945479
 }