--- conflicted
+++ resolved
@@ -1137,12 +1137,6 @@
   );
 }
 
-<<<<<<< HEAD
-// Attempt at catch-all error handling
-// TODO improve this function when we have better standardized errors
-export function getResponseError(response, defaultErrorMessage) {
-  return response?.body?.detail || response?.statusText || defaultErrorMessage;
-=======
 export function getResponseError(errorOrResponse, defaultErrorMessage) {
   const response = errorOrResponse?.response || errorOrResponse;
   if (!response) return defaultErrorMessage;
@@ -1167,7 +1161,6 @@
   }
 
   return detail;
->>>>>>> 1042953b
 }
 
 export async function getPayGradeOptions(affiliation) {
