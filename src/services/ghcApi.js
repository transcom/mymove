--- conflicted
+++ resolved
@@ -691,11 +691,10 @@
   return makeGHCRequestRaw('ppm.showAOAPacket', { ppmShipmentId });
 }
 
-<<<<<<< HEAD
 export async function downloadPPMPaymentPacket(ppmShipmentId) {
   return makeGHCRequestRaw('ppm.showPaymentPacket', { ppmShipmentId });
-=======
+}
+
 export async function createOfficeAccountRequest({ body }) {
   return makeGHCRequest('officeUsers.createRequestedOfficeUser', { officeUser: body }, { normalize: false });
->>>>>>> 989476a8
 }