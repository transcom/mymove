--- conflicted
+++ resolved
@@ -1113,7 +1113,6 @@
   return makeGHCRequestRaw('reServiceItems.getAllReServiceItems', {}, { normalize: false });
 }
 
-<<<<<<< HEAD
 export async function submitPPMShipmentSignedCertification(ppmShipmentId) {
   return makeGHCRequest(
     'ppm.submitPPMShipmentDocumentation',
@@ -1126,11 +1125,6 @@
   );
 }
 
-// Attempt at catch-all error handling
-// TODO improve this function when we have better standardized errors
-export function getResponseError(response, defaultErrorMessage) {
-  return response?.body?.detail || response?.statusText || defaultErrorMessage;
-=======
 export function getResponseError(errorOrResponse, defaultErrorMessage) {
   const response = errorOrResponse?.response || errorOrResponse;
   if (!response) return defaultErrorMessage;
@@ -1155,5 +1149,4 @@
   }
 
   return detail;
->>>>>>> b487433b
 }