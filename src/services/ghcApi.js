--- conflicted
+++ resolved
@@ -1125,7 +1125,6 @@
   );
 }
 
-<<<<<<< HEAD
 export function getResponseError(errorOrResponse, defaultErrorMessage) {
   const response = errorOrResponse?.response || errorOrResponse;
   if (!response) return defaultErrorMessage;
@@ -1150,14 +1149,8 @@
   }
 
   return detail;
-=======
-// Attempt at catch-all error handling
-// TODO improve this function when we have better standardized errors
-export function getResponseError(response, defaultErrorMessage) {
-  return response?.body?.detail || response?.statusText || defaultErrorMessage;
 }
 
 export async function getPayGradeOptions(affiliation) {
   return makeGHCRequestRaw('orders.getPayGrades', { affiliation });
->>>>>>> 18173311
 }