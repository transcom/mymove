import Swagger from 'swagger-client';

import { makeSwaggerRequest, requestInterceptor, responseInterceptor, makeSwaggerRequestRaw } from './swaggerRequest';

let ghcClient = null;

// setting up the same config from Swagger/api.js
export async function getGHCClient() {
  if (!ghcClient) {
    ghcClient = await Swagger({
      url: '/ghc/v1/swagger.yaml',
      requestInterceptor,
      responseInterceptor,
    });
  }
  return ghcClient;
}

export async function makeGHCRequest(operationPath, params = {}, options = {}) {
  const client = await getGHCClient();
  return makeSwaggerRequest(client, operationPath, params, options);
}

export async function makeGHCRequestRaw(operationPath, params = {}) {
  const client = await getGHCClient();
  return makeSwaggerRequestRaw(client, operationPath, params);
}

export async function getPaymentRequest(key, paymentRequestID) {
  return makeGHCRequest('paymentRequests.getPaymentRequest', { paymentRequestID });
}

export async function getPPMDocuments(key, shipmentID) {
  return makeGHCRequest('ppm.getPPMDocuments', { shipmentID }, { normalize: false });
}

export async function createWeightTicket(ppmShipmentId) {
  return makeGHCRequest(
    'ppm.createWeightTicket',
    {
      ppmShipmentId,
    },
    {
      normalize: false,
    },
  );
}

export async function deleteWeightTicket({ ppmShipmentId, weightTicketId }) {
  return makeGHCRequest(
    'ppm.deleteWeightTicket',
    {
      ppmShipmentId,
      weightTicketId,
    },
    {
      normalize: false,
    },
  );
}

export async function patchWeightTicket({ ppmShipmentId, weightTicketId, payload, eTag }) {
  return makeGHCRequest(
    'ppm.updateWeightTicket',
    {
      ppmShipmentId,
      weightTicketId,
      'If-Match': eTag,
      updateWeightTicketPayload: payload,
    },
    {
      normalize: false,
    },
  );
}

export async function createMovingExpense(ppmShipmentId) {
  return makeGHCRequest(
    'ppm.createMovingExpense',
    {
      ppmShipmentId,
    },
    {
      normalize: false,
    },
  );
}

export async function patchExpense({ ppmShipmentId, movingExpenseId, payload, eTag }) {
  return makeGHCRequest(
    'ppm.updateMovingExpense',
    {
      ppmShipmentId,
      movingExpenseId,
      'If-Match': eTag,
      updateMovingExpense: payload,
    },
    {
      normalize: false,
    },
  );
}

export async function deleteMovingExpense({ ppmShipmentId, movingExpenseId }) {
  return makeGHCRequest(
    'ppm.deleteMovingExpense',
    {
      ppmShipmentId,
      movingExpenseId,
    },
    {
      normalize: false,
    },
  );
}

export async function createProGearWeightTicket(ppmShipmentId) {
  return makeGHCRequest(
    'ppm.createProGearWeightTicket',
    {
      ppmShipmentId,
    },
    {
      normalize: false,
    },
  );
}

export async function patchProGearWeightTicket({ ppmShipmentId, proGearWeightTicketId, payload, eTag }) {
  return makeGHCRequest(
    'ppm.updateProGearWeightTicket',
    {
      ppmShipmentId,
      proGearWeightTicketId,
      'If-Match': eTag,
      updateProGearWeightTicket: payload,
    },
    {
      normalize: false,
    },
  );
}

export async function deleteProGearWeightTicket({ ppmShipmentId, proGearWeightTicketId }) {
  return makeGHCRequest(
    'ppm.deleteProGearWeightTicket',
    {
      ppmShipmentId,
      proGearWeightTicketId,
    },
    {
      normalize: false,
    },
  );
}

export async function getPPMCloseout(key, ppmShipmentId) {
  return makeGHCRequest('ppm.getPPMCloseout', { ppmShipmentId }, { normalize: false });
}

export async function getPPMSITEstimatedCost(
  key,
  ppmShipmentId,
  sitLocation,
  sitEntryDate,
  sitDepartureDate,
  weightStored,
) {
  return makeGHCRequest(
    'ppm.getPPMSITEstimatedCost',
    {
      ppmShipmentId,
      sitLocation,
      sitEntryDate,
      sitDepartureDate,
      weightStored,
    },
    { normalize: false },
  );
}

export async function getPPMActualWeight(key, ppmShipmentId) {
  return makeGHCRequest('ppm.getPPMActualWeight', { ppmShipmentId }, { normalize: false });
}

export async function patchPPMDocumentsSetStatus({ ppmShipmentId, eTag }) {
  return makeGHCRequest(
    'ppm.finishDocumentReview',
    {
      ppmShipmentId,
      'If-Match': eTag,
    },
    {
      normalize: false,
    },
  );
}

export async function getMove(key, locator) {
  return makeGHCRequest('move.getMove', { locator }, { normalize: false });
}

export async function getPrimeSimulatorAvailableMoves(key, { filters = [], currentPage = 1, currentPageSize = 20 }) {
  const operationPath = 'queues.listPrimeMoves';
  const paramFilters = {};
  filters.forEach((filter) => {
    paramFilters[`${filter.id}`] = filter.value;
  });
  return makeGHCRequest(
    operationPath,
    { page: currentPage, perPage: currentPageSize, ...paramFilters },
    { schemaKey: 'listMoves', normalize: false },
  );
}

export async function getCustomerSupportRemarksForMove(key, locator) {
  return makeGHCRequest('customerSupportRemarks.getCustomerSupportRemarksForMove', { locator }, { normalize: false });
}

export async function getBulkAssignmentData(queueType) {
  return makeGHCRequest('queues.getBulkAssignmentData', { queueType }, { normalize: false });
}

export async function saveBulkAssignmentData({ queueType, bulkAssignmentSavePayload }) {
  const body = { queueType, ...bulkAssignmentSavePayload };
  return makeGHCRequest('queues.saveBulkAssignmentData', { bulkAssignmentSavePayload: body }, { normalize: false });
}

export async function createCustomerSupportRemarkForMove({ body, locator }) {
  return makeGHCRequest('customerSupportRemarks.createCustomerSupportRemarkForMove', {
    body,
    locator,
  });
}

export async function updateCustomerSupportRemarkForMove({ body, customerSupportRemarkID }) {
  return makeGHCRequest('customerSupportRemarks.updateCustomerSupportRemarkForMove', {
    body,
    customerSupportRemarkID,
  });
}

export async function deleteCustomerSupportRemark({ customerSupportRemarkID }) {
  return makeGHCRequest(
    'customerSupportRemarks.deleteCustomerSupportRemark',
    { customerSupportRemarkID },
    { normalize: false },
  );
}

export async function createCounselingEvaluationReport({ moveCode }) {
  return makeGHCRequest('evaluationReports.createEvaluationReport', { locator: moveCode }, { normalize: false });
}

export async function createShipmentEvaluationReport({ body, moveCode }) {
  return makeGHCRequest('evaluationReports.createEvaluationReport', { locator: moveCode, body }, { normalize: false });
}

export async function deleteEvaluationReport(reportID) {
  return makeGHCRequest('evaluationReports.deleteEvaluationReport', { reportID }, { normalize: false });
}

export async function saveEvaluationReport({ reportID, ifMatchETag, body }) {
  return makeGHCRequest(
    'evaluationReports.saveEvaluationReport',
    { reportID, 'If-Match': ifMatchETag, body },
    { normalize: false },
  );
}

export async function submitEvaluationReport({ reportID, ifMatchETag }) {
  return makeGHCRequest(
    'evaluationReports.submitEvaluationReport',
    { reportID, 'If-Match': ifMatchETag },
    { normalize: false },
  );
}

export async function addSeriousIncidentAppeal({ reportID, body }) {
  return makeGHCRequest('evaluationReports.addAppealToSeriousIncident', { reportID, body }, { normalize: false });
}

export async function addViolationAppeal({ reportID, reportViolationID, body }) {
  return makeGHCRequest(
    'evaluationReports.addAppealToViolation',
    { reportID, reportViolationID, body },
    { normalize: false },
  );
}

export async function associateReportViolations({ reportID, body }) {
  return makeGHCRequest('reportViolations.associateReportViolations', { reportID, body }, { normalize: false });
}

export async function getReportViolationsByReportID(key, reportID) {
  return makeGHCRequest('reportViolations.getReportViolationsByReportID', { reportID }, { normalize: false });
}

export async function getMoveHistory(key, { moveCode, currentPage = 1, currentPageSize = 20 }) {
  return makeGHCRequest(
    'move.getMoveHistory',
    { locator: moveCode, page: currentPage, perPage: currentPageSize },
    { schemaKey: 'MoveHistoryResult', normalize: false },
  );
}

export async function getOrder(key, orderID) {
  return makeGHCRequest('order.getOrder', { orderID });
}

export async function getMovePaymentRequests(key, locator) {
  return makeGHCRequest(
    'paymentRequests.getPaymentRequestsForMove',
    { locator },
    { schemaKey: 'paymentRequests', normalize: false },
  );
}

export async function getMTOShipments(key, moveTaskOrderID, normalize = true) {
  return makeGHCRequest('mtoShipment.listMTOShipments', { moveTaskOrderID }, { schemaKey: 'mtoShipments', normalize });
}

export async function getShipmentEvaluationReports(key, moveID) {
  return makeGHCRequest(
    'move.getMoveShipmentEvaluationReportsList',
    { moveID },
    { schemaKey: 'evaluationReports', normalize: false },
  );
}

export async function getEvaluationReportByID(key, reportID) {
  return makeGHCRequest('evaluationReports.getEvaluationReport', { reportID }, { normalize: false });
}

export async function getCounselingEvaluationReports(key, moveID) {
  return makeGHCRequest(
    'move.getMoveCounselingEvaluationReportsList',
    { moveID },
    { schemaKey: 'evaluationReports', normalize: false },
  );
}

export async function getPWSViolations() {
  return makeGHCRequest('pwsViolations.getPWSViolations', {}, { normalize: false });
}

export async function getMTOServiceItems(key, moveTaskOrderID, normalize = true) {
  return makeGHCRequest(
    'mtoServiceItem.listMTOServiceItems',
    { moveTaskOrderID },
    { schemaKey: 'mtoServiceItems', normalize },
  );
}

export async function getDocument(key, documentId) {
  return makeGHCRequest('ghcDocuments.getDocument', { documentId }, { schemaKey: 'document' });
}
export async function getCustomer(key, customerID) {
  return makeGHCRequest('customer.getCustomer', { customerID });
}

export async function searchMoves(key, { sort, order, filters = [], currentPage = 1, currentPageSize = 20 }) {
  const paramFilters = {};
  filters.forEach((filter) => {
    paramFilters[`${filter.id}`] = filter.value;
  });
  if (paramFilters.status) {
    paramFilters.status = paramFilters.status.split(',');
  }
  if (paramFilters.shipmentsCount) {
    paramFilters.shipmentsCount = Number(paramFilters.shipmentsCount);
  }
  return makeGHCRequest(
    'move.searchMoves',
    {
      body: {
        sort,
        order,
        page: currentPage,
        perPage: currentPageSize,
        ...paramFilters,
      },
    },
    { schemaKey: 'searchMovesResult', normalize: false },
  );
}

export async function patchMTOServiceItemStatus({ moveId, mtoServiceItemID, ifMatchEtag, status, rejectionReason }) {
  return makeGHCRequest(
    'mtoServiceItem.updateMTOServiceItemStatus',
    {
      moveTaskOrderID: moveId,
      mtoServiceItemID,
      'If-Match': ifMatchEtag,
      body: { status, rejectionReason },
    },
    { schemaKey: 'mtoServiceItem' },
  );
}

export async function patchPaymentRequest({ paymentRequestID, status, ifMatchETag, rejectionReason }) {
  return makeGHCRequest('paymentRequests.updatePaymentRequestStatus', {
    paymentRequestID,
    'If-Match': ifMatchETag,
    body: { status, rejectionReason },
  });
}

export async function patchPaymentServiceItemStatus({
  moveTaskOrderID,
  paymentServiceItemID,
  status,
  ifMatchEtag,
  rejectionReason,
}) {
  const operationPath = 'paymentServiceItem.updatePaymentServiceItemStatus';
  return makeGHCRequest(
    operationPath,
    {
      moveTaskOrderID,
      paymentServiceItemID,
      'If-Match': ifMatchEtag,
      body: { status, rejectionReason },
    },
    { label: operationPath, schemaKey: 'paymentServiceItem' },
  );
}

export async function getTacValid({ tac }) {
  const operationPath = 'order.tacValidation';
  return makeGHCRequest(operationPath, { tac }, { normalize: false });
}

// Retrieves the line of accounting based on a given TAC,
// effective date, and service member affiliation
export async function getLoa({ tacCode, effectiveDate, departmentIndicator }) {
  const operationPath = 'linesOfAccounting.requestLineOfAccounting';
  return makeGHCRequest(operationPath, { body: { tacCode, effectiveDate, departmentIndicator } }, { normalize: false });
}

export async function updateOrder({ orderID, ifMatchETag, body }) {
  const operationPath = 'order.updateOrder';
  return makeGHCRequest(operationPath, { orderID, 'If-Match': ifMatchETag, body });
}

export async function counselingUpdateOrder({ orderID, ifMatchETag, body }) {
  const operationPath = 'order.counselingUpdateOrder';
  return makeGHCRequest(operationPath, { orderID, 'If-Match': ifMatchETag, body });
}

export async function counselingCreateOrder({ body }) {
  const operationPath = 'order.createOrder';
  return makeGHCRequest(operationPath, { createOrders: body }, { normalize: true });
}

export async function updateUpload({ uploadID, body }) {
  const operationPath = 'uploads.updateUpload';
  return makeGHCRequest(operationPath, { uploadID, body });
}

export async function updateAllowance({ orderID, ifMatchETag, body }) {
  const operationPath = 'order.updateAllowance';
  return makeGHCRequest(operationPath, { orderID, 'If-Match': ifMatchETag, body });
}

export async function counselingUpdateAllowance({ orderID, ifMatchETag, body }) {
  const operationPath = 'order.counselingUpdateAllowance';
  return makeGHCRequest(operationPath, { orderID, 'If-Match': ifMatchETag, body });
}

export async function updateBillableWeight({ orderID, ifMatchETag, body }) {
  const operationPath = 'order.updateBillableWeight';
  return makeGHCRequest(operationPath, { orderID, 'If-Match': ifMatchETag, body });
}

export async function updateMaxBillableWeightAsTIO({ orderID, ifMatchETag, body }) {
  const operationPath = 'order.updateMaxBillableWeightAsTIO';
  return makeGHCRequest(operationPath, { orderID, 'If-Match': ifMatchETag, body });
}

export async function acknowledgeExcessWeightRisk({ orderID, ifMatchETag }) {
  const operationPath = 'order.acknowledgeExcessWeightRisk';
  return makeGHCRequest(operationPath, { orderID, 'If-Match': ifMatchETag });
}

export async function acknowledgeExcessUnaccompaniedBaggageWeightRisk({ orderID, ifMatchETag }) {
  const operationPath = 'order.acknowledgeExcessUnaccompaniedBaggageWeightRisk';
  return makeGHCRequest(operationPath, { orderID, 'If-Match': ifMatchETag });
}

export async function createCustomerWithOktaOption({ body }) {
  const operationPath = 'customer.createCustomerWithOktaOption';
  return makeGHCRequest(operationPath, { body });
}

export async function updateCustomerInfo({ customerId, ifMatchETag, body }) {
  const operationPath = 'customer.updateCustomer';
  return makeGHCRequest(operationPath, { customerID: customerId, 'If-Match': ifMatchETag, body });
}

export async function updateMTOReviewedBillableWeights({ moveTaskOrderID, ifMatchETag }) {
  const operationPath = 'moveTaskOrder.updateMTOReviewedBillableWeightsAt';
  return makeGHCRequest(operationPath, { moveTaskOrderID, 'If-Match': ifMatchETag });
}

export async function updateTIORemarks({ moveTaskOrderID, ifMatchETag, body }) {
  const operationPath = 'moveTaskOrder.updateMoveTIORemarks';
  return makeGHCRequest(operationPath, { moveTaskOrderID, 'If-Match': ifMatchETag, body });
}

export function updateMoveStatus({ moveTaskOrderID, ifMatchETag, mtoApprovalServiceItemCodes, normalize = true }) {
  const operationPath = 'moveTaskOrder.updateMoveTaskOrderStatus';
  return makeGHCRequest(
    operationPath,
    {
      moveTaskOrderID,
      'If-Match': ifMatchETag,
      serviceItemCodes: mtoApprovalServiceItemCodes,
    },
    { normalize },
  );
}

export function updateMoveStatusServiceCounselingCompleted({ moveTaskOrderID, ifMatchETag, normalize = false }) {
  const operationPath = 'moveTaskOrder.updateMTOStatusServiceCounselingCompleted';
  return makeGHCRequest(
    operationPath,
    {
      moveTaskOrderID,
      'If-Match': ifMatchETag,
    },
    { normalize },
  );
}

export function cancelMove({ moveID, normalize = false }) {
  const operationPath = 'move.moveCanceler';
  return makeGHCRequest(
    operationPath,
    {
      moveID,
    },
    { normalize },
  );
}

export function updateMTOShipmentStatus({
  shipmentID,
  diversionReason,
  operationPath,
  ifMatchETag,
  normalize = true,
  schemaKey = 'mtoShipment',
}) {
  return makeGHCRequest(
    operationPath,
    {
      shipmentID,
      'If-Match': ifMatchETag,
      body: {
        diversionReason,
      },
    },
    { schemaKey, normalize },
  );
}

export function updateMultipleShipmentStatus({ payload, normalize = true }) {
  const operationPath = 'shipment.approveShipments';
  return makeGHCRequest(
    operationPath,
    {
      body: { approveShipments: payload },
    },
    { normalize },
  );
}

export function updateMTOShipmentRequestReweigh({
  shipmentID,
  ifMatchETag,
  normalize = false,
  schemaKey = 'mtoShipment',
}) {
  const operationPath = 'shipment.requestShipmentReweigh';
  return makeGHCRequest(
    operationPath,
    {
      shipmentID,
      'If-Match': ifMatchETag,
    },
    { schemaKey, normalize },
  );
}

export function createMTOShipment({ body, normalize = true, schemaKey = 'mtoShipment' }) {
  const operationPath = 'mtoShipment.createMTOShipment';
  return makeGHCRequest(operationPath, { body }, { schemaKey, normalize });
}

export async function getMTOShipmentByID(key, shipmentID) {
  return makeGHCRequest('mtoShipment.getShipment', { shipmentID }, { schemaKey: 'mtoShipment', normalize: false });
}

export function updateMTOShipment({
  moveTaskOrderID,
  shipmentID,
  ifMatchETag,
  normalize = true,
  schemaKey = 'mtoShipment',
  body,
}) {
  const operationPath = 'mtoShipment.updateMTOShipment';
  return makeGHCRequest(
    operationPath,
    {
      moveTaskOrderID,
      shipmentID,
      'If-Match': ifMatchETag,
      body,
    },
    { schemaKey, normalize },
  );
}

export function approveSITExtension({
  shipmentID,
  sitExtensionID,
  ifMatchETag,
  normalize = true,
  schemaKey = 'mtoShipment',
  body,
}) {
  const operationPath = 'shipment.approveSITExtension';
  return makeGHCRequest(
    operationPath,
    {
      shipmentID,
      sitExtensionID,
      'If-Match': ifMatchETag,
      body,
    },
    { schemaKey, normalize },
  );
}

export function denySITExtension({
  shipmentID,
  sitExtensionID,
  ifMatchETag,
  normalize = true,
  schemaKey = 'mtoShipment',
  body,
}) {
  const operationPath = 'shipment.denySITExtension';
  return makeGHCRequest(
    operationPath,
    {
      shipmentID,
      sitExtensionID,
      'If-Match': ifMatchETag,
      body,
    },
    { schemaKey, normalize },
  );
}

export function submitSITExtension({ shipmentID, ifMatchETag, normalize = true, schemaKey = 'mtoShipment', body }) {
  const operationPath = 'shipment.createApprovedSITDurationUpdate';
  return makeGHCRequest(
    operationPath,
    {
      shipmentID,
      'If-Match': ifMatchETag,
      body,
    },
    { schemaKey, normalize },
  );
}

export function updateSITServiceItemCustomerExpense({
  shipmentID,
  ifMatchETag,
  normalize = true,
  convertToCustomerExpense,
  customerExpenseReason,
}) {
  return makeGHCRequest(
    'shipment.updateSITServiceItemCustomerExpense',
    {
      shipmentID,
      'If-Match': ifMatchETag,
      body: { convertToCustomerExpense, customerExpenseReason },
    },
    { schemaKey: 'mtoShipment', normalize },
  );
}

export function deleteShipment({ shipmentID, normalize = false, schemaKey = 'shipment' }) {
  const operationPath = 'shipment.deleteShipment';
  return makeGHCRequest(
    operationPath,
    {
      shipmentID,
    },
    { schemaKey, normalize },
  );
}

export function terminateShipment({ shipmentID, normalize = false, schemaKey = 'shipment', body }) {
  const operationPath = 'shipment.createTermination';
  return makeGHCRequest(
    operationPath,
    {
      shipmentID,
      body,
    },
    { schemaKey, normalize },
  );
}

export async function getMovesQueue(
  key,
  { sort, order, filters = [], currentPage = 1, currentPageSize = 20, viewAsGBLOC, activeRole },
) {
  const operationPath = 'queues.getMovesQueue';
  const paramFilters = {};
  filters.forEach((filter) => {
    paramFilters[`${filter.id}`] = filter.value;
  });
  return makeGHCRequest(
    operationPath,
    { sort, order, page: currentPage, perPage: currentPageSize, viewAsGBLOC, activeRole, ...paramFilters },
    { schemaKey: 'queueMovesResult', normalize: false },
  );
}

export async function getDestinationRequestsQueue(
  key,
  { sort, order, filters = [], currentPage = 1, currentPageSize = 20, viewAsGBLOC, activeRole },
) {
  const operationPath = 'queues.getDestinationRequestsQueue';
  const paramFilters = {};
  filters.forEach((filter) => {
    paramFilters[`${filter.id}`] = filter.value;
  });
  return makeGHCRequest(
    operationPath,
    { sort, order, page: currentPage, perPage: currentPageSize, viewAsGBLOC, activeRole, ...paramFilters },
    { schemaKey: 'queueMovesResult', normalize: false },
  );
}

export async function getServicesCounselingQueue(
  key,
  {
    sort,
    order,
    filters = [],
    currentPage = 1,
    currentPageSize = 20,
    needsPPMCloseout = false,
    viewAsGBLOC,
    activeRole,
  },
) {
  const operationPath = 'queues.getServicesCounselingQueue';
  const paramFilters = {};
  filters.forEach((filter) => {
    paramFilters[`${filter.id}`] = filter.value;
  });

  return makeGHCRequest(
    operationPath,
    {
      sort,
      order,
      page: currentPage,
      perPage: currentPageSize,
      needsPPMCloseout,
      viewAsGBLOC,
      activeRole,
      ...paramFilters,
    },

    { schemaKey: 'queueMovesResult', normalize: false },
  );
}

export async function getServicesCounselingOriginLocations(needsPPMCloseout, viewAsGBLOC) {
  const operationPath = 'queues.getServicesCounselingOriginList';

  return makeGHCRequest(
    operationPath,
    {
      needsPPMCloseout,
      viewAsGBLOC,
    },

    { schemaKey: 'Locations', normalize: false },
  );
}

export async function getServicesCounselingPPMQueue(
  key,
  {
    sort,
    order,
    filters = [],
    currentPage = 1,
    currentPageSize = 20,
    needsPPMCloseout = true,
    viewAsGBLOC,
    activeRole,
  },
) {
  const operationPath = 'queues.getServicesCounselingQueue';
  const paramFilters = {};
  filters.forEach((filter) => {
    paramFilters[`${filter.id}`] = filter.value;
  });

  return makeGHCRequest(
    operationPath,
    {
      sort,
      order,
      page: currentPage,
      perPage: currentPageSize,
      needsPPMCloseout,
      viewAsGBLOC,
      ...paramFilters,
      activeRole,
    },
    { schemaKey: 'queueMovesResult', normalize: false },
  );
}

export async function getPaymentRequestsQueue(
  key,
  { sort, order, filters = [], currentPage = 1, currentPageSize = 20, viewAsGBLOC, activeRole },
) {
  const operationPath = 'queues.getPaymentRequestsQueue';
  const paramFilters = {};
  filters.forEach((filter) => {
    paramFilters[`${filter.id}`] = filter.value;
  });
  return makeGHCRequest(
    operationPath,
    { sort, order, page: currentPage, perPage: currentPageSize, viewAsGBLOC, activeRole, ...paramFilters },
    { schemaKey: 'queuePaymentRequestsResult', normalize: false },
  );
}

export async function getShipmentsPaymentSITBalance(key, paymentRequestID) {
  return makeGHCRequest('paymentRequests.getShipmentsPaymentSITBalance', { paymentRequestID });
}

export async function getBooleanFeatureFlagUnauthenticatedOffice(key, flagContext) {
  const normalize = false;
  return makeGHCRequest('featureFlags.booleanFeatureFlagUnauthenticated', { key, flagContext }, { normalize });
}

export function updateFinancialFlag({ moveID, ifMatchETag, body }) {
  const operationPath = 'move.setFinancialReviewFlag';
  // What is the schemakey and normalize for?
  return makeGHCRequest(
    operationPath,
    {
      moveID,
      'If-Match': ifMatchETag,
      body,
    },
    { normalize: false },
  );
}

export function updateMoveCloseoutOffice({ locator, ifMatchETag, body }) {
  const operationPath = 'move.updateCloseoutOffice';
  return makeGHCRequest(
    operationPath,
    {
      locator,
      'If-Match': ifMatchETag,
      body,
    },
    { normalize: false },
  );
}

export function updateServiceItemSITEntryDate({ mtoServiceItemID, body }) {
  const operationPath = 'mtoServiceItem.updateServiceItemSitEntryDate';
  return makeGHCRequest(
    operationPath,
    {
      mtoServiceItemID,
      body,
    },
    { normalize: false },
  );
}

export async function searchTransportationOffices(search) {
  const operationPath = 'transportationOffice.getTransportationOffices';
  return makeGHCRequest(operationPath, { search }, { normalize: false });
}

export async function searchTransportationOfficesOpen(search) {
  const operationPath = 'transportationOffice.getTransportationOfficesOpen';
  return makeGHCRequest(operationPath, { search }, { normalize: false });
}

export async function getGBLOCs() {
  const operationPath = 'transportationOffice.getTransportationOfficesGBLOCs';
  return makeGHCRequest(operationPath, {}, { normalize: false });
}

export async function showCounselingOffices(dutyLocationId, serviceMemberId) {
  return makeGHCRequestRaw('transportationOffice.showCounselingOffices', { dutyLocationId, serviceMemberId });
}

export const reviewShipmentAddressUpdate = async ({ shipmentID, ifMatchETag, body }) => {
  const operationPath = 'shipment.reviewShipmentAddressUpdate';
  const schemaKey = 'ShipmentAddressUpdate';
  const normalize = false;

  return makeGHCRequest(
    operationPath,
    {
      shipmentID,
      'If-Match': ifMatchETag,
      body,
    },
    { schemaKey, normalize },
  );
};

export async function downloadPPMAOAPacket(ppmShipmentId) {
  return makeGHCRequestRaw('ppm.showAOAPacket', { ppmShipmentId });
}

export async function downloadPPMPaymentPacket(ppmShipmentId) {
  return makeGHCRequestRaw('ppm.showPaymentPacket', { ppmShipmentId });
}

// the above downloadPPMPaymentPacket does not return a blob, but a response
// this call is necessary to download the packet to display in the doc viewer
export async function fetchPaymentPacketBlob(id) {
  const res = await fetch(`/ghc/v1/ppm-shipments/${id}/payment-packet`, {
    credentials: 'include',
  });
  if (!res.ok) {
    throw new Error(`Failed to download packet: ${res.status}`);
  }
  return res.blob();
}

export async function sendPPMToCustomer(params) {
  const operationPath = 'ppm.sendPPMToCustomer';
  return makeGHCRequest(
    operationPath,
    {
      ppmShipmentId: params.ppmShipmentId,
      'If-Match': params.eTag,
    },
    { normalize: false },
  );
}

export async function createOfficeAccountRequest({ body }) {
  return makeGHCRequest('officeUsers.createRequestedOfficeUser', { officeUser: body }, { normalize: false });
}

export async function patchOfficeUser(officeUserId, body) {
  const operationPath = 'officeUsers.updateOfficeUser';

  return makeGHCRequest(
    operationPath,
    {
      officeUserId,
      officeUser: body,
    },
    {
      normalize: false,
    },
  );
}

export async function createUploadForDocument(file, documentId) {
  return makeGHCRequest(
    'uploads.createUpload',
    {
      documentId,
      file,
    },
    {
      normalize: false,
    },
  );
}

export async function createUploadForPPMDocument(ppmShipmentId, documentId, file, weightReceipt) {
  return makeGHCRequest(
    'ppm.createPPMUpload',
    {
      ppmShipmentId,
      documentId,
      file,
      weightReceipt,
    },
    {
      normalize: false,
    },
  );
}

export async function createUploadForAmdendedOrders(file, orderID) {
  return makeGHCRequest(
    'order.uploadAmendedOrders',
    {
      orderID,
      file,
    },
    {
      normalize: false,
    },
  );
}

export async function createUploadForSupportingDocuments(file, moveID) {
  return makeGHCRequest(
    'move.uploadAdditionalDocuments',
    {
      moveID,
      file,
    },
    {
      normalize: false,
    },
  );
}

export async function deleteUploadForDocument(uploadID, orderID) {
  return makeGHCRequest(
    'uploads.deleteUpload',
    {
      uploadID,
      orderID,
    },
    {
      normalize: false,
    },
  );
}

export async function searchCustomers(key, { sort, order, filters = [], currentPage = 1, currentPageSize = 20 }) {
  const paramFilters = {};
  filters.forEach((filter) => {
    paramFilters[`${filter.id}`] = filter.value;
  });
  return makeGHCRequest(
    'customer.searchCustomers',
    {
      body: {
        sort,
        order,
        page: currentPage,
        perPage: currentPageSize,
        ...paramFilters,
      },
    },
    { schemaKey: 'searchMovesResult', normalize: false },
  );
}

export async function patchPPMSIT({ ppmShipmentId, payload, eTag }) {
  return makeGHCRequest(
    'ppm.updatePPMSIT',
    {
      ppmShipmentId,
      'If-Match': eTag,
      body: payload,
    },
    {
      normalize: false,
    },
  );
}

export async function bulkDownloadPaymentRequest(paymentRequestID) {
  return makeGHCRequestRaw('paymentRequests.bulkDownload', { paymentRequestID });
}

export async function searchLocationByZipCityState(search) {
  return makeGHCRequest('addresses.getLocationByZipCityState', { search }, { normalize: false });
}

export async function dateSelectionIsWeekendHoliday(countryCode, date) {
  return makeGHCRequestRaw(
    'calendar.isDateWeekendHoliday',
    {
      countryCode,
      date,
    },
    { normalize: false },
  );
}

export async function updateAssignedOfficeUserForMove({ moveID, officeUserId, queueType }) {
  return makeGHCRequest('move.updateAssignedOfficeUser', {
    moveID,
    body: { officeUserId, queueType },
  });
}

export async function checkForLockedMovesAndUnlock(officeUserID) {
  return makeGHCRequest('move.checkForLockedMovesAndUnlock', {
    officeUserID,
  });
}

export async function deleteAssignedOfficeUserForMove({ moveID, queueType }) {
  return makeGHCRequest('move.deleteAssignedOfficeUser', {
    moveID,
    body: { queueType },
  });
}

export async function getAllReServiceItems() {
  return makeGHCRequestRaw('reServiceItems.getAllReServiceItems', {}, { normalize: false });
}

export async function submitPPMShipmentSignedCertification(ppmShipmentId) {
  return makeGHCRequest(
    'ppm.submitPPMShipmentDocumentation',
    {
      ppmShipmentId,
    },
    {
      normalize: false,
    },
  );
}

<<<<<<< HEAD
// Attempt at catch-all error handling
// TODO improve this function when we have better standardized errors
export function getResponseError(response, defaultErrorMessage) {
  return response?.body?.detail || response?.statusText || defaultErrorMessage;
}

export async function getRolesPrivilegesOfficeApp() {
  const operationPath = 'rolePrivileges.getRolesPrivileges';
  return makeGHCRequest(operationPath, {}, { normalize: false });
=======
export function getResponseError(errorOrResponse, defaultErrorMessage) {
  const response = errorOrResponse?.response || errorOrResponse;
  if (!response) return defaultErrorMessage;

  const body = response.body || response.data || {};

  const detail = body.detail || response.statusText || defaultErrorMessage;

  const invalidFields = body.invalid_fields || body.invalidFields;

  if (invalidFields && typeof invalidFields === 'object') {
    const fieldErrors = Object.entries(invalidFields)
      .map(([field, messages]) => {
        if (Array.isArray(messages)) {
          return `${field}: ${messages.join(', ')}`;
        }
        return `${field}: ${messages}`;
      })
      .join('\n');

    return `${detail}\n${fieldErrors}`;
  }

  return detail;
>>>>>>> ec281f44
}<|MERGE_RESOLUTION|>--- conflicted
+++ resolved
@@ -1142,17 +1142,6 @@
   );
 }
 
-<<<<<<< HEAD
-// Attempt at catch-all error handling
-// TODO improve this function when we have better standardized errors
-export function getResponseError(response, defaultErrorMessage) {
-  return response?.body?.detail || response?.statusText || defaultErrorMessage;
-}
-
-export async function getRolesPrivilegesOfficeApp() {
-  const operationPath = 'rolePrivileges.getRolesPrivileges';
-  return makeGHCRequest(operationPath, {}, { normalize: false });
-=======
 export function getResponseError(errorOrResponse, defaultErrorMessage) {
   const response = errorOrResponse?.response || errorOrResponse;
   if (!response) return defaultErrorMessage;
@@ -1177,5 +1166,9 @@
   }
 
   return detail;
->>>>>>> ec281f44
+}
+
+export async function getRolesPrivilegesOfficeApp() {
+  const operationPath = 'rolePrivileges.getRolesPrivileges';
+  return makeGHCRequest(operationPath, {}, { normalize: false });
 }