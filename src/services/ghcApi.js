--- conflicted
+++ resolved
@@ -791,13 +791,8 @@
   return makeGHCRequest(operationPath, {}, { normalize: false });
 }
 
-<<<<<<< HEAD
-export async function showCounselingOffices(dutyLocationId) {
-  return makeGHCRequestRaw('transportationOffice.showCounselingOffices', { dutyLocationId });
-=======
 export async function showCounselingOffices(dutyLocationId, serviceMemberId) {
   return makeGHCRequestRaw('transportationOffice.showCounselingOffices', { dutyLocationId, serviceMemberId });
->>>>>>> 9e4624bc
 }
 
 export const reviewShipmentAddressUpdate = async ({ shipmentID, ifMatchETag, body }) => {
