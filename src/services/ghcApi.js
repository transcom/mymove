import Swagger from 'swagger-client';

import { makeSwaggerRequest, requestInterceptor, responseInterceptor, makeSwaggerRequestRaw } from './swaggerRequest';

let ghcClient = null;

// setting up the same config from Swagger/api.js
export async function getGHCClient() {
  if (!ghcClient) {
    ghcClient = await Swagger({
      url: '/ghc/v1/swagger.yaml',
      requestInterceptor,
      responseInterceptor,
    });
  }
  return ghcClient;
}

export async function makeGHCRequest(operationPath, params = {}, options = {}) {
  const client = await getGHCClient();
  return makeSwaggerRequest(client, operationPath, params, options);
}

export async function makeGHCRequestRaw(operationPath, params = {}) {
  const client = await getGHCClient();
  return makeSwaggerRequestRaw(client, operationPath, params);
}

export async function getPaymentRequest(key, paymentRequestID) {
  return makeGHCRequest('paymentRequests.getPaymentRequest', { paymentRequestID });
}

export async function getPPMDocuments(key, shipmentID) {
  return makeGHCRequest('ppm.getPPMDocuments', { shipmentID }, { normalize: false });
}

export async function patchWeightTicket({ ppmShipmentId, weightTicketId, payload, eTag }) {
  return makeGHCRequest(
    'ppm.updateWeightTicket',
    {
      ppmShipmentId,
      weightTicketId,
      'If-Match': eTag,
      updateWeightTicketPayload: payload,
    },
    {
      normalize: false,
    },
  );
}

export async function patchExpense({ ppmShipmentId, movingExpenseId, payload, eTag }) {
  return makeGHCRequest(
    'ppm.updateMovingExpense',
    {
      ppmShipmentId,
      movingExpenseId,
      'If-Match': eTag,
      updateMovingExpense: payload,
    },
    {
      normalize: false,
    },
  );
}

export async function patchProGearWeightTicket({ ppmShipmentId, proGearWeightTicketId, payload, eTag }) {
  return makeGHCRequest(
    'ppm.updateProGearWeightTicket',
    {
      ppmShipmentId,
      proGearWeightTicketId,
      'If-Match': eTag,
      updateProGearWeightTicket: payload,
    },
    {
      normalize: false,
    },
  );
}

export async function getPPMCloseout(key, ppmShipmentId) {
  return makeGHCRequest('ppm.getPPMCloseout', { ppmShipmentId }, { normalize: false });
}

export async function getPPMSITEstimatedCost(
  key,
  ppmShipmentId,
  sitLocation,
  sitEntryDate,
  sitDepartureDate,
  weightStored,
) {
  return makeGHCRequest(
    'ppm.getPPMSITEstimatedCost',
    {
      ppmShipmentId,
      sitLocation,
      sitEntryDate,
      sitDepartureDate,
      weightStored,
    },
    { normalize: false },
  );
}

export async function getPPMActualWeight(key, ppmShipmentId) {
  return makeGHCRequest('ppm.getPPMActualWeight', { ppmShipmentId }, { normalize: false });
}

export async function patchPPMDocumentsSetStatus({ ppmShipmentId, eTag }) {
  return makeGHCRequest(
    'ppm.finishDocumentReview',
    {
      ppmShipmentId,
      'If-Match': eTag,
    },
    {
      normalize: false,
    },
  );
}

export async function getMove(key, locator) {
  return makeGHCRequest('move.getMove', { locator }, { normalize: false });
}

export async function getPrimeSimulatorAvailableMoves(key, { filters = [], currentPage = 1, currentPageSize = 20 }) {
  const operationPath = 'queues.listPrimeMoves';
  const paramFilters = {};
  filters.forEach((filter) => {
    paramFilters[`${filter.id}`] = filter.value;
  });
  return makeGHCRequest(
    operationPath,
    { page: currentPage, perPage: currentPageSize, ...paramFilters },
    { schemaKey: 'listMoves', normalize: false },
  );
}

export async function getCustomerSupportRemarksForMove(key, locator) {
  return makeGHCRequest('customerSupportRemarks.getCustomerSupportRemarksForMove', { locator }, { normalize: false });
}

export async function createCustomerSupportRemarkForMove({ body, locator }) {
  return makeGHCRequest('customerSupportRemarks.createCustomerSupportRemarkForMove', {
    body,
    locator,
  });
}

export async function updateCustomerSupportRemarkForMove({ body, customerSupportRemarkID }) {
  return makeGHCRequest('customerSupportRemarks.updateCustomerSupportRemarkForMove', {
    body,
    customerSupportRemarkID,
  });
}

export async function deleteCustomerSupportRemark({ customerSupportRemarkID }) {
  return makeGHCRequest(
    'customerSupportRemarks.deleteCustomerSupportRemark',
    { customerSupportRemarkID },
    { normalize: false },
  );
}

export async function createCounselingEvaluationReport({ moveCode }) {
  return makeGHCRequest('evaluationReports.createEvaluationReport', { locator: moveCode }, { normalize: false });
}

export async function createShipmentEvaluationReport({ body, moveCode }) {
  return makeGHCRequest('evaluationReports.createEvaluationReport', { locator: moveCode, body }, { normalize: false });
}

export async function deleteEvaluationReport(reportID) {
  return makeGHCRequest('evaluationReports.deleteEvaluationReport', { reportID }, { normalize: false });
}

export async function saveEvaluationReport({ reportID, ifMatchETag, body }) {
  return makeGHCRequest(
    'evaluationReports.saveEvaluationReport',
    { reportID, 'If-Match': ifMatchETag, body },
    { normalize: false },
  );
}

export async function submitEvaluationReport({ reportID, ifMatchETag }) {
  return makeGHCRequest(
    'evaluationReports.submitEvaluationReport',
    { reportID, 'If-Match': ifMatchETag },
    { normalize: false },
  );
}

export async function associateReportViolations({ reportID, body }) {
  return makeGHCRequest('reportViolations.associateReportViolations', { reportID, body }, { normalize: false });
}

export async function getReportViolationsByReportID(key, reportID) {
  return makeGHCRequest('reportViolations.getReportViolationsByReportID', { reportID }, { normalize: false });
}

export async function getMoveHistory(key, { moveCode, currentPage = 1, currentPageSize = 20 }) {
  return makeGHCRequest(
    'move.getMoveHistory',
    { locator: moveCode, page: currentPage, perPage: currentPageSize },
    { schemaKey: 'MoveHistoryResult', normalize: false },
  );
}

export async function getOrder(key, orderID) {
  return makeGHCRequest('order.getOrder', { orderID });
}

export async function getMovePaymentRequests(key, locator) {
  return makeGHCRequest(
    'paymentRequests.getPaymentRequestsForMove',
    { locator },
    { schemaKey: 'paymentRequests', normalize: false },
  );
}

export async function getMTOShipments(key, moveTaskOrderID, normalize = true) {
  return makeGHCRequest('mtoShipment.listMTOShipments', { moveTaskOrderID }, { schemaKey: 'mtoShipments', normalize });
}

export async function getShipmentEvaluationReports(key, moveID) {
  return makeGHCRequest(
    'move.getMoveShipmentEvaluationReportsList',
    { moveID },
    { schemaKey: 'evaluationReports', normalize: false },
  );
}

export async function getEvaluationReportByID(key, reportID) {
  return makeGHCRequest('evaluationReports.getEvaluationReport', { reportID }, { normalize: false });
}

export async function getCounselingEvaluationReports(key, moveID) {
  return makeGHCRequest(
    'move.getMoveCounselingEvaluationReportsList',
    { moveID },
    { schemaKey: 'evaluationReports', normalize: false },
  );
}

export async function getPWSViolations() {
  return makeGHCRequest('pwsViolations.getPWSViolations', {}, { normalize: false });
}

export async function getMTOServiceItems(key, moveTaskOrderID, normalize = true) {
  return makeGHCRequest(
    'mtoServiceItem.listMTOServiceItems',
    { moveTaskOrderID },
    { schemaKey: 'mtoServiceItems', normalize },
  );
}

export async function getDocument(key, documentId) {
  return makeGHCRequest('ghcDocuments.getDocument', { documentId }, { schemaKey: 'document' });
}
export async function getCustomer(key, customerID) {
  return makeGHCRequest('customer.getCustomer', { customerID });
}

export async function searchMoves(key, { sort, order, filters = [], currentPage = 1, currentPageSize = 20 }) {
  const paramFilters = {};
  filters.forEach((filter) => {
    paramFilters[`${filter.id}`] = filter.value;
  });
  if (paramFilters.status) {
    paramFilters.status = paramFilters.status.split(',');
  }
  if (paramFilters.shipmentsCount) {
    paramFilters.shipmentsCount = Number(paramFilters.shipmentsCount);
  }
  return makeGHCRequest(
    'move.searchMoves',
    {
      body: {
        sort,
        order,
        page: currentPage,
        perPage: currentPageSize,
        ...paramFilters,
      },
    },
    { schemaKey: 'searchMovesResult', normalize: false },
  );
}

export async function patchMTOServiceItemStatus({ moveId, mtoServiceItemID, ifMatchEtag, status, rejectionReason }) {
  return makeGHCRequest(
    'mtoServiceItem.updateMTOServiceItemStatus',
    {
      moveTaskOrderID: moveId,
      mtoServiceItemID,
      'If-Match': ifMatchEtag,
      body: { status, rejectionReason },
    },
    { schemaKey: 'mtoServiceItem' },
  );
}

export async function patchPaymentRequest({ paymentRequestID, status, ifMatchETag, rejectionReason }) {
  return makeGHCRequest('paymentRequests.updatePaymentRequestStatus', {
    paymentRequestID,
    'If-Match': ifMatchETag,
    body: { status, rejectionReason },
  });
}

export async function patchPaymentServiceItemStatus({
  moveTaskOrderID,
  paymentServiceItemID,
  status,
  ifMatchEtag,
  rejectionReason,
}) {
  const operationPath = 'paymentServiceItem.updatePaymentServiceItemStatus';
  return makeGHCRequest(
    operationPath,
    {
      moveTaskOrderID,
      paymentServiceItemID,
      'If-Match': ifMatchEtag,
      body: { status, rejectionReason },
    },
    { label: operationPath, schemaKey: 'paymentServiceItem' },
  );
}

export async function getTacValid({ tac }) {
  const operationPath = 'order.tacValidation';
  return makeGHCRequest(operationPath, { tac }, { normalize: false });
}

// Retrieves the line of accounting based on a given TAC,
// effective date, and service member affiliation
export async function getLoa({ tacCode, effectiveDate, serviceMemberAffiliation }) {
  const operationPath = 'linesOfAccounting.requestLineOfAccounting';
  return makeGHCRequest(
    operationPath,
    { body: { tacCode, effectiveDate, serviceMemberAffiliation } },
    { normalize: false },
  );
}

export async function updateOrder({ orderID, ifMatchETag, body }) {
  const operationPath = 'order.updateOrder';
  return makeGHCRequest(operationPath, { orderID, 'If-Match': ifMatchETag, body });
}

export async function counselingUpdateOrder({ orderID, ifMatchETag, body }) {
  const operationPath = 'order.counselingUpdateOrder';
  return makeGHCRequest(operationPath, { orderID, 'If-Match': ifMatchETag, body });
}

export async function counselingCreateOrder({ body }) {
  const operationPath = 'order.createOrder';
  return makeGHCRequest(operationPath, { createOrders: body }, { normalize: true });
}

export async function updateAllowance({ orderID, ifMatchETag, body }) {
  const operationPath = 'order.updateAllowance';
  return makeGHCRequest(operationPath, { orderID, 'If-Match': ifMatchETag, body });
}

export async function counselingUpdateAllowance({ orderID, ifMatchETag, body }) {
  const operationPath = 'order.counselingUpdateAllowance';
  return makeGHCRequest(operationPath, { orderID, 'If-Match': ifMatchETag, body });
}

export async function updateBillableWeight({ orderID, ifMatchETag, body }) {
  const operationPath = 'order.updateBillableWeight';
  return makeGHCRequest(operationPath, { orderID, 'If-Match': ifMatchETag, body });
}

export async function updateMaxBillableWeightAsTIO({ orderID, ifMatchETag, body }) {
  const operationPath = 'order.updateMaxBillableWeightAsTIO';
  return makeGHCRequest(operationPath, { orderID, 'If-Match': ifMatchETag, body });
}

export async function acknowledgeExcessWeightRisk({ orderID, ifMatchETag }) {
  const operationPath = 'order.acknowledgeExcessWeightRisk';
  return makeGHCRequest(operationPath, { orderID, 'If-Match': ifMatchETag });
}

export async function createCustomerWithOktaOption({ body }) {
  const operationPath = 'customer.createCustomerWithOktaOption';
  return makeGHCRequest(operationPath, { body });
}

export async function updateCustomerInfo({ customerId, ifMatchETag, body }) {
  const operationPath = 'customer.updateCustomer';
  return makeGHCRequest(operationPath, { customerID: customerId, 'If-Match': ifMatchETag, body });
}

export async function updateMTOReviewedBillableWeights({ moveTaskOrderID, ifMatchETag }) {
  const operationPath = 'moveTaskOrder.updateMTOReviewedBillableWeightsAt';
  return makeGHCRequest(operationPath, { moveTaskOrderID, 'If-Match': ifMatchETag });
}

export async function updateTIORemarks({ moveTaskOrderID, ifMatchETag, body }) {
  const operationPath = 'moveTaskOrder.updateMoveTIORemarks';
  return makeGHCRequest(operationPath, { moveTaskOrderID, 'If-Match': ifMatchETag, body });
}

export function updateMoveStatus({ moveTaskOrderID, ifMatchETag, mtoApprovalServiceItemCodes, normalize = true }) {
  const operationPath = 'moveTaskOrder.updateMoveTaskOrderStatus';
  return makeGHCRequest(
    operationPath,
    {
      moveTaskOrderID,
      'If-Match': ifMatchETag,
      serviceItemCodes: mtoApprovalServiceItemCodes,
    },
    { normalize },
  );
}

export function updateMoveStatusServiceCounselingCompleted({ moveTaskOrderID, ifMatchETag, normalize = false }) {
  const operationPath = 'moveTaskOrder.updateMTOStatusServiceCounselingCompleted';
  return makeGHCRequest(
    operationPath,
    {
      moveTaskOrderID,
      'If-Match': ifMatchETag,
    },
    { normalize },
  );
}

export function updateMTOShipmentStatus({
  shipmentID,
  diversionReason,
  operationPath,
  ifMatchETag,
  normalize = true,
  schemaKey = 'mtoShipment',
}) {
  return makeGHCRequest(
    operationPath,
    {
      shipmentID,
      'If-Match': ifMatchETag,
      body: {
        diversionReason,
      },
    },
    { schemaKey, normalize },
  );
}

export function updateMTOShipmentRequestReweigh({
  shipmentID,
  ifMatchETag,
  normalize = false,
  schemaKey = 'mtoShipment',
}) {
  const operationPath = 'shipment.requestShipmentReweigh';
  return makeGHCRequest(
    operationPath,
    {
      shipmentID,
      'If-Match': ifMatchETag,
    },
    { schemaKey, normalize },
  );
}

export function createMTOShipment({ body, normalize = true, schemaKey = 'mtoShipment' }) {
  const operationPath = 'mtoShipment.createMTOShipment';
  return makeGHCRequest(operationPath, { body }, { schemaKey, normalize });
}

export async function getMTOShipmentByID(key, shipmentID) {
  return makeGHCRequest('mtoShipment.getShipment', { shipmentID }, { schemaKey: 'mtoShipment', normalize: false });
}

export function updateMTOShipment({
  moveTaskOrderID,
  shipmentID,
  ifMatchETag,
  normalize = true,
  schemaKey = 'mtoShipment',
  body,
}) {
  const operationPath = 'mtoShipment.updateMTOShipment';
  return makeGHCRequest(
    operationPath,
    {
      moveTaskOrderID,
      shipmentID,
      'If-Match': ifMatchETag,
      body,
    },
    { schemaKey, normalize },
  );
}

export function approveSITExtension({
  shipmentID,
  sitExtensionID,
  ifMatchETag,
  normalize = true,
  schemaKey = 'mtoShipment',
  body,
}) {
  const operationPath = 'shipment.approveSITExtension';
  return makeGHCRequest(
    operationPath,
    {
      shipmentID,
      sitExtensionID,
      'If-Match': ifMatchETag,
      body,
    },
    { schemaKey, normalize },
  );
}

export function denySITExtension({
  shipmentID,
  sitExtensionID,
  ifMatchETag,
  normalize = true,
  schemaKey = 'mtoShipment',
  body,
}) {
  const operationPath = 'shipment.denySITExtension';
  return makeGHCRequest(
    operationPath,
    {
      shipmentID,
      sitExtensionID,
      'If-Match': ifMatchETag,
      body,
    },
    { schemaKey, normalize },
  );
}

export function submitSITExtension({ shipmentID, ifMatchETag, normalize = true, schemaKey = 'mtoShipment', body }) {
  const operationPath = 'shipment.createApprovedSITDurationUpdate';
  return makeGHCRequest(
    operationPath,
    {
      shipmentID,
      'If-Match': ifMatchETag,
      body,
    },
    { schemaKey, normalize },
  );
}

export function updateSITServiceItemCustomerExpense({
  shipmentID,
  ifMatchETag,
  normalize = true,
  convertToCustomerExpense,
  customerExpenseReason,
}) {
  return makeGHCRequest(
    'shipment.updateSITServiceItemCustomerExpense',
    {
      shipmentID,
      'If-Match': ifMatchETag,
      body: { convertToCustomerExpense, customerExpenseReason },
    },
    { schemaKey: 'mtoShipment', normalize },
  );
}

export function deleteShipment({ shipmentID, normalize = false, schemaKey = 'shipment' }) {
  const operationPath = 'shipment.deleteShipment';
  return makeGHCRequest(
    operationPath,
    {
      shipmentID,
    },
    { schemaKey, normalize },
  );
}

export async function getMovesQueue(
  key,
  { sort, order, filters = [], currentPage = 1, currentPageSize = 20, viewAsGBLOC },
) {
  const operationPath = 'queues.getMovesQueue';
  const paramFilters = {};
  filters.forEach((filter) => {
    paramFilters[`${filter.id}`] = filter.value;
  });
  return makeGHCRequest(
    operationPath,
    { sort, order, page: currentPage, perPage: currentPageSize, viewAsGBLOC, ...paramFilters },
    { schemaKey: 'queueMovesResult', normalize: false },
  );
}

export async function getServicesCounselingQueue(
  key,
  { sort, order, filters = [], currentPage = 1, currentPageSize = 20, needsPPMCloseout = false, viewAsGBLOC },
) {
  const operationPath = 'queues.getServicesCounselingQueue';
  const paramFilters = {};
  filters.forEach((filter) => {
    paramFilters[`${filter.id}`] = filter.value;
  });

  return makeGHCRequest(
    operationPath,
    {
      sort,
      order,
      page: currentPage,
      perPage: currentPageSize,
      needsPPMCloseout,
      viewAsGBLOC,
      ...paramFilters,
    },

    { schemaKey: 'queueMovesResult', normalize: false },
  );
}

export async function getServicesCounselingOriginLocations(needsPPMCloseout) {
  const operationPath = 'queues.getServicesCounselingOriginList';

  return makeGHCRequest(
    operationPath,
    {
      needsPPMCloseout,
    },

    { schemaKey: 'Locations', normalize: false },
  );
}

export async function getServicesCounselingPPMQueue(
  key,
  { sort, order, filters = [], currentPage = 1, currentPageSize = 20, needsPPMCloseout = true, viewAsGBLOC },
) {
  const operationPath = 'queues.getServicesCounselingQueue';
  const paramFilters = {};
  filters.forEach((filter) => {
    paramFilters[`${filter.id}`] = filter.value;
  });

  return makeGHCRequest(
    operationPath,
    { sort, order, page: currentPage, perPage: currentPageSize, needsPPMCloseout, viewAsGBLOC, ...paramFilters },
    { schemaKey: 'queueMovesResult', normalize: false },
  );
}

export async function getPaymentRequestsQueue(
  key,
  { sort, order, filters = [], currentPage = 1, currentPageSize = 20, viewAsGBLOC },
) {
  const operationPath = 'queues.getPaymentRequestsQueue';
  const paramFilters = {};
  filters.forEach((filter) => {
    paramFilters[`${filter.id}`] = filter.value;
  });
  return makeGHCRequest(
    operationPath,
    { sort, order, page: currentPage, perPage: currentPageSize, viewAsGBLOC, ...paramFilters },
    { schemaKey: 'queuePaymentRequestsResult', normalize: false },
  );
}

export async function getShipmentsPaymentSITBalance(key, paymentRequestID) {
  return makeGHCRequest('paymentRequests.getShipmentsPaymentSITBalance', { paymentRequestID });
}

export function updateFinancialFlag({ moveID, ifMatchETag, body }) {
  const operationPath = 'move.setFinancialReviewFlag';
  // What is the schemakey and normalize for?
  return makeGHCRequest(
    operationPath,
    {
      moveID,
      'If-Match': ifMatchETag,
      body,
    },
    { normalize: false },
  );
}

export function updateMoveCloseoutOffice({ locator, ifMatchETag, body }) {
  const operationPath = 'move.updateCloseoutOffice';
  return makeGHCRequest(
    operationPath,
    {
      locator,
      'If-Match': ifMatchETag,
      body,
    },
    { normalize: false },
  );
}

export function updateServiceItemSITEntryDate({ mtoServiceItemID, body }) {
  const operationPath = 'mtoServiceItem.updateServiceItemSitEntryDate';
  return makeGHCRequest(
    operationPath,
    {
      mtoServiceItemID,
      body,
    },
    { normalize: false },
  );
}

export async function searchTransportationOffices(search) {
  const operationPath = 'transportationOffice.getTransportationOffices';
  return makeGHCRequest(operationPath, { search }, { normalize: false });
}

export async function searchTransportationOfficesOpen(search) {
  const operationPath = 'transportationOffice.getTransportationOfficesOpen';
  return makeGHCRequest(operationPath, { search }, { normalize: false });
}

export async function getGBLOCs() {
  const operationPath = 'transportationOffice.getTransportationOfficesGBLOCs';
  return makeGHCRequest(operationPath, {}, { normalize: false });
}

export const reviewShipmentAddressUpdate = async ({ shipmentID, ifMatchETag, body }) => {
  const operationPath = 'shipment.reviewShipmentAddressUpdate';
  const schemaKey = 'ShipmentAddressUpdate';
  const normalize = false;

  return makeGHCRequest(
    operationPath,
    {
      shipmentID,
      'If-Match': ifMatchETag,
      body,
    },
    { schemaKey, normalize },
  );
};

export async function downloadPPMAOAPacket(ppmShipmentId) {
  return makeGHCRequestRaw('ppm.showAOAPacket', { ppmShipmentId });
}

export async function downloadPPMPaymentPacket(ppmShipmentId) {
  return makeGHCRequestRaw('ppm.showPaymentPacket', { ppmShipmentId });
}

export async function createOfficeAccountRequest({ body }) {
  return makeGHCRequest('officeUsers.createRequestedOfficeUser', { officeUser: body }, { normalize: false });
}

export async function createUploadForDocument(file, documentId) {
  return makeGHCRequest(
    'uploads.createUpload',
    {
      documentId,
      file,
    },
    {
      normalize: false,
    },
  );
}

export async function createUploadForAmdendedOrders(file, orderID) {
  return makeGHCRequest(
    'order.uploadAmendedOrders',
    {
      orderID,
      file,
    },
    {
      normalize: false,
    },
  );
}

export async function createUploadForSupportingDocuments(file, moveID) {
  return makeGHCRequest(
    'move.uploadAdditionalDocuments',
    {
      moveID,
      file,
    },
    {
      normalize: false,
    },
  );
}

export async function deleteUploadForDocument(uploadID, orderID) {
  return makeGHCRequest(
    'uploads.deleteUpload',
    {
      uploadID,
      orderID,
    },
    {
      normalize: false,
    },
  );
}

export async function searchCustomers(key, { sort, order, filters = [], currentPage = 1, currentPageSize = 20 }) {
  const paramFilters = {};
  filters.forEach((filter) => {
    paramFilters[`${filter.id}`] = filter.value;
  });
  return makeGHCRequest(
    'customer.searchCustomers',
    {
      body: {
        sort,
        order,
        page: currentPage,
        perPage: currentPageSize,
        ...paramFilters,
      },
    },
    { schemaKey: 'searchMovesResult', normalize: false },
  );
}

export async function patchPPMSIT({ ppmShipmentId, payload, eTag }) {
  return makeGHCRequest(
    'ppm.updatePPMSIT',
    {
      ppmShipmentId,
      'If-Match': eTag,
      body: payload,
    },
    {
      normalize: false,
    },
  );
}

<<<<<<< HEAD
export async function dateSelectionIsWeekendHoliday(countryCode, date) {
  return makeGHCRequestRaw(
    'calendar.isDateWeekendHoliday',
    {
      countryCode,
      date,
    },
    { normalize: false },
  );
=======
export async function updateAssignedOfficeUserForMove({ moveID, officeUserId, roleType }) {
  return makeGHCRequest('move.updateAssignedOfficeUser', {
    moveID,
    body: { officeUserId, roleType },
  });
}

export async function deleteAssignedOfficeUserForMove({ moveID, roleType }) {
  return makeGHCRequest('move.deleteAssignedOfficeUser', {
    moveID,
    body: { roleType },
  });
>>>>>>> 4f80398f
}<|MERGE_RESOLUTION|>--- conflicted
+++ resolved
@@ -843,7 +843,6 @@
   );
 }
 
-<<<<<<< HEAD
 export async function dateSelectionIsWeekendHoliday(countryCode, date) {
   return makeGHCRequestRaw(
     'calendar.isDateWeekendHoliday',
@@ -853,7 +852,8 @@
     },
     { normalize: false },
   );
-=======
+}
+
 export async function updateAssignedOfficeUserForMove({ moveID, officeUserId, roleType }) {
   return makeGHCRequest('move.updateAssignedOfficeUser', {
     moveID,
@@ -866,5 +866,4 @@
     moveID,
     body: { roleType },
   });
->>>>>>> 4f80398f
 }