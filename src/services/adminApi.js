/* istanbul ignore file */
import Swagger from 'swagger-client';

import { makeSwaggerRequest, requestInterceptor, responseInterceptor, makeSwaggerRequestRaw } from './swaggerRequest';

let adminClient = null;

// setting up the same config from Swagger/api.js
export async function getAdminClient() {
  if (!adminClient) {
    adminClient = await Swagger({
      url: '/admin/v1/swagger.yaml',
      requestInterceptor,
      responseInterceptor,
    });
  }
  return adminClient;
}

export async function makeAdminRequest(operationPath, params = {}, options = {}) {
  const client = await getAdminClient();
  return makeSwaggerRequest(client, operationPath, params, options);
}

export async function makeAdminRequestRaw(operationPath, params = {}) {
  const client = await getAdminClient();
  return makeSwaggerRequestRaw(client, operationPath, params);
}

export async function updateRequestedOfficeUser(officeUserId, body) {
  const operationPath = 'Requested office users.updateRequestedOfficeUser';

  return makeAdminRequest(
    operationPath,
    {
      officeUserId,
      body,
    },
    { normalize: false },
  );
}

<<<<<<< HEAD
export async function getTransportationOfficeByID(officeId) {
  const operationPath = 'Transportation offices.getOfficeById';
  return makeAdminRequest(operationPath, { officeId }, { normalize: false });
=======
export async function deleteOfficeUser(officeUserId) {
  const operationPath = 'Office users.deleteOfficeUser';

  return makeAdminRequest(
    operationPath,
    {
      officeUserId,
    },
    { normalize: false },
  );
>>>>>>> 1298f169
}<|MERGE_RESOLUTION|>--- conflicted
+++ resolved
@@ -40,11 +40,11 @@
   );
 }
 
-<<<<<<< HEAD
 export async function getTransportationOfficeByID(officeId) {
   const operationPath = 'Transportation offices.getOfficeById';
   return makeAdminRequest(operationPath, { officeId }, { normalize: false });
-=======
+}
+
 export async function deleteOfficeUser(officeUserId) {
   const operationPath = 'Office users.deleteOfficeUser';
 
@@ -55,5 +55,4 @@
     },
     { normalize: false },
   );
->>>>>>> 1298f169
 }