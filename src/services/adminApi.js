/* istanbul ignore file */
import Swagger from 'swagger-client';

import { makeSwaggerRequest, requestInterceptor, responseInterceptor, makeSwaggerRequestRaw } from './swaggerRequest';

let adminClient = null;

// setting up the same config from Swagger/api.js
export async function getAdminClient() {
  if (!adminClient) {
    adminClient = await Swagger({
      url: '/admin/v1/swagger.yaml',
      requestInterceptor,
      responseInterceptor,
    });
  }
  return adminClient;
}

export async function makeAdminRequest(operationPath, params = {}, options = {}) {
  const client = await getAdminClient();
  return makeSwaggerRequest(client, operationPath, params, options);
}

export async function makeAdminRequestRaw(operationPath, params = {}) {
  const client = await getAdminClient();
  return makeSwaggerRequestRaw(client, operationPath, params);
}

export async function updateRequestedOfficeUser(officeUserId, body) {
  const operationPath = 'Requested office users.updateRequestedOfficeUser';

  return makeAdminRequest(
    operationPath,
    {
      officeUserId,
      body,
    },
    { normalize: false },
  );
}

export async function getTransportationOfficeByID(officeId) {
  const operationPath = 'Transportation offices.getOfficeById';
  return makeAdminRequest(operationPath, { officeId }, { normalize: false });
}

export async function deleteOfficeUser(officeUserId) {
  const operationPath = 'Office users.deleteOfficeUser';

  return makeAdminRequest(
    operationPath,
    {
      officeUserId,
    },
    { normalize: false },
  );
}

<<<<<<< HEAD
export async function updateOfficeUser(officeUserId, officeUser) {
  const operationPath = 'Office users.updateOfficeUser';

  return makeAdminRequest(
    operationPath,
    {
      officeUserId,
      officeUser,
    },
    { normalize: false },
  );
=======
export async function getRolesPrivileges() {
  const operationPath = 'Office users.getRolesPrivileges';
  return makeAdminRequest(operationPath, {}, { normalize: false });
>>>>>>> 71365d72
}

export async function deleteUser(userId) {
  const operationPath = 'Users.deleteUser';

  return makeAdminRequest(
    operationPath,
    {
      userId,
    },
    { normalize: false },
  );
}

export async function updateUser(userId, user) {
  const operationPath = 'Users.updateUser';

  return makeAdminRequest(
    operationPath,
    {
      userId,
      User: user,
    },
    { normalize: false },
  );
}<|MERGE_RESOLUTION|>--- conflicted
+++ resolved
@@ -57,7 +57,6 @@
   );
 }
 
-<<<<<<< HEAD
 export async function updateOfficeUser(officeUserId, officeUser) {
   const operationPath = 'Office users.updateOfficeUser';
 
@@ -69,11 +68,11 @@
     },
     { normalize: false },
   );
-=======
+}
+
 export async function getRolesPrivileges() {
   const operationPath = 'Office users.getRolesPrivileges';
   return makeAdminRequest(operationPath, {}, { normalize: false });
->>>>>>> 71365d72
 }
 
 export async function deleteUser(userId) {
