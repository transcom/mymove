/* istanbul ignore file */
import Swagger from 'swagger-client';

import { makeSwaggerRequest, requestInterceptor, responseInterceptor, makeSwaggerRequestRaw } from './swaggerRequest';

let adminClient = null;

// setting up the same config from Swagger/api.js
export async function getAdminClient() {
  if (!adminClient) {
    adminClient = await Swagger({
      url: '/admin/v1/swagger.yaml',
      requestInterceptor,
      responseInterceptor,
    });
  }
  return adminClient;
}

export async function makeAdminRequest(operationPath, params = {}, options = {}) {
  const client = await getAdminClient();
  return makeSwaggerRequest(client, operationPath, params, options);
}

export async function makeAdminRequestRaw(operationPath, params = {}) {
  const client = await getAdminClient();
  return makeSwaggerRequestRaw(client, operationPath, params);
}

export async function updateRequestedOfficeUser(officeUserId, body) {
  const operationPath = 'Requested office users.updateRequestedOfficeUser';

  return makeAdminRequest(
    operationPath,
    {
      officeUserId,
      body,
    },
    { normalize: false },
  );
}

export async function getTransportationOfficeByID(officeId) {
  const operationPath = 'Transportation offices.getOfficeById';
  return makeAdminRequest(operationPath, { officeId }, { normalize: false });
}

export async function deleteOfficeUser(officeUserId) {
  const operationPath = 'Office users.deleteOfficeUser';

  return makeAdminRequest(
    operationPath,
    {
      officeUserId,
    },
    { normalize: false },
  );
}

<<<<<<< HEAD
export async function deleteUser(userId) {
  const operationPath = 'Users.deleteUser';

  return makeAdminRequest(
    operationPath,
    {
      userId,
    },
    { normalize: false },
  );
}

export async function updateUser(userId, user) {
  const operationPath = 'Users.updateUser';

  return makeAdminRequest(
    operationPath,
    {
      userId,
      User: user,
    },
    { normalize: false },
  );
=======
export async function getRolesPrivileges() {
  const operationPath = 'Office users.getRolesPrivileges';
  return makeAdminRequest(operationPath, {}, { normalize: false });
>>>>>>> f58fbfb1
}<|MERGE_RESOLUTION|>--- conflicted
+++ resolved
@@ -57,7 +57,11 @@
   );
 }
 
-<<<<<<< HEAD
+export async function getRolesPrivileges() {
+  const operationPath = 'Office users.getRolesPrivileges';
+  return makeAdminRequest(operationPath, {}, { normalize: false });
+}
+
 export async function deleteUser(userId) {
   const operationPath = 'Users.deleteUser';
 
@@ -81,9 +85,4 @@
     },
     { normalize: false },
   );
-=======
-export async function getRolesPrivileges() {
-  const operationPath = 'Office users.getRolesPrivileges';
-  return makeAdminRequest(operationPath, {}, { normalize: false });
->>>>>>> f58fbfb1
 }