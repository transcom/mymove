/* istanbul ignore file */
import Swagger from 'swagger-client';

import { makeSwaggerRequest, requestInterceptor, responseInterceptor, makeSwaggerRequestRaw } from './swaggerRequest';

let adminClient = null;

// setting up the same config from Swagger/api.js
export async function getAdminClient() {
  if (!adminClient) {
    adminClient = await Swagger({
      url: '/admin/v1/swagger.yaml',
      requestInterceptor,
      responseInterceptor,
    });
  }
  return adminClient;
}

export async function makeAdminRequest(operationPath, params = {}, options = {}) {
  const client = await getAdminClient();
  return makeSwaggerRequest(client, operationPath, params, options);
}

export async function makeAdminRequestRaw(operationPath, params = {}) {
  const client = await getAdminClient();
  return makeSwaggerRequestRaw(client, operationPath, params);
}

export async function updateRequestedOfficeUser(officeUserId, body) {
  const operationPath = 'Requested office users.updateRequestedOfficeUser';

  return makeAdminRequest(
    operationPath,
    {
      officeUserId,
      body,
    },
    { normalize: false },
  );
}

export async function getTransportationOfficeByID(officeId) {
  const operationPath = 'Transportation offices.getOfficeById';
  return makeAdminRequest(operationPath, { officeId }, { normalize: false });
}

export async function deleteOfficeUser(officeUserId) {
  const operationPath = 'Office users.deleteOfficeUser';

  return makeAdminRequest(
    operationPath,
    {
      officeUserId,
    },
    { normalize: false },
  );
}

<<<<<<< HEAD
export async function updateOfficeUser(officeUserId, officeUser) {
  const operationPath = 'Office users.updateOfficeUser';

  return makeAdminRequest(
    operationPath,
    {
      officeUserId,
      officeUser,
    },
    { normalize: false },
  );
=======
export async function getRolesPrivileges() {
  const operationPath = 'Office users.getRolesPrivileges';
  return makeAdminRequest(operationPath, {}, { normalize: false });
>>>>>>> fdf49cc0
}

export async function deleteUser(userId) {
  const operationPath = 'Users.deleteUser';

  return makeAdminRequest(
    operationPath,
    {
      userId,
    },
    { normalize: false },
  );
}

export async function updateUser(userId, user) {
  const operationPath = 'Users.updateUser';

  return makeAdminRequest(
    operationPath,
    {
      userId,
      User: user,
    },
    { normalize: false },
  );
}<|MERGE_RESOLUTION|>--- conflicted
+++ resolved
@@ -57,7 +57,11 @@
   );
 }
 
-<<<<<<< HEAD
+export async function getRolesPrivileges() {
+  const operationPath = 'Office users.getRolesPrivileges';
+  return makeAdminRequest(operationPath, {}, { normalize: false });
+}
+
 export async function updateOfficeUser(officeUserId, officeUser) {
   const operationPath = 'Office users.updateOfficeUser';
 
@@ -69,11 +73,6 @@
     },
     { normalize: false },
   );
-=======
-export async function getRolesPrivileges() {
-  const operationPath = 'Office users.getRolesPrivileges';
-  return makeAdminRequest(operationPath, {}, { normalize: false });
->>>>>>> fdf49cc0
 }
 
 export async function deleteUser(userId) {
