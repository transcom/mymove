--- conflicted
+++ resolved
@@ -40,7 +40,11 @@
   );
 }
 
-<<<<<<< HEAD
+export async function getTransportationOfficeByID(officeId) {
+  const operationPath = 'Transportation offices.getOfficeById';
+  return makeAdminRequest(operationPath, { officeId }, { normalize: false });
+}
+
 export async function deleteOfficeUser(officeUserId) {
   const operationPath = 'Office users.deleteOfficeUser';
 
@@ -51,9 +55,4 @@
     },
     { normalize: false },
   );
-=======
-export async function getTransportationOfficeByID(officeId) {
-  const operationPath = 'Transportation offices.getOfficeById';
-  return makeAdminRequest(operationPath, { officeId }, { normalize: false });
->>>>>>> 4ce8ba8c
 }