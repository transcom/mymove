--- conflicted
+++ resolved
@@ -1,14 +1,11 @@
 import { combineReducers } from 'redux';
 import { showIssues } from 'reducers/index';
 
-<<<<<<< HEAD
+import { routerReducer } from 'react-router-redux';
+
 export const appReducer = combineReducers({
   showIssues,
+  router: routerReducer,
 });
-=======
-import { routerReducer } from 'react-router-redux';
-
-export const appReducer = combineReducers({ router: routerReducer });
->>>>>>> 58d7d314
 
 export default appReducer;