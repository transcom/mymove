import { combineReducers } from 'redux';
import { feedbackReducer } from 'scenes/Feedback/ducks';
import issuesReducer from 'scenes/SubmittedFeedback/ducks';
<<<<<<< HEAD
import { shipmentsReducer } from 'scenes/Shipments/ducks';
=======
import dd1299Reducer from 'scenes/DD1299/ducks';
import {
  availableShipmentsReducer,
  awardedShipmentsReducer,
} from 'scenes/Shipments/ducks';
>>>>>>> d7260985
import { reducer as formReducer } from 'redux-form';
import { routerReducer } from 'react-router-redux';

export const appReducer = combineReducers({
  submittedIssues: issuesReducer,
  shipments: shipmentsReducer,
  router: routerReducer,
  form: formReducer,
  feedback: feedbackReducer,
  DD1299: dd1299Reducer,
});

export default appReducer;<|MERGE_RESOLUTION|>--- conflicted
+++ resolved
@@ -1,15 +1,8 @@
 import { combineReducers } from 'redux';
 import { feedbackReducer } from 'scenes/Feedback/ducks';
 import issuesReducer from 'scenes/SubmittedFeedback/ducks';
-<<<<<<< HEAD
 import { shipmentsReducer } from 'scenes/Shipments/ducks';
-=======
 import dd1299Reducer from 'scenes/DD1299/ducks';
-import {
-  availableShipmentsReducer,
-  awardedShipmentsReducer,
-} from 'scenes/Shipments/ducks';
->>>>>>> d7260985
 import { reducer as formReducer } from 'redux-form';
 import { routerReducer } from 'react-router-redux';
 
