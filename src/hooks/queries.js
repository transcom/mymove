/* eslint-disable import/prefer-default-export */
import { useQueries, useQuery } from '@tanstack/react-query';
import { generatePath } from 'react-router-dom';

import { servicesCounselingRoutes } from '../constants/routes';

import {
  getPaymentRequest,
  getMTOShipments,
  getMTOServiceItems,
  getOrder,
  getMove,
  getMoveHistory,
  getDocument,
  getMovesQueue,
  getPaymentRequestsQueue,
  getPPMDocuments,
  getServicesCounselingQueue,
  getMovePaymentRequests,
  getCustomer,
  getShipmentsPaymentSITBalance,
  getCustomerSupportRemarksForMove,
  getShipmentEvaluationReports,
  getCounselingEvaluationReports,
  searchMoves,
  getEvaluationReportByID,
  getPWSViolations,
  getReportViolationsByReportID,
  getMTOShipmentByID,
  getServicesCounselingPPMQueue,
  getPrimeSimulatorAvailableMoves,
  getPPMCloseout,
  getPPMSITEstimatedCost,
  getPPMActualWeight,
  searchCustomers,
  getGBLOCs,
  getDestinationRequestsQueue,
  getBulkAssignmentData,
} from 'services/ghcApi';
import { getLoggedInUserQueries } from 'services/internalApi';
import { getPrimeSimulatorMove } from 'services/primeApi';
import { getQueriesStatus } from 'utils/api';
import {
  PAYMENT_REQUESTS,
  MTO_SHIPMENTS,
  MTO_SERVICE_ITEMS,
  MOVES,
  MOVE_HISTORY,
  ORDERS,
  MOVE_PAYMENT_REQUESTS,
  ORDERS_DOCUMENTS,
  MOVES_QUEUE,
  PAYMENT_REQUESTS_QUEUE,
  USER,
  CUSTOMER,
  SERVICES_COUNSELING_QUEUE,
  SHIPMENTS_PAYMENT_SIT_BALANCE,
  PRIME_SIMULATOR_MOVE,
  CUSTOMER_SUPPORT_REMARKS,
  QAE_MOVE_SEARCH,
  SHIPMENT_EVALUATION_REPORTS,
  COUNSELING_EVALUATION_REPORTS,
  EVALUATION_REPORT,
  PWS_VIOLATIONS,
  REPORT_VIOLATIONS,
  MTO_SHIPMENT,
  DOCUMENTS,
  PRIME_SIMULATOR_AVAILABLE_MOVES,
  PPMCLOSEOUT,
  PPMACTUALWEIGHT,
  SC_CUSTOMER_SEARCH,
  PPMSIT_ESTIMATED_COST,
  GBLOCS,
} from 'constants/queryKeys';
import { PAGINATION_PAGE_DEFAULT, PAGINATION_PAGE_SIZE_DEFAULT } from 'constants/queues';

/**
 * Function that fetches and attaches weight tickets to corresponding ppmShipment objects on
 * each shipment in an array of MTO Shipments. This is used to incorporate the weight of PPM shipments
 * which is calculated from the net weights into various move-level weight calculations.
 *
 * @param {ShipmentShape[]} mtoShipments An array of MTO Shipments
 * @param {string} moveCode The move locator
 * @return {QueriesResults<any[]>} ppmDocsQueriesResults: an array of the documents queries for each PPM shipment in the mtoShipments array.
 */
const useAddExpensesToPPMShipments = (mtoShipments, moveCode) => {
  // Filter for ppm shipments to get their documents(including weight tickets)
  const shipmentIDs = mtoShipments?.filter((shipment) => shipment.ppmShipment).map((shipment) => shipment.id) ?? [];

  // get ppm documents
  const ppmDocsQueriesResults = useQueries({
    queries: shipmentIDs?.map((shipmentID) => {
      return {
        queryKey: [DOCUMENTS, shipmentID],
        queryFn: ({ queryKey }) => getPPMDocuments(...queryKey),
        enabled: !!shipmentID,
        select: (data) => {
          // Shove the weight tickets and other expenses into the corresponding ppmShipment object
          const shipment = mtoShipments.find((s) => s.id === shipmentID);
          shipment.ppmShipment.movingExpenses = data.MovingExpenses;
          shipment.ppmShipment.proGearWeightTickets = data.ProGearWeightTickets;
          shipment.ppmShipment.weightTickets = data.WeightTickets;
          // Attach the review url to each ppm shipment
          shipment.ppmShipment.reviewShipmentWeightsURL = generatePath(
            servicesCounselingRoutes.BASE_SHIPMENT_REVIEW_PATH,
            {
              moveCode,
              shipmentId: shipment.id,
            },
          );
        },
      };
    }),
  });
  return ppmDocsQueriesResults;
};

export const useUserQueries = () => {
  const { data = {}, ...userQuery } = useQuery([USER, false], ({ queryKey }) => getLoggedInUserQueries(...queryKey));
  const { isLoading, isError, isSuccess } = userQuery;

  return {
    data,
    isLoading,
    isError,
    isSuccess,
  };
};

export const useTXOMoveInfoQueries = (moveCode) => {
  const { data: move, ...moveQuery } = useQuery([MOVES, moveCode], ({ queryKey }) => getMove(...queryKey));
  const orderId = move?.ordersId;

  // get orders
  const { data: { orders } = {}, ...orderQuery } = useQuery(
    [ORDERS, orderId],
    ({ queryKey }) => getOrder(...queryKey),
    {
      enabled: !!orderId,
    },
  );

  // TODO - Need to refactor if we pass include customer in order payload
  // get customer
  const order = orders && Object.values(orders)[0];
  const customerId = order?.customerID;
  const { data: { customer } = {}, ...customerQuery } = useQuery(
    [CUSTOMER, customerId],
    ({ queryKey }) => getCustomer(...queryKey),
    {
      enabled: !!customerId,
    },
  );
  const customerData = customer && Object.values(customer)[0];
  const { isLoading, isError, isSuccess, errors } = getQueriesStatus([moveQuery, orderQuery, customerQuery]);

  return {
    move,
    order,
    customerData,
    isLoading,
    isError,
    isSuccess,
    errors,
  };
};

export const usePaymentRequestQueries = (paymentRequestId) => {
  // get payment request by ID
  const { data: { paymentRequests, paymentServiceItems } = {}, ...paymentRequestQuery } = useQuery(
    [PAYMENT_REQUESTS, paymentRequestId],
    ({ queryKey }) => getPaymentRequest(...queryKey),
  );

  const paymentRequest = paymentRequests && paymentRequests[`${paymentRequestId}`];
  const mtoID = paymentRequest?.moveTaskOrderID;

  const { data: mtoShipments, ...mtoShipmentQuery } = useQuery(
    [MTO_SHIPMENTS, mtoID, false],
    ({ queryKey }) => getMTOShipments(...queryKey),
    {
      enabled: !!mtoID,
    },
  );

  const { data: paymentSITBalances, ...shipmentsPaymentSITBalanceQuery } = useQuery(
    [SHIPMENTS_PAYMENT_SIT_BALANCE, paymentRequestId],
    ({ queryKey }) => getShipmentsPaymentSITBalance(...queryKey),
  );

  const shipmentsPaymentSITBalance = paymentSITBalances?.shipmentsPaymentSITBalance;

  const { isLoading, isError, isSuccess } = getQueriesStatus([
    paymentRequestQuery,
    mtoShipmentQuery,
    shipmentsPaymentSITBalanceQuery,
  ]);

  return {
    paymentRequest,
    paymentRequests,
    paymentServiceItems,
    mtoShipments,
    shipmentsPaymentSITBalance,
    isLoading,
    isError,
    isSuccess,
  };
};

export const useCustomerSupportRemarksQueries = (moveCode) => {
  const { data: customerSupportRemarks, ...customerSupportRemarksQuery } = useQuery(
    [CUSTOMER_SUPPORT_REMARKS, moveCode],
    ({ queryKey }) => getCustomerSupportRemarksForMove(...queryKey),
  );
  const { isLoading, isError, isSuccess } = getQueriesStatus([customerSupportRemarksQuery]);
  return {
    customerSupportRemarks,
    isLoading,
    isError,
    isSuccess,
  };
};

export const useBulkAssignmentQueries = (queueType) => {
  const { data: bulkAssignmentData, ...bulkAssignmentDataQuery } = useQuery([queueType], ({ queryKey }) =>
    getBulkAssignmentData(queryKey),
  );
  const { isLoading, isError, isSuccess } = getQueriesStatus([bulkAssignmentDataQuery]);
  return {
    bulkAssignmentData,
    isLoading,
    isError,
    isSuccess,
  };
};

export const useEditShipmentQueries = (moveCode) => {
  // Get the orders info
  const { data: move = {}, ...moveQuery } = useQuery([MOVES, moveCode], ({ queryKey }) => getMove(...queryKey));

  const moveId = move?.id;
  const orderId = move?.ordersId;

  const { data: { orders } = {}, ...orderQuery } = useQuery(
    [ORDERS, orderId],
    ({ queryKey }) => getOrder(...queryKey),
    {
      enabled: !!orderId,
    },
  );

  const order = Object.values(orders || {})?.[0];

  const { data: mtoShipments, ...mtoShipmentQuery } = useQuery(
    [MTO_SHIPMENTS, moveId, false],
    ({ queryKey }) => getMTOShipments(...queryKey),
    {
      enabled: !!moveId,
    },
  );

  const { isLoading, isError, isSuccess } = getQueriesStatus([moveQuery, orderQuery, mtoShipmentQuery]);

  return {
    move,
    order,
    mtoShipments,
    isLoading,
    isError,
    isSuccess,
  };
};

export const usePPMShipmentDocsQueries = (shipmentId) => {
  const {
    data: mtoShipment,
    refetch: refetchMTOShipment,
    ...mtoShipmentQuery
  } = useQuery([MTO_SHIPMENT, shipmentId], ({ queryKey }) => getMTOShipmentByID(...queryKey), {
    refetchOnMount: true,
    staleTime: 0,
  });

  const { data: documents, ...documentsQuery } = useQuery(
    [DOCUMENTS, shipmentId],
    ({ queryKey }) => getPPMDocuments(...queryKey),
    {
      enabled: !!shipmentId,
    },
  );

  const ppmShipmentId = mtoShipment?.ppmShipment?.id;
  const { data: ppmActualWeight, ...ppmActualWeightQuery } = useQuery(
    [PPMACTUALWEIGHT, ppmShipmentId],
    ({ queryKey }) => getPPMActualWeight(...queryKey),
    {
      enabled: !!ppmShipmentId,
    },
  );

  const { isLoading, isError, isSuccess, isFetching } = getQueriesStatus([
    mtoShipmentQuery,
    documentsQuery,
    ppmActualWeightQuery,
  ]);
  return {
    mtoShipment,
    documents,
    ppmActualWeight,
    refetchMTOShipment,
    isLoading,
    isError,
    isSuccess,
    isFetching,
  };
};

export const usePPMCloseoutQuery = (ppmShipmentId) => {
  const { data: ppmCloseout = {}, ...ppmCloseoutQuery } = useQuery([PPMCLOSEOUT, ppmShipmentId], ({ queryKey }) =>
    getPPMCloseout(...queryKey),
  );

  const { isLoading, isError, isSuccess, isFetching } = getQueriesStatus([ppmCloseoutQuery]);

  return {
    ppmCloseout,
    isLoading,
    isError,
    isSuccess,
    isFetching,
  };
};

export const useGetPPMSITEstimatedCostQuery = (
  ppmShipmentId,
  sitLocation,
  sitEntryDate,
  sitDepartureDate,
  weightStored,
) => {
  const { data: estimatedCost, ...ppmSITEstimatedCostQuery } = useQuery(
    [PPMSIT_ESTIMATED_COST, ppmShipmentId, sitLocation, sitEntryDate, sitDepartureDate, weightStored],
    ({ queryKey }) => getPPMSITEstimatedCost(...queryKey),
  );

  const { isLoading, isError, isSuccess } = getQueriesStatus([ppmSITEstimatedCostQuery]);

  return {
    estimatedCost,
    isLoading,
    isError,
    isSuccess,
  };
};

export const useReviewShipmentWeightsQuery = (moveCode) => {
  const { data: move, ...moveQuery } = useQuery({
    queryKey: [MOVES, moveCode],
    queryFn: ({ queryKey }) => getMove(...queryKey),
  });
  const orderId = move?.ordersId;

  // get orders
  const { data: { orders } = {}, ...orderQuery } = useQuery({
    queryKey: [ORDERS, orderId],
    queryFn: ({ queryKey }) => getOrder(...queryKey),
    options: {
      enabled: !!orderId,
    },
  });
  const mtoID = move?.id;

  // get MTO shipments
  const { data: mtoShipments, ...mtoShipmentQuery } = useQuery({
    queryKey: [MTO_SHIPMENTS, mtoID, false],
    queryFn: ({ queryKey }) => getMTOShipments(...queryKey),
    options: {
      enabled: !!mtoID,
    },
  });

  // attach ppm documents to their respective ppm shipments
  const ppmDocsQueriesResults = useAddExpensesToPPMShipments(mtoShipments, moveCode);

  const { isLoading, isError, isSuccess } = getQueriesStatus([
    moveQuery,
    orderQuery,
    mtoShipmentQuery,
    ...ppmDocsQueriesResults,
  ]);

  return {
    move,
    orders,
    mtoShipments,
    isLoading,
    isError,
    isSuccess,
  };
};

export const useMoveTaskOrderQueries = (moveCode) => {
  const { data: move, ...moveQuery } = useQuery([MOVES, moveCode], ({ queryKey }) => getMove(...queryKey));
  const orderId = move?.ordersId;

  // get orders
  const { data: { orders } = {}, ...orderQuery } = useQuery(
    [ORDERS, orderId],
    ({ queryKey }) => getOrder(...queryKey),
    {
      enabled: !!orderId,
    },
  );

  const mtoID = move?.id;

  // get MTO shipments
  const { data: mtoShipments, ...mtoShipmentQuery } = useQuery(
    [MTO_SHIPMENTS, mtoID, false],
    ({ queryKey }) => getMTOShipments(...queryKey),
    {
      enabled: !!mtoID,
    },
  );

  // get MTO service items
  const { data: mtoServiceItems, ...mtoServiceItemQuery } = useQuery(
    [MTO_SERVICE_ITEMS, mtoID, false],
    ({ queryKey }) => getMTOServiceItems(...queryKey),
    { enabled: !!mtoID },
  );

  // attach ppm documents to their respective ppm shipments
  const ppmDocsQueriesResults = useAddExpensesToPPMShipments(mtoShipments, moveCode);

  const { isLoading, isError, isSuccess } = getQueriesStatus([
    moveQuery,
    orderQuery,
    mtoShipmentQuery,
    mtoServiceItemQuery,
    ...ppmDocsQueriesResults,
  ]);

  return {
    orders,
    move,
    mtoShipments,
    mtoServiceItems,
    isLoading,
    isError,
    isSuccess,
  };
};

export const useGetDocumentQuery = (documentId) => {
  const staleTime = 15 * 60000; // 15 * 60000 milliseconds = 15 mins
  const cacheTime = staleTime;
  const { data: { documents, upload } = {}, ...documentsQuery } = useQuery(
    [ORDERS_DOCUMENTS, documentId],
    ({ queryKey }) => getDocument(...queryKey),
    {
      enabled: !!documentId,
      staleTime,
      cacheTime,
      refetchOnWindowFocus: false,
    },
  );

  const { isLoading, isError, isSuccess } = getQueriesStatus([documentsQuery]);

  return {
    documents,
    upload,
    isLoading,
    isError,
    isSuccess,
  };
};

export const useOrdersDocumentQueries = (moveCode) => {
  // Get the orders info so we can get the uploaded_orders_id (which is a document id)
  const { data: move, ...moveQuery } = useQuery([MOVES, moveCode], ({ queryKey }) => getMove(...queryKey));

  const orderId = move?.ordersId;

  // get orders
  const { data: { orders } = {}, ...orderQuery } = useQuery(
    [ORDERS, orderId],
    ({ queryKey }) => getOrder(...queryKey),
    {
      enabled: !!orderId,
    },
  );

  const order = orders && orders[`${orderId}`];
  // eslint-disable-next-line camelcase
  const documentId = order?.uploaded_order_id;
  const amendedOrderDocumentId = order?.uploadedAmendedOrderID;

  // Get a document
  // TODO - "upload" instead of "uploads" is because of the schema.js entity name. Change to "uploads"
  const staleTime = 15 * 60000; // 15 * 60000 milliseconds = 15 mins
  const cacheTime = staleTime;
  const { data: { documents, upload } = {}, ...ordersDocumentsQuery } = useQuery(
    [ORDERS_DOCUMENTS, documentId],
    ({ queryKey }) => getDocument(...queryKey),
    {
      enabled: !!documentId,
      staleTime,
      cacheTime,
      refetchOnWindowFocus: false,
    },
  );

  const { data: { documents: amendedDocuments, upload: amendedUpload } = {}, ...amendedOrdersDocumentsQuery } =
    useQuery([ORDERS_DOCUMENTS, amendedOrderDocumentId], ({ queryKey }) => getDocument(...queryKey), {
      enabled: !!amendedOrderDocumentId,
      staleTime,
      cacheTime,
      refetchOnWindowFocus: false,
    });

  const { isLoading, isError, isSuccess } = getQueriesStatus([
    moveQuery,
    orderQuery,
    ordersDocumentsQuery,
    amendedOrdersDocumentsQuery,
  ]);

  return {
    move,
    orders,
    documents,
    amendedDocuments,
    upload,
    amendedUpload,
    isLoading,
    isError,
    isSuccess,
    amendedOrderDocumentId,
  };
};

export const useAmendedDocumentQueries = (amendedOrderDocumentId) => {
  const staleTime = 0;
  const cacheTime = staleTime;

  const { data: { documents: amendedDocuments, upload: amendedUpload } = {}, ...amendedOrdersDocumentsQuery } =
    useQuery([ORDERS_DOCUMENTS, amendedOrderDocumentId], ({ queryKey }) => getDocument(...queryKey), {
      enabled: !!amendedOrderDocumentId,
      staleTime,
      cacheTime,
      refetchOnWindowFocus: false,
    });

  const { isLoading, isError, isSuccess } = getQueriesStatus([amendedOrdersDocumentsQuery]);

  return {
    amendedDocuments,
    amendedUpload,
    isLoading,
    isError,
    isSuccess,
  };
};

export const useMovesQueueQueries = ({
  sort,
  order,
  filters = [],
  currentPage = PAGINATION_PAGE_DEFAULT,
  currentPageSize = PAGINATION_PAGE_SIZE_DEFAULT,
  viewAsGBLOC,
  activeRole,
}) => {
<<<<<<< HEAD
  const {
    refetch,
    data = {},
    ...movesQueueQuery
  } = useQuery([MOVES_QUEUE, { sort, order, filters, currentPage, currentPageSize, viewAsGBLOC }], ({ queryKey }) =>
    getMovesQueue(...queryKey),
=======
  const { data = {}, ...movesQueueQuery } = useQuery(
    [MOVES_QUEUE, { sort, order, filters, currentPage, currentPageSize, viewAsGBLOC, activeRole }],
    ({ queryKey }) => getMovesQueue(...queryKey),
>>>>>>> f1308219
  );
  const { isLoading, isError, isSuccess } = movesQueueQuery;
  const { queueMoves, ...dataProps } = data;
  return {
    queueResult: { data: queueMoves, ...dataProps },
    isLoading,
    isError,
    isSuccess,
    refetch,
  };
};

export const useDestinationRequestsQueueQueries = ({
  sort,
  order,
  filters = [],
  currentPage = PAGINATION_PAGE_DEFAULT,
  currentPageSize = PAGINATION_PAGE_SIZE_DEFAULT,
  viewAsGBLOC,
}) => {
  const { data = {}, ...movesQueueQuery } = useQuery(
    [MOVES_QUEUE, { sort, order, filters, currentPage, currentPageSize, viewAsGBLOC }],
    ({ queryKey }) => getDestinationRequestsQueue(...queryKey),
  );
  const { isLoading, isError, isSuccess } = movesQueueQuery;
  const { queueMoves, ...dataProps } = data;
  return {
    queueResult: { data: queueMoves, ...dataProps },
    isLoading,
    isError,
    isSuccess,
  };
};

export const useServicesCounselingQueuePPMQueries = ({
  sort,
  order,
  filters = [],
  currentPage = PAGINATION_PAGE_DEFAULT,
  currentPageSize = PAGINATION_PAGE_SIZE_DEFAULT,
  viewAsGBLOC,
  activeRole,
}) => {
  const {
    refetch,
    data = {},
    ...servicesCounselingQueueQuery
  } = useQuery(
    [
      SERVICES_COUNSELING_QUEUE,
      { sort, order, filters, currentPage, currentPageSize, needsPPMCloseout: true, viewAsGBLOC, activeRole },
    ],
    ({ queryKey }) => getServicesCounselingPPMQueue(...queryKey),
  );

  const { isLoading, isError, isSuccess } = servicesCounselingQueueQuery;
  const { queueMoves, ...dataProps } = data;
  return {
    queueResult: { data: queueMoves, ...dataProps },
    isLoading,
    isError,
    isSuccess,
    refetch,
  };
};

export const useServicesCounselingQueueQueries = ({
  sort,
  order,
  filters = [],
  currentPage = PAGINATION_PAGE_DEFAULT,
  currentPageSize = PAGINATION_PAGE_SIZE_DEFAULT,
  viewAsGBLOC,
  activeRole,
}) => {
  const {
    refetch,
    data = {},
    ...servicesCounselingQueueQuery
  } = useQuery(
    [
      SERVICES_COUNSELING_QUEUE,
      { sort, order, filters, currentPage, currentPageSize, needsPPMCloseout: false, viewAsGBLOC, activeRole },
    ],
    ({ queryKey }) => getServicesCounselingQueue(...queryKey),
  );

  const { isLoading, isError, isSuccess } = servicesCounselingQueueQuery;
  const { queueMoves, availableOfficeUsers, ...dataProps } = data;
  return {
    queueResult: { data: queueMoves, availableOfficeUsers, ...dataProps },
    isLoading,
    isError,
    isSuccess,
    refetch,
  };
};

export const usePaymentRequestQueueQueries = ({
  sort,
  order,
  filters = [],
  currentPage = PAGINATION_PAGE_DEFAULT,
  currentPageSize = PAGINATION_PAGE_SIZE_DEFAULT,
  viewAsGBLOC,
  activeRole,
}) => {
<<<<<<< HEAD
  const {
    refetch,
    data = {},
    ...paymentRequestsQueueQuery
  } = useQuery(
    [PAYMENT_REQUESTS_QUEUE, { sort, order, filters, currentPage, currentPageSize, viewAsGBLOC }],
=======
  const { data = {}, ...paymentRequestsQueueQuery } = useQuery(
    [PAYMENT_REQUESTS_QUEUE, { sort, order, filters, currentPage, currentPageSize, viewAsGBLOC, activeRole }],
>>>>>>> f1308219
    ({ queryKey }) => getPaymentRequestsQueue(...queryKey),
  );

  const { isLoading, isError, isSuccess } = paymentRequestsQueueQuery;
  const { queuePaymentRequests, ...dataProps } = data;
  return {
    queueResult: { data: queuePaymentRequests, ...dataProps },
    isLoading,
    isError,
    isSuccess,
    refetch,
  };
};

export const useMovePaymentRequestsQueries = (moveCode) => {
  // This queries for the payment request
  const { data = [], ...movePaymentRequestsQuery } = useQuery([MOVE_PAYMENT_REQUESTS, moveCode], ({ queryKey }) =>
    getMovePaymentRequests(...queryKey),
  );
  const { data: move = {} } = useQuery([MOVES, moveCode], ({ queryKey }) => getMove(...queryKey));

  const mtoID = data[0]?.moveTaskOrderID || move?.id;

  const { data: mtoShipments, ...mtoShipmentQuery } = useQuery(
    [MTO_SHIPMENTS, mtoID, false],
    ({ queryKey }) => getMTOShipments(...queryKey),
    {
      enabled: !!mtoID,
    },
  );

  // attach all ppm documents to their respective ppm shipments
  const ppmDocsQueriesResults = useAddExpensesToPPMShipments(mtoShipments, moveCode);

  const orderId = move?.ordersId;
  const { data: { orders } = {}, ...orderQuery } = useQuery(
    [ORDERS, orderId],
    ({ queryKey }) => getOrder(...queryKey),
    {
      enabled: !!orderId,
    },
  );

  const order = Object.values(orders || {})?.[0];

  const { isLoading, isError, isSuccess } = getQueriesStatus([
    movePaymentRequestsQuery,
    mtoShipmentQuery,
    orderQuery,
    ...ppmDocsQueriesResults,
  ]);

  return {
    paymentRequests: data,
    order,
    mtoShipments,
    isLoading,
    isError,
    isSuccess,
    move,
  };
};

// send in a single report ID and get all shipment information
export const useEvaluationReportShipmentListQueries = (reportID) => {
  const { data: evaluationReport = {}, ...viewEvaluationReportQuery } = useQuery(
    [EVALUATION_REPORT, reportID],
    ({ queryKey }) => getEvaluationReportByID(...queryKey),
  );
  const moveId = evaluationReport?.moveID;
  const { data: mtoShipments, ...mtoShipmentQuery } = useQuery(
    [MTO_SHIPMENTS, moveId, false],
    ({ queryKey }) => getMTOShipments(...queryKey),
    {
      enabled: !!moveId,
    },
  );
  const { data: reportViolations, ...reportViolationsQuery } = useQuery(
    [REPORT_VIOLATIONS, reportID],
    ({ queryKey }) => getReportViolationsByReportID(...queryKey),
    {
      enabled: !!reportID,
    },
  );
  const { isLoading, isError, isSuccess } = getQueriesStatus([
    viewEvaluationReportQuery,
    reportViolationsQuery,
    mtoShipmentQuery,
  ]);

  return {
    evaluationReport,
    mtoShipments,
    reportViolations,
    isLoading,
    isError,
    isSuccess,
  };
};

// lookup a single evaluation report, single shipment associated with that report
export const useEvaluationReportQueries = (reportID) => {
  const { data: evaluationReport = {}, ...shipmentEvaluationReportQuery } = useQuery(
    [EVALUATION_REPORT, reportID],
    getEvaluationReportByID,
  );

  const shipmentID = evaluationReport?.shipmentID;

  const { data: mtoShipment = {}, ...mtoShipmentQuery } = useQuery(
    [MTO_SHIPMENT, shipmentID],
    ({ queryKey }) => getMTOShipmentByID(...queryKey),
    {
      enabled: !!shipmentID,
    },
  );

  const { data: reportViolations = [], ...reportViolationsQuery } = useQuery(
    [REPORT_VIOLATIONS, reportID],
    ({ queryKey }) => getReportViolationsByReportID(...queryKey),
    {
      enabled: !!reportID,
    },
  );

  const { isLoading, isError, isSuccess } = getQueriesStatus([
    shipmentEvaluationReportQuery,
    mtoShipmentQuery,
    reportViolationsQuery,
  ]);
  return {
    evaluationReport,
    mtoShipment,
    reportViolations,
    isLoading,
    isError,
    isSuccess,
  };
};

// Lookup all Evaluation Reports and associated move/shipment data
export const useEvaluationReportsQueries = (moveCode) => {
  const { data: move = {}, ...moveQuery } = useQuery([MOVES, moveCode], ({ queryKey }) => getMove(...queryKey));
  const moveId = move?.id;

  const { data: shipments, ...shipmentQuery } = useQuery(
    [MTO_SHIPMENTS, moveId, false],
    ({ queryKey }) => getMTOShipments(...queryKey),
    {
      enabled: !!moveId,
    },
  );
  const { data: shipmentEvaluationReports, ...shipmentEvaluationReportsQuery } = useQuery(
    [SHIPMENT_EVALUATION_REPORTS, moveId],
    ({ queryKey }) => getShipmentEvaluationReports(...queryKey),
    {
      enabled: !!moveId,
    },
  );
  const { data: counselingEvaluationReports, ...counselingEvaluationReportsQuery } = useQuery(
    [COUNSELING_EVALUATION_REPORTS, moveId],
    ({ queryKey }) => getCounselingEvaluationReports(...queryKey),
    {
      enabled: !!moveId,
    },
  );

  const { isLoading, isError, isSuccess } = getQueriesStatus([
    moveQuery,
    shipmentQuery,
    shipmentEvaluationReportsQuery,
    counselingEvaluationReportsQuery,
  ]);
  return {
    move,
    shipments,
    counselingEvaluationReports,
    shipmentEvaluationReports,
    isLoading,
    isError,
    isSuccess,
  };
};

export const usePWSViolationsQueries = () => {
  const { data: violations = [], ...pwsViolationsQuery } = useQuery([PWS_VIOLATIONS], ({ queryKey }) =>
    getPWSViolations(...queryKey),
  );

  return {
    violations,
    ...pwsViolationsQuery,
  };
};

export const useMoveDetailsQueries = (moveCode) => {
  // Get the orders info so we can get the uploaded_orders_id (which is a document id)
  const { data: move = {}, ...moveQuery } = useQuery({
    queryKey: [MOVES, moveCode],
    queryFn: ({ queryKey }) => getMove(...queryKey),
  });

  const moveId = move?.id;
  const orderId = move?.ordersId;

  const { data: { orders } = {}, ...orderQuery } = useQuery({
    queryKey: [ORDERS, orderId],
    queryFn: ({ queryKey }) => getOrder(...queryKey),
    options: {
      enabled: !!orderId,
    },
  });

  const order = Object.values(orders || {})?.[0];

  const { upload: orderDocuments, ...documentQuery } = useGetDocumentQuery(order.uploaded_order_id);

  const { data: mtoShipments, ...mtoShipmentQuery } = useQuery({
    queryKey: [MTO_SHIPMENTS, moveId, false],
    queryFn: ({ queryKey }) => getMTOShipments(...queryKey),
    options: {
      enabled: !!moveId,
    },
  });

  // attach ppm documents to their respective ppm shipments
  const ppmDocsQueriesResults = useAddExpensesToPPMShipments(mtoShipments, moveCode);

  const customerId = order?.customerID;
  const { data: { customer } = {}, ...customerQuery } = useQuery({
    queryKey: [CUSTOMER, customerId],
    queryFn: ({ queryKey }) => getCustomer(...queryKey),
    options: {
      enabled: !!customerId,
    },
  });
  const customerData = customer && Object.values(customer)[0];
  const closeoutOffice = move.closeoutOffice && move.closeoutOffice.name;

  // Must account for basic service items here not tied to a shipment
  const { data: mtoServiceItems, ...mtoServiceItemQuery } = useQuery({
    queryKey: [MTO_SERVICE_ITEMS, moveId, false],
    queryFn: ({ queryKey }) => getMTOServiceItems(...queryKey),
    options: { enabled: !!moveId },
  });

  const { isLoading, isError, isSuccess, errors } = getQueriesStatus([
    moveQuery,
    orderQuery,
    documentQuery,
    customerQuery,
    mtoShipmentQuery,
    mtoServiceItemQuery,
    ...ppmDocsQueriesResults,
  ]);

  return {
    move,
    order,
    orderDocuments,
    customerData,
    closeoutOffice,
    mtoShipments,
    mtoServiceItems,
    isLoading,
    isError,
    isSuccess,
    errors,
  };
};

export const usePrimeSimulatorAvailableMovesQueries = ({
  filters = [],
  currentPage = PAGINATION_PAGE_DEFAULT,
  currentPageSize = PAGINATION_PAGE_SIZE_DEFAULT,
}) => {
  const { data = {}, ...primeSimulatorAvailableMovesQuery } = useQuery(
    [PRIME_SIMULATOR_AVAILABLE_MOVES, { filters, currentPage, currentPageSize }],
    ({ queryKey }) => getPrimeSimulatorAvailableMoves(...queryKey),
  );
  const { isLoading, isError, isSuccess } = primeSimulatorAvailableMovesQuery;
  const { queueMoves, ...dataProps } = data;

  return {
    queueResult: { data: queueMoves, ...dataProps },
    isLoading,
    isError,
    isSuccess,
  };
};

export const usePrimeSimulatorGetMove = (moveCode) => {
  const { data: moveTaskOrder, ...primeSimulatorGetMoveQuery } = useQuery(
    [PRIME_SIMULATOR_MOVE, moveCode],
    ({ queryKey }) => getPrimeSimulatorMove(...queryKey),
  );

  const { isLoading, isError, isSuccess, errors } = getQueriesStatus([primeSimulatorGetMoveQuery]);
  return {
    moveTaskOrder,
    isLoading,
    isError,
    isSuccess,
    errors,
  };
};

export const useGHCGetMoveHistory = ({
  moveCode,
  currentPage = PAGINATION_PAGE_DEFAULT,
  currentPageSize = PAGINATION_PAGE_SIZE_DEFAULT,
}) => {
  const { data = {}, ...getGHCMoveHistoryQuery } = useQuery(
    [MOVE_HISTORY, { moveCode, currentPage, currentPageSize }],
    ({ queryKey }) => getMoveHistory(...queryKey),
  );
  const { isLoading, isError, isSuccess } = getQueriesStatus([getGHCMoveHistoryQuery]);
  const { historyRecords, ...dataProps } = data;
  return {
    queueResult: { data: historyRecords, ...dataProps },
    isLoading,
    isError,
    isSuccess,
  };
};

export const useMoveSearchQueries = ({
  sort,
  order,
  filters = [],
  currentPage = PAGINATION_PAGE_DEFAULT,
  currentPageSize = PAGINATION_PAGE_SIZE_DEFAULT,
}) => {
  const queryResult = useQuery(
    [QAE_MOVE_SEARCH, { sort, order, filters, currentPage, currentPageSize }],
    ({ queryKey }) => searchMoves(...queryKey),
    {
      enabled: filters.length > 0,
    },
  );
  const { data = {}, ...moveSearchQuery } = queryResult;
  const { isLoading, isError, isSuccess } = getQueriesStatus([moveSearchQuery]);
  const searchMovesResult = data.searchMoves;
  return {
    searchResult: { data: searchMovesResult, page: data.page, perPage: data.perPage, totalCount: data.totalCount },
    isLoading,
    isError,
    isSuccess,
  };
};

export const useCustomerSearchQueries = ({
  sort,
  order,
  filters = [],
  currentPage = PAGINATION_PAGE_DEFAULT,
  currentPageSize = PAGINATION_PAGE_SIZE_DEFAULT,
}) => {
  const queryResult = useQuery(
    [SC_CUSTOMER_SEARCH, { sort, order, filters, currentPage, currentPageSize }],
    ({ queryKey }) => searchCustomers(...queryKey),
    {
      enabled: filters.length > 0,
    },
  );
  const { data = {}, ...customerSearchQuery } = queryResult;
  const { isLoading, isError, isSuccess } = getQueriesStatus([customerSearchQuery]);
  const searchCustomersResult = data.searchCustomers;
  return {
    searchResult: { data: searchCustomersResult, page: data.page, perPage: data.perPage, totalCount: data.totalCount },
    isLoading,
    isError,
    isSuccess,
  };
};

export const useCustomerQuery = (customerId) => {
  const { data: { customer } = {}, ...customerQuery } = useQuery(
    [CUSTOMER, customerId],
    ({ queryKey }) => getCustomer(...queryKey),
    {
      enabled: !!customerId,
    },
  );
  const customerData = customer && Object.values(customer)[0];
  const { isLoading, isError, isSuccess } = getQueriesStatus([customerQuery]);
  return {
    customerData,
    isLoading,
    isError,
    isSuccess,
  };
};

export const useListGBLOCsQueries = () => {
  const { data = [], ...listGBLOCsQuery } = useQuery([GBLOCS, {}], ({ queryKey }) => getGBLOCs(...queryKey));
  const { isLoading, isError, isSuccess } = listGBLOCsQuery;
  const gblocs = data;
  return {
    result: gblocs,
    isLoading,
    isError,
    isSuccess,
  };
};<|MERGE_RESOLUTION|>--- conflicted
+++ resolved
@@ -574,18 +574,13 @@
   viewAsGBLOC,
   activeRole,
 }) => {
-<<<<<<< HEAD
   const {
     refetch,
     data = {},
     ...movesQueueQuery
-  } = useQuery([MOVES_QUEUE, { sort, order, filters, currentPage, currentPageSize, viewAsGBLOC }], ({ queryKey }) =>
-    getMovesQueue(...queryKey),
-=======
-  const { data = {}, ...movesQueueQuery } = useQuery(
+  } = useQuery(
     [MOVES_QUEUE, { sort, order, filters, currentPage, currentPageSize, viewAsGBLOC, activeRole }],
     ({ queryKey }) => getMovesQueue(...queryKey),
->>>>>>> f1308219
   );
   const { isLoading, isError, isSuccess } = movesQueueQuery;
   const { queueMoves, ...dataProps } = data;
@@ -594,7 +589,6 @@
     isLoading,
     isError,
     isSuccess,
-    refetch,
   };
 };
 
@@ -606,9 +600,12 @@
   currentPageSize = PAGINATION_PAGE_SIZE_DEFAULT,
   viewAsGBLOC,
 }) => {
-  const { data = {}, ...movesQueueQuery } = useQuery(
-    [MOVES_QUEUE, { sort, order, filters, currentPage, currentPageSize, viewAsGBLOC }],
-    ({ queryKey }) => getDestinationRequestsQueue(...queryKey),
+  const {
+    refetch,
+    data = {},
+    ...movesQueueQuery
+  } = useQuery([MOVES_QUEUE, { sort, order, filters, currentPage, currentPageSize, viewAsGBLOC }], ({ queryKey }) =>
+    getDestinationRequestsQueue(...queryKey),
   );
   const { isLoading, isError, isSuccess } = movesQueueQuery;
   const { queueMoves, ...dataProps } = data;
@@ -617,6 +614,7 @@
     isLoading,
     isError,
     isSuccess,
+    refetch,
   };
 };
 
@@ -693,17 +691,12 @@
   viewAsGBLOC,
   activeRole,
 }) => {
-<<<<<<< HEAD
   const {
     refetch,
     data = {},
     ...paymentRequestsQueueQuery
   } = useQuery(
-    [PAYMENT_REQUESTS_QUEUE, { sort, order, filters, currentPage, currentPageSize, viewAsGBLOC }],
-=======
-  const { data = {}, ...paymentRequestsQueueQuery } = useQuery(
     [PAYMENT_REQUESTS_QUEUE, { sort, order, filters, currentPage, currentPageSize, viewAsGBLOC, activeRole }],
->>>>>>> f1308219
     ({ queryKey }) => getPaymentRequestsQueue(...queryKey),
   );
 
