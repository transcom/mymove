/* eslint-disable import/prefer-default-export */
import { useQueries, useQuery } from '@tanstack/react-query';
import { generatePath } from 'react-router-dom';

import { servicesCounselingRoutes } from '../constants/routes';

import {
  getPaymentRequest,
  getMTOShipments,
  getMTOServiceItems,
  getOrder,
  getMove,
  getMoveHistory,
  getDocument,
  getMovesQueue,
  getPaymentRequestsQueue,
  getPPMDocuments,
  getServicesCounselingQueue,
  getMovePaymentRequests,
  getCustomer,
  getShipmentsPaymentSITBalance,
  getCustomerSupportRemarksForMove,
  getShipmentEvaluationReports,
  getCounselingEvaluationReports,
  searchMoves,
  getEvaluationReportByID,
  getPWSViolations,
  getReportViolationsByReportID,
  getMTOShipmentByID,
  getServicesCounselingPPMQueue,
  getPrimeSimulatorAvailableMoves,
  getPPMCloseout,
  getPPMSITEstimatedCost,
  getPPMActualWeight,
  searchCustomers,
  getGBLOCs,
} from 'services/ghcApi';
import { getLoggedInUserQueries } from 'services/internalApi';
import { getPrimeSimulatorMove } from 'services/primeApi';
import { getQueriesStatus } from 'utils/api';
import {
  PAYMENT_REQUESTS,
  MTO_SHIPMENTS,
  MTO_SERVICE_ITEMS,
  MOVES,
  MOVE_HISTORY,
  ORDERS,
  MOVE_PAYMENT_REQUESTS,
  ORDERS_DOCUMENTS,
  MOVES_QUEUE,
  PAYMENT_REQUESTS_QUEUE,
  USER,
  CUSTOMER,
  SERVICES_COUNSELING_QUEUE,
  SHIPMENTS_PAYMENT_SIT_BALANCE,
  PRIME_SIMULATOR_MOVE,
  CUSTOMER_SUPPORT_REMARKS,
  QAE_MOVE_SEARCH,
  SHIPMENT_EVALUATION_REPORTS,
  COUNSELING_EVALUATION_REPORTS,
  EVALUATION_REPORT,
  PWS_VIOLATIONS,
  REPORT_VIOLATIONS,
  MTO_SHIPMENT,
  DOCUMENTS,
  PRIME_SIMULATOR_AVAILABLE_MOVES,
  PPMCLOSEOUT,
  PPMACTUALWEIGHT,
  SC_CUSTOMER_SEARCH,
<<<<<<< HEAD
  PPMSIT_ESTIMATED_COST,
=======
  GBLOCS,
>>>>>>> 9529affa
} from 'constants/queryKeys';
import { PAGINATION_PAGE_DEFAULT, PAGINATION_PAGE_SIZE_DEFAULT } from 'constants/queues';

/**
 * Function that fetches and attaches weight tickets to corresponding ppmShipment objects on
 * each shipment in an array of MTO Shipments. This is used to incorporate the weight of PPM shipments
 * which is calculated from the net weights into various move-level weight calculations.
 *
 * @param {ShipmentShape[]} mtoShipments An array of MTO Shipments
 * @param {string} moveCode The move locator
 * @return {QueriesResults<any[]>} ppmDocsQueriesResults: an array of the documents queries for each PPM shipment in the mtoShipments array.
 */
const useAddWeightTicketsToPPMShipments = (mtoShipments, moveCode) => {
  // Filter for ppm shipments to get their documents(including weight tickets)
  const shipmentIDs = mtoShipments?.filter((shipment) => shipment.ppmShipment).map((shipment) => shipment.id) ?? [];

  // get ppm documents
  const ppmDocsQueriesResults = useQueries({
    queries: shipmentIDs?.map((shipmentID) => {
      return {
        queryKey: [DOCUMENTS, shipmentID],
        queryFn: ({ queryKey }) => getPPMDocuments(...queryKey),
        enabled: !!shipmentID,
        select: (data) => {
          // Shove the weight tickets into the corresponding ppmShipment object
          const shipment = mtoShipments.find((s) => s.id === shipmentID);
          shipment.ppmShipment.weightTickets = data.WeightTickets;
          // Attach the review url to each ppm shipment
          shipment.ppmShipment.reviewShipmentWeightsURL = generatePath(
            servicesCounselingRoutes.BASE_SHIPMENT_REVIEW_PATH,
            {
              moveCode,
              shipmentId: shipment.id,
            },
          );
        },
      };
    }),
  });
  return ppmDocsQueriesResults;
};

export const useUserQueries = () => {
  const { data = {}, ...userQuery } = useQuery([USER, false], ({ queryKey }) => getLoggedInUserQueries(...queryKey));
  const { isLoading, isError, isSuccess } = userQuery;

  return {
    data,
    isLoading,
    isError,
    isSuccess,
  };
};

export const useTXOMoveInfoQueries = (moveCode) => {
  const { data: move, ...moveQuery } = useQuery([MOVES, moveCode], ({ queryKey }) => getMove(...queryKey));
  const orderId = move?.ordersId;

  // get orders
  const { data: { orders } = {}, ...orderQuery } = useQuery(
    [ORDERS, orderId],
    ({ queryKey }) => getOrder(...queryKey),
    {
      enabled: !!orderId,
    },
  );

  // TODO - Need to refactor if we pass include customer in order payload
  // get customer
  const order = orders && Object.values(orders)[0];
  const customerId = order?.customerID;
  const { data: { customer } = {}, ...customerQuery } = useQuery(
    [CUSTOMER, customerId],
    ({ queryKey }) => getCustomer(...queryKey),
    {
      enabled: !!customerId,
    },
  );
  const customerData = customer && Object.values(customer)[0];
  const { isLoading, isError, isSuccess } = getQueriesStatus([moveQuery, orderQuery, customerQuery]);

  return {
    move,
    order,
    customerData,
    isLoading,
    isError,
    isSuccess,
  };
};

export const usePaymentRequestQueries = (paymentRequestId) => {
  // get payment request by ID
  const { data: { paymentRequests, paymentServiceItems } = {}, ...paymentRequestQuery } = useQuery(
    [PAYMENT_REQUESTS, paymentRequestId],
    ({ queryKey }) => getPaymentRequest(...queryKey),
  );

  const paymentRequest = paymentRequests && paymentRequests[`${paymentRequestId}`];
  const mtoID = paymentRequest?.moveTaskOrderID;

  const { data: mtoShipments, ...mtoShipmentQuery } = useQuery(
    [MTO_SHIPMENTS, mtoID, false],
    ({ queryKey }) => getMTOShipments(...queryKey),
    {
      enabled: !!mtoID,
    },
  );

  const { data: paymentSITBalances, ...shipmentsPaymentSITBalanceQuery } = useQuery(
    [SHIPMENTS_PAYMENT_SIT_BALANCE, paymentRequestId],
    ({ queryKey }) => getShipmentsPaymentSITBalance(...queryKey),
  );

  const shipmentsPaymentSITBalance = paymentSITBalances?.shipmentsPaymentSITBalance;

  const { isLoading, isError, isSuccess } = getQueriesStatus([
    paymentRequestQuery,
    mtoShipmentQuery,
    shipmentsPaymentSITBalanceQuery,
  ]);

  return {
    paymentRequest,
    paymentRequests,
    paymentServiceItems,
    mtoShipments,
    shipmentsPaymentSITBalance,
    isLoading,
    isError,
    isSuccess,
  };
};

export const useCustomerSupportRemarksQueries = (moveCode) => {
  const { data: customerSupportRemarks, ...customerSupportRemarksQuery } = useQuery(
    [CUSTOMER_SUPPORT_REMARKS, moveCode],
    ({ queryKey }) => getCustomerSupportRemarksForMove(...queryKey),
  );
  const { isLoading, isError, isSuccess } = getQueriesStatus([customerSupportRemarksQuery]);
  return {
    customerSupportRemarks,
    isLoading,
    isError,
    isSuccess,
  };
};

export const useEditShipmentQueries = (moveCode) => {
  // Get the orders info
  const { data: move = {}, ...moveQuery } = useQuery([MOVES, moveCode], ({ queryKey }) => getMove(...queryKey));

  const moveId = move?.id;
  const orderId = move?.ordersId;

  const { data: { orders } = {}, ...orderQuery } = useQuery(
    [ORDERS, orderId],
    ({ queryKey }) => getOrder(...queryKey),
    {
      enabled: !!orderId,
    },
  );

  const order = Object.values(orders || {})?.[0];

  const { data: mtoShipments, ...mtoShipmentQuery } = useQuery(
    [MTO_SHIPMENTS, moveId, false],
    ({ queryKey }) => getMTOShipments(...queryKey),
    {
      enabled: !!moveId,
    },
  );

  const { isLoading, isError, isSuccess } = getQueriesStatus([moveQuery, orderQuery, mtoShipmentQuery]);

  return {
    move,
    order,
    mtoShipments,
    isLoading,
    isError,
    isSuccess,
  };
};

export const usePPMShipmentDocsQueries = (shipmentId) => {
  const {
    data: mtoShipment,
    refetch: refetchMTOShipment,
    ...mtoShipmentQuery
  } = useQuery([MTO_SHIPMENT, shipmentId], ({ queryKey }) => getMTOShipmentByID(...queryKey), {
    refetchOnMount: true,
    staleTime: 0,
  });

  const { data: documents, ...documentsQuery } = useQuery(
    [DOCUMENTS, shipmentId],
    ({ queryKey }) => getPPMDocuments(...queryKey),
    {
      enabled: !!shipmentId,
    },
  );

  const ppmShipmentId = mtoShipment?.ppmShipment?.id;
  const { data: ppmActualWeight, ...ppmActualWeightQuery } = useQuery(
    [PPMACTUALWEIGHT, ppmShipmentId],
    ({ queryKey }) => getPPMActualWeight(...queryKey),
    {
      enabled: !!ppmShipmentId,
    },
  );

  const { isLoading, isError, isSuccess, isFetching } = getQueriesStatus([
    mtoShipmentQuery,
    documentsQuery,
    ppmActualWeightQuery,
  ]);
  return {
    mtoShipment,
    documents,
    ppmActualWeight,
    refetchMTOShipment,
    isLoading,
    isError,
    isSuccess,
    isFetching,
  };
};

export const usePPMCloseoutQuery = (ppmShipmentId) => {
  const { data: ppmCloseout = {}, ...ppmCloseoutQuery } = useQuery([PPMCLOSEOUT, ppmShipmentId], ({ queryKey }) =>
    getPPMCloseout(...queryKey),
  );

  const { isLoading, isError, isSuccess, isFetching } = getQueriesStatus([ppmCloseoutQuery]);

  return {
    ppmCloseout,
    isLoading,
    isError,
    isSuccess,
    isFetching,
  };
};

export const useGetPPMSITEstimatedCostQuery = (
  ppmShipmentId,
  sitLocation,
  sitEntryDate,
  sitDepartureDate,
  weightStored,
) => {
  const { data: estimatedCost, ...ppmSITEstimatedCostQuery } = useQuery(
    [PPMSIT_ESTIMATED_COST, ppmShipmentId, sitLocation, sitEntryDate, sitDepartureDate, weightStored],
    ({ queryKey }) => getPPMSITEstimatedCost(...queryKey),
  );

  const { isLoading, isError, isSuccess } = getQueriesStatus([ppmSITEstimatedCostQuery]);

  return {
    estimatedCost,
    isLoading,
    isError,
    isSuccess,
  };
};

export const useReviewShipmentWeightsQuery = (moveCode) => {
  const { data: move, ...moveQuery } = useQuery({
    queryKey: [MOVES, moveCode],
    queryFn: ({ queryKey }) => getMove(...queryKey),
  });
  const orderId = move?.ordersId;

  // get orders
  const { data: { orders } = {}, ...orderQuery } = useQuery({
    queryKey: [ORDERS, orderId],
    queryFn: ({ queryKey }) => getOrder(...queryKey),
    options: {
      enabled: !!orderId,
    },
  });
  const mtoID = move?.id;

  // get MTO shipments
  const { data: mtoShipments, ...mtoShipmentQuery } = useQuery({
    queryKey: [MTO_SHIPMENTS, mtoID, false],
    queryFn: ({ queryKey }) => getMTOShipments(...queryKey),
    options: {
      enabled: !!mtoID,
    },
  });

  // attach ppm documents to their respective ppm shipments
  const ppmDocsQueriesResults = useAddWeightTicketsToPPMShipments(mtoShipments, moveCode);

  const { isLoading, isError, isSuccess } = getQueriesStatus([
    moveQuery,
    orderQuery,
    mtoShipmentQuery,
    ...ppmDocsQueriesResults,
  ]);

  return {
    move,
    orders,
    mtoShipments,
    isLoading,
    isError,
    isSuccess,
  };
};

export const useMoveTaskOrderQueries = (moveCode) => {
  const { data: move, ...moveQuery } = useQuery([MOVES, moveCode], ({ queryKey }) => getMove(...queryKey));
  const orderId = move?.ordersId;

  // get orders
  const { data: { orders } = {}, ...orderQuery } = useQuery(
    [ORDERS, orderId],
    ({ queryKey }) => getOrder(...queryKey),
    {
      enabled: !!orderId,
    },
  );

  const mtoID = move?.id;

  // get MTO shipments
  const { data: mtoShipments, ...mtoShipmentQuery } = useQuery(
    [MTO_SHIPMENTS, mtoID, false],
    ({ queryKey }) => getMTOShipments(...queryKey),
    {
      enabled: !!mtoID,
    },
  );

  // get MTO service items
  const { data: mtoServiceItems, ...mtoServiceItemQuery } = useQuery(
    [MTO_SERVICE_ITEMS, mtoID, false],
    ({ queryKey }) => getMTOServiceItems(...queryKey),
    { enabled: !!mtoID },
  );

  // attach ppm documents to their respective ppm shipments
  const ppmDocsQueriesResults = useAddWeightTicketsToPPMShipments(mtoShipments, moveCode);

  const { isLoading, isError, isSuccess } = getQueriesStatus([
    moveQuery,
    orderQuery,
    mtoShipmentQuery,
    mtoServiceItemQuery,
    ...ppmDocsQueriesResults,
  ]);

  return {
    orders,
    move,
    mtoShipments,
    mtoServiceItems,
    isLoading,
    isError,
    isSuccess,
  };
};

export const useGetDocumentQuery = (documentId) => {
  const staleTime = 15 * 60000; // 15 * 60000 milliseconds = 15 mins
  const cacheTime = staleTime;
  const { data: { documents, uploads } = {}, ...documentsQuery } = useQuery(
    [ORDERS_DOCUMENTS, documentId],
    ({ queryKey }) => getDocument(...queryKey),
    {
      enabled: !!documentId,
      staleTime,
      cacheTime,
      refetchOnWindowFocus: false,
    },
  );

  const { isLoading, isError, isSuccess } = getQueriesStatus([documentsQuery]);

  return {
    documents,
    uploads,
    isLoading,
    isError,
    isSuccess,
  };
};

export const useOrdersDocumentQueries = (moveCode) => {
  // Get the orders info so we can get the uploaded_orders_id (which is a document id)
  const { data: move, ...moveQuery } = useQuery([MOVES, moveCode], ({ queryKey }) => getMove(...queryKey));

  const orderId = move?.ordersId;

  // get orders
  const { data: { orders } = {}, ...orderQuery } = useQuery(
    [ORDERS, orderId],
    ({ queryKey }) => getOrder(...queryKey),
    {
      enabled: !!orderId,
    },
  );

  const order = orders && orders[`${orderId}`];
  // eslint-disable-next-line camelcase
  const documentId = order?.uploaded_order_id;
  const amendedOrderDocumentId = order?.uploadedAmendedOrderID;

  // Get a document
  // TODO - "upload" instead of "uploads" is because of the schema.js entity name. Change to "uploads"
  const staleTime = 15 * 60000; // 15 * 60000 milliseconds = 15 mins
  const cacheTime = staleTime;
  const { data: { documents, upload } = {}, ...ordersDocumentsQuery } = useQuery(
    [ORDERS_DOCUMENTS, documentId],
    ({ queryKey }) => getDocument(...queryKey),
    {
      enabled: !!documentId,
      staleTime,
      cacheTime,
      refetchOnWindowFocus: false,
    },
  );

  const { data: { documents: amendedDocuments, upload: amendedUpload } = {}, ...amendedOrdersDocumentsQuery } =
    useQuery([ORDERS_DOCUMENTS, amendedOrderDocumentId], ({ queryKey }) => getDocument(...queryKey), {
      enabled: !!amendedOrderDocumentId,
      staleTime,
      cacheTime,
      refetchOnWindowFocus: false,
    });

  const { isLoading, isError, isSuccess } = getQueriesStatus([
    moveQuery,
    orderQuery,
    ordersDocumentsQuery,
    amendedOrdersDocumentsQuery,
  ]);

  return {
    move,
    orders,
    documents,
    amendedDocuments,
    upload,
    amendedUpload,
    isLoading,
    isError,
    isSuccess,
    amendedOrderDocumentId,
  };
};

export const useAmendedDocumentQueries = (amendedOrderDocumentId) => {
  const staleTime = 0;
  const cacheTime = staleTime;

  const { data: { documents: amendedDocuments, upload: amendedUpload } = {}, ...amendedOrdersDocumentsQuery } =
    useQuery([ORDERS_DOCUMENTS, amendedOrderDocumentId], ({ queryKey }) => getDocument(...queryKey), {
      enabled: !!amendedOrderDocumentId,
      staleTime,
      cacheTime,
      refetchOnWindowFocus: false,
    });

  const { isLoading, isError, isSuccess } = getQueriesStatus([amendedOrdersDocumentsQuery]);

  return {
    amendedDocuments,
    amendedUpload,
    isLoading,
    isError,
    isSuccess,
  };
};

export const useMovesQueueQueries = ({
  sort,
  order,
  filters = [],
  currentPage = PAGINATION_PAGE_DEFAULT,
  currentPageSize = PAGINATION_PAGE_SIZE_DEFAULT,
  viewAsGBLOC,
}) => {
  const { data = {}, ...movesQueueQuery } = useQuery(
    [MOVES_QUEUE, { sort, order, filters, currentPage, currentPageSize, viewAsGBLOC }],
    ({ queryKey }) => getMovesQueue(...queryKey),
  );
  const { isLoading, isError, isSuccess } = movesQueueQuery;
  const { queueMoves, ...dataProps } = data;
  return {
    queueResult: { data: queueMoves, ...dataProps },
    isLoading,
    isError,
    isSuccess,
  };
};

export const useServicesCounselingQueuePPMQueries = ({
  sort,
  order,
  filters = [],
  currentPage = PAGINATION_PAGE_DEFAULT,
  currentPageSize = PAGINATION_PAGE_SIZE_DEFAULT,
  viewAsGBLOC,
}) => {
  const { data = {}, ...servicesCounselingQueueQuery } = useQuery(
    [
      SERVICES_COUNSELING_QUEUE,
      { sort, order, filters, currentPage, currentPageSize, needsPPMCloseout: true, viewAsGBLOC },
    ],
    ({ queryKey }) => getServicesCounselingPPMQueue(...queryKey),
  );

  const { isLoading, isError, isSuccess } = servicesCounselingQueueQuery;
  const { queueMoves, ...dataProps } = data;
  return {
    queueResult: { data: queueMoves, ...dataProps },
    isLoading,
    isError,
    isSuccess,
  };
};

export const useServicesCounselingQueueQueries = ({
  sort,
  order,
  filters = [],
  currentPage = PAGINATION_PAGE_DEFAULT,
  currentPageSize = PAGINATION_PAGE_SIZE_DEFAULT,
  viewAsGBLOC,
}) => {
  const { data = {}, ...servicesCounselingQueueQuery } = useQuery(
    [
      SERVICES_COUNSELING_QUEUE,
      { sort, order, filters, currentPage, currentPageSize, needsPPMCloseout: false, viewAsGBLOC },
    ],
    ({ queryKey }) => getServicesCounselingQueue(...queryKey),
  );

  const { isLoading, isError, isSuccess } = servicesCounselingQueueQuery;
  const { queueMoves, ...dataProps } = data;
  return {
    queueResult: { data: queueMoves, ...dataProps },
    isLoading,
    isError,
    isSuccess,
  };
};

export const usePaymentRequestQueueQueries = ({
  sort,
  order,
  filters = [],
  currentPage = PAGINATION_PAGE_DEFAULT,
  currentPageSize = PAGINATION_PAGE_SIZE_DEFAULT,
  viewAsGBLOC,
}) => {
  const { data = {}, ...paymentRequestsQueueQuery } = useQuery(
    [PAYMENT_REQUESTS_QUEUE, { sort, order, filters, currentPage, currentPageSize, viewAsGBLOC }],
    ({ queryKey }) => getPaymentRequestsQueue(...queryKey),
  );

  const { isLoading, isError, isSuccess } = paymentRequestsQueueQuery;
  const { queuePaymentRequests, ...dataProps } = data;
  return {
    queueResult: { data: queuePaymentRequests, ...dataProps },
    isLoading,
    isError,
    isSuccess,
  };
};

export const useMovePaymentRequestsQueries = (moveCode) => {
  // This queries for the payment request
  const { data = [], ...movePaymentRequestsQuery } = useQuery([MOVE_PAYMENT_REQUESTS, moveCode], ({ queryKey }) =>
    getMovePaymentRequests(...queryKey),
  );
  const { data: move = {} } = useQuery([MOVES, moveCode], ({ queryKey }) => getMove(...queryKey));

  const mtoID = data[0]?.moveTaskOrderID || move?.id;

  const { data: mtoShipments, ...mtoShipmentQuery } = useQuery(
    [MTO_SHIPMENTS, mtoID, false],
    ({ queryKey }) => getMTOShipments(...queryKey),
    {
      enabled: !!mtoID,
    },
  );

  // attach ppm documents to their respective ppm shipments
  const ppmDocsQueriesResults = useAddWeightTicketsToPPMShipments(mtoShipments, moveCode);

  const orderId = move?.ordersId;
  const { data: { orders } = {}, ...orderQuery } = useQuery(
    [ORDERS, orderId],
    ({ queryKey }) => getOrder(...queryKey),
    {
      enabled: !!orderId,
    },
  );

  const order = Object.values(orders || {})?.[0];

  const { isLoading, isError, isSuccess } = getQueriesStatus([
    movePaymentRequestsQuery,
    mtoShipmentQuery,
    orderQuery,
    ...ppmDocsQueriesResults,
  ]);

  return {
    paymentRequests: data,
    order,
    mtoShipments,
    isLoading,
    isError,
    isSuccess,
    move,
  };
};

// send in a single report ID and get all shipment information
export const useEvaluationReportShipmentListQueries = (reportID) => {
  const { data: evaluationReport = {}, ...viewEvaluationReportQuery } = useQuery(
    [EVALUATION_REPORT, reportID],
    ({ queryKey }) => getEvaluationReportByID(...queryKey),
  );
  const moveId = evaluationReport?.moveID;
  const { data: mtoShipments, ...mtoShipmentQuery } = useQuery(
    [MTO_SHIPMENTS, moveId, false],
    ({ queryKey }) => getMTOShipments(...queryKey),
    {
      enabled: !!moveId,
    },
  );
  const { data: reportViolations, ...reportViolationsQuery } = useQuery(
    [REPORT_VIOLATIONS, reportID],
    ({ queryKey }) => getReportViolationsByReportID(...queryKey),
    {
      enabled: !!reportID,
    },
  );
  const { isLoading, isError, isSuccess } = getQueriesStatus([
    viewEvaluationReportQuery,
    reportViolationsQuery,
    mtoShipmentQuery,
  ]);

  return {
    evaluationReport,
    mtoShipments,
    reportViolations,
    isLoading,
    isError,
    isSuccess,
  };
};

// lookup a single evaluation report, single shipment associated with that report
export const useEvaluationReportQueries = (reportID) => {
  const { data: evaluationReport = {}, ...shipmentEvaluationReportQuery } = useQuery(
    [EVALUATION_REPORT, reportID],
    getEvaluationReportByID,
  );

  const shipmentID = evaluationReport?.shipmentID;

  const { data: mtoShipment = {}, ...mtoShipmentQuery } = useQuery(
    [MTO_SHIPMENT, shipmentID],
    ({ queryKey }) => getMTOShipmentByID(...queryKey),
    {
      enabled: !!shipmentID,
    },
  );

  const { data: reportViolations = [], ...reportViolationsQuery } = useQuery(
    [REPORT_VIOLATIONS, reportID],
    ({ queryKey }) => getReportViolationsByReportID(...queryKey),
    {
      enabled: !!reportID,
    },
  );

  const { isLoading, isError, isSuccess } = getQueriesStatus([
    shipmentEvaluationReportQuery,
    mtoShipmentQuery,
    reportViolationsQuery,
  ]);
  return {
    evaluationReport,
    mtoShipment,
    reportViolations,
    isLoading,
    isError,
    isSuccess,
  };
};

// Lookup all Evaluation Reports and associated move/shipment data
export const useEvaluationReportsQueries = (moveCode) => {
  const { data: move = {}, ...moveQuery } = useQuery([MOVES, moveCode], ({ queryKey }) => getMove(...queryKey));
  const moveId = move?.id;

  const { data: shipments, ...shipmentQuery } = useQuery(
    [MTO_SHIPMENTS, moveId, false],
    ({ queryKey }) => getMTOShipments(...queryKey),
    {
      enabled: !!moveId,
    },
  );
  const { data: shipmentEvaluationReports, ...shipmentEvaluationReportsQuery } = useQuery(
    [SHIPMENT_EVALUATION_REPORTS, moveId],
    ({ queryKey }) => getShipmentEvaluationReports(...queryKey),
    {
      enabled: !!moveId,
    },
  );
  const { data: counselingEvaluationReports, ...counselingEvaluationReportsQuery } = useQuery(
    [COUNSELING_EVALUATION_REPORTS, moveId],
    ({ queryKey }) => getCounselingEvaluationReports(...queryKey),
    {
      enabled: !!moveId,
    },
  );

  const { isLoading, isError, isSuccess } = getQueriesStatus([
    moveQuery,
    shipmentQuery,
    shipmentEvaluationReportsQuery,
    counselingEvaluationReportsQuery,
  ]);
  return {
    move,
    shipments,
    counselingEvaluationReports,
    shipmentEvaluationReports,
    isLoading,
    isError,
    isSuccess,
  };
};

export const usePWSViolationsQueries = () => {
  const { data: violations = [], ...pwsViolationsQuery } = useQuery([PWS_VIOLATIONS], ({ queryKey }) =>
    getPWSViolations(...queryKey),
  );

  return {
    violations,
    ...pwsViolationsQuery,
  };
};

export const useMoveDetailsQueries = (moveCode) => {
  // Get the orders info so we can get the uploaded_orders_id (which is a document id)
  const { data: move = {}, ...moveQuery } = useQuery({
    queryKey: [MOVES, moveCode],
    queryFn: ({ queryKey }) => getMove(...queryKey),
  });

  const moveId = move?.id;
  const orderId = move?.ordersId;

  const { data: { orders } = {}, ...orderQuery } = useQuery({
    queryKey: [ORDERS, orderId],
    queryFn: ({ queryKey }) => getOrder(...queryKey),
    options: {
      enabled: !!orderId,
    },
  });

  const order = Object.values(orders || {})?.[0];

  const { data: mtoShipments, ...mtoShipmentQuery } = useQuery({
    queryKey: [MTO_SHIPMENTS, moveId, false],
    queryFn: ({ queryKey }) => getMTOShipments(...queryKey),
    options: {
      enabled: !!moveId,
    },
  });

  // attach ppm documents to their respective ppm shipments
  const ppmDocsQueriesResults = useAddWeightTicketsToPPMShipments(mtoShipments, moveCode);

  const customerId = order?.customerID;
  const { data: { customer } = {}, ...customerQuery } = useQuery({
    queryKey: [CUSTOMER, customerId],
    queryFn: ({ queryKey }) => getCustomer(...queryKey),
    options: {
      enabled: !!customerId,
    },
  });
  const customerData = customer && Object.values(customer)[0];
  const closeoutOffice = move.closeoutOffice && move.closeoutOffice.name;

  // Must account for basic service items here not tied to a shipment
  const { data: mtoServiceItems, ...mtoServiceItemQuery } = useQuery({
    queryKey: [MTO_SERVICE_ITEMS, moveId, false],
    queryFn: ({ queryKey }) => getMTOServiceItems(...queryKey),
    options: { enabled: !!moveId },
  });

  const { isLoading, isError, isSuccess } = getQueriesStatus([
    moveQuery,
    orderQuery,
    customerQuery,
    mtoShipmentQuery,
    mtoServiceItemQuery,
    ...ppmDocsQueriesResults,
  ]);

  return {
    move,
    order,
    customerData,
    closeoutOffice,
    mtoShipments,
    mtoServiceItems,
    isLoading,
    isError,
    isSuccess,
  };
};

export const usePrimeSimulatorAvailableMovesQueries = ({
  filters = [],
  currentPage = PAGINATION_PAGE_DEFAULT,
  currentPageSize = PAGINATION_PAGE_SIZE_DEFAULT,
}) => {
  const { data = {}, ...primeSimulatorAvailableMovesQuery } = useQuery(
    [PRIME_SIMULATOR_AVAILABLE_MOVES, { filters, currentPage, currentPageSize }],
    ({ queryKey }) => getPrimeSimulatorAvailableMoves(...queryKey),
  );
  const { isLoading, isError, isSuccess } = primeSimulatorAvailableMovesQuery;
  const { queueMoves, ...dataProps } = data;

  return {
    queueResult: { data: queueMoves, ...dataProps },
    isLoading,
    isError,
    isSuccess,
  };
};

export const usePrimeSimulatorGetMove = (moveCode) => {
  const { data: moveTaskOrder, ...primeSimulatorGetMoveQuery } = useQuery(
    [PRIME_SIMULATOR_MOVE, moveCode],
    ({ queryKey }) => getPrimeSimulatorMove(...queryKey),
  );

  const { isLoading, isError, isSuccess } = getQueriesStatus([primeSimulatorGetMoveQuery]);
  return {
    moveTaskOrder,
    isLoading,
    isError,
    isSuccess,
  };
};

export const useGHCGetMoveHistory = ({
  moveCode,
  currentPage = PAGINATION_PAGE_DEFAULT,
  currentPageSize = PAGINATION_PAGE_SIZE_DEFAULT,
}) => {
  const { data = {}, ...getGHCMoveHistoryQuery } = useQuery(
    [MOVE_HISTORY, { moveCode, currentPage, currentPageSize }],
    ({ queryKey }) => getMoveHistory(...queryKey),
  );
  const { isLoading, isError, isSuccess } = getQueriesStatus([getGHCMoveHistoryQuery]);
  const { historyRecords, ...dataProps } = data;
  return {
    queueResult: { data: historyRecords, ...dataProps },
    isLoading,
    isError,
    isSuccess,
  };
};

export const useMoveSearchQueries = ({
  sort,
  order,
  filters = [],
  currentPage = PAGINATION_PAGE_DEFAULT,
  currentPageSize = PAGINATION_PAGE_SIZE_DEFAULT,
}) => {
  const queryResult = useQuery(
    [QAE_MOVE_SEARCH, { sort, order, filters, currentPage, currentPageSize }],
    ({ queryKey }) => searchMoves(...queryKey),
    {
      enabled: filters.length > 0,
    },
  );
  const { data = {}, ...moveSearchQuery } = queryResult;
  const { isLoading, isError, isSuccess } = getQueriesStatus([moveSearchQuery]);
  const searchMovesResult = data.searchMoves;
  return {
    searchResult: { data: searchMovesResult, page: data.page, perPage: data.perPage, totalCount: data.totalCount },
    isLoading,
    isError,
    isSuccess,
  };
};

export const useCustomerSearchQueries = ({
  sort,
  order,
  filters = [],
  currentPage = PAGINATION_PAGE_DEFAULT,
  currentPageSize = PAGINATION_PAGE_SIZE_DEFAULT,
}) => {
  const queryResult = useQuery(
    [SC_CUSTOMER_SEARCH, { sort, order, filters, currentPage, currentPageSize }],
    ({ queryKey }) => searchCustomers(...queryKey),
    {
      enabled: filters.length > 0,
    },
  );
  const { data = {}, ...customerSearchQuery } = queryResult;
  const { isLoading, isError, isSuccess } = getQueriesStatus([customerSearchQuery]);
  const searchCustomersResult = data.searchCustomers;
  return {
    searchResult: { data: searchCustomersResult, page: data.page, perPage: data.perPage, totalCount: data.totalCount },
    isLoading,
    isError,
    isSuccess,
  };
};

export const useCustomerQuery = (customerId) => {
  const { data: { customer } = {}, ...customerQuery } = useQuery(
    [CUSTOMER, customerId],
    ({ queryKey }) => getCustomer(...queryKey),
    {
      enabled: !!customerId,
    },
  );
  const customerData = customer && Object.values(customer)[0];
  const { isLoading, isError, isSuccess } = getQueriesStatus([customerQuery]);
  return {
    customerData,
    isLoading,
    isError,
    isSuccess,
  };
};

export const useListGBLOCsQueries = () => {
  const { data = [], ...listGBLOCsQuery } = useQuery([GBLOCS, {}], ({ queryKey }) => getGBLOCs(...queryKey));
  const { isLoading, isError, isSuccess } = listGBLOCsQuery;
  const gblocs = data;
  return {
    result: gblocs,
    isLoading,
    isError,
    isSuccess,
  };
};<|MERGE_RESOLUTION|>--- conflicted
+++ resolved
@@ -67,11 +67,8 @@
   PPMCLOSEOUT,
   PPMACTUALWEIGHT,
   SC_CUSTOMER_SEARCH,
-<<<<<<< HEAD
   PPMSIT_ESTIMATED_COST,
-=======
   GBLOCS,
->>>>>>> 9529affa
 } from 'constants/queryKeys';
 import { PAGINATION_PAGE_DEFAULT, PAGINATION_PAGE_SIZE_DEFAULT } from 'constants/queues';
 
