--- conflicted
+++ resolved
@@ -34,11 +34,8 @@
   getPPMActualWeight,
   searchCustomers,
   getGBLOCs,
-<<<<<<< HEAD
   getBulkAssignmentData,
-=======
   getDestinationRequestsQueue,
->>>>>>> 1a3a13ea
 } from 'services/ghcApi';
 import { getLoggedInUserQueries } from 'services/internalApi';
 import { getPrimeSimulatorMove } from 'services/primeApi';
