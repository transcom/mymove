/* eslint-disable import/prefer-default-export */
import { useQueries, useQuery } from '@tanstack/react-query';
import { generatePath } from 'react-router-dom';

import { servicesCounselingRoutes } from '../constants/routes';

import {
  getPaymentRequest,
  getMTOShipments,
  getMTOServiceItems,
  getOrder,
  getMove,
  getMoveHistory,
  getDocument,
  getMovesQueue,
  getPaymentRequestsQueue,
  getPPMDocuments,
  getServicesCounselingQueue,
  getMovePaymentRequests,
  getCustomer,
  getShipmentsPaymentSITBalance,
  getCustomerSupportRemarksForMove,
  getShipmentEvaluationReports,
  getCounselingEvaluationReports,
  searchMoves,
  getEvaluationReportByID,
  getPWSViolations,
  getReportViolationsByReportID,
  getMTOShipmentByID,
  getServicesCounselingPPMQueue,
  getPrimeSimulatorAvailableMoves,
  getPPMCloseout,
  getPPMSITEstimatedCost,
  getPPMActualWeight,
  searchCustomers,
  getGBLOCs,
  getDestinationRequestsQueue,
  getBulkAssignmentData,
} from 'services/ghcApi';
import { getLoggedInUserQueries } from 'services/internalApi';
import { getPrimeSimulatorMove } from 'services/primeApi';
import { getQueriesStatus } from 'utils/api';
import {
  PAYMENT_REQUESTS,
  MTO_SHIPMENTS,
  MTO_SERVICE_ITEMS,
  MOVES,
  MOVE_HISTORY,
  ORDERS,
  MOVE_PAYMENT_REQUESTS,
  ORDERS_DOCUMENTS,
  MOVES_QUEUE,
  PAYMENT_REQUESTS_QUEUE,
  USER,
  CUSTOMER,
  SERVICES_COUNSELING_QUEUE,
  SHIPMENTS_PAYMENT_SIT_BALANCE,
  PRIME_SIMULATOR_MOVE,
  CUSTOMER_SUPPORT_REMARKS,
  QAE_MOVE_SEARCH,
  SHIPMENT_EVALUATION_REPORTS,
  COUNSELING_EVALUATION_REPORTS,
  EVALUATION_REPORT,
  PWS_VIOLATIONS,
  REPORT_VIOLATIONS,
  MTO_SHIPMENT,
  DOCUMENTS,
  PRIME_SIMULATOR_AVAILABLE_MOVES,
  PPMCLOSEOUT,
  PPMACTUALWEIGHT,
  SC_CUSTOMER_SEARCH,
  PPMSIT_ESTIMATED_COST,
  GBLOCS,
} from 'constants/queryKeys';
import { PAGINATION_PAGE_DEFAULT, PAGINATION_PAGE_SIZE_DEFAULT } from 'constants/queues';

/**
 * Function that fetches and attaches weight tickets to corresponding ppmShipment objects on
 * each shipment in an array of MTO Shipments. This is used to incorporate the weight of PPM shipments
 * which is calculated from the net weights into various move-level weight calculations.
 *
 * @param {ShipmentShape[]} mtoShipments An array of MTO Shipments
 * @param {string} moveCode The move locator
 * @return {QueriesResults<any[]>} ppmDocsQueriesResults: an array of the documents queries for each PPM shipment in the mtoShipments array.
 */
const useAddExpensesToPPMShipments = (mtoShipments, moveCode) => {
  // Filter for ppm shipments to get their documents(including weight tickets)
  const shipmentIDs = mtoShipments?.filter((shipment) => shipment.ppmShipment).map((shipment) => shipment.id) ?? [];

  // get ppm documents
  const ppmDocsQueriesResults = useQueries({
    queries: shipmentIDs?.map((shipmentID) => {
      return {
        queryKey: [DOCUMENTS, shipmentID],
        queryFn: ({ queryKey }) => getPPMDocuments(...queryKey),
        enabled: !!shipmentID,
        select: (data) => {
          // Shove the weight tickets and other expenses into the corresponding ppmShipment object
          const shipment = mtoShipments.find((s) => s.id === shipmentID);
          shipment.ppmShipment.movingExpenses = data.MovingExpenses;
          shipment.ppmShipment.proGearWeightTickets = data.ProGearWeightTickets;
          shipment.ppmShipment.weightTickets = data.WeightTickets;
          // Attach the review url to each ppm shipment
          shipment.ppmShipment.reviewShipmentWeightsURL = generatePath(
            servicesCounselingRoutes.BASE_SHIPMENT_REVIEW_PATH,
            {
              moveCode,
              shipmentId: shipment.id,
            },
          );
        },
      };
    }),
  });
  return ppmDocsQueriesResults;
};

export const useUserQueries = () => {
  const { data = {}, ...userQuery } = useQuery([USER, false], ({ queryKey }) => getLoggedInUserQueries(...queryKey));
  const { isLoading, isError, isSuccess } = userQuery;

  return {
    data,
    isLoading,
    isError,
    isSuccess,
  };
};

export const useTXOMoveInfoQueries = (moveCode) => {
  const { data: move, ...moveQuery } = useQuery([MOVES, moveCode], ({ queryKey }) => getMove(...queryKey));
  const orderId = move?.ordersId;

  // get orders
  const { data: { orders } = {}, ...orderQuery } = useQuery(
    [ORDERS, orderId],
    ({ queryKey }) => getOrder(...queryKey),
    {
      enabled: !!orderId,
    },
  );

  // TODO - Need to refactor if we pass include customer in order payload
  // get customer
  const order = orders && Object.values(orders)[0];
  const customerId = order?.customerID;
  const { data: { customer } = {}, ...customerQuery } = useQuery(
    [CUSTOMER, customerId],
    ({ queryKey }) => getCustomer(...queryKey),
    {
      enabled: !!customerId,
    },
  );
  const customerData = customer && Object.values(customer)[0];
  const { isLoading, isError, isSuccess, errors } = getQueriesStatus([moveQuery, orderQuery, customerQuery]);

  return {
    move,
    order,
    customerData,
    isLoading,
    isError,
    isSuccess,
    errors,
  };
};

export const usePaymentRequestQueries = (paymentRequestId) => {
  // get payment request by ID
  const { data: { paymentRequests, paymentServiceItems } = {}, ...paymentRequestQuery } = useQuery(
    [PAYMENT_REQUESTS, paymentRequestId],
    ({ queryKey }) => getPaymentRequest(...queryKey),
  );

  const paymentRequest = paymentRequests && paymentRequests[`${paymentRequestId}`];
  const mtoID = paymentRequest?.moveTaskOrderID;

  const { data: mtoShipments, ...mtoShipmentQuery } = useQuery(
    [MTO_SHIPMENTS, mtoID, false],
    ({ queryKey }) => getMTOShipments(...queryKey),
    {
      enabled: !!mtoID,
    },
  );

  const { data: paymentSITBalances, ...shipmentsPaymentSITBalanceQuery } = useQuery(
    [SHIPMENTS_PAYMENT_SIT_BALANCE, paymentRequestId],
    ({ queryKey }) => getShipmentsPaymentSITBalance(...queryKey),
  );

  const shipmentsPaymentSITBalance = paymentSITBalances?.shipmentsPaymentSITBalance;

  const { isLoading, isError, isSuccess } = getQueriesStatus([
    paymentRequestQuery,
    mtoShipmentQuery,
    shipmentsPaymentSITBalanceQuery,
  ]);

  return {
    paymentRequest,
    paymentRequests,
    paymentServiceItems,
    mtoShipments,
    shipmentsPaymentSITBalance,
    isLoading,
    isError,
    isSuccess,
  };
};

export const useCustomerSupportRemarksQueries = (moveCode) => {
  const { data: customerSupportRemarks, ...customerSupportRemarksQuery } = useQuery(
    [CUSTOMER_SUPPORT_REMARKS, moveCode],
    ({ queryKey }) => getCustomerSupportRemarksForMove(...queryKey),
  );
  const { isLoading, isError, isSuccess } = getQueriesStatus([customerSupportRemarksQuery]);
  return {
    customerSupportRemarks,
    isLoading,
    isError,
    isSuccess,
  };
};

export const useBulkAssignmentQueries = (queueType) => {
  const { data: bulkAssignmentData, ...bulkAssignmentDataQuery } = useQuery([queueType], ({ queryKey }) =>
    getBulkAssignmentData(queryKey),
  );
  const { isLoading, isError, isSuccess } = getQueriesStatus([bulkAssignmentDataQuery]);
  return {
    bulkAssignmentData,
    isLoading,
    isError,
    isSuccess,
  };
};

export const useEditShipmentQueries = (moveCode) => {
  // Get the orders info
  const { data: move = {}, ...moveQuery } = useQuery([MOVES, moveCode], ({ queryKey }) => getMove(...queryKey));

  const moveId = move?.id;
  const orderId = move?.ordersId;

  const { data: { orders } = {}, ...orderQuery } = useQuery(
    [ORDERS, orderId],
    ({ queryKey }) => getOrder(...queryKey),
    {
      enabled: !!orderId,
    },
  );

  const order = Object.values(orders || {})?.[0];

  const { data: mtoShipments, ...mtoShipmentQuery } = useQuery(
    [MTO_SHIPMENTS, moveId, false],
    ({ queryKey }) => getMTOShipments(...queryKey),
    {
      enabled: !!moveId,
    },
  );

  const { isLoading, isError, isSuccess } = getQueriesStatus([moveQuery, orderQuery, mtoShipmentQuery]);

  return {
    move,
    order,
    mtoShipments,
    isLoading,
    isError,
    isSuccess,
  };
};

export const usePPMShipmentDocsQueries = (shipmentId) => {
  const {
    data: mtoShipment,
    refetch: refetchMTOShipment,
    ...mtoShipmentQuery
  } = useQuery([MTO_SHIPMENT, shipmentId], ({ queryKey }) => getMTOShipmentByID(...queryKey), {
    refetchOnMount: true,
    staleTime: 0,
  });

  const { data: documents, ...documentsQuery } = useQuery(
    [DOCUMENTS, shipmentId],
    ({ queryKey }) => getPPMDocuments(...queryKey),
    {
      enabled: !!shipmentId,
    },
  );

  const ppmShipmentId = mtoShipment?.ppmShipment?.id;
  const { data: ppmActualWeight, ...ppmActualWeightQuery } = useQuery(
    [PPMACTUALWEIGHT, ppmShipmentId],
    ({ queryKey }) => getPPMActualWeight(...queryKey),
    {
      enabled: !!ppmShipmentId,
    },
  );

  const { isLoading, isError, isSuccess, isFetching } = getQueriesStatus([
    mtoShipmentQuery,
    documentsQuery,
    ppmActualWeightQuery,
  ]);
  return {
    mtoShipment,
    documents,
    ppmActualWeight,
    refetchMTOShipment,
    isLoading,
    isError,
    isSuccess,
    isFetching,
  };
};

export const usePPMCloseoutQuery = (ppmShipmentId) => {
  const { data: ppmCloseout = {}, ...ppmCloseoutQuery } = useQuery([PPMCLOSEOUT, ppmShipmentId], ({ queryKey }) =>
    getPPMCloseout(...queryKey),
  );

  const { isLoading, isError, isSuccess, isFetching } = getQueriesStatus([ppmCloseoutQuery]);

  return {
    ppmCloseout,
    isLoading,
    isError,
    isSuccess,
    isFetching,
  };
};

export const useGetPPMSITEstimatedCostQuery = (
  ppmShipmentId,
  sitLocation,
  sitEntryDate,
  sitDepartureDate,
  weightStored,
) => {
  const { data: estimatedCost, ...ppmSITEstimatedCostQuery } = useQuery(
    [PPMSIT_ESTIMATED_COST, ppmShipmentId, sitLocation, sitEntryDate, sitDepartureDate, weightStored],
    ({ queryKey }) => getPPMSITEstimatedCost(...queryKey),
  );

  const { isLoading, isError, isSuccess } = getQueriesStatus([ppmSITEstimatedCostQuery]);

  return {
    estimatedCost,
    isLoading,
    isError,
    isSuccess,
  };
};

export const useReviewShipmentWeightsQuery = (moveCode) => {
  const { data: move, ...moveQuery } = useQuery({
    queryKey: [MOVES, moveCode],
    queryFn: ({ queryKey }) => getMove(...queryKey),
  });
  const orderId = move?.ordersId;

  // get orders
  const { data: { orders } = {}, ...orderQuery } = useQuery({
    queryKey: [ORDERS, orderId],
    queryFn: ({ queryKey }) => getOrder(...queryKey),
    options: {
      enabled: !!orderId,
    },
  });
  const mtoID = move?.id;

  // get MTO shipments
  const { data: mtoShipments, ...mtoShipmentQuery } = useQuery({
    queryKey: [MTO_SHIPMENTS, mtoID, false],
    queryFn: ({ queryKey }) => getMTOShipments(...queryKey),
    options: {
      enabled: !!mtoID,
    },
  });

  // attach ppm documents to their respective ppm shipments
  const ppmDocsQueriesResults = useAddExpensesToPPMShipments(mtoShipments, moveCode);

  const { isLoading, isError, isSuccess } = getQueriesStatus([
    moveQuery,
    orderQuery,
    mtoShipmentQuery,
    ...ppmDocsQueriesResults,
  ]);

  return {
    move,
    orders,
    mtoShipments,
    isLoading,
    isError,
    isSuccess,
  };
};

export const useMoveTaskOrderQueries = (moveCode) => {
  const { data: move, ...moveQuery } = useQuery([MOVES, moveCode], ({ queryKey }) => getMove(...queryKey));
  const orderId = move?.ordersId;

  // get orders
  const { data: { orders } = {}, ...orderQuery } = useQuery(
    [ORDERS, orderId],
    ({ queryKey }) => getOrder(...queryKey),
    {
      enabled: !!orderId,
    },
  );

  const mtoID = move?.id;

  // get MTO shipments
  const { data: mtoShipments, ...mtoShipmentQuery } = useQuery(
    [MTO_SHIPMENTS, mtoID, false],
    ({ queryKey }) => getMTOShipments(...queryKey),
    {
      enabled: !!mtoID,
    },
  );

  // get MTO service items
  const { data: mtoServiceItems, ...mtoServiceItemQuery } = useQuery(
    [MTO_SERVICE_ITEMS, mtoID, false],
    ({ queryKey }) => getMTOServiceItems(...queryKey),
    { enabled: !!mtoID },
  );

  // attach ppm documents to their respective ppm shipments
  const ppmDocsQueriesResults = useAddExpensesToPPMShipments(mtoShipments, moveCode);

  const { isLoading, isError, isSuccess } = getQueriesStatus([
    moveQuery,
    orderQuery,
    mtoShipmentQuery,
    mtoServiceItemQuery,
    ...ppmDocsQueriesResults,
  ]);

  return {
    orders,
    move,
    mtoShipments,
    mtoServiceItems,
    isLoading,
    isError,
    isSuccess,
  };
};

export const useGetDocumentQuery = (documentId) => {
  const staleTime = 15 * 60000; // 15 * 60000 milliseconds = 15 mins
  const cacheTime = staleTime;
  const { data: { documents, upload } = {}, ...documentsQuery } = useQuery(
    [ORDERS_DOCUMENTS, documentId],
    ({ queryKey }) => getDocument(...queryKey),
    {
      enabled: !!documentId,
      staleTime,
      cacheTime,
      refetchOnWindowFocus: false,
    },
  );

  const { isLoading, isError, isSuccess } = getQueriesStatus([documentsQuery]);

  return {
    documents,
    upload,
    isLoading,
    isError,
    isSuccess,
  };
};

export const useOrdersDocumentQueries = (moveCode) => {
  // Get the orders info so we can get the uploaded_orders_id (which is a document id)
  const { data: move, ...moveQuery } = useQuery([MOVES, moveCode], ({ queryKey }) => getMove(...queryKey));

  const orderId = move?.ordersId;

  // get orders
  const { data: { orders } = {}, ...orderQuery } = useQuery(
    [ORDERS, orderId],
    ({ queryKey }) => getOrder(...queryKey),
    {
      enabled: !!orderId,
    },
  );

  const order = orders && orders[`${orderId}`];
  // eslint-disable-next-line camelcase
  const documentId = order?.uploaded_order_id;
  const amendedOrderDocumentId = order?.uploadedAmendedOrderID;

  // Get a document
  // TODO - "upload" instead of "uploads" is because of the schema.js entity name. Change to "uploads"
  const staleTime = 15 * 60000; // 15 * 60000 milliseconds = 15 mins
  const cacheTime = staleTime;
  const { data: { documents, upload } = {}, ...ordersDocumentsQuery } = useQuery(
    [ORDERS_DOCUMENTS, documentId],
    ({ queryKey }) => getDocument(...queryKey),
    {
      enabled: !!documentId,
      staleTime,
      cacheTime,
      refetchOnWindowFocus: false,
    },
  );

  const { data: { documents: amendedDocuments, upload: amendedUpload } = {}, ...amendedOrdersDocumentsQuery } =
    useQuery([ORDERS_DOCUMENTS, amendedOrderDocumentId], ({ queryKey }) => getDocument(...queryKey), {
      enabled: !!amendedOrderDocumentId,
      staleTime,
      cacheTime,
      refetchOnWindowFocus: false,
    });

  const { isLoading, isError, isSuccess } = getQueriesStatus([
    moveQuery,
    orderQuery,
    ordersDocumentsQuery,
    amendedOrdersDocumentsQuery,
  ]);

  return {
    move,
    orders,
    documents,
    amendedDocuments,
    upload,
    amendedUpload,
    isLoading,
    isError,
    isSuccess,
    amendedOrderDocumentId,
  };
};

export const useAmendedDocumentQueries = (amendedOrderDocumentId) => {
  const staleTime = 0;
  const cacheTime = staleTime;

  const { data: { documents: amendedDocuments, upload: amendedUpload } = {}, ...amendedOrdersDocumentsQuery } =
    useQuery([ORDERS_DOCUMENTS, amendedOrderDocumentId], ({ queryKey }) => getDocument(...queryKey), {
      enabled: !!amendedOrderDocumentId,
      staleTime,
      cacheTime,
      refetchOnWindowFocus: false,
    });

  const { isLoading, isError, isSuccess } = getQueriesStatus([amendedOrdersDocumentsQuery]);

  return {
    amendedDocuments,
    amendedUpload,
    isLoading,
    isError,
    isSuccess,
  };
};

export const useMovesQueueQueries = ({
  sort,
  order,
  filters = [],
  currentPage = PAGINATION_PAGE_DEFAULT,
  currentPageSize = PAGINATION_PAGE_SIZE_DEFAULT,
  viewAsGBLOC,
  activeRole,
}) => {
<<<<<<< HEAD
  const {
    refetch,
    data = {},
    ...movesQueueQuery
  } = useQuery([MOVES_QUEUE, { sort, order, filters, currentPage, currentPageSize, viewAsGBLOC }], ({ queryKey }) =>
    getMovesQueue(...queryKey),
=======
  const { data = {}, ...movesQueueQuery } = useQuery(
    [MOVES_QUEUE, { sort, order, filters, currentPage, currentPageSize, viewAsGBLOC, activeRole }],
    ({ queryKey }) => getMovesQueue(...queryKey),
>>>>>>> cac96d84
  );
  const { isLoading, isError, isSuccess } = movesQueueQuery;
  const { queueMoves, ...dataProps } = data;
  return {
    queueResult: { data: queueMoves, ...dataProps },
    isLoading,
    isError,
    isSuccess,
    refetch,
  };
};

export const useDestinationRequestsQueueQueries = ({
  sort,
  order,
  filters = [],
  currentPage = PAGINATION_PAGE_DEFAULT,
  currentPageSize = PAGINATION_PAGE_SIZE_DEFAULT,
  viewAsGBLOC,
}) => {
  const { data = {}, ...movesQueueQuery } = useQuery(
    [MOVES_QUEUE, { sort, order, filters, currentPage, currentPageSize, viewAsGBLOC }],
    ({ queryKey }) => getDestinationRequestsQueue(...queryKey),
  );
  const { isLoading, isError, isSuccess } = movesQueueQuery;
  const { queueMoves, ...dataProps } = data;
  return {
    queueResult: { data: queueMoves, ...dataProps },
    isLoading,
    isError,
    isSuccess,
  };
};

export const useServicesCounselingQueuePPMQueries = ({
  sort,
  order,
  filters = [],
  currentPage = PAGINATION_PAGE_DEFAULT,
  currentPageSize = PAGINATION_PAGE_SIZE_DEFAULT,
  viewAsGBLOC,
  activeRole,
}) => {
  const {
    refetch,
    data = {},
    ...servicesCounselingQueueQuery
  } = useQuery(
    [
      SERVICES_COUNSELING_QUEUE,
      { sort, order, filters, currentPage, currentPageSize, needsPPMCloseout: true, viewAsGBLOC, activeRole },
    ],
    ({ queryKey }) => getServicesCounselingPPMQueue(...queryKey),
  );

  const { isLoading, isError, isSuccess } = servicesCounselingQueueQuery;
  const { queueMoves, ...dataProps } = data;
  return {
    queueResult: { data: queueMoves, ...dataProps },
    isLoading,
    isError,
    isSuccess,
    refetch,
  };
};

export const useServicesCounselingQueueQueries = ({
  sort,
  order,
  filters = [],
  currentPage = PAGINATION_PAGE_DEFAULT,
  currentPageSize = PAGINATION_PAGE_SIZE_DEFAULT,
  viewAsGBLOC,
  activeRole,
}) => {
  const {
    refetch,
    data = {},
    ...servicesCounselingQueueQuery
  } = useQuery(
    [
      SERVICES_COUNSELING_QUEUE,
      { sort, order, filters, currentPage, currentPageSize, needsPPMCloseout: false, viewAsGBLOC, activeRole },
    ],
    ({ queryKey }) => getServicesCounselingQueue(...queryKey),
  );

  const { isLoading, isError, isSuccess } = servicesCounselingQueueQuery;
  const { queueMoves, availableOfficeUsers, ...dataProps } = data;
  return {
    queueResult: { data: queueMoves, availableOfficeUsers, ...dataProps },
    isLoading,
    isError,
    isSuccess,
    refetch,
  };
};

export const usePaymentRequestQueueQueries = ({
  sort,
  order,
  filters = [],
  currentPage = PAGINATION_PAGE_DEFAULT,
  currentPageSize = PAGINATION_PAGE_SIZE_DEFAULT,
  viewAsGBLOC,
  activeRole,
}) => {
<<<<<<< HEAD
  const {
    refetch,
    data = {},
    ...paymentRequestsQueueQuery
  } = useQuery(
    [PAYMENT_REQUESTS_QUEUE, { sort, order, filters, currentPage, currentPageSize, viewAsGBLOC }],
=======
  const { data = {}, ...paymentRequestsQueueQuery } = useQuery(
    [PAYMENT_REQUESTS_QUEUE, { sort, order, filters, currentPage, currentPageSize, viewAsGBLOC, activeRole }],
>>>>>>> cac96d84
    ({ queryKey }) => getPaymentRequestsQueue(...queryKey),
  );

  const { isLoading, isError, isSuccess } = paymentRequestsQueueQuery;
  const { queuePaymentRequests, ...dataProps } = data;
  return {
    queueResult: { data: queuePaymentRequests, ...dataProps },
    isLoading,
    isError,
    isSuccess,
    refetch,
  };
};

export const useMovePaymentRequestsQueries = (moveCode) => {
  // This queries for the payment request
  const { data = [], ...movePaymentRequestsQuery } = useQuery([MOVE_PAYMENT_REQUESTS, moveCode], ({ queryKey }) =>
    getMovePaymentRequests(...queryKey),
  );
  const { data: move = {} } = useQuery([MOVES, moveCode], ({ queryKey }) => getMove(...queryKey));

  const mtoID = data[0]?.moveTaskOrderID || move?.id;

  const { data: mtoShipments, ...mtoShipmentQuery } = useQuery(
    [MTO_SHIPMENTS, mtoID, false],
    ({ queryKey }) => getMTOShipments(...queryKey),
    {
      enabled: !!mtoID,
    },
  );

  // attach all ppm documents to their respective ppm shipments
  const ppmDocsQueriesResults = useAddExpensesToPPMShipments(mtoShipments, moveCode);

  const orderId = move?.ordersId;
  const { data: { orders } = {}, ...orderQuery } = useQuery(
    [ORDERS, orderId],
    ({ queryKey }) => getOrder(...queryKey),
    {
      enabled: !!orderId,
    },
  );

  const order = Object.values(orders || {})?.[0];

  const { isLoading, isError, isSuccess } = getQueriesStatus([
    movePaymentRequestsQuery,
    mtoShipmentQuery,
    orderQuery,
    ...ppmDocsQueriesResults,
  ]);

  return {
    paymentRequests: data,
    order,
    mtoShipments,
    isLoading,
    isError,
    isSuccess,
    move,
  };
};

// send in a single report ID and get all shipment information
export const useEvaluationReportShipmentListQueries = (reportID) => {
  const { data: evaluationReport = {}, ...viewEvaluationReportQuery } = useQuery(
    [EVALUATION_REPORT, reportID],
    ({ queryKey }) => getEvaluationReportByID(...queryKey),
  );
  const moveId = evaluationReport?.moveID;
  const { data: mtoShipments, ...mtoShipmentQuery } = useQuery(
    [MTO_SHIPMENTS, moveId, false],
    ({ queryKey }) => getMTOShipments(...queryKey),
    {
      enabled: !!moveId,
    },
  );
  const { data: reportViolations, ...reportViolationsQuery } = useQuery(
    [REPORT_VIOLATIONS, reportID],
    ({ queryKey }) => getReportViolationsByReportID(...queryKey),
    {
      enabled: !!reportID,
    },
  );
  const { isLoading, isError, isSuccess } = getQueriesStatus([
    viewEvaluationReportQuery,
    reportViolationsQuery,
    mtoShipmentQuery,
  ]);

  return {
    evaluationReport,
    mtoShipments,
    reportViolations,
    isLoading,
    isError,
    isSuccess,
  };
};

// lookup a single evaluation report, single shipment associated with that report
export const useEvaluationReportQueries = (reportID) => {
  const { data: evaluationReport = {}, ...shipmentEvaluationReportQuery } = useQuery(
    [EVALUATION_REPORT, reportID],
    getEvaluationReportByID,
  );

  const shipmentID = evaluationReport?.shipmentID;

  const { data: mtoShipment = {}, ...mtoShipmentQuery } = useQuery(
    [MTO_SHIPMENT, shipmentID],
    ({ queryKey }) => getMTOShipmentByID(...queryKey),
    {
      enabled: !!shipmentID,
    },
  );

  const { data: reportViolations = [], ...reportViolationsQuery } = useQuery(
    [REPORT_VIOLATIONS, reportID],
    ({ queryKey }) => getReportViolationsByReportID(...queryKey),
    {
      enabled: !!reportID,
    },
  );

  const { isLoading, isError, isSuccess } = getQueriesStatus([
    shipmentEvaluationReportQuery,
    mtoShipmentQuery,
    reportViolationsQuery,
  ]);
  return {
    evaluationReport,
    mtoShipment,
    reportViolations,
    isLoading,
    isError,
    isSuccess,
  };
};

// Lookup all Evaluation Reports and associated move/shipment data
export const useEvaluationReportsQueries = (moveCode) => {
  const { data: move = {}, ...moveQuery } = useQuery([MOVES, moveCode], ({ queryKey }) => getMove(...queryKey));
  const moveId = move?.id;

  const { data: shipments, ...shipmentQuery } = useQuery(
    [MTO_SHIPMENTS, moveId, false],
    ({ queryKey }) => getMTOShipments(...queryKey),
    {
      enabled: !!moveId,
    },
  );
  const { data: shipmentEvaluationReports, ...shipmentEvaluationReportsQuery } = useQuery(
    [SHIPMENT_EVALUATION_REPORTS, moveId],
    ({ queryKey }) => getShipmentEvaluationReports(...queryKey),
    {
      enabled: !!moveId,
    },
  );
  const { data: counselingEvaluationReports, ...counselingEvaluationReportsQuery } = useQuery(
    [COUNSELING_EVALUATION_REPORTS, moveId],
    ({ queryKey }) => getCounselingEvaluationReports(...queryKey),
    {
      enabled: !!moveId,
    },
  );

  const { isLoading, isError, isSuccess } = getQueriesStatus([
    moveQuery,
    shipmentQuery,
    shipmentEvaluationReportsQuery,
    counselingEvaluationReportsQuery,
  ]);
  return {
    move,
    shipments,
    counselingEvaluationReports,
    shipmentEvaluationReports,
    isLoading,
    isError,
    isSuccess,
  };
};

export const usePWSViolationsQueries = () => {
  const { data: violations = [], ...pwsViolationsQuery } = useQuery([PWS_VIOLATIONS], ({ queryKey }) =>
    getPWSViolations(...queryKey),
  );

  return {
    violations,
    ...pwsViolationsQuery,
  };
};

export const useMoveDetailsQueries = (moveCode) => {
  // Get the orders info so we can get the uploaded_orders_id (which is a document id)
  const { data: move = {}, ...moveQuery } = useQuery({
    queryKey: [MOVES, moveCode],
    queryFn: ({ queryKey }) => getMove(...queryKey),
  });

  const moveId = move?.id;
  const orderId = move?.ordersId;

  const { data: { orders } = {}, ...orderQuery } = useQuery({
    queryKey: [ORDERS, orderId],
    queryFn: ({ queryKey }) => getOrder(...queryKey),
    options: {
      enabled: !!orderId,
    },
  });

  const order = Object.values(orders || {})?.[0];

  const { upload: orderDocuments, ...documentQuery } = useGetDocumentQuery(order.uploaded_order_id);

  const { data: mtoShipments, ...mtoShipmentQuery } = useQuery({
    queryKey: [MTO_SHIPMENTS, moveId, false],
    queryFn: ({ queryKey }) => getMTOShipments(...queryKey),
    options: {
      enabled: !!moveId,
    },
  });

  // attach ppm documents to their respective ppm shipments
  const ppmDocsQueriesResults = useAddExpensesToPPMShipments(mtoShipments, moveCode);

  const customerId = order?.customerID;
  const { data: { customer } = {}, ...customerQuery } = useQuery({
    queryKey: [CUSTOMER, customerId],
    queryFn: ({ queryKey }) => getCustomer(...queryKey),
    options: {
      enabled: !!customerId,
    },
  });
  const customerData = customer && Object.values(customer)[0];
  const closeoutOffice = move.closeoutOffice && move.closeoutOffice.name;

  // Must account for basic service items here not tied to a shipment
  const { data: mtoServiceItems, ...mtoServiceItemQuery } = useQuery({
    queryKey: [MTO_SERVICE_ITEMS, moveId, false],
    queryFn: ({ queryKey }) => getMTOServiceItems(...queryKey),
    options: { enabled: !!moveId },
  });

  const { isLoading, isError, isSuccess, errors } = getQueriesStatus([
    moveQuery,
    orderQuery,
    documentQuery,
    customerQuery,
    mtoShipmentQuery,
    mtoServiceItemQuery,
    ...ppmDocsQueriesResults,
  ]);

  return {
    move,
    order,
    orderDocuments,
    customerData,
    closeoutOffice,
    mtoShipments,
    mtoServiceItems,
    isLoading,
    isError,
    isSuccess,
    errors,
  };
};

export const usePrimeSimulatorAvailableMovesQueries = ({
  filters = [],
  currentPage = PAGINATION_PAGE_DEFAULT,
  currentPageSize = PAGINATION_PAGE_SIZE_DEFAULT,
}) => {
  const { data = {}, ...primeSimulatorAvailableMovesQuery } = useQuery(
    [PRIME_SIMULATOR_AVAILABLE_MOVES, { filters, currentPage, currentPageSize }],
    ({ queryKey }) => getPrimeSimulatorAvailableMoves(...queryKey),
  );
  const { isLoading, isError, isSuccess } = primeSimulatorAvailableMovesQuery;
  const { queueMoves, ...dataProps } = data;

  return {
    queueResult: { data: queueMoves, ...dataProps },
    isLoading,
    isError,
    isSuccess,
  };
};

export const usePrimeSimulatorGetMove = (moveCode) => {
  const { data: moveTaskOrder, ...primeSimulatorGetMoveQuery } = useQuery(
    [PRIME_SIMULATOR_MOVE, moveCode],
    ({ queryKey }) => getPrimeSimulatorMove(...queryKey),
  );

  const { isLoading, isError, isSuccess, errors } = getQueriesStatus([primeSimulatorGetMoveQuery]);
  return {
    moveTaskOrder,
    isLoading,
    isError,
    isSuccess,
    errors,
  };
};

export const useGHCGetMoveHistory = ({
  moveCode,
  currentPage = PAGINATION_PAGE_DEFAULT,
  currentPageSize = PAGINATION_PAGE_SIZE_DEFAULT,
}) => {
  const { data = {}, ...getGHCMoveHistoryQuery } = useQuery(
    [MOVE_HISTORY, { moveCode, currentPage, currentPageSize }],
    ({ queryKey }) => getMoveHistory(...queryKey),
  );
  const { isLoading, isError, isSuccess } = getQueriesStatus([getGHCMoveHistoryQuery]);
  const { historyRecords, ...dataProps } = data;
  return {
    queueResult: { data: historyRecords, ...dataProps },
    isLoading,
    isError,
    isSuccess,
  };
};

export const useMoveSearchQueries = ({
  sort,
  order,
  filters = [],
  currentPage = PAGINATION_PAGE_DEFAULT,
  currentPageSize = PAGINATION_PAGE_SIZE_DEFAULT,
}) => {
  const queryResult = useQuery(
    [QAE_MOVE_SEARCH, { sort, order, filters, currentPage, currentPageSize }],
    ({ queryKey }) => searchMoves(...queryKey),
    {
      enabled: filters.length > 0,
    },
  );
  const { data = {}, ...moveSearchQuery } = queryResult;
  const { isLoading, isError, isSuccess } = getQueriesStatus([moveSearchQuery]);
  const searchMovesResult = data.searchMoves;
  return {
    searchResult: { data: searchMovesResult, page: data.page, perPage: data.perPage, totalCount: data.totalCount },
    isLoading,
    isError,
    isSuccess,
  };
};

export const useCustomerSearchQueries = ({
  sort,
  order,
  filters = [],
  currentPage = PAGINATION_PAGE_DEFAULT,
  currentPageSize = PAGINATION_PAGE_SIZE_DEFAULT,
}) => {
  const queryResult = useQuery(
    [SC_CUSTOMER_SEARCH, { sort, order, filters, currentPage, currentPageSize }],
    ({ queryKey }) => searchCustomers(...queryKey),
    {
      enabled: filters.length > 0,
    },
  );
  const { data = {}, ...customerSearchQuery } = queryResult;
  const { isLoading, isError, isSuccess } = getQueriesStatus([customerSearchQuery]);
  const searchCustomersResult = data.searchCustomers;
  return {
    searchResult: { data: searchCustomersResult, page: data.page, perPage: data.perPage, totalCount: data.totalCount },
    isLoading,
    isError,
    isSuccess,
  };
};

export const useCustomerQuery = (customerId) => {
  const { data: { customer } = {}, ...customerQuery } = useQuery(
    [CUSTOMER, customerId],
    ({ queryKey }) => getCustomer(...queryKey),
    {
      enabled: !!customerId,
    },
  );
  const customerData = customer && Object.values(customer)[0];
  const { isLoading, isError, isSuccess } = getQueriesStatus([customerQuery]);
  return {
    customerData,
    isLoading,
    isError,
    isSuccess,
  };
};

export const useListGBLOCsQueries = () => {
  const { data = [], ...listGBLOCsQuery } = useQuery([GBLOCS, {}], ({ queryKey }) => getGBLOCs(...queryKey));
  const { isLoading, isError, isSuccess } = listGBLOCsQuery;
  const gblocs = data;
  return {
    result: gblocs,
    isLoading,
    isError,
    isSuccess,
  };
};<|MERGE_RESOLUTION|>--- conflicted
+++ resolved
@@ -574,18 +574,9 @@
   viewAsGBLOC,
   activeRole,
 }) => {
-<<<<<<< HEAD
-  const {
-    refetch,
-    data = {},
-    ...movesQueueQuery
-  } = useQuery([MOVES_QUEUE, { sort, order, filters, currentPage, currentPageSize, viewAsGBLOC }], ({ queryKey }) =>
-    getMovesQueue(...queryKey),
-=======
   const { data = {}, ...movesQueueQuery } = useQuery(
     [MOVES_QUEUE, { sort, order, filters, currentPage, currentPageSize, viewAsGBLOC, activeRole }],
     ({ queryKey }) => getMovesQueue(...queryKey),
->>>>>>> cac96d84
   );
   const { isLoading, isError, isSuccess } = movesQueueQuery;
   const { queueMoves, ...dataProps } = data;
@@ -594,7 +585,6 @@
     isLoading,
     isError,
     isSuccess,
-    refetch,
   };
 };
 
@@ -606,9 +596,12 @@
   currentPageSize = PAGINATION_PAGE_SIZE_DEFAULT,
   viewAsGBLOC,
 }) => {
-  const { data = {}, ...movesQueueQuery } = useQuery(
-    [MOVES_QUEUE, { sort, order, filters, currentPage, currentPageSize, viewAsGBLOC }],
-    ({ queryKey }) => getDestinationRequestsQueue(...queryKey),
+  const {
+    refetch,
+    data = {},
+    ...movesQueueQuery
+  } = useQuery([MOVES_QUEUE, { sort, order, filters, currentPage, currentPageSize, viewAsGBLOC }], ({ queryKey }) =>
+    getDestinationRequestsQueue(...queryKey),
   );
   const { isLoading, isError, isSuccess } = movesQueueQuery;
   const { queueMoves, ...dataProps } = data;
@@ -617,6 +610,7 @@
     isLoading,
     isError,
     isSuccess,
+    refetch,
   };
 };
 
@@ -693,17 +687,12 @@
   viewAsGBLOC,
   activeRole,
 }) => {
-<<<<<<< HEAD
   const {
     refetch,
     data = {},
     ...paymentRequestsQueueQuery
   } = useQuery(
-    [PAYMENT_REQUESTS_QUEUE, { sort, order, filters, currentPage, currentPageSize, viewAsGBLOC }],
-=======
-  const { data = {}, ...paymentRequestsQueueQuery } = useQuery(
     [PAYMENT_REQUESTS_QUEUE, { sort, order, filters, currentPage, currentPageSize, viewAsGBLOC, activeRole }],
->>>>>>> cac96d84
     ({ queryKey }) => getPaymentRequestsQueue(...queryKey),
   );
 
