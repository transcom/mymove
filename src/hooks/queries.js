/* eslint-disable import/prefer-default-export */
import { useQueries, useQuery } from '@tanstack/react-query';
import { generatePath } from 'react-router-dom';

import { servicesCounselingRoutes } from '../constants/routes';

import {
  getPaymentRequest,
  getMTOShipments,
  getMTOServiceItems,
  getOrder,
  getMove,
  getMoveHistory,
  getDocument,
  getMovesQueue,
  getPaymentRequestsQueue,
  getPPMDocuments,
  getServicesCounselingQueue,
  getMovePaymentRequests,
  getCustomer,
  getShipmentsPaymentSITBalance,
  getCustomerSupportRemarksForMove,
  getShipmentEvaluationReports,
  getCounselingEvaluationReports,
  searchMoves,
  getEvaluationReportByID,
  getPWSViolations,
  getReportViolationsByReportID,
  getMTOShipmentByID,
  getServicesCounselingPPMQueue,
  getPrimeSimulatorAvailableMoves,
  getPPMCloseout,
  getPPMSITEstimatedCost,
  getPPMActualWeight,
  searchCustomers,
} from 'services/ghcApi';
import { getLoggedInUserQueries } from 'services/internalApi';
import { getPrimeSimulatorMove } from 'services/primeApi';
import { getQueriesStatus } from 'utils/api';
import {
  PAYMENT_REQUESTS,
  MTO_SHIPMENTS,
  MTO_SERVICE_ITEMS,
  MOVES,
  MOVE_HISTORY,
  ORDERS,
  MOVE_PAYMENT_REQUESTS,
  ORDERS_DOCUMENTS,
  MOVES_QUEUE,
  PAYMENT_REQUESTS_QUEUE,
  USER,
  CUSTOMER,
  SERVICES_COUNSELING_QUEUE,
  SHIPMENTS_PAYMENT_SIT_BALANCE,
  PRIME_SIMULATOR_MOVE,
  CUSTOMER_SUPPORT_REMARKS,
  QAE_MOVE_SEARCH,
  SHIPMENT_EVALUATION_REPORTS,
  COUNSELING_EVALUATION_REPORTS,
  EVALUATION_REPORT,
  PWS_VIOLATIONS,
  REPORT_VIOLATIONS,
  MTO_SHIPMENT,
  DOCUMENTS,
  PRIME_SIMULATOR_AVAILABLE_MOVES,
  PPMCLOSEOUT,
  PPMACTUALWEIGHT,
  SC_CUSTOMER_SEARCH,
  PPMSIT_ESTIMATED_COST,
} from 'constants/queryKeys';
import { PAGINATION_PAGE_DEFAULT, PAGINATION_PAGE_SIZE_DEFAULT } from 'constants/queues';

/**
 * Function that fetches and attaches weight tickets to corresponding ppmShipment objects on
 * each shipment in an array of MTO Shipments. This is used to incorporate the weight of PPM shipments
 * which is calculated from the net weights into various move-level weight calculations.
 *
 * @param {ShipmentShape[]} mtoShipments An array of MTO Shipments
 * @param {string} moveCode The move locator
 * @return {QueriesResults<any[]>} ppmDocsQueriesResults: an array of the documents queries for each PPM shipment in the mtoShipments array.
 */
const useAddWeightTicketsToPPMShipments = (mtoShipments, moveCode) => {
  // Filter for ppm shipments to get their documents(including weight tickets)
  const shipmentIDs = mtoShipments?.filter((shipment) => shipment.ppmShipment).map((shipment) => shipment.id) ?? [];

  // get ppm documents
  const ppmDocsQueriesResults = useQueries({
    queries: shipmentIDs?.map((shipmentID) => {
      return {
        queryKey: [DOCUMENTS, shipmentID],
        queryFn: ({ queryKey }) => getPPMDocuments(...queryKey),
        enabled: !!shipmentID,
        select: (data) => {
          // Shove the weight tickets into the corresponding ppmShipment object
          const shipment = mtoShipments.find((s) => s.id === shipmentID);
          shipment.ppmShipment.weightTickets = data.WeightTickets;
          // Attach the review url to each ppm shipment
          shipment.ppmShipment.reviewShipmentWeightsURL = generatePath(
            servicesCounselingRoutes.BASE_SHIPMENT_REVIEW_PATH,
            {
              moveCode,
              shipmentId: shipment.id,
            },
          );
        },
      };
    }),
  });
  return ppmDocsQueriesResults;
};

export const useUserQueries = () => {
  const { data = {}, ...userQuery } = useQuery([USER, false], ({ queryKey }) => getLoggedInUserQueries(...queryKey));
  const { isLoading, isError, isSuccess } = userQuery;

  return {
    data,
    isLoading,
    isError,
    isSuccess,
  };
};

export const useTXOMoveInfoQueries = (moveCode) => {
  const { data: move, ...moveQuery } = useQuery([MOVES, moveCode], ({ queryKey }) => getMove(...queryKey));
  const orderId = move?.ordersId;

  // get orders
  const { data: { orders } = {}, ...orderQuery } = useQuery(
    [ORDERS, orderId],
    ({ queryKey }) => getOrder(...queryKey),
    {
      enabled: !!orderId,
    },
  );

  // TODO - Need to refactor if we pass include customer in order payload
  // get customer
  const order = orders && Object.values(orders)[0];
  const customerId = order?.customerID;
  const { data: { customer } = {}, ...customerQuery } = useQuery(
    [CUSTOMER, customerId],
    ({ queryKey }) => getCustomer(...queryKey),
    {
      enabled: !!customerId,
    },
  );
  const customerData = customer && Object.values(customer)[0];
  const { isLoading, isError, isSuccess } = getQueriesStatus([moveQuery, orderQuery, customerQuery]);

  return {
    move,
    order,
    customerData,
    isLoading,
    isError,
    isSuccess,
  };
};

export const usePaymentRequestQueries = (paymentRequestId) => {
  // get payment request by ID
  const { data: { paymentRequests, paymentServiceItems } = {}, ...paymentRequestQuery } = useQuery(
    [PAYMENT_REQUESTS, paymentRequestId],
    ({ queryKey }) => getPaymentRequest(...queryKey),
  );

  const paymentRequest = paymentRequests && paymentRequests[`${paymentRequestId}`];
  const mtoID = paymentRequest?.moveTaskOrderID;

  const { data: mtoShipments, ...mtoShipmentQuery } = useQuery(
    [MTO_SHIPMENTS, mtoID, false],
    ({ queryKey }) => getMTOShipments(...queryKey),
    {
      enabled: !!mtoID,
    },
  );

  const { data: paymentSITBalances, ...shipmentsPaymentSITBalanceQuery } = useQuery(
    [SHIPMENTS_PAYMENT_SIT_BALANCE, paymentRequestId],
    ({ queryKey }) => getShipmentsPaymentSITBalance(...queryKey),
  );

  const shipmentsPaymentSITBalance = paymentSITBalances?.shipmentsPaymentSITBalance;

  const { isLoading, isError, isSuccess } = getQueriesStatus([
    paymentRequestQuery,
    mtoShipmentQuery,
    shipmentsPaymentSITBalanceQuery,
  ]);

  return {
    paymentRequest,
    paymentRequests,
    paymentServiceItems,
    mtoShipments,
    shipmentsPaymentSITBalance,
    isLoading,
    isError,
    isSuccess,
  };
};

export const useCustomerSupportRemarksQueries = (moveCode) => {
  const { data: customerSupportRemarks, ...customerSupportRemarksQuery } = useQuery(
    [CUSTOMER_SUPPORT_REMARKS, moveCode],
    ({ queryKey }) => getCustomerSupportRemarksForMove(...queryKey),
  );
  const { isLoading, isError, isSuccess } = getQueriesStatus([customerSupportRemarksQuery]);
  return {
    customerSupportRemarks,
    isLoading,
    isError,
    isSuccess,
  };
};

export const useEditShipmentQueries = (moveCode) => {
  // Get the orders info
  const { data: move = {}, ...moveQuery } = useQuery([MOVES, moveCode], ({ queryKey }) => getMove(...queryKey));

  const moveId = move?.id;
  const orderId = move?.ordersId;

  const { data: { orders } = {}, ...orderQuery } = useQuery(
    [ORDERS, orderId],
    ({ queryKey }) => getOrder(...queryKey),
    {
      enabled: !!orderId,
    },
  );

  const order = Object.values(orders || {})?.[0];

  const { data: mtoShipments, ...mtoShipmentQuery } = useQuery(
    [MTO_SHIPMENTS, moveId, false],
    ({ queryKey }) => getMTOShipments(...queryKey),
    {
      enabled: !!moveId,
    },
  );

  const { isLoading, isError, isSuccess } = getQueriesStatus([moveQuery, orderQuery, mtoShipmentQuery]);

  return {
    move,
    order,
    mtoShipments,
    isLoading,
    isError,
    isSuccess,
  };
};

export const usePPMShipmentDocsQueries = (shipmentId) => {
  const {
    data: mtoShipment,
    refetch: refetchMTOShipment,
    ...mtoShipmentQuery
  } = useQuery([MTO_SHIPMENT, shipmentId], ({ queryKey }) => getMTOShipmentByID(...queryKey), {
    refetchOnMount: true,
    staleTime: 0,
  });

  const { data: documents, ...documentsQuery } = useQuery(
    [DOCUMENTS, shipmentId],
    ({ queryKey }) => getPPMDocuments(...queryKey),
    {
      enabled: !!shipmentId,
    },
  );

  const ppmShipmentId = mtoShipment?.ppmShipment?.id;
  const { data: ppmActualWeight, ...ppmActualWeightQuery } = useQuery(
    [PPMACTUALWEIGHT, ppmShipmentId],
    ({ queryKey }) => getPPMActualWeight(...queryKey),
    {
      enabled: !!ppmShipmentId,
    },
  );

  const { isLoading, isError, isSuccess, isFetching } = getQueriesStatus([
    mtoShipmentQuery,
    documentsQuery,
    ppmActualWeightQuery,
  ]);
  return {
    mtoShipment,
    documents,
    ppmActualWeight,
    refetchMTOShipment,
    isLoading,
    isError,
    isSuccess,
    isFetching,
  };
};

export const usePPMCloseoutQuery = (ppmShipmentId) => {
  const { data: ppmCloseout = {}, ...ppmCloseoutQuery } = useQuery([PPMCLOSEOUT, ppmShipmentId], ({ queryKey }) =>
    getPPMCloseout(...queryKey),
  );

  const { isLoading, isError, isSuccess, isFetching } = getQueriesStatus([ppmCloseoutQuery]);

  return {
    ppmCloseout,
    isLoading,
    isError,
    isSuccess,
    isFetching,
  };
};

<<<<<<< HEAD
export const useGetPPMSITEstimatedCostQuery = (ppmShipmentId, sitLocation) => {
  const { data: estimatedCost, ...ppmSITEstimatedCostQuery } = useQuery(
    [PPMSIT_ESTIMATED_COST, ppmShipmentId, sitLocation],
=======
export const useGetPPMSITEstimatedCostQuery = (
  ppmShipmentId,
  sitLocation,
  sitEntryDate,
  sitDepartureDate,
  weightStored,
) => {
  const { data: estimatedCost, ...ppmSITEstimatedCostQuery } = useQuery(
    [PPMSIT_ESTIMATED_COST, ppmShipmentId, sitLocation, sitEntryDate, sitDepartureDate, weightStored],
>>>>>>> 7f9bedb3
    ({ queryKey }) => getPPMSITEstimatedCost(...queryKey),
  );

  const { isLoading, isError, isSuccess } = getQueriesStatus([ppmSITEstimatedCostQuery]);

  return {
    estimatedCost,
    isLoading,
    isError,
    isSuccess,
  };
};

export const useReviewShipmentWeightsQuery = (moveCode) => {
  const { data: move, ...moveQuery } = useQuery({
    queryKey: [MOVES, moveCode],
    queryFn: ({ queryKey }) => getMove(...queryKey),
  });
  const orderId = move?.ordersId;

  // get orders
  const { data: { orders } = {}, ...orderQuery } = useQuery({
    queryKey: [ORDERS, orderId],
    queryFn: ({ queryKey }) => getOrder(...queryKey),
    options: {
      enabled: !!orderId,
    },
  });
  const mtoID = move?.id;

  // get MTO shipments
  const { data: mtoShipments, ...mtoShipmentQuery } = useQuery({
    queryKey: [MTO_SHIPMENTS, mtoID, false],
    queryFn: ({ queryKey }) => getMTOShipments(...queryKey),
    options: {
      enabled: !!mtoID,
    },
  });

  // attach ppm documents to their respective ppm shipments
  const ppmDocsQueriesResults = useAddWeightTicketsToPPMShipments(mtoShipments, moveCode);

  const { isLoading, isError, isSuccess } = getQueriesStatus([
    moveQuery,
    orderQuery,
    mtoShipmentQuery,
    ...ppmDocsQueriesResults,
  ]);

  return {
    move,
    orders,
    mtoShipments,
    isLoading,
    isError,
    isSuccess,
  };
};

export const useMoveTaskOrderQueries = (moveCode) => {
  const { data: move, ...moveQuery } = useQuery([MOVES, moveCode], ({ queryKey }) => getMove(...queryKey));
  const orderId = move?.ordersId;

  // get orders
  const { data: { orders } = {}, ...orderQuery } = useQuery(
    [ORDERS, orderId],
    ({ queryKey }) => getOrder(...queryKey),
    {
      enabled: !!orderId,
    },
  );

  const mtoID = move?.id;

  // get MTO shipments
  const { data: mtoShipments, ...mtoShipmentQuery } = useQuery(
    [MTO_SHIPMENTS, mtoID, false],
    ({ queryKey }) => getMTOShipments(...queryKey),
    {
      enabled: !!mtoID,
    },
  );

  // get MTO service items
  const { data: mtoServiceItems, ...mtoServiceItemQuery } = useQuery(
    [MTO_SERVICE_ITEMS, mtoID, false],
    ({ queryKey }) => getMTOServiceItems(...queryKey),
    { enabled: !!mtoID },
  );

  // attach ppm documents to their respective ppm shipments
  const ppmDocsQueriesResults = useAddWeightTicketsToPPMShipments(mtoShipments, moveCode);

  const { isLoading, isError, isSuccess } = getQueriesStatus([
    moveQuery,
    orderQuery,
    mtoShipmentQuery,
    mtoServiceItemQuery,
    ...ppmDocsQueriesResults,
  ]);

  return {
    orders,
    move,
    mtoShipments,
    mtoServiceItems,
    isLoading,
    isError,
    isSuccess,
  };
};

export const useOrdersDocumentQueries = (moveCode) => {
  // Get the orders info so we can get the uploaded_orders_id (which is a document id)
  const { data: move, ...moveQuery } = useQuery([MOVES, moveCode], ({ queryKey }) => getMove(...queryKey));

  const orderId = move?.ordersId;

  // get orders
  const { data: { orders } = {}, ...orderQuery } = useQuery(
    [ORDERS, orderId],
    ({ queryKey }) => getOrder(...queryKey),
    {
      enabled: !!orderId,
    },
  );

  const order = orders && orders[`${orderId}`];
  // eslint-disable-next-line camelcase
  const documentId = order?.uploaded_order_id;
  const amendedOrderDocumentId = order?.uploadedAmendedOrderID;

  // Get a document
  // TODO - "upload" instead of "uploads" is because of the schema.js entity name. Change to "uploads"
  const staleTime = 15 * 60000; // 15 * 60000 milliseconds = 15 mins
  const cacheTime = staleTime;
  const { data: { documents, upload } = {}, ...ordersDocumentsQuery } = useQuery(
    [ORDERS_DOCUMENTS, documentId],
    ({ queryKey }) => getDocument(...queryKey),
    {
      enabled: !!documentId,
      staleTime,
      cacheTime,
      refetchOnWindowFocus: false,
    },
  );

  const { data: { documents: amendedDocuments, upload: amendedUpload } = {}, ...amendedOrdersDocumentsQuery } =
    useQuery([ORDERS_DOCUMENTS, amendedOrderDocumentId], ({ queryKey }) => getDocument(...queryKey), {
      enabled: !!amendedOrderDocumentId,
      staleTime,
      cacheTime,
      refetchOnWindowFocus: false,
    });

  const { isLoading, isError, isSuccess } = getQueriesStatus([
    moveQuery,
    orderQuery,
    ordersDocumentsQuery,
    amendedOrdersDocumentsQuery,
  ]);

  return {
    move,
    orders,
    documents,
    amendedDocuments,
    upload,
    amendedUpload,
    isLoading,
    isError,
    isSuccess,
  };
};

export const useMovesQueueQueries = ({
  sort,
  order,
  filters = [],
  currentPage = PAGINATION_PAGE_DEFAULT,
  currentPageSize = PAGINATION_PAGE_SIZE_DEFAULT,
}) => {
  const { data = {}, ...movesQueueQuery } = useQuery(
    [MOVES_QUEUE, { sort, order, filters, currentPage, currentPageSize }],
    ({ queryKey }) => getMovesQueue(...queryKey),
  );
  const { isLoading, isError, isSuccess } = movesQueueQuery;
  const { queueMoves, ...dataProps } = data;
  return {
    queueResult: { data: queueMoves, ...dataProps },
    isLoading,
    isError,
    isSuccess,
  };
};

export const useServicesCounselingQueuePPMQueries = ({
  sort,
  order,
  filters = [],
  currentPage = PAGINATION_PAGE_DEFAULT,
  currentPageSize = PAGINATION_PAGE_SIZE_DEFAULT,
}) => {
  const { data = {}, ...servicesCounselingQueueQuery } = useQuery(
    [SERVICES_COUNSELING_QUEUE, { sort, order, filters, currentPage, currentPageSize, needsPPMCloseout: true }],
    ({ queryKey }) => getServicesCounselingPPMQueue(...queryKey),
  );

  const { isLoading, isError, isSuccess } = servicesCounselingQueueQuery;
  const { queueMoves, ...dataProps } = data;
  return {
    queueResult: { data: queueMoves, ...dataProps },
    isLoading,
    isError,
    isSuccess,
  };
};

export const useServicesCounselingQueueQueries = ({
  sort,
  order,
  filters = [],
  currentPage = PAGINATION_PAGE_DEFAULT,
  currentPageSize = PAGINATION_PAGE_SIZE_DEFAULT,
}) => {
  const { data = {}, ...servicesCounselingQueueQuery } = useQuery(
    [SERVICES_COUNSELING_QUEUE, { sort, order, filters, currentPage, currentPageSize, needsPPMCloseout: false }],
    ({ queryKey }) => getServicesCounselingQueue(...queryKey),
  );

  const { isLoading, isError, isSuccess } = servicesCounselingQueueQuery;
  const { queueMoves, ...dataProps } = data;
  return {
    queueResult: { data: queueMoves, ...dataProps },
    isLoading,
    isError,
    isSuccess,
  };
};

export const usePaymentRequestQueueQueries = ({
  sort,
  order,
  filters = [],
  currentPage = PAGINATION_PAGE_DEFAULT,
  currentPageSize = PAGINATION_PAGE_SIZE_DEFAULT,
}) => {
  const { data = {}, ...paymentRequestsQueueQuery } = useQuery(
    [PAYMENT_REQUESTS_QUEUE, { sort, order, filters, currentPage, currentPageSize }],
    ({ queryKey }) => getPaymentRequestsQueue(...queryKey),
  );

  const { isLoading, isError, isSuccess } = paymentRequestsQueueQuery;
  const { queuePaymentRequests, ...dataProps } = data;
  return {
    queueResult: { data: queuePaymentRequests, ...dataProps },
    isLoading,
    isError,
    isSuccess,
  };
};

export const useMovePaymentRequestsQueries = (moveCode) => {
  // This queries for the payment request
  const { data = [], ...movePaymentRequestsQuery } = useQuery([MOVE_PAYMENT_REQUESTS, moveCode], ({ queryKey }) =>
    getMovePaymentRequests(...queryKey),
  );
  const { data: move = {} } = useQuery([MOVES, moveCode], ({ queryKey }) => getMove(...queryKey));

  const mtoID = data[0]?.moveTaskOrderID || move?.id;

  const { data: mtoShipments, ...mtoShipmentQuery } = useQuery(
    [MTO_SHIPMENTS, mtoID, false],
    ({ queryKey }) => getMTOShipments(...queryKey),
    {
      enabled: !!mtoID,
    },
  );

  // attach ppm documents to their respective ppm shipments
  const ppmDocsQueriesResults = useAddWeightTicketsToPPMShipments(mtoShipments, moveCode);

  const orderId = move?.ordersId;
  const { data: { orders } = {}, ...orderQuery } = useQuery(
    [ORDERS, orderId],
    ({ queryKey }) => getOrder(...queryKey),
    {
      enabled: !!orderId,
    },
  );

  const order = Object.values(orders || {})?.[0];

  const { isLoading, isError, isSuccess } = getQueriesStatus([
    movePaymentRequestsQuery,
    mtoShipmentQuery,
    orderQuery,
    ...ppmDocsQueriesResults,
  ]);

  return {
    paymentRequests: data,
    order,
    mtoShipments,
    isLoading,
    isError,
    isSuccess,
    move,
  };
};

// send in a single report ID and get all shipment information
export const useEvaluationReportShipmentListQueries = (reportID) => {
  const { data: evaluationReport = {}, ...viewEvaluationReportQuery } = useQuery(
    [EVALUATION_REPORT, reportID],
    ({ queryKey }) => getEvaluationReportByID(...queryKey),
  );
  const moveId = evaluationReport?.moveID;
  const { data: mtoShipments, ...mtoShipmentQuery } = useQuery(
    [MTO_SHIPMENTS, moveId, false],
    ({ queryKey }) => getMTOShipments(...queryKey),
    {
      enabled: !!moveId,
    },
  );
  const { data: reportViolations, ...reportViolationsQuery } = useQuery(
    [REPORT_VIOLATIONS, reportID],
    ({ queryKey }) => getReportViolationsByReportID(...queryKey),
    {
      enabled: !!reportID,
    },
  );
  const { isLoading, isError, isSuccess } = getQueriesStatus([
    viewEvaluationReportQuery,
    reportViolationsQuery,
    mtoShipmentQuery,
  ]);

  return {
    evaluationReport,
    mtoShipments,
    reportViolations,
    isLoading,
    isError,
    isSuccess,
  };
};

// lookup a single evaluation report, single shipment associated with that report
export const useEvaluationReportQueries = (reportID) => {
  const { data: evaluationReport = {}, ...shipmentEvaluationReportQuery } = useQuery(
    [EVALUATION_REPORT, reportID],
    getEvaluationReportByID,
  );

  const shipmentID = evaluationReport?.shipmentID;

  const { data: mtoShipment = {}, ...mtoShipmentQuery } = useQuery(
    [MTO_SHIPMENT, shipmentID],
    ({ queryKey }) => getMTOShipmentByID(...queryKey),
    {
      enabled: !!shipmentID,
    },
  );

  const { data: reportViolations = [], ...reportViolationsQuery } = useQuery(
    [REPORT_VIOLATIONS, reportID],
    ({ queryKey }) => getReportViolationsByReportID(...queryKey),
    {
      enabled: !!reportID,
    },
  );

  const { isLoading, isError, isSuccess } = getQueriesStatus([
    shipmentEvaluationReportQuery,
    mtoShipmentQuery,
    reportViolationsQuery,
  ]);
  return {
    evaluationReport,
    mtoShipment,
    reportViolations,
    isLoading,
    isError,
    isSuccess,
  };
};

// Lookup all Evaluation Reports and associated move/shipment data
export const useEvaluationReportsQueries = (moveCode) => {
  const { data: move = {}, ...moveQuery } = useQuery([MOVES, moveCode], ({ queryKey }) => getMove(...queryKey));
  const moveId = move?.id;

  const { data: shipments, ...shipmentQuery } = useQuery(
    [MTO_SHIPMENTS, moveId, false],
    ({ queryKey }) => getMTOShipments(...queryKey),
    {
      enabled: !!moveId,
    },
  );
  const { data: shipmentEvaluationReports, ...shipmentEvaluationReportsQuery } = useQuery(
    [SHIPMENT_EVALUATION_REPORTS, moveId],
    ({ queryKey }) => getShipmentEvaluationReports(...queryKey),
    {
      enabled: !!moveId,
    },
  );
  const { data: counselingEvaluationReports, ...counselingEvaluationReportsQuery } = useQuery(
    [COUNSELING_EVALUATION_REPORTS, moveId],
    ({ queryKey }) => getCounselingEvaluationReports(...queryKey),
    {
      enabled: !!moveId,
    },
  );

  const { isLoading, isError, isSuccess } = getQueriesStatus([
    moveQuery,
    shipmentQuery,
    shipmentEvaluationReportsQuery,
    counselingEvaluationReportsQuery,
  ]);
  return {
    move,
    shipments,
    counselingEvaluationReports,
    shipmentEvaluationReports,
    isLoading,
    isError,
    isSuccess,
  };
};

export const usePWSViolationsQueries = () => {
  const { data: violations = [], ...pwsViolationsQuery } = useQuery([PWS_VIOLATIONS], ({ queryKey }) =>
    getPWSViolations(...queryKey),
  );

  return {
    violations,
    ...pwsViolationsQuery,
  };
};

export const useMoveDetailsQueries = (moveCode) => {
  // Get the orders info so we can get the uploaded_orders_id (which is a document id)
  const { data: move = {}, ...moveQuery } = useQuery({
    queryKey: [MOVES, moveCode],
    queryFn: ({ queryKey }) => getMove(...queryKey),
  });

  const moveId = move?.id;
  const orderId = move?.ordersId;

  const { data: { orders } = {}, ...orderQuery } = useQuery({
    queryKey: [ORDERS, orderId],
    queryFn: ({ queryKey }) => getOrder(...queryKey),
    options: {
      enabled: !!orderId,
    },
  });

  const order = Object.values(orders || {})?.[0];

  const { data: mtoShipments, ...mtoShipmentQuery } = useQuery({
    queryKey: [MTO_SHIPMENTS, moveId, false],
    queryFn: ({ queryKey }) => getMTOShipments(...queryKey),
    options: {
      enabled: !!moveId,
    },
  });

  // attach ppm documents to their respective ppm shipments
  const ppmDocsQueriesResults = useAddWeightTicketsToPPMShipments(mtoShipments, moveCode);

  const customerId = order?.customerID;
  const { data: { customer } = {}, ...customerQuery } = useQuery({
    queryKey: [CUSTOMER, customerId],
    queryFn: ({ queryKey }) => getCustomer(...queryKey),
    options: {
      enabled: !!customerId,
    },
  });
  const customerData = customer && Object.values(customer)[0];
  const closeoutOffice = move.closeoutOffice && move.closeoutOffice.name;

  // Must account for basic service items here not tied to a shipment
  const { data: mtoServiceItems, ...mtoServiceItemQuery } = useQuery({
    queryKey: [MTO_SERVICE_ITEMS, moveId, false],
    queryFn: ({ queryKey }) => getMTOServiceItems(...queryKey),
    options: { enabled: !!moveId },
  });

  const { isLoading, isError, isSuccess } = getQueriesStatus([
    moveQuery,
    orderQuery,
    customerQuery,
    mtoShipmentQuery,
    mtoServiceItemQuery,
    ...ppmDocsQueriesResults,
  ]);

  return {
    move,
    order,
    customerData,
    closeoutOffice,
    mtoShipments,
    mtoServiceItems,
    isLoading,
    isError,
    isSuccess,
  };
};

export const usePrimeSimulatorAvailableMovesQueries = ({
  filters = [],
  currentPage = PAGINATION_PAGE_DEFAULT,
  currentPageSize = PAGINATION_PAGE_SIZE_DEFAULT,
}) => {
  const { data = {}, ...primeSimulatorAvailableMovesQuery } = useQuery(
    [PRIME_SIMULATOR_AVAILABLE_MOVES, { filters, currentPage, currentPageSize }],
    ({ queryKey }) => getPrimeSimulatorAvailableMoves(...queryKey),
  );
  const { isLoading, isError, isSuccess } = primeSimulatorAvailableMovesQuery;
  const { queueMoves, ...dataProps } = data;

  return {
    queueResult: { data: queueMoves, ...dataProps },
    isLoading,
    isError,
    isSuccess,
  };
};

export const usePrimeSimulatorGetMove = (moveCode) => {
  const { data: moveTaskOrder, ...primeSimulatorGetMoveQuery } = useQuery(
    [PRIME_SIMULATOR_MOVE, moveCode],
    ({ queryKey }) => getPrimeSimulatorMove(...queryKey),
  );

  const { isLoading, isError, isSuccess } = getQueriesStatus([primeSimulatorGetMoveQuery]);
  return {
    moveTaskOrder,
    isLoading,
    isError,
    isSuccess,
  };
};

export const useGHCGetMoveHistory = ({
  moveCode,
  currentPage = PAGINATION_PAGE_DEFAULT,
  currentPageSize = PAGINATION_PAGE_SIZE_DEFAULT,
}) => {
  const { data = {}, ...getGHCMoveHistoryQuery } = useQuery(
    [MOVE_HISTORY, { moveCode, currentPage, currentPageSize }],
    ({ queryKey }) => getMoveHistory(...queryKey),
  );
  const { isLoading, isError, isSuccess } = getQueriesStatus([getGHCMoveHistoryQuery]);
  const { historyRecords, ...dataProps } = data;
  return {
    queueResult: { data: historyRecords, ...dataProps },
    isLoading,
    isError,
    isSuccess,
  };
};

export const useMoveSearchQueries = ({
  sort,
  order,
  filters = [],
  currentPage = PAGINATION_PAGE_DEFAULT,
  currentPageSize = PAGINATION_PAGE_SIZE_DEFAULT,
}) => {
  const queryResult = useQuery(
    [QAE_MOVE_SEARCH, { sort, order, filters, currentPage, currentPageSize }],
    ({ queryKey }) => searchMoves(...queryKey),
    {
      enabled: filters.length > 0,
    },
  );
  const { data = {}, ...moveSearchQuery } = queryResult;
  const { isLoading, isError, isSuccess } = getQueriesStatus([moveSearchQuery]);
  const searchMovesResult = data.searchMoves;
  return {
    searchResult: { data: searchMovesResult, page: data.page, perPage: data.perPage, totalCount: data.totalCount },
    isLoading,
    isError,
    isSuccess,
  };
};

export const useCustomerSearchQueries = ({
  sort,
  order,
  filters = [],
  currentPage = PAGINATION_PAGE_DEFAULT,
  currentPageSize = PAGINATION_PAGE_SIZE_DEFAULT,
}) => {
  const queryResult = useQuery(
    [SC_CUSTOMER_SEARCH, { sort, order, filters, currentPage, currentPageSize }],
    ({ queryKey }) => searchCustomers(...queryKey),
    {
      enabled: filters.length > 0,
    },
  );
  const { data = {}, ...customerSearchQuery } = queryResult;
  const { isLoading, isError, isSuccess } = getQueriesStatus([customerSearchQuery]);
  const searchCustomersResult = data.searchCustomers;
  return {
    searchResult: { data: searchCustomersResult, page: data.page, perPage: data.perPage, totalCount: data.totalCount },
    isLoading,
    isError,
    isSuccess,
  };
};

export const useCustomerQuery = (customerId) => {
  const { data: { customer } = {}, ...customerQuery } = useQuery(
    [CUSTOMER, customerId],
    ({ queryKey }) => getCustomer(...queryKey),
    {
      enabled: !!customerId,
    },
  );
  const customerData = customer && Object.values(customer)[0];
  const { isLoading, isError, isSuccess } = getQueriesStatus([customerQuery]);
  return {
    customerData,
    isLoading,
    isError,
    isSuccess,
  };
};<|MERGE_RESOLUTION|>--- conflicted
+++ resolved
@@ -312,11 +312,6 @@
   };
 };
 
-<<<<<<< HEAD
-export const useGetPPMSITEstimatedCostQuery = (ppmShipmentId, sitLocation) => {
-  const { data: estimatedCost, ...ppmSITEstimatedCostQuery } = useQuery(
-    [PPMSIT_ESTIMATED_COST, ppmShipmentId, sitLocation],
-=======
 export const useGetPPMSITEstimatedCostQuery = (
   ppmShipmentId,
   sitLocation,
@@ -326,7 +321,6 @@
 ) => {
   const { data: estimatedCost, ...ppmSITEstimatedCostQuery } = useQuery(
     [PPMSIT_ESTIMATED_COST, ppmShipmentId, sitLocation, sitEntryDate, sitDepartureDate, weightStored],
->>>>>>> 7f9bedb3
     ({ queryKey }) => getPPMSITEstimatedCost(...queryKey),
   );
 
