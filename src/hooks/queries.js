/* eslint-disable import/prefer-default-export */
import { useQuery } from 'react-query';

import {
  getPaymentRequest,
  getMTOShipments,
  getMTOServiceItems,
  getOrder,
  getMove,
  getMoveHistory,
  getDocument,
  getMovesQueue,
  getPaymentRequestsQueue,
  getServicesCounselingQueue,
  getMovePaymentRequests,
  getCustomer,
  getShipmentsPaymentSITBalance,
  getCustomerSupportRemarksForMove,
  getShipmentEvaluationReports,
  getCounselingEvaluationReports,
  searchMoves,
  getEvaluationReportByID,
  getPWSViolations,
  getReportViolationsByReportID,
  getMTOShipmentByID,
} from 'services/ghcApi';
import { getLoggedInUserQueries } from 'services/internalApi';
import { getPrimeSimulatorAvailableMoves, getPrimeSimulatorMove } from 'services/primeApi';
import { getQueriesStatus } from 'utils/api';
import {
  PAYMENT_REQUESTS,
  MTO_SHIPMENTS,
  MTO_SERVICE_ITEMS,
  MOVES,
  MOVE_HISTORY,
  ORDERS,
  MOVE_PAYMENT_REQUESTS,
  ORDERS_DOCUMENTS,
  MOVES_QUEUE,
  PAYMENT_REQUESTS_QUEUE,
  USER,
  CUSTOMER,
  SERVICES_COUNSELING_QUEUE,
  SHIPMENTS_PAYMENT_SIT_BALANCE,
  PRIME_SIMULATOR_AVAILABLE_MOVES,
  PRIME_SIMULATOR_MOVE,
  CUSTOMER_SUPPORT_REMARKS,
  QAE_CSR_MOVE_SEARCH,
  SHIPMENT_EVALUATION_REPORTS,
  COUNSELING_EVALUATION_REPORTS,
  EVALUATION_REPORT,
  PWS_VIOLATIONS,
  REPORT_VIOLATIONS,
  MTO_SHIPMENT,
} from 'constants/queryKeys';
import { PAGINATION_PAGE_DEFAULT, PAGINATION_PAGE_SIZE_DEFAULT } from 'constants/queues';

export const useUserQueries = () => {
  const { data = {}, ...userQuery } = useQuery([USER, false], getLoggedInUserQueries);
  const { isLoading, isError, isSuccess } = getQueriesStatus([userQuery]);

  return {
    data,
    isLoading,
    isError,
    isSuccess,
  };
};

export const useTXOMoveInfoQueries = (moveCode) => {
  const { data: move, ...moveQuery } = useQuery([MOVES, moveCode], getMove);
  const orderId = move?.ordersId;

  // get orders
  const { data: { orders } = {}, ...orderQuery } = useQuery([ORDERS, orderId], getOrder, {
    enabled: !!orderId,
  });

  // TODO - Need to refactor if we pass include customer in order payload
  // get customer
  const order = orders && Object.values(orders)[0];
  const customerId = order?.customerID;
  const { data: { customer } = {}, ...customerQuery } = useQuery([CUSTOMER, customerId], getCustomer, {
    enabled: !!customerId,
  });
  const customerData = customer && Object.values(customer)[0];
  const { isLoading, isError, isSuccess } = getQueriesStatus([moveQuery, orderQuery, customerQuery]);

  return {
    order,
    customerData,
    isLoading,
    isError,
    isSuccess,
  };
};

export const usePaymentRequestQueries = (paymentRequestId) => {
  // get payment request by ID
  const { data: { paymentRequests, paymentServiceItems } = {}, ...paymentRequestQuery } = useQuery(
    [PAYMENT_REQUESTS, paymentRequestId],
    getPaymentRequest,
  );

  const paymentRequest = paymentRequests && paymentRequests[`${paymentRequestId}`];
  const mtoID = paymentRequest?.moveTaskOrderID;

  const { data: mtoShipments, ...mtoShipmentQuery } = useQuery([MTO_SHIPMENTS, mtoID, false], getMTOShipments, {
    enabled: !!mtoID,
  });

  const { data: paymentSITBalances, ...shipmentsPaymentSITBalanceQuery } = useQuery(
    [SHIPMENTS_PAYMENT_SIT_BALANCE, paymentRequestId],
    getShipmentsPaymentSITBalance,
  );

  const shipmentsPaymentSITBalance = paymentSITBalances?.shipmentsPaymentSITBalance;

  const { isLoading, isError, isSuccess } = getQueriesStatus([
    paymentRequestQuery,
    mtoShipmentQuery,
    shipmentsPaymentSITBalanceQuery,
  ]);

  return {
    paymentRequest,
    paymentRequests,
    paymentServiceItems,
    mtoShipments,
    shipmentsPaymentSITBalance,
    isLoading,
    isError,
    isSuccess,
  };
};

export const useCustomerSupportRemarksQueries = (moveCode) => {
  const { data: customerSupportRemarks, ...customerSupportRemarksQuery } = useQuery(
    [CUSTOMER_SUPPORT_REMARKS, moveCode],
    getCustomerSupportRemarksForMove,
  );
  const { isLoading, isError, isSuccess } = getQueriesStatus([customerSupportRemarksQuery]);
  return {
    customerSupportRemarks,
    isLoading,
    isError,
    isSuccess,
  };
};

export const useEditShipmentQueries = (moveCode) => {
  // Get the orders info
  const { data: move = {}, ...moveQuery } = useQuery([MOVES, moveCode], getMove);

  const moveId = move?.id;
  const orderId = move?.ordersId;

  const { data: { orders } = {}, ...orderQuery } = useQuery([ORDERS, orderId], getOrder, {
    enabled: !!orderId,
  });

  const order = Object.values(orders || {})?.[0];

  const { data: mtoShipments, ...mtoShipmentQuery } = useQuery([MTO_SHIPMENTS, moveId, false], getMTOShipments, {
    enabled: !!moveId,
  });

  const { isLoading, isError, isSuccess } = getQueriesStatus([moveQuery, orderQuery, mtoShipmentQuery]);

  return {
    move,
    order,
    mtoShipments,
    isLoading,
    isError,
    isSuccess,
  };
};

export const useMoveTaskOrderQueries = (moveCode) => {
  const { data: move, ...moveQuery } = useQuery([MOVES, moveCode], getMove);
  const orderId = move?.ordersId;

  // get orders
  const { data: { orders } = {}, ...orderQuery } = useQuery([ORDERS, orderId], getOrder, {
    enabled: !!orderId,
  });

  const mtoID = move?.id;

  // get MTO shipments
  const { data: mtoShipments, ...mtoShipmentQuery } = useQuery([MTO_SHIPMENTS, mtoID, false], getMTOShipments, {
    enabled: !!mtoID,
  });

  // get MTO service items
  const { data: mtoServiceItems, ...mtoServiceItemQuery } = useQuery(
    [MTO_SERVICE_ITEMS, mtoID, false],
    getMTOServiceItems,
    { enabled: !!mtoID },
  );

  const { isLoading, isError, isSuccess } = getQueriesStatus([
    moveQuery,
    orderQuery,
    mtoShipmentQuery,
    mtoServiceItemQuery,
  ]);

  return {
    orders,
    move,
    mtoShipments,
    mtoServiceItems,
    isLoading,
    isError,
    isSuccess,
  };
};

export const useOrdersDocumentQueries = (moveCode) => {
  // Get the orders info so we can get the uploaded_orders_id (which is a document id)
  const { data: move, ...moveQuery } = useQuery([MOVES, moveCode], getMove);

  const orderId = move?.ordersId;

  // get orders
  const { data: { orders } = {}, ...orderQuery } = useQuery([ORDERS, orderId], getOrder, {
    enabled: !!orderId,
  });

  const order = orders && orders[`${orderId}`];
  // eslint-disable-next-line camelcase
  const documentId = order?.uploaded_order_id;
  const amendedOrderDocumentId = order?.uploadedAmendedOrderID;

  // Get a document
  // TODO - "upload" instead of "uploads" is because of the schema.js entity name. Change to "uploads"
  const staleTime = 15 * 60000; // 15 * 60000 milliseconds = 15 mins
  const cacheTime = staleTime;
  const { data: { documents, upload } = {}, ...ordersDocumentsQuery } = useQuery(
    [ORDERS_DOCUMENTS, documentId],
    getDocument,
    {
      enabled: !!documentId,
      staleTime,
      cacheTime,
      refetchOnWindowFocus: false,
    },
  );

  const { data: { documents: amendedDocuments, upload: amendedUpload } = {}, ...amendedOrdersDocumentsQuery } =
    useQuery([ORDERS_DOCUMENTS, amendedOrderDocumentId], getDocument, {
      enabled: !!amendedOrderDocumentId,
      staleTime,
      cacheTime,
      refetchOnWindowFocus: false,
    });

  const { isLoading, isError, isSuccess } = getQueriesStatus([
    moveQuery,
    orderQuery,
    ordersDocumentsQuery,
    amendedOrdersDocumentsQuery,
  ]);

  return {
    move,
    orders,
    documents,
    amendedDocuments,
    upload,
    amendedUpload,
    isLoading,
    isError,
    isSuccess,
  };
};

export const useMovesQueueQueries = ({
  sort,
  order,
  filters = [],
  currentPage = PAGINATION_PAGE_DEFAULT,
  currentPageSize = PAGINATION_PAGE_SIZE_DEFAULT,
}) => {
  const { data = {}, ...movesQueueQuery } = useQuery(
    [MOVES_QUEUE, { sort, order, filters, currentPage, currentPageSize }],
    getMovesQueue,
  );
  const { isLoading, isError, isSuccess } = getQueriesStatus([movesQueueQuery]);
  const { queueMoves, ...dataProps } = data;
  return {
    queueResult: { data: queueMoves, ...dataProps },
    isLoading,
    isError,
    isSuccess,
  };
};

export const useServicesCounselingQueueQueries = ({
  sort,
  order,
  filters = [],
  currentPage = PAGINATION_PAGE_DEFAULT,
  currentPageSize = PAGINATION_PAGE_SIZE_DEFAULT,
}) => {
  const { data = {}, ...servicesCounselingQueueQuery } = useQuery(
    [SERVICES_COUNSELING_QUEUE, { sort, order, filters, currentPage, currentPageSize }],
    getServicesCounselingQueue,
  );
  const { isLoading, isError, isSuccess } = getQueriesStatus([servicesCounselingQueueQuery]);
  const { queueMoves, ...dataProps } = data;
  return {
    queueResult: { data: queueMoves, ...dataProps },
    isLoading,
    isError,
    isSuccess,
  };
};

export const usePaymentRequestQueueQueries = ({
  sort,
  order,
  filters = [],
  currentPage = PAGINATION_PAGE_DEFAULT,
  currentPageSize = PAGINATION_PAGE_SIZE_DEFAULT,
}) => {
  const { data = {}, ...paymentRequestsQueueQuery } = useQuery(
    [PAYMENT_REQUESTS_QUEUE, { sort, order, filters, currentPage, currentPageSize }],
    getPaymentRequestsQueue,
  );

  const { isLoading, isError, isSuccess } = getQueriesStatus([paymentRequestsQueueQuery]);
  const { queuePaymentRequests, ...dataProps } = data;
  return {
    queueResult: { data: queuePaymentRequests, ...dataProps },
    isLoading,
    isError,
    isSuccess,
  };
};

export const useMovePaymentRequestsQueries = (moveCode) => {
  // This queries for the payment request
  const { data = [], ...movePaymentRequestsQuery } = useQuery(
    [MOVE_PAYMENT_REQUESTS, moveCode],
    getMovePaymentRequests,
  );
  const { data: move = {} } = useQuery([MOVES, moveCode], getMove);

  const mtoID = data[0]?.moveTaskOrderID || move?.id;

  const { data: mtoShipments, ...mtoShipmentQuery } = useQuery([MTO_SHIPMENTS, mtoID, false], getMTOShipments, {
    enabled: !!mtoID,
  });

  const orderId = move?.ordersId;
  const { data: { orders } = {}, ...orderQuery } = useQuery([ORDERS, orderId], getOrder, {
    enabled: !!orderId,
  });

  const order = Object.values(orders || {})?.[0];

  const { isLoading, isError, isSuccess } = getQueriesStatus([movePaymentRequestsQuery, mtoShipmentQuery, orderQuery]);

  return {
    paymentRequests: data,
    order,
    mtoShipments,
    isLoading,
    isError,
    isSuccess,
    move,
  };
};

// send in a single report ID and get all shipment information
export const useEvaluationReportShipmentListQueries = (reportID) => {
  const { data: evaluationReport = {}, ...viewEvaluationReportQuery } = useQuery(
    [EVALUATION_REPORT, reportID],
    getEvaluationReportByID,
  );
  const moveId = evaluationReport?.moveID;
  const { data: mtoShipments, ...mtoShipmentQuery } = useQuery([MTO_SHIPMENTS, moveId, false], getMTOShipments, {
    enabled: !!moveId,
  });
<<<<<<< HEAD

=======
>>>>>>> f408f3a5
  const { data: reportViolations, ...reportViolationsQuery } = useQuery(
    [REPORT_VIOLATIONS, reportID],
    getReportViolationsByReportID,
    {
      enabled: !!reportID,
    },
  );
<<<<<<< HEAD

  const { isLoading, isError, isSuccess } = getQueriesStatus([
    viewEvaluationReportQuery,
    mtoShipmentQuery,
    reportViolationsQuery,
  ]);
=======
  const { isLoading, isError, isSuccess } = getQueriesStatus([
    viewEvaluationReportQuery,
    reportViolationsQuery,
    mtoShipmentQuery,
  ]);

>>>>>>> f408f3a5
  return {
    evaluationReport,
    mtoShipments,
    reportViolations,
    isLoading,
    isError,
    isSuccess,
  };
};

// lookup a single evaluation report, single shipment associated with that report
export const useEvaluationReportQueries = (reportID) => {
  const { data: evaluationReport = {}, ...shipmentEvaluationReportQuery } = useQuery(
    [EVALUATION_REPORT, reportID],
    getEvaluationReportByID,
  );

  const shipmentID = evaluationReport?.shipmentID;

  const { data: mtoShipment = {}, ...mtoShipmentQuery } = useQuery([MTO_SHIPMENT, shipmentID], getMTOShipmentByID, {
    enabled: !!shipmentID,
  });

  const { data: reportViolations = [], ...reportViolationsQuery } = useQuery(
    [REPORT_VIOLATIONS, reportID],
    getReportViolationsByReportID,
    {
      enabled: !!reportID,
    },
  );

  const { isLoading, isError, isSuccess } = getQueriesStatus([
    shipmentEvaluationReportQuery,
    mtoShipmentQuery,
    reportViolationsQuery,
  ]);
  return {
    evaluationReport,
    mtoShipment,
    reportViolations,
    isLoading,
    isError,
    isSuccess,
  };
};

// Lookup all Evaluation Reports and associated move/shipment data
export const useEvaluationReportsQueries = (moveCode) => {
  const { data: move = {}, ...moveQuery } = useQuery([MOVES, moveCode], getMove);
  const moveId = move?.id;

  const { data: shipments, ...shipmentQuery } = useQuery([MTO_SHIPMENTS, moveId, false], getMTOShipments, {
    enabled: !!moveId,
  });
  const { data: shipmentEvaluationReports, ...shipmentEvaluationReportsQuery } = useQuery(
    [SHIPMENT_EVALUATION_REPORTS, moveId],
    getShipmentEvaluationReports,
    {
      enabled: !!moveId,
    },
  );
  const { data: counselingEvaluationReports, ...counselingEvaluationReportsQuery } = useQuery(
    [COUNSELING_EVALUATION_REPORTS, moveId],
    getCounselingEvaluationReports,
    {
      enabled: !!moveId,
    },
  );

  const { isLoading, isError, isSuccess } = getQueriesStatus([
    moveQuery,
    shipmentQuery,
    shipmentEvaluationReportsQuery,
    counselingEvaluationReportsQuery,
  ]);
  return {
    move,
    shipments,
    counselingEvaluationReports,
    shipmentEvaluationReports,
    isLoading,
    isError,
    isSuccess,
  };
};

export const usePWSViolationsQueries = () => {
  const { data: violations = [], ...pwsViolationsQuery } = useQuery(PWS_VIOLATIONS, getPWSViolations);

  return {
    violations,
    ...pwsViolationsQuery,
  };
};

export const useMoveDetailsQueries = (moveCode) => {
  // Get the orders info so we can get the uploaded_orders_id (which is a document id)
  const { data: move = {}, ...moveQuery } = useQuery([MOVES, moveCode], getMove);

  const moveId = move?.id;
  const orderId = move?.ordersId;

  const { data: { orders } = {}, ...orderQuery } = useQuery([ORDERS, orderId], getOrder, {
    enabled: !!orderId,
  });

  const order = Object.values(orders || {})?.[0];

  const { data: mtoShipments, ...mtoShipmentQuery } = useQuery([MTO_SHIPMENTS, moveId, false], getMTOShipments, {
    enabled: !!moveId,
  });

  // Must account for basic service items here not tied to a shipment
  const { data: mtoServiceItems, ...mtoServiceItemQuery } = useQuery(
    [MTO_SERVICE_ITEMS, moveId, false],
    getMTOServiceItems,
    { enabled: !!moveId },
  );

  const { isLoading, isError, isSuccess } = getQueriesStatus([
    moveQuery,
    orderQuery,
    mtoShipmentQuery,
    mtoServiceItemQuery,
  ]);

  return {
    move,
    order,
    mtoShipments,
    mtoServiceItems,
    isLoading,
    isError,
    isSuccess,
  };
};

export const usePrimeSimulatorAvailableMovesQueries = () => {
  const { data = {}, ...primeSimulatorAvailableMovesQuery } = useQuery(
    [PRIME_SIMULATOR_AVAILABLE_MOVES, {}],
    getPrimeSimulatorAvailableMoves,
  );
  const { isLoading, isError, isSuccess } = getQueriesStatus([primeSimulatorAvailableMovesQuery]);
  // README: This queueResult is being artificially constructed rather than
  // created using the `..dataProp` destructering of other functions because
  // the Prime API does not return an Object that the TableQueue component can
  // consume. So the queueResult mimics that Objects properties since `data` in
  // this case is a simple Array of Prime Available Moves.
  const queueResult = {
    data,
    page: 1,
    perPage: data.length,
    totalCount: data.length,
  };

  return {
    queueResult,
    isLoading,
    isError,
    isSuccess,
  };
};

export const usePrimeSimulatorGetMove = (moveCode) => {
  const { data: moveTaskOrder, ...primeSimulatorGetMoveQuery } = useQuery(
    [PRIME_SIMULATOR_MOVE, moveCode],
    getPrimeSimulatorMove,
  );

  const { isLoading, isError, isSuccess } = getQueriesStatus([primeSimulatorGetMoveQuery]);

  return {
    moveTaskOrder,
    isLoading,
    isError,
    isSuccess,
  };
};

export const useGHCGetMoveHistory = ({
  moveCode,
  currentPage = PAGINATION_PAGE_DEFAULT,
  currentPageSize = PAGINATION_PAGE_SIZE_DEFAULT,
}) => {
  const { data = {}, ...getGHCMoveHistoryQuery } = useQuery(
    [MOVE_HISTORY, { moveCode, currentPage, currentPageSize }],
    getMoveHistory,
  );
  const { isLoading, isError, isSuccess } = getQueriesStatus([getGHCMoveHistoryQuery]);
  const { historyRecords, ...dataProps } = data;
  return {
    queueResult: { data: historyRecords, ...dataProps },
    isLoading,
    isError,
    isSuccess,
  };
};

export const useQAECSRMoveSearchQueries = ({
  sort,
  order,
  filters = [],
  currentPage = PAGINATION_PAGE_DEFAULT,
  currentPageSize = PAGINATION_PAGE_SIZE_DEFAULT,
}) => {
  const queryResult = useQuery(
    [QAE_CSR_MOVE_SEARCH, { sort, order, filters, currentPage, currentPageSize }],
    searchMoves,
    {
      enabled: filters.length > 0,
    },
  );
  const { data = {}, ...moveSearchQuery } = queryResult;
  const { isLoading, isError, isSuccess } = getQueriesStatus([moveSearchQuery]);
  const searchMovesResult = data.searchMoves;
  return {
    searchResult: { data: searchMovesResult, page: data.page, perPage: data.perPage, totalCount: data.totalCount },
    isLoading,
    isError,
    isSuccess,
  };
};<|MERGE_RESOLUTION|>--- conflicted
+++ resolved
@@ -385,10 +385,6 @@
   const { data: mtoShipments, ...mtoShipmentQuery } = useQuery([MTO_SHIPMENTS, moveId, false], getMTOShipments, {
     enabled: !!moveId,
   });
-<<<<<<< HEAD
-
-=======
->>>>>>> f408f3a5
   const { data: reportViolations, ...reportViolationsQuery } = useQuery(
     [REPORT_VIOLATIONS, reportID],
     getReportViolationsByReportID,
@@ -396,21 +392,12 @@
       enabled: !!reportID,
     },
   );
-<<<<<<< HEAD
-
-  const { isLoading, isError, isSuccess } = getQueriesStatus([
-    viewEvaluationReportQuery,
-    mtoShipmentQuery,
-    reportViolationsQuery,
-  ]);
-=======
   const { isLoading, isError, isSuccess } = getQueriesStatus([
     viewEvaluationReportQuery,
     reportViolationsQuery,
     mtoShipmentQuery,
   ]);
 
->>>>>>> f408f3a5
   return {
     evaluationReport,
     mtoShipments,
