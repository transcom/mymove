--- conflicted
+++ resolved
@@ -573,18 +573,13 @@
   viewAsGBLOC,
   activeRole,
 }) => {
-<<<<<<< HEAD
-  const { data = {}, ...movesQueueQuery } = useQuery(
-    [MOVES_QUEUE, { sort, order, filters, currentPage, currentPageSize, viewAsGBLOC, activeRole }],
-    ({ queryKey }) => getMovesQueue(...queryKey),
-=======
   const {
     refetch,
     data = {},
     ...movesQueueQuery
-  } = useQuery([MOVES_QUEUE, { sort, order, filters, currentPage, currentPageSize, viewAsGBLOC }], ({ queryKey }) =>
-    getMovesQueue(...queryKey),
->>>>>>> 7261c53a
+  } = useQuery(
+    [MOVES_QUEUE, { sort, order, filters, currentPage, currentPageSize, viewAsGBLOC, activeRole }],
+    ({ queryKey }) => getMovesQueue(...queryKey),
   );
   const { isLoading, isError, isSuccess } = movesQueueQuery;
   const { queueMoves, ...dataProps } = data;
@@ -670,17 +665,12 @@
   viewAsGBLOC,
   activeRole,
 }) => {
-<<<<<<< HEAD
-  const { data = {}, ...paymentRequestsQueueQuery } = useQuery(
-    [PAYMENT_REQUESTS_QUEUE, { sort, order, filters, currentPage, currentPageSize, viewAsGBLOC, activeRole }],
-=======
   const {
     refetch,
     data = {},
     ...paymentRequestsQueueQuery
   } = useQuery(
-    [PAYMENT_REQUESTS_QUEUE, { sort, order, filters, currentPage, currentPageSize, viewAsGBLOC }],
->>>>>>> 7261c53a
+    [PAYMENT_REQUESTS_QUEUE, { sort, order, filters, currentPage, currentPageSize, viewAsGBLOC, activeRole }],
     ({ queryKey }) => getPaymentRequestsQueue(...queryKey),
   );
 
