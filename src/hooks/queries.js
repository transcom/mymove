/* eslint-disable import/prefer-default-export */
import { useQueries, useQuery } from '@tanstack/react-query';
import { generatePath } from 'react-router-dom';

import { servicesCounselingRoutes } from '../constants/routes';

import {
  getPaymentRequest,
  getMTOShipments,
  getMTOServiceItems,
  getOrder,
  getMove,
  getMoveHistory,
  getDocument,
  getMovesQueue,
  getPaymentRequestsQueue,
  getPPMDocuments,
  getServicesCounselingQueue,
  getMovePaymentRequests,
  getCustomer,
  getShipmentsPaymentSITBalance,
  getCustomerSupportRemarksForMove,
  getShipmentEvaluationReports,
  getCounselingEvaluationReports,
  searchMoves,
  getEvaluationReportByID,
  getPWSViolations,
  getReportViolationsByReportID,
  getMTOShipmentByID,
  getServicesCounselingPPMQueue,
  getPrimeSimulatorAvailableMoves,
  getPPMCloseout,
  getPPMSITEstimatedCost,
  getPPMActualWeight,
  searchCustomers,
  getGBLOCs,
  getDestinationRequestsQueue,
  getBulkAssignmentData,
} from 'services/ghcApi';
import { getLoggedInUserQueries } from 'services/internalApi';
import { getPrimeSimulatorMove } from 'services/primeApi';
import { getQueriesStatus } from 'utils/api';
import {
  PAYMENT_REQUESTS,
  MTO_SHIPMENTS,
  MTO_SERVICE_ITEMS,
  MOVES,
  MOVE_HISTORY,
  ORDERS,
  MOVE_PAYMENT_REQUESTS,
  ORDERS_DOCUMENTS,
  MOVES_QUEUE,
  PAYMENT_REQUESTS_QUEUE,
  USER,
  CUSTOMER,
  SERVICES_COUNSELING_QUEUE,
  SHIPMENTS_PAYMENT_SIT_BALANCE,
  PRIME_SIMULATOR_MOVE,
  CUSTOMER_SUPPORT_REMARKS,
  QAE_MOVE_SEARCH,
  SHIPMENT_EVALUATION_REPORTS,
  COUNSELING_EVALUATION_REPORTS,
  EVALUATION_REPORT,
  PWS_VIOLATIONS,
  REPORT_VIOLATIONS,
  MTO_SHIPMENT,
  DOCUMENTS,
  PRIME_SIMULATOR_AVAILABLE_MOVES,
  PPMCLOSEOUT,
  PPMACTUALWEIGHT,
  SC_CUSTOMER_SEARCH,
  PPMSIT_ESTIMATED_COST,
  GBLOCS,
} from 'constants/queryKeys';
import { PAGINATION_PAGE_DEFAULT, PAGINATION_PAGE_SIZE_DEFAULT } from 'constants/queues';

/**
 * Function that fetches and attaches weight tickets to corresponding ppmShipment objects on
 * each shipment in an array of MTO Shipments. This is used to incorporate the weight of PPM shipments
 * which is calculated from the net weights into various move-level weight calculations.
 *
 * @param {ShipmentShape[]} mtoShipments An array of MTO Shipments
 * @param {string} moveCode The move locator
 * @return {QueriesResults<any[]>} ppmDocsQueriesResults: an array of the documents queries for each PPM shipment in the mtoShipments array.
 */
const useAddExpensesToPPMShipments = (mtoShipments, moveCode) => {
  // Filter for ppm shipments to get their documents(including weight tickets)
  const shipmentIDs = mtoShipments?.filter((shipment) => shipment.ppmShipment).map((shipment) => shipment.id) ?? [];

  // get ppm documents
  const ppmDocsQueriesResults = useQueries({
    queries: shipmentIDs?.map((shipmentID) => {
      return {
        queryKey: [DOCUMENTS, shipmentID],
        queryFn: ({ queryKey }) => getPPMDocuments(...queryKey),
        enabled: !!shipmentID,
        select: (data) => {
          // Shove the weight tickets and other expenses into the corresponding ppmShipment object
          const shipment = mtoShipments.find((s) => s.id === shipmentID);
          shipment.ppmShipment.movingExpenses = data.MovingExpenses;
          shipment.ppmShipment.proGearWeightTickets = data.ProGearWeightTickets;
          shipment.ppmShipment.weightTickets = data.WeightTickets;
          // Attach the review url to each ppm shipment
          shipment.ppmShipment.reviewShipmentWeightsURL = generatePath(
            servicesCounselingRoutes.BASE_SHIPMENT_REVIEW_PATH,
            {
              moveCode,
              shipmentId: shipment.id,
            },
          );
        },
      };
    }),
  });
  return ppmDocsQueriesResults;
};

export const useUserQueries = () => {
  const { data = {}, ...userQuery } = useQuery([USER, false], ({ queryKey }) => getLoggedInUserQueries(...queryKey));
  const { isLoading, isError, isSuccess } = userQuery;

  return {
    data,
    isLoading,
    isError,
    isSuccess,
  };
};

export const useTXOMoveInfoQueries = (moveCode) => {
  const { data: move, ...moveQuery } = useQuery([MOVES, moveCode], ({ queryKey }) => getMove(...queryKey));
  const orderId = move?.ordersId;

  // get orders
  const { data: { orders } = {}, ...orderQuery } = useQuery(
    [ORDERS, orderId],
    ({ queryKey }) => getOrder(...queryKey),
    {
      enabled: !!orderId,
    },
  );

  // TODO - Need to refactor if we pass include customer in order payload
  // get customer
  const order = orders && Object.values(orders)[0];
  const customerId = order?.customerID;
  const { data: { customer } = {}, ...customerQuery } = useQuery(
    [CUSTOMER, customerId],
    ({ queryKey }) => getCustomer(...queryKey),
    {
      enabled: !!customerId,
    },
  );
  const customerData = customer && Object.values(customer)[0];
  const { isLoading, isError, isSuccess, errors } = getQueriesStatus([moveQuery, orderQuery, customerQuery]);

  return {
    move,
    order,
    customerData,
    isLoading,
    isError,
    isSuccess,
    errors,
  };
};

export const usePaymentRequestQueries = (paymentRequestId) => {
  // get payment request by ID
  const { data: { paymentRequests, paymentServiceItems } = {}, ...paymentRequestQuery } = useQuery(
    [PAYMENT_REQUESTS, paymentRequestId],
    ({ queryKey }) => getPaymentRequest(...queryKey),
  );

  const paymentRequest = paymentRequests && paymentRequests[`${paymentRequestId}`];
  const mtoID = paymentRequest?.moveTaskOrderID;

  const { data: mtoShipments, ...mtoShipmentQuery } = useQuery(
    [MTO_SHIPMENTS, mtoID, false],
    ({ queryKey }) => getMTOShipments(...queryKey),
    {
      enabled: !!mtoID,
    },
  );

  const { data: paymentSITBalances, ...shipmentsPaymentSITBalanceQuery } = useQuery(
    [SHIPMENTS_PAYMENT_SIT_BALANCE, paymentRequestId],
    ({ queryKey }) => getShipmentsPaymentSITBalance(...queryKey),
  );

  const shipmentsPaymentSITBalance = paymentSITBalances?.shipmentsPaymentSITBalance;

  const { isLoading, isError, isSuccess } = getQueriesStatus([
    paymentRequestQuery,
    mtoShipmentQuery,
    shipmentsPaymentSITBalanceQuery,
  ]);

  return {
    paymentRequest,
    paymentRequests,
    paymentServiceItems,
    mtoShipments,
    shipmentsPaymentSITBalance,
    isLoading,
    isError,
    isSuccess,
  };
};

export const useCustomerSupportRemarksQueries = (moveCode) => {
  const { data: customerSupportRemarks, ...customerSupportRemarksQuery } = useQuery(
    [CUSTOMER_SUPPORT_REMARKS, moveCode],
    ({ queryKey }) => getCustomerSupportRemarksForMove(...queryKey),
  );
  const { isLoading, isError, isSuccess } = getQueriesStatus([customerSupportRemarksQuery]);
  return {
    customerSupportRemarks,
    isLoading,
    isError,
    isSuccess,
  };
};

export const useBulkAssignmentQueries = (queueType) => {
  const { data: bulkAssignmentData, ...bulkAssignmentDataQuery } = useQuery([queueType], ({ queryKey }) =>
    getBulkAssignmentData(queryKey),
  );
  const { isLoading, isError, isSuccess } = getQueriesStatus([bulkAssignmentDataQuery]);
  return {
    bulkAssignmentData,
    isLoading,
    isError,
    isSuccess,
  };
};

export const useEditShipmentQueries = (moveCode) => {
  // Get the orders info
  const { data: move = {}, ...moveQuery } = useQuery([MOVES, moveCode], ({ queryKey }) => getMove(...queryKey));

  const moveId = move?.id;
  const orderId = move?.ordersId;

  const { data: { orders } = {}, ...orderQuery } = useQuery(
    [ORDERS, orderId],
    ({ queryKey }) => getOrder(...queryKey),
    {
      enabled: !!orderId,
    },
  );

  const order = Object.values(orders || {})?.[0];

  const { data: mtoShipments, ...mtoShipmentQuery } = useQuery(
    [MTO_SHIPMENTS, moveId, false],
    ({ queryKey }) => getMTOShipments(...queryKey),
    {
      enabled: !!moveId,
    },
  );

  const { isLoading, isError, isSuccess } = getQueriesStatus([moveQuery, orderQuery, mtoShipmentQuery]);

  return {
    move,
    order,
    mtoShipments,
    isLoading,
    isError,
    isSuccess,
  };
};

export const usePPMShipmentDocsQueries = (shipmentId) => {
  const {
    data: mtoShipment,
    refetch: refetchMTOShipment,
    ...mtoShipmentQuery
  } = useQuery([MTO_SHIPMENT, shipmentId], ({ queryKey }) => getMTOShipmentByID(...queryKey), {
    refetchOnMount: true,
    staleTime: 0,
  });

  const { data: documents, ...documentsQuery } = useQuery(
    [DOCUMENTS, shipmentId],
    ({ queryKey }) => getPPMDocuments(...queryKey),
    {
      enabled: !!shipmentId,
    },
  );

  const ppmShipmentId = mtoShipment?.ppmShipment?.id;
  const { data: ppmActualWeight, ...ppmActualWeightQuery } = useQuery(
    [PPMACTUALWEIGHT, ppmShipmentId],
    ({ queryKey }) => getPPMActualWeight(...queryKey),
    {
      enabled: !!ppmShipmentId,
    },
  );

  const { isLoading, isError, isSuccess, isFetching } = getQueriesStatus([
    mtoShipmentQuery,
    documentsQuery,
    ppmActualWeightQuery,
  ]);
  return {
    mtoShipment,
    documents,
    ppmActualWeight,
    refetchMTOShipment,
    isLoading,
    isError,
    isSuccess,
    isFetching,
  };
};

export const usePPMCloseoutQuery = (ppmShipmentId) => {
  const { data: ppmCloseout = {}, ...ppmCloseoutQuery } = useQuery([PPMCLOSEOUT, ppmShipmentId], ({ queryKey }) =>
    getPPMCloseout(...queryKey),
  );

  const { isLoading, isError, isSuccess, isFetching } = getQueriesStatus([ppmCloseoutQuery]);

  return {
    ppmCloseout,
    isLoading,
    isError,
    isSuccess,
    isFetching,
  };
};

export const useGetPPMSITEstimatedCostQuery = (
  ppmShipmentId,
  sitLocation,
  sitEntryDate,
  sitDepartureDate,
  weightStored,
) => {
  const { data: estimatedCost, ...ppmSITEstimatedCostQuery } = useQuery(
    [PPMSIT_ESTIMATED_COST, ppmShipmentId, sitLocation, sitEntryDate, sitDepartureDate, weightStored],
    ({ queryKey }) => getPPMSITEstimatedCost(...queryKey),
  );

  const { isLoading, isError, isSuccess } = getQueriesStatus([ppmSITEstimatedCostQuery]);

  return {
    estimatedCost,
    isLoading,
    isError,
    isSuccess,
  };
};

export const useReviewShipmentWeightsQuery = (moveCode) => {
  const { data: move, ...moveQuery } = useQuery({
    queryKey: [MOVES, moveCode],
    queryFn: ({ queryKey }) => getMove(...queryKey),
  });
  const orderId = move?.ordersId;

  // get orders
  const { data: { orders } = {}, ...orderQuery } = useQuery({
    queryKey: [ORDERS, orderId],
    queryFn: ({ queryKey }) => getOrder(...queryKey),
    options: {
      enabled: !!orderId,
    },
  });
  const mtoID = move?.id;

  // get MTO shipments
  const { data: mtoShipments, ...mtoShipmentQuery } = useQuery({
    queryKey: [MTO_SHIPMENTS, mtoID, false],
    queryFn: ({ queryKey }) => getMTOShipments(...queryKey),
    options: {
      enabled: !!mtoID,
    },
  });

  // attach ppm documents to their respective ppm shipments
  const ppmDocsQueriesResults = useAddExpensesToPPMShipments(mtoShipments, moveCode);

  const { isLoading, isError, isSuccess } = getQueriesStatus([
    moveQuery,
    orderQuery,
    mtoShipmentQuery,
    ...ppmDocsQueriesResults,
  ]);

  return {
    move,
    orders,
    mtoShipments,
    isLoading,
    isError,
    isSuccess,
  };
};

export const useMoveTaskOrderQueries = (moveCode) => {
  const { data: move, ...moveQuery } = useQuery([MOVES, moveCode], ({ queryKey }) => getMove(...queryKey));
  const orderId = move?.ordersId;

  // get orders
  const { data: { orders } = {}, ...orderQuery } = useQuery(
    [ORDERS, orderId],
    ({ queryKey }) => getOrder(...queryKey),
    {
      enabled: !!orderId,
    },
  );

  const mtoID = move?.id;

  // get MTO shipments
  const { data: mtoShipments, ...mtoShipmentQuery } = useQuery(
    [MTO_SHIPMENTS, mtoID, false],
    ({ queryKey }) => getMTOShipments(...queryKey),
    {
      enabled: !!mtoID,
    },
  );

  // get MTO service items
  const { data: mtoServiceItems, ...mtoServiceItemQuery } = useQuery(
    [MTO_SERVICE_ITEMS, mtoID, false],
    ({ queryKey }) => getMTOServiceItems(...queryKey),
    { enabled: !!mtoID },
  );

  // attach ppm documents to their respective ppm shipments
  const ppmDocsQueriesResults = useAddExpensesToPPMShipments(mtoShipments, moveCode);

  const { isLoading, isError, isSuccess } = getQueriesStatus([
    moveQuery,
    orderQuery,
    mtoShipmentQuery,
    mtoServiceItemQuery,
    ...ppmDocsQueriesResults,
  ]);

  return {
    orders,
    move,
    mtoShipments,
    mtoServiceItems,
    isLoading,
    isError,
    isSuccess,
  };
};

export const useGetDocumentQuery = (documentId) => {
  const staleTime = 15 * 60000; // 15 * 60000 milliseconds = 15 mins
  const cacheTime = staleTime;
  const { data: { documents, upload } = {}, ...documentsQuery } = useQuery(
    [ORDERS_DOCUMENTS, documentId],
    ({ queryKey }) => getDocument(...queryKey),
    {
      enabled: !!documentId,
      staleTime,
      cacheTime,
      refetchOnWindowFocus: false,
    },
  );

  const { isLoading, isError, isSuccess } = getQueriesStatus([documentsQuery]);

  return {
    documents,
    upload,
    isLoading,
    isError,
    isSuccess,
  };
};

export const useOrdersDocumentQueries = (moveCode) => {
  // Get the orders info so we can get the uploaded_orders_id (which is a document id)
  const { data: move, ...moveQuery } = useQuery([MOVES, moveCode], ({ queryKey }) => getMove(...queryKey));

  const orderId = move?.ordersId;

  // get orders
  const { data: { orders } = {}, ...orderQuery } = useQuery(
    [ORDERS, orderId],
    ({ queryKey }) => getOrder(...queryKey),
    {
      enabled: !!orderId,
    },
  );

  const order = orders && orders[`${orderId}`];
  // eslint-disable-next-line camelcase
  const documentId = order?.uploaded_order_id;
  const amendedOrderDocumentId = order?.uploadedAmendedOrderID;

  // Get a document
  // TODO - "upload" instead of "uploads" is because of the schema.js entity name. Change to "uploads"
  const staleTime = 15 * 60000; // 15 * 60000 milliseconds = 15 mins
  const cacheTime = staleTime;
  const { data: { documents, upload } = {}, ...ordersDocumentsQuery } = useQuery(
    [ORDERS_DOCUMENTS, documentId],
    ({ queryKey }) => getDocument(...queryKey),
    {
      enabled: !!documentId,
      staleTime,
      cacheTime,
      refetchOnWindowFocus: false,
    },
  );

  const { data: { documents: amendedDocuments, upload: amendedUpload } = {}, ...amendedOrdersDocumentsQuery } =
    useQuery([ORDERS_DOCUMENTS, amendedOrderDocumentId], ({ queryKey }) => getDocument(...queryKey), {
      enabled: !!amendedOrderDocumentId,
      staleTime,
      cacheTime,
      refetchOnWindowFocus: false,
    });

  const { isLoading, isError, isSuccess } = getQueriesStatus([
    moveQuery,
    orderQuery,
    ordersDocumentsQuery,
    amendedOrdersDocumentsQuery,
  ]);

  return {
    move,
    orders,
    documents,
    amendedDocuments,
    upload,
    amendedUpload,
    isLoading,
    isError,
    isSuccess,
    amendedOrderDocumentId,
  };
};

export const useAmendedDocumentQueries = (amendedOrderDocumentId) => {
  const staleTime = 0;
  const cacheTime = staleTime;

  const { data: { documents: amendedDocuments, upload: amendedUpload } = {}, ...amendedOrdersDocumentsQuery } =
    useQuery([ORDERS_DOCUMENTS, amendedOrderDocumentId], ({ queryKey }) => getDocument(...queryKey), {
      enabled: !!amendedOrderDocumentId,
      staleTime,
      cacheTime,
      refetchOnWindowFocus: false,
    });

  const { isLoading, isError, isSuccess } = getQueriesStatus([amendedOrdersDocumentsQuery]);

  return {
    amendedDocuments,
    amendedUpload,
    isLoading,
    isError,
    isSuccess,
  };
};

export const useMovesQueueQueries = ({
  sort,
  order,
  filters = [],
  currentPage = PAGINATION_PAGE_DEFAULT,
  currentPageSize = PAGINATION_PAGE_SIZE_DEFAULT,
  viewAsGBLOC,
  activeRole,
}) => {
<<<<<<< HEAD
  const {
    refetch,
    data = {},
    ...movesQueueQuery
  } = useQuery([MOVES_QUEUE, { sort, order, filters, currentPage, currentPageSize, viewAsGBLOC }], ({ queryKey }) =>
    getMovesQueue(...queryKey),
=======
  const { data = {}, ...movesQueueQuery } = useQuery(
    [MOVES_QUEUE, { sort, order, filters, currentPage, currentPageSize, viewAsGBLOC, activeRole }],
    ({ queryKey }) => getMovesQueue(...queryKey),
>>>>>>> dc3fd38f
  );
  const { isLoading, isError, isSuccess } = movesQueueQuery;
  const { queueMoves, ...dataProps } = data;
  return {
    queueResult: { data: queueMoves, ...dataProps },
    isLoading,
    isError,
    isSuccess,
    refetch,
  };
};

export const useDestinationRequestsQueueQueries = ({
  sort,
  order,
  filters = [],
  currentPage = PAGINATION_PAGE_DEFAULT,
  currentPageSize = PAGINATION_PAGE_SIZE_DEFAULT,
  viewAsGBLOC,
}) => {
  const { data = {}, ...movesQueueQuery } = useQuery(
    [MOVES_QUEUE, { sort, order, filters, currentPage, currentPageSize, viewAsGBLOC }],
    ({ queryKey }) => getDestinationRequestsQueue(...queryKey),
  );
  const { isLoading, isError, isSuccess } = movesQueueQuery;
  const { queueMoves, ...dataProps } = data;
  return {
    queueResult: { data: queueMoves, ...dataProps },
    isLoading,
    isError,
    isSuccess,
  };
};

export const useServicesCounselingQueuePPMQueries = ({
  sort,
  order,
  filters = [],
  currentPage = PAGINATION_PAGE_DEFAULT,
  currentPageSize = PAGINATION_PAGE_SIZE_DEFAULT,
  viewAsGBLOC,
  activeRole,
}) => {
  const {
    refetch,
    data = {},
    ...servicesCounselingQueueQuery
  } = useQuery(
    [
      SERVICES_COUNSELING_QUEUE,
      { sort, order, filters, currentPage, currentPageSize, needsPPMCloseout: true, viewAsGBLOC, activeRole },
    ],
    ({ queryKey }) => getServicesCounselingPPMQueue(...queryKey),
  );

  const { isLoading, isError, isSuccess } = servicesCounselingQueueQuery;
  const { queueMoves, ...dataProps } = data;
  return {
    queueResult: { data: queueMoves, ...dataProps },
    isLoading,
    isError,
    isSuccess,
    refetch,
  };
};

export const useServicesCounselingQueueQueries = ({
  sort,
  order,
  filters = [],
  currentPage = PAGINATION_PAGE_DEFAULT,
  currentPageSize = PAGINATION_PAGE_SIZE_DEFAULT,
  viewAsGBLOC,
  activeRole,
}) => {
  const {
    refetch,
    data = {},
    ...servicesCounselingQueueQuery
  } = useQuery(
    [
      SERVICES_COUNSELING_QUEUE,
      { sort, order, filters, currentPage, currentPageSize, needsPPMCloseout: false, viewAsGBLOC, activeRole },
    ],
    ({ queryKey }) => getServicesCounselingQueue(...queryKey),
  );

  const { isLoading, isError, isSuccess } = servicesCounselingQueueQuery;
  const { queueMoves, availableOfficeUsers, ...dataProps } = data;
  return {
    queueResult: { data: queueMoves, availableOfficeUsers, ...dataProps },
    isLoading,
    isError,
    isSuccess,
    refetch,
  };
};

export const usePaymentRequestQueueQueries = ({
  sort,
  order,
  filters = [],
  currentPage = PAGINATION_PAGE_DEFAULT,
  currentPageSize = PAGINATION_PAGE_SIZE_DEFAULT,
  viewAsGBLOC,
  activeRole,
}) => {
<<<<<<< HEAD
  const {
    refetch,
    data = {},
    ...paymentRequestsQueueQuery
  } = useQuery(
    [PAYMENT_REQUESTS_QUEUE, { sort, order, filters, currentPage, currentPageSize, viewAsGBLOC }],
=======
  const { data = {}, ...paymentRequestsQueueQuery } = useQuery(
    [PAYMENT_REQUESTS_QUEUE, { sort, order, filters, currentPage, currentPageSize, viewAsGBLOC, activeRole }],
>>>>>>> dc3fd38f
    ({ queryKey }) => getPaymentRequestsQueue(...queryKey),
  );

  const { isLoading, isError, isSuccess } = paymentRequestsQueueQuery;
  const { queuePaymentRequests, ...dataProps } = data;
  return {
    queueResult: { data: queuePaymentRequests, ...dataProps },
    isLoading,
    isError,
    isSuccess,
    refetch,
  };
};

export const useMovePaymentRequestsQueries = (moveCode) => {
  // This queries for the payment request
  const { data = [], ...movePaymentRequestsQuery } = useQuery([MOVE_PAYMENT_REQUESTS, moveCode], ({ queryKey }) =>
    getMovePaymentRequests(...queryKey),
  );
  const { data: move = {} } = useQuery([MOVES, moveCode], ({ queryKey }) => getMove(...queryKey));

  const mtoID = data[0]?.moveTaskOrderID || move?.id;

  const { data: mtoShipments, ...mtoShipmentQuery } = useQuery(
    [MTO_SHIPMENTS, mtoID, false],
    ({ queryKey }) => getMTOShipments(...queryKey),
    {
      enabled: !!mtoID,
    },
  );

  // attach all ppm documents to their respective ppm shipments
  const ppmDocsQueriesResults = useAddExpensesToPPMShipments(mtoShipments, moveCode);

  const orderId = move?.ordersId;
  const { data: { orders } = {}, ...orderQuery } = useQuery(
    [ORDERS, orderId],
    ({ queryKey }) => getOrder(...queryKey),
    {
      enabled: !!orderId,
    },
  );

  const order = Object.values(orders || {})?.[0];

  const { isLoading, isError, isSuccess } = getQueriesStatus([
    movePaymentRequestsQuery,
    mtoShipmentQuery,
    orderQuery,
    ...ppmDocsQueriesResults,
  ]);

  return {
    paymentRequests: data,
    order,
    mtoShipments,
    isLoading,
    isError,
    isSuccess,
    move,
  };
};

// send in a single report ID and get all shipment information
export const useEvaluationReportShipmentListQueries = (reportID) => {
  const { data: evaluationReport = {}, ...viewEvaluationReportQuery } = useQuery(
    [EVALUATION_REPORT, reportID],
    ({ queryKey }) => getEvaluationReportByID(...queryKey),
  );
  const moveId = evaluationReport?.moveID;
  const { data: mtoShipments, ...mtoShipmentQuery } = useQuery(
    [MTO_SHIPMENTS, moveId, false],
    ({ queryKey }) => getMTOShipments(...queryKey),
    {
      enabled: !!moveId,
    },
  );
  const { data: reportViolations, ...reportViolationsQuery } = useQuery(
    [REPORT_VIOLATIONS, reportID],
    ({ queryKey }) => getReportViolationsByReportID(...queryKey),
    {
      enabled: !!reportID,
    },
  );
  const { isLoading, isError, isSuccess } = getQueriesStatus([
    viewEvaluationReportQuery,
    reportViolationsQuery,
    mtoShipmentQuery,
  ]);

  return {
    evaluationReport,
    mtoShipments,
    reportViolations,
    isLoading,
    isError,
    isSuccess,
  };
};

// lookup a single evaluation report, single shipment associated with that report
export const useEvaluationReportQueries = (reportID) => {
  const { data: evaluationReport = {}, ...shipmentEvaluationReportQuery } = useQuery(
    [EVALUATION_REPORT, reportID],
    getEvaluationReportByID,
  );

  const shipmentID = evaluationReport?.shipmentID;

  const { data: mtoShipment = {}, ...mtoShipmentQuery } = useQuery(
    [MTO_SHIPMENT, shipmentID],
    ({ queryKey }) => getMTOShipmentByID(...queryKey),
    {
      enabled: !!shipmentID,
    },
  );

  const { data: reportViolations = [], ...reportViolationsQuery } = useQuery(
    [REPORT_VIOLATIONS, reportID],
    ({ queryKey }) => getReportViolationsByReportID(...queryKey),
    {
      enabled: !!reportID,
    },
  );

  const { isLoading, isError, isSuccess } = getQueriesStatus([
    shipmentEvaluationReportQuery,
    mtoShipmentQuery,
    reportViolationsQuery,
  ]);
  return {
    evaluationReport,
    mtoShipment,
    reportViolations,
    isLoading,
    isError,
    isSuccess,
  };
};

// Lookup all Evaluation Reports and associated move/shipment data
export const useEvaluationReportsQueries = (moveCode) => {
  const { data: move = {}, ...moveQuery } = useQuery([MOVES, moveCode], ({ queryKey }) => getMove(...queryKey));
  const moveId = move?.id;

  const { data: shipments, ...shipmentQuery } = useQuery(
    [MTO_SHIPMENTS, moveId, false],
    ({ queryKey }) => getMTOShipments(...queryKey),
    {
      enabled: !!moveId,
    },
  );
  const { data: shipmentEvaluationReports, ...shipmentEvaluationReportsQuery } = useQuery(
    [SHIPMENT_EVALUATION_REPORTS, moveId],
    ({ queryKey }) => getShipmentEvaluationReports(...queryKey),
    {
      enabled: !!moveId,
    },
  );
  const { data: counselingEvaluationReports, ...counselingEvaluationReportsQuery } = useQuery(
    [COUNSELING_EVALUATION_REPORTS, moveId],
    ({ queryKey }) => getCounselingEvaluationReports(...queryKey),
    {
      enabled: !!moveId,
    },
  );

  const { isLoading, isError, isSuccess } = getQueriesStatus([
    moveQuery,
    shipmentQuery,
    shipmentEvaluationReportsQuery,
    counselingEvaluationReportsQuery,
  ]);
  return {
    move,
    shipments,
    counselingEvaluationReports,
    shipmentEvaluationReports,
    isLoading,
    isError,
    isSuccess,
  };
};

export const usePWSViolationsQueries = () => {
  const { data: violations = [], ...pwsViolationsQuery } = useQuery([PWS_VIOLATIONS], ({ queryKey }) =>
    getPWSViolations(...queryKey),
  );

  return {
    violations,
    ...pwsViolationsQuery,
  };
};

export const useMoveDetailsQueries = (moveCode) => {
  // Get the orders info so we can get the uploaded_orders_id (which is a document id)
  const { data: move = {}, ...moveQuery } = useQuery({
    queryKey: [MOVES, moveCode],
    queryFn: ({ queryKey }) => getMove(...queryKey),
  });

  const moveId = move?.id;
  const orderId = move?.ordersId;

  const { data: { orders } = {}, ...orderQuery } = useQuery({
    queryKey: [ORDERS, orderId],
    queryFn: ({ queryKey }) => getOrder(...queryKey),
    options: {
      enabled: !!orderId,
    },
  });

  const order = Object.values(orders || {})?.[0];

  const { upload: orderDocuments, ...documentQuery } = useGetDocumentQuery(order.uploaded_order_id);

  const { data: mtoShipments, ...mtoShipmentQuery } = useQuery({
    queryKey: [MTO_SHIPMENTS, moveId, false],
    queryFn: ({ queryKey }) => getMTOShipments(...queryKey),
    options: {
      enabled: !!moveId,
    },
  });

  // attach ppm documents to their respective ppm shipments
  const ppmDocsQueriesResults = useAddExpensesToPPMShipments(mtoShipments, moveCode);

  const customerId = order?.customerID;
  const { data: { customer } = {}, ...customerQuery } = useQuery({
    queryKey: [CUSTOMER, customerId],
    queryFn: ({ queryKey }) => getCustomer(...queryKey),
    options: {
      enabled: !!customerId,
    },
  });
  const customerData = customer && Object.values(customer)[0];
  const closeoutOffice = move.closeoutOffice && move.closeoutOffice.name;

  // Must account for basic service items here not tied to a shipment
  const { data: mtoServiceItems, ...mtoServiceItemQuery } = useQuery({
    queryKey: [MTO_SERVICE_ITEMS, moveId, false],
    queryFn: ({ queryKey }) => getMTOServiceItems(...queryKey),
    options: { enabled: !!moveId },
  });

  const { isLoading, isError, isSuccess, errors } = getQueriesStatus([
    moveQuery,
    orderQuery,
    documentQuery,
    customerQuery,
    mtoShipmentQuery,
    mtoServiceItemQuery,
    ...ppmDocsQueriesResults,
  ]);

  return {
    move,
    order,
    orderDocuments,
    customerData,
    closeoutOffice,
    mtoShipments,
    mtoServiceItems,
    isLoading,
    isError,
    isSuccess,
    errors,
  };
};

export const usePrimeSimulatorAvailableMovesQueries = ({
  filters = [],
  currentPage = PAGINATION_PAGE_DEFAULT,
  currentPageSize = PAGINATION_PAGE_SIZE_DEFAULT,
}) => {
  const { data = {}, ...primeSimulatorAvailableMovesQuery } = useQuery(
    [PRIME_SIMULATOR_AVAILABLE_MOVES, { filters, currentPage, currentPageSize }],
    ({ queryKey }) => getPrimeSimulatorAvailableMoves(...queryKey),
  );
  const { isLoading, isError, isSuccess } = primeSimulatorAvailableMovesQuery;
  const { queueMoves, ...dataProps } = data;

  return {
    queueResult: { data: queueMoves, ...dataProps },
    isLoading,
    isError,
    isSuccess,
  };
};

export const usePrimeSimulatorGetMove = (moveCode) => {
  const { data: moveTaskOrder, ...primeSimulatorGetMoveQuery } = useQuery(
    [PRIME_SIMULATOR_MOVE, moveCode],
    ({ queryKey }) => getPrimeSimulatorMove(...queryKey),
  );

  const { isLoading, isError, isSuccess, errors } = getQueriesStatus([primeSimulatorGetMoveQuery]);
  return {
    moveTaskOrder,
    isLoading,
    isError,
    isSuccess,
    errors,
  };
};

export const useGHCGetMoveHistory = ({
  moveCode,
  currentPage = PAGINATION_PAGE_DEFAULT,
  currentPageSize = PAGINATION_PAGE_SIZE_DEFAULT,
}) => {
  const { data = {}, ...getGHCMoveHistoryQuery } = useQuery(
    [MOVE_HISTORY, { moveCode, currentPage, currentPageSize }],
    ({ queryKey }) => getMoveHistory(...queryKey),
  );
  const { isLoading, isError, isSuccess } = getQueriesStatus([getGHCMoveHistoryQuery]);
  const { historyRecords, ...dataProps } = data;
  return {
    queueResult: { data: historyRecords, ...dataProps },
    isLoading,
    isError,
    isSuccess,
  };
};

export const useMoveSearchQueries = ({
  sort,
  order,
  filters = [],
  currentPage = PAGINATION_PAGE_DEFAULT,
  currentPageSize = PAGINATION_PAGE_SIZE_DEFAULT,
}) => {
  const queryResult = useQuery(
    [QAE_MOVE_SEARCH, { sort, order, filters, currentPage, currentPageSize }],
    ({ queryKey }) => searchMoves(...queryKey),
    {
      enabled: filters.length > 0,
    },
  );
  const { data = {}, ...moveSearchQuery } = queryResult;
  const { isLoading, isError, isSuccess } = getQueriesStatus([moveSearchQuery]);
  const searchMovesResult = data.searchMoves;
  return {
    searchResult: { data: searchMovesResult, page: data.page, perPage: data.perPage, totalCount: data.totalCount },
    isLoading,
    isError,
    isSuccess,
  };
};

export const useCustomerSearchQueries = ({
  sort,
  order,
  filters = [],
  currentPage = PAGINATION_PAGE_DEFAULT,
  currentPageSize = PAGINATION_PAGE_SIZE_DEFAULT,
}) => {
  const queryResult = useQuery(
    [SC_CUSTOMER_SEARCH, { sort, order, filters, currentPage, currentPageSize }],
    ({ queryKey }) => searchCustomers(...queryKey),
    {
      enabled: filters.length > 0,
    },
  );
  const { data = {}, ...customerSearchQuery } = queryResult;
  const { isLoading, isError, isSuccess } = getQueriesStatus([customerSearchQuery]);
  const searchCustomersResult = data.searchCustomers;
  return {
    searchResult: { data: searchCustomersResult, page: data.page, perPage: data.perPage, totalCount: data.totalCount },
    isLoading,
    isError,
    isSuccess,
  };
};

export const useCustomerQuery = (customerId) => {
  const { data: { customer } = {}, ...customerQuery } = useQuery(
    [CUSTOMER, customerId],
    ({ queryKey }) => getCustomer(...queryKey),
    {
      enabled: !!customerId,
    },
  );
  const customerData = customer && Object.values(customer)[0];
  const { isLoading, isError, isSuccess } = getQueriesStatus([customerQuery]);
  return {
    customerData,
    isLoading,
    isError,
    isSuccess,
  };
};

export const useListGBLOCsQueries = () => {
  const { data = [], ...listGBLOCsQuery } = useQuery([GBLOCS, {}], ({ queryKey }) => getGBLOCs(...queryKey));
  const { isLoading, isError, isSuccess } = listGBLOCsQuery;
  const gblocs = data;
  return {
    result: gblocs,
    isLoading,
    isError,
    isSuccess,
  };
};<|MERGE_RESOLUTION|>--- conflicted
+++ resolved
@@ -574,18 +574,9 @@
   viewAsGBLOC,
   activeRole,
 }) => {
-<<<<<<< HEAD
-  const {
-    refetch,
-    data = {},
-    ...movesQueueQuery
-  } = useQuery([MOVES_QUEUE, { sort, order, filters, currentPage, currentPageSize, viewAsGBLOC }], ({ queryKey }) =>
-    getMovesQueue(...queryKey),
-=======
   const { data = {}, ...movesQueueQuery } = useQuery(
     [MOVES_QUEUE, { sort, order, filters, currentPage, currentPageSize, viewAsGBLOC, activeRole }],
     ({ queryKey }) => getMovesQueue(...queryKey),
->>>>>>> dc3fd38f
   );
   const { isLoading, isError, isSuccess } = movesQueueQuery;
   const { queueMoves, ...dataProps } = data;
@@ -594,7 +585,6 @@
     isLoading,
     isError,
     isSuccess,
-    refetch,
   };
 };
 
@@ -693,17 +683,8 @@
   viewAsGBLOC,
   activeRole,
 }) => {
-<<<<<<< HEAD
-  const {
-    refetch,
-    data = {},
-    ...paymentRequestsQueueQuery
-  } = useQuery(
-    [PAYMENT_REQUESTS_QUEUE, { sort, order, filters, currentPage, currentPageSize, viewAsGBLOC }],
-=======
   const { data = {}, ...paymentRequestsQueueQuery } = useQuery(
     [PAYMENT_REQUESTS_QUEUE, { sort, order, filters, currentPage, currentPageSize, viewAsGBLOC, activeRole }],
->>>>>>> dc3fd38f
     ({ queryKey }) => getPaymentRequestsQueue(...queryKey),
   );
 
@@ -714,7 +695,6 @@
     isLoading,
     isError,
     isSuccess,
-    refetch,
   };
 };
 
