/* eslint-disable import/prefer-default-export */
import { useQueries, useQuery } from '@tanstack/react-query';
import { generatePath } from 'react-router-dom';

import { servicesCounselingRoutes } from '../constants/routes';

import {
  getPaymentRequest,
  getMTOShipments,
  getMTOServiceItems,
  getOrder,
  getMove,
  getMoveHistory,
  getDocument,
  getMovesQueue,
  getPaymentRequestsQueue,
  getPPMDocuments,
  getServicesCounselingQueue,
  getMovePaymentRequests,
  getCustomer,
  getShipmentsPaymentSITBalance,
  getCustomerSupportRemarksForMove,
  getShipmentEvaluationReports,
  getCounselingEvaluationReports,
  searchMoves,
  getEvaluationReportByID,
  getPWSViolations,
  getReportViolationsByReportID,
  getMTOShipmentByID,
  getServicesCounselingPPMQueue,
  getPrimeSimulatorAvailableMoves,
  getPPMCloseout,
  getPPMSITEstimatedCost,
  getPPMActualWeight,
  searchCustomers,
  getGBLOCs,
<<<<<<< HEAD
  getDestinationRequestsQueue,
=======
  getBulkAssignmentData,
>>>>>>> f0bd0569
} from 'services/ghcApi';
import { getLoggedInUserQueries } from 'services/internalApi';
import { getPrimeSimulatorMove } from 'services/primeApi';
import { getQueriesStatus } from 'utils/api';
import {
  PAYMENT_REQUESTS,
  MTO_SHIPMENTS,
  MTO_SERVICE_ITEMS,
  MOVES,
  MOVE_HISTORY,
  ORDERS,
  MOVE_PAYMENT_REQUESTS,
  ORDERS_DOCUMENTS,
  MOVES_QUEUE,
  PAYMENT_REQUESTS_QUEUE,
  USER,
  CUSTOMER,
  SERVICES_COUNSELING_QUEUE,
  SHIPMENTS_PAYMENT_SIT_BALANCE,
  PRIME_SIMULATOR_MOVE,
  CUSTOMER_SUPPORT_REMARKS,
  QAE_MOVE_SEARCH,
  SHIPMENT_EVALUATION_REPORTS,
  COUNSELING_EVALUATION_REPORTS,
  EVALUATION_REPORT,
  PWS_VIOLATIONS,
  REPORT_VIOLATIONS,
  MTO_SHIPMENT,
  DOCUMENTS,
  PRIME_SIMULATOR_AVAILABLE_MOVES,
  PPMCLOSEOUT,
  PPMACTUALWEIGHT,
  SC_CUSTOMER_SEARCH,
  PPMSIT_ESTIMATED_COST,
  GBLOCS,
} from 'constants/queryKeys';
import { PAGINATION_PAGE_DEFAULT, PAGINATION_PAGE_SIZE_DEFAULT } from 'constants/queues';

/**
 * Function that fetches and attaches weight tickets to corresponding ppmShipment objects on
 * each shipment in an array of MTO Shipments. This is used to incorporate the weight of PPM shipments
 * which is calculated from the net weights into various move-level weight calculations.
 *
 * @param {ShipmentShape[]} mtoShipments An array of MTO Shipments
 * @param {string} moveCode The move locator
 * @return {QueriesResults<any[]>} ppmDocsQueriesResults: an array of the documents queries for each PPM shipment in the mtoShipments array.
 */
const useAddExpensesToPPMShipments = (mtoShipments, moveCode) => {
  // Filter for ppm shipments to get their documents(including weight tickets)
  const shipmentIDs = mtoShipments?.filter((shipment) => shipment.ppmShipment).map((shipment) => shipment.id) ?? [];

  // get ppm documents
  const ppmDocsQueriesResults = useQueries({
    queries: shipmentIDs?.map((shipmentID) => {
      return {
        queryKey: [DOCUMENTS, shipmentID],
        queryFn: ({ queryKey }) => getPPMDocuments(...queryKey),
        enabled: !!shipmentID,
        select: (data) => {
          // Shove the weight tickets and other expenses into the corresponding ppmShipment object
          const shipment = mtoShipments.find((s) => s.id === shipmentID);
          shipment.ppmShipment.movingExpenses = data.MovingExpenses;
          shipment.ppmShipment.proGearWeightTickets = data.ProGearWeightTickets;
          shipment.ppmShipment.weightTickets = data.WeightTickets;
          // Attach the review url to each ppm shipment
          shipment.ppmShipment.reviewShipmentWeightsURL = generatePath(
            servicesCounselingRoutes.BASE_SHIPMENT_REVIEW_PATH,
            {
              moveCode,
              shipmentId: shipment.id,
            },
          );
        },
      };
    }),
  });
  return ppmDocsQueriesResults;
};

export const useUserQueries = () => {
  const { data = {}, ...userQuery } = useQuery([USER, false], ({ queryKey }) => getLoggedInUserQueries(...queryKey));
  const { isLoading, isError, isSuccess } = userQuery;

  return {
    data,
    isLoading,
    isError,
    isSuccess,
  };
};

export const useTXOMoveInfoQueries = (moveCode) => {
  const { data: move, ...moveQuery } = useQuery([MOVES, moveCode], ({ queryKey }) => getMove(...queryKey));
  const orderId = move?.ordersId;

  // get orders
  const { data: { orders } = {}, ...orderQuery } = useQuery(
    [ORDERS, orderId],
    ({ queryKey }) => getOrder(...queryKey),
    {
      enabled: !!orderId,
    },
  );

  // TODO - Need to refactor if we pass include customer in order payload
  // get customer
  const order = orders && Object.values(orders)[0];
  const customerId = order?.customerID;
  const { data: { customer } = {}, ...customerQuery } = useQuery(
    [CUSTOMER, customerId],
    ({ queryKey }) => getCustomer(...queryKey),
    {
      enabled: !!customerId,
    },
  );
  const customerData = customer && Object.values(customer)[0];
  const { isLoading, isError, isSuccess, errors } = getQueriesStatus([moveQuery, orderQuery, customerQuery]);

  return {
    move,
    order,
    customerData,
    isLoading,
    isError,
    isSuccess,
    errors,
  };
};

export const usePaymentRequestQueries = (paymentRequestId) => {
  // get payment request by ID
  const { data: { paymentRequests, paymentServiceItems } = {}, ...paymentRequestQuery } = useQuery(
    [PAYMENT_REQUESTS, paymentRequestId],
    ({ queryKey }) => getPaymentRequest(...queryKey),
  );

  const paymentRequest = paymentRequests && paymentRequests[`${paymentRequestId}`];
  const mtoID = paymentRequest?.moveTaskOrderID;

  const { data: mtoShipments, ...mtoShipmentQuery } = useQuery(
    [MTO_SHIPMENTS, mtoID, false],
    ({ queryKey }) => getMTOShipments(...queryKey),
    {
      enabled: !!mtoID,
    },
  );

  const { data: paymentSITBalances, ...shipmentsPaymentSITBalanceQuery } = useQuery(
    [SHIPMENTS_PAYMENT_SIT_BALANCE, paymentRequestId],
    ({ queryKey }) => getShipmentsPaymentSITBalance(...queryKey),
  );

  const shipmentsPaymentSITBalance = paymentSITBalances?.shipmentsPaymentSITBalance;

  const { isLoading, isError, isSuccess } = getQueriesStatus([
    paymentRequestQuery,
    mtoShipmentQuery,
    shipmentsPaymentSITBalanceQuery,
  ]);

  return {
    paymentRequest,
    paymentRequests,
    paymentServiceItems,
    mtoShipments,
    shipmentsPaymentSITBalance,
    isLoading,
    isError,
    isSuccess,
  };
};

export const useCustomerSupportRemarksQueries = (moveCode) => {
  const { data: customerSupportRemarks, ...customerSupportRemarksQuery } = useQuery(
    [CUSTOMER_SUPPORT_REMARKS, moveCode],
    ({ queryKey }) => getCustomerSupportRemarksForMove(...queryKey),
  );
  const { isLoading, isError, isSuccess } = getQueriesStatus([customerSupportRemarksQuery]);
  return {
    customerSupportRemarks,
    isLoading,
    isError,
    isSuccess,
  };
};

export const useBulkAssignmentQueries = (queueType) => {
  const { data: bulkAssignmentData, ...bulkAssignmentDataQuery } = useQuery([queueType], ({ queryKey }) =>
    getBulkAssignmentData(queryKey),
  );
  const { isLoading, isError, isSuccess } = getQueriesStatus([bulkAssignmentDataQuery]);
  return {
    bulkAssignmentData,
    isLoading,
    isError,
    isSuccess,
  };
};

export const useEditShipmentQueries = (moveCode) => {
  // Get the orders info
  const { data: move = {}, ...moveQuery } = useQuery([MOVES, moveCode], ({ queryKey }) => getMove(...queryKey));

  const moveId = move?.id;
  const orderId = move?.ordersId;

  const { data: { orders } = {}, ...orderQuery } = useQuery(
    [ORDERS, orderId],
    ({ queryKey }) => getOrder(...queryKey),
    {
      enabled: !!orderId,
    },
  );

  const order = Object.values(orders || {})?.[0];

  const { data: mtoShipments, ...mtoShipmentQuery } = useQuery(
    [MTO_SHIPMENTS, moveId, false],
    ({ queryKey }) => getMTOShipments(...queryKey),
    {
      enabled: !!moveId,
    },
  );

  const { isLoading, isError, isSuccess } = getQueriesStatus([moveQuery, orderQuery, mtoShipmentQuery]);

  return {
    move,
    order,
    mtoShipments,
    isLoading,
    isError,
    isSuccess,
  };
};

export const usePPMShipmentDocsQueries = (shipmentId) => {
  const {
    data: mtoShipment,
    refetch: refetchMTOShipment,
    ...mtoShipmentQuery
  } = useQuery([MTO_SHIPMENT, shipmentId], ({ queryKey }) => getMTOShipmentByID(...queryKey), {
    refetchOnMount: true,
    staleTime: 0,
  });

  const { data: documents, ...documentsQuery } = useQuery(
    [DOCUMENTS, shipmentId],
    ({ queryKey }) => getPPMDocuments(...queryKey),
    {
      enabled: !!shipmentId,
    },
  );

  const ppmShipmentId = mtoShipment?.ppmShipment?.id;
  const { data: ppmActualWeight, ...ppmActualWeightQuery } = useQuery(
    [PPMACTUALWEIGHT, ppmShipmentId],
    ({ queryKey }) => getPPMActualWeight(...queryKey),
    {
      enabled: !!ppmShipmentId,
    },
  );

  const { isLoading, isError, isSuccess, isFetching } = getQueriesStatus([
    mtoShipmentQuery,
    documentsQuery,
    ppmActualWeightQuery,
  ]);
  return {
    mtoShipment,
    documents,
    ppmActualWeight,
    refetchMTOShipment,
    isLoading,
    isError,
    isSuccess,
    isFetching,
  };
};

export const usePPMCloseoutQuery = (ppmShipmentId) => {
  const { data: ppmCloseout = {}, ...ppmCloseoutQuery } = useQuery([PPMCLOSEOUT, ppmShipmentId], ({ queryKey }) =>
    getPPMCloseout(...queryKey),
  );

  const { isLoading, isError, isSuccess, isFetching } = getQueriesStatus([ppmCloseoutQuery]);

  return {
    ppmCloseout,
    isLoading,
    isError,
    isSuccess,
    isFetching,
  };
};

export const useGetPPMSITEstimatedCostQuery = (
  ppmShipmentId,
  sitLocation,
  sitEntryDate,
  sitDepartureDate,
  weightStored,
) => {
  const { data: estimatedCost, ...ppmSITEstimatedCostQuery } = useQuery(
    [PPMSIT_ESTIMATED_COST, ppmShipmentId, sitLocation, sitEntryDate, sitDepartureDate, weightStored],
    ({ queryKey }) => getPPMSITEstimatedCost(...queryKey),
  );

  const { isLoading, isError, isSuccess } = getQueriesStatus([ppmSITEstimatedCostQuery]);

  return {
    estimatedCost,
    isLoading,
    isError,
    isSuccess,
  };
};

export const useReviewShipmentWeightsQuery = (moveCode) => {
  const { data: move, ...moveQuery } = useQuery({
    queryKey: [MOVES, moveCode],
    queryFn: ({ queryKey }) => getMove(...queryKey),
  });
  const orderId = move?.ordersId;

  // get orders
  const { data: { orders } = {}, ...orderQuery } = useQuery({
    queryKey: [ORDERS, orderId],
    queryFn: ({ queryKey }) => getOrder(...queryKey),
    options: {
      enabled: !!orderId,
    },
  });
  const mtoID = move?.id;

  // get MTO shipments
  const { data: mtoShipments, ...mtoShipmentQuery } = useQuery({
    queryKey: [MTO_SHIPMENTS, mtoID, false],
    queryFn: ({ queryKey }) => getMTOShipments(...queryKey),
    options: {
      enabled: !!mtoID,
    },
  });

  // attach ppm documents to their respective ppm shipments
  const ppmDocsQueriesResults = useAddExpensesToPPMShipments(mtoShipments, moveCode);

  const { isLoading, isError, isSuccess } = getQueriesStatus([
    moveQuery,
    orderQuery,
    mtoShipmentQuery,
    ...ppmDocsQueriesResults,
  ]);

  return {
    move,
    orders,
    mtoShipments,
    isLoading,
    isError,
    isSuccess,
  };
};

export const useMoveTaskOrderQueries = (moveCode) => {
  const { data: move, ...moveQuery } = useQuery([MOVES, moveCode], ({ queryKey }) => getMove(...queryKey));
  const orderId = move?.ordersId;

  // get orders
  const { data: { orders } = {}, ...orderQuery } = useQuery(
    [ORDERS, orderId],
    ({ queryKey }) => getOrder(...queryKey),
    {
      enabled: !!orderId,
    },
  );

  const mtoID = move?.id;

  // get MTO shipments
  const { data: mtoShipments, ...mtoShipmentQuery } = useQuery(
    [MTO_SHIPMENTS, mtoID, false],
    ({ queryKey }) => getMTOShipments(...queryKey),
    {
      enabled: !!mtoID,
    },
  );

  // get MTO service items
  const { data: mtoServiceItems, ...mtoServiceItemQuery } = useQuery(
    [MTO_SERVICE_ITEMS, mtoID, false],
    ({ queryKey }) => getMTOServiceItems(...queryKey),
    { enabled: !!mtoID },
  );

  // attach ppm documents to their respective ppm shipments
  const ppmDocsQueriesResults = useAddExpensesToPPMShipments(mtoShipments, moveCode);

  const { isLoading, isError, isSuccess } = getQueriesStatus([
    moveQuery,
    orderQuery,
    mtoShipmentQuery,
    mtoServiceItemQuery,
    ...ppmDocsQueriesResults,
  ]);

  return {
    orders,
    move,
    mtoShipments,
    mtoServiceItems,
    isLoading,
    isError,
    isSuccess,
  };
};

export const useGetDocumentQuery = (documentId) => {
  const staleTime = 15 * 60000; // 15 * 60000 milliseconds = 15 mins
  const cacheTime = staleTime;
  const { data: { documents, upload } = {}, ...documentsQuery } = useQuery(
    [ORDERS_DOCUMENTS, documentId],
    ({ queryKey }) => getDocument(...queryKey),
    {
      enabled: !!documentId,
      staleTime,
      cacheTime,
      refetchOnWindowFocus: false,
    },
  );

  const { isLoading, isError, isSuccess } = getQueriesStatus([documentsQuery]);

  return {
    documents,
    upload,
    isLoading,
    isError,
    isSuccess,
  };
};

export const useOrdersDocumentQueries = (moveCode) => {
  // Get the orders info so we can get the uploaded_orders_id (which is a document id)
  const { data: move, ...moveQuery } = useQuery([MOVES, moveCode], ({ queryKey }) => getMove(...queryKey));

  const orderId = move?.ordersId;

  // get orders
  const { data: { orders } = {}, ...orderQuery } = useQuery(
    [ORDERS, orderId],
    ({ queryKey }) => getOrder(...queryKey),
    {
      enabled: !!orderId,
    },
  );

  const order = orders && orders[`${orderId}`];
  // eslint-disable-next-line camelcase
  const documentId = order?.uploaded_order_id;
  const amendedOrderDocumentId = order?.uploadedAmendedOrderID;

  // Get a document
  // TODO - "upload" instead of "uploads" is because of the schema.js entity name. Change to "uploads"
  const staleTime = 15 * 60000; // 15 * 60000 milliseconds = 15 mins
  const cacheTime = staleTime;
  const { data: { documents, upload } = {}, ...ordersDocumentsQuery } = useQuery(
    [ORDERS_DOCUMENTS, documentId],
    ({ queryKey }) => getDocument(...queryKey),
    {
      enabled: !!documentId,
      staleTime,
      cacheTime,
      refetchOnWindowFocus: false,
    },
  );

  const { data: { documents: amendedDocuments, upload: amendedUpload } = {}, ...amendedOrdersDocumentsQuery } =
    useQuery([ORDERS_DOCUMENTS, amendedOrderDocumentId], ({ queryKey }) => getDocument(...queryKey), {
      enabled: !!amendedOrderDocumentId,
      staleTime,
      cacheTime,
      refetchOnWindowFocus: false,
    });

  const { isLoading, isError, isSuccess } = getQueriesStatus([
    moveQuery,
    orderQuery,
    ordersDocumentsQuery,
    amendedOrdersDocumentsQuery,
  ]);

  return {
    move,
    orders,
    documents,
    amendedDocuments,
    upload,
    amendedUpload,
    isLoading,
    isError,
    isSuccess,
    amendedOrderDocumentId,
  };
};

export const useAmendedDocumentQueries = (amendedOrderDocumentId) => {
  const staleTime = 0;
  const cacheTime = staleTime;

  const { data: { documents: amendedDocuments, upload: amendedUpload } = {}, ...amendedOrdersDocumentsQuery } =
    useQuery([ORDERS_DOCUMENTS, amendedOrderDocumentId], ({ queryKey }) => getDocument(...queryKey), {
      enabled: !!amendedOrderDocumentId,
      staleTime,
      cacheTime,
      refetchOnWindowFocus: false,
    });

  const { isLoading, isError, isSuccess } = getQueriesStatus([amendedOrdersDocumentsQuery]);

  return {
    amendedDocuments,
    amendedUpload,
    isLoading,
    isError,
    isSuccess,
  };
};

export const useMovesQueueQueries = ({
  sort,
  order,
  filters = [],
  currentPage = PAGINATION_PAGE_DEFAULT,
  currentPageSize = PAGINATION_PAGE_SIZE_DEFAULT,
  viewAsGBLOC,
}) => {
  const { data = {}, ...movesQueueQuery } = useQuery(
    [MOVES_QUEUE, { sort, order, filters, currentPage, currentPageSize, viewAsGBLOC }],
    ({ queryKey }) => getMovesQueue(...queryKey),
  );
  const { isLoading, isError, isSuccess } = movesQueueQuery;
  const { queueMoves, ...dataProps } = data;
  return {
    queueResult: { data: queueMoves, ...dataProps },
    isLoading,
    isError,
    isSuccess,
  };
};

export const useDestinationRequestsQueueQueries = ({
  sort,
  order,
  filters = [],
  currentPage = PAGINATION_PAGE_DEFAULT,
  currentPageSize = PAGINATION_PAGE_SIZE_DEFAULT,
  viewAsGBLOC,
}) => {
  const { data = {}, ...movesQueueQuery } = useQuery(
    [MOVES_QUEUE, { sort, order, filters, currentPage, currentPageSize, viewAsGBLOC }],
    ({ queryKey }) => getDestinationRequestsQueue(...queryKey),
  );
  const { isLoading, isError, isSuccess } = movesQueueQuery;
  const { queueMoves, ...dataProps } = data;
  return {
    queueResult: { data: queueMoves, ...dataProps },
    isLoading,
    isError,
    isSuccess,
  };
};

export const useServicesCounselingQueuePPMQueries = ({
  sort,
  order,
  filters = [],
  currentPage = PAGINATION_PAGE_DEFAULT,
  currentPageSize = PAGINATION_PAGE_SIZE_DEFAULT,
  viewAsGBLOC,
}) => {
  const { data = {}, ...servicesCounselingQueueQuery } = useQuery(
    [
      SERVICES_COUNSELING_QUEUE,
      { sort, order, filters, currentPage, currentPageSize, needsPPMCloseout: true, viewAsGBLOC },
    ],
    ({ queryKey }) => getServicesCounselingPPMQueue(...queryKey),
  );

  const { isLoading, isError, isSuccess } = servicesCounselingQueueQuery;
  const { queueMoves, ...dataProps } = data;
  return {
    queueResult: { data: queueMoves, ...dataProps },
    isLoading,
    isError,
    isSuccess,
  };
};

export const useServicesCounselingQueueQueries = ({
  sort,
  order,
  filters = [],
  currentPage = PAGINATION_PAGE_DEFAULT,
  currentPageSize = PAGINATION_PAGE_SIZE_DEFAULT,
  viewAsGBLOC,
}) => {
  const { data = {}, ...servicesCounselingQueueQuery } = useQuery(
    [
      SERVICES_COUNSELING_QUEUE,
      { sort, order, filters, currentPage, currentPageSize, needsPPMCloseout: false, viewAsGBLOC },
    ],
    ({ queryKey }) => getServicesCounselingQueue(...queryKey),
  );

  const { isLoading, isError, isSuccess } = servicesCounselingQueueQuery;
  const { queueMoves, availableOfficeUsers, ...dataProps } = data;
  return {
    queueResult: { data: queueMoves, availableOfficeUsers, ...dataProps },
    isLoading,
    isError,
    isSuccess,
  };
};

export const usePaymentRequestQueueQueries = ({
  sort,
  order,
  filters = [],
  currentPage = PAGINATION_PAGE_DEFAULT,
  currentPageSize = PAGINATION_PAGE_SIZE_DEFAULT,
  viewAsGBLOC,
}) => {
  const { data = {}, ...paymentRequestsQueueQuery } = useQuery(
    [PAYMENT_REQUESTS_QUEUE, { sort, order, filters, currentPage, currentPageSize, viewAsGBLOC }],
    ({ queryKey }) => getPaymentRequestsQueue(...queryKey),
  );

  const { isLoading, isError, isSuccess } = paymentRequestsQueueQuery;
  const { queuePaymentRequests, ...dataProps } = data;
  return {
    queueResult: { data: queuePaymentRequests, ...dataProps },
    isLoading,
    isError,
    isSuccess,
  };
};

export const useMovePaymentRequestsQueries = (moveCode) => {
  // This queries for the payment request
  const { data = [], ...movePaymentRequestsQuery } = useQuery([MOVE_PAYMENT_REQUESTS, moveCode], ({ queryKey }) =>
    getMovePaymentRequests(...queryKey),
  );
  const { data: move = {} } = useQuery([MOVES, moveCode], ({ queryKey }) => getMove(...queryKey));

  const mtoID = data[0]?.moveTaskOrderID || move?.id;

  const { data: mtoShipments, ...mtoShipmentQuery } = useQuery(
    [MTO_SHIPMENTS, mtoID, false],
    ({ queryKey }) => getMTOShipments(...queryKey),
    {
      enabled: !!mtoID,
    },
  );

  // attach all ppm documents to their respective ppm shipments
  const ppmDocsQueriesResults = useAddExpensesToPPMShipments(mtoShipments, moveCode);

  const orderId = move?.ordersId;
  const { data: { orders } = {}, ...orderQuery } = useQuery(
    [ORDERS, orderId],
    ({ queryKey }) => getOrder(...queryKey),
    {
      enabled: !!orderId,
    },
  );

  const order = Object.values(orders || {})?.[0];

  const { isLoading, isError, isSuccess } = getQueriesStatus([
    movePaymentRequestsQuery,
    mtoShipmentQuery,
    orderQuery,
    ...ppmDocsQueriesResults,
  ]);

  return {
    paymentRequests: data,
    order,
    mtoShipments,
    isLoading,
    isError,
    isSuccess,
    move,
  };
};

// send in a single report ID and get all shipment information
export const useEvaluationReportShipmentListQueries = (reportID) => {
  const { data: evaluationReport = {}, ...viewEvaluationReportQuery } = useQuery(
    [EVALUATION_REPORT, reportID],
    ({ queryKey }) => getEvaluationReportByID(...queryKey),
  );
  const moveId = evaluationReport?.moveID;
  const { data: mtoShipments, ...mtoShipmentQuery } = useQuery(
    [MTO_SHIPMENTS, moveId, false],
    ({ queryKey }) => getMTOShipments(...queryKey),
    {
      enabled: !!moveId,
    },
  );
  const { data: reportViolations, ...reportViolationsQuery } = useQuery(
    [REPORT_VIOLATIONS, reportID],
    ({ queryKey }) => getReportViolationsByReportID(...queryKey),
    {
      enabled: !!reportID,
    },
  );
  const { isLoading, isError, isSuccess } = getQueriesStatus([
    viewEvaluationReportQuery,
    reportViolationsQuery,
    mtoShipmentQuery,
  ]);

  return {
    evaluationReport,
    mtoShipments,
    reportViolations,
    isLoading,
    isError,
    isSuccess,
  };
};

// lookup a single evaluation report, single shipment associated with that report
export const useEvaluationReportQueries = (reportID) => {
  const { data: evaluationReport = {}, ...shipmentEvaluationReportQuery } = useQuery(
    [EVALUATION_REPORT, reportID],
    getEvaluationReportByID,
  );

  const shipmentID = evaluationReport?.shipmentID;

  const { data: mtoShipment = {}, ...mtoShipmentQuery } = useQuery(
    [MTO_SHIPMENT, shipmentID],
    ({ queryKey }) => getMTOShipmentByID(...queryKey),
    {
      enabled: !!shipmentID,
    },
  );

  const { data: reportViolations = [], ...reportViolationsQuery } = useQuery(
    [REPORT_VIOLATIONS, reportID],
    ({ queryKey }) => getReportViolationsByReportID(...queryKey),
    {
      enabled: !!reportID,
    },
  );

  const { isLoading, isError, isSuccess } = getQueriesStatus([
    shipmentEvaluationReportQuery,
    mtoShipmentQuery,
    reportViolationsQuery,
  ]);
  return {
    evaluationReport,
    mtoShipment,
    reportViolations,
    isLoading,
    isError,
    isSuccess,
  };
};

// Lookup all Evaluation Reports and associated move/shipment data
export const useEvaluationReportsQueries = (moveCode) => {
  const { data: move = {}, ...moveQuery } = useQuery([MOVES, moveCode], ({ queryKey }) => getMove(...queryKey));
  const moveId = move?.id;

  const { data: shipments, ...shipmentQuery } = useQuery(
    [MTO_SHIPMENTS, moveId, false],
    ({ queryKey }) => getMTOShipments(...queryKey),
    {
      enabled: !!moveId,
    },
  );
  const { data: shipmentEvaluationReports, ...shipmentEvaluationReportsQuery } = useQuery(
    [SHIPMENT_EVALUATION_REPORTS, moveId],
    ({ queryKey }) => getShipmentEvaluationReports(...queryKey),
    {
      enabled: !!moveId,
    },
  );
  const { data: counselingEvaluationReports, ...counselingEvaluationReportsQuery } = useQuery(
    [COUNSELING_EVALUATION_REPORTS, moveId],
    ({ queryKey }) => getCounselingEvaluationReports(...queryKey),
    {
      enabled: !!moveId,
    },
  );

  const { isLoading, isError, isSuccess } = getQueriesStatus([
    moveQuery,
    shipmentQuery,
    shipmentEvaluationReportsQuery,
    counselingEvaluationReportsQuery,
  ]);
  return {
    move,
    shipments,
    counselingEvaluationReports,
    shipmentEvaluationReports,
    isLoading,
    isError,
    isSuccess,
  };
};

export const usePWSViolationsQueries = () => {
  const { data: violations = [], ...pwsViolationsQuery } = useQuery([PWS_VIOLATIONS], ({ queryKey }) =>
    getPWSViolations(...queryKey),
  );

  return {
    violations,
    ...pwsViolationsQuery,
  };
};

export const useMoveDetailsQueries = (moveCode) => {
  // Get the orders info so we can get the uploaded_orders_id (which is a document id)
  const { data: move = {}, ...moveQuery } = useQuery({
    queryKey: [MOVES, moveCode],
    queryFn: ({ queryKey }) => getMove(...queryKey),
  });

  const moveId = move?.id;
  const orderId = move?.ordersId;

  const { data: { orders } = {}, ...orderQuery } = useQuery({
    queryKey: [ORDERS, orderId],
    queryFn: ({ queryKey }) => getOrder(...queryKey),
    options: {
      enabled: !!orderId,
    },
  });

  const order = Object.values(orders || {})?.[0];

  const { upload: orderDocuments, ...documentQuery } = useGetDocumentQuery(order.uploaded_order_id);

  const { data: mtoShipments, ...mtoShipmentQuery } = useQuery({
    queryKey: [MTO_SHIPMENTS, moveId, false],
    queryFn: ({ queryKey }) => getMTOShipments(...queryKey),
    options: {
      enabled: !!moveId,
    },
  });

  // attach ppm documents to their respective ppm shipments
  const ppmDocsQueriesResults = useAddExpensesToPPMShipments(mtoShipments, moveCode);

  const customerId = order?.customerID;
  const { data: { customer } = {}, ...customerQuery } = useQuery({
    queryKey: [CUSTOMER, customerId],
    queryFn: ({ queryKey }) => getCustomer(...queryKey),
    options: {
      enabled: !!customerId,
    },
  });
  const customerData = customer && Object.values(customer)[0];
  const closeoutOffice = move.closeoutOffice && move.closeoutOffice.name;

  // Must account for basic service items here not tied to a shipment
  const { data: mtoServiceItems, ...mtoServiceItemQuery } = useQuery({
    queryKey: [MTO_SERVICE_ITEMS, moveId, false],
    queryFn: ({ queryKey }) => getMTOServiceItems(...queryKey),
    options: { enabled: !!moveId },
  });

  const { isLoading, isError, isSuccess, errors } = getQueriesStatus([
    moveQuery,
    orderQuery,
    documentQuery,
    customerQuery,
    mtoShipmentQuery,
    mtoServiceItemQuery,
    ...ppmDocsQueriesResults,
  ]);

  return {
    move,
    order,
    orderDocuments,
    customerData,
    closeoutOffice,
    mtoShipments,
    mtoServiceItems,
    isLoading,
    isError,
    isSuccess,
    errors,
  };
};

export const usePrimeSimulatorAvailableMovesQueries = ({
  filters = [],
  currentPage = PAGINATION_PAGE_DEFAULT,
  currentPageSize = PAGINATION_PAGE_SIZE_DEFAULT,
}) => {
  const { data = {}, ...primeSimulatorAvailableMovesQuery } = useQuery(
    [PRIME_SIMULATOR_AVAILABLE_MOVES, { filters, currentPage, currentPageSize }],
    ({ queryKey }) => getPrimeSimulatorAvailableMoves(...queryKey),
  );
  const { isLoading, isError, isSuccess } = primeSimulatorAvailableMovesQuery;
  const { queueMoves, ...dataProps } = data;

  return {
    queueResult: { data: queueMoves, ...dataProps },
    isLoading,
    isError,
    isSuccess,
  };
};

export const usePrimeSimulatorGetMove = (moveCode) => {
  const { data: moveTaskOrder, ...primeSimulatorGetMoveQuery } = useQuery(
    [PRIME_SIMULATOR_MOVE, moveCode],
    ({ queryKey }) => getPrimeSimulatorMove(...queryKey),
  );

  const { isLoading, isError, isSuccess, errors } = getQueriesStatus([primeSimulatorGetMoveQuery]);
  return {
    moveTaskOrder,
    isLoading,
    isError,
    isSuccess,
    errors,
  };
};

export const useGHCGetMoveHistory = ({
  moveCode,
  currentPage = PAGINATION_PAGE_DEFAULT,
  currentPageSize = PAGINATION_PAGE_SIZE_DEFAULT,
}) => {
  const { data = {}, ...getGHCMoveHistoryQuery } = useQuery(
    [MOVE_HISTORY, { moveCode, currentPage, currentPageSize }],
    ({ queryKey }) => getMoveHistory(...queryKey),
  );
  const { isLoading, isError, isSuccess } = getQueriesStatus([getGHCMoveHistoryQuery]);
  const { historyRecords, ...dataProps } = data;
  return {
    queueResult: { data: historyRecords, ...dataProps },
    isLoading,
    isError,
    isSuccess,
  };
};

export const useMoveSearchQueries = ({
  sort,
  order,
  filters = [],
  currentPage = PAGINATION_PAGE_DEFAULT,
  currentPageSize = PAGINATION_PAGE_SIZE_DEFAULT,
}) => {
  const queryResult = useQuery(
    [QAE_MOVE_SEARCH, { sort, order, filters, currentPage, currentPageSize }],
    ({ queryKey }) => searchMoves(...queryKey),
    {
      enabled: filters.length > 0,
    },
  );
  const { data = {}, ...moveSearchQuery } = queryResult;
  const { isLoading, isError, isSuccess } = getQueriesStatus([moveSearchQuery]);
  const searchMovesResult = data.searchMoves;
  return {
    searchResult: { data: searchMovesResult, page: data.page, perPage: data.perPage, totalCount: data.totalCount },
    isLoading,
    isError,
    isSuccess,
  };
};

export const useCustomerSearchQueries = ({
  sort,
  order,
  filters = [],
  currentPage = PAGINATION_PAGE_DEFAULT,
  currentPageSize = PAGINATION_PAGE_SIZE_DEFAULT,
}) => {
  const queryResult = useQuery(
    [SC_CUSTOMER_SEARCH, { sort, order, filters, currentPage, currentPageSize }],
    ({ queryKey }) => searchCustomers(...queryKey),
    {
      enabled: filters.length > 0,
    },
  );
  const { data = {}, ...customerSearchQuery } = queryResult;
  const { isLoading, isError, isSuccess } = getQueriesStatus([customerSearchQuery]);
  const searchCustomersResult = data.searchCustomers;
  return {
    searchResult: { data: searchCustomersResult, page: data.page, perPage: data.perPage, totalCount: data.totalCount },
    isLoading,
    isError,
    isSuccess,
  };
};

export const useCustomerQuery = (customerId) => {
  const { data: { customer } = {}, ...customerQuery } = useQuery(
    [CUSTOMER, customerId],
    ({ queryKey }) => getCustomer(...queryKey),
    {
      enabled: !!customerId,
    },
  );
  const customerData = customer && Object.values(customer)[0];
  const { isLoading, isError, isSuccess } = getQueriesStatus([customerQuery]);
  return {
    customerData,
    isLoading,
    isError,
    isSuccess,
  };
};

export const useListGBLOCsQueries = () => {
  const { data = [], ...listGBLOCsQuery } = useQuery([GBLOCS, {}], ({ queryKey }) => getGBLOCs(...queryKey));
  const { isLoading, isError, isSuccess } = listGBLOCsQuery;
  const gblocs = data;
  return {
    result: gblocs,
    isLoading,
    isError,
    isSuccess,
  };
};<|MERGE_RESOLUTION|>--- conflicted
+++ resolved
@@ -34,11 +34,8 @@
   getPPMActualWeight,
   searchCustomers,
   getGBLOCs,
-<<<<<<< HEAD
   getDestinationRequestsQueue,
-=======
   getBulkAssignmentData,
->>>>>>> f0bd0569
 } from 'services/ghcApi';
 import { getLoggedInUserQueries } from 'services/internalApi';
 import { getPrimeSimulatorMove } from 'services/primeApi';
