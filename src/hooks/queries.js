--- conflicted
+++ resolved
@@ -573,18 +573,13 @@
   viewAsGBLOC,
   activeRole,
 }) => {
-<<<<<<< HEAD
   const {
     refetch,
     data = {},
     ...movesQueueQuery
-  } = useQuery([MOVES_QUEUE, { sort, order, filters, currentPage, currentPageSize, viewAsGBLOC }], ({ queryKey }) =>
-    getMovesQueue(...queryKey),
-=======
-  const { data = {}, ...movesQueueQuery } = useQuery(
+  } = useQuery(
     [MOVES_QUEUE, { sort, order, filters, currentPage, currentPageSize, viewAsGBLOC, activeRole }],
     ({ queryKey }) => getMovesQueue(...queryKey),
->>>>>>> 63ff1152
   );
   const { isLoading, isError, isSuccess } = movesQueueQuery;
   const { queueMoves, ...dataProps } = data;
