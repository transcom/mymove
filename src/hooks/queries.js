/* eslint-disable import/prefer-default-export */
import { useQueries, useQuery } from '@tanstack/react-query';
import { generatePath } from 'react-router-dom';

import { servicesCounselingRoutes } from '../constants/routes';

import {
  getPaymentRequest,
  getMTOShipments,
  getMTOServiceItems,
  getOrder,
  getMove,
  getMoveHistory,
  getDocument,
  getMovesQueue,
  getPaymentRequestsQueue,
  getPPMDocuments,
  getServicesCounselingQueue,
  getMovePaymentRequests,
  getCustomer,
  getShipmentsPaymentSITBalance,
  getCustomerSupportRemarksForMove,
  getShipmentEvaluationReports,
  getCounselingEvaluationReports,
  searchMoves,
  getEvaluationReportByID,
  getPWSViolations,
  getReportViolationsByReportID,
  getMTOShipmentByID,
  getServicesCounselingPPMQueue,
  getPrimeSimulatorAvailableMoves,
  getPPMCloseout,
  getPPMSITEstimatedCost,
  getPPMActualWeight,
  searchCustomers,
  getGBLOCs,
<<<<<<< HEAD
=======
  getDestinationRequestsQueue,
>>>>>>> 3e855584
  getBulkAssignmentData,
} from 'services/ghcApi';
import { getLoggedInUserQueries } from 'services/internalApi';
import { getPrimeSimulatorMove } from 'services/primeApi';
import { getQueriesStatus } from 'utils/api';
import {
  PAYMENT_REQUESTS,
  MTO_SHIPMENTS,
  MTO_SERVICE_ITEMS,
  MOVES,
  MOVE_HISTORY,
  ORDERS,
  MOVE_PAYMENT_REQUESTS,
  ORDERS_DOCUMENTS,
  MOVES_QUEUE,
  PAYMENT_REQUESTS_QUEUE,
  USER,
  CUSTOMER,
  SERVICES_COUNSELING_QUEUE,
  SHIPMENTS_PAYMENT_SIT_BALANCE,
  PRIME_SIMULATOR_MOVE,
  CUSTOMER_SUPPORT_REMARKS,
  QAE_MOVE_SEARCH,
  SHIPMENT_EVALUATION_REPORTS,
  COUNSELING_EVALUATION_REPORTS,
  EVALUATION_REPORT,
  PWS_VIOLATIONS,
  REPORT_VIOLATIONS,
  MTO_SHIPMENT,
  DOCUMENTS,
  PRIME_SIMULATOR_AVAILABLE_MOVES,
  PPMCLOSEOUT,
  PPMACTUALWEIGHT,
  SC_CUSTOMER_SEARCH,
  PPMSIT_ESTIMATED_COST,
  GBLOCS,
} from 'constants/queryKeys';
import { PAGINATION_PAGE_DEFAULT, PAGINATION_PAGE_SIZE_DEFAULT } from 'constants/queues';

/**
 * Function that fetches and attaches weight tickets to corresponding ppmShipment objects on
 * each shipment in an array of MTO Shipments. This is used to incorporate the weight of PPM shipments
 * which is calculated from the net weights into various move-level weight calculations.
 *
 * @param {ShipmentShape[]} mtoShipments An array of MTO Shipments
 * @param {string} moveCode The move locator
 * @return {QueriesResults<any[]>} ppmDocsQueriesResults: an array of the documents queries for each PPM shipment in the mtoShipments array.
 */
const useAddExpensesToPPMShipments = (mtoShipments, moveCode) => {
  // Filter for ppm shipments to get their documents(including weight tickets)
  const shipmentIDs = mtoShipments?.filter((shipment) => shipment.ppmShipment).map((shipment) => shipment.id) ?? [];

  // get ppm documents
  const ppmDocsQueriesResults = useQueries({
    queries: shipmentIDs?.map((shipmentID) => {
      return {
        queryKey: [DOCUMENTS, shipmentID],
        queryFn: ({ queryKey }) => getPPMDocuments(...queryKey),
        enabled: !!shipmentID,
        select: (data) => {
          // Shove the weight tickets and other expenses into the corresponding ppmShipment object
          const shipment = mtoShipments.find((s) => s.id === shipmentID);
          shipment.ppmShipment.movingExpenses = data.MovingExpenses;
          shipment.ppmShipment.proGearWeightTickets = data.ProGearWeightTickets;
          shipment.ppmShipment.weightTickets = data.WeightTickets;
          // Attach the review url to each ppm shipment
          shipment.ppmShipment.reviewShipmentWeightsURL = generatePath(
            servicesCounselingRoutes.BASE_SHIPMENT_REVIEW_PATH,
            {
              moveCode,
              shipmentId: shipment.id,
            },
          );
        },
      };
    }),
  });
  return ppmDocsQueriesResults;
};

export const useUserQueries = () => {
  const { data = {}, ...userQuery } = useQuery([USER, false], ({ queryKey }) => getLoggedInUserQueries(...queryKey));
  const { isLoading, isError, isSuccess } = userQuery;

  return {
    data,
    isLoading,
    isError,
    isSuccess,
  };
};

export const useTXOMoveInfoQueries = (moveCode) => {
  const { data: move, ...moveQuery } = useQuery([MOVES, moveCode], ({ queryKey }) => getMove(...queryKey));
  const orderId = move?.ordersId;

  // get orders
  const { data: { orders } = {}, ...orderQuery } = useQuery(
    [ORDERS, orderId],
    ({ queryKey }) => getOrder(...queryKey),
    {
      enabled: !!orderId,
    },
  );

  // TODO - Need to refactor if we pass include customer in order payload
  // get customer
  const order = orders && Object.values(orders)[0];
  const customerId = order?.customerID;
  const { data: { customer } = {}, ...customerQuery } = useQuery(
    [CUSTOMER, customerId],
    ({ queryKey }) => getCustomer(...queryKey),
    {
      enabled: !!customerId,
    },
  );
  const customerData = customer && Object.values(customer)[0];
  const { isLoading, isError, isSuccess, errors } = getQueriesStatus([moveQuery, orderQuery, customerQuery]);

  return {
    move,
    order,
    customerData,
    isLoading,
    isError,
    isSuccess,
    errors,
  };
};

export const usePaymentRequestQueries = (paymentRequestId) => {
  // get payment request by ID
  const { data: { paymentRequests, paymentServiceItems } = {}, ...paymentRequestQuery } = useQuery(
    [PAYMENT_REQUESTS, paymentRequestId],
    ({ queryKey }) => getPaymentRequest(...queryKey),
  );

  const paymentRequest = paymentRequests && paymentRequests[`${paymentRequestId}`];
  const mtoID = paymentRequest?.moveTaskOrderID;

  const { data: mtoShipments, ...mtoShipmentQuery } = useQuery(
    [MTO_SHIPMENTS, mtoID, false],
    ({ queryKey }) => getMTOShipments(...queryKey),
    {
      enabled: !!mtoID,
    },
  );

  const { data: paymentSITBalances, ...shipmentsPaymentSITBalanceQuery } = useQuery(
    [SHIPMENTS_PAYMENT_SIT_BALANCE, paymentRequestId],
    ({ queryKey }) => getShipmentsPaymentSITBalance(...queryKey),
  );

  const shipmentsPaymentSITBalance = paymentSITBalances?.shipmentsPaymentSITBalance;

  const { isLoading, isError, isSuccess } = getQueriesStatus([
    paymentRequestQuery,
    mtoShipmentQuery,
    shipmentsPaymentSITBalanceQuery,
  ]);

  return {
    paymentRequest,
    paymentRequests,
    paymentServiceItems,
    mtoShipments,
    shipmentsPaymentSITBalance,
    isLoading,
    isError,
    isSuccess,
  };
};

export const useCustomerSupportRemarksQueries = (moveCode) => {
  const { data: customerSupportRemarks, ...customerSupportRemarksQuery } = useQuery(
    [CUSTOMER_SUPPORT_REMARKS, moveCode],
    ({ queryKey }) => getCustomerSupportRemarksForMove(...queryKey),
  );
  const { isLoading, isError, isSuccess } = getQueriesStatus([customerSupportRemarksQuery]);
  return {
    customerSupportRemarks,
    isLoading,
    isError,
    isSuccess,
  };
};

export const useBulkAssignmentQueries = (queueType) => {
  const { data: bulkAssignmentData, ...bulkAssignmentDataQuery } = useQuery([queueType], ({ queryKey }) =>
    getBulkAssignmentData(queryKey),
  );
  const { isLoading, isError, isSuccess } = getQueriesStatus([bulkAssignmentDataQuery]);
  return {
    bulkAssignmentData,
    isLoading,
    isError,
    isSuccess,
  };
};

export const useEditShipmentQueries = (moveCode) => {
  // Get the orders info
  const { data: move = {}, ...moveQuery } = useQuery([MOVES, moveCode], ({ queryKey }) => getMove(...queryKey));

  const moveId = move?.id;
  const orderId = move?.ordersId;

  const { data: { orders } = {}, ...orderQuery } = useQuery(
    [ORDERS, orderId],
    ({ queryKey }) => getOrder(...queryKey),
    {
      enabled: !!orderId,
    },
  );

  const order = Object.values(orders || {})?.[0];

  const { data: mtoShipments, ...mtoShipmentQuery } = useQuery(
    [MTO_SHIPMENTS, moveId, false],
    ({ queryKey }) => getMTOShipments(...queryKey),
    {
      enabled: !!moveId,
    },
  );

  const { isLoading, isError, isSuccess } = getQueriesStatus([moveQuery, orderQuery, mtoShipmentQuery]);

  return {
    move,
    order,
    mtoShipments,
    isLoading,
    isError,
    isSuccess,
  };
};

export const usePPMShipmentDocsQueries = (shipmentId) => {
  const {
    data: mtoShipment,
    refetch: refetchMTOShipment,
    ...mtoShipmentQuery
  } = useQuery([MTO_SHIPMENT, shipmentId], ({ queryKey }) => getMTOShipmentByID(...queryKey), {
    refetchOnMount: true,
    staleTime: 0,
  });

  const { data: documents, ...documentsQuery } = useQuery(
    [DOCUMENTS, shipmentId],
    ({ queryKey }) => getPPMDocuments(...queryKey),
    {
      enabled: !!shipmentId,
    },
  );

  const ppmShipmentId = mtoShipment?.ppmShipment?.id;
  const { data: ppmActualWeight, ...ppmActualWeightQuery } = useQuery(
    [PPMACTUALWEIGHT, ppmShipmentId],
    ({ queryKey }) => getPPMActualWeight(...queryKey),
    {
      enabled: !!ppmShipmentId,
    },
  );

  const { isLoading, isError, isSuccess, isFetching } = getQueriesStatus([
    mtoShipmentQuery,
    documentsQuery,
    ppmActualWeightQuery,
  ]);
  return {
    mtoShipment,
    documents,
    ppmActualWeight,
    refetchMTOShipment,
    isLoading,
    isError,
    isSuccess,
    isFetching,
  };
};

export const usePPMCloseoutQuery = (ppmShipmentId) => {
  const { data: ppmCloseout = {}, ...ppmCloseoutQuery } = useQuery([PPMCLOSEOUT, ppmShipmentId], ({ queryKey }) =>
    getPPMCloseout(...queryKey),
  );

  const { isLoading, isError, isSuccess, isFetching } = getQueriesStatus([ppmCloseoutQuery]);

  return {
    ppmCloseout,
    isLoading,
    isError,
    isSuccess,
    isFetching,
  };
};

export const useGetPPMSITEstimatedCostQuery = (
  ppmShipmentId,
  sitLocation,
  sitEntryDate,
  sitDepartureDate,
  weightStored,
) => {
  const { data: estimatedCost, ...ppmSITEstimatedCostQuery } = useQuery(
    [PPMSIT_ESTIMATED_COST, ppmShipmentId, sitLocation, sitEntryDate, sitDepartureDate, weightStored],
    ({ queryKey }) => getPPMSITEstimatedCost(...queryKey),
  );

  const { isLoading, isError, isSuccess } = getQueriesStatus([ppmSITEstimatedCostQuery]);

  return {
    estimatedCost,
    isLoading,
    isError,
    isSuccess,
  };
};

export const useReviewShipmentWeightsQuery = (moveCode) => {
  const { data: move, ...moveQuery } = useQuery({
    queryKey: [MOVES, moveCode],
    queryFn: ({ queryKey }) => getMove(...queryKey),
  });
  const orderId = move?.ordersId;

  // get orders
  const { data: { orders } = {}, ...orderQuery } = useQuery({
    queryKey: [ORDERS, orderId],
    queryFn: ({ queryKey }) => getOrder(...queryKey),
    options: {
      enabled: !!orderId,
    },
  });
  const mtoID = move?.id;

  // get MTO shipments
  const { data: mtoShipments, ...mtoShipmentQuery } = useQuery({
    queryKey: [MTO_SHIPMENTS, mtoID, false],
    queryFn: ({ queryKey }) => getMTOShipments(...queryKey),
    options: {
      enabled: !!mtoID,
    },
  });

  // attach ppm documents to their respective ppm shipments
  const ppmDocsQueriesResults = useAddExpensesToPPMShipments(mtoShipments, moveCode);

  const { isLoading, isError, isSuccess } = getQueriesStatus([
    moveQuery,
    orderQuery,
    mtoShipmentQuery,
    ...ppmDocsQueriesResults,
  ]);

  return {
    move,
    orders,
    mtoShipments,
    isLoading,
    isError,
    isSuccess,
  };
};

export const useMoveTaskOrderQueries = (moveCode) => {
  const { data: move, ...moveQuery } = useQuery([MOVES, moveCode], ({ queryKey }) => getMove(...queryKey));
  const orderId = move?.ordersId;

  // get orders
  const { data: { orders } = {}, ...orderQuery } = useQuery(
    [ORDERS, orderId],
    ({ queryKey }) => getOrder(...queryKey),
    {
      enabled: !!orderId,
    },
  );

  const mtoID = move?.id;

  // get MTO shipments
  const { data: mtoShipments, ...mtoShipmentQuery } = useQuery(
    [MTO_SHIPMENTS, mtoID, false],
    ({ queryKey }) => getMTOShipments(...queryKey),
    {
      enabled: !!mtoID,
    },
  );

  // get MTO service items
  const { data: mtoServiceItems, ...mtoServiceItemQuery } = useQuery(
    [MTO_SERVICE_ITEMS, mtoID, false],
    ({ queryKey }) => getMTOServiceItems(...queryKey),
    { enabled: !!mtoID },
  );

  // attach ppm documents to their respective ppm shipments
  const ppmDocsQueriesResults = useAddExpensesToPPMShipments(mtoShipments, moveCode);

  const { isLoading, isError, isSuccess } = getQueriesStatus([
    moveQuery,
    orderQuery,
    mtoShipmentQuery,
    mtoServiceItemQuery,
    ...ppmDocsQueriesResults,
  ]);

  return {
    orders,
    move,
    mtoShipments,
    mtoServiceItems,
    isLoading,
    isError,
    isSuccess,
  };
};

export const useGetDocumentQuery = (documentId) => {
  const staleTime = 15 * 60000; // 15 * 60000 milliseconds = 15 mins
  const cacheTime = staleTime;
  const { data: { documents, upload } = {}, ...documentsQuery } = useQuery(
    [ORDERS_DOCUMENTS, documentId],
    ({ queryKey }) => getDocument(...queryKey),
    {
      enabled: !!documentId,
      staleTime,
      cacheTime,
      refetchOnWindowFocus: false,
    },
  );

  const { isLoading, isError, isSuccess } = getQueriesStatus([documentsQuery]);

  return {
    documents,
    upload,
    isLoading,
    isError,
    isSuccess,
  };
};

export const useOrdersDocumentQueries = (moveCode) => {
  // Get the orders info so we can get the uploaded_orders_id (which is a document id)
  const { data: move, ...moveQuery } = useQuery([MOVES, moveCode], ({ queryKey }) => getMove(...queryKey));

  const orderId = move?.ordersId;

  // get orders
  const { data: { orders } = {}, ...orderQuery } = useQuery(
    [ORDERS, orderId],
    ({ queryKey }) => getOrder(...queryKey),
    {
      enabled: !!orderId,
    },
  );

  const order = orders && orders[`${orderId}`];
  // eslint-disable-next-line camelcase
  const documentId = order?.uploaded_order_id;
  const amendedOrderDocumentId = order?.uploadedAmendedOrderID;

  // Get a document
  // TODO - "upload" instead of "uploads" is because of the schema.js entity name. Change to "uploads"
  const staleTime = 15 * 60000; // 15 * 60000 milliseconds = 15 mins
  const cacheTime = staleTime;
  const { data: { documents, upload } = {}, ...ordersDocumentsQuery } = useQuery(
    [ORDERS_DOCUMENTS, documentId],
    ({ queryKey }) => getDocument(...queryKey),
    {
      enabled: !!documentId,
      staleTime,
      cacheTime,
      refetchOnWindowFocus: false,
    },
  );

  const { data: { documents: amendedDocuments, upload: amendedUpload } = {}, ...amendedOrdersDocumentsQuery } =
    useQuery([ORDERS_DOCUMENTS, amendedOrderDocumentId], ({ queryKey }) => getDocument(...queryKey), {
      enabled: !!amendedOrderDocumentId,
      staleTime,
      cacheTime,
      refetchOnWindowFocus: false,
    });

  const { isLoading, isError, isSuccess } = getQueriesStatus([
    moveQuery,
    orderQuery,
    ordersDocumentsQuery,
    amendedOrdersDocumentsQuery,
  ]);

  return {
    move,
    orders,
    documents,
    amendedDocuments,
    upload,
    amendedUpload,
    isLoading,
    isError,
    isSuccess,
    amendedOrderDocumentId,
  };
};

export const useAmendedDocumentQueries = (amendedOrderDocumentId) => {
  const staleTime = 0;
  const cacheTime = staleTime;

  const { data: { documents: amendedDocuments, upload: amendedUpload } = {}, ...amendedOrdersDocumentsQuery } =
    useQuery([ORDERS_DOCUMENTS, amendedOrderDocumentId], ({ queryKey }) => getDocument(...queryKey), {
      enabled: !!amendedOrderDocumentId,
      staleTime,
      cacheTime,
      refetchOnWindowFocus: false,
    });

  const { isLoading, isError, isSuccess } = getQueriesStatus([amendedOrdersDocumentsQuery]);

  return {
    amendedDocuments,
    amendedUpload,
    isLoading,
    isError,
    isSuccess,
  };
};

export const useMovesQueueQueries = ({
  sort,
  order,
  filters = [],
  currentPage = PAGINATION_PAGE_DEFAULT,
  currentPageSize = PAGINATION_PAGE_SIZE_DEFAULT,
  viewAsGBLOC,
}) => {
  const { data = {}, ...movesQueueQuery } = useQuery(
    [MOVES_QUEUE, { sort, order, filters, currentPage, currentPageSize, viewAsGBLOC }],
    ({ queryKey }) => getMovesQueue(...queryKey),
  );
  const { isLoading, isError, isSuccess } = movesQueueQuery;
  const { queueMoves, ...dataProps } = data;
  return {
    queueResult: { data: queueMoves, ...dataProps },
    isLoading,
    isError,
    isSuccess,
  };
};

export const useDestinationRequestsQueueQueries = ({
  sort,
  order,
  filters = [],
  currentPage = PAGINATION_PAGE_DEFAULT,
  currentPageSize = PAGINATION_PAGE_SIZE_DEFAULT,
  viewAsGBLOC,
}) => {
  const { data = {}, ...movesQueueQuery } = useQuery(
    [MOVES_QUEUE, { sort, order, filters, currentPage, currentPageSize, viewAsGBLOC }],
    ({ queryKey }) => getDestinationRequestsQueue(...queryKey),
  );
  const { isLoading, isError, isSuccess } = movesQueueQuery;
  const { queueMoves, ...dataProps } = data;
  return {
    queueResult: { data: queueMoves, ...dataProps },
    isLoading,
    isError,
    isSuccess,
  };
};

export const useServicesCounselingQueuePPMQueries = ({
  sort,
  order,
  filters = [],
  currentPage = PAGINATION_PAGE_DEFAULT,
  currentPageSize = PAGINATION_PAGE_SIZE_DEFAULT,
  viewAsGBLOC,
}) => {
  const { data = {}, ...servicesCounselingQueueQuery } = useQuery(
    [
      SERVICES_COUNSELING_QUEUE,
      { sort, order, filters, currentPage, currentPageSize, needsPPMCloseout: true, viewAsGBLOC },
    ],
    ({ queryKey }) => getServicesCounselingPPMQueue(...queryKey),
  );

  const { isLoading, isError, isSuccess } = servicesCounselingQueueQuery;
  const { queueMoves, ...dataProps } = data;
  return {
    queueResult: { data: queueMoves, ...dataProps },
    isLoading,
    isError,
    isSuccess,
  };
};

export const useServicesCounselingQueueQueries = ({
  sort,
  order,
  filters = [],
  currentPage = PAGINATION_PAGE_DEFAULT,
  currentPageSize = PAGINATION_PAGE_SIZE_DEFAULT,
  viewAsGBLOC,
}) => {
  const { data = {}, ...servicesCounselingQueueQuery } = useQuery(
    [
      SERVICES_COUNSELING_QUEUE,
      { sort, order, filters, currentPage, currentPageSize, needsPPMCloseout: false, viewAsGBLOC },
    ],
    ({ queryKey }) => getServicesCounselingQueue(...queryKey),
  );

  const { isLoading, isError, isSuccess } = servicesCounselingQueueQuery;
  const { queueMoves, availableOfficeUsers, ...dataProps } = data;
  return {
    queueResult: { data: queueMoves, availableOfficeUsers, ...dataProps },
    isLoading,
    isError,
    isSuccess,
  };
};

export const usePaymentRequestQueueQueries = ({
  sort,
  order,
  filters = [],
  currentPage = PAGINATION_PAGE_DEFAULT,
  currentPageSize = PAGINATION_PAGE_SIZE_DEFAULT,
  viewAsGBLOC,
}) => {
  const { data = {}, ...paymentRequestsQueueQuery } = useQuery(
    [PAYMENT_REQUESTS_QUEUE, { sort, order, filters, currentPage, currentPageSize, viewAsGBLOC }],
    ({ queryKey }) => getPaymentRequestsQueue(...queryKey),
  );

  const { isLoading, isError, isSuccess } = paymentRequestsQueueQuery;
  const { queuePaymentRequests, ...dataProps } = data;
  return {
    queueResult: { data: queuePaymentRequests, ...dataProps },
    isLoading,
    isError,
    isSuccess,
  };
};

export const useMovePaymentRequestsQueries = (moveCode) => {
  // This queries for the payment request
  const { data = [], ...movePaymentRequestsQuery } = useQuery([MOVE_PAYMENT_REQUESTS, moveCode], ({ queryKey }) =>
    getMovePaymentRequests(...queryKey),
  );
  const { data: move = {} } = useQuery([MOVES, moveCode], ({ queryKey }) => getMove(...queryKey));

  const mtoID = data[0]?.moveTaskOrderID || move?.id;

  const { data: mtoShipments, ...mtoShipmentQuery } = useQuery(
    [MTO_SHIPMENTS, mtoID, false],
    ({ queryKey }) => getMTOShipments(...queryKey),
    {
      enabled: !!mtoID,
    },
  );

  // attach all ppm documents to their respective ppm shipments
  const ppmDocsQueriesResults = useAddExpensesToPPMShipments(mtoShipments, moveCode);

  const orderId = move?.ordersId;
  const { data: { orders } = {}, ...orderQuery } = useQuery(
    [ORDERS, orderId],
    ({ queryKey }) => getOrder(...queryKey),
    {
      enabled: !!orderId,
    },
  );

  const order = Object.values(orders || {})?.[0];

  const { isLoading, isError, isSuccess } = getQueriesStatus([
    movePaymentRequestsQuery,
    mtoShipmentQuery,
    orderQuery,
    ...ppmDocsQueriesResults,
  ]);

  return {
    paymentRequests: data,
    order,
    mtoShipments,
    isLoading,
    isError,
    isSuccess,
    move,
  };
};

// send in a single report ID and get all shipment information
export const useEvaluationReportShipmentListQueries = (reportID) => {
  const { data: evaluationReport = {}, ...viewEvaluationReportQuery } = useQuery(
    [EVALUATION_REPORT, reportID],
    ({ queryKey }) => getEvaluationReportByID(...queryKey),
  );
  const moveId = evaluationReport?.moveID;
  const { data: mtoShipments, ...mtoShipmentQuery } = useQuery(
    [MTO_SHIPMENTS, moveId, false],
    ({ queryKey }) => getMTOShipments(...queryKey),
    {
      enabled: !!moveId,
    },
  );
  const { data: reportViolations, ...reportViolationsQuery } = useQuery(
    [REPORT_VIOLATIONS, reportID],
    ({ queryKey }) => getReportViolationsByReportID(...queryKey),
    {
      enabled: !!reportID,
    },
  );
  const { isLoading, isError, isSuccess } = getQueriesStatus([
    viewEvaluationReportQuery,
    reportViolationsQuery,
    mtoShipmentQuery,
  ]);

  return {
    evaluationReport,
    mtoShipments,
    reportViolations,
    isLoading,
    isError,
    isSuccess,
  };
};

// lookup a single evaluation report, single shipment associated with that report
export const useEvaluationReportQueries = (reportID) => {
  const { data: evaluationReport = {}, ...shipmentEvaluationReportQuery } = useQuery(
    [EVALUATION_REPORT, reportID],
    getEvaluationReportByID,
  );

  const shipmentID = evaluationReport?.shipmentID;

  const { data: mtoShipment = {}, ...mtoShipmentQuery } = useQuery(
    [MTO_SHIPMENT, shipmentID],
    ({ queryKey }) => getMTOShipmentByID(...queryKey),
    {
      enabled: !!shipmentID,
    },
  );

  const { data: reportViolations = [], ...reportViolationsQuery } = useQuery(
    [REPORT_VIOLATIONS, reportID],
    ({ queryKey }) => getReportViolationsByReportID(...queryKey),
    {
      enabled: !!reportID,
    },
  );

  const { isLoading, isError, isSuccess } = getQueriesStatus([
    shipmentEvaluationReportQuery,
    mtoShipmentQuery,
    reportViolationsQuery,
  ]);
  return {
    evaluationReport,
    mtoShipment,
    reportViolations,
    isLoading,
    isError,
    isSuccess,
  };
};

// Lookup all Evaluation Reports and associated move/shipment data
export const useEvaluationReportsQueries = (moveCode) => {
  const { data: move = {}, ...moveQuery } = useQuery([MOVES, moveCode], ({ queryKey }) => getMove(...queryKey));
  const moveId = move?.id;

  const { data: shipments, ...shipmentQuery } = useQuery(
    [MTO_SHIPMENTS, moveId, false],
    ({ queryKey }) => getMTOShipments(...queryKey),
    {
      enabled: !!moveId,
    },
  );
  const { data: shipmentEvaluationReports, ...shipmentEvaluationReportsQuery } = useQuery(
    [SHIPMENT_EVALUATION_REPORTS, moveId],
    ({ queryKey }) => getShipmentEvaluationReports(...queryKey),
    {
      enabled: !!moveId,
    },
  );
  const { data: counselingEvaluationReports, ...counselingEvaluationReportsQuery } = useQuery(
    [COUNSELING_EVALUATION_REPORTS, moveId],
    ({ queryKey }) => getCounselingEvaluationReports(...queryKey),
    {
      enabled: !!moveId,
    },
  );

  const { isLoading, isError, isSuccess } = getQueriesStatus([
    moveQuery,
    shipmentQuery,
    shipmentEvaluationReportsQuery,
    counselingEvaluationReportsQuery,
  ]);
  return {
    move,
    shipments,
    counselingEvaluationReports,
    shipmentEvaluationReports,
    isLoading,
    isError,
    isSuccess,
  };
};

export const usePWSViolationsQueries = () => {
  const { data: violations = [], ...pwsViolationsQuery } = useQuery([PWS_VIOLATIONS], ({ queryKey }) =>
    getPWSViolations(...queryKey),
  );

  return {
    violations,
    ...pwsViolationsQuery,
  };
};

export const useMoveDetailsQueries = (moveCode) => {
  // Get the orders info so we can get the uploaded_orders_id (which is a document id)
  const { data: move = {}, ...moveQuery } = useQuery({
    queryKey: [MOVES, moveCode],
    queryFn: ({ queryKey }) => getMove(...queryKey),
  });

  const moveId = move?.id;
  const orderId = move?.ordersId;

  const { data: { orders } = {}, ...orderQuery } = useQuery({
    queryKey: [ORDERS, orderId],
    queryFn: ({ queryKey }) => getOrder(...queryKey),
    options: {
      enabled: !!orderId,
    },
  });

  const order = Object.values(orders || {})?.[0];

  const { upload: orderDocuments, ...documentQuery } = useGetDocumentQuery(order.uploaded_order_id);

  const { data: mtoShipments, ...mtoShipmentQuery } = useQuery({
    queryKey: [MTO_SHIPMENTS, moveId, false],
    queryFn: ({ queryKey }) => getMTOShipments(...queryKey),
    options: {
      enabled: !!moveId,
    },
  });

  // attach ppm documents to their respective ppm shipments
  const ppmDocsQueriesResults = useAddExpensesToPPMShipments(mtoShipments, moveCode);

  const customerId = order?.customerID;
  const { data: { customer } = {}, ...customerQuery } = useQuery({
    queryKey: [CUSTOMER, customerId],
    queryFn: ({ queryKey }) => getCustomer(...queryKey),
    options: {
      enabled: !!customerId,
    },
  });
  const customerData = customer && Object.values(customer)[0];
  const closeoutOffice = move.closeoutOffice && move.closeoutOffice.name;

  // Must account for basic service items here not tied to a shipment
  const { data: mtoServiceItems, ...mtoServiceItemQuery } = useQuery({
    queryKey: [MTO_SERVICE_ITEMS, moveId, false],
    queryFn: ({ queryKey }) => getMTOServiceItems(...queryKey),
    options: { enabled: !!moveId },
  });

  const { isLoading, isError, isSuccess, errors } = getQueriesStatus([
    moveQuery,
    orderQuery,
    documentQuery,
    customerQuery,
    mtoShipmentQuery,
    mtoServiceItemQuery,
    ...ppmDocsQueriesResults,
  ]);

  return {
    move,
    order,
    orderDocuments,
    customerData,
    closeoutOffice,
    mtoShipments,
    mtoServiceItems,
    isLoading,
    isError,
    isSuccess,
    errors,
  };
};

export const usePrimeSimulatorAvailableMovesQueries = ({
  filters = [],
  currentPage = PAGINATION_PAGE_DEFAULT,
  currentPageSize = PAGINATION_PAGE_SIZE_DEFAULT,
}) => {
  const { data = {}, ...primeSimulatorAvailableMovesQuery } = useQuery(
    [PRIME_SIMULATOR_AVAILABLE_MOVES, { filters, currentPage, currentPageSize }],
    ({ queryKey }) => getPrimeSimulatorAvailableMoves(...queryKey),
  );
  const { isLoading, isError, isSuccess } = primeSimulatorAvailableMovesQuery;
  const { queueMoves, ...dataProps } = data;

  return {
    queueResult: { data: queueMoves, ...dataProps },
    isLoading,
    isError,
    isSuccess,
  };
};

export const usePrimeSimulatorGetMove = (moveCode) => {
  const { data: moveTaskOrder, ...primeSimulatorGetMoveQuery } = useQuery(
    [PRIME_SIMULATOR_MOVE, moveCode],
    ({ queryKey }) => getPrimeSimulatorMove(...queryKey),
  );

  const { isLoading, isError, isSuccess, errors } = getQueriesStatus([primeSimulatorGetMoveQuery]);
  return {
    moveTaskOrder,
    isLoading,
    isError,
    isSuccess,
    errors,
  };
};

export const useGHCGetMoveHistory = ({
  moveCode,
  currentPage = PAGINATION_PAGE_DEFAULT,
  currentPageSize = PAGINATION_PAGE_SIZE_DEFAULT,
}) => {
  const { data = {}, ...getGHCMoveHistoryQuery } = useQuery(
    [MOVE_HISTORY, { moveCode, currentPage, currentPageSize }],
    ({ queryKey }) => getMoveHistory(...queryKey),
  );
  const { isLoading, isError, isSuccess } = getQueriesStatus([getGHCMoveHistoryQuery]);
  const { historyRecords, ...dataProps } = data;
  return {
    queueResult: { data: historyRecords, ...dataProps },
    isLoading,
    isError,
    isSuccess,
  };
};

export const useMoveSearchQueries = ({
  sort,
  order,
  filters = [],
  currentPage = PAGINATION_PAGE_DEFAULT,
  currentPageSize = PAGINATION_PAGE_SIZE_DEFAULT,
}) => {
  const queryResult = useQuery(
    [QAE_MOVE_SEARCH, { sort, order, filters, currentPage, currentPageSize }],
    ({ queryKey }) => searchMoves(...queryKey),
    {
      enabled: filters.length > 0,
    },
  );
  const { data = {}, ...moveSearchQuery } = queryResult;
  const { isLoading, isError, isSuccess } = getQueriesStatus([moveSearchQuery]);
  const searchMovesResult = data.searchMoves;
  return {
    searchResult: { data: searchMovesResult, page: data.page, perPage: data.perPage, totalCount: data.totalCount },
    isLoading,
    isError,
    isSuccess,
  };
};

export const useCustomerSearchQueries = ({
  sort,
  order,
  filters = [],
  currentPage = PAGINATION_PAGE_DEFAULT,
  currentPageSize = PAGINATION_PAGE_SIZE_DEFAULT,
}) => {
  const queryResult = useQuery(
    [SC_CUSTOMER_SEARCH, { sort, order, filters, currentPage, currentPageSize }],
    ({ queryKey }) => searchCustomers(...queryKey),
    {
      enabled: filters.length > 0,
    },
  );
  const { data = {}, ...customerSearchQuery } = queryResult;
  const { isLoading, isError, isSuccess } = getQueriesStatus([customerSearchQuery]);
  const searchCustomersResult = data.searchCustomers;
  return {
    searchResult: { data: searchCustomersResult, page: data.page, perPage: data.perPage, totalCount: data.totalCount },
    isLoading,
    isError,
    isSuccess,
  };
};

export const useCustomerQuery = (customerId) => {
  const { data: { customer } = {}, ...customerQuery } = useQuery(
    [CUSTOMER, customerId],
    ({ queryKey }) => getCustomer(...queryKey),
    {
      enabled: !!customerId,
    },
  );
  const customerData = customer && Object.values(customer)[0];
  const { isLoading, isError, isSuccess } = getQueriesStatus([customerQuery]);
  return {
    customerData,
    isLoading,
    isError,
    isSuccess,
  };
};

export const useListGBLOCsQueries = () => {
  const { data = [], ...listGBLOCsQuery } = useQuery([GBLOCS, {}], ({ queryKey }) => getGBLOCs(...queryKey));
  const { isLoading, isError, isSuccess } = listGBLOCsQuery;
  const gblocs = data;
  return {
    result: gblocs,
    isLoading,
    isError,
    isSuccess,
  };
};<|MERGE_RESOLUTION|>--- conflicted
+++ resolved
@@ -34,10 +34,7 @@
   getPPMActualWeight,
   searchCustomers,
   getGBLOCs,
-<<<<<<< HEAD
-=======
   getDestinationRequestsQueue,
->>>>>>> 3e855584
   getBulkAssignmentData,
 } from 'services/ghcApi';
 import { getLoggedInUserQueries } from 'services/internalApi';
