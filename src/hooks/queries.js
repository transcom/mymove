/* eslint-disable import/prefer-default-export */
import { useQuery } from 'react-query';

import {
  getPaymentRequest,
  getMTOShipments,
  getMTOServiceItems,
  getOrder,
  getMove,
  getDocument,
  getMovesQueue,
  getPaymentRequestsQueue,
  getServicesCounselingQueue,
  getMovePaymentRequests,
  getCustomer,
  getShipmentsPaymentSITBalance,
} from 'services/ghcApi';
import { getLoggedInUserQueries } from 'services/internalApi';
import { getPrimeSimulatorAvailableMoves } from 'services/primeApi';
import { getQueriesStatus } from 'utils/api';
import {
  PAYMENT_REQUESTS,
  MTO_SHIPMENTS,
  MTO_SERVICE_ITEMS,
  MOVES,
  ORDERS,
  MOVE_PAYMENT_REQUESTS,
  ORDERS_DOCUMENTS,
  MOVES_QUEUE,
  PAYMENT_REQUESTS_QUEUE,
  USER,
  CUSTOMER,
  SERVICES_COUNSELING_QUEUE,
<<<<<<< HEAD
  SHIPMENTS_PAYMENT_SIT_BALANCE,
=======
  PRIME_SIMULATOR_AVAILABLE_MOVES,
>>>>>>> b69c843b
} from 'constants/queryKeys';
import { PAGINATION_PAGE_DEFAULT, PAGINATION_PAGE_SIZE_DEFAULT } from 'constants/queues';

export const useUserQueries = () => {
  const { data = {}, ...userQuery } = useQuery([USER, false], getLoggedInUserQueries);
  const { isLoading, isError, isSuccess } = getQueriesStatus([userQuery]);

  return {
    data,
    isLoading,
    isError,
    isSuccess,
  };
};

export const useTXOMoveInfoQueries = (moveCode) => {
  const { data: move, ...moveQuery } = useQuery([MOVES, moveCode], getMove);
  const orderId = move?.ordersId;

  // get orders
  const { data: { orders } = {}, ...orderQuery } = useQuery([ORDERS, orderId], getOrder, {
    enabled: !!orderId,
  });

  // TODO - Need to refactor if we pass include customer in order payload
  // get customer
  const order = orders && Object.values(orders)[0];
  const customerId = order?.customerID;
  const { data: { customer } = {}, ...customerQuery } = useQuery([CUSTOMER, customerId], getCustomer, {
    enabled: !!customerId,
  });
  const customerData = customer && Object.values(customer)[0];
  const { isLoading, isError, isSuccess } = getQueriesStatus([moveQuery, orderQuery, customerQuery]);

  return {
    order,
    customerData,
    isLoading,
    isError,
    isSuccess,
  };
};

export const usePaymentRequestQueries = (paymentRequestId) => {
  // get payment request by ID
  const { data: { paymentRequests, paymentServiceItems } = {}, ...paymentRequestQuery } = useQuery(
    [PAYMENT_REQUESTS, paymentRequestId],
    getPaymentRequest,
  );

  const paymentRequest = paymentRequests && paymentRequests[`${paymentRequestId}`];
  const mtoID = paymentRequest?.moveTaskOrderID;

  const { data: mtoShipments, ...mtoShipmentQuery } = useQuery([MTO_SHIPMENTS, mtoID, false], getMTOShipments, {
    enabled: !!mtoID,
  });

  const { data: paymentSITBalances, ...shipmentsPaymentSITBalanceQuery } = useQuery(
    [SHIPMENTS_PAYMENT_SIT_BALANCE, paymentRequestId],
    getShipmentsPaymentSITBalance,
  );

  const shipmentsPaymentSITBalance = paymentSITBalances?.shipmentsPaymentSITBalance;

  const { isLoading, isError, isSuccess } = getQueriesStatus([
    paymentRequestQuery,
    mtoShipmentQuery,
    shipmentsPaymentSITBalanceQuery,
  ]);

  return {
    paymentRequest,
    paymentRequests,
    paymentServiceItems,
    mtoShipments,
    shipmentsPaymentSITBalance,
    isLoading,
    isError,
    isSuccess,
  };
};

export const useEditShipmentQueries = (moveCode) => {
  // Get the orders info
  const { data: move = {}, ...moveQuery } = useQuery([MOVES, moveCode], getMove);

  const moveId = move?.id;
  const orderId = move?.ordersId;

  const { data: { orders } = {}, ...orderQuery } = useQuery([ORDERS, orderId], getOrder, {
    enabled: !!orderId,
  });

  const order = Object.values(orders || {})?.[0];

  const { data: mtoShipments, ...mtoShipmentQuery } = useQuery([MTO_SHIPMENTS, moveId, false], getMTOShipments, {
    enabled: !!moveId,
  });

  const { isLoading, isError, isSuccess } = getQueriesStatus([moveQuery, orderQuery, mtoShipmentQuery]);

  return {
    move,
    order,
    mtoShipments,
    isLoading,
    isError,
    isSuccess,
  };
};

export const useMoveTaskOrderQueries = (moveCode) => {
  const { data: move, ...moveQuery } = useQuery([MOVES, moveCode], getMove);
  const orderId = move?.ordersId;

  // get orders
  const { data: { orders } = {}, ...orderQuery } = useQuery([ORDERS, orderId], getOrder, {
    enabled: !!orderId,
  });

  const mtoID = move?.id;

  // get MTO shipments
  const { data: mtoShipments, ...mtoShipmentQuery } = useQuery([MTO_SHIPMENTS, mtoID, false], getMTOShipments, {
    enabled: !!mtoID,
  });

  // get MTO service items
  const { data: mtoServiceItems, ...mtoServiceItemQuery } = useQuery(
    [MTO_SERVICE_ITEMS, mtoID, false],
    getMTOServiceItems,
    { enabled: !!mtoID },
  );

  const { isLoading, isError, isSuccess } = getQueriesStatus([
    moveQuery,
    orderQuery,
    mtoShipmentQuery,
    mtoServiceItemQuery,
  ]);

  return {
    orders,
    move,
    mtoShipments,
    mtoServiceItems,
    isLoading,
    isError,
    isSuccess,
  };
};

export const useOrdersDocumentQueries = (moveCode) => {
  // Get the orders info so we can get the uploaded_orders_id (which is a document id)
  const { data: move, ...moveQuery } = useQuery([MOVES, moveCode], getMove);

  const orderId = move?.ordersId;

  // get orders
  const { data: { orders } = {}, ...orderQuery } = useQuery([ORDERS, orderId], getOrder, {
    enabled: !!orderId,
  });

  const order = orders && orders[`${orderId}`];
  // eslint-disable-next-line camelcase
  const documentId = order?.uploaded_order_id;
  const amendedOrderDocumentId = order?.uploadedAmendedOrderID;

  // Get a document
  // TODO - "upload" instead of "uploads" is because of the schema.js entity name. Change to "uploads"
  const staleTime = 15 * 60000; // 15 * 60000 milliseconds = 15 mins
  const cacheTime = staleTime;
  const { data: { documents, upload } = {}, ...ordersDocumentsQuery } = useQuery(
    [ORDERS_DOCUMENTS, documentId],
    getDocument,
    {
      enabled: !!documentId,
      staleTime,
      cacheTime,
      refetchOnWindowFocus: false,
    },
  );

  const { data: { documents: amendedDocuments, upload: amendedUpload } = {}, ...amendedOrdersDocumentsQuery } =
    useQuery([ORDERS_DOCUMENTS, amendedOrderDocumentId], getDocument, {
      enabled: !!amendedOrderDocumentId,
      staleTime,
      cacheTime,
      refetchOnWindowFocus: false,
    });

  const { isLoading, isError, isSuccess } = getQueriesStatus([
    moveQuery,
    orderQuery,
    ordersDocumentsQuery,
    amendedOrdersDocumentsQuery,
  ]);

  return {
    move,
    orders,
    documents,
    amendedDocuments,
    upload,
    amendedUpload,
    isLoading,
    isError,
    isSuccess,
  };
};

export const useMovesQueueQueries = ({
  sort,
  order,
  filters = [],
  currentPage = PAGINATION_PAGE_DEFAULT,
  currentPageSize = PAGINATION_PAGE_SIZE_DEFAULT,
}) => {
  const { data = {}, ...movesQueueQuery } = useQuery(
    [MOVES_QUEUE, { sort, order, filters, currentPage, currentPageSize }],
    getMovesQueue,
  );
  const { isLoading, isError, isSuccess } = getQueriesStatus([movesQueueQuery]);
  const { queueMoves, ...dataProps } = data;
  return {
    queueResult: { data: queueMoves, ...dataProps },
    isLoading,
    isError,
    isSuccess,
  };
};

export const useServicesCounselingQueueQueries = ({
  sort,
  order,
  filters = [],
  currentPage = PAGINATION_PAGE_DEFAULT,
  currentPageSize = PAGINATION_PAGE_SIZE_DEFAULT,
}) => {
  const { data = {}, ...servicesCounselingQueueQuery } = useQuery(
    [SERVICES_COUNSELING_QUEUE, { sort, order, filters, currentPage, currentPageSize }],
    getServicesCounselingQueue,
  );
  const { isLoading, isError, isSuccess } = getQueriesStatus([servicesCounselingQueueQuery]);
  const { queueMoves, ...dataProps } = data;
  return {
    queueResult: { data: queueMoves, ...dataProps },
    isLoading,
    isError,
    isSuccess,
  };
};

export const usePaymentRequestQueueQueries = ({
  sort,
  order,
  filters = [],
  currentPage = PAGINATION_PAGE_DEFAULT,
  currentPageSize = PAGINATION_PAGE_SIZE_DEFAULT,
}) => {
  const { data = {}, ...paymentRequestsQueueQuery } = useQuery(
    [PAYMENT_REQUESTS_QUEUE, { sort, order, filters, currentPage, currentPageSize }],
    getPaymentRequestsQueue,
  );

  const { isLoading, isError, isSuccess } = getQueriesStatus([paymentRequestsQueueQuery]);
  const { queuePaymentRequests, ...dataProps } = data;
  return {
    queueResult: { data: queuePaymentRequests, ...dataProps },
    isLoading,
    isError,
    isSuccess,
  };
};

export const useMovePaymentRequestsQueries = (moveCode) => {
  // This queries for the payment request
  const { data = [], ...movePaymentRequestsQuery } = useQuery(
    [MOVE_PAYMENT_REQUESTS, moveCode],
    getMovePaymentRequests,
  );
  const { data: move = {} } = useQuery([MOVES, moveCode], getMove);

  const mtoID = data[0]?.moveTaskOrderID || move?.id;

  const { data: mtoShipments, ...mtoShipmentQuery } = useQuery([MTO_SHIPMENTS, mtoID, false], getMTOShipments, {
    enabled: !!mtoID,
  });

  const orderId = move?.ordersId;
  const { data: { orders } = {}, ...orderQuery } = useQuery([ORDERS, orderId], getOrder, {
    enabled: !!orderId,
  });

  const order = Object.values(orders || {})?.[0];

  const { isLoading, isError, isSuccess } = getQueriesStatus([movePaymentRequestsQuery, mtoShipmentQuery, orderQuery]);

  return {
    paymentRequests: data,
    order,
    mtoShipments,
    isLoading,
    isError,
    isSuccess,
  };
};

export const useMoveDetailsQueries = (moveCode) => {
  // Get the orders info so we can get the uploaded_orders_id (which is a document id)
  const { data: move = {}, ...moveQuery } = useQuery([MOVES, moveCode], getMove);

  const moveId = move?.id;
  const orderId = move?.ordersId;

  const { data: { orders } = {}, ...orderQuery } = useQuery([ORDERS, orderId], getOrder, {
    enabled: !!orderId,
  });

  const order = Object.values(orders || {})?.[0];

  const { data: mtoShipments, ...mtoShipmentQuery } = useQuery([MTO_SHIPMENTS, moveId, false], getMTOShipments, {
    enabled: !!moveId,
  });

  // Must account for basic service items here not tied to a shipment
  const { data: mtoServiceItems, ...mtoServiceItemQuery } = useQuery(
    [MTO_SERVICE_ITEMS, moveId, false],
    getMTOServiceItems,
    { enabled: !!moveId },
  );

  const { isLoading, isError, isSuccess } = getQueriesStatus([
    moveQuery,
    orderQuery,
    mtoShipmentQuery,
    mtoServiceItemQuery,
  ]);

  return {
    move,
    order,
    mtoShipments,
    mtoServiceItems,
    isLoading,
    isError,
    isSuccess,
  };
};

export const usePrimeSimulatorAvailableMovesQueries = () => {
  const { data = {}, ...primeSimulatorAvailableMovesQuery } = useQuery(
    [PRIME_SIMULATOR_AVAILABLE_MOVES],
    getPrimeSimulatorAvailableMoves,
  );
  const { isLoading, isError, isSuccess } = getQueriesStatus([primeSimulatorAvailableMovesQuery]);
  return {
    listMoves: data,
    isLoading,
    isError,
    isSuccess,
  };
};<|MERGE_RESOLUTION|>--- conflicted
+++ resolved
@@ -31,11 +31,8 @@
   USER,
   CUSTOMER,
   SERVICES_COUNSELING_QUEUE,
-<<<<<<< HEAD
   SHIPMENTS_PAYMENT_SIT_BALANCE,
-=======
   PRIME_SIMULATOR_AVAILABLE_MOVES,
->>>>>>> b69c843b
 } from 'constants/queryKeys';
 import { PAGINATION_PAGE_DEFAULT, PAGINATION_PAGE_SIZE_DEFAULT } from 'constants/queues';
 
