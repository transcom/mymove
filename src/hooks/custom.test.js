<<<<<<< HEAD
import { renderHook } from '@testing-library/react-hooks/dom';
=======
import { renderHook } from '@testing-library/react';
>>>>>>> 8e57a796

import {
  includedStatusesForCalculatingWeights,
  useCalculatedTotalBillableWeight,
  useCalculatedWeightRequested,
  useCalculatedEstimatedWeight,
} from 'hooks/custom';
import { shipmentStatuses } from 'constants/shipments';

describe('includedStatusesForCalculatingWeights returns true for approved, diversion requested, or cancellation requested', () => {
  it.each([
    [shipmentStatuses.DRAFT, false],
    [shipmentStatuses.SUBMITTED, false],
    [shipmentStatuses.APPROVED, true],
    [shipmentStatuses.REJECTED, false],
    [shipmentStatuses.CANCELLATION_REQUESTED, true],
    [shipmentStatuses.CANCELED, false],
    [shipmentStatuses.DIVERSION_REQUESTED, true],
    ['FAKE_STATUS', false],
  ])('checks if a shipment with status %s should be included: %b', (status, isIncluded) => {
    expect(includedStatusesForCalculatingWeights(status)).toBe(isIncluded);
  });
});

describe('for all shipments that are approved, have a cancellation requested, or have a diversion requested', () => {
  it('useCalculatedTotalBillableWeight returns the calculated billable weight', () => {
    let mtoShipments = [
      {
        calculatedBillableWeight: 10,
        primeEstimatedWeight: 10,
        primeActualWeight: 10,
        shipmentType: 'HHG',
        status: shipmentStatuses.DRAFT,
      },
      {
        calculatedBillableWeight: 500,
        primeEstimatedWeight: 10,
        primeActualWeight: 10,
        shipmentType: 'HHG',
        status: shipmentStatuses.APPROVED,
      },
      {
        calculatedBillableWeight: 200,
        primeEstimatedWeight: 10,
        primeActualWeight: 10,
        shipmentType: 'HHG',
        status: shipmentStatuses.CANCELLATION_REQUESTED,
      },
      {
        calculatedBillableWeight: 300,
        primeEstimatedWeight: 10,
        primeActualWeight: 10,
        shipmentType: 'HHG',
        status: shipmentStatuses.DIVERSION_REQUESTED,
      },
    ];

    const { result, rerender } = renderHook(() => useCalculatedTotalBillableWeight(mtoShipments));

    expect(result.current).toBe(30);

    mtoShipments = mtoShipments.concat([
      {
        calculatedBillableWeight: 300,
        primeEstimatedWeight: 100,
        primeActualWeight: 100,
        shipmentType: 'HHG',
        status: shipmentStatuses.APPROVED,
      },
    ]);
    rerender();

    expect(result.current).toBe(130);
  });

  it('useCalculatedWeightRequested returns the calculated billable weight using the lower value between the prime actual weight and the reweigh weight', () => {
    let mtoShipments = [
      {
        primeActualWeight: 10,
        status: shipmentStatuses.DRAFT,
        reweigh: {
          weight: 5,
        },
      },
      {
        primeActualWeight: 2000,
        status: shipmentStatuses.APPROVED,
        reweigh: {
          weight: 300,
        },
      },
      {
        primeActualWeight: 100,
        status: shipmentStatuses.APPROVED,
      },
      {
        primeActualWeight: 1000,
        status: shipmentStatuses.CANCELLATION_REQUESTED,
        reweigh: {
          weight: 200,
        },
      },
      {
        primeActualWeight: 400,
        status: shipmentStatuses.DIVERSION_REQUESTED,
        reweigh: {
          weight: 3000,
        },
      },
    ];

    const { result, rerender } = renderHook(() => useCalculatedWeightRequested(mtoShipments));

    expect(result.current).toBe(1000);

    mtoShipments = mtoShipments.concat([
      { primeActualWeight: 100, status: shipmentStatuses.APPROVED, reweigh: { weight: 3000 } },
    ]);
    rerender();

    expect(result.current).toBe(1100);
  });
  it('useCalculatedWeightRequested returns the calculated billable weight using the lower value between the prime actual weight and the reweigh weight with a single divesion chain present', () => {
    const mtoShipments = [
      {
        primeActualWeight: 10,
        status: shipmentStatuses.DRAFT,
        reweigh: {
          weight: 5,
        },
      },
      {
        primeActualWeight: 2000,
        status: shipmentStatuses.APPROVED,
        reweigh: {
          weight: 300,
        },
      },
      {
        primeActualWeight: 100,
        status: shipmentStatuses.APPROVED,
      },
      {
        primeActualWeight: 1000,
        status: shipmentStatuses.CANCELLATION_REQUESTED,
        reweigh: {
          weight: 200,
        },
      },
      {
        primeActualWeight: 400,
        status: shipmentStatuses.DIVERSION_REQUESTED,
        reweigh: {
          weight: 3000,
        },
      },
      {
        primeActualWeight: 400,
        status: shipmentStatuses.APPROVED,
        diversion: true,
        pickupAddress: { city: 'City1' },
        destinationAddress: { city: 'City2' },
        reweigh: {
          weight: 3000,
        },
      },
      {
        primeActualWeight: 400,
        status: shipmentStatuses.APPROVED,
        diversion: true,
        pickupAddress: { city: 'City2' },
        destinationAddress: { city: 'City3' },
        reweigh: {
          weight: 3000,
        },
      },
    ];

    const { result } = renderHook(() => useCalculatedWeightRequested(mtoShipments));

    expect(result.current).toBe(1000 + 400); // Add the lowest actual weight from the diversion chain
  });
  it('useCalculatedWeightRequested returns the calculated billable weight using the lower value between the prime actual weight and the reweigh weight with two divesion chains present', () => {
    const mtoShipments = [
      {
        primeActualWeight: 10,
        status: shipmentStatuses.DRAFT,
        reweigh: {
          weight: 5,
        },
      },
      {
        primeActualWeight: 2000,
        status: shipmentStatuses.APPROVED,
        reweigh: {
          weight: 300,
        },
      },
      {
        primeActualWeight: 100,
        status: shipmentStatuses.APPROVED,
      },
      {
        primeActualWeight: 1000,
        status: shipmentStatuses.CANCELLATION_REQUESTED,
        reweigh: {
          weight: 200,
        },
      },
      {
        primeActualWeight: 400,
        status: shipmentStatuses.DIVERSION_REQUESTED,
        reweigh: {
          weight: 3000,
        },
      },
      {
        id: 'parent1',
        primeActualWeight: 400,
        status: shipmentStatuses.APPROVED,
        diversion: true,
        pickupAddress: { city: 'City1' },
        destinationAddress: { city: 'City2' },
        reweigh: {
          weight: 3000,
        },
      },
      {
        id: 'child1',
        primeActualWeight: 400,
        status: shipmentStatuses.APPROVED,
        diversion: true,
        pickupAddress: { city: 'City2' },
        destinationAddress: { city: 'City3' },
        reweigh: {
          weight: 3000,
        },
      },
      {
        id: 'parent2',
        primeActualWeight: 800,
        status: shipmentStatuses.APPROVED,
        diversion: true,
        pickupAddress: { city: 'CityA' },
        destinationAddress: { city: 'CityB' },
        reweigh: {
          weight: 3000,
        },
      },
      {
        id: 'child2',
        primeActualWeight: 1000,
        status: shipmentStatuses.APPROVED,
        diversion: true,
        pickupAddress: { city: 'CityB' },
        destinationAddress: { city: 'CityC' },
        reweigh: {
          weight: 3000,
        },
      },
    ];

    const { result } = renderHook(() => useCalculatedWeightRequested(mtoShipments));

    expect(result.current).toBe(1000 + 400 + 800); // Add the lowest actual weight from the two diversion chains
  });
  it('useCalculatedTotalEstimatedWeight', () => {
    let mtoShipments = [
      {
        primeEstimatedWeight: 1000,
        calculatedBillableWeight: 10,
        status: shipmentStatuses.DRAFT,
      },
      {
        primeEstimatedWeight: 4000,
        calculatedBillableWeight: 500,
        status: shipmentStatuses.APPROVED,
      },
      {
        primeEstimatedWeight: 1000,
        calculatedBillableWeight: 200,
        status: shipmentStatuses.CANCELLATION_REQUESTED,
      },
      {
        primeEstimatedWeight: 1000,
        calculatedBillableWeight: 300,
        status: shipmentStatuses.DIVERSION_REQUESTED,
      },
    ];

    const { result, rerender } = renderHook(() => useCalculatedEstimatedWeight(mtoShipments));

    expect(result.current).toBe(6000);

    mtoShipments = mtoShipments.concat([
      { primeEstimatedWeight: 2000, calculatedBillableWeight: 100, status: shipmentStatuses.APPROVED },
    ]);
    rerender();

    expect(result.current).toBe(8000);
  });
  it('useCalculatedTotalEstimatedWeight with diversions present', () => {
    const mtoShipments = [
      {
        primeEstimatedWeight: 1000,
        calculatedBillableWeight: 10,
        status: shipmentStatuses.DRAFT,
      },
      {
        primeEstimatedWeight: 1000,
        calculatedBillableWeight: 200,
        status: shipmentStatuses.CANCELLATION_REQUESTED,
      },
      {
        id: 'parent',
        primeEstimatedWeight: 1000,
        calculatedBillableWeight: 300,
        pickupAddress: { city: 'CityA' },
        destinationAddress: { city: 'CityB' },
        diversion: true,
        status: shipmentStatuses.DIVERSION_REQUESTED,
      },
      {
        id: 'child',
        primeEstimatedWeight: 1500,
        calculatedBillableWeight: 300,
        pickupAddress: { city: 'CityB' },
        destinationAddress: { city: 'CityC' },
        diversion: true,
        status: shipmentStatuses.APPROVED,
      },
    ];

    const { result } = renderHook(() => useCalculatedEstimatedWeight(mtoShipments));

    expect(result.current).toBe(1000 + 1000);
  });
  it('calculates the lowest weight of shipments with 2 parent diversions', () => {
    const mtoShipments = [
      {
        id: 'parent1',
        primeEstimatedWeight: 3000,
        status: shipmentStatuses.APPROVED,
        diversion: true,
        pickupAddress: { city: 'CityA' },
        destinationAddress: { city: 'CityB' },
      },
      {
        id: 'child1',
        primeEstimatedWeight: 2500,
        status: shipmentStatuses.APPROVED,
        diversion: true,
        pickupAddress: { city: 'CityB' },
        destinationAddress: { city: 'CityC' },
      },
      {
        id: 'parent2',
        primeEstimatedWeight: 2000,
        status: shipmentStatuses.APPROVED,
        diversion: true,
        pickupAddress: { city: 'City1' },
        destinationAddress: { city: 'City2' },
      },
      {
        id: 'child2',
        primeEstimatedWeight: 1500,
        status: shipmentStatuses.APPROVED,
        diversion: true,
        pickupAddress: { city: 'City2' },
        destinationAddress: { city: 'City3' },
      },
    ];

    const { result } = renderHook(() => useCalculatedEstimatedWeight(mtoShipments));

    expect(result.current).toBe(2500 + 1500);
  });
  it('calculates the lowest weight of shipments with 1 parent diversion', () => {
    const mtoShipments = [
      {
        id: 'parent1',
        primeEstimatedWeight: 3000,
        status: shipmentStatuses.APPROVED,
        diversion: true,
        pickupAddress: { city: 'CityA' },
        destinationAddress: { city: 'CityB' },
      },
      {
        id: 'child1',
        primeEstimatedWeight: 2500,
        status: shipmentStatuses.APPROVED,
        diversion: true,
        pickupAddress: { city: 'CityB' },
        destinationAddress: { city: 'CityC' },
      },
    ];

    const { result } = renderHook(() => useCalculatedEstimatedWeight(mtoShipments));

    expect(result.current).toBe(2500);
  });
});<|MERGE_RESOLUTION|>--- conflicted
+++ resolved
@@ -1,8 +1,4 @@
-<<<<<<< HEAD
-import { renderHook } from '@testing-library/react-hooks/dom';
-=======
 import { renderHook } from '@testing-library/react';
->>>>>>> 8e57a796
 
 import {
   includedStatusesForCalculatingWeights,
