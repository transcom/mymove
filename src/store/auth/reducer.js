--- conflicted
+++ resolved
@@ -1,10 +1,5 @@
-<<<<<<< HEAD
-import { LOG_OUT, SET_ACTIVE_OFFICE, SET_ACTIVE_ROLE } from './actions';
-
 import { officeRoles } from 'constants/userRoles';
-=======
-import { LOG_OUT, SET_ACTIVE_ROLE, SET_ACTIVE_ROLE_SUCCESS, SET_ACTIVE_ROLE_FAILURE } from './actions';
->>>>>>> 89b31dba
+import { LOG_OUT, SET_ACTIVE_OFFICE, SET_ACTIVE_ROLE, SET_ACTIVE_ROLE_SUCCESS, SET_ACTIVE_ROLE_FAILURE } from './actions';
 
 export const initialState = {
   activeRole: null,
@@ -39,7 +34,6 @@
     }
     case 'GET_LOGGED_IN_USER_SUCCESS': {
       const {
-<<<<<<< HEAD
         payload: {
           roles = [],
           office_user: { transportation_office_assignments: transportationOfficeAssignments },
@@ -54,14 +48,6 @@
         ...state,
         activeRole: firstOfficeRole,
         activeOffice,
-=======
-        payload: { activeRole },
-      } = action;
-
-      return {
-        ...state,
-        activeRole: activeRole.roleType,
->>>>>>> 89b31dba
         hasSucceeded: true,
         hasErrored: false,
         isLoading: false,
@@ -95,7 +81,6 @@
         isSettingActiveRole: false,
       };
     }
-<<<<<<< HEAD
     case SET_ACTIVE_OFFICE: {
       return {
         ...state,
@@ -103,8 +88,6 @@
       };
     }
 
-=======
->>>>>>> 89b31dba
     default:
       return state;
   }
