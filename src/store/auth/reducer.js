--- conflicted
+++ resolved
@@ -1,10 +1,10 @@
-<<<<<<< HEAD
-import { LOG_OUT, SET_ACTIVE_ROLE, SET_ACTIVE_ROLE_SUCCESS, SET_ACTIVE_ROLE_FAILURE } from './actions';
-=======
-import { LOG_OUT, SET_ACTIVE_OFFICE, SET_ACTIVE_ROLE } from './actions';
-
-import { officeRoles } from 'constants/userRoles';
->>>>>>> 435b46e0
+import {
+  LOG_OUT,
+  SET_ACTIVE_OFFICE,
+  SET_ACTIVE_ROLE,
+  SET_ACTIVE_ROLE_SUCCESS,
+  SET_ACTIVE_ROLE_FAILURE,
+} from './actions';
 
 export const initialState = {
   activeRole: null,
@@ -41,23 +41,15 @@
       const {
         payload: { activeRole },
       } = action;
-<<<<<<< HEAD
-
-      return {
-        ...state,
-        activeRole: activeRole.roleType,
-=======
       const officeUser = action?.payload?.office_user;
-      const firstOfficeRole = roles?.find((r) => officeRoles.indexOf(r.roleType) > -1)?.roleType;
       const primaryOffice = officeUser?.transportation_office_assignments?.find(
         (office) => office.primaryOffice === true,
       );
 
       return {
         ...state,
-        activeRole: firstOfficeRole,
+        activeRole: activeRole.roleType,
         activeOffice: primaryOffice?.transportationOffice,
->>>>>>> 435b46e0
         hasSucceeded: true,
         hasErrored: false,
         isLoading: false,
@@ -91,8 +83,6 @@
         isSettingActiveRole: false,
       };
     }
-<<<<<<< HEAD
-=======
     case SET_ACTIVE_OFFICE: {
       return {
         ...state,
@@ -100,7 +90,6 @@
       };
     }
 
->>>>>>> 435b46e0
     default:
       return state;
   }
