import authReducer, { initialState } from './reducer';
import { setActiveRole, logOut, setActiveRoleSuccess, setActiveRoleFailure } from './actions';
import { selectIsLoggedIn, selectUnderMaintenance } from './selectors';

import { roleTypes } from 'constants/userRoles';

const primaryOffice = {
  address: null,
  created_at: '2025-06-05T15:23:29.086Z',
  gbloc: 'KKFA',
  id: '171b54fa-4c89-45d8-8111-a2d65818ff8c',
  name: 'JPPSO - North Central (KKFA) - USAF',
  phone_lines: [],
  updated_at: '2025-06-05T15:23:29.086Z',
};
const secondaryOffice = {
  address: null,
  created_at: '2025-06-05T15:23:29.086Z',
  gbloc: 'AGFM',
  id: '3132b512-1889-4776-a666-9c08a24afe20',
  name: 'JPPSO - North East (AGFM) - USAF',
  phone_lines: [],
  updated_at: '2025-06-05T15:23:29.086Z',
};

describe('authReducer', () => {
  it('returns the initial state by default', () => {
    expect(authReducer(undefined, undefined)).toEqual(initialState);
  });

  it('returns the existing state if activeRole is set for unhandled actions', () => {
    const currentState = {
      ...initialState,
      activeRole: 'myRole',
    };

    expect(authReducer(currentState, undefined)).toEqual(currentState);
  });

  it('handles the setActiveRole action', () => {
    expect(authReducer(initialState, setActiveRole('myRole'))).toEqual({
      ...initialState,
      isSettingActiveRole: true,
    });
  });

  it('handles the setActiveRoleSucces action', () => {
    expect(authReducer(initialState, setActiveRoleSuccess('myRole'))).toEqual({
      ...initialState,
      activeRole: 'myRole',
      isSettingActiveRole: false,
    });
  });

  it('handles the setActiveRoleFailure action', () => {
    expect(authReducer(initialState, setActiveRoleFailure())).toEqual({
      ...initialState,
      isSettingActiveRole: false,
    });
  });

  it('handles the logOut action', () => {
    const currentState = {
      ...initialState,
      activeRole: 'myRole',
    };

    expect(authReducer(currentState, logOut())).toEqual(initialState);
  });

  it('handles the GET_LOGGED_IN_USER_SUCCESS action with no activeRole or activeOffice set', () => {
    const action = {
      type: 'GET_LOGGED_IN_USER_SUCCESS',
      payload: {
        activeRole: {
          roleType: roleTypes.TOO,
        },
<<<<<<< HEAD
        office_user: {
          transportation_office_assignments: [
            { primaryOffice: true, transportationOffice: primaryOffice },
            { primaryOffice: false, transportationOffice: secondaryOffice },
          ],
        },
=======
>>>>>>> 89b31dba
      },
    };

    expect(authReducer(initialState, action)).toEqual({
      ...initialState,
      activeRole: roleTypes.TOO,
      activeOffice: primaryOffice,
      hasSucceeded: true,
      hasErrored: false,
      isLoading: false,
      isLoggedIn: true,
    });
  });

  it('handles the GET_LOGGED_IN_USER_SUCCESS action with an activeRole and activeOffice already set', () => {
    const currentState = {
      ...initialState,
      activeRole: roleTypes.TOO,
      activeOffice: primaryOffice,
      hasSucceeded: true,
      hasErrored: false,
      isLoading: false,
      isLoggedIn: true,
    };

    const action = {
      type: 'GET_LOGGED_IN_USER_SUCCESS',
      payload: {
        activeRole: {
          roleType: roleTypes.TOO,
        },
<<<<<<< HEAD
        office_user: {
          transportation_office_assignments: [
            { primaryOffice: true, transportationOffice: primaryOffice },
            { primaryOffice: false, transportationOffice: secondaryOffice },
          ],
        },
=======
>>>>>>> 89b31dba
      },
    };

    expect(authReducer(currentState, action)).toEqual(currentState);
  });

  it('handles the GET_LOGGED_IN_USER_SUCCESS action when a non-primary office is already in state', () => {
    const currentState = {
      ...initialState,
      activeRole: roleTypes.TOO,
      activeOffice: secondaryOffice,
      hasSucceeded: true,
      hasErrored: false,
      isLoading: false,
      isLoggedIn: true,
    };
    const action = {
      type: 'GET_LOGGED_IN_USER_SUCCESS',
      payload: {
        activeRole: {
          roleType: roleTypes.TOO,
        },
        office_user: {
          transportation_office_assignments: [
            { primaryOffice: true, transportationOffice: primaryOffice },
            { primaryOffice: false, transportationOffice: secondaryOffice },
          ],
        },
      },
    };

    expect(authReducer(currentState, action)).toEqual(currentState);
  });

  it('SET_ACTIVE_OFFICE sets activeOffice to the passed in office', () => {
    const currentState = {
      ...initialState,
      activeOffice: primaryOffice,
    };

    const action = {
      type: 'SET_ACTIVE_OFFICE',
      payload: secondaryOffice,
    };

    expect(authReducer(currentState, action).activeOffice).toEqual(secondaryOffice);
  });
});

describe('selectIsLoggedIn', () => {
  it('returns boolean as to whether user is logged in or not', () => {
    const testState = {
      auth: { isLoggedIn: true },
    };

    expect(selectIsLoggedIn(testState)).toEqual(testState.auth.isLoggedIn);
  });
});

describe('setUnderMaintenance', () => {
  it('returns boolean as to whether or not app is under maintenance', () => {
    const testState = {
      auth: { underMaintenance: true },
    };

    expect(selectUnderMaintenance(testState)).toEqual(testState.auth.underMaintenance);
  });
});<|MERGE_RESOLUTION|>--- conflicted
+++ resolved
@@ -75,15 +75,12 @@
         activeRole: {
           roleType: roleTypes.TOO,
         },
-<<<<<<< HEAD
         office_user: {
           transportation_office_assignments: [
             { primaryOffice: true, transportationOffice: primaryOffice },
             { primaryOffice: false, transportationOffice: secondaryOffice },
           ],
         },
-=======
->>>>>>> 89b31dba
       },
     };
 
@@ -115,15 +112,12 @@
         activeRole: {
           roleType: roleTypes.TOO,
         },
-<<<<<<< HEAD
         office_user: {
           transportation_office_assignments: [
             { primaryOffice: true, transportationOffice: primaryOffice },
             { primaryOffice: false, transportationOffice: secondaryOffice },
           ],
         },
-=======
->>>>>>> 89b31dba
       },
     };
 
