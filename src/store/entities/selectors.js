--- conflicted
+++ resolved
@@ -150,8 +150,6 @@
   return { currentMove: [], previousMoves: [] };
 };
 
-<<<<<<< HEAD
-=======
 export const selectCurrentMoveFromAllMoves = (serviceMemberMoves, moveId) => {
   const currentMove = serviceMemberMoves.currentMove?.find((m) => m.id === moveId);
   const previousMove = serviceMemberMoves.previousMoves?.find((m) => m.id === moveId);
@@ -169,7 +167,6 @@
   return currentShipment;
 };
 
->>>>>>> 5cffe6c5
 export const selectMoveIsApproved = createSelector(selectCurrentMove, (move) => move?.status === 'APPROVED');
 
 export const selectMoveIsInDraft = createSelector(selectCurrentMove, (move) => move?.status === MOVE_STATUSES.DRAFT);
