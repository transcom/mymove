// Reducer created to store needed information in state
<<<<<<< HEAD
import { SET_CAN_ADD_ORDERS, SET_MOVE_ID, SET_REFETCH_QUEUE } from './actions';
=======
import { SET_CAN_ADD_ORDERS, SET_MOVE_ID, SET_SHOW_LOADING_SPINNER } from './actions';
>>>>>>> cfaef48c

export const initialState = {
  // Select the moveId that is set from clicking on Go To Move on the MultiMoveLandingPage
  moveId: '',
  canAddOrders: false,
<<<<<<< HEAD
  refetchQueue: false,
=======
  showLoadingSpinner: false,
  loadingSpinnerMessage: null,
>>>>>>> cfaef48c
};

const generalStateReducer = (state = initialState, action = {}) => {
  switch (action?.type) {
    // Action is fired clicking on Go To Move on the MultiMoveLandingPage
    case SET_MOVE_ID: {
      return {
        ...state,
        moveId: action.payload,
      };
    }
    case SET_CAN_ADD_ORDERS: {
      return {
        ...state,
        canAddOrders: action.payload,
      };
    }
<<<<<<< HEAD
    case SET_REFETCH_QUEUE: {
      return {
        ...state,
        refetchQueue: action.payload,
=======
    case SET_SHOW_LOADING_SPINNER: {
      return {
        ...state,
        showLoadingSpinner: action.showSpinner,
        loadingSpinnerMessage: action.loadingSpinnerMessage,
>>>>>>> cfaef48c
      };
    }
    default:
      return state;
  }
};

export default generalStateReducer;<|MERGE_RESOLUTION|>--- conflicted
+++ resolved
@@ -1,20 +1,13 @@
 // Reducer created to store needed information in state
-<<<<<<< HEAD
-import { SET_CAN_ADD_ORDERS, SET_MOVE_ID, SET_REFETCH_QUEUE } from './actions';
-=======
-import { SET_CAN_ADD_ORDERS, SET_MOVE_ID, SET_SHOW_LOADING_SPINNER } from './actions';
->>>>>>> cfaef48c
+import { SET_CAN_ADD_ORDERS, SET_MOVE_ID, SET_REFETCH_QUEUE, SET_SHOW_LOADING_SPINNER } from './actions';
 
 export const initialState = {
   // Select the moveId that is set from clicking on Go To Move on the MultiMoveLandingPage
   moveId: '',
   canAddOrders: false,
-<<<<<<< HEAD
   refetchQueue: false,
-=======
   showLoadingSpinner: false,
   loadingSpinnerMessage: null,
->>>>>>> cfaef48c
 };
 
 const generalStateReducer = (state = initialState, action = {}) => {
@@ -32,18 +25,17 @@
         canAddOrders: action.payload,
       };
     }
-<<<<<<< HEAD
     case SET_REFETCH_QUEUE: {
       return {
         ...state,
         refetchQueue: action.payload,
-=======
+      };
+    }
     case SET_SHOW_LOADING_SPINNER: {
       return {
         ...state,
         showLoadingSpinner: action.showSpinner,
         loadingSpinnerMessage: action.loadingSpinnerMessage,
->>>>>>> cfaef48c
       };
     }
     default:
