import {
  setMoveId,
  SET_MOVE_ID,
  SET_CAN_ADD_ORDERS,
  setCanAddOrders,
  SET_REFETCH_QUEUE,
  setRefetchQueue,
<<<<<<< HEAD
=======
  SET_SHOW_LOADING_SPINNER,
  setShowLoadingSpinner,
>>>>>>> 025a5979
} from './actions';

describe('GeneralState actions', () => {
  it('setMoveId returns the expected action', () => {
    const expectedAction = {
      type: SET_MOVE_ID,
      payload: 'test',
    };

    expect(setMoveId('test')).toEqual(expectedAction);
  });

  it('canAddOrders returns the expected action', () => {
    const expectedAction = {
      type: SET_CAN_ADD_ORDERS,
      payload: true,
    };

    expect(setCanAddOrders(true)).toEqual(expectedAction);
  });

  it('setRefetchQueue returns the expected action', () => {
    const expectedAction = {
      type: SET_REFETCH_QUEUE,
      payload: true,
    };

    expect(setRefetchQueue(true)).toEqual(expectedAction);
  });
<<<<<<< HEAD
=======

  it('setShowLoadingSpinner returns the expected action', () => {
    const expectedAction = {
      type: SET_SHOW_LOADING_SPINNER,
      showSpinner: true,
      loadingSpinnerMessage: 'test message',
    };

    expect(setShowLoadingSpinner(true, 'test message')).toEqual(expectedAction);
  });
>>>>>>> 025a5979
});<|MERGE_RESOLUTION|>--- conflicted
+++ resolved
@@ -5,11 +5,8 @@
   setCanAddOrders,
   SET_REFETCH_QUEUE,
   setRefetchQueue,
-<<<<<<< HEAD
-=======
   SET_SHOW_LOADING_SPINNER,
   setShowLoadingSpinner,
->>>>>>> 025a5979
 } from './actions';
 
 describe('GeneralState actions', () => {
@@ -39,8 +36,6 @@
 
     expect(setRefetchQueue(true)).toEqual(expectedAction);
   });
-<<<<<<< HEAD
-=======
 
   it('setShowLoadingSpinner returns the expected action', () => {
     const expectedAction = {
@@ -51,5 +46,4 @@
 
     expect(setShowLoadingSpinner(true, 'test message')).toEqual(expectedAction);
   });
->>>>>>> 025a5979
 });