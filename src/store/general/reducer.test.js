--- conflicted
+++ resolved
@@ -1,9 +1,5 @@
 import generalStateReducer, { initialState } from './reducer';
-<<<<<<< HEAD
-import { setCanAddOrders, setMoveId, setRefetchQueue } from './actions';
-=======
 import { setCanAddOrders, setMoveId, setRefetchQueue, setShowLoadingSpinner } from './actions';
->>>>>>> 3f575cfc
 
 describe('generalStateReducer', () => {
   it('returns the initial state by default', () => {
@@ -30,8 +26,6 @@
       refetchQueue: true,
     });
   });
-<<<<<<< HEAD
-=======
 
   it('handles the setShowLoadingSpinner action', () => {
     expect(generalStateReducer(initialState, setShowLoadingSpinner(true, 'test message'))).toEqual({
@@ -40,5 +34,4 @@
       loadingSpinnerMessage: 'test message',
     });
   });
->>>>>>> 3f575cfc
 });