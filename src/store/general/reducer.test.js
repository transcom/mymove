--- conflicted
+++ resolved
@@ -1,9 +1,5 @@
 import generalStateReducer, { initialState } from './reducer';
-<<<<<<< HEAD
-import { setCanAddOrders, setMoveId, setRefetchQueue } from './actions';
-=======
-import { setCanAddOrders, setMoveId, setShowLoadingSpinner } from './actions';
->>>>>>> 3d6e997b
+import { setCanAddOrders, setMoveId, setRefetchQueue, setShowLoadingSpinner } from './actions';
 
 describe('generalStateReducer', () => {
   it('returns the initial state by default', () => {
@@ -24,18 +20,18 @@
     });
   });
 
-<<<<<<< HEAD
   it('handles the setShouldRefetchQueue', () => {
     expect(generalStateReducer(initialState, setRefetchQueue(true))).toEqual({
       ...initialState,
       refetchQueue: true,
-=======
+    });
+  });
+
   it('handles the setShowLoadingSpinner action', () => {
     expect(generalStateReducer(initialState, setShowLoadingSpinner(true, 'test message'))).toEqual({
       ...initialState,
       showLoadingSpinner: true,
       loadingSpinnerMessage: 'test message',
->>>>>>> 3d6e997b
     });
   });
 });