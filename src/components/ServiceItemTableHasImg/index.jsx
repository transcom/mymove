--- conflicted
+++ resolved
@@ -60,11 +60,7 @@
               <Button
                 type="button"
                 secondary
-<<<<<<< HEAD
-                className="usa-button--small usa-button--icon margin-left-1"
-=======
-                className="usa-button--small usa-button--icon rejectButton"
->>>>>>> 2baba325
+                className="usa-button--small usa-button--icon margin-left-1 rejectButton"
                 data-testid="rejectButton"
                 onClick={() => handleShowRejectionDialog(id)}
               >
