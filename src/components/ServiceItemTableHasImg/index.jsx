import React from 'react';
import PropTypes from 'prop-types';
import { Button } from '@trussworks/react-uswds';
import classnames from 'classnames';

import { ReactComponent as Check } from '../../shared/icon/check.svg';
import { ReactComponent as Ex } from '../../shared/icon/ex.svg';
import { SERVICE_ITEM_STATUS } from '../../shared/constants';
import { MTOServiceItemCustomerContactShape, MTOServiceItemDimensionShape } from '../../types/moveOrder';

import styles from './index.module.scss';

import ServiceItemDetails from 'components/Office/ServiceItemDetails/ServiceItemDetails';
import { formatDate } from 'shared/dates';

const ServiceItemTableHasImg = ({ serviceItems, statusForTableType, handleUpdateMTOServiceItemStatus }) => {
  const tableRows = serviceItems.map(({ id, code, submittedAt, serviceItem, details }) => {
    return (
      <tr key={id}>
        <td className={styles.nameAndDate}>
          <p className={styles.codeName}>{serviceItem}</p>
          <p>{formatDate(submittedAt, 'DD MMM YYYY')}</p>
        </td>
        <td className={styles.detail}>
          <ServiceItemDetails id={id} code={code} details={details} />
        </td>
        <td>
          {statusForTableType === SERVICE_ITEM_STATUS.SUBMITTED && (
            <div className={styles.statusAction}>
              <Button
                type="button"
                className="usa-button--icon usa-button--small"
                data-testid="acceptButton"
                onClick={() => handleUpdateMTOServiceItemStatus(id, SERVICE_ITEM_STATUS.APPROVED)}
              >
                <span className="icon">
                  <Check />
                </span>
                <span>Accept</span>
              </Button>
              <Button
                type="button"
                secondary
                className="usa-button--small usa-button--icon"
                data-testid="rejectButton"
                onClick={() => handleUpdateMTOServiceItemStatus(id, SERVICE_ITEM_STATUS.REJECTED)}
              >
                <span className="icon">
                  <Ex />
                </span>
                <span>Reject</span>
              </Button>
            </div>
          )}{' '}
          {statusForTableType === SERVICE_ITEM_STATUS.APPROVED && (
            <div className={styles.statusAction}>
              <Button
                type="button"
                data-testid="rejectTextButton"
                className="text-blue usa-button--unstyled"
                onClick={() => handleUpdateMTOServiceItemStatus(id, SERVICE_ITEM_STATUS.REJECTED)}
              >
                <span className="icon">
                  <Ex />
                </span>{' '}
                Reject
              </Button>
            </div>
          )}
          {statusForTableType === SERVICE_ITEM_STATUS.REJECTED && (
            <div className={styles.statusAction}>
              <Button
                type="button"
                data-testid="approveTextButton"
                className="text-blue usa-button--unstyled"
                onClick={() => handleUpdateMTOServiceItemStatus(id, SERVICE_ITEM_STATUS.APPROVED)}
              >
                <span className="icon">
                  <Ex />
                </span>{' '}
                Approve
              </Button>
            </div>
          )}
        </td>
      </tr>
    );
  });

  return (
    <div className={classnames(styles.ServiceItemTable, 'table--service-item', 'table--service-item--hasimg')}>
      <table>
        <thead className="table--small">
          <tr>
            <th>Service item</th>
            <th>Details</th>
            <th>&nbsp;</th>
          </tr>
        </thead>
        <tbody>{tableRows}</tbody>
      </table>
    </div>
  );
};

ServiceItemTableHasImg.propTypes = {
  handleUpdateMTOServiceItemStatus: PropTypes.func.isRequired,
  statusForTableType: PropTypes.string.isRequired,
  serviceItems: PropTypes.arrayOf(
    PropTypes.shape({
      id: PropTypes.string,
      submittedAt: PropTypes.string,
      serviceItem: PropTypes.string,
      code: PropTypes.string,
      details: PropTypes.shape({
        pickupPostalCode: PropTypes.string,
        reason: PropTypes.string,
        imgURL: PropTypes.string,
<<<<<<< HEAD
        text: PropTypes.oneOfType([PropTypes.string, PropTypes.object]),
=======
        itemDimensions: MTOServiceItemDimensionShape,
        createDimensions: MTOServiceItemDimensionShape,
        firstCustomerContact: MTOServiceItemCustomerContactShape,
        secondCustmoerContact: MTOServiceItemCustomerContactShape,
>>>>>>> 02df91ba
      }),
    }),
  ).isRequired,
};

export default ServiceItemTableHasImg;<|MERGE_RESOLUTION|>--- conflicted
+++ resolved
@@ -116,14 +116,10 @@
         pickupPostalCode: PropTypes.string,
         reason: PropTypes.string,
         imgURL: PropTypes.string,
-<<<<<<< HEAD
-        text: PropTypes.oneOfType([PropTypes.string, PropTypes.object]),
-=======
         itemDimensions: MTOServiceItemDimensionShape,
         createDimensions: MTOServiceItemDimensionShape,
         firstCustomerContact: MTOServiceItemCustomerContactShape,
         secondCustmoerContact: MTOServiceItemCustomerContactShape,
->>>>>>> 02df91ba
       }),
     }),
   ).isRequired,
