import React from 'react';
import PropTypes from 'prop-types';
import { Button } from '@trussworks/react-uswds';
import classnames from 'classnames';

import { ReactComponent as Check } from '../../shared/icon/check.svg';
import { ReactComponent as Ex } from '../../shared/icon/ex.svg';
import { SERVICE_ITEM_STATUS } from '../../shared/constants';
import { MTOServiceItemCustomerContactShape, MTOServiceItemDimensionShape } from '../../types/moveOrder';

import styles from './index.module.scss';

import ServiceItemDetails from 'components/Office/ServiceItemDetails/ServiceItemDetails';
import { formatDate } from 'shared/dates';

<<<<<<< HEAD
const ServiceItemTableHasImg = ({ serviceItems, handleUpdateMTOServiceItemStatus }) => {
  const tableRows = serviceItems.map(({ id, code, submittedAt, serviceItem, details }) => {
=======
function generateDetailText(details, id) {
  if (typeof details.text === 'string') {
    return details.text;
  }

  const detailList = Object.keys(details.text).map((detail) => (
    <div key={`${id}-${detail}`} className={styles.detailLine}>
      <dt className={styles.detailType}>{detail}:</dt> <dd>{details.text[`${detail}`]}</dd>
    </div>
  ));

  return <dl>{detailList}</dl>;
}

const ServiceItemTableHasImg = ({ serviceItems, handleUpdateMTOServiceItemStatus, statusForTableType }) => {
  const tableRows = serviceItems.map(({ id, submittedAt, serviceItem, details }, i) => {
    let detailSection;
    if (details.imgURL) {
      detailSection = (
        <div className={styles.detailImage}>
          <img
            className={styles.siThumbnail}
            alt="requested service item"
            aria-labelledby={`si-thumbnail--caption-${i}`}
            src={details.imgURL}
          />
          <small id={`si-thumbnail--caption-${i}`}>{generateDetailText(details, id)}</small>
        </div>
      );
    } else {
      detailSection = <div>{generateDetailText(details, id)}</div>;
    }

>>>>>>> b23969a6
    return (
      <tr key={id}>
        <td className={styles.nameAndDate}>
          <p className={styles.codeName}>{serviceItem}</p>
          <p>{formatDate(submittedAt, 'DD MMM YYYY')}</p>
        </td>
        <td className={styles.detail}>
          <ServiceItemDetails id={id} code={code} details={details} />
        </td>
        <td>
          {statusForTableType === SERVICE_ITEM_STATUS.SUBMITTED && (
            <div className={styles.statusAction}>
              <Button
                type="button"
                className="usa-button--icon usa-button--small"
                data-testid="acceptButton"
                onClick={() => handleUpdateMTOServiceItemStatus(id, SERVICE_ITEM_STATUS.APPROVED)}
              >
                <span className="icon">
                  <Check />
                </span>
                <span>Accept</span>
              </Button>
              <Button
                type="button"
                secondary
                className="usa-button--small usa-button--icon"
                data-testid="rejectButton"
                onClick={() => handleUpdateMTOServiceItemStatus(id, SERVICE_ITEM_STATUS.REJECTED)}
              >
                <span className="icon">
                  <Ex />
                </span>
                <span>Reject</span>
              </Button>
            </div>
          )}{' '}
          {statusForTableType === SERVICE_ITEM_STATUS.APPROVED && (
            <div className={styles.statusAction}>
              <Button
                type="button"
                data-testid="rejectTextButton"
                className="text-blue usa-button--unstyled"
                onClick={() => handleUpdateMTOServiceItemStatus(id, SERVICE_ITEM_STATUS.REJECTED)}
              >
                <span className="icon">
                  <Ex />
                </span>{' '}
                Reject
              </Button>
            </div>
          )}
          {statusForTableType === SERVICE_ITEM_STATUS.REJECTED && (
            <div className={styles.statusAction}>
              <Button
                type="button"
                data-testid="approveTextButton"
                className="text-blue usa-button--unstyled"
                onClick={() => handleUpdateMTOServiceItemStatus(id, SERVICE_ITEM_STATUS.APPROVED)}
              >
                <span className="icon">
                  <Ex />
                </span>{' '}
                Approve
              </Button>
            </div>
          )}
        </td>
      </tr>
    );
  });

  return (
    <div className={classnames(styles.ServiceItemTable, 'table--service-item', 'table--service-item--hasimg')}>
      <table>
        <thead className="table--small">
          <tr>
            <th>Service item</th>
            <th>Details</th>
            <th>&nbsp;</th>
          </tr>
        </thead>
        <tbody>{tableRows}</tbody>
      </table>
    </div>
  );
};

ServiceItemTableHasImg.propTypes = {
  handleUpdateMTOServiceItemStatus: PropTypes.func.isRequired,
  statusForTableType: PropTypes.string.isRequired,
  serviceItems: PropTypes.arrayOf(
    PropTypes.shape({
      id: PropTypes.string,
      submittedAt: PropTypes.string,
      serviceItem: PropTypes.string,
      code: PropTypes.string,
      details: PropTypes.shape({
        pickupPostalCode: PropTypes.string,
        reason: PropTypes.string,
        imgURL: PropTypes.string,
        itemDimensions: MTOServiceItemDimensionShape,
        createDimensions: MTOServiceItemDimensionShape,
        firstCustomerContact: MTOServiceItemCustomerContactShape,
        secondCustmoerContact: MTOServiceItemCustomerContactShape,
      }),
    }),
  ).isRequired,
};

export default ServiceItemTableHasImg;<|MERGE_RESOLUTION|>--- conflicted
+++ resolved
@@ -13,44 +13,8 @@
 import ServiceItemDetails from 'components/Office/ServiceItemDetails/ServiceItemDetails';
 import { formatDate } from 'shared/dates';
 
-<<<<<<< HEAD
-const ServiceItemTableHasImg = ({ serviceItems, handleUpdateMTOServiceItemStatus }) => {
+const ServiceItemTableHasImg = ({ serviceItems, statusForTableType, handleUpdateMTOServiceItemStatus }) => {
   const tableRows = serviceItems.map(({ id, code, submittedAt, serviceItem, details }) => {
-=======
-function generateDetailText(details, id) {
-  if (typeof details.text === 'string') {
-    return details.text;
-  }
-
-  const detailList = Object.keys(details.text).map((detail) => (
-    <div key={`${id}-${detail}`} className={styles.detailLine}>
-      <dt className={styles.detailType}>{detail}:</dt> <dd>{details.text[`${detail}`]}</dd>
-    </div>
-  ));
-
-  return <dl>{detailList}</dl>;
-}
-
-const ServiceItemTableHasImg = ({ serviceItems, handleUpdateMTOServiceItemStatus, statusForTableType }) => {
-  const tableRows = serviceItems.map(({ id, submittedAt, serviceItem, details }, i) => {
-    let detailSection;
-    if (details.imgURL) {
-      detailSection = (
-        <div className={styles.detailImage}>
-          <img
-            className={styles.siThumbnail}
-            alt="requested service item"
-            aria-labelledby={`si-thumbnail--caption-${i}`}
-            src={details.imgURL}
-          />
-          <small id={`si-thumbnail--caption-${i}`}>{generateDetailText(details, id)}</small>
-        </div>
-      );
-    } else {
-      detailSection = <div>{generateDetailText(details, id)}</div>;
-    }
-
->>>>>>> b23969a6
     return (
       <tr key={id}>
         <td className={styles.nameAndDate}>
