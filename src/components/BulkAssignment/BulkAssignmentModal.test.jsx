--- conflicted
+++ resolved
@@ -50,27 +50,23 @@
   });
 
   it('shows cancel confirmation modal when close icon is clicked', async () => {
-<<<<<<< HEAD
-    render(<BulkAssignmentModal onSubmit={onSubmit} onClose={onClose} queueType={QUEUE_TYPES.COUNSELING} />);
-=======
     render(<BulkAssignmentModal onSubmit={onSubmit} onClose={onClose} />);
->>>>>>> 0eb5beea
 
-    const closeButton = await screen.findByTestId('modalCancelButton');
+    const closeButton = await screen.findByTestId('modalCloseButton');
 
     await userEvent.click(closeButton);
 
-<<<<<<< HEAD
-    expect(screen.getByTestId('cancelConfirmationModal')).toBeInTheDocument();
+    expect(screen.getByTestId('cancelModalYes')).toBeInTheDocument();
   });
 
   it('shows cancel confirmation modal when the Cancel button is clicked', async () => {
-    render(<BulkAssignmentModal onSubmit={onSubmit} onClose={onClose} queueType={QUEUE_TYPES.COUNSELING} />);
+    render(<BulkAssignmentModal onSubmit={onSubmit} onClose={onClose} />);
 
-    const cancelButton = await screen.findByTestId('modalCancelButton');
+    const cancelButton = await screen.findByRole('button', { name: 'Cancel' });
+
     await userEvent.click(cancelButton);
 
-    expect(screen.getByTestId('cancelConfirmationModal')).toBeInTheDocument();
+    expect(screen.getByTestId('cancelModalYes')).toBeInTheDocument();
   });
 
   it('calls the submit function when Save button is clicked', async () => {
@@ -80,55 +76,6 @@
     expect(onSubmit).toHaveBeenCalledTimes(1);
   });
 
-  it('renders the user data', async () => {
-    render(<BulkAssignmentModal onSubmit={onSubmit} onClose={onClose} queueType={QUEUE_TYPES.COUNSELING} />);
-    const userTable = await screen.findByRole('table');
-    expect(userTable).toBeInTheDocument();
-    expect(screen.getByText('User')).toBeInTheDocument();
-    expect(screen.getByText('Workload')).toBeInTheDocument();
-    expect(screen.getByText('Assignment')).toBeInTheDocument();
-    await act(async () => {
-      expect(await screen.getByText('user, sc')).toBeInTheDocument();
-    });
-    expect(screen.getAllByTestId('bulkAssignmentUserWorkload')[0]).toHaveTextContent('1');
-  });
-
-  it('closes the modal when the close is confirmed', async () => {
-=======
-    expect(screen.getByTestId('cancelModalYes')).toBeInTheDocument();
-  });
-
-  it('shows cancel confirmation modal when the Cancel button is clicked', async () => {
->>>>>>> 0eb5beea
-    render(<BulkAssignmentModal onSubmit={onSubmit} onClose={onClose} />);
-
-    const closeButton = await screen.findByTestId('modalCloseButton');
-
-    await userEvent.click(closeButton);
-
-    const confirmButton = await screen.findByTestId('cancelModalYes');
-    await userEvent.click(confirmButton);
-
-    expect(screen.getByTestId('cancelModalYes')).toBeInTheDocument();
-  });
-
-  it('close confirmation goes away when clicking no', async () => {
-    render(<BulkAssignmentModal onSubmit={onSubmit} onClose={onClose} />);
-    const saveButton = await screen.findByTestId('modalSubmitButton');
-    await userEvent.click(saveButton);
-    expect(onSubmit).toHaveBeenCalledTimes(1);
-  });
-
-<<<<<<< HEAD
-    const closeButton = await screen.findByTestId('modalCloseButton');
-
-    await userEvent.click(closeButton);
-
-    const confirmButton = await screen.findByTestId('cancelModalNo');
-    await userEvent.click(confirmButton);
-
-    expect(screen.getByTestId('cancelConfirmationModal')).not.toBeInTheDocument();
-=======
   it('renders the user data', async () => {
     render(<BulkAssignmentModal onSubmit={onSubmit} onClose={onClose} queueType={QUEUE_TYPES.COUNSELING} />);
     const userTable = await screen.findByRole('table');
@@ -166,6 +113,5 @@
 
     const confirmButton = await screen.queryByTestId('cancelModalYes');
     expect(confirmButton).not.toBeInTheDocument();
->>>>>>> 0eb5beea
   });
 });