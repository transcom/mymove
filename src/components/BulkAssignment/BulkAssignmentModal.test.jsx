--- conflicted
+++ resolved
@@ -49,17 +49,8 @@
     expect(await screen.findByRole('heading', { level: 3, name: 'Bulk Assignment (3)' })).toBeInTheDocument();
   });
 
-<<<<<<< HEAD
   it('shows cancel confirmation modal when close icon is clicked', async () => {
     render(<BulkAssignmentModal onSubmit={onSubmit} onClose={onClose} />);
-=======
-  it('closes the modal when close icon is clicked', async () => {
-    render(
-      <MockProviders>
-        <BulkAssignmentModal onSubmit={onSubmit} onClose={onClose} queueType={QUEUE_TYPES.COUNSELING} />
-      </MockProviders>,
-    );
->>>>>>> a8c88044
 
     const closeButton = await screen.findByTestId('modalCancelButton');
 
@@ -68,15 +59,10 @@
     expect(screen.getByTestId('cancelModalYes')).toBeInTheDocument();
   });
 
-<<<<<<< HEAD
   it('shows cancel confirmation modal when the Cancel button is clicked', async () => {
     render(<BulkAssignmentModal onSubmit={onSubmit} onClose={onClose} />);
 
     const cancelButton = await screen.findByRole('button', { name: 'Cancel' });
-=======
-  it('closes the modal when the Cancel button is clicked', async () => {
-    render(<BulkAssignmentModal onSubmit={onSubmit} onClose={onClose} queueType={QUEUE_TYPES.COUNSELING} />);
->>>>>>> a8c88044
 
     const cancelButton = await screen.findByTestId('modalCancelButton');
     await userEvent.click(cancelButton);
@@ -89,7 +75,6 @@
     const saveButton = await screen.findByTestId('modalSubmitButton');
     await userEvent.click(saveButton);
     expect(onSubmit).toHaveBeenCalledTimes(1);
-<<<<<<< HEAD
   });
 
   it('renders the user data', async () => {
@@ -129,8 +114,6 @@
 
     const confirmButton = await screen.queryByTestId('cancelModalYes');
     expect(confirmButton).not.toBeInTheDocument();
-=======
->>>>>>> a8c88044
   });
 
   it('renders the user data', async () => {
