--- conflicted
+++ resolved
@@ -349,17 +349,7 @@
 
     // Check the state of the modal after toggling the modal state
     await waitFor(() => {
-<<<<<<< HEAD
-      expect(screen.getByText('Bulk Re-Assignment (0)', { exact: false })).toBeInTheDocument();
-      expect(screen.getByText('User')).toBeInTheDocument();
-      expect(screen.getByText('Current Workload')).toBeInTheDocument();
-      expect(screen.getByText('Assignment')).toBeInTheDocument();
-      expect(screen.getByText('Re-assign Workload')).toBeInTheDocument();
-      expect(screen.queryByTestId('selectDeselectAllButton')).not.toBeVisible();
-      expect(screen.queryByTestId('Equal Assign')).not.toBeInTheDocument();
-=======
       checkModalElements(screen, true, 0);
->>>>>>> acff481b
     });
     // Select a user to re-assign from
     const radioButtons = screen.getAllByRole('radio');
@@ -371,24 +361,13 @@
       expect(assignmentBox).toBeDisabled();
     });
     const radioToReAssign = radioButtons[0];
-<<<<<<< HEAD
-    const reAssignBox = assignmentBoxes[0];
-=======
->>>>>>> acff481b
 
     await act(async () => {
       await fireEvent.click(radioToReAssign);
     });
     // Verify that assignment box is disabled
     await waitFor(() => {
-<<<<<<< HEAD
-      expect(screen.getByText('Bulk Re-Assignment (1)', { exact: false })).toBeInTheDocument();
-      expect(radioToReAssign).toBeChecked();
-      expect(reAssignBox.value).toEqual('0');
-      expect(reAssignBox).toBeDisabled();
-=======
       checkModalElements(screen, true, 1);
->>>>>>> acff481b
       expect(assignmentBoxes[1]).toBeEnabled();
       expect(assignmentBoxes[2]).toBeEnabled();
     });
@@ -402,11 +381,7 @@
     });
 
     await waitFor(() => {
-<<<<<<< HEAD
-      expect(screen.getByText('Bulk Re-Assignment (4)', { exact: false })).toBeInTheDocument();
-=======
       checkModalElements(screen, true, 4);
->>>>>>> acff481b
       expect(radioToReAssign2).toBeChecked();
       expect(reAssignBox2.value).toEqual('0');
       expect(reAssignBox2).toBeDisabled();
@@ -422,14 +397,11 @@
       render(<BulkAssignmentModal onSubmit={onSubmit} onClose={onClose} queueType={QUEUE_TYPES.COUNSELING} />);
     });
 
-<<<<<<< HEAD
-=======
     // Check the state of the modal after toggling the modal state
     await waitFor(() => {
       checkModalElements(screen, false, bulkAssignmentData.bulkAssignmentMoveIDs.length);
     });
 
->>>>>>> acff481b
     const bulkReAssignToggleSwitch = screen.getByLabelText('BulkAssignmentModeSwitch');
     // Click the switch inside act() to ensure React updates state
     await act(async () => {
@@ -438,17 +410,7 @@
 
     // Check the state of the modal after toggling the modal state
     await waitFor(() => {
-<<<<<<< HEAD
-      expect(screen.getByText('Bulk Re-Assignment (0)', { exact: false })).toBeInTheDocument();
-      expect(screen.getByText('User')).toBeInTheDocument();
-      expect(screen.getByText('Current Workload')).toBeInTheDocument();
-      expect(screen.getByText('Assignment')).toBeInTheDocument();
-      expect(screen.getByText('Re-assign Workload')).toBeInTheDocument();
-      expect(screen.queryByTestId('selectDeselectAllButton')).not.toBeVisible();
-      expect(screen.queryByTestId('Equal Assign')).not.toBeInTheDocument();
-=======
       checkModalElements(screen, true, 0);
->>>>>>> acff481b
     });
     // Select a user to re-assign from
     const radios = screen.getAllByRole('radio');
@@ -483,13 +445,7 @@
 
     // check initial state
     await waitFor(() => {
-<<<<<<< HEAD
-      assignmentBoxesPreSwitch.forEach((assignmentBox) => {
-        expect(assignmentBox.value).toEqual('0');
-      });
-=======
       checkAllAssignmentBoxes(screen, 0);
->>>>>>> acff481b
     });
     // type some values
     await waitFor(async () => {
@@ -506,13 +462,7 @@
     const assignmentBoxesFirstSwitch = screen.getAllByRole('spinbutton');
 
     await waitFor(() => {
-<<<<<<< HEAD
-      assignmentBoxesFirstSwitch.forEach((assignmentBox) => {
-        expect(assignmentBox.value).toEqual('0');
-      });
-=======
       checkAllAssignmentBoxes(screen, 0);
->>>>>>> acff481b
     });
     await waitFor(async () => {
       await userEvent.type(assignmentBoxesFirstSwitch[0], '2');
@@ -521,41 +471,21 @@
     });
 
     // switch back to bulk assignment
-<<<<<<< HEAD
-    const assignmentBoxesSecondSwitch = screen.getAllByRole('spinbutton');
-=======
->>>>>>> acff481b
-    await act(async () => {
-      await fireEvent.click(bulkReAssignToggleSwitch);
-    });
-
-    await waitFor(() => {
-<<<<<<< HEAD
-      assignmentBoxesSecondSwitch.forEach((assignmentBox) => {
-        expect(assignmentBox.value).toEqual('0');
-      });
+    await act(async () => {
+      await fireEvent.click(bulkReAssignToggleSwitch);
+    });
+
+    await waitFor(() => {
+      checkAllAssignmentBoxes(screen, 0);
     });
 
     // second switch to bulk re assignment
-    const assignmentBoxesLastSwitch = screen.getAllByRole('spinbutton');
-=======
+    await act(async () => {
+      await fireEvent.click(bulkReAssignToggleSwitch);
+    });
+
+    await waitFor(() => {
       checkAllAssignmentBoxes(screen, 0);
-    });
-
-    // second switch to bulk re assignment
->>>>>>> acff481b
-    await act(async () => {
-      await fireEvent.click(bulkReAssignToggleSwitch);
-    });
-
-    await waitFor(() => {
-<<<<<<< HEAD
-      assignmentBoxesLastSwitch.forEach((assignmentBox) => {
-        expect(assignmentBox.value).toEqual('0');
-      });
-=======
-      checkAllAssignmentBoxes(screen, 0);
->>>>>>> acff481b
     });
   });
   it('keeps all checkboxes selected when switching back to BA from Bulk Re-Assignment', async () => {
@@ -570,14 +500,7 @@
 
     // check initial state
     await waitFor(() => {
-<<<<<<< HEAD
-      expect(bulkReAssignToggleSwitch).not.toBeChecked();
-      userSelectionBoxPreSwitch.forEach((checkbox) => {
-        expect(checkbox).toBeChecked();
-      });
-=======
       checkCheckboxSelectionStatus(screen, true);
->>>>>>> acff481b
     });
     // deselect a few boxes (all enabled by default)
     await waitFor(async () => {
@@ -590,21 +513,10 @@
       await fireEvent.click(bulkReAssignToggleSwitch);
     });
 
-<<<<<<< HEAD
-    const userSelectionBoxFirstSwitch = screen.getAllByRole('checkbox').filter((checkbox) => checkbox.closest('cell'));
-
-    // should be in bulk re-assignment mode and checkboxes should not be visible
-    await waitFor(() => {
-      expect(bulkReAssignToggleSwitch).toBeChecked();
-      userSelectionBoxFirstSwitch.forEach((checkbox) => {
-        expect(checkbox).not.toBeVisible();
-      });
-=======
     // should be in bulk re-assignment mode and checkboxes should not be visible
     await waitFor(() => {
       expect(bulkReAssignToggleSwitch).toBeChecked();
       checkCheckboxSelectionStatus(screen, true);
->>>>>>> acff481b
     });
 
     // switch back to bulk assignment
@@ -612,30 +524,16 @@
       await fireEvent.click(bulkReAssignToggleSwitch);
     });
 
-<<<<<<< HEAD
-    const userSelectionBoxSecondSwitch = screen.getAllByRole('checkbox').filter((checkbox) => checkbox.closest('cell'));
-    // back in bulk assignment mode and all checkoxes are selected
-    await waitFor(async () => {
-      expect(bulkReAssignToggleSwitch).not.toBeChecked();
-      userSelectionBoxSecondSwitch.forEach((checkbox) => {
-        expect(checkbox).toBeChecked();
-      });
-=======
     // back in bulk assignment mode and all checkoxes are selected
     await waitFor(async () => {
       expect(bulkReAssignToggleSwitch).not.toBeChecked();
       checkCheckboxSelectionStatus(screen, true);
->>>>>>> acff481b
     });
   });
   it('equal assign does nothing when no users are selected', async () => {
     await act(async () => {
       render(<BulkAssignmentModal onSubmit={onSubmit} onClose={onClose} queueType={QUEUE_TYPES.COUNSELING} />);
     });
-<<<<<<< HEAD
-    await screen.findByRole('table');
-=======
->>>>>>> acff481b
 
     // Deselect all users using the select/deselect all checkbox
     const selectDeselectAllButton = await screen.getByTestId('selectDeselectAllButton');
@@ -646,11 +544,6 @@
     await userEvent.click(equalAssignButton);
 
     // Verify that all assignment inputs remain 0
-<<<<<<< HEAD
-    const assignmentBoxes = await screen.getAllByTestId('assignment');
-    assignmentBoxes.forEach((box) => {
-      expect(box.value).toEqual('0');
-=======
     checkAllAssignmentBoxes(screen, 0);
   });
   it('resets all assignment boxes to 0 when the radio button is changed', async () => {
@@ -706,7 +599,6 @@
       expect(assignmentInputs[0]).toHaveValue(0);
       expect(assignmentInputs[1]).toHaveValue(0);
       expect(assignmentInputs[2]).toHaveValue(0);
->>>>>>> acff481b
     });
   });
 });