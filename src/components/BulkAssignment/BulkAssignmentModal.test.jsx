--- conflicted
+++ resolved
@@ -1,9 +1,5 @@
 import React from 'react';
-<<<<<<< HEAD
-import { render, screen, waitFor } from '@testing-library/react';
-=======
 import { act, render, screen, waitFor, fireEvent } from '@testing-library/react';
->>>>>>> 5f6b9575
 import userEvent from '@testing-library/user-event';
 
 import { BulkAssignmentModal } from 'components/BulkAssignment/BulkAssignmentModal';
@@ -142,7 +138,7 @@
     render(<BulkAssignmentModal onSubmit={onSubmit} onClose={onClose} />);
     await screen.findByRole('button', { name: 'Cancel' });
 
-    await waitFor(async () => {
+    await act(async () => {
       expect(await screen.getByText('person, test1')).toBeInTheDocument();
       const assignment = await screen.getAllByTestId('assignment')[0];
       await userEvent.type(assignment, '1');
@@ -174,7 +170,7 @@
 
     const cancelButton = await screen.findByRole('button', { name: 'Cancel' });
 
-    await waitFor(async () => {
+    await act(async () => {
       expect(await screen.getByText('user, sc')).toBeInTheDocument();
       const assignment = await screen.getAllByTestId('assignment')[0];
       await userEvent.type(assignment, '1');
@@ -197,7 +193,7 @@
 
     await screen.findByRole('button', { name: 'Cancel' });
 
-    await waitFor(async () => {
+    await act(async () => {
       expect(await screen.getByText('person, test1')).toBeInTheDocument();
       const assignment = await screen.getAllByTestId('assignment')[0];
       await userEvent.type(assignment, '1');
@@ -215,7 +211,7 @@
     expect(screen.getByText('User')).toBeInTheDocument();
     expect(screen.getByText('Current Workload')).toBeInTheDocument();
     expect(screen.getByText('Assignment')).toBeInTheDocument();
-    await waitFor(async () => {
+    await act(async () => {
       expect(await screen.getByText('user, sc')).toBeInTheDocument();
     });
     expect(screen.getAllByTestId('bulkAssignmentUserWorkload')[0]).toHaveTextContent('1');
@@ -239,26 +235,23 @@
   it('select/deselect all checkbox works', async () => {
     render(<BulkAssignmentModal onSubmit={onSubmit} onClose={onClose} queueType={QUEUE_TYPES.COUNSELING} />);
     await screen.findByRole('table');
-    waitFor(() => {
-      const selectDeselectAllButton = screen.getByTestId('selectDeselectAllButton');
-
-      const row1 = screen.getAllByTestId('bulkAssignmentUserCheckbox')[0];
-      const row2 = screen.getAllByTestId('bulkAssignmentUserCheckbox')[1];
-
-      expect(row1.checked).toEqual(true);
-      expect(row2.checked).toEqual(true);
-      expect(selectDeselectAllButton).toBeChecked();
-
-      userEvent.click(selectDeselectAllButton);
-      expect(selectDeselectAllButton).not.toBeChecked();
-      expect(row1.checked).toEqual(false);
-      expect(row2.checked).toEqual(false);
-
-      userEvent.click(selectDeselectAllButton);
-      expect(selectDeselectAllButton).toBeChecked();
-      expect(row1.checked).toEqual(true);
-      expect(row2.checked).toEqual(true);
-    });
+    const selectDeselectAllButton = await screen.getByTestId('selectDeselectAllButton');
+    const row1 = await screen.getAllByTestId('bulkAssignmentUserCheckbox')[0];
+    const row2 = await screen.getAllByTestId('bulkAssignmentUserCheckbox')[1];
+
+    expect(row1.checked).toEqual(true);
+    expect(row2.checked).toEqual(true);
+    expect(selectDeselectAllButton).toBeChecked();
+
+    await userEvent.click(selectDeselectAllButton);
+    expect(selectDeselectAllButton).not.toBeChecked();
+    expect(row1.checked).toEqual(false);
+    expect(row2.checked).toEqual(false);
+
+    await userEvent.click(selectDeselectAllButton);
+    expect(selectDeselectAllButton).toBeChecked();
+    expect(row1.checked).toEqual(true);
+    expect(row2.checked).toEqual(true);
   });
 
   it('submits the bulk assignment data', async () => {
@@ -268,7 +261,7 @@
     expect(screen.getByText('User')).toBeInTheDocument();
     expect(screen.getByText('Current Workload')).toBeInTheDocument();
     expect(screen.getByText('Assignment')).toBeInTheDocument();
-    await waitFor(async () => {
+    await act(async () => {
       expect(await screen.getByText('user, sc')).toBeInTheDocument();
       const assignment = await screen.getAllByTestId('assignment')[0];
       await userEvent.type(assignment, '1');
@@ -307,20 +300,19 @@
 
     await screen.findByRole('button', { name: 'Cancel' });
 
-    waitFor(async () => {
-      expect(screen.getByText('person, test1')).toBeInTheDocument();
+    await act(async () => {
+      expect(await screen.getByText('person, test1')).toBeInTheDocument();
       const assignment = await screen.getAllByTestId('assignment')[0];
       await userEvent.type(assignment, '1');
-
-      const closeButton = await screen.findByTestId('modalCloseButton');
-
-      await userEvent.click(closeButton);
-
-      const confirmButton = await screen.findByTestId('cancelModalYes');
-      await userEvent.click(confirmButton);
-
-      expect(onClose).toHaveBeenCalledTimes(2);
-    });
+    });
+    const closeButton = await screen.findByTestId('modalCloseButton');
+
+    await userEvent.click(closeButton);
+
+    const confirmButton = await screen.findByTestId('cancelModalYes');
+    await userEvent.click(confirmButton);
+
+    expect(onClose).toHaveBeenCalledTimes(2);
   });
 
   it('close confirmation goes away when clicking no', async () => {
@@ -328,20 +320,19 @@
 
     await screen.findByRole('button', { name: 'Cancel' });
 
-    waitFor(async () => {
-      expect(screen.getByText('person, test1')).toBeInTheDocument();
-      const assignment = screen.getAllByTestId('assignment')[0];
-      userEvent.type(assignment, '1');
-
-      const closeButton = screen.findByTestId('modalCloseButton');
-      userEvent.click(closeButton);
-
-      const cancelModalNo = screen.findByTestId('cancelModalNo');
-      userEvent.click(cancelModalNo);
-
-      const confirmButton = screen.queryByTestId('cancelModalYes');
-      expect(confirmButton).not.toBeInTheDocument();
-    });
+    await act(async () => {
+      expect(await screen.getByText('person, test1')).toBeInTheDocument();
+      const assignment = await screen.getAllByTestId('assignment')[0];
+      await userEvent.type(assignment, '1');
+    });
+    const closeButton = await screen.findByTestId('modalCloseButton');
+    await userEvent.click(closeButton);
+
+    const cancelModalNo = await screen.findByTestId('cancelModalNo');
+    await userEvent.click(cancelModalNo);
+
+    const confirmButton = await screen.queryByTestId('cancelModalYes');
+    expect(confirmButton).not.toBeInTheDocument();
   });
 
   it('only allows bulk re-assignment from one user at a time', async () => {
