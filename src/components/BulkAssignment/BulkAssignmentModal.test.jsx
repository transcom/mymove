--- conflicted
+++ resolved
@@ -89,7 +89,6 @@
     expect(screen.getAllByTestId('bulkAssignmentUserWorkload')[0]).toHaveTextContent('1');
   });
 
-<<<<<<< HEAD
   it('submits the bulk assignment data', async () => {
     render(<BulkAssignmentModal onSubmit={onSubmit} onClose={onClose} queueType={QUEUE_TYPES.COUNSELING} />);
     const userTable = await screen.findByRole('table');
@@ -129,7 +128,8 @@
 
       expect(onSubmit).toHaveBeenCalledWith(payload);
     });
-=======
+  });
+
   it('closes the modal when the close is confirmed', async () => {
     render(<BulkAssignmentModal onSubmit={onSubmit} onClose={onClose} />);
 
@@ -154,6 +154,5 @@
 
     const confirmButton = await screen.queryByTestId('cancelModalYes');
     expect(confirmButton).not.toBeInTheDocument();
->>>>>>> 6682c57f
   });
 });