import React from 'react';
<<<<<<< HEAD
import { act, render, screen, waitFor, fireEvent } from '@testing-library/react';
=======
import { act, render, screen, waitFor } from '@testing-library/react';
>>>>>>> 6d86e167
import userEvent from '@testing-library/user-event';

import { BulkAssignmentModal } from 'components/BulkAssignment/BulkAssignmentModal';
import { QUEUE_TYPES } from 'constants/queues';
import { MockProviders } from 'testUtils';
import { isBooleanFlagEnabled } from 'utils/featureFlags';

let onClose;
let onSubmit;
beforeEach(() => {
  onClose = jest.fn();
  onSubmit = jest.fn();
});

const bulkAssignmentData = {
  availableOfficeUsers: [
    {
      firstName: 'sc',
      lastName: 'user',
      officeUserId: '045c3048-df9a-4d44-88ed-8cd6e2100e08',
      workload: 1,
    },
    {
      firstName: 'test1',
      lastName: 'person',
      officeUserId: '4b1f2722-b0bf-4b16-b8c4-49b4e49ba42a',
      workload: 0,
    },
    {
      firstName: 'test2',
      lastName: 'person',
      officeUserId: '4b1f2722-b0bf-4b16-b8c4-49b4e49ba42c',
      workload: 0,
    },
  ],
  bulkAssignmentMoveIDs: [
    'b3baf6ce-f43b-437c-85be-e1145c0ddb96',
    '962ce8d2-03a2-435c-94ca-6b9ef6c226c1',
    'fee7f916-35a6-4c0b-9ea6-a1d8094b3ed3',
    'fee7f916-35a6-4c0b-9ea6-a1d8094b3ed4',
    'fee7f916-35a6-4c0b-9ea6-a1d8094b3ed5',
    'fee7f916-35a6-4c0b-9ea6-a1d8094b3ed6',
  ],
};

jest.mock('services/ghcApi', () => ({
  getBulkAssignmentData: jest.fn().mockImplementation(() => Promise.resolve(bulkAssignmentData)),
}));

jest.mock('utils/featureFlags', () => ({
  ...jest.requireActual('utils/featureFlags'),
  isBooleanFlagEnabled: jest.fn().mockImplementation(() => Promise.resolve(false)),
}));

describe('BulkAssignmentModal', () => {
  it('renders the component', async () => {
    render(
      <MockProviders>
        <BulkAssignmentModal onSubmit={onSubmit} onClose={onClose} queueType={QUEUE_TYPES.COUNSELING} />
      </MockProviders>,
    );

    expect(await screen.findByRole('heading', { level: 3, name: 'Bulk Assignment (6)' })).toBeInTheDocument();
  });

  it('closes the modal when close icon is clicked', async () => {
    render(
      <MockProviders>
        <BulkAssignmentModal onSubmit={onSubmit} onClose={onClose} queueType={QUEUE_TYPES.COUNSELING} />
      </MockProviders>,
    );

    const closeButton = await screen.findByTestId('modalCloseButton');

    await userEvent.click(closeButton);

    expect(onClose).toHaveBeenCalledTimes(1);
  });

  it('closes the modal when the Cancel button is clicked', async () => {
    render(<BulkAssignmentModal onSubmit={onSubmit} onClose={onClose} queueType={QUEUE_TYPES.COUNSELING} />);

    const cancelButton = await screen.findByRole('button', { name: 'Cancel' });

    await userEvent.click(cancelButton);

    expect(onClose).toHaveBeenCalledTimes(1);
  });

  it('calls the submit function when Save button is clicked', async () => {
    render(<BulkAssignmentModal onSubmit={onSubmit} onClose={onClose} />);

    const saveButton = await screen.findByRole('button', { name: 'Save' });

    await userEvent.click(saveButton);

    expect(onSubmit).toHaveBeenCalledTimes(1);
  });

  it('renders the user data', async () => {
    render(<BulkAssignmentModal onSubmit={onSubmit} onClose={onClose} queueType={QUEUE_TYPES.COUNSELING} />);
    const userTable = await screen.findByRole('table');
    expect(userTable).toBeInTheDocument();
    expect(screen.getByText('User')).toBeInTheDocument();
    expect(screen.getByText('Current Workload')).toBeInTheDocument();
    expect(screen.getByText('Assignment')).toBeInTheDocument();
    await act(async () => {
      expect(await screen.getByText('user, sc')).toBeInTheDocument();
    });
    expect(screen.getAllByTestId('bulkAssignmentUserWorkload')[0]).toHaveTextContent('1');
  });

<<<<<<< HEAD
  it('equal assign button splits assignment as equally as possible', async () => {
    render(<BulkAssignmentModal onSubmit={onSubmit} onClose={onClose} queueType={QUEUE_TYPES.COUNSELING} />);
    await screen.findByRole('table');
    const equalAssignButton = await screen.getByTestId('modalEqualAssignButton');
    await userEvent.click(equalAssignButton);
    const row1 = await screen.getAllByTestId('assignment')[0];
    const row2 = await screen.getAllByTestId('assignment')[1];
    const row3 = await screen.getAllByTestId('assignment')[1];
    expect(row1.value).toEqual('2');
    expect(row2.value).toEqual('2');
    expect(row3.value).toEqual('2');
  });
=======
  it('submits the bulk assignment data', async () => {
    render(<BulkAssignmentModal onSubmit={onSubmit} onClose={onClose} queueType={QUEUE_TYPES.COUNSELING} />);
    const userTable = await screen.findByRole('table');
    expect(userTable).toBeInTheDocument();
    expect(screen.getByText('User')).toBeInTheDocument();
    expect(screen.getByText('Workload')).toBeInTheDocument();
    expect(screen.getByText('Assignment')).toBeInTheDocument();
    await act(async () => {
      expect(await screen.getByText('user, sc')).toBeInTheDocument();
      const assignment = await screen.getAllByTestId('assignment')[0];
      await userEvent.type(assignment, '1');
    });
    expect(screen.getAllByTestId('bulkAssignmentUserWorkload')[0]).toHaveTextContent('1');

    const saveButton = await screen.getByTestId('modalSubmitButton');
    await userEvent.click(saveButton);
    await waitFor(() => {
      const payload = {
        bulkAssignmentSavePayload: {
          moveData: [
            'b3baf6ce-f43b-437c-85be-e1145c0ddb96',
            '962ce8d2-03a2-435c-94ca-6b9ef6c226c1',
            'fee7f916-35a6-4c0b-9ea6-a1d8094b3ed3',
          ],
          userData: [
            {
              ID: '045c3048-df9a-4d44-88ed-8cd6e2100e08',
              moveAssignments: 1,
            },
            {
              ID: '4b1f2722-b0bf-4b16-b8c4-49b4e49ba42a',
              moveAssignments: 0,
            },
          ],
        },
      };

      expect(onSubmit).toHaveBeenCalledWith(payload);
    });
  });

  it('closes the modal when the close is confirmed', async () => {
    render(<BulkAssignmentModal onSubmit={onSubmit} onClose={onClose} />);
>>>>>>> 6d86e167

  it('select/deselect all checkbox works', async () => {
    render(<BulkAssignmentModal onSubmit={onSubmit} onClose={onClose} queueType={QUEUE_TYPES.COUNSELING} />);
    await screen.findByRole('table');
    const selectDeselectAllButton = await screen.getByTestId('selectDeselectAllButton');
    const row1 = await screen.getAllByTestId('bulkAssignmentUserCheckbox')[0];
    const row2 = await screen.getAllByTestId('bulkAssignmentUserCheckbox')[1];

    expect(row1.checked).toEqual(true);
    expect(row2.checked).toEqual(true);
    expect(selectDeselectAllButton).toBeChecked();

    await userEvent.click(selectDeselectAllButton);
    expect(selectDeselectAllButton).not.toBeChecked();
    expect(row1.checked).toEqual(false);
    expect(row2.checked).toEqual(false);

<<<<<<< HEAD
    await userEvent.click(selectDeselectAllButton);
    expect(selectDeselectAllButton).toBeChecked();
    expect(row1.checked).toEqual(true);
    expect(row2.checked).toEqual(true);
=======
    expect(onClose).toHaveBeenCalledTimes(2);
>>>>>>> 6d86e167
  });

  it('submits the bulk assignment data', async () => {
    render(<BulkAssignmentModal onSubmit={onSubmit} onClose={onClose} queueType={QUEUE_TYPES.COUNSELING} />);
    const userTable = await screen.findByRole('table');
    expect(userTable).toBeInTheDocument();
    expect(screen.getByText('User')).toBeInTheDocument();
    expect(screen.getByText('Current Workload')).toBeInTheDocument();
    expect(screen.getByText('Assignment')).toBeInTheDocument();
    await act(async () => {
      expect(await screen.getByText('user, sc')).toBeInTheDocument();
      const assignment = await screen.getAllByTestId('assignment')[0];
      await userEvent.type(assignment, '1');
    });
    expect(screen.getAllByTestId('bulkAssignmentUserWorkload')[0]).toHaveTextContent('1');

    const saveButton = await screen.getByTestId('modalSubmitButton');
    await userEvent.click(saveButton);
    await waitFor(() => {
      const payload = {
        bulkAssignmentSavePayload: {
          moveData: [
            'b3baf6ce-f43b-437c-85be-e1145c0ddb96',
            '962ce8d2-03a2-435c-94ca-6b9ef6c226c1',
            'fee7f916-35a6-4c0b-9ea6-a1d8094b3ed3',
            'fee7f916-35a6-4c0b-9ea6-a1d8094b3ed4',
            'fee7f916-35a6-4c0b-9ea6-a1d8094b3ed5',
            'fee7f916-35a6-4c0b-9ea6-a1d8094b3ed6',
          ],
          userData: [
            {
              ID: '045c3048-df9a-4d44-88ed-8cd6e2100e08',
              moveAssignments: 1,
            },
            {
              ID: '4b1f2722-b0bf-4b16-b8c4-49b4e49ba42a',
              moveAssignments: 0,
            },
            {
              ID: '4b1f2722-b0bf-4b16-b8c4-49b4e49ba42c',
              moveAssignments: 0,
            },
          ],
        },
      };

      expect(onSubmit).toHaveBeenCalledWith(payload);
    });
  });

  it('displays bulk re-assignment when switch is toggled', async () => {
    isBooleanFlagEnabled.mockResolvedValue(true);

    await act(async () => {
      render(<BulkAssignmentModal onSubmit={onSubmit} onClose={onClose} queueType={QUEUE_TYPES.COUNSELING} />);
    });

    // Check the state of the modal before toggling the modal state
    await waitFor(() => {
      expect(screen.getByLabelText('BulkAssignmentModeSwitch')).toBeInTheDocument();
      expect(screen.getByText('User')).toBeInTheDocument();
      expect(screen.getByText('Current Workload')).toBeInTheDocument();
      expect(screen.getByText('Assignment')).toBeInTheDocument();
      expect(screen.getByTestId('selectDeselectAllButton')).toBeInTheDocument();
      expect(screen.getByText('Equal Assign')).toBeInTheDocument();
    });

    const bulkReAssignToggleSwitch = screen.getByLabelText('BulkAssignmentModeSwitch');
    // Click the switch inside act() to ensure React updates state
    await act(async () => {
      await fireEvent.click(bulkReAssignToggleSwitch);
    });

    // Check the state of the modal after toggling the modal state
    await waitFor(() => {
      expect(screen.getByText('Bulk Re-Assignment', { exact: false })).toBeInTheDocument();
      expect(screen.getByText('User')).toBeInTheDocument();
      expect(screen.getByText('Current Workload')).toBeInTheDocument();
      expect(screen.getByText('Assignment')).toBeInTheDocument();
      expect(screen.getByText('Re-assign User')).toBeInTheDocument();
      expect(screen.queryByTestId('selectDeselectAllButton')).not.toBeInTheDocument();
      expect(screen.queryByTestId('Equal Assign')).not.toBeInTheDocument();
    });
    // Click again to revert back
    await act(async () => {
      await fireEvent.click(bulkReAssignToggleSwitch);
    });

    // Check the state of the modal after reverting toggling the modal state
    await waitFor(() => {
      expect(screen.getByLabelText('BulkAssignmentModeSwitch')).toBeInTheDocument();
      expect(screen.getByText('User')).toBeInTheDocument();
      expect(screen.getByText('Current Workload')).toBeInTheDocument();
      expect(screen.getByText('Assignment')).toBeInTheDocument();
      expect(screen.getByTestId('selectDeselectAllButton')).toBeInTheDocument();
      expect(screen.getByText('Equal Assign')).toBeInTheDocument();
    });
  });

  it('only allows bulk re-assignment from one user at a time', async () => {
    isBooleanFlagEnabled.mockResolvedValue(true);
    const expectedLabels = [
      `Bulk Re-Assignment (${bulkAssignmentData.availableOfficeUsers[0].workload})`,
      `Bulk Assignment (${bulkAssignmentData.availableOfficeUsers[0].workload})`,
    ];

    await act(async () => {
      render(<BulkAssignmentModal onSubmit={onSubmit} onClose={onClose} queueType={QUEUE_TYPES.COUNSELING} />);
    });

    const bulkReAssignToggleSwitch = screen.getByLabelText('BulkAssignmentModeSwitch');
    // Click the switch inside act() to ensure React updates state
    await act(async () => {
      await fireEvent.click(bulkReAssignToggleSwitch);
    });

    // Check the state of the modal after toggling the modal state
    await waitFor(() => {
      expect(screen.getByText('Bulk Re-Assignment (0)', { exact: false })).toBeInTheDocument();
      expect(screen.getByText('User')).toBeInTheDocument();
      expect(screen.getByText('Current Workload')).toBeInTheDocument();
      expect(screen.getByText('Assignment')).toBeInTheDocument();
      expect(screen.getByText('Re-assign User')).toBeInTheDocument();
      expect(screen.queryByTestId('selectDeselectAllButton')).not.toBeInTheDocument();
      expect(screen.queryByTestId('Equal Assign')).not.toBeInTheDocument();
    });
    // Select a user to re-assign from
    const radios = screen.getAllByRole('radio');
    const radioToReAssign = radios[0];
    const assignmentBoxes = screen.getAllByRole('spinbutton');
    const reAssignBox = assignmentBoxes[0];

    await act(async () => {
      await fireEvent.click(radioToReAssign);
    });
    // Verify that assignment box is disabled
    expect(screen.getByText('Bulk Re-Assignment (1)', { exact: false })).toBeInTheDocument();
    expect(radioToReAssign).toBeChecked();
    expect(reAssignBox).toBeDisabled();
    expect(assignmentBoxes[1]).toBeEnabled();
    expect(assignmentBoxes[2]).toBeEnabled();
  });

  it('cannot save if more reassignments are made than available', async () => {
    isBooleanFlagEnabled.mockResolvedValue(true);

    await act(async () => {
      render(<BulkAssignmentModal onSubmit={onSubmit} onClose={onClose} queueType={QUEUE_TYPES.COUNSELING} />);
    });

    const bulkReAssignToggleSwitch = screen.getByLabelText('BulkAssignmentModeSwitch');
    // Click the switch inside act() to ensure React updates state
    await act(async () => {
      await fireEvent.click(bulkReAssignToggleSwitch);
    });

    // Check the state of the modal after toggling the modal state
    await waitFor(() => {
      expect(screen.getByText('Bulk Re-Assignment (0)', { exact: false })).toBeInTheDocument();
      expect(screen.getByText('User')).toBeInTheDocument();
      expect(screen.getByText('Current Workload')).toBeInTheDocument();
      expect(screen.getByText('Assignment')).toBeInTheDocument();
      expect(screen.getByText('Re-assign User')).toBeInTheDocument();
      expect(screen.queryByTestId('selectDeselectAllButton')).not.toBeInTheDocument();
      expect(screen.queryByTestId('Equal Assign')).not.toBeInTheDocument();
    });
    // Select a user to re-assign from
    const radios = screen.getAllByRole('radio');
    const radioToReAssign = radios[0];
    const assignmentBoxes = screen.getAllByRole('spinbutton');
    const reAssignBox = assignmentBoxes[1];

    await act(async () => {
      await fireEvent.click(radioToReAssign);
    });
    expect(screen.getByText('Bulk Re-Assignment (1)', { exact: false })).toBeInTheDocument();
    // Try to re-assign 2 moves
    await act(async () => {
      await userEvent.type(reAssignBox, '2');
    });

    const saveButton = await screen.getByTestId('modalSubmitButton');
    await userEvent.click(saveButton);

    expect(screen.getByText('Cannot assign more moves than are available.')).toBeInTheDocument();
  });
});<|MERGE_RESOLUTION|>--- conflicted
+++ resolved
@@ -1,9 +1,5 @@
 import React from 'react';
-<<<<<<< HEAD
 import { act, render, screen, waitFor, fireEvent } from '@testing-library/react';
-=======
-import { act, render, screen, waitFor } from '@testing-library/react';
->>>>>>> 6d86e167
 import userEvent from '@testing-library/user-event';
 
 import { BulkAssignmentModal } from 'components/BulkAssignment/BulkAssignmentModal';
@@ -69,28 +65,24 @@
     expect(await screen.findByRole('heading', { level: 3, name: 'Bulk Assignment (6)' })).toBeInTheDocument();
   });
 
-  it('closes the modal when close icon is clicked', async () => {
-    render(
-      <MockProviders>
-        <BulkAssignmentModal onSubmit={onSubmit} onClose={onClose} queueType={QUEUE_TYPES.COUNSELING} />
-      </MockProviders>,
-    );
+  it('shows cancel confirmation modal when close icon is clicked', async () => {
+    render(<BulkAssignmentModal onSubmit={onSubmit} onClose={onClose} />);
 
     const closeButton = await screen.findByTestId('modalCloseButton');
 
     await userEvent.click(closeButton);
 
-    expect(onClose).toHaveBeenCalledTimes(1);
-  });
-
-  it('closes the modal when the Cancel button is clicked', async () => {
-    render(<BulkAssignmentModal onSubmit={onSubmit} onClose={onClose} queueType={QUEUE_TYPES.COUNSELING} />);
+    expect(screen.getByTestId('cancelModalYes')).toBeInTheDocument();
+  });
+
+  it('shows cancel confirmation modal when the Cancel button is clicked', async () => {
+    render(<BulkAssignmentModal onSubmit={onSubmit} onClose={onClose} />);
 
     const cancelButton = await screen.findByRole('button', { name: 'Cancel' });
 
     await userEvent.click(cancelButton);
 
-    expect(onClose).toHaveBeenCalledTimes(1);
+    expect(screen.getByTestId('cancelModalYes')).toBeInTheDocument();
   });
 
   it('calls the submit function when Save button is clicked', async () => {
@@ -116,7 +108,6 @@
     expect(screen.getAllByTestId('bulkAssignmentUserWorkload')[0]).toHaveTextContent('1');
   });
 
-<<<<<<< HEAD
   it('equal assign button splits assignment as equally as possible', async () => {
     render(<BulkAssignmentModal onSubmit={onSubmit} onClose={onClose} queueType={QUEUE_TYPES.COUNSELING} />);
     await screen.findByRole('table');
@@ -129,51 +120,6 @@
     expect(row2.value).toEqual('2');
     expect(row3.value).toEqual('2');
   });
-=======
-  it('submits the bulk assignment data', async () => {
-    render(<BulkAssignmentModal onSubmit={onSubmit} onClose={onClose} queueType={QUEUE_TYPES.COUNSELING} />);
-    const userTable = await screen.findByRole('table');
-    expect(userTable).toBeInTheDocument();
-    expect(screen.getByText('User')).toBeInTheDocument();
-    expect(screen.getByText('Workload')).toBeInTheDocument();
-    expect(screen.getByText('Assignment')).toBeInTheDocument();
-    await act(async () => {
-      expect(await screen.getByText('user, sc')).toBeInTheDocument();
-      const assignment = await screen.getAllByTestId('assignment')[0];
-      await userEvent.type(assignment, '1');
-    });
-    expect(screen.getAllByTestId('bulkAssignmentUserWorkload')[0]).toHaveTextContent('1');
-
-    const saveButton = await screen.getByTestId('modalSubmitButton');
-    await userEvent.click(saveButton);
-    await waitFor(() => {
-      const payload = {
-        bulkAssignmentSavePayload: {
-          moveData: [
-            'b3baf6ce-f43b-437c-85be-e1145c0ddb96',
-            '962ce8d2-03a2-435c-94ca-6b9ef6c226c1',
-            'fee7f916-35a6-4c0b-9ea6-a1d8094b3ed3',
-          ],
-          userData: [
-            {
-              ID: '045c3048-df9a-4d44-88ed-8cd6e2100e08',
-              moveAssignments: 1,
-            },
-            {
-              ID: '4b1f2722-b0bf-4b16-b8c4-49b4e49ba42a',
-              moveAssignments: 0,
-            },
-          ],
-        },
-      };
-
-      expect(onSubmit).toHaveBeenCalledWith(payload);
-    });
-  });
-
-  it('closes the modal when the close is confirmed', async () => {
-    render(<BulkAssignmentModal onSubmit={onSubmit} onClose={onClose} />);
->>>>>>> 6d86e167
 
   it('select/deselect all checkbox works', async () => {
     render(<BulkAssignmentModal onSubmit={onSubmit} onClose={onClose} queueType={QUEUE_TYPES.COUNSELING} />);
@@ -191,14 +137,10 @@
     expect(row1.checked).toEqual(false);
     expect(row2.checked).toEqual(false);
 
-<<<<<<< HEAD
     await userEvent.click(selectDeselectAllButton);
     expect(selectDeselectAllButton).toBeChecked();
     expect(row1.checked).toEqual(true);
     expect(row2.checked).toEqual(true);
-=======
-    expect(onClose).toHaveBeenCalledTimes(2);
->>>>>>> 6d86e167
   });
 
   it('submits the bulk assignment data', async () => {
@@ -249,62 +191,34 @@
     });
   });
 
-  it('displays bulk re-assignment when switch is toggled', async () => {
-    isBooleanFlagEnabled.mockResolvedValue(true);
-
-    await act(async () => {
-      render(<BulkAssignmentModal onSubmit={onSubmit} onClose={onClose} queueType={QUEUE_TYPES.COUNSELING} />);
-    });
-
-    // Check the state of the modal before toggling the modal state
-    await waitFor(() => {
-      expect(screen.getByLabelText('BulkAssignmentModeSwitch')).toBeInTheDocument();
-      expect(screen.getByText('User')).toBeInTheDocument();
-      expect(screen.getByText('Current Workload')).toBeInTheDocument();
-      expect(screen.getByText('Assignment')).toBeInTheDocument();
-      expect(screen.getByTestId('selectDeselectAllButton')).toBeInTheDocument();
-      expect(screen.getByText('Equal Assign')).toBeInTheDocument();
-    });
-
-    const bulkReAssignToggleSwitch = screen.getByLabelText('BulkAssignmentModeSwitch');
-    // Click the switch inside act() to ensure React updates state
-    await act(async () => {
-      await fireEvent.click(bulkReAssignToggleSwitch);
-    });
-
-    // Check the state of the modal after toggling the modal state
-    await waitFor(() => {
-      expect(screen.getByText('Bulk Re-Assignment', { exact: false })).toBeInTheDocument();
-      expect(screen.getByText('User')).toBeInTheDocument();
-      expect(screen.getByText('Current Workload')).toBeInTheDocument();
-      expect(screen.getByText('Assignment')).toBeInTheDocument();
-      expect(screen.getByText('Re-assign User')).toBeInTheDocument();
-      expect(screen.queryByTestId('selectDeselectAllButton')).not.toBeInTheDocument();
-      expect(screen.queryByTestId('Equal Assign')).not.toBeInTheDocument();
-    });
-    // Click again to revert back
-    await act(async () => {
-      await fireEvent.click(bulkReAssignToggleSwitch);
-    });
-
-    // Check the state of the modal after reverting toggling the modal state
-    await waitFor(() => {
-      expect(screen.getByLabelText('BulkAssignmentModeSwitch')).toBeInTheDocument();
-      expect(screen.getByText('User')).toBeInTheDocument();
-      expect(screen.getByText('Current Workload')).toBeInTheDocument();
-      expect(screen.getByText('Assignment')).toBeInTheDocument();
-      expect(screen.getByTestId('selectDeselectAllButton')).toBeInTheDocument();
-      expect(screen.getByText('Equal Assign')).toBeInTheDocument();
-    });
+  it('closes the modal when the close is confirmed', async () => {
+    render(<BulkAssignmentModal onSubmit={onSubmit} onClose={onClose} />);
+
+    const closeButton = await screen.findByTestId('modalCloseButton');
+
+    await userEvent.click(closeButton);
+
+    const confirmButton = await screen.findByTestId('cancelModalYes');
+    await userEvent.click(confirmButton);
+
+    expect(onClose).toHaveBeenCalledTimes(2);
+  });
+
+  it('close confirmation goes away when clicking no', async () => {
+    render(<BulkAssignmentModal onSubmit={onSubmit} onClose={onClose} />);
+
+    const closeButton = await screen.findByTestId('modalCloseButton');
+    await userEvent.click(closeButton);
+
+    const cancelModalNo = await screen.findByTestId('cancelModalNo');
+    await userEvent.click(cancelModalNo);
+
+    const confirmButton = await screen.queryByTestId('cancelModalYes');
+    expect(confirmButton).not.toBeInTheDocument();
   });
 
   it('only allows bulk re-assignment from one user at a time', async () => {
     isBooleanFlagEnabled.mockResolvedValue(true);
-    const expectedLabels = [
-      `Bulk Re-Assignment (${bulkAssignmentData.availableOfficeUsers[0].workload})`,
-      `Bulk Assignment (${bulkAssignmentData.availableOfficeUsers[0].workload})`,
-    ];
-
     await act(async () => {
       render(<BulkAssignmentModal onSubmit={onSubmit} onClose={onClose} queueType={QUEUE_TYPES.COUNSELING} />);
     });
