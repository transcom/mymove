import React from 'react';
import { act, render, screen, waitFor, fireEvent } from '@testing-library/react';
import userEvent from '@testing-library/user-event';

import { BulkAssignmentModal } from 'components/BulkAssignment/BulkAssignmentModal';
import { QUEUE_TYPES } from 'constants/queues';
import { MockProviders } from 'testUtils';
import { isBooleanFlagEnabled } from 'utils/featureFlags';

let onClose;
let onSubmit;
beforeEach(() => {
  onClose = jest.fn();
  onSubmit = jest.fn();
});

const bulkAssignmentData = {
  availableOfficeUsers: [
    {
      firstName: 'sc',
      lastName: 'user',
      officeUserId: '045c3048-df9a-4d44-88ed-8cd6e2100e08',
      workload: 1,
    },
    {
      firstName: 'test1',
      lastName: 'person',
      officeUserId: '4b1f2722-b0bf-4b16-b8c4-49b4e49ba42a',
      workload: 0,
    },
    {
      firstName: 'test2',
      lastName: 'person',
      officeUserId: '4b1f2722-b0bf-4b16-b8c4-49b4e49ba42c',
      workload: 0,
    },
  ],
  bulkAssignmentMoveIDs: [
    'b3baf6ce-f43b-437c-85be-e1145c0ddb96',
    '962ce8d2-03a2-435c-94ca-6b9ef6c226c1',
    'fee7f916-35a6-4c0b-9ea6-a1d8094b3ed3',
    'fee7f916-35a6-4c0b-9ea6-a1d8094b3ed4',
    'fee7f916-35a6-4c0b-9ea6-a1d8094b3ed5',
    'fee7f916-35a6-4c0b-9ea6-a1d8094b3ed6',
  ],
};

jest.mock('services/ghcApi', () => ({
  getBulkAssignmentData: jest.fn().mockImplementation(() => Promise.resolve(bulkAssignmentData)),
}));

jest.mock('utils/featureFlags', () => ({
  ...jest.requireActual('utils/featureFlags'),
  isBooleanFlagEnabled: jest.fn().mockImplementation(() => Promise.resolve(false)),
}));

describe('BulkAssignmentModal', () => {
  it('renders the component', async () => {
    render(
      <MockProviders>
        <BulkAssignmentModal onSubmit={onSubmit} onClose={onClose} queueType={QUEUE_TYPES.COUNSELING} />
      </MockProviders>,
    );

    expect(await screen.findByRole('heading', { level: 3, name: 'Bulk Assignment (6)' })).toBeInTheDocument();
  });

  it('shows cancel confirmation modal when close icon is clicked', async () => {
    render(<BulkAssignmentModal onSubmit={onSubmit} onClose={onClose} />);
    await screen.findByRole('button', { name: 'Cancel' });

    await act(async () => {
      expect(await screen.getByText('person, test1')).toBeInTheDocument();
      const assignment = await screen.getAllByTestId('assignment')[0];
      await userEvent.type(assignment, '1');
    });

    const closeButton = await screen.findByTestId('modalCloseButton');

    await userEvent.click(closeButton);

    expect(screen.getByTestId('cancelModalYes')).toBeInTheDocument();
  });

  it('does not show cancel confirmation if form is unchanged and cancel is clicked', async () => {
    render(<BulkAssignmentModal onSubmit={onSubmit} onClose={onClose} />);

    const cancelButton = await screen.findByRole('button', { name: 'Cancel' });

    await userEvent.click(cancelButton);

    expect(onClose).toHaveBeenCalledTimes(1);
  });

  it('shows cancel confirmation modal when the Cancel button is click if form has changed', async () => {
    render(<BulkAssignmentModal onSubmit={onSubmit} onClose={onClose} />);

    const cancelButton = await screen.findByRole('button', { name: 'Cancel' });

    await act(async () => {
      expect(await screen.getByText('user, sc')).toBeInTheDocument();
      const assignment = await screen.getAllByTestId('assignment')[0];
      await userEvent.type(assignment, '1');
    });

    await userEvent.click(cancelButton);
    expect(screen.getByTestId('cancelModalYes')).toBeInTheDocument();
  });

  it('disables the save button if form is unchanged', async () => {
    render(<BulkAssignmentModal onSubmit={onSubmit} onClose={onClose} />);
<<<<<<< HEAD
    const saveButton = await screen.findByTestId('modalSubmitButton');
    expect(saveButton).toBeDisabled();
    await userEvent.click(saveButton);
    expect(onSubmit).toHaveBeenCalledTimes(0);
  });

  it('calls the submit function when Save button is clicked if form is changed', async () => {
    render(<BulkAssignmentModal onSubmit={onSubmit} onClose={onClose} />);

    await screen.findByRole('button', { name: 'Cancel' });

    await act(async () => {
      expect(await screen.getByText('person, test1')).toBeInTheDocument();
      const assignment = await screen.getAllByTestId('assignment')[0];
      await userEvent.type(assignment, '1');
    });
    const saveButton = await screen.findByTestId('modalSubmitButton');
    await userEvent.click(saveButton);
=======

    const saveButton = await screen.findByRole('button', { name: 'Save' });

    await userEvent.click(saveButton);
>>>>>>> e0787c07

    expect(onSubmit).toHaveBeenCalledTimes(1);
  });

  it('renders the user data', async () => {
    render(<BulkAssignmentModal onSubmit={onSubmit} onClose={onClose} queueType={QUEUE_TYPES.COUNSELING} />);
    const userTable = await screen.findByRole('table');
    expect(userTable).toBeInTheDocument();
    expect(screen.getByText('User')).toBeInTheDocument();
    expect(screen.getByText('Current Workload')).toBeInTheDocument();
    expect(screen.getByText('Assignment')).toBeInTheDocument();
    await act(async () => {
      expect(await screen.getByText('user, sc')).toBeInTheDocument();
    });
    expect(screen.getAllByTestId('bulkAssignmentUserWorkload')[0]).toHaveTextContent('1');
  });

  it('equal assign button splits assignment as equally as possible', async () => {
    render(<BulkAssignmentModal onSubmit={onSubmit} onClose={onClose} queueType={QUEUE_TYPES.COUNSELING} />);
    await screen.findByRole('table');
    const equalAssignButton = await screen.getByTestId('modalEqualAssignButton');
    await userEvent.click(equalAssignButton);
    const row1 = await screen.getAllByTestId('assignment')[0];
    const row2 = await screen.getAllByTestId('assignment')[1];
<<<<<<< HEAD
    expect(row1.value).toEqual('2');
    expect(row2.value).toEqual('2');
=======
    const row3 = await screen.getAllByTestId('assignment')[1];
    expect(row1.value).toEqual('2');
    expect(row2.value).toEqual('2');
    expect(row3.value).toEqual('2');
>>>>>>> e0787c07
  });

  it('select/deselect all checkbox works', async () => {
    render(<BulkAssignmentModal onSubmit={onSubmit} onClose={onClose} queueType={QUEUE_TYPES.COUNSELING} />);
    await screen.findByRole('table');
    const selectDeselectAllButton = await screen.getByTestId('selectDeselectAllButton');
    const row1 = await screen.getAllByTestId('bulkAssignmentUserCheckbox')[0];
    const row2 = await screen.getAllByTestId('bulkAssignmentUserCheckbox')[1];

    expect(row1.checked).toEqual(true);
    expect(row2.checked).toEqual(true);
    expect(selectDeselectAllButton).toBeChecked();

    await userEvent.click(selectDeselectAllButton);
    expect(selectDeselectAllButton).not.toBeChecked();
    expect(row1.checked).toEqual(false);
    expect(row2.checked).toEqual(false);

    await userEvent.click(selectDeselectAllButton);
    expect(selectDeselectAllButton).toBeChecked();
    expect(row1.checked).toEqual(true);
    expect(row2.checked).toEqual(true);
  });

  it('submits the bulk assignment data', async () => {
    render(<BulkAssignmentModal onSubmit={onSubmit} onClose={onClose} queueType={QUEUE_TYPES.COUNSELING} />);
    const userTable = await screen.findByRole('table');
    expect(userTable).toBeInTheDocument();
    expect(screen.getByText('User')).toBeInTheDocument();
    expect(screen.getByText('Current Workload')).toBeInTheDocument();
    expect(screen.getByText('Assignment')).toBeInTheDocument();
    await act(async () => {
      expect(await screen.getByText('user, sc')).toBeInTheDocument();
      const assignment = await screen.getAllByTestId('assignment')[0];
      await userEvent.type(assignment, '1');
    });
    expect(screen.getAllByTestId('bulkAssignmentUserWorkload')[0]).toHaveTextContent('1');

    const saveButton = await screen.getByTestId('modalSubmitButton');
    await userEvent.click(saveButton);
    await waitFor(() => {
      const payload = {
        bulkAssignmentSavePayload: {
          moveData: [
            'b3baf6ce-f43b-437c-85be-e1145c0ddb96',
            '962ce8d2-03a2-435c-94ca-6b9ef6c226c1',
            'fee7f916-35a6-4c0b-9ea6-a1d8094b3ed3',
            'fee7f916-35a6-4c0b-9ea6-a1d8094b3ed4',
            'fee7f916-35a6-4c0b-9ea6-a1d8094b3ed5',
            'fee7f916-35a6-4c0b-9ea6-a1d8094b3ed6',
          ],
          userData: [
            {
              ID: '045c3048-df9a-4d44-88ed-8cd6e2100e08',
              moveAssignments: 1,
            },
<<<<<<< HEAD
=======
            {
              ID: '4b1f2722-b0bf-4b16-b8c4-49b4e49ba42a',
              moveAssignments: 0,
            },
            {
              ID: '4b1f2722-b0bf-4b16-b8c4-49b4e49ba42c',
              moveAssignments: 0,
            },
>>>>>>> e0787c07
          ],
        },
      };

      expect(onSubmit).toHaveBeenCalledWith(payload);
    });
  });

  it('closes the modal when the close is confirmed', async () => {
    render(<BulkAssignmentModal onSubmit={onSubmit} onClose={onClose} />);

    await screen.findByRole('button', { name: 'Cancel' });

    await act(async () => {
      expect(await screen.getByText('person, test1')).toBeInTheDocument();
      const assignment = await screen.getAllByTestId('assignment')[0];
      await userEvent.type(assignment, '1');
    });
    const closeButton = await screen.findByTestId('modalCloseButton');

    await userEvent.click(closeButton);

    const confirmButton = await screen.findByTestId('cancelModalYes');
    await userEvent.click(confirmButton);

    expect(onClose).toHaveBeenCalledTimes(2);
  });

  it('close confirmation goes away when clicking no', async () => {
    render(<BulkAssignmentModal onSubmit={onSubmit} onClose={onClose} />);

    await screen.findByRole('button', { name: 'Cancel' });

    await act(async () => {
      expect(await screen.getByText('person, test1')).toBeInTheDocument();
      const assignment = await screen.getAllByTestId('assignment')[0];
      await userEvent.type(assignment, '1');
    });
    const closeButton = await screen.findByTestId('modalCloseButton');
    await userEvent.click(closeButton);

    const cancelModalNo = await screen.findByTestId('cancelModalNo');
    await userEvent.click(cancelModalNo);

    const confirmButton = await screen.queryByTestId('cancelModalYes');
    expect(confirmButton).not.toBeInTheDocument();
  });

  it('only allows bulk re-assignment from one user at a time', async () => {
    isBooleanFlagEnabled.mockResolvedValue(true);
    await act(async () => {
      render(<BulkAssignmentModal onSubmit={onSubmit} onClose={onClose} queueType={QUEUE_TYPES.COUNSELING} />);
    });

    const bulkReAssignToggleSwitch = screen.getByLabelText('BulkAssignmentModeSwitch');
    // Click the switch inside act() to ensure React updates state
    await act(async () => {
      await fireEvent.click(bulkReAssignToggleSwitch);
    });

    // Check the state of the modal after toggling the modal state
    await waitFor(() => {
      expect(screen.getByText('Bulk Re-Assignment (0)', { exact: false })).toBeInTheDocument();
      expect(screen.getByText('User')).toBeInTheDocument();
<<<<<<< HEAD
      expect(screen.getByText('Workload')).toBeInTheDocument();
      expect(screen.getByText('Assignment')).toBeInTheDocument();
      expect(screen.getByText('Re-assign User')).toBeInTheDocument();
=======
      expect(screen.getByText('Current Workload')).toBeInTheDocument();
      expect(screen.getByText('Assignment')).toBeInTheDocument();
      expect(screen.getByText('Re-assign Workload')).toBeInTheDocument();
>>>>>>> e0787c07
      expect(screen.queryByTestId('selectDeselectAllButton')).not.toBeInTheDocument();
      expect(screen.queryByTestId('Equal Assign')).not.toBeInTheDocument();
    });
    // Select a user to re-assign from
    const radios = screen.getAllByRole('radio');
    const radioToReAssign = radios[0];
    const assignmentBoxes = screen.getAllByRole('spinbutton');
    const reAssignBox = assignmentBoxes[0];

    await act(async () => {
      await fireEvent.click(radioToReAssign);
    });
    // Verify that assignment box is disabled
    expect(screen.getByText('Bulk Re-Assignment (1)', { exact: false })).toBeInTheDocument();
    expect(radioToReAssign).toBeChecked();
    expect(reAssignBox).toBeDisabled();
    expect(assignmentBoxes[1]).toBeEnabled();
    expect(assignmentBoxes[2]).toBeEnabled();
  });

  it('cannot save if more reassignments are made than available', async () => {
    isBooleanFlagEnabled.mockResolvedValue(true);

    await act(async () => {
      render(<BulkAssignmentModal onSubmit={onSubmit} onClose={onClose} queueType={QUEUE_TYPES.COUNSELING} />);
    });

    const bulkReAssignToggleSwitch = screen.getByLabelText('BulkAssignmentModeSwitch');
    // Click the switch inside act() to ensure React updates state
    await act(async () => {
      await fireEvent.click(bulkReAssignToggleSwitch);
    });

    // Check the state of the modal after toggling the modal state
    await waitFor(() => {
      expect(screen.getByText('Bulk Re-Assignment (0)', { exact: false })).toBeInTheDocument();
      expect(screen.getByText('User')).toBeInTheDocument();
<<<<<<< HEAD
      expect(screen.getByText('Workload')).toBeInTheDocument();
      expect(screen.getByText('Assignment')).toBeInTheDocument();
      expect(screen.getByText('Re-assign User')).toBeInTheDocument();
=======
      expect(screen.getByText('Current Workload')).toBeInTheDocument();
      expect(screen.getByText('Assignment')).toBeInTheDocument();
      expect(screen.getByText('Re-assign Workload')).toBeInTheDocument();
>>>>>>> e0787c07
      expect(screen.queryByTestId('selectDeselectAllButton')).not.toBeInTheDocument();
      expect(screen.queryByTestId('Equal Assign')).not.toBeInTheDocument();
    });
    // Select a user to re-assign from
    const radios = screen.getAllByRole('radio');
    const radioToReAssign = radios[0];
    const assignmentBoxes = screen.getAllByRole('spinbutton');
    const reAssignBox = assignmentBoxes[1];

    await act(async () => {
      await fireEvent.click(radioToReAssign);
    });
    expect(screen.getByText('Bulk Re-Assignment (1)', { exact: false })).toBeInTheDocument();
    // Try to re-assign 2 moves
    await act(async () => {
      await userEvent.type(reAssignBox, '2');
    });

    const saveButton = await screen.getByTestId('modalSubmitButton');
    await userEvent.click(saveButton);

    expect(screen.getByText('Cannot assign more moves than are available.')).toBeInTheDocument();
  });
});<|MERGE_RESOLUTION|>--- conflicted
+++ resolved
@@ -109,7 +109,6 @@
 
   it('disables the save button if form is unchanged', async () => {
     render(<BulkAssignmentModal onSubmit={onSubmit} onClose={onClose} />);
-<<<<<<< HEAD
     const saveButton = await screen.findByTestId('modalSubmitButton');
     expect(saveButton).toBeDisabled();
     await userEvent.click(saveButton);
@@ -128,12 +127,6 @@
     });
     const saveButton = await screen.findByTestId('modalSubmitButton');
     await userEvent.click(saveButton);
-=======
-
-    const saveButton = await screen.findByRole('button', { name: 'Save' });
-
-    await userEvent.click(saveButton);
->>>>>>> e0787c07
 
     expect(onSubmit).toHaveBeenCalledTimes(1);
   });
@@ -158,15 +151,8 @@
     await userEvent.click(equalAssignButton);
     const row1 = await screen.getAllByTestId('assignment')[0];
     const row2 = await screen.getAllByTestId('assignment')[1];
-<<<<<<< HEAD
     expect(row1.value).toEqual('2');
     expect(row2.value).toEqual('2');
-=======
-    const row3 = await screen.getAllByTestId('assignment')[1];
-    expect(row1.value).toEqual('2');
-    expect(row2.value).toEqual('2');
-    expect(row3.value).toEqual('2');
->>>>>>> e0787c07
   });
 
   it('select/deselect all checkbox works', async () => {
@@ -223,17 +209,6 @@
               ID: '045c3048-df9a-4d44-88ed-8cd6e2100e08',
               moveAssignments: 1,
             },
-<<<<<<< HEAD
-=======
-            {
-              ID: '4b1f2722-b0bf-4b16-b8c4-49b4e49ba42a',
-              moveAssignments: 0,
-            },
-            {
-              ID: '4b1f2722-b0bf-4b16-b8c4-49b4e49ba42c',
-              moveAssignments: 0,
-            },
->>>>>>> e0787c07
           ],
         },
       };
@@ -298,15 +273,9 @@
     await waitFor(() => {
       expect(screen.getByText('Bulk Re-Assignment (0)', { exact: false })).toBeInTheDocument();
       expect(screen.getByText('User')).toBeInTheDocument();
-<<<<<<< HEAD
-      expect(screen.getByText('Workload')).toBeInTheDocument();
-      expect(screen.getByText('Assignment')).toBeInTheDocument();
-      expect(screen.getByText('Re-assign User')).toBeInTheDocument();
-=======
       expect(screen.getByText('Current Workload')).toBeInTheDocument();
       expect(screen.getByText('Assignment')).toBeInTheDocument();
       expect(screen.getByText('Re-assign Workload')).toBeInTheDocument();
->>>>>>> e0787c07
       expect(screen.queryByTestId('selectDeselectAllButton')).not.toBeInTheDocument();
       expect(screen.queryByTestId('Equal Assign')).not.toBeInTheDocument();
     });
@@ -344,15 +313,9 @@
     await waitFor(() => {
       expect(screen.getByText('Bulk Re-Assignment (0)', { exact: false })).toBeInTheDocument();
       expect(screen.getByText('User')).toBeInTheDocument();
-<<<<<<< HEAD
-      expect(screen.getByText('Workload')).toBeInTheDocument();
-      expect(screen.getByText('Assignment')).toBeInTheDocument();
-      expect(screen.getByText('Re-assign User')).toBeInTheDocument();
-=======
       expect(screen.getByText('Current Workload')).toBeInTheDocument();
       expect(screen.getByText('Assignment')).toBeInTheDocument();
       expect(screen.getByText('Re-assign Workload')).toBeInTheDocument();
->>>>>>> e0787c07
       expect(screen.queryByTestId('selectDeselectAllButton')).not.toBeInTheDocument();
       expect(screen.queryByTestId('Equal Assign')).not.toBeInTheDocument();
     });
