--- conflicted
+++ resolved
@@ -1,9 +1,5 @@
 import React from 'react';
-<<<<<<< HEAD
 import { act, render, screen, waitFor, fireEvent } from '@testing-library/react';
-=======
-import { render, screen, waitFor } from '@testing-library/react';
->>>>>>> 8332dfdd
 import userEvent from '@testing-library/user-event';
 
 import { BulkAssignmentModal } from 'components/BulkAssignment/BulkAssignmentModal';
@@ -589,25 +585,229 @@
     });
 
     await act(async () => {
-      await fireEvent.click(reAssignUserRadio[1]);
-    });
-
-    const assignmentInputs2 = screen.getAllByTestId('assignment');
-
-    await waitFor(async () => {
-      expect(assignmentInputs2[0]).toHaveValue(0);
-      expect(assignmentInputs2[1]).toHaveValue(0);
-      expect(assignmentInputs2[2]).toHaveValue(0);
-    });
-
-    await act(async () => {
-      await userEvent.click(bulkReAssignToggleSwitch);
-    });
-
-    await waitFor(async () => {
-      expect(assignmentInputs[0]).toHaveValue(0);
-      expect(assignmentInputs[1]).toHaveValue(0);
-      expect(assignmentInputs[2]).toHaveValue(0);
-    });
+      expect(await screen.getByText('person, test1')).toBeInTheDocument();
+      const assignment = await screen.getAllByTestId('assignment')[0];
+      await userEvent.type(assignment, '1');
+    });
+    const closeButton = await screen.findByTestId('modalCloseButton');
+    await userEvent.click(closeButton);
+
+    const cancelModalNo = await screen.findByTestId('cancelModalNo');
+    await userEvent.click(cancelModalNo);
+
+    const confirmButton = await screen.queryByTestId('cancelModalYes');
+    expect(confirmButton).not.toBeInTheDocument();
+  });
+
+  it('only allows bulk re-assignment from one user at a time', async () => {
+    isBooleanFlagEnabled.mockResolvedValue(true);
+    await act(async () => {
+      render(<BulkAssignmentModal onSubmit={onSubmit} onClose={onClose} queueType={QUEUE_TYPES.COUNSELING} />);
+    });
+
+    const bulkReAssignToggleSwitch = screen.getByLabelText('BulkAssignmentModeSwitch');
+    // Click the switch inside act() to ensure React updates state
+    await act(async () => {
+      await fireEvent.click(bulkReAssignToggleSwitch);
+    });
+
+    // Check the state of the modal after toggling the modal state
+    await waitFor(() => {
+      checkModalElements(screen, true, 0);
+    });
+    // Select a user to re-assign from
+    const radioButtons = screen.getAllByRole('radio');
+    radioButtons.forEach((radioButton) => {
+      expect(radioButton).not.toBeChecked();
+    });
+    const assignmentBoxes = screen.getAllByRole('spinbutton');
+    assignmentBoxes.forEach((assignmentBox) => {
+      expect(assignmentBox).toBeDisabled();
+    });
+    const radioToReAssign = radioButtons[0];
+
+    await act(async () => {
+      await fireEvent.click(radioToReAssign);
+    });
+    // Verify that assignment box is disabled
+    await waitFor(() => {
+      checkModalElements(screen, true, 1);
+      expect(assignmentBoxes[1]).toBeEnabled();
+      expect(assignmentBoxes[2]).toBeEnabled();
+    });
+
+    // select another user and verify that row's assignment box only is disabled
+    const radioToReAssign2 = radioButtons[2];
+    const reAssignBox2 = assignmentBoxes[2];
+
+    await act(async () => {
+      await fireEvent.click(radioToReAssign2);
+    });
+
+    await waitFor(() => {
+      checkModalElements(screen, true, 4);
+      expect(radioToReAssign2).toBeChecked();
+      expect(reAssignBox2.value).toEqual('0');
+      expect(reAssignBox2).toBeDisabled();
+      expect(assignmentBoxes[0]).toBeEnabled();
+      expect(assignmentBoxes[1]).toBeEnabled();
+    });
+  });
+
+  it('cannot save if more reassignments are made than available', async () => {
+    isBooleanFlagEnabled.mockResolvedValue(true);
+
+    await act(async () => {
+      render(<BulkAssignmentModal onSubmit={onSubmit} onClose={onClose} queueType={QUEUE_TYPES.COUNSELING} />);
+    });
+
+    // Check the state of the modal after toggling the modal state
+    await waitFor(() => {
+      checkModalElements(screen, false, bulkAssignmentData.bulkAssignmentMoveIDs.length);
+    });
+
+    const bulkReAssignToggleSwitch = screen.getByLabelText('BulkAssignmentModeSwitch');
+    // Click the switch inside act() to ensure React updates state
+    await act(async () => {
+      await fireEvent.click(bulkReAssignToggleSwitch);
+    });
+
+    // Check the state of the modal after toggling the modal state
+    await waitFor(() => {
+      checkModalElements(screen, true, 0);
+    });
+    // Select a user to re-assign from
+    const radios = screen.getAllByRole('radio');
+    const radioToReAssign = radios[0];
+    const assignmentBoxes = screen.getAllByRole('spinbutton');
+    const reAssignBox = assignmentBoxes[1];
+
+    await act(async () => {
+      await fireEvent.click(radioToReAssign);
+    });
+    expect(screen.getByText('Bulk Re-Assignment (1)', { exact: false })).toBeInTheDocument();
+    // Try to re-assign 2 moves
+    await act(async () => {
+      await userEvent.type(reAssignBox, '2');
+    });
+
+    const saveButton = await screen.getByTestId('modalSubmitButton');
+    await userEvent.click(saveButton);
+
+    expect(screen.getByText('Cannot assign more moves than are available.')).toBeInTheDocument();
+  });
+
+  it('does not persist unsaved assignment values while mode switching', async () => {
+    isBooleanFlagEnabled.mockResolvedValue(true);
+
+    await act(async () => {
+      render(<BulkAssignmentModal onSubmit={onSubmit} onClose={onClose} queueType={QUEUE_TYPES.COUNSELING} />);
+    });
+
+    const assignmentBoxesPreSwitch = screen.getAllByRole('spinbutton');
+    const bulkReAssignToggleSwitch = screen.getByLabelText('BulkAssignmentModeSwitch');
+
+    // check initial state
+    await waitFor(() => {
+      checkAllAssignmentBoxes(screen, 0);
+    });
+    // type some values
+    await waitFor(async () => {
+      await userEvent.type(assignmentBoxesPreSwitch[0], '2');
+      await userEvent.type(assignmentBoxesPreSwitch[1], '4');
+      await userEvent.type(assignmentBoxesPreSwitch[2], '6');
+    });
+
+    // first switch to bulk re assignment
+    await act(async () => {
+      await fireEvent.click(bulkReAssignToggleSwitch);
+    });
+
+    const assignmentBoxesFirstSwitch = screen.getAllByRole('spinbutton');
+
+    await waitFor(() => {
+      checkAllAssignmentBoxes(screen, 0);
+    });
+    await waitFor(async () => {
+      await userEvent.type(assignmentBoxesFirstSwitch[0], '2');
+      await userEvent.type(assignmentBoxesFirstSwitch[1], '4');
+      await userEvent.type(assignmentBoxesFirstSwitch[2], '6');
+    });
+
+    // switch back to bulk assignment
+    await act(async () => {
+      await fireEvent.click(bulkReAssignToggleSwitch);
+    });
+
+    await waitFor(() => {
+      checkAllAssignmentBoxes(screen, 0);
+    });
+
+    // second switch to bulk re assignment
+    await act(async () => {
+      await fireEvent.click(bulkReAssignToggleSwitch);
+    });
+
+    await waitFor(() => {
+      checkAllAssignmentBoxes(screen, 0);
+    });
+  });
+  it('keeps all checkboxes selected when switching back to BA from Bulk Re-Assignment', async () => {
+    isBooleanFlagEnabled.mockResolvedValue(true);
+
+    await act(async () => {
+      render(<BulkAssignmentModal onSubmit={onSubmit} onClose={onClose} queueType={QUEUE_TYPES.COUNSELING} />);
+    });
+
+    const userSelectionBoxPreSwitch = screen.getAllByRole('checkbox').filter((checkbox) => checkbox.closest('cell'));
+    const bulkReAssignToggleSwitch = screen.getByLabelText('BulkAssignmentModeSwitch');
+
+    // check initial state
+    await waitFor(() => {
+      checkCheckboxSelectionStatus(screen, true);
+    });
+    // deselect a few boxes (all enabled by default)
+    await waitFor(async () => {
+      await userEvent.click(userSelectionBoxPreSwitch[0]);
+      await userEvent.click(userSelectionBoxPreSwitch[2]);
+    });
+
+    // switch to bulk re assignment
+    await act(async () => {
+      await fireEvent.click(bulkReAssignToggleSwitch);
+    });
+
+    // should be in bulk re-assignment mode and checkboxes should not be visible
+    await waitFor(() => {
+      expect(bulkReAssignToggleSwitch).toBeChecked();
+      checkCheckboxSelectionStatus(screen, true);
+    });
+
+    // switch back to bulk assignment
+    await act(async () => {
+      await fireEvent.click(bulkReAssignToggleSwitch);
+    });
+
+    // back in bulk assignment mode and all checkoxes are selected
+    await waitFor(async () => {
+      expect(bulkReAssignToggleSwitch).not.toBeChecked();
+      checkCheckboxSelectionStatus(screen, true);
+    });
+  });
+  it('equal assign does nothing when no users are selected', async () => {
+    await act(async () => {
+      render(<BulkAssignmentModal onSubmit={onSubmit} onClose={onClose} queueType={QUEUE_TYPES.COUNSELING} />);
+    });
+
+    // Deselect all users using the select/deselect all checkbox
+    const selectDeselectAllButton = await screen.getByTestId('selectDeselectAllButton');
+    await userEvent.click(selectDeselectAllButton);
+
+    // Click the equal assign button
+    const equalAssignButton = await screen.getByTestId('modalEqualAssignButton');
+    await userEvent.click(equalAssignButton);
+
+    // Verify that all assignment inputs remain 0
+    checkAllAssignmentBoxes(screen, 0);
   });
 });