--- conflicted
+++ resolved
@@ -6,11 +6,8 @@
 import { QUEUE_TYPES } from 'constants/queues';
 import { MockProviders } from 'testUtils';
 import { isBooleanFlagEnabled } from 'utils/featureFlags';
-<<<<<<< HEAD
-=======
 import { milmoveLogger } from 'utils/milmoveLog';
 import { getBulkAssignmentData } from 'services/ghcApi';
->>>>>>> 3c293e87
 
 let onClose;
 let onSubmit;
@@ -47,10 +44,7 @@
     'fee7f916-35a6-4c0b-9ea6-a1d8094b3ed4',
     'fee7f916-35a6-4c0b-9ea6-a1d8094b3ed5',
     'fee7f916-35a6-4c0b-9ea6-a1d8094b3ed6',
-<<<<<<< HEAD
-=======
     'fee7f916-35a6-4c0b-9ea6-a1d8094b3ed7',
->>>>>>> 3c293e87
   ],
 };
 
@@ -71,9 +65,6 @@
       </MockProviders>,
     );
 
-<<<<<<< HEAD
-    expect(await screen.findByRole('heading', { level: 3, name: 'Bulk Assignment (6)' })).toBeInTheDocument();
-=======
     expect(await screen.findByRole('heading', { level: 3, name: 'Bulk Assignment (7)' })).toBeInTheDocument();
   });
 
@@ -100,7 +91,6 @@
     // Check that the save button is disabled since data loading failed
     const saveButton = await screen.findByTestId('modalSubmitButton');
     expect(saveButton).toBeDisabled();
->>>>>>> 3c293e87
   });
 
   it('shows cancel confirmation modal when close icon is clicked', async () => {
@@ -191,12 +181,6 @@
     await screen.findByRole('table');
     const equalAssignButton = await screen.getByTestId('modalEqualAssignButton');
     await userEvent.click(equalAssignButton);
-<<<<<<< HEAD
-    const row1 = await screen.getAllByTestId('assignment')[0];
-    const row2 = await screen.getAllByTestId('assignment')[1];
-    expect(row1.value).toEqual('2');
-    expect(row2.value).toEqual('2');
-=======
     const assignmentBoxes = await screen.getAllByTestId('assignment');
 
     const row1 = assignmentBoxes[0];
@@ -205,7 +189,6 @@
       expect(row1.value).toEqual('3');
       expect(row2.value).toEqual('2');
     });
->>>>>>> 3c293e87
   });
 
   it('select/deselect all checkbox works', async () => {
@@ -256,10 +239,7 @@
             'fee7f916-35a6-4c0b-9ea6-a1d8094b3ed4',
             'fee7f916-35a6-4c0b-9ea6-a1d8094b3ed5',
             'fee7f916-35a6-4c0b-9ea6-a1d8094b3ed6',
-<<<<<<< HEAD
-=======
             'fee7f916-35a6-4c0b-9ea6-a1d8094b3ed7',
->>>>>>> 3c293e87
           ],
           userData: [
             {
@@ -333,11 +313,7 @@
       expect(screen.getByText('Current Workload')).toBeInTheDocument();
       expect(screen.getByText('Assignment')).toBeInTheDocument();
       expect(screen.getByText('Re-assign Workload')).toBeInTheDocument();
-<<<<<<< HEAD
-      expect(screen.queryByTestId('selectDeselectAllButton')).not.toBeInTheDocument();
-=======
       expect(screen.queryByTestId('selectDeselectAllButton')).not.toBeVisible();
->>>>>>> 3c293e87
       expect(screen.queryByTestId('Equal Assign')).not.toBeInTheDocument();
     });
     // Select a user to re-assign from
@@ -403,11 +379,7 @@
       expect(screen.getByText('Current Workload')).toBeInTheDocument();
       expect(screen.getByText('Assignment')).toBeInTheDocument();
       expect(screen.getByText('Re-assign Workload')).toBeInTheDocument();
-<<<<<<< HEAD
-      expect(screen.queryByTestId('selectDeselectAllButton')).not.toBeInTheDocument();
-=======
       expect(screen.queryByTestId('selectDeselectAllButton')).not.toBeVisible();
->>>>>>> 3c293e87
       expect(screen.queryByTestId('Equal Assign')).not.toBeInTheDocument();
     });
     // Select a user to re-assign from
@@ -496,8 +468,6 @@
       });
     });
   });
-<<<<<<< HEAD
-=======
   it('keeps all checkboxes selected when switching back to BA from Bulk Re-Assignment', async () => {
     isBooleanFlagEnabled.mockResolvedValue(true);
 
@@ -570,5 +540,4 @@
       expect(box.value).toEqual('0');
     });
   });
->>>>>>> 3c293e87
 });