import React from 'react';
<<<<<<< HEAD
import { act, render, screen } from '@testing-library/react';
=======
import { act, render, screen, waitFor } from '@testing-library/react';
>>>>>>> 28b8aa5e
import userEvent from '@testing-library/user-event';

import { BulkAssignmentModal } from 'components/BulkAssignment/BulkAssignmentModal';
import { QUEUE_TYPES } from 'constants/queues';
import { MockProviders } from 'testUtils';

let onClose;
let onSubmit;
beforeEach(() => {
  onClose = jest.fn();
  onSubmit = jest.fn();
});

const bulkAssignmentData = {
  availableOfficeUsers: [
    {
      firstName: 'sc',
      lastName: 'user',
      officeUserId: '045c3048-df9a-4d44-88ed-8cd6e2100e08',
      workload: 1,
    },
    {
      firstName: 'test1',
      lastName: 'person',
      officeUserId: '4b1f2722-b0bf-4b16-b8c4-49b4e49ba42a',
    },
  ],
  bulkAssignmentMoveIDs: [
    'b3baf6ce-f43b-437c-85be-e1145c0ddb96',
    '962ce8d2-03a2-435c-94ca-6b9ef6c226c1',
    'fee7f916-35a6-4c0b-9ea6-a1d8094b3ed3',
  ],
};

jest.mock('services/ghcApi', () => ({
  getBulkAssignmentData: jest.fn().mockImplementation(() => Promise.resolve(bulkAssignmentData)),
}));

describe('BulkAssignmentModal', () => {
  it('renders the component', async () => {
    render(
      <MockProviders>
        <BulkAssignmentModal onSubmit={onSubmit} onClose={onClose} queueType={QUEUE_TYPES.COUNSELING} />
      </MockProviders>,
    );

    expect(await screen.findByRole('heading', { level: 3, name: 'Bulk Assignment (3)' })).toBeInTheDocument();
  });

<<<<<<< HEAD
  it('closes the modal when close icon is clicked', async () => {
    render(
      <MockProviders>
        <BulkAssignmentModal onSubmit={onSubmit} onClose={onClose} queueType={QUEUE_TYPES.COUNSELING} />
      </MockProviders>,
    );
=======
  it('shows cancel confirmation modal when close icon is clicked', async () => {
    render(<BulkAssignmentModal onSubmit={onSubmit} onClose={onClose} />);
>>>>>>> 28b8aa5e

    const closeButton = await screen.findByTestId('modalCancelButton');

    await userEvent.click(closeButton);

    expect(screen.getByTestId('cancelModalYes')).toBeInTheDocument();
  });

<<<<<<< HEAD
  it('closes the modal when the Cancel button is clicked', async () => {
    render(<BulkAssignmentModal onSubmit={onSubmit} onClose={onClose} queueType={QUEUE_TYPES.COUNSELING} />);
=======
  it('shows cancel confirmation modal when the Cancel button is clicked', async () => {
    render(<BulkAssignmentModal onSubmit={onSubmit} onClose={onClose} />);

    const cancelButton = await screen.findByRole('button', { name: 'Cancel' });
>>>>>>> 28b8aa5e

    const cancelButton = await screen.findByTestId('modalCancelButton');
    await userEvent.click(cancelButton);

    expect(screen.getByTestId('cancelModalYes')).toBeInTheDocument();
  });

  it('calls the submit function when Save button is clicked', async () => {
    render(<BulkAssignmentModal onSubmit={onSubmit} onClose={onClose} />);
    const saveButton = await screen.findByTestId('modalSubmitButton');
<<<<<<< HEAD
    await userEvent.click(saveButton);
    expect(onSubmit).toHaveBeenCalledTimes(1);
=======
    await userEvent.click(saveButton);
    expect(onSubmit).toHaveBeenCalledTimes(1);
  });

  it('renders the user data', async () => {
    render(<BulkAssignmentModal onSubmit={onSubmit} onClose={onClose} queueType={QUEUE_TYPES.COUNSELING} />);
    const userTable = await screen.findByRole('table');
    expect(userTable).toBeInTheDocument();
    expect(screen.getByText('User')).toBeInTheDocument();
    expect(screen.getByText('Workload')).toBeInTheDocument();
    expect(screen.getByText('Assignment')).toBeInTheDocument();
    await act(async () => {
      expect(await screen.getByText('user, sc')).toBeInTheDocument();
    });
    expect(screen.getAllByTestId('bulkAssignmentUserWorkload')[0]).toHaveTextContent('1');
  });

  it('submits the bulk assignment data', async () => {
    render(<BulkAssignmentModal onSubmit={onSubmit} onClose={onClose} queueType={QUEUE_TYPES.COUNSELING} />);
    const userTable = await screen.findByRole('table');
    expect(userTable).toBeInTheDocument();
    expect(screen.getByText('User')).toBeInTheDocument();
    expect(screen.getByText('Workload')).toBeInTheDocument();
    expect(screen.getByText('Assignment')).toBeInTheDocument();
    await act(async () => {
      expect(await screen.getByText('user, sc')).toBeInTheDocument();
      const assignment = await screen.getAllByTestId('assignment')[0];
      await userEvent.type(assignment, '1');
    });
    expect(screen.getAllByTestId('bulkAssignmentUserWorkload')[0]).toHaveTextContent('1');

    const saveButton = await screen.getByTestId('modalSubmitButton');
    await userEvent.click(saveButton);
    await waitFor(() => {
      const payload = {
        bulkAssignmentSavePayload: {
          moveData: [
            'b3baf6ce-f43b-437c-85be-e1145c0ddb96',
            '962ce8d2-03a2-435c-94ca-6b9ef6c226c1',
            'fee7f916-35a6-4c0b-9ea6-a1d8094b3ed3',
          ],
          userData: [
            {
              ID: '045c3048-df9a-4d44-88ed-8cd6e2100e08',
              moveAssignments: 1,
            },
            {
              ID: '4b1f2722-b0bf-4b16-b8c4-49b4e49ba42a',
              moveAssignments: 0,
            },
          ],
        },
      };

      expect(onSubmit).toHaveBeenCalledWith(payload);
    });
  });

  it('closes the modal when the close is confirmed', async () => {
    render(<BulkAssignmentModal onSubmit={onSubmit} onClose={onClose} />);

    const closeButton = await screen.findByTestId('modalCloseButton');

    await userEvent.click(closeButton);

    const confirmButton = await screen.findByTestId('cancelModalYes');
    await userEvent.click(confirmButton);

    expect(onClose).toHaveBeenCalledTimes(2);
  });

  it('close confirmation goes away when clicking no', async () => {
    render(<BulkAssignmentModal onSubmit={onSubmit} onClose={onClose} />);

    const closeButton = await screen.findByTestId('modalCloseButton');
    await userEvent.click(closeButton);

    const cancelModalNo = await screen.findByTestId('cancelModalNo');
    await userEvent.click(cancelModalNo);

    const confirmButton = await screen.queryByTestId('cancelModalYes');
    expect(confirmButton).not.toBeInTheDocument();
>>>>>>> 28b8aa5e
  });

  it('renders the user data', async () => {
    render(<BulkAssignmentModal onSubmit={onSubmit} onClose={onClose} queueType={QUEUE_TYPES.COUNSELING} />);
    const userTable = await screen.findByRole('table');
    expect(userTable).toBeInTheDocument();
    expect(screen.getByText('User')).toBeInTheDocument();
    expect(screen.getByText('Workload')).toBeInTheDocument();
    expect(screen.getByText('Assignment')).toBeInTheDocument();
    await act(async () => {
      expect(await screen.getByText('user, sc')).toBeInTheDocument();
    });
    expect(screen.getAllByTestId('bulkAssignmentUserWorkload')[0]).toHaveTextContent('1');
  });
});<|MERGE_RESOLUTION|>--- conflicted
+++ resolved
@@ -1,9 +1,5 @@
 import React from 'react';
-<<<<<<< HEAD
-import { act, render, screen } from '@testing-library/react';
-=======
 import { act, render, screen, waitFor } from '@testing-library/react';
->>>>>>> 28b8aa5e
 import userEvent from '@testing-library/user-event';
 
 import { BulkAssignmentModal } from 'components/BulkAssignment/BulkAssignmentModal';
@@ -53,36 +49,21 @@
     expect(await screen.findByRole('heading', { level: 3, name: 'Bulk Assignment (3)' })).toBeInTheDocument();
   });
 
-<<<<<<< HEAD
-  it('closes the modal when close icon is clicked', async () => {
-    render(
-      <MockProviders>
-        <BulkAssignmentModal onSubmit={onSubmit} onClose={onClose} queueType={QUEUE_TYPES.COUNSELING} />
-      </MockProviders>,
-    );
-=======
   it('shows cancel confirmation modal when close icon is clicked', async () => {
     render(<BulkAssignmentModal onSubmit={onSubmit} onClose={onClose} />);
->>>>>>> 28b8aa5e
 
-    const closeButton = await screen.findByTestId('modalCancelButton');
+    const closeButton = await screen.findByTestId('modalCloseButton');
 
     await userEvent.click(closeButton);
 
     expect(screen.getByTestId('cancelModalYes')).toBeInTheDocument();
   });
 
-<<<<<<< HEAD
-  it('closes the modal when the Cancel button is clicked', async () => {
-    render(<BulkAssignmentModal onSubmit={onSubmit} onClose={onClose} queueType={QUEUE_TYPES.COUNSELING} />);
-=======
   it('shows cancel confirmation modal when the Cancel button is clicked', async () => {
     render(<BulkAssignmentModal onSubmit={onSubmit} onClose={onClose} />);
 
     const cancelButton = await screen.findByRole('button', { name: 'Cancel' });
->>>>>>> 28b8aa5e
 
-    const cancelButton = await screen.findByTestId('modalCancelButton');
     await userEvent.click(cancelButton);
 
     expect(screen.getByTestId('cancelModalYes')).toBeInTheDocument();
@@ -91,10 +72,6 @@
   it('calls the submit function when Save button is clicked', async () => {
     render(<BulkAssignmentModal onSubmit={onSubmit} onClose={onClose} />);
     const saveButton = await screen.findByTestId('modalSubmitButton');
-<<<<<<< HEAD
-    await userEvent.click(saveButton);
-    expect(onSubmit).toHaveBeenCalledTimes(1);
-=======
     await userEvent.click(saveButton);
     expect(onSubmit).toHaveBeenCalledTimes(1);
   });
@@ -177,19 +154,5 @@
 
     const confirmButton = await screen.queryByTestId('cancelModalYes');
     expect(confirmButton).not.toBeInTheDocument();
->>>>>>> 28b8aa5e
-  });
-
-  it('renders the user data', async () => {
-    render(<BulkAssignmentModal onSubmit={onSubmit} onClose={onClose} queueType={QUEUE_TYPES.COUNSELING} />);
-    const userTable = await screen.findByRole('table');
-    expect(userTable).toBeInTheDocument();
-    expect(screen.getByText('User')).toBeInTheDocument();
-    expect(screen.getByText('Workload')).toBeInTheDocument();
-    expect(screen.getByText('Assignment')).toBeInTheDocument();
-    await act(async () => {
-      expect(await screen.getByText('user, sc')).toBeInTheDocument();
-    });
-    expect(screen.getAllByTestId('bulkAssignmentUserWorkload')[0]).toHaveTextContent('1');
   });
 });