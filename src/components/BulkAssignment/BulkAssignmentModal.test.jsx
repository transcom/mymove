--- conflicted
+++ resolved
@@ -127,8 +127,6 @@
     expect(screen.getAllByTestId('bulkAssignmentUserWorkload')[0]).toHaveTextContent('1');
   });
 
-<<<<<<< HEAD
-=======
   it('equal assign button splits assignment as equally as possible', async () => {
     render(<BulkAssignmentModal onSubmit={onSubmit} onClose={onClose} queueType={QUEUE_TYPES.COUNSELING} />);
     await screen.findByRole('table');
@@ -162,7 +160,6 @@
     expect(row2.checked).toEqual(true);
   });
 
->>>>>>> aa31f788
   it('submits the bulk assignment data', async () => {
     render(<BulkAssignmentModal onSubmit={onSubmit} onClose={onClose} queueType={QUEUE_TYPES.COUNSELING} />);
     const userTable = await screen.findByRole('table');
@@ -192,13 +189,6 @@
               ID: '045c3048-df9a-4d44-88ed-8cd6e2100e08',
               moveAssignments: 1,
             },
-<<<<<<< HEAD
-            {
-              ID: '4b1f2722-b0bf-4b16-b8c4-49b4e49ba42a',
-              moveAssignments: 0,
-            },
-=======
->>>>>>> aa31f788
           ],
         },
       };
