--- conflicted
+++ resolved
@@ -368,26 +368,16 @@
                               onClick={handleEqualAssignClick}
                               type="button"
                               data-testid="modalEqualAssignButton"
-<<<<<<< HEAD
-=======
                               outline
->>>>>>> 1042953b
                               hidden={isBulkReAssignmentMode}
                               disabled={!Object.values(selectedUsers).some(Boolean)}
                             >
                               Equal Assign
                             </Button>
                           </div>
-<<<<<<< HEAD
-                          <div>
-                            <Button
-                              type="button"
-                              className={styles.button}
-=======
                           <div className={styles.BulkAssignmentButtonsRight}>
                             <Button
                               type="button"
->>>>>>> 1042953b
                               outline
                               onClick={handleCancelClick(values)}
                               data-testid="modalCancelButton"
