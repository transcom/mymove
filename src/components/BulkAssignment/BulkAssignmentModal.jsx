--- conflicted
+++ resolved
@@ -10,17 +10,10 @@
 import { userName } from 'utils/formatters';
 
 export const BulkAssignmentModal = ({ onClose, onSubmit, title, submitText, closeText, queueType }) => {
-<<<<<<< HEAD
   const [bulkAssignmentData, setBulkAssignmentData] = useState(null);
   const [isDisabled, setIsDisabled] = useState(false);
   const [numberOfMoves, setNumberOfMoves] = useState(0);
   const [showCancelModal, setShowCancelModal] = useState(false);
-=======
-  const [showCancelModal, setShowCancelModal] = useState(false);
-  const [bulkAssignmentData, setBulkAssignmentData] = useState(null);
-  const [isDisabled, setIsDisabled] = useState(false);
-  const [numberOfMoves, setNumberOfMoves] = useState(0);
->>>>>>> 0eb5beea
   const fetchData = useCallback(async () => {
     try {
       const data = await getBulkAssignmentData(queueType);
@@ -40,8 +33,6 @@
   useEffect(() => {
     fetchData();
   }, [fetchData]);
-<<<<<<< HEAD
-=======
 
   return (
     <div>
@@ -125,92 +116,7 @@
     </div>
   );
 };
->>>>>>> 0eb5beea
 
-  return (
-    <div>
-      <Modal className={styles.BulkModal}>
-        <ModalClose handleClick={() => setShowCancelModal(true)} />
-        <ModalTitle>
-          <h3>
-            {title} ({numberOfMoves})
-          </h3>
-        </ModalTitle>
-        <div className={styles.BulkAssignmentTable}>
-          <table>
-            <tr>
-              <th>User</th>
-              <th>Workload</th>
-              <th>Assignment</th>
-            </tr>
-            {bulkAssignmentData?.availableOfficeUsers?.map((user) => {
-              return (
-                <tr key={user}>
-                  <td>
-                    <p data-testid="bulkAssignmentUser">{userName(user)}</p>
-                  </td>
-                  <td className={styles.BulkAssignmentDataCenter}>
-                    <p data-testid="bulkAssignmentUserWorkload">{user.workload || 0}</p>
-                  </td>
-                  <td className={styles.BulkAssignmentDataCenter}>
-                    <input className={styles.BulkAssignmentAssignment} type="number" min="0" />
-                  </td>
-                </tr>
-              );
-            })}
-          </table>
-        </div>
-        <ModalActions autofocus="true">
-          <Button
-            disabled={isDisabled}
-            data-focus="true"
-            type="submit"
-            data-testid="modalSubmitButton"
-            onClick={() => onSubmit()}
-          >
-            {submitText}
-          </Button>
-          <Button
-            type="button"
-            className={styles.button}
-            unstyled
-            onClick={() => setShowCancelModal(true)}
-            data-testid="modalCancelButton"
-          >
-            {closeText}
-          </Button>
-        </ModalActions>
-      </Modal>
-
-      {showCancelModal && (
-        <div className={styles.CancelConfirmationModalWrapper} data-testid="cancelConfirmationModal">
-          <Modal className={styles.CancelConfirmationModal}>
-            <ModalTitle>Any unsaved work will be lost. Are you sure you want to cancel?</ModalTitle>
-            <ModalActions autofocus="true">
-              <Button
-                data-focus="true"
-                className="usa-button--destructive"
-                type="submit"
-                data-testid="cancelModalYes"
-                onClick={() => onClose()}
-              >
-                Yes
-              </Button>
-              <Button
-                className="usa-button--secondary"
-                type="button"
-                onClick={() => setShowCancelModal(false)}
-                data-testid="cancelModalNo"
-              >
-                No
-              </Button>
-            </ModalActions>
-          </Modal>
-        </div>
-      )}
-    </div>
-  );
-};
 BulkAssignmentModal.propTypes = {
   onClose: PropTypes.func.isRequired,
   onSubmit: PropTypes.func.isRequired,
