<<<<<<< HEAD
import React, { useEffect, useState } from 'react';
=======
import React, { useCallback, useEffect, useState } from 'react';
>>>>>>> 8a303925
import PropTypes from 'prop-types';
import { Button } from '@trussworks/react-uswds';
import { Formik } from 'formik';
import * as Yup from 'yup';

import styles from './BulkAssignmentModal.module.scss';

import styles from './BulkAssignmentModal.module.scss';

import Modal, { ModalTitle, ModalClose, ModalActions, connectModal } from 'components/Modal/Modal';
<<<<<<< HEAD
import { Form } from 'components/form';
import { getBulkAssignmentData } from 'services/ghcApi';
import { milmoveLogger } from 'utils/milmoveLog';

const initialValues = {
  userData: [],
  moveData: [],
};

export const BulkAssignmentModal = ({ onClose, onSubmit, title, submitText, closeText, queueType }) => {
  // fetch bulk assignment data
  const [bulkAssignmentData, setBulkAssignmentData] = useState(null);
  const [isDisabled, setIsDisabled] = useState(false);

  useEffect(() => {
    const fetchData = async () => {
      try {
        getBulkAssignmentData(queueType).then((data) => {
          setBulkAssignmentData(data);
          if (data.bulkAssignmentMoveIDs === undefined) {
            setIsDisabled(true);
          }
        });
      } catch (err) {
        setBulkAssignmentData({});
        milmoveLogger.error('Error fetching bulk assignment data:', err);
      }
    };

    fetchData();
  }, [queueType]);

  // adds move data to the initialValues obj
  initialValues.moveData = bulkAssignmentData?.bulkAssignmentMoveIDs;

  const validationSchema = Yup.object().shape({
    assignment: Yup.number().min(0).typeError('Assignment must be a number'),
  });

  return (
    <Modal>
      <ModalClose handleClick={() => onClose()} />
      <ModalTitle>
        <h3>
          {title} (
          {bulkAssignmentData?.bulkAssignmentMoveIDs == null ? 0 : bulkAssignmentData?.bulkAssignmentMoveIDs?.length})
        </h3>
      </ModalTitle>
      <div className={styles.BulkAssignmentTable}>
        <Formik
          onSubmit={(values) => {
            const bulkAssignmentSavePayload = values;
            onSubmit({ bulkAssignmentSavePayload });
            onClose();
          }}
          validationSchema={validationSchema}
          initialValues={initialValues}
        >
          {({ handleChange, setValues, values }) => {
            return (
              <Form>
                <table>
                  <tr>
                    <th>User</th>
                    <th>Workload</th>
                    <th>Assignment</th>
                  </tr>
                  {bulkAssignmentData?.availableOfficeUsers?.map((user, i) => {
                    return (
                      <tr key={user.officeUserId}>
                        <td>
                          <p data-testid="bulkAssignmentUser">
                            {user.lastName}, {user.firstName}
                          </p>
                        </td>
                        <td className={styles.BulkAssignmentDataCenter}>
                          <p data-testid="bulkAssignmentUserWorkload">{user.workload || 0}</p>
                        </td>
                        <td className={styles.BulkAssignmentDataCenter}>
                          <input
                            className={styles.BulkAssignmentAssignment}
                            type="number"
                            name="assignment"
                            id={user.officeUserId}
                            data-testid="assignment"
                            defaultValue={0}
                            min={0}
                            onChange={(event) => {
                              handleChange(event);

                              let newUserAssignment;
                              if (event.target.value !== '') {
                                newUserAssignment = {
                                  ID: event.target.id,
                                  moveAssignments: +event.target.value,
                                };
                              } else {
                                newUserAssignment = {
                                  ID: event.target.id,
                                  moveAssignments: 0,
                                };
                              }

                              const newValues = values;
                              newValues.userData[i] = newUserAssignment;

                              setValues({
                                ...values,
                                userData: newValues.userData,
                              });
                            }}
                          />
                        </td>
                      </tr>
                    );
                  })}
                </table>
                <ModalActions autofocus="true">
                  <Button
                    data-focus="true"
                    className="usa-button--submit"
                    type="submit"
                    data-testid="modalSubmitButton"
                    disabled={isDisabled}
                  >
                    {submitText}
                  </Button>
                  <button
                    className={styles.backbutton}
                    type="button"
                    onClick={() => onClose()}
                    data-testid="modalBackButton"
                  >
                    {closeText}
                  </button>
                </ModalActions>
              </Form>
            );
          }}
        </Formik>
      </div>
    </Modal>
  );
};
=======
import { getBulkAssignmentData } from 'services/ghcApi';
import { milmoveLogger } from 'utils/milmoveLog';
import { userName } from 'utils/formatters';

export const BulkAssignmentModal = ({ onClose, onSubmit, title, submitText, closeText, queueType }) => {
  const [bulkAssignmentData, setBulkAssignmentData] = useState(null);
  const [isDisabled, setIsDisabled] = useState(false);
  const [numberOfMoves, setNumberOfMoves] = useState(0);
  const fetchData = useCallback(async () => {
    try {
      const data = await getBulkAssignmentData(queueType);
      setBulkAssignmentData(data);

      if (!data.bulkAssignmentMoveIDs) {
        setIsDisabled(true);
        setNumberOfMoves(0);
      } else {
        setNumberOfMoves(data.bulkAssignmentMoveIDs.length);
      }
    } catch (err) {
      milmoveLogger.error('Error fetching bulk assignment data:', err);
    }
  }, [queueType]);
>>>>>>> 8a303925

  useEffect(() => {
    fetchData();
  }, [fetchData]);

  return (
    <div>
      <Modal className={styles.BulkModal}>
        <ModalClose handleClick={onClose} />
        <ModalTitle>
          <h3>
            {title} ({numberOfMoves})
          </h3>
        </ModalTitle>
        <div className={styles.BulkAssignmentTable}>
          <table>
            <tr>
              <th>User</th>
              <th>Workload</th>
              <th>Assignment</th>
            </tr>
            {bulkAssignmentData?.availableOfficeUsers?.map((user) => {
              return (
                <tr key={user}>
                  <td>
                    <p data-testid="bulkAssignmentUser">{userName(user)}</p>
                  </td>
                  <td className={styles.BulkAssignmentDataCenter}>
                    <p data-testid="bulkAssignmentUserWorkload">{user.workload || 0}</p>
                  </td>
                  <td className={styles.BulkAssignmentDataCenter}>
                    <input className={styles.BulkAssignmentAssignment} type="number" min="0" />
                  </td>
                </tr>
              );
            })}
          </table>
        </div>
        <ModalActions autofocus="true">
          <Button
            disabled={isDisabled}
            data-focus="true"
            type="submit"
            data-testid="modalSubmitButton"
            onClick={() => onSubmit()}
          >
            {submitText}
          </Button>
          <Button type="button" className={styles.button} unstyled onClick={onClose} data-testid="modalCancelButton">
            {closeText}
          </Button>
        </ModalActions>
      </Modal>
    </div>
  );
};
BulkAssignmentModal.propTypes = {
  onClose: PropTypes.func.isRequired,
  onSubmit: PropTypes.func.isRequired,

  title: PropTypes.string,
  submitText: PropTypes.string,
  closeText: PropTypes.string,
};

BulkAssignmentModal.defaultProps = {
  title: 'Bulk Assignment',
  submitText: 'Save',
  closeText: 'Cancel',
};

BulkAssignmentModal.displayName = 'BulkAssignmentModal';

export default connectModal(BulkAssignmentModal);<|MERGE_RESOLUTION|>--- conflicted
+++ resolved
@@ -1,8 +1,4 @@
-<<<<<<< HEAD
-import React, { useEffect, useState } from 'react';
-=======
 import React, { useCallback, useEffect, useState } from 'react';
->>>>>>> 8a303925
 import PropTypes from 'prop-types';
 import { Button } from '@trussworks/react-uswds';
 import { Formik } from 'formik';
@@ -10,158 +6,16 @@
 
 import styles from './BulkAssignmentModal.module.scss';
 
-import styles from './BulkAssignmentModal.module.scss';
-
 import Modal, { ModalTitle, ModalClose, ModalActions, connectModal } from 'components/Modal/Modal';
-<<<<<<< HEAD
-import { Form } from 'components/form';
 import { getBulkAssignmentData } from 'services/ghcApi';
 import { milmoveLogger } from 'utils/milmoveLog';
+import { userName } from 'utils/formatters';
+import { Form } from 'components/form';
 
 const initialValues = {
   userData: [],
   moveData: [],
 };
-
-export const BulkAssignmentModal = ({ onClose, onSubmit, title, submitText, closeText, queueType }) => {
-  // fetch bulk assignment data
-  const [bulkAssignmentData, setBulkAssignmentData] = useState(null);
-  const [isDisabled, setIsDisabled] = useState(false);
-
-  useEffect(() => {
-    const fetchData = async () => {
-      try {
-        getBulkAssignmentData(queueType).then((data) => {
-          setBulkAssignmentData(data);
-          if (data.bulkAssignmentMoveIDs === undefined) {
-            setIsDisabled(true);
-          }
-        });
-      } catch (err) {
-        setBulkAssignmentData({});
-        milmoveLogger.error('Error fetching bulk assignment data:', err);
-      }
-    };
-
-    fetchData();
-  }, [queueType]);
-
-  // adds move data to the initialValues obj
-  initialValues.moveData = bulkAssignmentData?.bulkAssignmentMoveIDs;
-
-  const validationSchema = Yup.object().shape({
-    assignment: Yup.number().min(0).typeError('Assignment must be a number'),
-  });
-
-  return (
-    <Modal>
-      <ModalClose handleClick={() => onClose()} />
-      <ModalTitle>
-        <h3>
-          {title} (
-          {bulkAssignmentData?.bulkAssignmentMoveIDs == null ? 0 : bulkAssignmentData?.bulkAssignmentMoveIDs?.length})
-        </h3>
-      </ModalTitle>
-      <div className={styles.BulkAssignmentTable}>
-        <Formik
-          onSubmit={(values) => {
-            const bulkAssignmentSavePayload = values;
-            onSubmit({ bulkAssignmentSavePayload });
-            onClose();
-          }}
-          validationSchema={validationSchema}
-          initialValues={initialValues}
-        >
-          {({ handleChange, setValues, values }) => {
-            return (
-              <Form>
-                <table>
-                  <tr>
-                    <th>User</th>
-                    <th>Workload</th>
-                    <th>Assignment</th>
-                  </tr>
-                  {bulkAssignmentData?.availableOfficeUsers?.map((user, i) => {
-                    return (
-                      <tr key={user.officeUserId}>
-                        <td>
-                          <p data-testid="bulkAssignmentUser">
-                            {user.lastName}, {user.firstName}
-                          </p>
-                        </td>
-                        <td className={styles.BulkAssignmentDataCenter}>
-                          <p data-testid="bulkAssignmentUserWorkload">{user.workload || 0}</p>
-                        </td>
-                        <td className={styles.BulkAssignmentDataCenter}>
-                          <input
-                            className={styles.BulkAssignmentAssignment}
-                            type="number"
-                            name="assignment"
-                            id={user.officeUserId}
-                            data-testid="assignment"
-                            defaultValue={0}
-                            min={0}
-                            onChange={(event) => {
-                              handleChange(event);
-
-                              let newUserAssignment;
-                              if (event.target.value !== '') {
-                                newUserAssignment = {
-                                  ID: event.target.id,
-                                  moveAssignments: +event.target.value,
-                                };
-                              } else {
-                                newUserAssignment = {
-                                  ID: event.target.id,
-                                  moveAssignments: 0,
-                                };
-                              }
-
-                              const newValues = values;
-                              newValues.userData[i] = newUserAssignment;
-
-                              setValues({
-                                ...values,
-                                userData: newValues.userData,
-                              });
-                            }}
-                          />
-                        </td>
-                      </tr>
-                    );
-                  })}
-                </table>
-                <ModalActions autofocus="true">
-                  <Button
-                    data-focus="true"
-                    className="usa-button--submit"
-                    type="submit"
-                    data-testid="modalSubmitButton"
-                    disabled={isDisabled}
-                  >
-                    {submitText}
-                  </Button>
-                  <button
-                    className={styles.backbutton}
-                    type="button"
-                    onClick={() => onClose()}
-                    data-testid="modalBackButton"
-                  >
-                    {closeText}
-                  </button>
-                </ModalActions>
-              </Form>
-            );
-          }}
-        </Formik>
-      </div>
-    </Modal>
-  );
-};
-=======
-import { getBulkAssignmentData } from 'services/ghcApi';
-import { milmoveLogger } from 'utils/milmoveLog';
-import { userName } from 'utils/formatters';
 
 export const BulkAssignmentModal = ({ onClose, onSubmit, title, submitText, closeText, queueType }) => {
   const [bulkAssignmentData, setBulkAssignmentData] = useState(null);
@@ -182,11 +36,16 @@
       milmoveLogger.error('Error fetching bulk assignment data:', err);
     }
   }, [queueType]);
->>>>>>> 8a303925
 
   useEffect(() => {
     fetchData();
   }, [fetchData]);
+
+  initialValues.moveData = bulkAssignmentData?.bulkAssignmentMoveIDs;
+
+  const validationSchema = Yup.object().shape({
+    assignment: Yup.number().min(0).typeError('Assignment must be a number'),
+  });
 
   return (
     <div>
@@ -198,43 +57,91 @@
           </h3>
         </ModalTitle>
         <div className={styles.BulkAssignmentTable}>
-          <table>
-            <tr>
-              <th>User</th>
-              <th>Workload</th>
-              <th>Assignment</th>
-            </tr>
-            {bulkAssignmentData?.availableOfficeUsers?.map((user) => {
+          <Formik
+            onSubmit={(values) => {
+              const bulkAssignmentSavePayload = values;
+              onSubmit({ bulkAssignmentSavePayload });
+              onClose();
+            }}
+            validationSchema={validationSchema}
+            initialValues={initialValues}
+          >
+            {({ handleChange, setValues, values }) => {
               return (
-                <tr key={user}>
-                  <td>
-                    <p data-testid="bulkAssignmentUser">{userName(user)}</p>
-                  </td>
-                  <td className={styles.BulkAssignmentDataCenter}>
-                    <p data-testid="bulkAssignmentUserWorkload">{user.workload || 0}</p>
-                  </td>
-                  <td className={styles.BulkAssignmentDataCenter}>
-                    <input className={styles.BulkAssignmentAssignment} type="number" min="0" />
-                  </td>
-                </tr>
+                <Form>
+                  <table>
+                    <tr>
+                      <th>User</th>
+                      <th>Workload</th>
+                      <th>Assignment</th>
+                    </tr>
+                    {bulkAssignmentData?.availableOfficeUsers?.map((user, i) => {
+                      return (
+                        <tr key={user}>
+                          <td>
+                            <p data-testid="bulkAssignmentUser">{userName(user)}</p>
+                          </td>
+                          <td className={styles.BulkAssignmentDataCenter}>
+                            <p data-testid="bulkAssignmentUserWorkload">{user.workload || 0}</p>
+                          </td>
+                          <td className={styles.BulkAssignmentDataCenter}>
+                            <input
+                              className={styles.BulkAssignmentAssignment}
+                              type="number"
+                              name="assignment"
+                              id={user.officeUserId}
+                              data-testid="assignment"
+                              defaultValue={0}
+                              min={0}
+                              onChange={(event) => {
+                                handleChange(event);
+
+                                let newUserAssignment;
+                                if (event.target.value !== '') {
+                                  newUserAssignment = {
+                                    ID: event.target.id,
+                                    moveAssignments: +event.target.value,
+                                  };
+                                } else {
+                                  newUserAssignment = {
+                                    ID: event.target.id,
+                                    moveAssignments: 0,
+                                  };
+                                }
+
+                                const newValues = values;
+                                newValues.userData[i] = newUserAssignment;
+
+                                setValues({
+                                  ...values,
+                                  userData: newValues.userData,
+                                });
+                              }}
+                            />
+                          </td>
+                        </tr>
+                      );
+                    })}
+                  </table>
+                  <ModalActions autofocus="true">
+                    <Button disabled={isDisabled} data-focus="true" type="submit" data-testid="modalSubmitButton">
+                      {submitText}
+                    </Button>
+                    <Button
+                      type="button"
+                      className={styles.button}
+                      unstyled
+                      onClick={onClose}
+                      data-testid="modalCancelButton"
+                    >
+                      {closeText}
+                    </Button>
+                  </ModalActions>
+                </Form>
               );
-            })}
-          </table>
+            }}
+          </Formik>
         </div>
-        <ModalActions autofocus="true">
-          <Button
-            disabled={isDisabled}
-            data-focus="true"
-            type="submit"
-            data-testid="modalSubmitButton"
-            onClick={() => onSubmit()}
-          >
-            {submitText}
-          </Button>
-          <Button type="button" className={styles.button} unstyled onClick={onClose} data-testid="modalCancelButton">
-            {closeText}
-          </Button>
-        </ModalActions>
       </Modal>
     </div>
   );
