--- conflicted
+++ resolved
@@ -25,16 +25,9 @@
   const errorMessage = 'Cannot assign more moves than are available.';
 
   const [isError, setIsError] = useState(false);
-<<<<<<< HEAD
   const [isBulkReAssignmentMode, setIsBulkReAssignmentMode] = useState(false);
   const [bulkAssignmentData, setBulkAssignmentData] = useState(null);
   const [isSaveDisabled, setIsSaveDisabled] = useState(false);
-=======
-  const [isDisabled, setIsDisabled] = useState(false);
-  const [bulkAssignmentData, setBulkAssignmentData] = useState(null);
-  const [selectedUsers, setSelectedUsers] = useState({});
-  const [numberOfMoves, setNumberOfMoves] = useState(0);
->>>>>>> 968c1e95
   const [showCancelModal, setShowCancelModal] = useState(false);
   const [numberOfMoves, setNumberOfMoves] = useState(0);
   const [selectedUsers, setSelectedUsers] = useState({});
@@ -57,18 +50,6 @@
   };
 
   const isAllSelected = () => {
-    const selectedIds = Object.keys(selectedUsers);
-    return selectedIds.length > 0 && selectedIds.every((id) => selectedUsers[id]);
-  };
-
-  const handleCheckboxChange = (userId) => {
-    setSelectedUsers((prev) => ({
-      ...prev,
-      [userId]: !prev[userId],
-    }));
-  };
-
-  const isAllSelected = () => {
     return Object.keys(selectedUsers).every((id) => selectedUsers[id]);
   };
 
@@ -78,8 +59,9 @@
 
   const handleCancelClick = (values) => () => {
     setIsError(false);
-    if (isFormUnchanged(values)) onClose();
-    else setShowCancelModal(true);
+    if (isFormUnchanged(values)) {
+      onClose();
+    } else setShowCancelModal(true);
   };
 
   const initUserData = (availableOfficeUsers) => {
@@ -125,66 +107,24 @@
   });
 
   return (
-<<<<<<< HEAD
-    <Modal className={styles.BulkModal}>
-      {!showCancelModal && <ModalClose handleClick={() => setShowCancelModal(true)} />}
-      <ModalTitle>
-        <h3 data-testid="modalTitleHeader">
-          {isBulkReAssignmentMode ? bulkAssignmentSwitchLabels[1] : bulkAssignmentSwitchLabels[0]} ({numberOfMoves})
-        </h3>
-      </ModalTitle>
-      <div className={styles.BulkAssignmentTable}>
-        <Formik
-          onSubmit={(values) => {
-            const totalAssignment = values?.userData?.reduce((sum, item) => sum + item.moveAssignments, 0);
-            const totalAssignedMovesGreaterThanMovesAvailableReassignment = totalAssignment > numberOfMoves;
-            if (totalAssignedMovesGreaterThanMovesAvailableReassignment) {
-              setIsError(true);
-              return;
-            }
-
-            const bulkAssignmentSavePayload = values;
-            onSubmit({ bulkAssignmentSavePayload });
-            onClose();
-          }}
-          validationSchema={validationSchema}
-          initialValues={initialValues}
-        >
-          {({ handleChange, setValues, values }) => {
-            const setAllCheckboxes = (setTo) => {
-              const newSelectedUsers = {};
-
-              bulkAssignmentData.availableOfficeUsers.forEach((user) => {
-                newSelectedUsers[user.officeUserId] = setTo;
-              });
-
-              setSelectedUsers(() => newSelectedUsers);
-            };
-            const handleRadioChange = (index) => {
-              // to avoid confusion between current and previous selections
-              const newSelection = index;
-              setSelectedRadio(newSelection);
-=======
     <div>
       <Modal className={styles.BulkModal}>
         <div className={styles.BulkAssignmentTable}>
           <Formik
             onSubmit={(values) => {
               const totalAssignment = values?.userData?.reduce((sum, item) => sum + item.moveAssignments, 0);
+              const totalAssignedMovesGreaterThanMovesAvailableReassignment = totalAssignment > numberOfMoves;
+
               if (totalAssignment === 0) {
                 onClose();
                 return;
               }
-
-              if (totalAssignment > numberOfMoves) {
+              if (totalAssignedMovesGreaterThanMovesAvailableReassignment) {
                 setIsError(true);
                 return;
               }
 
-              const bulkAssignmentSavePayload = {
-                moveData: values.moveData,
-                userData: values.userData.filter((user) => user.moveAssignments > 0),
-              };
+              const bulkAssignmentSavePayload = values;
               onSubmit({ bulkAssignmentSavePayload });
               onClose();
             }}
@@ -192,6 +132,35 @@
             initialValues={initialValues}
           >
             {({ handleChange, setValues, values }) => {
+              const setAllCheckboxes = (setTo) => {
+                const newSelectedUsers = {};
+
+                bulkAssignmentData.availableOfficeUsers.forEach((user) => {
+                  newSelectedUsers[user.officeUserId] = setTo;
+                });
+
+                setSelectedUsers(() => newSelectedUsers);
+              };
+              const handleRadioChange = (index) => {
+                // to avoid confusion between current and previous selections
+                const newSelection = index;
+                setSelectedRadio(newSelection);
+
+                if (isBulkReAssignmentMode) {
+                  const reAssignableMoves = bulkAssignmentData.availableOfficeUsers.find(
+                    (user) => user.officeUserId === newSelection,
+                  ).workload;
+                  setNumberOfMoves(reAssignableMoves);
+
+                  // need to reset assignment entries between re-assignment changes
+                  const newValues = { ...values };
+                  newValues.userData.find((u) => u.ID === newSelection).moveAssignments = 0;
+                  setValues({
+                    ...values,
+                    ...newValues,
+                  });
+                }
+              };
               const handleAssignmentChange = (event, user, i) => {
                 handleChange(event);
                 setIsError(false);
@@ -203,22 +172,35 @@
 
                 const newUserData = [...values.userData];
                 newUserData[i] = newUserAssignment;
->>>>>>> 968c1e95
-
-              if (isBulkReAssignmentMode) {
-                const reAssignableMoves = bulkAssignmentData.availableOfficeUsers.find(
-                  (user) => user.officeUserId === newSelection,
-                ).workload;
-                setNumberOfMoves(reAssignableMoves);
-
-                // need to reset assignment entries between re-assignment changes
-                const newValues = { ...values };
-                newValues.userData.find((u) => u.ID === newSelection).moveAssignments = 0;
+
                 setValues({
                   ...values,
-<<<<<<< HEAD
-=======
                   userData: newUserData,
+                });
+              };
+              const handleAssignmentModeChange = (event) => {
+                setIsBulkReAssignmentMode(event.target.checked);
+                // to catch when initially switching to bulk re-assign or if there is a data issue
+                if ((event.target.checked && selectedRadio == null) || !bulkAssignmentData.bulkAssignmentMoveIDs) {
+                  setNumberOfMoves(0);
+                  setAllCheckboxes(true);
+                } else {
+                  setNumberOfMoves(bulkAssignmentData.bulkAssignmentMoveIDs.length);
+                  setAllCheckboxes(true);
+                }
+
+                if (!event.target.checked) {
+                  setSelectedRadio(null);
+                }
+
+                // need to reset assignment entries between form mode changes
+                const newValues = { ...initialValues };
+                initialValues.userData.forEach((element) => {
+                  newValues.userData.find((u) => u.ID === element.ID).moveAssignments = 0;
+                });
+                setValues({
+                  ...values,
+                  ...newValues,
                 });
               };
 
@@ -239,263 +221,38 @@
                     newValues.userData.find((u) => u.ID === officeUser.ID).moveAssignments = 0;
                   }
                 });
-
-                setValues({
-                  ...values,
->>>>>>> 968c1e95
-                  ...newValues,
-                });
-              }
-            };
-            const handleAssignmentChange = (event, user, i) => {
-              handleChange(event);
-              setIsError(false);
-
-              const newUserAssignment = {
-                ID: user.officeUserId,
-                moveAssignments: event.target.value ? +event.target.value : 0,
               };
 
-<<<<<<< HEAD
-              const newUserData = [...values.userData];
-              newUserData[i] = newUserAssignment;
-
-              setValues({
-                ...values,
-                userData: newUserData,
-              });
-            };
-            const handleAssignmentModeChange = (event) => {
-              setIsBulkReAssignmentMode(event.target.checked);
-              // to catch when initially switching to bulk re-assign or if there is a data issue
-              if ((event.target.checked && selectedRadio == null) || !bulkAssignmentData.bulkAssignmentMoveIDs) {
-                setNumberOfMoves(0);
-                setAllCheckboxes(true);
-              } else {
-                setNumberOfMoves(bulkAssignmentData.bulkAssignmentMoveIDs.length);
-                setAllCheckboxes(true);
-              }
-
-              if (!event.target.checked) {
-                setSelectedRadio(null);
-              }
-
-              // need to reset assignment entries between form mode changes
-              const newValues = { ...initialValues };
-              initialValues.userData.forEach((element) => {
-                newValues.userData.find((u) => u.ID === element.ID).moveAssignments = 0;
-              });
-              setValues({
-                ...values,
-                ...newValues,
-              });
-            };
-
-            const handleAssignClick = () => {
-              setIsError(false);
-              const totalMoves = bulkAssignmentData?.bulkAssignmentMoveIDs?.length;
-              const numUsers = Object.keys(selectedUsers).filter((id) => selectedUsers[id]).length;
-              const baseAssignments = Math.floor(totalMoves / numUsers);
-
-              let remainingMoves = totalMoves % numUsers;
-
-              const newValues = { ...values };
-
-              values.userData.forEach((officeUser) => {
-                if (selectedUsers[officeUser.ID]) {
-                  const moveAssignments = baseAssignments + (remainingMoves > 0 ? 1 : 0);
-                  remainingMoves = Math.max(remainingMoves - 1, 0);
-                  newValues.userData.find((u) => u.ID === officeUser.ID).moveAssignments = moveAssignments;
-                } else {
-                  newValues.userData.find((u) => u.ID === officeUser.ID).moveAssignments = 0;
-                }
-              });
-
-              setValues({
-                ...values,
-                userData: newValues.userData,
-              });
-            };
-
-            return (
-              <>
-                {isBulkReAssignmentEnabled && (
-                  <FormControlLabel
-                    control={
-                      <Switch
-                        data-testid="modalReAssignModeToggleSwitch"
-                        name="BulkAssignmentModeSwitch"
-                        onChange={handleAssignmentModeChange}
-                        inputProps={{ 'aria-label': 'BulkAssignmentModeSwitch' }}
-                        color="primary"
-                      />
-                    }
-                    label="Re-assignment"
-                  />
-                )}
-                <Form>
-                  <table>
-                    <tr>
-                      <th>
-                        <input
-                          data-testid="selectDeselectAllButton"
-                          hidden={isBulkReAssignmentMode}
-                          type="checkbox"
-                          checked={isAllSelected()}
-                          onChange={() => {
-                            const allSelected = Object.keys(selectedUsers).every((id) => selectedUsers[id]);
-                            const newSelectedUsers = {};
-
-                            bulkAssignmentData.availableOfficeUsers.forEach((user) => {
-                              newSelectedUsers[user.officeUserId] = !allSelected;
-                            });
-
-                            setSelectedUsers(newSelectedUsers);
-                          }}
-                        />
-                      </th>
-                      <th>User</th>
-                      <th>Current Workload</th>
-                      <th>Assignment</th>
-                      {isBulkReAssignmentMode && <th>Re-assign Workload</th>}
-                    </tr>
-                    {bulkAssignmentData?.availableOfficeUsers?.map((user, i) => {
-                      return (
-                        <tr key={user.officeUserId}>
-                          <td>
-                            <input
-                              data-testid="bulkAssignmentUserCheckbox"
-                              hidden={isBulkReAssignmentMode}
-                              type="checkbox"
-                              checked={selectedUsers[user.officeUserId] && selectedRadio !== user.officeUserId}
-                              disabled={
-                                selectedRadio === user.officeUserId || (isBulkReAssignmentMode && selectedRadio == null)
-                              }
-                              onChange={() => handleCheckboxChange(user.officeUserId)}
-                            />
-                          </td>
-                          <td>
-                            <p data-testid="bulkAssignmentUser">{userName(user)}</p>
-                          </td>
-                          <td className={styles.BulkAssignmentDataCenter}>
-                            <p data-testid="bulkAssignmentUserWorkload">{user.workload || 0}</p>
-                          </td>
-                          <td className={styles.BulkAssignmentDataCenter}>
-                            <input
-                              className={styles.BulkAssignmentAssignment}
-                              type="number"
-                              name={`userData.${i}.moveAssignments`}
-                              id={user.officeUserId}
-                              data-testid="assignment"
-                              min={0}
-                              value={values.userData[i]?.moveAssignments || 0}
-                              disabled={
-                                selectedRadio === user.officeUserId || (isBulkReAssignmentMode && selectedRadio == null)
-                              }
-                              onChange={(event) => {
-                                handleAssignmentChange(event, user, i);
-                              }}
-                            />
-                          </td>
-                          {isBulkReAssignmentMode && (
-                            <td className={styles.BulkAssignmentDataCenter}>
-                              <input
-                                type="radio"
-                                name={`userData.${i}.moveReAssignment`}
-                                value={user.officeUserId}
-                                checked={selectedRadio === user.officeUserId}
-                                onChange={() => handleRadioChange(user.officeUserId)}
-                              />
-                            </td>
-                          )}
-                        </tr>
-                      );
-                    })}
-                  </table>
-                  {showCancelModal ? (
-                    <div className={styles.areYouSureSection}>
-                      <small className={styles.hint}>
-                        Any unsaved work will be lost. Are you sure you want to cancel?
-                      </small>
-                      <div className={styles.confirmButtons}>
-                        <Button
-                          className={styles.cancelNoButton}
-                          data-testid="cancelModalNo"
-                          onClick={() => setShowCancelModal(false)}
-                        >
-                          No
-                        </Button>
-                        <Button
-                          className={styles.cancelYesButton}
-                          data-testid="cancelModalYes"
-                          secondary
-                          onClick={onClose}
-                        >
-                          Discard Changes
-                        </Button>
-                      </div>
-                    </div>
-                  ) : (
-                    <ModalActions autofocus="true">
-                      <div className={styles.BulkAssignmentButtonsContainer}>
-                        <div className={styles.BulkAssignmentButtonsLeft}>
-                          <Button
-                            disabled={isSaveDisabled}
-                            data-focus="true"
-                            type="submit"
-                            data-testid="modalSubmitButton"
-                          >
-                            {submitText}
-                          </Button>
-                          <Button
-                            type="button"
-                            className={styles.button}
-                            unstyled
-                            onClick={() => setShowCancelModal(true)}
-                            data-testid="modalCancelButton"
-                          >
-                            {closeText}
-                          </Button>
-                        </div>
-                        <div>
-                          {!isBulkReAssignmentMode && (
-                            <Button
-                              onClick={handleAssignClick}
-                              type="button"
-                              data-testid="modalEqualAssignButton"
-                              hidden={isBulkReAssignmentMode}
-                              disabled={!Object.values(selectedUsers).some(Boolean)}
-                            >
-                              Equal Assign
-                            </Button>
-                          )}
-                        </div>
-                      </div>
-                    </ModalActions>
-                  )}
-                  {isError && <div className={styles.errorMessage}>{errorMessage}</div>}
-                </Form>
-              </>
-            );
-          }}
-        </Formik>
-      </div>
-    </Modal>
-=======
               return (
                 <>
                   {!showCancelModal && <ModalClose handleClick={handleCancelClick(values)} />}
                   <ModalTitle>
-                    <h3>
-                      {title} ({numberOfMoves})
+                    <h3 data-testid="modalTitleHeader">
+                      {isBulkReAssignmentMode ? bulkAssignmentSwitchLabels[1] : bulkAssignmentSwitchLabels[0]} (
+                      {numberOfMoves})
                     </h3>
                   </ModalTitle>
+                  {isBulkReAssignmentEnabled && (
+                    <FormControlLabel
+                      control={
+                        <Switch
+                          data-testid="modalReAssignModeToggleSwitch"
+                          name="BulkAssignmentModeSwitch"
+                          onChange={handleAssignmentModeChange}
+                          inputProps={{ 'aria-label': 'BulkAssignmentModeSwitch' }}
+                          color="primary"
+                        />
+                      }
+                      label="Re-assignment"
+                    />
+                  )}
                   <Form>
                     <table>
                       <tr>
                         <th>
                           <input
-                            data-testId="selectDeselectAllButton"
+                            data-testid="selectDeselectAllButton"
+                            hidden={isBulkReAssignmentMode}
                             type="checkbox"
                             checked={isAllSelected()}
                             onChange={() => {
@@ -510,25 +267,29 @@
                             }}
                           />
                         </th>
-                        <th className={styles.UserNameHeader}>User</th>
-                        <th>Workload</th>
+                        <th>User</th>
+                        <th>Current Workload</th>
                         <th>Assignment</th>
+                        {isBulkReAssignmentMode && <th>Re-assign Workload</th>}
                       </tr>
                       {bulkAssignmentData?.availableOfficeUsers?.map((user, i) => {
                         return (
-                          <tr key={user}>
+                          <tr key={user.officeUserId}>
                             <td>
                               <input
                                 data-testid="bulkAssignmentUserCheckbox"
+                                hidden={isBulkReAssignmentMode}
                                 type="checkbox"
-                                checked={!!selectedUsers[user.officeUserId]}
+                                checked={selectedUsers[user.officeUserId] && selectedRadio !== user.officeUserId}
+                                disabled={
+                                  selectedRadio === user.officeUserId ||
+                                  (isBulkReAssignmentMode && selectedRadio == null)
+                                }
                                 onChange={() => handleCheckboxChange(user.officeUserId)}
                               />
                             </td>
                             <td>
-                              <p data-testid="bulkAssignmentUser" className={styles.officeUserFormattedName}>
-                                {userName(user)}
-                              </p>
+                              <p data-testid="bulkAssignmentUser">{userName(user)}</p>
                             </td>
                             <td className={styles.BulkAssignmentDataCenter}>
                               <p data-testid="bulkAssignmentUserWorkload">{user.workload || 0}</p>
@@ -541,10 +302,27 @@
                                 id={user.officeUserId}
                                 data-testid="assignment"
                                 min={0}
-                                value={values.userData[i]?.moveAssignments.toString() || 0}
-                                onChange={(event) => handleAssignmentChange(event, user, i)}
+                                value={values.userData[i]?.moveAssignments || 0}
+                                disabled={
+                                  selectedRadio === user.officeUserId ||
+                                  (isBulkReAssignmentMode && selectedRadio == null)
+                                }
+                                onChange={(event) => {
+                                  handleAssignmentChange(event, user, i);
+                                }}
                               />
                             </td>
+                            {isBulkReAssignmentMode && (
+                              <td className={styles.BulkAssignmentDataCenter}>
+                                <input
+                                  type="radio"
+                                  name={`userData.${i}.moveReAssignment`}
+                                  value={user.officeUserId}
+                                  checked={selectedRadio === user.officeUserId}
+                                  onChange={() => handleRadioChange(user.officeUserId)}
+                                />
+                              </td>
+                            )}
                           </tr>
                         );
                       })}
@@ -577,7 +355,7 @@
                         <div className={styles.BulkAssignmentButtonsContainer}>
                           <div className={styles.BulkAssignmentButtonsLeft}>
                             <Button
-                              disabled={isDisabled || isFormUnchanged(values)}
+                              disabled={isSaveDisabled}
                               data-focus="true"
                               type="submit"
                               data-testid="modalSubmitButton"
@@ -588,21 +366,24 @@
                               type="button"
                               className={styles.button}
                               unstyled
-                              onClick={handleCancelClick(values)}
+                              onClick={() => handleCancelClick(values)}
                               data-testid="modalCancelButton"
                             >
                               {closeText}
                             </Button>
                           </div>
                           <div>
-                            <Button
-                              onClick={handleEqualAssignClick}
-                              type="button"
-                              data-testid="modalEqualAssignButton"
-                              disabled={!Object.values(selectedUsers).some(Boolean) || isDisabled}
-                            >
-                              Equal Assign
-                            </Button>
+                            {!isBulkReAssignmentMode && (
+                              <Button
+                                onClick={handleEqualAssignClick}
+                                type="button"
+                                data-testid="modalEqualAssignButton"
+                                hidden={isBulkReAssignmentMode}
+                                disabled={!Object.values(selectedUsers).some(Boolean)}
+                              >
+                                Equal Assign
+                              </Button>
+                            )}
                           </div>
                         </div>
                       </ModalActions>
@@ -620,7 +401,6 @@
         </div>
       </Modal>
     </div>
->>>>>>> 968c1e95
   );
 };
 
