--- conflicted
+++ resolved
@@ -1,25 +1,18 @@
-import React, { useEffect, useState } from 'react';
+import React, { useCallback, useEffect, useState } from 'react';
 import PropTypes from 'prop-types';
 import { Button } from '@trussworks/react-uswds';
 import { Formik } from 'formik';
-<<<<<<< HEAD
 import { Switch } from '@material-ui/core';
-=======
->>>>>>> 6d86e167
 import * as Yup from 'yup';
 
 import styles from './BulkAssignmentModal.module.scss';
 
 import { isBooleanFlagEnabled } from 'utils/featureFlags';
 import Modal, { ModalTitle, ModalClose, ModalActions, connectModal } from 'components/Modal/Modal';
-import { Form } from 'components/form';
 import { getBulkAssignmentData } from 'services/ghcApi';
 import { milmoveLogger } from 'utils/milmoveLog';
-<<<<<<< HEAD
-=======
 import { userName } from 'utils/formatters';
 import { Form } from 'components/form';
->>>>>>> 6d86e167
 
 const initialValues = {
   userData: [],
@@ -27,19 +20,15 @@
 };
 
 export const BulkAssignmentModal = ({ onClose, onSubmit, title, submitText, closeText, queueType }) => {
-<<<<<<< HEAD
   const bulkAssignmentSwitchLabels = ['Bulk Assignment', 'Bulk Re-assignment'];
 
   const [isLoading, setIsLoading] = useState(true);
   const [isError, setIsError] = useState(false);
   const [isBulkReAssignmentMode, setIsBulkReAssignmentMode] = useState(false);
-=======
-  const [isError, setIsError] = useState(false);
->>>>>>> 6d86e167
   const [bulkAssignmentData, setBulkAssignmentData] = useState(null);
   const [isSaveDisabled, setIsSaveDisabled] = useState(false);
+  const [showCancelModal, setShowCancelModal] = useState(false);
   const [numberOfMoves, setNumberOfMoves] = useState(0);
-<<<<<<< HEAD
   const [selectedUsers, setSelectedUsers] = useState({});
   const [selectedRadio, setSelectedRadio] = useState(null);
   const errorMessage = 'Cannot assign more moves than are available.';
@@ -102,33 +91,6 @@
           (user) => user.officeUserId === element.ID,
         ).workload;
         newValues.userData.find((u) => u.ID === element.ID).moveAssignments = userWorkload;
-=======
-  const [showCancelModal, setShowCancelModal] = useState(false);
-
-  const errorMessage = 'Cannot assign more moves than are available.';
-
-  const initUserData = (availableOfficeUsers) => {
-    const officeUsers = [];
-    availableOfficeUsers.forEach((user) => {
-      const newUserAssignment = {
-        ID: user.officeUserId,
-        moveAssignments: 0,
-      };
-      officeUsers.push(newUserAssignment);
-    });
-    initialValues.userData = officeUsers;
-  };
-
-  const fetchData = useCallback(async () => {
-    try {
-      const data = await getBulkAssignmentData(queueType);
-      setBulkAssignmentData(data);
-      initUserData(data?.availableOfficeUsers);
-
-      if (!data.bulkAssignmentMoveIDs) {
-        setIsDisabled(true);
-        setNumberOfMoves(0);
->>>>>>> 6d86e167
       } else {
         newValues.userData.find((u) => u.ID === element.ID).moveAssignments = 0;
       }
@@ -161,51 +123,39 @@
     });
     setSelectedUsers(() => selectedOfficeUsers);
     initialValues.userData = officeUsers;
-    setIsLoading(false);
-  };
+  };
+
+  const fetchData = useCallback(async () => {
+    try {
+      const data = await getBulkAssignmentData(queueType);
+      setBulkAssignmentData(data);
+      initUserData(data?.availableOfficeUsers);
+
+      if (!data.bulkAssignmentMoveIDs) {
+        setIsSaveDisabled(true);
+        setNumberOfMoves(0);
+      } else {
+        setNumberOfMoves(data.bulkAssignmentMoveIDs.length);
+        setIsSaveDisabled(false);
+      }
+    } catch (err) {
+      milmoveLogger.error('Error fetching bulk assignment data:', err);
+    }
+  }, [queueType]);
 
   useEffect(() => {
-    const fetchData = async () => {
-      try {
-        getBulkAssignmentData(queueType).then((data) => {
-          setBulkAssignmentData(data);
-          initUserData(data?.availableOfficeUsers);
-
-          if (data.bulkAssignmentMoveIDs === undefined) {
-            setIsSaveDisabled(true);
-            setNumberOfMoves(0);
-          } else {
-            setNumberOfMoves(data.bulkAssignmentMoveIDs.length);
-          }
-        });
-      } catch (err) {
-        setBulkAssignmentData({});
-        milmoveLogger.error('Error fetching bulk assignment data:', err);
-      }
-    };
-
     fetchData();
-  }, [queueType]);
-
-  // adds move data to the initialValues obj
+  }, [fetchData]);
+
   initialValues.moveData = bulkAssignmentData?.bulkAssignmentMoveIDs;
 
   const validationSchema = Yup.object().shape({
     assignment: Yup.number().min(0).typeError('Assignment must be a number'),
   });
 
-  if (isLoading) return null;
-
-  initialValues.moveData = bulkAssignmentData?.bulkAssignmentMoveIDs;
-
-  const validationSchema = Yup.object().shape({
-    assignment: Yup.number().min(0).typeError('Assignment must be a number'),
-  });
-
   return (
-<<<<<<< HEAD
-    <Modal>
-      <ModalClose handleClick={() => onClose()} />
+    <Modal className={styles.BulkModal}>
+      {!showCancelModal && <ModalClose handleClick={() => setShowCancelModal(true)} />}
       <ModalTitle>
         <h3 data-testid="modalTitleHeader">
           {isBulkReAssignmentMode ? bulkAssignmentSwitchLabels[1] : bulkAssignmentSwitchLabels[0]} ({numberOfMoves})
@@ -238,6 +188,7 @@
         >
           {({ handleChange, setValues, values }) => {
             const handleAssignClick = () => {
+              setIsError(false);
               const totalMoves = bulkAssignmentData?.bulkAssignmentMoveIDs?.length;
               const numUsers = Object.keys(selectedUsers).filter((id) => selectedUsers[id]).length;
               const baseAssignments = Math.floor(totalMoves / numUsers);
@@ -258,7 +209,7 @@
 
               setValues({
                 ...values,
-                ...newValues,
+                userData: newValues.userData,
               });
             };
 
@@ -305,9 +256,7 @@
                           )}
                         </td>
                         <td>
-                          <p data-testid="bulkAssignmentUser">
-                            {user.lastName}, {user.firstName}
-                          </p>
+                          <p data-testid="bulkAssignmentUser">{userName(user)}</p>
                         </td>
                         <td className={styles.BulkAssignmentDataCenter}>
                           <p data-testid="bulkAssignmentUserWorkload">{user.workload || 0}</p>
@@ -356,184 +305,62 @@
                     );
                   })}
                 </table>
-                <ModalActions autofocus="true">
-                  <div className={styles.BulkAssignmentButtonsContainer}>
-                    <div>
+                {showCancelModal ? (
+                  <div className={styles.areYouSureSection}>
+                    <small className={styles.hint}>
+                      Any unsaved work will be lost. Are you sure you want to cancel?
+                    </small>
+                    <div className={styles.confirmButtons}>
                       <Button
-                        data-focus="true"
-                        className="usa-button--submit"
-                        type="submit"
-                        data-testid="modalSubmitButton"
-                        disabled={isSaveDisabled}
+                        className={styles.cancelNoButton}
+                        data-testid="cancelModalNo"
+                        onClick={() => setShowCancelModal(false)}
                       >
-                        {submitText}
+                        No
                       </Button>
-                      <button
-                        className={styles.backbutton}
-                        type="button"
-                        onClick={() => onClose()}
-                        data-testid="modalBackButton"
+                      <Button
+                        className={styles.cancelYesButton}
+                        data-testid="cancelModalYes"
+                        secondary
+                        onClick={onClose}
                       >
-                        {closeText}
-                      </button>
-                    </div>
-                    <div>
-                      {!isBulkReAssignmentMode && (
-                        <Button
-                          onClick={handleAssignClick}
-                          type="button"
-                          data-testid="modalEqualAssignButton"
-                          disabled={!Object.values(selectedUsers).some(Boolean)}
-                        >
-                          Equal Assign
-                        </Button>
-                      )}
+                        Discard Changes
+                      </Button>
                     </div>
                   </div>
-                </ModalActions>
-                {isError && <div className={styles.errorMessage}>{errorMessage}</div>}
+                ) : (
+                  <ModalActions autofocus="true">
+                    <Button disabled={isSaveDisabled} data-focus="true" type="submit" data-testid="modalSubmitButton">
+                      {submitText}
+                    </Button>
+                    <Button
+                      type="button"
+                      className={styles.button}
+                      unstyled
+                      onClick={() => setShowCancelModal(true)}
+                      data-testid="modalCancelButton"
+                    >
+                      {closeText}
+                    </Button>
+                    {!isBulkReAssignmentMode && (
+                      <Button
+                        onClick={handleAssignClick}
+                        type="button"
+                        data-testid="modalEqualAssignButton"
+                        disabled={!Object.values(selectedUsers).some(Boolean)}
+                      >
+                        Equal Assign
+                      </Button>
+                    )}
+                    {isError && <div className={styles.errorMessage}>{errorMessage}</div>}
+                  </ModalActions>
+                )}
               </Form>
             );
           }}
         </Formik>
       </div>
     </Modal>
-=======
-    <div>
-      <Modal className={styles.BulkModal}>
-        {!showCancelModal && <ModalClose handleClick={() => setShowCancelModal(true)} />}
-        <ModalTitle>
-          <h3>
-            {title} ({numberOfMoves})
-          </h3>
-        </ModalTitle>
-        <div className={styles.BulkAssignmentTable}>
-          <Formik
-            onSubmit={(values) => {
-              const totalAssignment = values?.userData?.reduce((sum, item) => sum + item.moveAssignments, 0);
-
-              if (totalAssignment > numberOfMoves) {
-                setIsError(true);
-                return;
-              }
-
-              const bulkAssignmentSavePayload = values;
-              onSubmit({ bulkAssignmentSavePayload });
-              onClose();
-            }}
-            validationSchema={validationSchema}
-            initialValues={initialValues}
-          >
-            {({ handleChange, setValues, values }) => {
-              const handleAssignmentChange = (event, i) => {
-                handleChange(event);
-                setIsError(false);
-
-                let newUserAssignment;
-                if (event.target.value !== '') {
-                  newUserAssignment = {
-                    ID: event.target.id,
-                    moveAssignments: +event.target.value,
-                  };
-                } else {
-                  newUserAssignment = {
-                    ID: event.target.id,
-                    moveAssignments: 0,
-                  };
-                }
-
-                const newValues = values;
-                newValues.userData[i] = newUserAssignment;
-
-                setValues({
-                  ...values,
-                  userData: newValues.userData,
-                });
-              };
-
-              return (
-                <Form>
-                  <table>
-                    <tr>
-                      <th>User</th>
-                      <th>Workload</th>
-                      <th>Assignment</th>
-                    </tr>
-                    {bulkAssignmentData?.availableOfficeUsers?.map((user, i) => {
-                      return (
-                        <tr key={user}>
-                          <td>
-                            <p data-testid="bulkAssignmentUser" className={styles.officeUserFormattedName}>
-                              {userName(user)}
-                            </p>
-                          </td>
-                          <td className={styles.BulkAssignmentDataCenter}>
-                            <p data-testid="bulkAssignmentUserWorkload">{user.workload || 0}</p>
-                          </td>
-                          <td className={styles.BulkAssignmentDataCenter}>
-                            <input
-                              className={styles.BulkAssignmentAssignment}
-                              type="number"
-                              name="assignment"
-                              id={user.officeUserId}
-                              data-testid="assignment"
-                              defaultValue={0}
-                              min={0}
-                              onChange={(event) => handleAssignmentChange(event, i)}
-                            />
-                          </td>
-                        </tr>
-                      );
-                    })}
-                  </table>
-                  {showCancelModal ? (
-                    <div className={styles.areYouSureSection}>
-                      <small className={styles.hint}>
-                        Any unsaved work will be lost. Are you sure you want to cancel?
-                      </small>
-                      <div className={styles.confirmButtons}>
-                        <Button
-                          className={styles.cancelNoButton}
-                          data-testid="cancelModalNo"
-                          onClick={() => setShowCancelModal(false)}
-                        >
-                          No
-                        </Button>
-                        <Button
-                          className={styles.cancelYesButton}
-                          data-testid="cancelModalYes"
-                          secondary
-                          onClick={onClose}
-                        >
-                          Discard Changes
-                        </Button>
-                      </div>
-                    </div>
-                  ) : (
-                    <ModalActions autofocus="true">
-                      <Button disabled={isDisabled} data-focus="true" type="submit" data-testid="modalSubmitButton">
-                        {submitText}
-                      </Button>
-                      <Button
-                        type="button"
-                        className={styles.button}
-                        unstyled
-                        onClick={() => setShowCancelModal(true)}
-                        data-testid="modalCancelButton"
-                      >
-                        {closeText}
-                      </Button>
-                      {isError && <div className={styles.errorMessage}>{errorMessage}</div>}
-                    </ModalActions>
-                  )}
-                </Form>
-              );
-            }}
-          </Formik>
-        </div>
-      </Modal>
-    </div>
->>>>>>> 6d86e167
   );
 };
 
