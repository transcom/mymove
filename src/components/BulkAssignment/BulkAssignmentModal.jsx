--- conflicted
+++ resolved
@@ -1,8 +1,4 @@
-<<<<<<< HEAD
-import React, { useEffect, useState } from 'react';
-=======
 import React, { useCallback, useEffect, useState } from 'react';
->>>>>>> 025a5979
 import PropTypes from 'prop-types';
 import { Button } from '@trussworks/react-uswds';
 import { Formik } from 'formik';
@@ -11,16 +7,10 @@
 import styles from './BulkAssignmentModal.module.scss';
 
 import Modal, { ModalTitle, ModalClose, ModalActions, connectModal } from 'components/Modal/Modal';
-<<<<<<< HEAD
-import { Form } from 'components/form';
-import { getBulkAssignmentData } from 'services/ghcApi';
-import { milmoveLogger } from 'utils/milmoveLog';
-=======
 import { getBulkAssignmentData } from 'services/ghcApi';
 import { milmoveLogger } from 'utils/milmoveLog';
 import { userName } from 'utils/formatters';
 import { Form } from 'components/form';
->>>>>>> 025a5979
 
 const initialValues = {
   userData: [],
@@ -28,13 +18,13 @@
 };
 
 export const BulkAssignmentModal = ({ onClose, onSubmit, title, submitText, closeText, queueType }) => {
-<<<<<<< HEAD
   const [selectedUsers, setSelectedUsers] = useState({});
   const [isLoading, setIsLoading] = useState(true);
   const [isError, setIsError] = useState(false);
   const [bulkAssignmentData, setBulkAssignmentData] = useState(null);
-  const [isSaveDisabled, setIsSaveDisabled] = useState(false);
+  const [isDisabled, setIsDisabled] = useState(false);
   const [numberOfMoves, setNumberOfMoves] = useState(0);
+  const [showCancelModal, setShowCancelModal] = useState(false);
 
   const errorMessage = 'Cannot assign more moves than are available.';
 
@@ -53,70 +43,15 @@
   const initUserData = (availableOfficeUsers) => {
     const officeUsers = [];
     const selectedOfficeUsers = {};
-=======
-  const [isError, setIsError] = useState(false);
-  const [bulkAssignmentData, setBulkAssignmentData] = useState(null);
-  const [isDisabled, setIsDisabled] = useState(false);
-  const [numberOfMoves, setNumberOfMoves] = useState(0);
-  const [showCancelModal, setShowCancelModal] = useState(false);
-
-  const errorMessage = 'Cannot assign more moves than are available.';
-
-  const initUserData = (availableOfficeUsers) => {
-    const officeUsers = [];
->>>>>>> 025a5979
     availableOfficeUsers.forEach((user) => {
       const newUserAssignment = {
         ID: user.officeUserId,
         moveAssignments: 0,
       };
       officeUsers.push(newUserAssignment);
-<<<<<<< HEAD
       selectedOfficeUsers[user.officeUserId] = true;
     });
     setSelectedUsers(() => selectedOfficeUsers);
-    initialValues.userData = officeUsers;
-    setIsLoading(false);
-  };
-
-  useEffect(() => {
-    const fetchData = async () => {
-      try {
-        getBulkAssignmentData(queueType).then((data) => {
-          setBulkAssignmentData(data);
-          initUserData(data?.availableOfficeUsers);
-
-          if (data.bulkAssignmentMoveIDs === undefined) {
-            setIsSaveDisabled(true);
-            setNumberOfMoves(0);
-          } else {
-            setNumberOfMoves(data.bulkAssignmentMoveIDs.length);
-          }
-        });
-      } catch (err) {
-        setBulkAssignmentData({});
-        milmoveLogger.error('Error fetching bulk assignment data:', err);
-      }
-    };
-
-    fetchData();
-  }, [queueType]);
-
-  // adds move data to the initialValues obj
-  initialValues.moveData = bulkAssignmentData?.bulkAssignmentMoveIDs;
-
-  const validationSchema = Yup.object().shape({
-    assignment: Yup.number().min(0).typeError('Assignment must be a number'),
-  });
-
-  if (isLoading) return null;
-
-  return (
-    <div>
-      <Modal>
-        <ModalClose handleClick={() => onClose()} />
-=======
-    });
     initialValues.userData = officeUsers;
   };
 
@@ -125,7 +60,6 @@
       const data = await getBulkAssignmentData(queueType);
       setBulkAssignmentData(data);
       initUserData(data?.availableOfficeUsers);
-
       if (!data.bulkAssignmentMoveIDs) {
         setIsDisabled(true);
         setNumberOfMoves(0);
@@ -151,7 +85,6 @@
     <div>
       <Modal className={styles.BulkModal}>
         {!showCancelModal && <ModalClose handleClick={() => setShowCancelModal(true)} />}
->>>>>>> 025a5979
         <ModalTitle>
           <h3>
             {title} ({numberOfMoves})
@@ -175,7 +108,6 @@
             initialValues={initialValues}
           >
             {({ handleChange, setValues, values }) => {
-<<<<<<< HEAD
               const handleEqualAssignClick = () => {
                 const totalMoves = bulkAssignmentData?.bulkAssignmentMoveIDs?.length;
                 const numUsers = Object.keys(selectedUsers).filter((id) => selectedUsers[id]).length;
@@ -214,31 +146,6 @@
                 setValues({
                   ...values,
                   userData: newUserData,
-=======
-              const handleAssignmentChange = (event, i) => {
-                handleChange(event);
-                setIsError(false);
-
-                let newUserAssignment;
-                if (event.target.value !== '') {
-                  newUserAssignment = {
-                    ID: event.target.id,
-                    moveAssignments: +event.target.value,
-                  };
-                } else {
-                  newUserAssignment = {
-                    ID: event.target.id,
-                    moveAssignments: 0,
-                  };
-                }
-
-                const newValues = values;
-                newValues.userData[i] = newUserAssignment;
-
-                setValues({
-                  ...values,
-                  userData: newValues.userData,
->>>>>>> 025a5979
                 });
               };
 
@@ -246,7 +153,6 @@
                 <Form>
                   <table>
                     <tr>
-<<<<<<< HEAD
                       <th>
                         <input
                           data-testId="selectDeselectAllButton"
@@ -264,15 +170,12 @@
                           }}
                         />
                       </th>
-=======
->>>>>>> 025a5979
                       <th>User</th>
                       <th>Workload</th>
                       <th>Assignment</th>
                     </tr>
                     {bulkAssignmentData?.availableOfficeUsers?.map((user, i) => {
                       return (
-<<<<<<< HEAD
                         <tr key={user.officeUserId}>
                           <td>
                             <input
@@ -285,12 +188,6 @@
                           <td>
                             <p data-testid="bulkAssignmentUser" className={styles.officeUserFormattedName}>
                               {user.lastName}, {user.firstName}
-=======
-                        <tr key={user}>
-                          <td>
-                            <p data-testid="bulkAssignmentUser" className={styles.officeUserFormattedName}>
-                              {userName(user)}
->>>>>>> 025a5979
                             </p>
                           </td>
                           <td className={styles.BulkAssignmentDataCenter}>
@@ -300,28 +197,18 @@
                             <input
                               className={styles.BulkAssignmentAssignment}
                               type="number"
-<<<<<<< HEAD
                               name={`userData.${i}.moveAssignments`}
                               id={user.officeUserId}
                               data-testid="assignment"
                               min={0}
                               value={values.userData[i]?.moveAssignments || 0}
                               onChange={(event) => handleAssignmentChange(event, user, i)}
-=======
-                              name="assignment"
-                              id={user.officeUserId}
-                              data-testid="assignment"
-                              defaultValue={0}
-                              min={0}
-                              onChange={(event) => handleAssignmentChange(event, i)}
->>>>>>> 025a5979
                             />
                           </td>
                         </tr>
                       );
                     })}
                   </table>
-<<<<<<< HEAD
                   <ModalActions autofocus="true">
                     <div className={styles.BulkAssignmentButtonsContainer}>
                       <div>
@@ -330,7 +217,7 @@
                           className="usa-button--submit"
                           type="submit"
                           data-testid="modalSubmitButton"
-                          disabled={isSaveDisabled}
+                          disabled={isDisabled}
                         >
                           {submitText}
                         </Button>
@@ -356,48 +243,6 @@
                     </div>
                   </ModalActions>
                   {isError && <div className={styles.errorMessage}>{errorMessage}</div>}
-=======
-                  {showCancelModal ? (
-                    <div className={styles.areYouSureSection}>
-                      <small className={styles.hint}>
-                        Any unsaved work will be lost. Are you sure you want to cancel?
-                      </small>
-                      <div className={styles.confirmButtons}>
-                        <Button
-                          className={styles.cancelNoButton}
-                          data-testid="cancelModalNo"
-                          onClick={() => setShowCancelModal(false)}
-                        >
-                          No
-                        </Button>
-                        <Button
-                          className={styles.cancelYesButton}
-                          data-testid="cancelModalYes"
-                          secondary
-                          onClick={onClose}
-                        >
-                          Discard Changes
-                        </Button>
-                      </div>
-                    </div>
-                  ) : (
-                    <ModalActions autofocus="true">
-                      <Button disabled={isDisabled} data-focus="true" type="submit" data-testid="modalSubmitButton">
-                        {submitText}
-                      </Button>
-                      <Button
-                        type="button"
-                        className={styles.button}
-                        unstyled
-                        onClick={() => setShowCancelModal(true)}
-                        data-testid="modalCancelButton"
-                      >
-                        {closeText}
-                      </Button>
-                      {isError && <div className={styles.errorMessage}>{errorMessage}</div>}
-                    </ModalActions>
-                  )}
->>>>>>> 025a5979
                 </Form>
               );
             }}
