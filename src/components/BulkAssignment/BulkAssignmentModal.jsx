--- conflicted
+++ resolved
@@ -13,27 +13,11 @@
   const [bulkAssignmentData, setBulkAssignmentData] = useState(null);
   const [isDisabled, setIsDisabled] = useState(false);
   const [numberOfMoves, setNumberOfMoves] = useState(0);
-<<<<<<< HEAD
-=======
   const [showCancelModal, setShowCancelModal] = useState(false);
->>>>>>> 44b085ac
   const fetchData = useCallback(async () => {
     try {
       const data = await getBulkAssignmentData(queueType);
       setBulkAssignmentData(data);
-<<<<<<< HEAD
-
-      if (!data.bulkAssignmentMoveIDs) {
-        setIsDisabled(true);
-        setNumberOfMoves(0);
-      } else {
-        setNumberOfMoves(data.bulkAssignmentMoveIDs.length);
-      }
-    } catch (err) {
-      milmoveLogger.error('Error fetching bulk assignment data:', err);
-    }
-  }, [queueType]);
-=======
 
       if (!data.bulkAssignmentMoveIDs) {
         setIsDisabled(true);
@@ -125,63 +109,7 @@
     </div>
   );
 };
->>>>>>> 44b085ac
 
-  useEffect(() => {
-    fetchData();
-  }, [fetchData]);
-
-  return (
-    <div>
-      <Modal className={styles.BulkModal}>
-        <ModalClose handleClick={onClose} />
-        <ModalTitle>
-          <h3>
-            {title} ({numberOfMoves})
-          </h3>
-        </ModalTitle>
-        <div className={styles.BulkAssignmentTable}>
-          <table>
-            <tr>
-              <th>User</th>
-              <th>Workload</th>
-              <th>Assignment</th>
-            </tr>
-            {bulkAssignmentData?.availableOfficeUsers?.map((user) => {
-              return (
-                <tr key={user}>
-                  <td>
-                    <p data-testid="bulkAssignmentUser">{userName(user)}</p>
-                  </td>
-                  <td className={styles.BulkAssignmentDataCenter}>
-                    <p data-testid="bulkAssignmentUserWorkload">{user.workload || 0}</p>
-                  </td>
-                  <td className={styles.BulkAssignmentDataCenter}>
-                    <input className={styles.BulkAssignmentAssignment} type="number" min="0" />
-                  </td>
-                </tr>
-              );
-            })}
-          </table>
-        </div>
-        <ModalActions autofocus="true">
-          <Button
-            disabled={isDisabled}
-            data-focus="true"
-            type="submit"
-            data-testid="modalSubmitButton"
-            onClick={() => onSubmit()}
-          >
-            {submitText}
-          </Button>
-          <Button type="button" className={styles.button} unstyled onClick={onClose} data-testid="modalCancelButton">
-            {closeText}
-          </Button>
-        </ModalActions>
-      </Modal>
-    </div>
-  );
-};
 BulkAssignmentModal.propTypes = {
   onClose: PropTypes.func.isRequired,
   onSubmit: PropTypes.func.isRequired,
