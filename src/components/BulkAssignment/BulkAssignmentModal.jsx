--- conflicted
+++ resolved
@@ -1,42 +1,8 @@
-<<<<<<< HEAD
-import React, { useEffect, useState } from 'react';
-=======
 import React, { useCallback, useEffect, useState } from 'react';
->>>>>>> aa973468
 import PropTypes from 'prop-types';
 import { Button } from '@trussworks/react-uswds';
 
 import styles from './BulkAssignmentModal.module.scss';
-<<<<<<< HEAD
-
-import Modal, { ModalTitle, ModalClose, ModalActions, connectModal } from 'components/Modal/Modal';
-import { getBulkAssignmentData } from 'services/ghcApi';
-import { milmoveLogger } from 'utils/milmoveLog';
-import { userName } from 'utils/formatters';
-
-export const BulkAssignmentModal = ({ onClose, onSubmit, title, submitText, closeText, queueType }) => {
-  const [bulkAssignmentData, setBulkAssignmentData] = useState(null);
-  const [isDisabled, setIsDisabled] = useState(false);
-  const [numberOfMoves, setNumberOfMoves] = useState(0);
-  useEffect(() => {
-    const fetchData = async () => {
-      try {
-        getBulkAssignmentData(queueType).then((data) => {
-          setBulkAssignmentData(data);
-          if (data.bulkAssignmentMoveIDs === undefined) {
-            setIsDisabled(true);
-            setNumberOfMoves(0);
-          } else {
-            setNumberOfMoves(data.bulkAssignmentMoveIDs.length);
-          }
-        });
-      } catch (err) {
-        milmoveLogger.error('Error fetching bulk assignment data:', err);
-      }
-    };
-    fetchData();
-  }, [queueType]);
-=======
 
 import Modal, { ModalTitle, ModalClose, ModalActions, connectModal } from 'components/Modal/Modal';
 import { getBulkAssignmentData } from 'services/ghcApi';
@@ -67,7 +33,6 @@
     fetchData();
   }, [fetchData]);
 
->>>>>>> aa973468
   return (
     <div>
       <Modal className={styles.BulkModal}>
@@ -111,11 +76,7 @@
           >
             {submitText}
           </Button>
-<<<<<<< HEAD
-          <Button outline type="button" onClick={onClose} data-testid="modalCancelButton">
-=======
           <Button type="button" className={styles.button} unstyled onClick={onClose} data-testid="modalCancelButton">
->>>>>>> aa973468
             {closeText}
           </Button>
         </ModalActions>
