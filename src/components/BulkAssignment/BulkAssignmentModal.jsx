--- conflicted
+++ resolved
@@ -2,19 +2,12 @@
 import PropTypes from 'prop-types';
 import { Alert, Button } from '@trussworks/react-uswds';
 import { Formik } from 'formik';
-<<<<<<< HEAD
-import { Switch } from '@material-ui/core';
-=======
 import { Switch, FormControlLabel } from '@material-ui/core';
->>>>>>> e0787c07
 import * as Yup from 'yup';
 
 import styles from './BulkAssignmentModal.module.scss';
 
-<<<<<<< HEAD
-=======
 import { FEATURE_FLAG_KEYS } from 'shared/constants';
->>>>>>> e0787c07
 import { isBooleanFlagEnabled } from 'utils/featureFlags';
 import Modal, { ModalTitle, ModalClose, ModalActions, connectModal } from 'components/Modal/Modal';
 import { getBulkAssignmentData } from 'services/ghcApi';
@@ -29,39 +22,21 @@
 
 export const BulkAssignmentModal = ({ onClose, onSubmit, submitText, closeText, queueType }) => {
   const bulkAssignmentSwitchLabels = ['Bulk Assignment', 'Bulk Re-assignment'];
-<<<<<<< HEAD
-=======
   const errorMessage = 'Cannot assign more moves than are available.';
->>>>>>> e0787c07
 
   const [isError, setIsError] = useState(false);
   const [isBulkReAssignmentMode, setIsBulkReAssignmentMode] = useState(false);
   const [bulkAssignmentData, setBulkAssignmentData] = useState(null);
-<<<<<<< HEAD
   const [isDisabled, setIsDisabled] = useState(false);
-=======
-  const [isSaveDisabled, setIsSaveDisabled] = useState(false);
->>>>>>> e0787c07
   const [showCancelModal, setShowCancelModal] = useState(false);
   const [numberOfMoves, setNumberOfMoves] = useState(0);
   const [selectedUsers, setSelectedUsers] = useState({});
   const [selectedRadio, setSelectedRadio] = useState(null);
-<<<<<<< HEAD
-  const errorMessage = 'Cannot assign more moves than are available.';
-  const [isBulkReAssignmentEnabled, setIsBulkReAssignmentEnabled] = useState(false);
-
-  useEffect(() => {
-    // checking feature flag to see if DODID input should be disabled
-    // this data pulls from Okta and doens't let the customer update it
-    const fetchData = async () => {
-      setIsBulkReAssignmentEnabled(await isBooleanFlagEnabled('bulk_re_assignment'));
-=======
   const [isBulkReAssignmentEnabled, setIsBulkReAssignmentEnabled] = useState(false);
 
   useEffect(() => {
     const fetchData = async () => {
       setIsBulkReAssignmentEnabled(await isBooleanFlagEnabled(FEATURE_FLAG_KEYS.BULK_ASSIGNMENT));
->>>>>>> e0787c07
     };
     fetchData();
   }, []);
@@ -89,47 +64,11 @@
     }));
   };
 
-<<<<<<< HEAD
-  const handleAssignmentModeChange = (event) => {
-    setIsBulkReAssignmentMode(event.target.checked);
-    if (event.target.checked && selectedRadio != null) {
-      const reAssignableMoves = bulkAssignmentData.availableOfficeUsers.find(
-        (user) => user.officeUserId === selectedRadio,
-      ).workload;
-      setNumberOfMoves(reAssignableMoves);
-    } else if (event.target.checked && selectedRadio == null) {
-      setNumberOfMoves(0);
-    } else {
-      setNumberOfMoves(bulkAssignmentData.bulkAssignmentMoveIDs.length);
-    }
-
-    if (!event.target.checked) {
-      setSelectedRadio(null);
-    }
-
-    // need to sync workload with user load
-    const newValues = { ...initialValues };
-    initialValues.userData.forEach((element) => {
-      if (event.target.checked) {
-        const userWorkload = bulkAssignmentData.availableOfficeUsers.find(
-          (user) => user.officeUserId === element.ID,
-        ).workload;
-        newValues.userData.find((u) => u.ID === element.ID).moveAssignments = userWorkload;
-      } else {
-        newValues.userData.find((u) => u.ID === element.ID).moveAssignments = 0;
-      }
-    });
-    initialValues.userData = newValues.userData;
-  };
-
-=======
->>>>>>> e0787c07
   const isAllSelected = () => {
     const selectedIds = Object.keys(selectedUsers);
     return selectedIds.length > 0 && selectedIds.every((id) => selectedUsers[id]);
   };
 
-<<<<<<< HEAD
   const isFormUnchanged = (values) => {
     return values.userData.every((user) => user.moveAssignments === 0);
   };
@@ -138,13 +77,6 @@
     setIsError(false);
     if (isFormUnchanged(values)) onClose();
     else setShowCancelModal(true);
-=======
-  const setMaxForEditBox = (officeUserId) => {
-    if (isBulkReAssignmentMode) {
-      return numberOfMoves - initialValues.userData[officeUserId];
-    }
-    return null;
->>>>>>> e0787c07
   };
 
   const initUserData = (availableOfficeUsers) => {
@@ -169,15 +101,11 @@
       initUserData(data?.availableOfficeUsers);
 
       if (!data.bulkAssignmentMoveIDs) {
-        setIsSaveDisabled(true);
+        setIsDisabled(true);
         setNumberOfMoves(0);
       } else {
         setNumberOfMoves(data.bulkAssignmentMoveIDs.length);
-<<<<<<< HEAD
         setIsDisabled(false);
-=======
-        setIsSaveDisabled(false);
->>>>>>> e0787c07
       }
     } catch (err) {
       milmoveLogger.error('Error fetching bulk assignment data:', err);
@@ -195,7 +123,6 @@
   });
 
   return (
-<<<<<<< HEAD
     <div>
       <Modal className={styles.BulkModal}>
         <div className={styles.BulkAssignmentTable}>
@@ -207,51 +134,12 @@
               if (totalAssignedMovesGreaterThanMovesAvailableReassignment) {
                 setIsError(true);
                 return;
-=======
-    <Modal className={styles.BulkModal}>
-      {!showCancelModal && <ModalClose handleClick={() => setShowCancelModal(true)} />}
-      <ModalTitle>
-        <h3 data-testid="modalTitleHeader">
-          {isBulkReAssignmentMode ? bulkAssignmentSwitchLabels[1] : bulkAssignmentSwitchLabels[0]} ({numberOfMoves})
-        </h3>
-      </ModalTitle>
-      <div className={styles.BulkAssignmentTable}>
-        <Formik
-          onSubmit={(values) => {
-            const totalAssignment = values?.userData?.reduce((sum, item) => sum + item.moveAssignments, 0);
-            const totalAssignedMovesGreaterThanMovesAvailableReassignment = totalAssignment > numberOfMoves;
-            if (totalAssignedMovesGreaterThanMovesAvailableReassignment) {
-              setIsError(true);
-              return;
-            }
-
-            const bulkAssignmentSavePayload = values;
-            onSubmit({ bulkAssignmentSavePayload });
-            onClose();
-          }}
-          validationSchema={validationSchema}
-          initialValues={initialValues}
-        >
-          {({ handleChange, setValues, values }) => {
-            const handleAssignmentModeChange = (event) => {
-              setIsBulkReAssignmentMode(event.target.checked);
-              if (event.target.checked && selectedRadio != null) {
-                const reAssignableMoves = bulkAssignmentData.availableOfficeUsers.find(
-                  (user) => user.officeUserId === selectedRadio,
-                ).workload;
-                setNumberOfMoves(reAssignableMoves);
-              } else if (event.target.checked && selectedRadio == null) {
-                setNumberOfMoves(0);
-              } else {
-                setNumberOfMoves(bulkAssignmentData.bulkAssignmentMoveIDs.length);
->>>>>>> e0787c07
               }
               if (totalAssignment === 0) {
                 onClose();
                 return;
               }
 
-<<<<<<< HEAD
               const bulkAssignmentSavePayload = {
                 moveData: values.moveData,
                 userData: values.userData.filter((user) => user.moveAssignments > 0),
@@ -280,6 +168,33 @@
                   userData: newUserData,
                 });
               };
+              const handleAssignmentModeChange = (event) => {
+                setIsBulkReAssignmentMode(event.target.checked);
+                if (event.target.checked && selectedRadio != null) {
+                  const reAssignableMoves = bulkAssignmentData.availableOfficeUsers.find(
+                    (user) => user.officeUserId === selectedRadio,
+                  ).workload;
+                  setNumberOfMoves(reAssignableMoves);
+                } else if (event.target.checked && selectedRadio == null) {
+                  setNumberOfMoves(0);
+                } else {
+                  setNumberOfMoves(bulkAssignmentData.bulkAssignmentMoveIDs.length);
+                }
+
+                if (!event.target.checked) {
+                  setSelectedRadio(null);
+                }
+
+                // need to reset assignment entries between form mode changes
+                const newValues = { ...initialValues };
+                initialValues.userData.forEach((element) => {
+                  newValues.userData.find((u) => u.ID === element.ID).moveAssignments = 0;
+                });
+                setValues({
+                  ...values,
+                  ...newValues,
+                });
+              };
               const handleEqualAssignClick = () => {
                 const totalMoves = bulkAssignmentData?.bulkAssignmentMoveIDs?.length;
                 const numUsers = Object.keys(selectedUsers).filter((id) => selectedUsers[id]).length;
@@ -314,20 +229,27 @@
                     </h3>
                   </ModalTitle>
                   {isBulkReAssignmentEnabled && (
-                    <Switch
-                      data-testid="modalReAssignModeToggleSwitch"
-                      name="BulkAssignmentModeSwitch"
-                      onChange={handleAssignmentModeChange}
-                      inputProps={{ 'aria-label': 'BulkAssignmentModeSwitch' }}
+                    <FormControlLabel
+                      control={
+                        <Switch
+                          data-testId="modalReAssignModeToggleSwitch"
+                          name="BulkAssignmentModeSwitch"
+                          onChange={handleAssignmentModeChange}
+                          inputProps={{ 'aria-label': 'BulkAssignmentModeSwitch' }}
+                          color="primary"
+                        />
+                      }
+                      label="Re-assignment"
                     />
                   )}
                   <Form>
                     <table>
                       <tr>
                         <th>
-                          {!isBulkReAssignmentEnabled && (
+                          {!isBulkReAssignmentMode && (
                             <input
-                              data-testId="selectDeselectAllButton"
+                              data-testid="selectDeselectAllButton"
+                              hidden={isBulkReAssignmentMode}
                               type="checkbox"
                               checked={isAllSelected()}
                               onChange={() => {
@@ -344,25 +266,30 @@
                           )}
                         </th>
                         <th className={styles.UserNameHeader}>User</th>
-                        <th>Workload</th>
+                        <th>Current Workload</th>
                         <th>Assignment</th>
-                        {isBulkReAssignmentMode && <th>Re-assign User</th>}
+                        {isBulkReAssignmentMode && <th>Re-assign Workload</th>}
                       </tr>
                       {bulkAssignmentData?.availableOfficeUsers?.map((user, i) => {
                         return (
                           <tr key={user}>
                             <td>
-                              <input
-                                data-testid="bulkAssignmentUserCheckbox"
-                                type="checkbox"
-                                checked={!!selectedUsers[user.officeUserId]}
-                                onChange={() => handleCheckboxChange(user.officeUserId)}
-                              />
+                              {!isBulkReAssignmentMode && (
+                                <input
+                                  data-testid="bulkAssignmentUserCheckbox"
+                                  hidden={isBulkReAssignmentMode}
+                                  type="checkbox"
+                                  checked={!!selectedUsers[user.officeUserId] && selectedRadio !== user.officeUserId}
+                                  disabled={
+                                    selectedRadio === user.officeUserId ||
+                                    (isBulkReAssignmentMode && selectedRadio == null)
+                                  }
+                                  onChange={() => handleCheckboxChange(user.officeUserId)}
+                                />
+                              )}
                             </td>
                             <td>
-                              <p data-testid="bulkAssignmentUser" className={styles.officeUserFormattedName}>
-                                {userName(user)}
-                              </p>
+                              <p data-testid="bulkAssignmentUser">{userName(user)}</p>
                             </td>
                             <td className={styles.BulkAssignmentDataCenter}>
                               <p data-testid="bulkAssignmentUserWorkload">{user.workload || 0}</p>
@@ -376,8 +303,26 @@
                                 data-testid="assignment"
                                 min={0}
                                 value={values.userData[i]?.moveAssignments || 0}
-                                disabled={selectedRadio === user.officeUserId}
-                                onChange={(event) => handleAssignmentChange(event, user, i)}
+                                disabled={
+                                  selectedRadio === user.officeUserId ||
+                                  (isBulkReAssignmentMode && selectedRadio == null)
+                                }
+                                onChange={(event) => {
+                                  handleAssignmentChange(event, user, i);
+
+                                  const newUserAssignment = {
+                                    ID: user.officeUserId,
+                                    moveAssignments: event.target.value ? +event.target.value : 0,
+                                  };
+
+                                  const newUserData = [...values.userData];
+                                  newUserData[i] = newUserAssignment;
+
+                                  setValues({
+                                    ...values,
+                                    userData: newUserData,
+                                  });
+                                }}
                               />
                             </td>
                             {isBulkReAssignmentMode && (
@@ -445,7 +390,8 @@
                               onClick={handleEqualAssignClick}
                               type="button"
                               data-testid="modalEqualAssignButton"
-                              disabled={!Object.values(selectedUsers).some(Boolean) || isDisabled}
+                              hidden={isBulkReAssignmentMode}
+                              disabled={!Object.values(selectedUsers).some(Boolean)}
                             >
                               Equal Assign
                             </Button>
@@ -466,232 +412,6 @@
         </div>
       </Modal>
     </div>
-=======
-              if (!event.target.checked) {
-                setSelectedRadio(null);
-              }
-
-              // need to reset assignment entries between form mode changes
-              const newValues = { ...initialValues };
-              initialValues.userData.forEach((element) => {
-                newValues.userData.find((u) => u.ID === element.ID).moveAssignments = 0;
-              });
-              setValues({
-                ...values,
-                ...newValues,
-              });
-            };
-
-            const handleAssignClick = () => {
-              setIsError(false);
-              const totalMoves = bulkAssignmentData?.bulkAssignmentMoveIDs?.length;
-              const numUsers = Object.keys(selectedUsers).filter((id) => selectedUsers[id]).length;
-              const baseAssignments = Math.floor(totalMoves / numUsers);
-
-              let remainingMoves = totalMoves % numUsers;
-
-              const newValues = { ...values };
-
-              values.userData.forEach((officeUser) => {
-                if (selectedUsers[officeUser.ID]) {
-                  const moveAssignments = baseAssignments + (remainingMoves > 0 ? 1 : 0);
-                  remainingMoves = Math.max(remainingMoves - 1, 0);
-                  newValues.userData.find((u) => u.ID === officeUser.ID).moveAssignments = moveAssignments;
-                } else {
-                  newValues.userData.find((u) => u.ID === officeUser.ID).moveAssignments = 0;
-                }
-              });
-
-              setValues({
-                ...values,
-                userData: newValues.userData,
-              });
-            };
-
-            return (
-              <>
-                {isBulkReAssignmentEnabled && (
-                  <FormControlLabel
-                    control={
-                      <Switch
-                        data-testid="modalReAssignModeToggleSwitch"
-                        name="BulkAssignmentModeSwitch"
-                        onChange={handleAssignmentModeChange}
-                        inputProps={{ 'aria-label': 'BulkAssignmentModeSwitch' }}
-                        color="primary"
-                      />
-                    }
-                    label="Re-assignment"
-                  />
-                )}
-                <Form>
-                  <table>
-                    <tr>
-                      <th>
-                        {!isBulkReAssignmentMode && (
-                          <input
-                            data-testid="selectDeselectAllButton"
-                            hidden={isBulkReAssignmentMode}
-                            type="checkbox"
-                            checked={isAllSelected()}
-                            onChange={() => {
-                              const allSelected = Object.keys(selectedUsers).every((id) => selectedUsers[id]);
-                              const newSelectedUsers = {};
-
-                              bulkAssignmentData.availableOfficeUsers.forEach((user) => {
-                                newSelectedUsers[user.officeUserId] = !allSelected;
-                              });
-
-                              setSelectedUsers(newSelectedUsers);
-                            }}
-                          />
-                        )}
-                      </th>
-                      <th>User</th>
-                      <th>Current Workload</th>
-                      <th>Assignment</th>
-                      {isBulkReAssignmentMode && <th>Re-assign Workload</th>}
-                    </tr>
-                    {bulkAssignmentData?.availableOfficeUsers?.map((user, i) => {
-                      return (
-                        <tr key={user.officeUserId}>
-                          <td>
-                            {!isBulkReAssignmentMode && (
-                              <input
-                                data-testid="bulkAssignmentUserCheckbox"
-                                hidden={isBulkReAssignmentMode}
-                                type="checkbox"
-                                checked={!!selectedUsers[user.officeUserId] && selectedRadio !== user.officeUserId}
-                                disabled={
-                                  selectedRadio === user.officeUserId ||
-                                  (isBulkReAssignmentMode && selectedRadio == null)
-                                }
-                                onChange={() => handleCheckboxChange(user.officeUserId)}
-                              />
-                            )}
-                          </td>
-                          <td>
-                            <p data-testid="bulkAssignmentUser">{userName(user)}</p>
-                          </td>
-                          <td className={styles.BulkAssignmentDataCenter}>
-                            <p data-testid="bulkAssignmentUserWorkload">{user.workload || 0}</p>
-                          </td>
-                          <td className={styles.BulkAssignmentDataCenter}>
-                            <input
-                              className={styles.BulkAssignmentAssignment}
-                              type="number"
-                              name={`userData.${i}.moveAssignments`}
-                              id={user.officeUserId}
-                              data-testid="assignment"
-                              min={0}
-                              max={setMaxForEditBox(user.officeUserId)}
-                              value={values.userData[i]?.moveAssignments || 0}
-                              disabled={
-                                selectedRadio === user.officeUserId || (isBulkReAssignmentMode && selectedRadio == null)
-                              }
-                              onChange={(event) => {
-                                handleChange(event);
-
-                                const newUserAssignment = {
-                                  ID: user.officeUserId,
-                                  moveAssignments: event.target.value ? +event.target.value : 0,
-                                };
-
-                                const newUserData = [...values.userData];
-                                newUserData[i] = newUserAssignment;
-
-                                setValues({
-                                  ...values,
-                                  userData: newUserData,
-                                });
-                              }}
-                            />
-                          </td>
-                          {isBulkReAssignmentMode && (
-                            <td className={styles.BulkAssignmentDataCenter}>
-                              <input
-                                type="radio"
-                                name={`userData.${i}.moveReAssignment`}
-                                value={user.officeUserId}
-                                checked={selectedRadio === user.officeUserId}
-                                onChange={() => handleRadioChange(user.officeUserId)}
-                              />
-                            </td>
-                          )}
-                        </tr>
-                      );
-                    })}
-                  </table>
-                  {showCancelModal ? (
-                    <div className={styles.areYouSureSection}>
-                      <small className={styles.hint}>
-                        Any unsaved work will be lost. Are you sure you want to cancel?
-                      </small>
-                      <div className={styles.confirmButtons}>
-                        <Button
-                          className={styles.cancelNoButton}
-                          data-testid="cancelModalNo"
-                          onClick={() => setShowCancelModal(false)}
-                        >
-                          No
-                        </Button>
-                        <Button
-                          className={styles.cancelYesButton}
-                          data-testid="cancelModalYes"
-                          secondary
-                          onClick={onClose}
-                        >
-                          Discard Changes
-                        </Button>
-                      </div>
-                    </div>
-                  ) : (
-                    <ModalActions autofocus="true">
-                      <div className={styles.BulkAssignmentButtonsContainer}>
-                        <div className={styles.BulkAssignmentButtonsLeft}>
-                          <Button
-                            disabled={isSaveDisabled}
-                            data-focus="true"
-                            type="submit"
-                            data-testid="modalSubmitButton"
-                          >
-                            {submitText}
-                          </Button>
-                          <Button
-                            type="button"
-                            className={styles.button}
-                            unstyled
-                            onClick={() => setShowCancelModal(true)}
-                            data-testid="modalCancelButton"
-                          >
-                            {closeText}
-                          </Button>
-                        </div>
-                        <div>
-                          {!isBulkReAssignmentMode && (
-                            <Button
-                              onClick={handleAssignClick}
-                              type="button"
-                              data-testid="modalEqualAssignButton"
-                              hidden={isBulkReAssignmentMode}
-                              disabled={!Object.values(selectedUsers).some(Boolean)}
-                            >
-                              Equal Assign
-                            </Button>
-                          )}
-                        </div>
-                      </div>
-                    </ModalActions>
-                  )}
-                  {isError && <div className={styles.errorMessage}>{errorMessage}</div>}
-                </Form>
-              </>
-            );
-          }}
-        </Formik>
-      </div>
-    </Modal>
->>>>>>> e0787c07
   );
 };
 
