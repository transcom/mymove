import React, { useCallback, useEffect, useState } from 'react';
import PropTypes from 'prop-types';
import { Alert, Button } from '@trussworks/react-uswds';
import { Formik } from 'formik';
import { Switch, FormControlLabel } from '@material-ui/core';
import * as Yup from 'yup';

import styles from './BulkAssignmentModal.module.scss';

import { FEATURE_FLAG_KEYS } from 'shared/constants';
import { isBooleanFlagEnabled } from 'utils/featureFlags';
import Modal, { ModalTitle, ModalClose, ModalActions, connectModal } from 'components/Modal/Modal';
import { getBulkAssignmentData } from 'services/ghcApi';
import { milmoveLogger } from 'utils/milmoveLog';
import { userName } from 'utils/formatters';
import { Form } from 'components/form';

const initialValues = {
  userData: [],
  moveData: [],
};

<<<<<<< HEAD
export const BulkAssignmentModal = ({ onClose, onSubmit, title, submitText, closeText, queueType, selectedGbloc }) => {
=======
export const BulkAssignmentModal = ({ onClose, onSubmit, submitText, closeText, queueType }) => {
  const bulkAssignmentSwitchLabels = ['Bulk Assignment', 'Bulk Re-assignment'];
  const errorMessage = 'Cannot assign more moves than are available.';

>>>>>>> 735263e9
  const [isError, setIsError] = useState(false);
  const [isBulkReAssignmentMode, setIsBulkReAssignmentMode] = useState(false);
  const [bulkAssignmentData, setBulkAssignmentData] = useState(null);
  const [isDisabled, setIsDisabled] = useState(false);
  const [showCancelModal, setShowCancelModal] = useState(false);
  const [numberOfMoves, setNumberOfMoves] = useState(0);
  const [selectedUsers, setSelectedUsers] = useState({});
  const [selectedRadio, setSelectedRadio] = useState(null);
  const [isBulkReAssignmentEnabled, setIsBulkReAssignmentEnabled] = useState(false);

  useEffect(() => {
    const fetchFlag = async () => {
      setIsBulkReAssignmentEnabled(await isBooleanFlagEnabled(FEATURE_FLAG_KEYS.BULK_RE_ASSIGNMENT));
    };
    fetchFlag();
  }, []);

  const handleCheckboxChange = (userId) => {
    setSelectedUsers((prev) => ({
      ...prev,
      [userId]: !prev[userId],
    }));
  };

  const isAllSelected = () => {
    return Object.keys(selectedUsers).every((id) => selectedUsers[id]);
  };

  const isFormUnchanged = (values) => {
    return values.userData.every((user) => user.moveAssignments === 0);
  };

  const initUserData = (availableOfficeUsers) => {
    const officeUsers = [];
    const selectedOfficeUsers = {};
    availableOfficeUsers.forEach((user) => {
      const newUserAssignment = {
        ID: user.officeUserId,
        moveAssignments: 0,
      };
      officeUsers.push(newUserAssignment);
      selectedOfficeUsers[user.officeUserId] = true;
    });
    setSelectedUsers(selectedOfficeUsers);
    initialValues.userData = officeUsers;
  };

  const fetchData = useCallback(async () => {
    try {
      const data = await getBulkAssignmentData(queueType, selectedGbloc);
      setBulkAssignmentData(data);
      initUserData(data?.availableOfficeUsers);
      if (!data.bulkAssignmentMoveIDs) {
        setIsDisabled(true);
        setNumberOfMoves(0);
      } else {
        setNumberOfMoves(data.bulkAssignmentMoveIDs.length);
        setIsDisabled(false);
      }
    } catch (err) {
      milmoveLogger.error('Error fetching bulk assignment data:', err);
    }
  }, [queueType, selectedGbloc]);

  useEffect(() => {
    fetchData();
  }, [fetchData]);

  initialValues.moveData = bulkAssignmentData?.bulkAssignmentMoveIDs;

  const validationSchema = Yup.object().shape({
    assignment: Yup.number().min(0).typeError('Assignment must be a number'),
  });

  // helper to set all checkboxes to a given value
  const setAllCheckboxes = (value) => {
    if (bulkAssignmentData?.availableOfficeUsers) {
      const newSelectedUsers = {};
      bulkAssignmentData.availableOfficeUsers.forEach((user) => {
        newSelectedUsers[user.officeUserId] = value;
      });
      setSelectedUsers(newSelectedUsers);
    }
  };

  // define cancel click behavior
  const handleCancelClick = (values) => () => {
    if (!isFormUnchanged(values)) {
      setShowCancelModal(true);
    } else {
      onClose();
    }
  };

  return (
    <div>
      <Modal className={styles.BulkModal}>
        <div className={styles.BulkAssignmentTable}>
          <Formik
            onSubmit={(values) => {
              const totalAssignment = values?.userData?.reduce((sum, item) => sum + item.moveAssignments, 0);
              const totalAssignedMovesGreaterThanMovesAvailableReassignment = totalAssignment > numberOfMoves;
              if (totalAssignedMovesGreaterThanMovesAvailableReassignment) {
                setIsError(true);
                return;
              }
              if (totalAssignment === 0) {
                onClose();
                return;
              }
              const bulkAssignmentSavePayload = {
                moveData: values.moveData,
                userData: values.userData.filter((user) => user.moveAssignments > 0),
              };
              onSubmit({ bulkAssignmentSavePayload });
              onClose();
            }}
            validationSchema={validationSchema}
            initialValues={initialValues}
          >
            {({ handleChange, setValues, values }) => {
              const handleRadioChange = (index) => {
                // to avoid confusion between current and previous selections
                const newSelection = index;
                setSelectedRadio(newSelection);

                if (isBulkReAssignmentMode) {
                  const reAssignableMoves = bulkAssignmentData.availableOfficeUsers.find(
                    (user) => user.officeUserId === newSelection,
                  ).workload;
                  setNumberOfMoves(reAssignableMoves);

                  // need to reset assignment entries between re-assignment changes
                  const newValues = { ...initialValues };
                  newValues.userData.forEach((element) => {
                    newValues.userData.find((u) => u.ID === element.ID).moveAssignments = 0;
                  });
                  setValues({
                    ...values,
                    ...newValues,
                  });
                }
              };
              const handleAssignmentChange = (event, user, i) => {
                handleChange(event);
                setIsError(false);

                const newUserAssignment = {
                  ID: user.officeUserId,
                  moveAssignments: event.target.value ? +event.target.value : 0,
                };

                const newUserData = [...values.userData];
                newUserData[i] = newUserAssignment;

                setValues({
                  ...values,
                  userData: newUserData,
                });
              };

              const handleAssignmentModeChange = (event) => {
                setIsBulkReAssignmentMode(event.target.checked);
                if ((event.target.checked && selectedRadio == null) || !bulkAssignmentData?.bulkAssignmentMoveIDs) {
                  setNumberOfMoves(0);
                  setAllCheckboxes(true);
                } else {
                  setNumberOfMoves(bulkAssignmentData.bulkAssignmentMoveIDs.length);
                  setAllCheckboxes(true);
                }

                if (!event.target.checked) {
                  setSelectedRadio(null);
                }

                // reset assignment entries between form mode changes
                const newValues = { ...initialValues };
                newValues.userData.forEach((element) => {
                  const userEntry = newValues.userData.find((u) => u.ID === element.ID);
                  if (userEntry) {
                    userEntry.moveAssignments = 0;
                  }
                });
                setValues({
                  ...values,
                  ...newValues,
                });
              };

              const handleEqualAssignClick = () => {
                const totalMoves = bulkAssignmentData?.bulkAssignmentMoveIDs?.length;
                const numUsers = Object.keys(selectedUsers).filter((id) => selectedUsers[id]).length;
                const baseAssignments = Math.floor(totalMoves / numUsers);
                let remainingMoves = totalMoves % numUsers;

                const newValues = { ...values };

                values.userData.forEach((officeUser) => {
                  if (selectedUsers[officeUser.ID]) {
                    const moveAssignments = baseAssignments + (remainingMoves > 0 ? 1 : 0);
                    remainingMoves = Math.max(remainingMoves - 1, 0);
                    newValues.userData.find((u) => u.ID === officeUser.ID).moveAssignments = moveAssignments;
                  } else {
                    newValues.userData.find((u) => u.ID === officeUser.ID).moveAssignments = 0;
                  }
                });
                setValues({
                  ...values,
                  ...newValues,
                });
              };

              return (
                <>
                  {!showCancelModal && <ModalClose handleClick={handleCancelClick(values)} />}
                  <ModalTitle>
                    <h3 data-testid="modalTitleHeader">
                      {isBulkReAssignmentMode ? bulkAssignmentSwitchLabels[1] : bulkAssignmentSwitchLabels[0]} (
                      {numberOfMoves})
                    </h3>
                  </ModalTitle>
                  {isBulkReAssignmentEnabled && (
                    <FormControlLabel
                      control={
                        <Switch
                          data-testid="modalReAssignModeToggleSwitch"
                          name="BulkAssignmentModeSwitch"
                          onChange={handleAssignmentModeChange}
                          inputProps={{ 'aria-label': 'BulkAssignmentModeSwitch' }}
                          color="primary"
                        />
                      }
                      label="Re-assignment"
                    />
                  )}
                  <Form>
                    <table>
                      <thead>
                        <tr>
                          <th>
                            <input
                              data-testid="selectDeselectAllButton"
                              hidden={isBulkReAssignmentMode}
                              type="checkbox"
                              checked={isAllSelected()}
                              onChange={() => {
                                const allSelected = isAllSelected();
                                if (bulkAssignmentData?.availableOfficeUsers) {
                                  const newSelectedUsers = {};
                                  bulkAssignmentData.availableOfficeUsers.forEach((user) => {
                                    newSelectedUsers[user.officeUserId] = !allSelected;
                                  });
                                  setSelectedUsers(newSelectedUsers);
                                }
                              }}
                            />
                          </th>
                          <th>User</th>
                          <th>Current Workload</th>
                          <th>Assignment</th>
                          {isBulkReAssignmentMode && <th>Re-assign Workload</th>}
                        </tr>
                      </thead>
                      <tbody>
                        {bulkAssignmentData?.availableOfficeUsers?.map((user, i) => (
                          <tr key={user.officeUserId}>
                            <td>
                              <input
                                data-testid="bulkAssignmentUserCheckbox"
                                hidden={isBulkReAssignmentMode}
                                type="checkbox"
                                checked={selectedUsers[user.officeUserId] && selectedRadio !== user.officeUserId}
                                disabled={
                                  selectedRadio === user.officeUserId ||
                                  (isBulkReAssignmentMode && selectedRadio == null)
                                }
                                onChange={() => handleCheckboxChange(user.officeUserId)}
                              />
                            </td>
                            <td>
                              <p data-testid="bulkAssignmentUser">{userName(user)}</p>
                            </td>
                            <td className={styles.BulkAssignmentDataCenter}>
                              <p data-testid="bulkAssignmentUserWorkload">{user.workload || 0}</p>
                            </td>
                            <td className={styles.BulkAssignmentDataCenter}>
                              <input
                                className={styles.BulkAssignmentAssignment}
                                type="number"
                                name={`userData.${i}.moveAssignments`}
                                id={user.officeUserId}
                                data-testid="assignment"
                                min={0}
                                value={values.userData[i]?.moveAssignments.toString() || 0}
                                disabled={
                                  selectedRadio === user.officeUserId ||
                                  (isBulkReAssignmentMode && selectedRadio == null)
                                }
                                onChange={(event) => handleAssignmentChange(event, user, i)}
                              />
                            </td>
                            {isBulkReAssignmentMode && (
                              <td className={styles.BulkAssignmentDataCenter}>
                                <input
                                  type="radio"
                                  name={`userData.${i}.moveReAssignment`}
                                  value={user.officeUserId}
                                  checked={selectedRadio === user.officeUserId}
                                  onChange={() => handleRadioChange(user.officeUserId)}
                                />
                              </td>
                            )}
                          </tr>
                        ))}
                      </tbody>
                    </table>
                    {showCancelModal ? (
                      <div className={styles.areYouSureSection}>
                        <small className={styles.hint}>
                          Any unsaved work will be lost. Are you sure you want to cancel?
                        </small>
                        <div className={styles.confirmButtons}>
                          <Button
                            className={styles.cancelNoButton}
                            data-testid="cancelModalNo"
                            onClick={() => setShowCancelModal(false)}
                          >
                            No
                          </Button>
                          <Button
                            className={styles.cancelYesButton}
                            data-testid="cancelModalYes"
                            secondary
                            onClick={onClose}
                          >
                            Discard Changes
                          </Button>
                        </div>
                      </div>
                    ) : (
                      <ModalActions autofocus="true">
                        <div className={styles.BulkAssignmentButtonsContainer}>
                          <div className={styles.BulkAssignmentButtonsLeft}>
                            <Button
                              disabled={isDisabled || isFormUnchanged(values)}
                              data-focus="true"
                              type="submit"
                              data-testid="modalSubmitButton"
                            >
                              {submitText}
                            </Button>
                            <Button
                              type="button"
                              className={styles.button}
                              unstyled
                              onClick={handleCancelClick(values)}
                              data-testid="modalCancelButton"
                            >
                              {closeText}
                            </Button>
                          </div>
                          <div>
                            <Button
                              onClick={handleEqualAssignClick}
                              type="button"
                              data-testid="modalEqualAssignButton"
                              hidden={isBulkReAssignmentMode}
                              disabled={!Object.values(selectedUsers).some(Boolean)}
                            >
                              Equal Assign
                            </Button>
                          </div>
                        </div>
                      </ModalActions>
                    )}
                    {isError && (
                      <Alert type="error" headingLevel="h4" slim>
                        {errorMessage}
                      </Alert>
                    )}
                  </Form>
                </>
              );
            }}
          </Formik>
        </div>
      </Modal>
    </div>
  );
};

BulkAssignmentModal.propTypes = {
  onClose: PropTypes.func.isRequired,
  onSubmit: PropTypes.func.isRequired,
  submitText: PropTypes.string,
  closeText: PropTypes.string,
};

BulkAssignmentModal.defaultProps = {
  submitText: 'Save',
  closeText: 'Cancel',
};

BulkAssignmentModal.displayName = 'BulkAssignmentModal';

export default connectModal(BulkAssignmentModal);<|MERGE_RESOLUTION|>--- conflicted
+++ resolved
@@ -20,14 +20,10 @@
   moveData: [],
 };
 
-<<<<<<< HEAD
-export const BulkAssignmentModal = ({ onClose, onSubmit, title, submitText, closeText, queueType, selectedGbloc }) => {
-=======
-export const BulkAssignmentModal = ({ onClose, onSubmit, submitText, closeText, queueType }) => {
+export const BulkAssignmentModal = ({ onClose, onSubmit, submitText, closeText, queueType, selectedGbloc }) => {
   const bulkAssignmentSwitchLabels = ['Bulk Assignment', 'Bulk Re-assignment'];
   const errorMessage = 'Cannot assign more moves than are available.';
 
->>>>>>> 735263e9
   const [isError, setIsError] = useState(false);
   const [isBulkReAssignmentMode, setIsBulkReAssignmentMode] = useState(false);
   const [bulkAssignmentData, setBulkAssignmentData] = useState(null);
