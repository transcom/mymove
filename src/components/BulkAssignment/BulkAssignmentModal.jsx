--- conflicted
+++ resolved
@@ -53,7 +53,6 @@
     return selectedIds.length > 0 && selectedIds.every((id) => selectedUsers[id]);
   };
 
-<<<<<<< HEAD
   const isFormUnchanged = (values) => {
     return values.userData.every((user) => user.moveAssignments === 0);
   };
@@ -64,8 +63,6 @@
     else setShowCancelModal(true);
   };
 
-=======
->>>>>>> 8c05d7f7
   const initUserData = (availableOfficeUsers) => {
     const officeUsers = [];
     const selectedOfficeUsers = {};
@@ -110,7 +107,6 @@
   });
 
   return (
-<<<<<<< HEAD
     <div>
       <Modal className={styles.BulkModal}>
         <div className={styles.BulkAssignmentTable}>
@@ -122,69 +118,6 @@
               if (totalAssignedMovesGreaterThanMovesAvailableReassignment) {
                 setIsError(true);
                 return;
-=======
-    <Modal className={styles.BulkModal}>
-      {!showCancelModal && <ModalClose handleClick={() => setShowCancelModal(true)} />}
-      <ModalTitle>
-        <h3 data-testid="modalTitleHeader">
-          {isBulkReAssignmentMode ? bulkAssignmentSwitchLabels[1] : bulkAssignmentSwitchLabels[0]} ({numberOfMoves})
-        </h3>
-      </ModalTitle>
-      <div className={styles.BulkAssignmentTable}>
-        <Formik
-          onSubmit={(values) => {
-            const totalAssignment = values?.userData?.reduce((sum, item) => sum + item.moveAssignments, 0);
-            const totalAssignedMovesGreaterThanMovesAvailableReassignment = totalAssignment > numberOfMoves;
-            if (totalAssignedMovesGreaterThanMovesAvailableReassignment) {
-              setIsError(true);
-              return;
-            }
-
-            const bulkAssignmentSavePayload = values;
-            onSubmit({ bulkAssignmentSavePayload });
-            onClose();
-          }}
-          validationSchema={validationSchema}
-          initialValues={initialValues}
-        >
-          {({ handleChange, setValues, values }) => {
-            const handleRadioChange = (index) => {
-              // to avoid confusion between current and previous selections
-              const newSelection = index;
-              setSelectedRadio(newSelection);
-
-              setSelectedUsers((prev) => ({
-                ...prev,
-                [newSelection]: false,
-              }));
-
-              if (isBulkReAssignmentMode) {
-                const reAssignableMoves = bulkAssignmentData.availableOfficeUsers.find(
-                  (user) => user.officeUserId === newSelection,
-                ).workload;
-                setNumberOfMoves(reAssignableMoves);
-
-                // need to reset assignment entries between re-assignment changes
-                const newValues = { ...values };
-                newValues.userData.find((u) => u.ID === newSelection).moveAssignments = 0;
-                setValues({
-                  ...values,
-                  ...newValues,
-                });
-              }
-            };
-            const handleAssignmentModeChange = (event) => {
-              setIsBulkReAssignmentMode(event.target.checked);
-              if (event.target.checked && selectedRadio != null) {
-                const reAssignableMoves = bulkAssignmentData.availableOfficeUsers.find(
-                  (user) => user.officeUserId === selectedRadio,
-                ).workload;
-                setNumberOfMoves(reAssignableMoves);
-              } else if (event.target.checked && selectedRadio == null) {
-                setNumberOfMoves(0);
-              } else {
-                setNumberOfMoves(bulkAssignmentData.bulkAssignmentMoveIDs.length);
->>>>>>> 8c05d7f7
               }
               if (totalAssignment === 0) {
                 onClose();
@@ -202,6 +135,31 @@
             initialValues={initialValues}
           >
             {({ handleChange, setValues, values }) => {
+              const handleRadioChange = (index) => {
+                // to avoid confusion between current and previous selections
+                const newSelection = index;
+                setSelectedRadio(newSelection);
+
+                setSelectedUsers((prev) => ({
+                  ...prev,
+                  [newSelection]: false,
+                }));
+
+                if (isBulkReAssignmentMode) {
+                  const reAssignableMoves = bulkAssignmentData.availableOfficeUsers.find(
+                    (user) => user.officeUserId === newSelection,
+                  ).workload;
+                  setNumberOfMoves(reAssignableMoves);
+
+                  // need to reset assignment entries between re-assignment changes
+                  const newValues = { ...values };
+                  newValues.userData.find((u) => u.ID === newSelection).moveAssignments = 0;
+                  setValues({
+                    ...values,
+                    ...newValues,
+                  });
+                }
+              };
               const handleAssignmentChange = (event, user, i) => {
                 handleChange(event);
                 setIsError(false);
@@ -299,7 +257,6 @@
                         <th>
                           {!isBulkReAssignmentMode && (
                             <input
-<<<<<<< HEAD
                               data-testid="selectDeselectAllButton"
                               hidden={isBulkReAssignmentMode}
                               type="checkbox"
@@ -310,32 +267,6 @@
 
                                 bulkAssignmentData.availableOfficeUsers.forEach((user) => {
                                   newSelectedUsers[user.officeUserId] = !allSelected;
-=======
-                              className={styles.BulkAssignmentAssignment}
-                              type="number"
-                              name={`userData.${i}.moveAssignments`}
-                              id={user.officeUserId}
-                              data-testid="assignment"
-                              min={0}
-                              value={values.userData[i]?.moveAssignments || 0}
-                              disabled={
-                                selectedRadio === user.officeUserId || (isBulkReAssignmentMode && selectedRadio == null)
-                              }
-                              onChange={(event) => {
-                                handleChange(event);
-
-                                const newUserAssignment = {
-                                  ID: user.officeUserId,
-                                  moveAssignments: event.target.value ? +event.target.value : 0,
-                                };
-
-                                const newUserData = [...values.userData];
-                                newUserData[i] = newUserAssignment;
-
-                                setValues({
-                                  ...values,
-                                  userData: newUserData,
->>>>>>> 8c05d7f7
                                 });
 
                                 setSelectedUsers(newSelectedUsers);
