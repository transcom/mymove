import React, { useCallback, useEffect, useState } from 'react';
import PropTypes from 'prop-types';
import { Alert, Button } from '@trussworks/react-uswds';
import { Formik } from 'formik';
import { Switch, FormControlLabel } from '@material-ui/core';
import * as Yup from 'yup';

import styles from './BulkAssignmentModal.module.scss';

import { FEATURE_FLAG_KEYS } from 'shared/constants';
import { isBooleanFlagEnabled } from 'utils/featureFlags';
import Modal, { ModalTitle, ModalClose, ModalActions, connectModal } from 'components/Modal/Modal';
import { getBulkAssignmentData } from 'services/ghcApi';
import { milmoveLogger } from 'utils/milmoveLog';
import { userName } from 'utils/formatters';
import { Form } from 'components/form';

const initialValues = {
  userData: [],
  moveData: [],
};

export const BulkAssignmentModal = ({ onClose, onSubmit, submitText, closeText, queueType }) => {
  const bulkAssignmentSwitchLabels = ['Bulk Assignment', 'Bulk Re-assignment'];
  const errorMessage = 'Cannot assign more moves than are available.';

  const [isError, setIsError] = useState(false);
  const [isBulkReAssignmentMode, setIsBulkReAssignmentMode] = useState(false);
  const [bulkAssignmentData, setBulkAssignmentData] = useState(null);
  const [isDisabled, setIsDisabled] = useState(false);
  const [showCancelModal, setShowCancelModal] = useState(false);
  const [numberOfMoves, setNumberOfMoves] = useState(0);
  const [selectedUsers, setSelectedUsers] = useState({});
  const [selectedRadio, setSelectedRadio] = useState(null);
  const [isBulkReAssignmentEnabled, setIsBulkReAssignmentEnabled] = useState(false);

  useEffect(() => {
    const fetchFlag = async () => {
      setIsBulkReAssignmentEnabled(await isBooleanFlagEnabled(FEATURE_FLAG_KEYS.BULK_RE_ASSIGNMENT));
    };
    fetchFlag();
  }, []);

  const handleCheckboxChange = (userId) => {
    setSelectedUsers((prev) => ({
      ...prev,
      [userId]: !prev[userId],
    }));
  };

  const isAllSelected = () => {
    return Object.keys(selectedUsers).every((id) => selectedUsers[id]);
  };

  const isFormUnchanged = (values) => {
    return values.userData.every((user) => user.moveAssignments === 0);
  };

  const initUserData = (availableOfficeUsers) => {
    const officeUsers = [];
    const selectedOfficeUsers = {};
    availableOfficeUsers.forEach((user) => {
      const newUserAssignment = {
        ID: user.officeUserId,
        moveAssignments: 0,
      };
      officeUsers.push(newUserAssignment);
      selectedOfficeUsers[user.officeUserId] = true;
    });
    setSelectedUsers(selectedOfficeUsers);
    initialValues.userData = officeUsers;
  };

  const fetchData = useCallback(async () => {
    try {
      const data = await getBulkAssignmentData(queueType);
      setBulkAssignmentData(data);
      initUserData(data?.availableOfficeUsers);
      if (!data.bulkAssignmentMoveIDs) {
        setIsDisabled(true);
        setNumberOfMoves(0);
      } else {
        setNumberOfMoves(data.bulkAssignmentMoveIDs.length);
        setIsDisabled(false);
      }
    } catch (err) {
      milmoveLogger.error('Error fetching bulk assignment data:', err);
    }
  }, [queueType]);

  useEffect(() => {
    fetchData();
  }, [fetchData]);

  initialValues.moveData = bulkAssignmentData?.bulkAssignmentMoveIDs;

  const validationSchema = Yup.object().shape({
    assignment: Yup.number().min(0).typeError('Assignment must be a number'),
  });

  // helper to set all checkboxes to a given value
  const setAllCheckboxes = (value) => {
    if (bulkAssignmentData?.availableOfficeUsers) {
      const newSelectedUsers = {};
      bulkAssignmentData.availableOfficeUsers.forEach((user) => {
        newSelectedUsers[user.officeUserId] = value;
      });
      setSelectedUsers(newSelectedUsers);
    }
  };

  // define cancel click behavior
  const handleCancelClick = (values) => () => {
    if (!isFormUnchanged(values)) {
      setShowCancelModal(true);
    } else {
      onClose();
    }
  };

  return (
    <div>
      <Modal className={styles.BulkModal} onClose={onClose}>
        <div className={styles.BulkAssignmentTable}>
          <Formik
            onSubmit={(values) => {
              const totalAssignment = values?.userData?.reduce((sum, item) => sum + item.moveAssignments, 0);
              const totalAssignedMovesGreaterThanMovesAvailableReassignment = totalAssignment > numberOfMoves;
              if (totalAssignedMovesGreaterThanMovesAvailableReassignment) {
                setIsError(true);
                return;
              }
              if (totalAssignment === 0) {
                onClose();
                return;
              }
              const bulkAssignmentSavePayload = {
                moveData: values.moveData,
                userData: values.userData.filter((user) => user.moveAssignments > 0),
              };
              onSubmit({ bulkAssignmentSavePayload });
              onClose();
            }}
            validationSchema={validationSchema}
            initialValues={initialValues}
          >
            {({ handleChange, setValues, values }) => {
              const handleRadioChange = (index) => {
                // to avoid confusion between current and previous selections
                const newSelection = index;
                setSelectedRadio(newSelection);

                if (isBulkReAssignmentMode) {
                  const reAssignableMoves = bulkAssignmentData.availableOfficeUsers.find(
                    (user) => user.officeUserId === newSelection,
                  ).workload;
                  setNumberOfMoves(reAssignableMoves);

                  // need to reset assignment entries between re-assignment changes
                  const newValues = { ...initialValues };
                  newValues.userData.forEach((element) => {
                    newValues.userData.find((u) => u.ID === element.ID).moveAssignments = 0;
                  });
                  setValues({
                    ...values,
                    ...newValues,
                  });
                }
              };
              const handleAssignmentChange = (event, user, i) => {
                handleChange(event);
                setIsError(false);

                const newUserAssignment = {
                  ID: user.officeUserId,
                  moveAssignments: event.target.value ? +event.target.value : 0,
                };

                const newUserData = [...values.userData];
                newUserData[i] = newUserAssignment;

                setValues({
                  ...values,
                  userData: newUserData,
                });
              };

              const handleAssignmentModeChange = (event) => {
                setIsBulkReAssignmentMode(event.target.checked);
                if ((event.target.checked && selectedRadio == null) || !bulkAssignmentData?.bulkAssignmentMoveIDs) {
                  setNumberOfMoves(0);
                  setAllCheckboxes(true);
                } else {
                  setNumberOfMoves(bulkAssignmentData.bulkAssignmentMoveIDs.length);
                  setAllCheckboxes(true);
                }

                if (!event.target.checked) {
                  setSelectedRadio(null);
                }

                // reset assignment entries between form mode changes
                const newValues = { ...initialValues };
                newValues.userData.forEach((element) => {
                  const userEntry = newValues.userData.find((u) => u.ID === element.ID);
                  if (userEntry) {
                    userEntry.moveAssignments = 0;
                  }
                });
                setValues({
                  ...values,
                  ...newValues,
                });
              };

              const handleEqualAssignClick = () => {
                const totalMoves = bulkAssignmentData?.bulkAssignmentMoveIDs?.length;
                const numUsers = Object.keys(selectedUsers).filter((id) => selectedUsers[id]).length;
                const baseAssignments = Math.floor(totalMoves / numUsers);
                let remainingMoves = totalMoves % numUsers;

                const newValues = { ...values };

                values.userData.forEach((officeUser) => {
                  if (selectedUsers[officeUser.ID]) {
                    const moveAssignments = baseAssignments + (remainingMoves > 0 ? 1 : 0);
                    remainingMoves = Math.max(remainingMoves - 1, 0);
                    newValues.userData.find((u) => u.ID === officeUser.ID).moveAssignments = moveAssignments;
                  } else {
                    newValues.userData.find((u) => u.ID === officeUser.ID).moveAssignments = 0;
                  }
                });
                setValues({
                  ...values,
                  ...newValues,
                });
              };

              return (
                <>
                  {!showCancelModal && <ModalClose handleClick={handleCancelClick(values)} />}
                  <ModalTitle>
                    <h3 data-testid="modalTitleHeader">
                      {isBulkReAssignmentMode ? bulkAssignmentSwitchLabels[1] : bulkAssignmentSwitchLabels[0]} (
                      {numberOfMoves})
                    </h3>
                  </ModalTitle>
                  {isBulkReAssignmentEnabled && (
                    <FormControlLabel
                      control={
                        <Switch
                          data-testid="modalReAssignModeToggleSwitch"
                          name="BulkAssignmentModeSwitch"
                          onChange={handleAssignmentModeChange}
                          inputProps={{ 'aria-label': 'BulkAssignmentModeSwitch' }}
                          color="primary"
                        />
                      }
                      label="Re-assignment"
                    />
                  )}
                  <Form>
                    <table>
                      <thead>
                        <tr>
                          <th>
                            <input
                              data-testid="selectDeselectAllButton"
                              hidden={isBulkReAssignmentMode}
                              type="checkbox"
                              checked={isAllSelected()}
                              onChange={() => {
                                const allSelected = isAllSelected();
                                if (bulkAssignmentData?.availableOfficeUsers) {
                                  const newSelectedUsers = {};
                                  bulkAssignmentData.availableOfficeUsers.forEach((user) => {
                                    newSelectedUsers[user.officeUserId] = !allSelected;
                                  });
                                  setSelectedUsers(newSelectedUsers);
                                }
                              }}
                            />
                          </th>
                          <th>User</th>
                          <th>Current Workload</th>
                          <th>Assignment</th>
                          {isBulkReAssignmentMode && <th>Re-assign Workload</th>}
                        </tr>
                      </thead>
                      <tbody>
                        {bulkAssignmentData?.availableOfficeUsers?.map((user, i) => (
                          <tr key={user.officeUserId}>
                            <td>
                              <input
                                data-testid="bulkAssignmentUserCheckbox"
                                hidden={isBulkReAssignmentMode}
                                type="checkbox"
                                checked={selectedUsers[user.officeUserId] && selectedRadio !== user.officeUserId}
                                disabled={
                                  selectedRadio === user.officeUserId ||
                                  (isBulkReAssignmentMode && selectedRadio == null)
                                }
                                onChange={() => handleCheckboxChange(user.officeUserId)}
                              />
                            </td>
                            <td>
                              <p data-testid="bulkAssignmentUser">{userName(user)}</p>
                            </td>
                            <td className={styles.BulkAssignmentDataCenter}>
                              <p data-testid="bulkAssignmentUserWorkload">{user.workload || 0}</p>
                            </td>
                            <td className={styles.BulkAssignmentDataCenter}>
                              <input
                                className={styles.BulkAssignmentAssignment}
                                type="number"
                                name={`userData.${i}.moveAssignments`}
                                id={user.officeUserId}
                                data-testid="assignment"
                                min={0}
                                value={values.userData[i]?.moveAssignments.toString() || 0}
                                disabled={
                                  selectedRadio === user.officeUserId ||
                                  (isBulkReAssignmentMode && selectedRadio == null)
                                }
                                onChange={(event) => handleAssignmentChange(event, user, i)}
                              />
                            </td>
                            {isBulkReAssignmentMode && (
                              <td className={styles.BulkAssignmentDataCenter}>
                                <input
                                  type="radio"
                                  name={`userData.${i}.moveReAssignment`}
                                  value={user.officeUserId}
                                  checked={selectedRadio === user.officeUserId}
                                  onChange={() => handleRadioChange(user.officeUserId)}
                                />
                              </td>
                            )}
                          </tr>
                        ))}
                      </tbody>
                    </table>
                    {showCancelModal ? (
                      <div className={styles.areYouSureSection}>
                        <small className={styles.hint}>
                          Any unsaved work will be lost. Are you sure you want to cancel?
                        </small>
                        <div className={styles.confirmButtons}>
                          <Button
                            className={styles.cancelNoButton}
                            data-testid="cancelModalNo"
                            onClick={() => setShowCancelModal(false)}
                          >
                            No
                          </Button>
                          <Button
                            className={styles.cancelYesButton}
                            data-testid="cancelModalYes"
                            secondary
                            onClick={onClose}
                          >
                            Discard Changes
                          </Button>
                        </div>
                      </div>
                    ) : (
                      <ModalActions>
                        <div className={styles.BulkAssignmentButtonsContainer}>
                          <div className={styles.BulkAssignmentButtonsLeft}>
                            <Button
                              onClick={handleEqualAssignClick}
                              type="button"
                              outline
                              data-testid="modalEqualAssignButton"
                              disabled={!Object.values(selectedUsers).some(Boolean) || isDisabled}
                            >
                              Equal Assign
                            </Button>
                          </div>
                          <div>
                            <Button
                              type="button"
                              className={styles.button}
                              outline
                              onClick={handleCancelClick(values)}
                              data-testid="modalCancelButton"
                            >
                              {closeText}
                            </Button>
                            <Button
<<<<<<< HEAD
                              disabled={isDisabled || isFormUnchanged(values)}
                              data-focus="true"
                              type="submit"
                              data-testid="modalSubmitButton"
=======
                              onClick={handleEqualAssignClick}
                              type="button"
                              data-testid="modalEqualAssignButton"
                              hidden={isBulkReAssignmentMode}
                              disabled={!Object.values(selectedUsers).some(Boolean)}
>>>>>>> 38f626fa
                            >
                              {submitText}
                            </Button>
                          </div>
                        </div>
                      </ModalActions>
                    )}
                    {isError && (
                      <Alert type="error" headingLevel="h4" slim>
                        {errorMessage}
                      </Alert>
                    )}
                  </Form>
                </>
              );
            }}
          </Formik>
        </div>
      </Modal>
    </div>
  );
};

BulkAssignmentModal.propTypes = {
  onClose: PropTypes.func.isRequired,
  onSubmit: PropTypes.func.isRequired,
  submitText: PropTypes.string,
  closeText: PropTypes.string,
};

BulkAssignmentModal.defaultProps = {
  submitText: 'Save',
  closeText: 'Cancel',
};

BulkAssignmentModal.displayName = 'BulkAssignmentModal';

export default connectModal(BulkAssignmentModal);<|MERGE_RESOLUTION|>--- conflicted
+++ resolved
@@ -388,18 +388,10 @@
                               {closeText}
                             </Button>
                             <Button
-<<<<<<< HEAD
                               disabled={isDisabled || isFormUnchanged(values)}
                               data-focus="true"
                               type="submit"
                               data-testid="modalSubmitButton"
-=======
-                              onClick={handleEqualAssignClick}
-                              type="button"
-                              data-testid="modalEqualAssignButton"
-                              hidden={isBulkReAssignmentMode}
-                              disabled={!Object.values(selectedUsers).some(Boolean)}
->>>>>>> 38f626fa
                             >
                               {submitText}
                             </Button>
