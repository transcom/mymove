import React, { useCallback, useEffect, useState } from 'react';
import PropTypes from 'prop-types';
import { Button } from '@trussworks/react-uswds';

import styles from './BulkAssignmentModal.module.scss';

import Modal, { ModalTitle, ModalClose, ModalActions, connectModal } from 'components/Modal/Modal';
import { getBulkAssignmentData } from 'services/ghcApi';
import { milmoveLogger } from 'utils/milmoveLog';
import { userName } from 'utils/formatters';

export const BulkAssignmentModal = ({ onClose, onSubmit, title, submitText, closeText, queueType }) => {
  const [bulkAssignmentData, setBulkAssignmentData] = useState(null);
  const [isDisabled, setIsDisabled] = useState(false);
  const [numberOfMoves, setNumberOfMoves] = useState(0);
  const [showCancelModal, setShowCancelModal] = useState(false);
  const fetchData = useCallback(async () => {
    try {
      const data = await getBulkAssignmentData(queueType);
      setBulkAssignmentData(data);

      if (!data.bulkAssignmentMoveIDs) {
        setIsDisabled(true);
        setNumberOfMoves(0);
      } else {
        setNumberOfMoves(data.bulkAssignmentMoveIDs.length);
      }
    } catch (err) {
      milmoveLogger.error('Error fetching bulk assignment data:', err);
    }
  }, [queueType]);

  useEffect(() => {
    fetchData();
  }, [fetchData]);

  return (
    <div>
      <Modal className={styles.BulkModal}>
        <ModalClose handleClick={() => setShowCancelModal(true)} />
        <ModalTitle>
          <h3>
            {title} ({numberOfMoves})
          </h3>
        </ModalTitle>
        <div className={styles.BulkAssignmentTable}>
          <table>
            <tr>
              <th>User</th>
              <th>Workload</th>
              <th>Assignment</th>
            </tr>
            {bulkAssignmentData?.availableOfficeUsers?.map((user) => {
              return (
                <tr key={user}>
                  <td>
                    <p data-testid="bulkAssignmentUser">{userName(user)}</p>
                  </td>
                  <td className={styles.BulkAssignmentDataCenter}>
                    <p data-testid="bulkAssignmentUserWorkload">{user.workload || 0}</p>
                  </td>
                  <td className={styles.BulkAssignmentDataCenter}>
                    <input className={styles.BulkAssignmentAssignment} type="number" min="0" />
                  </td>
                </tr>
              );
            })}
          </table>
        </div>
        {showCancelModal ? (
          <div className={styles.areYouSureSection}>
            <small className={styles.hint}>Any unsaved work will be lost. Are you sure you want to cancel?</small>
            <div className={styles.confirmButtons}>
              <Button
                className={styles.cancelNoButton}
                data-testid="cancelModalNo"
                onClick={() => setShowCancelModal(false)}
              >
                No
              </Button>
<<<<<<< HEAD
              <Button className={styles.smallButton} data-testid="cancelModalYes" secondary onClick={onClose}>
=======
              <Button className={styles.cancelYesButton} data-testid="cancelModalYes" secondary onClick={onClose}>
>>>>>>> 760a3ffe
                Discard Changes
              </Button>
            </div>
          </div>
        ) : (
          <ModalActions autofocus="true">
            <Button
              disabled={isDisabled}
              data-focus="true"
              type="submit"
              data-testid="modalSubmitButton"
              onClick={() => onSubmit()}
            >
              {submitText}
            </Button>
            <Button
              type="button"
              className={styles.button}
              unstyled
              onClick={() => setShowCancelModal(true)}
              data-testid="modalCancelButton"
            >
              {closeText}
            </Button>
          </ModalActions>
        )}
      </Modal>
    </div>
  );
};

BulkAssignmentModal.propTypes = {
  onClose: PropTypes.func.isRequired,
  onSubmit: PropTypes.func.isRequired,

  title: PropTypes.string,
  submitText: PropTypes.string,
  closeText: PropTypes.string,
};

BulkAssignmentModal.defaultProps = {
  title: 'Bulk Assignment',
  submitText: 'Save',
  closeText: 'Cancel',
};

BulkAssignmentModal.displayName = 'BulkAssignmentModal';

export default connectModal(BulkAssignmentModal);<|MERGE_RESOLUTION|>--- conflicted
+++ resolved
@@ -78,11 +78,7 @@
               >
                 No
               </Button>
-<<<<<<< HEAD
-              <Button className={styles.smallButton} data-testid="cancelModalYes" secondary onClick={onClose}>
-=======
               <Button className={styles.cancelYesButton} data-testid="cancelModalYes" secondary onClick={onClose}>
->>>>>>> 760a3ffe
                 Discard Changes
               </Button>
             </div>
