--- conflicted
+++ resolved
@@ -20,11 +20,7 @@
   moveData: [],
 };
 
-<<<<<<< HEAD
-export const BulkAssignmentModal = ({ onClose, onSubmit, submitText, closeText, queueType }) => {
-=======
 export const BulkAssignmentModal = ({ onClose, onSubmit, submitText, closeText, queueType, selectedGbloc }) => {
->>>>>>> 746efea6
   const bulkAssignmentSwitchLabels = ['Bulk Assignment', 'Bulk Re-assignment'];
   const errorMessage = 'Cannot assign more moves than are available.';
 
@@ -130,8 +126,6 @@
           <Formik
             onSubmit={(values) => {
               const totalAssignment = values?.userData?.reduce((sum, item) => sum + item.moveAssignments, 0);
-<<<<<<< HEAD
-
               const totalAssignedMovesGreaterThanMovesAvailableReassignment = totalAssignment > numberOfMoves;
               if (totalAssignedMovesGreaterThanMovesAvailableReassignment) {
                 setIsError(true);
@@ -141,17 +135,6 @@
                 onClose();
                 return;
               }
-=======
-              const totalAssignedMovesGreaterThanMovesAvailableReassignment = totalAssignment > numberOfMoves;
-              if (totalAssignedMovesGreaterThanMovesAvailableReassignment) {
-                setIsError(true);
-                return;
-              }
-              if (totalAssignment === 0) {
-                onClose();
-                return;
-              }
->>>>>>> 746efea6
               const bulkAssignmentSavePayload = {
                 moveData: values.moveData,
                 userData: values.userData.filter((user) => user.moveAssignments > 0),
