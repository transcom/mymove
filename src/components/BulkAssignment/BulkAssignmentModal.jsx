--- conflicted
+++ resolved
@@ -126,8 +126,6 @@
           <Formik
             onSubmit={(values) => {
               const totalAssignment = values?.userData?.reduce((sum, item) => sum + item.moveAssignments, 0);
-<<<<<<< HEAD
-
               const totalAssignedMovesGreaterThanMovesAvailableReassignment = totalAssignment > numberOfMoves;
               if (totalAssignedMovesGreaterThanMovesAvailableReassignment) {
                 setIsError(true);
@@ -137,17 +135,6 @@
                 onClose();
                 return;
               }
-=======
-              const totalAssignedMovesGreaterThanMovesAvailableReassignment = totalAssignment > numberOfMoves;
-              if (totalAssignedMovesGreaterThanMovesAvailableReassignment) {
-                setIsError(true);
-                return;
-              }
-              if (totalAssignment === 0) {
-                onClose();
-                return;
-              }
->>>>>>> 3c3b29cc
               const bulkAssignmentSavePayload = {
                 moveData: values.moveData,
                 userData: values.userData.filter((user) => user.moveAssignments > 0),
@@ -331,11 +318,7 @@
                                 id={user.officeUserId}
                                 data-testid="assignment"
                                 min={0}
-<<<<<<< HEAD
-                                value={values.userData[i]?.moveAssignments || 0}
-=======
                                 value={values.userData[i]?.moveAssignments.toString() || 0}
->>>>>>> 3c3b29cc
                                 disabled={
                                   selectedRadio === user.officeUserId ||
                                   (isBulkReAssignmentMode && selectedRadio == null)
