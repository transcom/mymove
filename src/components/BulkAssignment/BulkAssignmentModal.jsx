import React, { useCallback, useEffect, useState } from 'react';
import PropTypes from 'prop-types';
import { Button } from '@trussworks/react-uswds';
import { Formik } from 'formik';
import * as Yup from 'yup';

import styles from './BulkAssignmentModal.module.scss';

import Modal, { ModalTitle, ModalClose, ModalActions, connectModal } from 'components/Modal/Modal';
import { getBulkAssignmentData } from 'services/ghcApi';
import { milmoveLogger } from 'utils/milmoveLog';
import { userName } from 'utils/formatters';
import { Form } from 'components/form';

const initialValues = {
  userData: [],
  moveData: [],
};

export const BulkAssignmentModal = ({ onClose, onSubmit, title, submitText, closeText, queueType }) => {
  const [bulkAssignmentData, setBulkAssignmentData] = useState(null);
  const [isDisabled, setIsDisabled] = useState(false);
  const [numberOfMoves, setNumberOfMoves] = useState(0);
  const fetchData = useCallback(async () => {
    try {
      const data = await getBulkAssignmentData(queueType);
      setBulkAssignmentData(data);

      if (!data.bulkAssignmentMoveIDs) {
        setIsDisabled(true);
        setNumberOfMoves(0);
      } else {
        setNumberOfMoves(data.bulkAssignmentMoveIDs.length);
      }
    } catch (err) {
      milmoveLogger.error('Error fetching bulk assignment data:', err);
    }
  }, [queueType]);

  useEffect(() => {
    fetchData();
  }, [fetchData]);

  initialValues.moveData = bulkAssignmentData?.bulkAssignmentMoveIDs;

  const validationSchema = Yup.object().shape({
    assignment: Yup.number().min(0).typeError('Assignment must be a number'),
  });

  return (
<<<<<<< HEAD
    <div>
      <Modal className={styles.BulkModal}>
        <ModalClose handleClick={onClose} />
        <ModalTitle>
          <h3>
            {title} ({numberOfMoves})
          </h3>
        </ModalTitle>
        <div className={styles.BulkAssignmentTable}>
          <Formik
            onSubmit={(values) => {
              const bulkAssignmentSavePayload = values;
              onSubmit({ bulkAssignmentSavePayload });
              onClose();
            }}
            validationSchema={validationSchema}
            initialValues={initialValues}
          >
            {({ handleChange, setValues, values }) => {
              return (
                <Form>
                  <table>
                    <tr>
                      <th>User</th>
                      <th>Workload</th>
                      <th>Assignment</th>
                    </tr>
                    {bulkAssignmentData?.availableOfficeUsers?.map((user, i) => {
                      return (
                        <tr key={user}>
                          <td>
                            <p data-testid="bulkAssignmentUser">{userName(user)}</p>
                          </td>
                          <td className={styles.BulkAssignmentDataCenter}>
                            <p data-testid="bulkAssignmentUserWorkload">{user.workload || 0}</p>
                          </td>
                          <td className={styles.BulkAssignmentDataCenter}>
                            <input
                              className={styles.BulkAssignmentAssignment}
                              type="number"
                              name="assignment"
                              id={user.officeUserId}
                              data-testid="assignment"
                              defaultValue={0}
                              min={0}
                              onChange={(event) => {
                                handleChange(event);

                                let newUserAssignment;
                                if (event.target.value !== '') {
                                  newUserAssignment = {
                                    ID: event.target.id,
                                    moveAssignments: +event.target.value,
                                  };
                                } else {
                                  newUserAssignment = {
                                    ID: event.target.id,
                                    moveAssignments: 0,
                                  };
                                }

                                const newValues = values;
                                newValues.userData[i] = newUserAssignment;

                                setValues({
                                  ...values,
                                  userData: newValues.userData,
                                });
                              }}
                            />
                          </td>
                        </tr>
                      );
                    })}
                  </table>
                  <ModalActions autofocus="true">
                    <Button disabled={isDisabled} data-focus="true" type="submit" data-testid="modalSubmitButton">
                      {submitText}
                    </Button>
                    <Button
                      type="button"
                      className={styles.button}
                      unstyled
                      onClick={onClose}
                      data-testid="modalCancelButton"
                    >
                      {closeText}
                    </Button>
                  </ModalActions>
                </Form>
              );
            }}
          </Formik>
        </div>
      </Modal>
    </div>
=======
    <Modal>
      <ModalClose handleClick={() => onClose()} />
      <ModalTitle>
        <h3>
          {title} (
          {bulkAssignmentData?.bulkAssignmentMoveIDs == null ? 0 : bulkAssignmentData?.bulkAssignmentMoveIDs?.length})
        </h3>
      </ModalTitle>
      <div className={styles.BulkAssignmentTable}>
        <Formik
          onSubmit={(values) => {
            const bulkAssignmentSavePayload = values;
            onSubmit({ bulkAssignmentSavePayload });
            onClose();
          }}
          validationSchema={validationSchema}
          initialValues={initialValues}
        >
          {({ handleChange, setValues, values }) => {
            const handleAssignmentChange = (event, i) => {
              handleChange(event);

              let newUserAssignment;
              if (event.target.value !== '') {
                newUserAssignment = {
                  ID: event.target.id,
                  moveAssignments: +event.target.value,
                };
              } else {
                newUserAssignment = {
                  ID: event.target.id,
                  moveAssignments: 0,
                };
              }

              const newValues = values;
              newValues.userData[i] = newUserAssignment;

              setValues({
                ...values,
                userData: newValues.userData,
              });
            };

            return (
              <Form>
                <table>
                  <tr>
                    <th>User</th>
                    <th>Workload</th>
                    <th>Assignment</th>
                  </tr>
                  {bulkAssignmentData?.availableOfficeUsers?.map((user, i) => {
                    return (
                      <tr key={user.officeUserId}>
                        <td>
                          <p data-testid="bulkAssignmentUser" className={styles.officeUserFormattedName}>
                            {user.lastName}, {user.firstName}
                          </p>
                        </td>
                        <td className={styles.BulkAssignmentDataCenter}>
                          <p data-testid="bulkAssignmentUserWorkload">{user.workload || 0}</p>
                        </td>
                        <td className={styles.BulkAssignmentDataCenter}>
                          <input
                            className={styles.BulkAssignmentAssignment}
                            type="number"
                            name="assignment"
                            id={user.officeUserId}
                            data-testid="assignment"
                            defaultValue={0}
                            min={0}
                            onChange={(event) => handleAssignmentChange(event, i)}
                          />
                        </td>
                      </tr>
                    );
                  })}
                </table>
                <ModalActions autofocus="true">
                  <Button
                    data-focus="true"
                    className="usa-button--submit"
                    type="submit"
                    data-testid="modalSubmitButton"
                    disabled={isDisabled}
                  >
                    {submitText}
                  </Button>
                  <button
                    className={styles.backbutton}
                    type="button"
                    onClick={() => onClose()}
                    data-testid="modalBackButton"
                  >
                    {closeText}
                  </button>
                </ModalActions>
              </Form>
            );
          }}
        </Formik>
      </div>
    </Modal>
>>>>>>> 843ad230
  );
};
BulkAssignmentModal.propTypes = {
  onClose: PropTypes.func.isRequired,
  onSubmit: PropTypes.func.isRequired,

  title: PropTypes.string,
  submitText: PropTypes.string,
  closeText: PropTypes.string,
};

BulkAssignmentModal.defaultProps = {
  title: 'Bulk Assignment',
  submitText: 'Save',
  closeText: 'Cancel',
};

BulkAssignmentModal.displayName = 'BulkAssignmentModal';

export default connectModal(BulkAssignmentModal);<|MERGE_RESOLUTION|>--- conflicted
+++ resolved
@@ -48,7 +48,6 @@
   });
 
   return (
-<<<<<<< HEAD
     <div>
       <Modal className={styles.BulkModal}>
         <ModalClose handleClick={onClose} />
@@ -68,6 +67,31 @@
             initialValues={initialValues}
           >
             {({ handleChange, setValues, values }) => {
+              const handleAssignmentChange = (event, i) => {
+                handleChange(event);
+
+                let newUserAssignment;
+                if (event.target.value !== '') {
+                  newUserAssignment = {
+                    ID: event.target.id,
+                    moveAssignments: +event.target.value,
+                  };
+                } else {
+                  newUserAssignment = {
+                    ID: event.target.id,
+                    moveAssignments: 0,
+                  };
+                }
+
+                const newValues = values;
+                newValues.userData[i] = newUserAssignment;
+
+                setValues({
+                  ...values,
+                  userData: newValues.userData,
+                });
+              };
+
               return (
                 <Form>
                   <table>
@@ -80,7 +104,9 @@
                       return (
                         <tr key={user}>
                           <td>
-                            <p data-testid="bulkAssignmentUser">{userName(user)}</p>
+                            <p data-testid="bulkAssignmentUser" className={styles.officeUserFormattedName}>
+                              {userName(user)}
+                            </p>
                           </td>
                           <td className={styles.BulkAssignmentDataCenter}>
                             <p data-testid="bulkAssignmentUserWorkload">{user.workload || 0}</p>
@@ -94,30 +120,7 @@
                               data-testid="assignment"
                               defaultValue={0}
                               min={0}
-                              onChange={(event) => {
-                                handleChange(event);
-
-                                let newUserAssignment;
-                                if (event.target.value !== '') {
-                                  newUserAssignment = {
-                                    ID: event.target.id,
-                                    moveAssignments: +event.target.value,
-                                  };
-                                } else {
-                                  newUserAssignment = {
-                                    ID: event.target.id,
-                                    moveAssignments: 0,
-                                  };
-                                }
-
-                                const newValues = values;
-                                newValues.userData[i] = newUserAssignment;
-
-                                setValues({
-                                  ...values,
-                                  userData: newValues.userData,
-                                });
-                              }}
+                              onChange={(event) => handleAssignmentChange(event, i)}
                             />
                           </td>
                         </tr>
@@ -145,112 +148,6 @@
         </div>
       </Modal>
     </div>
-=======
-    <Modal>
-      <ModalClose handleClick={() => onClose()} />
-      <ModalTitle>
-        <h3>
-          {title} (
-          {bulkAssignmentData?.bulkAssignmentMoveIDs == null ? 0 : bulkAssignmentData?.bulkAssignmentMoveIDs?.length})
-        </h3>
-      </ModalTitle>
-      <div className={styles.BulkAssignmentTable}>
-        <Formik
-          onSubmit={(values) => {
-            const bulkAssignmentSavePayload = values;
-            onSubmit({ bulkAssignmentSavePayload });
-            onClose();
-          }}
-          validationSchema={validationSchema}
-          initialValues={initialValues}
-        >
-          {({ handleChange, setValues, values }) => {
-            const handleAssignmentChange = (event, i) => {
-              handleChange(event);
-
-              let newUserAssignment;
-              if (event.target.value !== '') {
-                newUserAssignment = {
-                  ID: event.target.id,
-                  moveAssignments: +event.target.value,
-                };
-              } else {
-                newUserAssignment = {
-                  ID: event.target.id,
-                  moveAssignments: 0,
-                };
-              }
-
-              const newValues = values;
-              newValues.userData[i] = newUserAssignment;
-
-              setValues({
-                ...values,
-                userData: newValues.userData,
-              });
-            };
-
-            return (
-              <Form>
-                <table>
-                  <tr>
-                    <th>User</th>
-                    <th>Workload</th>
-                    <th>Assignment</th>
-                  </tr>
-                  {bulkAssignmentData?.availableOfficeUsers?.map((user, i) => {
-                    return (
-                      <tr key={user.officeUserId}>
-                        <td>
-                          <p data-testid="bulkAssignmentUser" className={styles.officeUserFormattedName}>
-                            {user.lastName}, {user.firstName}
-                          </p>
-                        </td>
-                        <td className={styles.BulkAssignmentDataCenter}>
-                          <p data-testid="bulkAssignmentUserWorkload">{user.workload || 0}</p>
-                        </td>
-                        <td className={styles.BulkAssignmentDataCenter}>
-                          <input
-                            className={styles.BulkAssignmentAssignment}
-                            type="number"
-                            name="assignment"
-                            id={user.officeUserId}
-                            data-testid="assignment"
-                            defaultValue={0}
-                            min={0}
-                            onChange={(event) => handleAssignmentChange(event, i)}
-                          />
-                        </td>
-                      </tr>
-                    );
-                  })}
-                </table>
-                <ModalActions autofocus="true">
-                  <Button
-                    data-focus="true"
-                    className="usa-button--submit"
-                    type="submit"
-                    data-testid="modalSubmitButton"
-                    disabled={isDisabled}
-                  >
-                    {submitText}
-                  </Button>
-                  <button
-                    className={styles.backbutton}
-                    type="button"
-                    onClick={() => onClose()}
-                    data-testid="modalBackButton"
-                  >
-                    {closeText}
-                  </button>
-                </ModalActions>
-              </Form>
-            );
-          }}
-        </Formik>
-      </div>
-    </Modal>
->>>>>>> 843ad230
   );
 };
 BulkAssignmentModal.propTypes = {
