import React, { useCallback, useEffect, useState } from 'react';
import PropTypes from 'prop-types';
import { Alert, Button } from '@trussworks/react-uswds';
import { Formik } from 'formik';
import { Switch, FormControlLabel } from '@material-ui/core';
import * as Yup from 'yup';

import styles from './BulkAssignmentModal.module.scss';

import { FEATURE_FLAG_KEYS } from 'shared/constants';
import { isBooleanFlagEnabled } from 'utils/featureFlags';
import Modal, { ModalTitle, ModalClose, ModalActions, connectModal } from 'components/Modal/Modal';
import { getBulkAssignmentData } from 'services/ghcApi';
import { milmoveLogger } from 'utils/milmoveLog';
import { userName } from 'utils/formatters';
import { Form } from 'components/form';

const initialValues = {
  userData: [],
  moveData: [],
};

export const BulkAssignmentModal = ({ onClose, onSubmit, submitText, closeText, queueType }) => {
  const bulkAssignmentSwitchLabels = ['Bulk Assignment', 'Bulk Re-assignment'];
  const errorMessage = 'Cannot assign more moves than are available.';

  const [isError, setIsError] = useState(false);
  const [isBulkReAssignmentMode, setIsBulkReAssignmentMode] = useState(false);
  const [bulkAssignmentData, setBulkAssignmentData] = useState(null);
  const [isDisabled, setIsDisabled] = useState(false);
  const [showCancelModal, setShowCancelModal] = useState(false);
  const [numberOfMoves, setNumberOfMoves] = useState(0);
  const [selectedUsers, setSelectedUsers] = useState({});
  const [selectedRadio, setSelectedRadio] = useState(null);
  const [isBulkReAssignmentEnabled, setIsBulkReAssignmentEnabled] = useState(false);

  useEffect(() => {
    const fetchFlag = async () => {
      setIsBulkReAssignmentEnabled(await isBooleanFlagEnabled(FEATURE_FLAG_KEYS.BULK_RE_ASSIGNMENT));
    };
    fetchFlag();
  }, []);

  const handleCheckboxChange = (userId) => {
    setSelectedUsers((prev) => ({
      ...prev,
      [userId]: !prev[userId],
    }));
  };

  const isAllSelected = () => {
    return Object.keys(selectedUsers).every((id) => selectedUsers[id]);
  };

  const isFormUnchanged = (values) => {
    return values.userData.every((user) => user.moveAssignments === 0);
  };

  const initUserData = (availableOfficeUsers) => {
    const officeUsers = [];
    const selectedOfficeUsers = {};
    availableOfficeUsers.forEach((user) => {
      const newUserAssignment = {
        ID: user.officeUserId,
        moveAssignments: 0,
      };
      officeUsers.push(newUserAssignment);
      selectedOfficeUsers[user.officeUserId] = true;
    });
    setSelectedUsers(selectedOfficeUsers);
    initialValues.userData = officeUsers;
  };

  const fetchData = useCallback(async () => {
    try {
      const data = await getBulkAssignmentData(queueType);
      setBulkAssignmentData(data);
      initUserData(data?.availableOfficeUsers);

      if (!data.bulkAssignmentMoveIDs) {
        setIsDisabled(true);
        setNumberOfMoves(0);
      } else {
        setNumberOfMoves(data.bulkAssignmentMoveIDs.length);
        setIsDisabled(false);
      }
    } catch (err) {
      milmoveLogger.error('Error fetching bulk assignment data:', err);
    }
  }, [queueType]);

  useEffect(() => {
    fetchData();
  }, [fetchData]);

  initialValues.moveData = bulkAssignmentData?.bulkAssignmentMoveIDs;

  const validationSchema = Yup.object().shape({
    assignment: Yup.number().min(0).typeError('Assignment must be a number'),
  });

  // helper to set all checkboxes to a given value
  const setAllCheckboxes = (value) => {
    if (bulkAssignmentData?.availableOfficeUsers) {
      const newSelectedUsers = {};
      bulkAssignmentData.availableOfficeUsers.forEach((user) => {
        newSelectedUsers[user.officeUserId] = value;
      });
      setSelectedUsers(newSelectedUsers);
    }
  };

  // define cancel click behavior
  const handleCancelClick = (values) => () => {
    if (!isFormUnchanged(values)) {
      setShowCancelModal(true);
    } else {
      onClose();
    }
  };

  return (
    <div>
      <Modal className={styles.BulkModal}>
        <div className={styles.BulkAssignmentTable}>
          <Formik
            onSubmit={(values) => {
              const totalAssignment = values?.userData?.reduce((sum, item) => sum + item.moveAssignments, 0);
<<<<<<< HEAD

              const totalAssignedMovesGreaterThanMovesAvailableReassignment = totalAssignment > numberOfMoves;
              if (totalAssignedMovesGreaterThanMovesAvailableReassignment) {
                setIsError(true);
                return;
              }
              if (totalAssignment === 0) {
                onClose();
                return;
              }
=======
              if (totalAssignment === 0) {
                onClose();
                return;
              }
              if (totalAssignment > numberOfMoves) {
                setIsError(true);
                return;
              }
>>>>>>> fcb71bca
              const bulkAssignmentSavePayload = {
                moveData: values.moveData,
                userData: values.userData.filter((user) => user.moveAssignments > 0),
              };
              onSubmit({ bulkAssignmentSavePayload });
              onClose();
            }}
            validationSchema={validationSchema}
            initialValues={initialValues}
          >
            {({ handleChange, setValues, values }) => {
              const handleRadioChange = (index) => {
                // to avoid confusion between current and previous selections
                const newSelection = index;
                setSelectedRadio(newSelection);

                if (isBulkReAssignmentMode) {
                  const reAssignableMoves = bulkAssignmentData.availableOfficeUsers.find(
                    (user) => user.officeUserId === newSelection,
                  ).workload;
                  setNumberOfMoves(reAssignableMoves);

                  // need to reset assignment entries between re-assignment changes
                  const newValues = { ...initialValues };
                  newValues.userData.forEach((element) => {
                    newValues.userData.find((u) => u.ID === element.ID).moveAssignments = 0;
                  });
                  setValues({
                    ...values,
                    ...newValues,
                  });
                }
              };
              const handleAssignmentChange = (event, user, i) => {
                handleChange(event);
                setIsError(false);

                const newUserAssignment = {
                  ID: user.officeUserId,
                  moveAssignments: event.target.value ? +event.target.value : 0,
                };

                const newUserData = [...values.userData];
                newUserData[i] = newUserAssignment;

                setValues({
                  ...values,
                  userData: newUserData,
                });
              };

              const handleAssignmentModeChange = (event) => {
                setIsBulkReAssignmentMode(event.target.checked);
                if ((event.target.checked && selectedRadio == null) || !bulkAssignmentData?.bulkAssignmentMoveIDs) {
                  setNumberOfMoves(0);
                  setAllCheckboxes(true);
                } else {
                  setNumberOfMoves(bulkAssignmentData.bulkAssignmentMoveIDs.length);
                  setAllCheckboxes(true);
                }

                if (!event.target.checked) {
                  setSelectedRadio(null);
                }

                // reset assignment entries between form mode changes
                const newValues = { ...initialValues };
                newValues.userData.forEach((element) => {
                  const userEntry = newValues.userData.find((u) => u.ID === element.ID);
                  if (userEntry) {
                    userEntry.moveAssignments = 0;
                  }
                });
                setValues({
                  ...values,
                  ...newValues,
                });
              };

              const handleEqualAssignClick = () => {
                const totalMoves = bulkAssignmentData?.bulkAssignmentMoveIDs?.length;
                const numUsers = Object.keys(selectedUsers).filter((id) => selectedUsers[id]).length;
                const baseAssignments = Math.floor(totalMoves / numUsers);
                let remainingMoves = totalMoves % numUsers;

                const newValues = { ...values };

                values.userData.forEach((officeUser) => {
                  if (selectedUsers[officeUser.ID]) {
                    const moveAssignments = baseAssignments + (remainingMoves > 0 ? 1 : 0);
                    remainingMoves = Math.max(remainingMoves - 1, 0);
                    newValues.userData.find((u) => u.ID === officeUser.ID).moveAssignments = moveAssignments;
                  } else {
                    newValues.userData.find((u) => u.ID === officeUser.ID).moveAssignments = 0;
                  }
                });
                setValues({
                  ...values,
                  ...newValues,
                });
              };

              return (
                <>
                  {!showCancelModal && <ModalClose handleClick={handleCancelClick(values)} />}
                  <ModalTitle>
                    <h3 data-testid="modalTitleHeader">
                      {isBulkReAssignmentMode ? bulkAssignmentSwitchLabels[1] : bulkAssignmentSwitchLabels[0]} (
                      {numberOfMoves})
                    </h3>
                  </ModalTitle>
                  {isBulkReAssignmentEnabled && (
                    <FormControlLabel
                      control={
                        <Switch
                          data-testid="modalReAssignModeToggleSwitch"
                          name="BulkAssignmentModeSwitch"
                          onChange={handleAssignmentModeChange}
                          inputProps={{ 'aria-label': 'BulkAssignmentModeSwitch' }}
                          color="primary"
                        />
                      }
                      label="Re-assignment"
                    />
                  )}
                  <Form>
                    <table>
                      <thead>
                        <tr>
                          <th>
                            <input
                              data-testid="selectDeselectAllButton"
                              hidden={isBulkReAssignmentMode}
                              type="checkbox"
                              checked={isAllSelected()}
                              onChange={() => {
                                const allSelected = isAllSelected();
                                if (bulkAssignmentData?.availableOfficeUsers) {
                                  const newSelectedUsers = {};
                                  bulkAssignmentData.availableOfficeUsers.forEach((user) => {
                                    newSelectedUsers[user.officeUserId] = !allSelected;
                                  });
                                  setSelectedUsers(newSelectedUsers);
                                }
                              }}
                            />
                          </th>
                          <th>User</th>
                          <th>Current Workload</th>
                          <th>Assignment</th>
                          {isBulkReAssignmentMode && <th>Re-assign Workload</th>}
                        </tr>
                      </thead>
                      <tbody>
                        {bulkAssignmentData?.availableOfficeUsers?.map((user, i) => (
                          <tr key={user.officeUserId}>
                            <td>
                              <input
                                data-testid="bulkAssignmentUserCheckbox"
                                hidden={isBulkReAssignmentMode}
                                type="checkbox"
                                checked={selectedUsers[user.officeUserId] && selectedRadio !== user.officeUserId}
                                disabled={
                                  selectedRadio === user.officeUserId ||
                                  (isBulkReAssignmentMode && selectedRadio == null)
                                }
                                onChange={() => handleCheckboxChange(user.officeUserId)}
                              />
                            </td>
                            <td>
                              <p data-testid="bulkAssignmentUser">{userName(user)}</p>
                            </td>
                            <td className={styles.BulkAssignmentDataCenter}>
                              <p data-testid="bulkAssignmentUserWorkload">{user.workload || 0}</p>
                            </td>
                            <td className={styles.BulkAssignmentDataCenter}>
                              <input
                                className={styles.BulkAssignmentAssignment}
                                type="number"
                                name={`userData.${i}.moveAssignments`}
                                id={user.officeUserId}
                                data-testid="assignment"
                                min={0}
<<<<<<< HEAD
                                value={values.userData[i]?.moveAssignments || 0}
=======
                                value={values.userData[i]?.moveAssignments.toString() || 0}
>>>>>>> fcb71bca
                                disabled={
                                  selectedRadio === user.officeUserId ||
                                  (isBulkReAssignmentMode && selectedRadio == null)
                                }
                                onChange={(event) => handleAssignmentChange(event, user, i)}
                              />
                            </td>
                            {isBulkReAssignmentMode && (
                              <td className={styles.BulkAssignmentDataCenter}>
                                <input
                                  type="radio"
                                  name={`userData.${i}.moveReAssignment`}
                                  value={user.officeUserId}
                                  checked={selectedRadio === user.officeUserId}
                                  onChange={() => handleRadioChange(user.officeUserId)}
                                />
                              </td>
                            )}
                          </tr>
                        ))}
                      </tbody>
                    </table>
                    {showCancelModal ? (
                      <div className={styles.areYouSureSection}>
                        <small className={styles.hint}>
                          Any unsaved work will be lost. Are you sure you want to cancel?
                        </small>
                        <div className={styles.confirmButtons}>
                          <Button
                            className={styles.cancelNoButton}
                            data-testid="cancelModalNo"
                            onClick={() => setShowCancelModal(false)}
                          >
                            No
                          </Button>
                          <Button
                            className={styles.cancelYesButton}
                            data-testid="cancelModalYes"
                            secondary
                            onClick={onClose}
                          >
                            Discard Changes
                          </Button>
                        </div>
                      </div>
                    ) : (
                      <ModalActions autofocus="true">
                        <div className={styles.BulkAssignmentButtonsContainer}>
                          <div className={styles.BulkAssignmentButtonsLeft}>
                            <Button
                              disabled={isDisabled || isFormUnchanged(values)}
                              data-focus="true"
                              type="submit"
                              data-testid="modalSubmitButton"
                            >
                              {submitText}
                            </Button>
                            <Button
                              type="button"
                              className={styles.button}
                              unstyled
                              onClick={handleCancelClick(values)}
                              data-testid="modalCancelButton"
                            >
                              {closeText}
                            </Button>
                          </div>
                          <div>
                            <Button
                              onClick={handleEqualAssignClick}
                              type="button"
                              data-testid="modalEqualAssignButton"
                              hidden={isBulkReAssignmentMode}
                              disabled={!Object.values(selectedUsers).some(Boolean)}
                            >
                              Equal Assign
                            </Button>
                          </div>
                        </div>
                      </ModalActions>
                    )}
                    {isError && (
                      <Alert type="error" headingLevel="h4" slim>
                        {errorMessage}
                      </Alert>
                    )}
                  </Form>
                </>
              );
            }}
          </Formik>
        </div>
      </Modal>
    </div>
  );
};

BulkAssignmentModal.propTypes = {
  onClose: PropTypes.func.isRequired,
  onSubmit: PropTypes.func.isRequired,
  submitText: PropTypes.string,
  closeText: PropTypes.string,
};

BulkAssignmentModal.defaultProps = {
  submitText: 'Save',
  closeText: 'Cancel',
};

BulkAssignmentModal.displayName = 'BulkAssignmentModal';

export default connectModal(BulkAssignmentModal);<|MERGE_RESOLUTION|>--- conflicted
+++ resolved
@@ -126,7 +126,6 @@
           <Formik
             onSubmit={(values) => {
               const totalAssignment = values?.userData?.reduce((sum, item) => sum + item.moveAssignments, 0);
-<<<<<<< HEAD
 
               const totalAssignedMovesGreaterThanMovesAvailableReassignment = totalAssignment > numberOfMoves;
               if (totalAssignedMovesGreaterThanMovesAvailableReassignment) {
@@ -137,16 +136,6 @@
                 onClose();
                 return;
               }
-=======
-              if (totalAssignment === 0) {
-                onClose();
-                return;
-              }
-              if (totalAssignment > numberOfMoves) {
-                setIsError(true);
-                return;
-              }
->>>>>>> fcb71bca
               const bulkAssignmentSavePayload = {
                 moveData: values.moveData,
                 userData: values.userData.filter((user) => user.moveAssignments > 0),
@@ -330,11 +319,7 @@
                                 id={user.officeUserId}
                                 data-testid="assignment"
                                 min={0}
-<<<<<<< HEAD
-                                value={values.userData[i]?.moveAssignments || 0}
-=======
                                 value={values.userData[i]?.moveAssignments.toString() || 0}
->>>>>>> fcb71bca
                                 disabled={
                                   selectedRadio === user.officeUserId ||
                                   (isBulkReAssignmentMode && selectedRadio == null)
