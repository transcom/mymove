@import 'shared/styles/colors.scss';

.BulkModal {
  min-width: 650px !important;
  max-width: 50vw;
  overflow-y: auto;
  max-height: 90vh;
  overflow-x: hidden;

  button,
  :global(.usa-button) {
    margin: 0;
    flex-grow: 0;
    flex-basis: auto;
    text-decoration: none;
    font-size: 1rem;
  }

  /* these styles are used to fix an issue with duplicate usa-button--secondary definitions in USWDS */
  .cancelNoButton {
    border-radius: 0.2666666667rem;
    color: #0050d8;
    background-color: transparent;
    box-shadow: inset 0 0 0 2px #0050d8;
    padding-left: 1.6rem;
    padding-right: 1.6rem;
    padding-bottom: 0.8rem;
    padding-top: 0.8rem;
    height: 42px;
    width: 68px;
  }

  .errorMessage {
    margin: 0 auto;
    display: flex;
    text-align: center;
    align-items: center;
    color: $error;
    font-size: large;
  }
}

.BulkAssignmentTable {
  table {
    table-layout: fixed;
    width: 100%;

    th {
      max-width: 10px;
      text-align: center;
      input[type="checkbox"] {
        &:focus {
          outline: none;
          box-shadow: none;
        }
      }

      &:first-child {
        width: 20px;
<<<<<<< HEAD
        padding-right: 3em;
      }
    }

    .UserNameHeader {
      text-align: left;
    }

=======
      }
    }

>>>>>>> e0787c07
    td {
      input[type="checkbox"] {
        &:focus {
          outline: none;
          box-shadow: none;
        }
      }
    }
    .BulkAssignmentDataCenter {
      text-align: center;
    }
    .BulkAssignmentAssignment {
      width: 60px;
      text-align: center;
      padding-left: 15px;
      padding-top: 4px;
    }
    .officeUserFormattedName {
      overflow: hidden;
      text-overflow: ellipsis;
    }
  }
}

.BulkAssignmentButtonsContainer {
  width: 100%;
  display: flex;
  flex-direction: row;
  justify-content: space-between;

  .BulkAssignmentButtonsLeft {
    display: flex;
    flex-direction: row;
  }
}

.areYouSureSection {
  display: flex;
  justify-content: space-evenly;
  align-items: center;
  padding-top: 20px;

  .confirmButtons {
    display: flex;
    align-items: center;
    gap: 10px;
    padding: 10px;
    max-height: 42px;
  }

  .cancelYesButton {
    font-size: 12px;
    max-width: 100px;
    height: 42px;
    align-items: center;
  }
}

.BulkAssignmentButtonsContainer {
  width: 100%;
  display: flex;
  flex-direction: row;
  justify-content: space-between;

  .BulkAssignmentButtonsLeft {
    display: flex;
    flex-direction: row;
  }
}<|MERGE_RESOLUTION|>--- conflicted
+++ resolved
@@ -57,7 +57,6 @@
 
       &:first-child {
         width: 20px;
-<<<<<<< HEAD
         padding-right: 3em;
       }
     }
@@ -66,11 +65,6 @@
       text-align: left;
     }
 
-=======
-      }
-    }
-
->>>>>>> e0787c07
     td {
       input[type="checkbox"] {
         &:focus {
