--- conflicted
+++ resolved
@@ -62,31 +62,6 @@
       overflow: hidden;
       text-overflow: ellipsis;
     }
-<<<<<<< HEAD
-  }
-}
-
-.areYouSureSection {
-  display: flex;
-  justify-content: space-evenly;
-  align-items: center;
-  padding-top: 20px;
-
-  .confirmButtons {
-    display: flex;
-    align-items: center;
-    gap: 10px;
-    padding: 10px;
-    max-height: 42px;
-  }
-
-  .cancelYesButton {
-    font-size: 12px;
-    max-width: 100px;
-    height: 42px;
-    align-items: center;
-=======
->>>>>>> bcf88128
   }
 }
 
