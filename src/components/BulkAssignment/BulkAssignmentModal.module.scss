--- conflicted
+++ resolved
@@ -2,11 +2,7 @@
 
 .BulkModal {
   min-width: 650px !important;
-<<<<<<< HEAD
-  max-width: 60vw;
-=======
   max-width: 50vw;
->>>>>>> aa31f788
   overflow-y: auto;
   max-height: 90vh;
   overflow-x: hidden;
