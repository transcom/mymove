--- conflicted
+++ resolved
@@ -2,11 +2,7 @@
 
 .BulkModal {
   min-width: 650px !important;
-<<<<<<< HEAD
-  max-width: 90vw;
-=======
   max-width: 60vw;
->>>>>>> 843ad230
   overflow-y: auto;
   max-height: 90vh;
   overflow-x: hidden;
