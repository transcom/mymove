@import 'shared/styles/colors.scss';

.BulkModal {
  min-width: 650px !important;
<<<<<<< HEAD
  max-width: 60vw;
=======
  max-width: 50vw;
>>>>>>> b69c3adf
  overflow-y: auto;
  max-height: 90vh;
  overflow-x: hidden;

  button,
  :global(.usa-button) {
    margin: 0;
    flex-grow: 0;
    flex-basis: auto;
    text-decoration: none;
    font-size: 1rem;
  }

  /* these styles are used to fix an issue with duplicate usa-button--secondary definitions in USWDS */
  .cancelNoButton {
    border-radius: 0.2666666667rem;
    color: #0050d8;
    background-color: transparent;
    box-shadow: inset 0 0 0 2px #0050d8;
    padding-left: 1.6rem;
    padding-right: 1.6rem;
    padding-bottom: 0.8rem;
    padding-top: 0.8rem;
    height: 42px;
    width: 68px;
  }

  .errorMessage {
    margin: 0 auto;
    display: flex;
    text-align: center;
    align-items: center;
    color: $error;
    font-size: large;
  }
}

.BulkAssignmentTable {
  table {
    table-layout: fixed;
    width: 100%;

    th {
      max-width: 10px;
      text-align: center;
      input[type="checkbox"] {
        &:focus {
          outline: none;
          box-shadow: none;
        }
      }

      &:first-child {
        width: 20px;
        padding-right: 3em;
      }
    }

    .UserNameHeader {
      text-align: left;
    }

    td {
      input[type="checkbox"] {
        &:focus {
          outline: none;
          box-shadow: none;
        }
      }
    }
    .BulkAssignmentDataCenter {
      text-align: center;
    }
    .BulkAssignmentAssignment {
      width: 60px;
      text-align: center;
      padding-left: 15px;
      padding-top: 4px;
    }
    .officeUserFormattedName {
      overflow: hidden;
      text-overflow: ellipsis;
    }
  }
}

.areYouSureSection {
  display: flex;
  justify-content: space-evenly;
  align-items: center;
  padding-top: 20px;

  .confirmButtons {
    display: flex;
    align-items: center;
    gap: 10px;
    padding: 10px;
    max-height: 42px;
  }

  .cancelYesButton {
    font-size: 12px;
    max-width: 100px;
    height: 42px;
    align-items: center;
  }
}

.BulkAssignmentButtonsContainer {
  width: 100%;
  display: flex;
  flex-direction: row;
  justify-content: space-between;

  .BulkAssignmentButtonsLeft {
    display: flex;
    flex-direction: row;
  }
}<|MERGE_RESOLUTION|>--- conflicted
+++ resolved
@@ -2,11 +2,7 @@
 
 .BulkModal {
   min-width: 650px !important;
-<<<<<<< HEAD
-  max-width: 60vw;
-=======
   max-width: 50vw;
->>>>>>> b69c3adf
   overflow-y: auto;
   max-height: 90vh;
   overflow-x: hidden;
