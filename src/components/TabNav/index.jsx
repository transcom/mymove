import React from 'react';
import PropTypes from 'prop-types';
import classNames from 'classnames/bind';

import styles from './index.module.scss';

const cx = classNames.bind(styles);

const TabNav = ({ items, role }) => (
  <nav className={cx('usa-nav', 'tabNav')} role={role}>
    <div className="usa-nav__inner">
      <ul className={cx('usa-nav__primary', 'tabList')} role="tablist">
        {items.map((item, index) => (
          <li key={index.toString()} className={cx('usa-nav__primary-item', 'tabItem')}>
            {item}
          </li>
        ))}
      </ul>
    </div>
  </nav>
);

TabNav.propTypes = {
<<<<<<< HEAD
  items: PropTypes.arrayOf(PropTypes.node).isRequired,
  role: PropTypes.string,
=======
  options: PropTypes.arrayOf(
    PropTypes.shape({
      title: PropTypes.string,
      notice: PropTypes.string,
    }),
  ).isRequired,
  // eslint-disable-next-line react/require-default-props
  children: (props, propName, componentName) => {
    // eslint-disable-next-line security/detect-object-injection
    const prop = props[propName];
    let error;

    if (React.Children.count(prop) === 0) {
      error = new Error(`\`${componentName}\` requires Children.`);
    }

    React.Children.forEach(prop, (el) => {
      if (error) return;
      if (el.type.name !== 'TabNavPanel') {
        error = new Error(`\`${componentName}\` children must be \`TabNavPanel\`.`);
      }
    });

    return error;
  },
>>>>>>> 7dc8f944
};

export default TabNav;<|MERGE_RESOLUTION|>--- conflicted
+++ resolved
@@ -21,36 +21,12 @@
 );
 
 TabNav.propTypes = {
-<<<<<<< HEAD
   items: PropTypes.arrayOf(PropTypes.node).isRequired,
   role: PropTypes.string,
-=======
-  options: PropTypes.arrayOf(
-    PropTypes.shape({
-      title: PropTypes.string,
-      notice: PropTypes.string,
-    }),
-  ).isRequired,
-  // eslint-disable-next-line react/require-default-props
-  children: (props, propName, componentName) => {
-    // eslint-disable-next-line security/detect-object-injection
-    const prop = props[propName];
-    let error;
+};
 
-    if (React.Children.count(prop) === 0) {
-      error = new Error(`\`${componentName}\` requires Children.`);
-    }
-
-    React.Children.forEach(prop, (el) => {
-      if (error) return;
-      if (el.type.name !== 'TabNavPanel') {
-        error = new Error(`\`${componentName}\` children must be \`TabNavPanel\`.`);
-      }
-    });
-
-    return error;
-  },
->>>>>>> 7dc8f944
+TabNav.defaultProps = {
+  role: null,
 };
 
 export default TabNav;