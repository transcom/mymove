--- conflicted
+++ resolved
@@ -37,11 +37,7 @@
             id="oktaEdipi"
             maxLength="10"
             inputMode="numeric"
-<<<<<<< HEAD
-            isDisabled
-=======
             isDisabled={isDodidDisabled}
->>>>>>> 83a1702d
           />
         </>,
       )}
