import React, { useRef } from 'react';
import PropTypes from 'prop-types';
import { v4 as uuidv4 } from 'uuid';
import { Fieldset, Alert } from '@trussworks/react-uswds';

import { statesList } from '../../../constants/states';

import Hint from 'components/Hint/index';
import styles from 'components/form/AddressFields/AddressFields.module.scss';
import { technicalHelpDeskURL } from 'shared/constants';
import TextField from 'components/form/fields/TextField/TextField';
import { DropdownInput } from 'components/form/fields/DropdownInput';
import ZipCityInput from 'components/form/fields/ZipCityInput';

/**
 * @param legend
 * @param className
 * @param name
 * @param render
 * @param validators
 * @param zipCity
 * @param formikFunctionsToValidatePostalCodeOnChange If you are intending to validate the postal code on change, you
 * will need to pass the handleChange and setFieldTouched Formik functions through in an object here.
 * See ResidentialAddressForm for an example.
 * @return {JSX.Element}
 * @constructor
 */
export const AddressFields = ({
  legend,
  className,
  name,
  render,
  validators,
  zipCityEnabled,
  zipCityError,
  handleZipCityChange,
  formikFunctionsToValidatePostalCodeOnChange,
}) => {
  const addressFieldsUUID = useRef(uuidv4());
<<<<<<< HEAD
  let postalCodeField;
  let stateField;

  if (formikFunctionsToValidatePostalCodeOnChange) {
    postalCodeField = (
      <TextField
        label="ZIP"
        id={`zip_${addressFieldsUUID.current}`}
        name={`${name}.postalCode`}
        maxLength={10}
        validate={validators?.postalCode}
        isDisabled={zipCityEnabled}
        onChange={async (e) => {
          // If we are validating on change we need to also set the field to touched when it is changed.
          // Formik, by default, only sets the field to touched on blur.
          // The validation errors will not show unless the field has been touched. We await the handleChange event,
          // then we set the field to touched.
          // We send true for the shouldValidate arg to validate the field at the same time.
          await formikFunctionsToValidatePostalCodeOnChange.handleChange(e);
          formikFunctionsToValidatePostalCodeOnChange.setFieldTouched(`${name}.postalCode`, true, true);
        }}
      />
    );
  } else {
    postalCodeField = (
      <TextField
        label="ZIP"
        id={`zip_${addressFieldsUUID.current}`}
        name={`${name}.postalCode`}
        maxLength={10}
        validate={validators?.postalCode}
        isDisabled={zipCityEnabled}
      />
    );
  }

  if (zipCityEnabled) {
    stateField = (
      <TextField
        name={`${name}.state`}
        id={`state_${addressFieldsUUID.current}`}
        label="State"
        validate={validators?.state}
        isDisabled={zipCityEnabled}
      />
    );
  } else {
    stateField = (
      <DropdownInput
        name={`${name}.state`}
        id={`state_${addressFieldsUUID.current}`}
        label="State"
        options={statesList}
        validate={validators?.state}
      />
    );
  }
=======
  const infoStr = 'If you encounter any inaccurate lookup information please contact the ';
  const errorStr = 'Not all data was able to populate successfully. Contact the ';
  const assistanceStr = ' for further assistance.';

  const postalCodeField = formikFunctionsToValidatePostalCodeOnChange ? (
    <TextField
      label="ZIP"
      id={`zip_${addressFieldsUUID.current}`}
      name={`${name}.postalCode`}
      maxLength={10}
      validate={validators?.postalCode}
      isDisabled={zipCityEnabled}
      onChange={async (e) => {
        // If we are validating on change we need to also set the field to touched when it is changed.
        // Formik, by default, only sets the field to touched on blur.
        // The validation errors will not show unless the field has been touched. We await the handleChange event,
        // then we set the field to touched.
        // We send true for the shouldValidate arg to validate the field at the same time.
        await formikFunctionsToValidatePostalCodeOnChange.handleChange(e);
        formikFunctionsToValidatePostalCodeOnChange.setFieldTouched(`${name}.postalCode`, true, true);
      }}
    />
  ) : (
    <TextField
      label="ZIP"
      id={`zip_${addressFieldsUUID.current}`}
      name={`${name}.postalCode`}
      maxLength={10}
      validate={validators?.postalCode}
      isDisabled={zipCityEnabled}
    />
  );

  const stateField = zipCityEnabled ? (
    <TextField
      name={`${name}.state`}
      id={`state_${addressFieldsUUID.current}`}
      label="State"
      validate={validators?.state}
      isDisabled={zipCityEnabled}
    />
  ) : (
    <DropdownInput
      name={`${name}.state`}
      id={`state_${addressFieldsUUID.current}`}
      label="State"
      options={statesList}
      validate={validators?.state}
    />
  );
>>>>>>> 780793a1

  return (
    <Fieldset legend={legend} className={className}>
      {render(
        <>
          <TextField
            label="Address 1"
            id={`mailingAddress1_${addressFieldsUUID.current}`}
            name={`${name}.streetAddress1`}
            validate={validators?.streetAddress1}
          />
          <TextField
            label="Address 2"
            labelHint="Optional"
            id={`mailingAddress2_${addressFieldsUUID.current}`}
            name={`${name}.streetAddress2`}
            validate={validators?.streetAddress2}
          />
          <TextField
            label="Address 3"
            labelHint="Optional"
            id={`mailingAddress3_${addressFieldsUUID.current}`}
            name={`${name}.streetAddress3`}
            validate={validators?.streetAddress3}
          />
<<<<<<< HEAD
          {handleZipCityChange && (
=======
          {zipCityEnabled && (
>>>>>>> 780793a1
            <>
              <ZipCityInput
                name="zipCity"
                placeholder="Start typing a Zip Code or City..."
                label="Zip/City Lookup"
<<<<<<< HEAD
                handleZipCityChange={handleZipCityChange}
              />
              {!zipCityError && (
                <Alert type="info" aria-live="polite" headingLevel="h4" data-testid="zipCityAlert">
                  If you encounter any inaccurate lookup information please contact the
                  <a href="mailto:usarmy.scott.sddc.mbx.G6-SRC-MilMove-HD@army.mil"> Help Desk </a>
                  for further assistance.
                </Alert>
              )}
              {zipCityError && (
                <Alert type="error" aria-live="polite" headingLevel="h4" data-testid="zipCityAlert">
                  Not all data was able to populate successfully. Contact the
                  <a href="mailto:usarmy.scott.sddc.mbx.G6-SRC-MilMove-HD@army.mil"> Help Desk </a>
                  for further assistance.
                </Alert>
=======
                displayAddress={false}
                handleZipCityChange={handleZipCityChange}
              />
              {!zipCityError && (
                <Hint className={styles.hint} id="zipCityInfo" data-testid="zipCityInfo">
                  {infoStr}
                  <a href={technicalHelpDeskURL} target="_blank" rel="noreferrer">
                    Technical Help Desk
                  </a>
                  {assistanceStr}
                </Hint>
              )}
              {zipCityError && (
                <Hint className={styles.hintError} id="zipCityError" data-testid="zipCityError">
                  {errorStr}
                  <a href={technicalHelpDeskURL} target="_blank" rel="noreferrer">
                    Technical Help Desk
                  </a>
                  {assistanceStr}
                </Hint>
>>>>>>> 780793a1
              )}
            </>
          )}
          <div className="grid-row grid-gap">
            <div className="mobile-lg:grid-col-6">
              <TextField
                label="City"
                id={`city_${addressFieldsUUID.current}`}
                name={`${name}.city`}
                validate={validators?.city}
                isDisabled={zipCityEnabled}
              />
<<<<<<< HEAD
              {handleZipCityChange && (
                <TextField
=======
              {zipCityEnabled && (
                <TextField
                  className={styles.countyInput}
>>>>>>> 780793a1
                  label="County"
                  id={`county_${addressFieldsUUID.current}`}
                  name={`${name}.county`}
                  validate={validators?.county}
                  isDisabled={zipCityEnabled}
                />
              )}
            </div>
            <div className="mobile-lg:grid-col-6">
              {stateField}
              {postalCodeField}
            </div>
          </div>
        </>,
      )}
    </Fieldset>
  );
};

AddressFields.propTypes = {
  legend: PropTypes.node,
  className: PropTypes.string,
  name: PropTypes.string.isRequired,
  render: PropTypes.func,
  zipCityEnabled: PropTypes.bool,
  zipCityError: PropTypes.bool,
  handleZipCityChange: PropTypes.func,
  validators: PropTypes.shape({
    streetAddress1: PropTypes.func,
    streetAddress2: PropTypes.func,
    city: PropTypes.func,
    state: PropTypes.func,
    postalCode: PropTypes.func,
    county: PropTypes.func,
  }),
  formikFunctionsToValidatePostalCodeOnChange: PropTypes.shape({
    handleChange: PropTypes.func,
    setFieldTouched: PropTypes.func,
  }),
};

AddressFields.defaultProps = {
  legend: '',
  className: '',
  render: (fields) => fields,
  zipCityEnabled: false,
  zipCityError: false,
  handleZipCityChange: null,
  validators: {},
  formikFunctionsToValidatePostalCodeOnChange: null,
};

export default AddressFields;<|MERGE_RESOLUTION|>--- conflicted
+++ resolved
@@ -1,7 +1,7 @@
 import React, { useRef } from 'react';
 import PropTypes from 'prop-types';
 import { v4 as uuidv4 } from 'uuid';
-import { Fieldset, Alert } from '@trussworks/react-uswds';
+import { Fieldset } from '@trussworks/react-uswds';
 
 import { statesList } from '../../../constants/states';
 
@@ -37,65 +37,6 @@
   formikFunctionsToValidatePostalCodeOnChange,
 }) => {
   const addressFieldsUUID = useRef(uuidv4());
-<<<<<<< HEAD
-  let postalCodeField;
-  let stateField;
-
-  if (formikFunctionsToValidatePostalCodeOnChange) {
-    postalCodeField = (
-      <TextField
-        label="ZIP"
-        id={`zip_${addressFieldsUUID.current}`}
-        name={`${name}.postalCode`}
-        maxLength={10}
-        validate={validators?.postalCode}
-        isDisabled={zipCityEnabled}
-        onChange={async (e) => {
-          // If we are validating on change we need to also set the field to touched when it is changed.
-          // Formik, by default, only sets the field to touched on blur.
-          // The validation errors will not show unless the field has been touched. We await the handleChange event,
-          // then we set the field to touched.
-          // We send true for the shouldValidate arg to validate the field at the same time.
-          await formikFunctionsToValidatePostalCodeOnChange.handleChange(e);
-          formikFunctionsToValidatePostalCodeOnChange.setFieldTouched(`${name}.postalCode`, true, true);
-        }}
-      />
-    );
-  } else {
-    postalCodeField = (
-      <TextField
-        label="ZIP"
-        id={`zip_${addressFieldsUUID.current}`}
-        name={`${name}.postalCode`}
-        maxLength={10}
-        validate={validators?.postalCode}
-        isDisabled={zipCityEnabled}
-      />
-    );
-  }
-
-  if (zipCityEnabled) {
-    stateField = (
-      <TextField
-        name={`${name}.state`}
-        id={`state_${addressFieldsUUID.current}`}
-        label="State"
-        validate={validators?.state}
-        isDisabled={zipCityEnabled}
-      />
-    );
-  } else {
-    stateField = (
-      <DropdownInput
-        name={`${name}.state`}
-        id={`state_${addressFieldsUUID.current}`}
-        label="State"
-        options={statesList}
-        validate={validators?.state}
-      />
-    );
-  }
-=======
   const infoStr = 'If you encounter any inaccurate lookup information please contact the ';
   const errorStr = 'Not all data was able to populate successfully. Contact the ';
   const assistanceStr = ' for further assistance.';
@@ -146,7 +87,6 @@
       validate={validators?.state}
     />
   );
->>>>>>> 780793a1
 
   return (
     <Fieldset legend={legend} className={className}>
@@ -172,34 +112,12 @@
             name={`${name}.streetAddress3`}
             validate={validators?.streetAddress3}
           />
-<<<<<<< HEAD
           {handleZipCityChange && (
-=======
-          {zipCityEnabled && (
->>>>>>> 780793a1
             <>
               <ZipCityInput
                 name="zipCity"
                 placeholder="Start typing a Zip Code or City..."
                 label="Zip/City Lookup"
-<<<<<<< HEAD
-                handleZipCityChange={handleZipCityChange}
-              />
-              {!zipCityError && (
-                <Alert type="info" aria-live="polite" headingLevel="h4" data-testid="zipCityAlert">
-                  If you encounter any inaccurate lookup information please contact the
-                  <a href="mailto:usarmy.scott.sddc.mbx.G6-SRC-MilMove-HD@army.mil"> Help Desk </a>
-                  for further assistance.
-                </Alert>
-              )}
-              {zipCityError && (
-                <Alert type="error" aria-live="polite" headingLevel="h4" data-testid="zipCityAlert">
-                  Not all data was able to populate successfully. Contact the
-                  <a href="mailto:usarmy.scott.sddc.mbx.G6-SRC-MilMove-HD@army.mil"> Help Desk </a>
-                  for further assistance.
-                </Alert>
-=======
-                displayAddress={false}
                 handleZipCityChange={handleZipCityChange}
               />
               {!zipCityError && (
@@ -219,7 +137,6 @@
                   </a>
                   {assistanceStr}
                 </Hint>
->>>>>>> 780793a1
               )}
             </>
           )}
@@ -232,14 +149,9 @@
                 validate={validators?.city}
                 isDisabled={zipCityEnabled}
               />
-<<<<<<< HEAD
               {handleZipCityChange && (
                 <TextField
-=======
-              {zipCityEnabled && (
-                <TextField
                   className={styles.countyInput}
->>>>>>> 780793a1
                   label="County"
                   id={`county_${addressFieldsUUID.current}`}
                   name={`${name}.county`}
