--- conflicted
+++ resolved
@@ -30,10 +30,7 @@
   validators,
   formikFunctionsToValidatePostalCodeOnChange,
   labelHint: labelHintProp,
-<<<<<<< HEAD
-=======
   address1LabelHint,
->>>>>>> 80aceb4f
 }) => {
   const addressFieldsUUID = useRef(uuidv4());
 
@@ -93,11 +90,7 @@
             label="Address 1"
             id={`mailingAddress1_${addressFieldsUUID.current}`}
             name={`${name}.streetAddress1`}
-<<<<<<< HEAD
-            labelHint={labelHintProp}
-=======
             labelHint={getAddress1LabelHintText(labelHintProp, address1LabelHint)}
->>>>>>> 80aceb4f
             validate={validators?.streetAddress1}
           />
           <TextField
