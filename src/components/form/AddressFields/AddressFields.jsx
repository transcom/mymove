--- conflicted
+++ resolved
@@ -46,10 +46,7 @@
       label="ZIP"
       id={`zip_${addressFieldsUUID.current}`}
       name={`${name}.postalCode`}
-<<<<<<< HEAD
-=======
       data-testid={`${name}.postalCode`}
->>>>>>> cf92d6c3
       maxLength={10}
       validate={validators?.postalCode}
       isDisabled={zipCityEnabled}
@@ -68,10 +65,7 @@
       label="ZIP"
       id={`zip_${addressFieldsUUID.current}`}
       name={`${name}.postalCode`}
-<<<<<<< HEAD
-=======
       data-testid={`${name}.postalCode`}
->>>>>>> cf92d6c3
       maxLength={10}
       validate={validators?.postalCode}
       isDisabled={zipCityEnabled}
@@ -81,10 +75,7 @@
   const stateField = zipCityEnabled ? (
     <TextField
       name={`${name}.state`}
-<<<<<<< HEAD
-=======
       data-testid={`${name}.state`}
->>>>>>> cf92d6c3
       id={`state_${addressFieldsUUID.current}`}
       label="State"
       validate={validators?.state}
@@ -93,10 +84,7 @@
   ) : (
     <DropdownInput
       name={`${name}.state`}
-<<<<<<< HEAD
-=======
       data-testid={`${name}.state`}
->>>>>>> cf92d6c3
       id={`state_${addressFieldsUUID.current}`}
       label="State"
       options={statesList}
