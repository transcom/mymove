--- conflicted
+++ resolved
@@ -12,45 +12,24 @@
   return (
     <Fieldset legend={legend} className={className}>
       {renderExistingAddressCheckbox()}
-<<<<<<< HEAD
-      <Label htmlFor={`street_address_1_${addressFieldsUUID}`}>Street address 1</Label>
-      <TextInput
-        id={`street_address_1_${addressFieldsUUID}`}
-=======
       <Field
         as={TextInput}
         label="Street address 1"
         id={`mailingAddress1_${addressFieldsUUID}`}
->>>>>>> 10b61eb6
         data-testid="mailingAddress1"
         name={`${name}.street_address_1`}
         type="text"
-<<<<<<< HEAD
-        onChange={handleChange}
         value={values.street_address_1}
-      />
-      <Label hint=" (optional)" htmlFor={`street_address_2_${addressFieldsUUID}`}>
-        Street address 2
-      </Label>
-      <TextInput
-        id={`street_address_2_${addressFieldsUUID}`}
-=======
-        value={values.mailingAddress1}
       />
       <Field
         as={TextInput}
         label="Street address 2"
         labelHint=" (optional)"
         id={`mailingAddress2_${addressFieldsUUID}`}
->>>>>>> 10b61eb6
         data-testid="mailingAddress2"
         name={`${name}.street_address_2`}
         type="text"
-<<<<<<< HEAD
-        onChange={handleChange}
         value={values.street_address_2}
-=======
->>>>>>> 10b61eb6
       />
       <Field
         as={TextInput}
@@ -71,29 +50,16 @@
         value={values.state}
         maxLength={2}
       />
-<<<<<<< HEAD
-      <Label htmlFor={`postal_code_${addressFieldsUUID}`}>ZIP</Label>
-      <TextInput
-        id={`postal_code_${addressFieldsUUID}`}
-        data-testid="zip"
-        inputSize="medium"
-        name={`${name}.postal_code`}
-        pattern="[\d]{5}(-[\d]{4})?"
-        type="text"
-        onChange={handleChange}
-        value={values.postal_code}
-=======
       <Field
         as={TextInput}
         label="ZIP"
         id={`zip_${addressFieldsUUID}`}
         data-testid="zip"
         inputSize="medium"
-        name={`${name}.zip`}
+        name={`${name}.postal_code`}
         type="text"
-        value={values.zip}
+        value={values.postal_code}
         maxLength={10}
->>>>>>> 10b61eb6
       />
     </Fieldset>
   );
