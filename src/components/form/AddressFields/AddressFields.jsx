import React, { useRef } from 'react';
import { PropTypes, shape } from 'prop-types';
import { v4 as uuidv4 } from 'uuid';
import { Fieldset } from '@trussworks/react-uswds';

import { requiredAsteriskMessage } from '../RequiredAsterisk';

import Hint from 'components/Hint/index';
import styles from 'components/form/AddressFields/AddressFields.module.scss';
import { technicalHelpDeskURL } from 'shared/constants';
import TextField from 'components/form/fields/TextField/TextField';
import LocationInput from 'components/form/fields/LocationInput';

/**
 * @param legend
 * @param className
 * @param name
 * @param render
 * @param validators
 * @param zipCity
 * @param optionalAddress1
 * @param optionalLocationLookup
 * @return {JSX.Element}
 * @constructor
 */
export const AddressFields = ({
  legend,
  className,
  name,
  render,
  validators,
  formikProps: { setFieldTouched, setFieldValue },
  labelHint: labelHintProp,
<<<<<<< HEAD
  address1LabelHint,
=======
  optionalAddress1,
  optionalLocationLookup,
>>>>>>> ea1a249c
  includePOBoxes,
}) => {
  const addressFieldsUUID = useRef(uuidv4());
  const infoStr = 'If you encounter any inaccurate lookup information please contact the ';
  const assistanceStr = ' for further assistance.';

  const handleOnLocationChange = (value) => {
    const city = value ? value.city : null;
    const state = value ? value.state : null;
    const county = value ? value.county : null;
    const postalCode = value ? value.postalCode : null;
    const usPostRegionCitiesID = value ? value.usPostRegionCitiesID : null;

    setFieldValue(`${name}.city`, city).then(() => {
      setFieldTouched(`${name}.city`, false);
    });
    setFieldValue(`${name}.state`, state).then(() => {
      setFieldTouched(`${name}.state`, false);
    });
    setFieldValue(`${name}.county`, county).then(() => {
      setFieldTouched(`${name}.county`, false);
    });
    setFieldValue(`${name}.postalCode`, postalCode).then(() => {
      setFieldTouched(`${name}.postalCode`, false);
    });
    setFieldValue(`${name}.usPostRegionCitiesID`, usPostRegionCitiesID).then(() => {
      setFieldTouched(`${name}.usPostRegionCitiesID`, true);
    });
  };

  // E-05732: for PPMs, the destination address street 1 is now optional except for closeout
  // this field is usually always required other than PPMs
  const showRequiredAsteriskForAddress1 = !optionalAddress1 || labelHintProp === 'Required';

  // For some cases (such as some pages of the  prime UI) the location lookup field is also optional
  const showRequiredAsteriskForLocationLookup = !optionalLocationLookup;

  return (
    <Fieldset legend={legend} className={className}>
      {(showRequiredAsteriskForAddress1 || showRequiredAsteriskForLocationLookup) && requiredAsteriskMessage}
      {render(
        <>
          <TextField
            label="Address 1"
            id={`mailingAddress1_${addressFieldsUUID.current}`}
            name={`${name}.streetAddress1`}
            required={showRequiredAsteriskForAddress1}
            showRequiredAsterisk={showRequiredAsteriskForAddress1}
            data-testid={`${name}.streetAddress1`}
            validate={validators?.streetAddress1}
          />
          <TextField
            label="Address 2"
            id={`mailingAddress2_${addressFieldsUUID.current}`}
            name={`${name}.streetAddress2`}
            data-testid={`${name}.streetAddress2`}
            validate={validators?.streetAddress2}
          />
          <TextField
            label="Address 3"
            id={`mailingAddress3_${addressFieldsUUID.current}`}
            name={`${name}.streetAddress3`}
            data-testid={`${name}.streetAddress3`}
            validate={validators?.streetAddress3}
          />
          <LocationInput
            name={`${name}`}
            placeholder="Start typing a Zip or City, State Zip"
            label="Location Lookup"
            handleLocationChange={handleOnLocationChange}
            includePOBoxes={includePOBoxes}
<<<<<<< HEAD
=======
            showRequiredAsteriskForLocationLookup={showRequiredAsteriskForLocationLookup}
>>>>>>> ea1a249c
          />

          <Hint className={styles.hint} id="locationInfo" data-testid="locationInfo">
            {infoStr}
            <a href={technicalHelpDeskURL} target="_blank" rel="noreferrer">
              Technical Help Desk
            </a>
            {assistanceStr}
          </Hint>
          <div className={styles.container}>
            <div className={styles.column}>
              <TextField
                label="City"
                id={`city_${addressFieldsUUID.current}`}
                name={`${name}.city`}
                data-testid={`${name}.city`}
                display="readonly"
                validate={validators?.city}
              />
              <TextField
                label="State"
                id={`state_${addressFieldsUUID.current}`}
                name={`${name}.state`}
                data-testid={`${name}.state`}
                display="readonly"
                validate={validators?.state}
                styles="margin-top: 1.5em"
              />
            </div>
            <div className={styles.column}>
              <TextField
                label="ZIP"
                id={`zip_${addressFieldsUUID.current}`}
                name={`${name}.postalCode`}
                data-testid={`${name}.postalCode`}
                maxLength={10}
                display="readonly"
                validate={validators?.postalCode}
              />
              <TextField
                label="County"
                id={`county_${addressFieldsUUID.current}`}
                name={`${name}.county`}
                data-testid={`${name}.county`}
                display="readonly"
                validate={validators?.county}
              />
            </div>
          </div>
        </>,
      )}
    </Fieldset>
  );
};

AddressFields.propTypes = {
  legend: PropTypes.node,
  className: PropTypes.string,
  name: PropTypes.string.isRequired,
  render: PropTypes.func,
  validators: PropTypes.shape({
    streetAddress1: PropTypes.func,
    streetAddress2: PropTypes.func,
    city: PropTypes.func,
    state: PropTypes.func,
    postalCode: PropTypes.func,
    county: PropTypes.func,
    usPostRegionCitiesID: PropTypes.func,
  }),
  optionalAddress1: PropTypes.bool,
  formikProps: shape({
    touched: shape({}),
    errors: shape({}),
    setFieldTouched: PropTypes.func,
    setFieldValue: PropTypes.func,
  }),
  includePOBoxes: PropTypes.bool,
<<<<<<< HEAD
=======
  optionalLocationLookup: PropTypes.bool,
>>>>>>> ea1a249c
};

AddressFields.defaultProps = {
  legend: '',
  className: '',
  render: (fields) => fields,
  validators: {},
  optionalAddress1: null,
  formikProps: {},
  includePOBoxes: false,
<<<<<<< HEAD
=======
  optionalLocationLookup: null,
>>>>>>> ea1a249c
};

export default AddressFields;<|MERGE_RESOLUTION|>--- conflicted
+++ resolved
@@ -31,12 +31,8 @@
   validators,
   formikProps: { setFieldTouched, setFieldValue },
   labelHint: labelHintProp,
-<<<<<<< HEAD
-  address1LabelHint,
-=======
   optionalAddress1,
   optionalLocationLookup,
->>>>>>> ea1a249c
   includePOBoxes,
 }) => {
   const addressFieldsUUID = useRef(uuidv4());
@@ -108,10 +104,7 @@
             label="Location Lookup"
             handleLocationChange={handleOnLocationChange}
             includePOBoxes={includePOBoxes}
-<<<<<<< HEAD
-=======
             showRequiredAsteriskForLocationLookup={showRequiredAsteriskForLocationLookup}
->>>>>>> ea1a249c
           />
 
           <Hint className={styles.hint} id="locationInfo" data-testid="locationInfo">
@@ -189,10 +182,7 @@
     setFieldValue: PropTypes.func,
   }),
   includePOBoxes: PropTypes.bool,
-<<<<<<< HEAD
-=======
   optionalLocationLookup: PropTypes.bool,
->>>>>>> ea1a249c
 };
 
 AddressFields.defaultProps = {
@@ -203,10 +193,7 @@
   optionalAddress1: null,
   formikProps: {},
   includePOBoxes: false,
-<<<<<<< HEAD
-=======
   optionalLocationLookup: null,
->>>>>>> ea1a249c
 };
 
 export default AddressFields;