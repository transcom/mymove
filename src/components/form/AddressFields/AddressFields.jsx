--- conflicted
+++ resolved
@@ -102,22 +102,14 @@
           />
           <TextField
             label="Address 2"
-<<<<<<< HEAD
-            optional
-=======
             labelHint={labelHintProp ? null : 'Optional'}
->>>>>>> 0113c7e3
             id={`mailingAddress2_${addressFieldsUUID.current}`}
             name={`${name}.streetAddress2`}
             validate={validators?.streetAddress2}
           />
           <TextField
             label="Address 3"
-<<<<<<< HEAD
-            optional
-=======
             labelHint={labelHintProp ? null : 'Optional'}
->>>>>>> 0113c7e3
             id={`mailingAddress3_${addressFieldsUUID.current}`}
             name={`${name}.streetAddress3`}
             validate={validators?.streetAddress3}
