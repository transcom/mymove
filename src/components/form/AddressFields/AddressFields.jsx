import React, { useRef } from 'react';
import { PropTypes, shape } from 'prop-types';
import { v4 as uuidv4 } from 'uuid';
import { Fieldset } from '@trussworks/react-uswds';

import { statesList } from '../../../constants/states';

import Hint from 'components/Hint/index';
import styles from 'components/form/AddressFields/AddressFields.module.scss';
import { technicalHelpDeskURL } from 'shared/constants';
import TextField from 'components/form/fields/TextField/TextField';
import { DropdownInput } from 'components/form/fields/DropdownInput';
import LocationInput from 'components/form/fields/LocationInput';

/**
 * @param legend
 * @param className
 * @param name
 * @param render
 * @param validators
 * @param zipCity
 * @param address1LabelHint string to override display labelHint if street 1 is Optional/Required per context.
 * This is specifically designed to handle unique display between customer and office/prime sim for address 1.
 * @return {JSX.Element}
 * @constructor
 */
export const AddressFields = ({
  legend,
  className,
  name,
  render,
  validators,
  locationLookup,
  formikProps: { setFieldTouched, setFieldValue },
  labelHint: labelHintProp,
  address1LabelHint,
}) => {
  const addressFieldsUUID = useRef(uuidv4());
  const infoStr = 'If you encounter any inaccurate lookup information please contact the ';
  const assistanceStr = ' for further assistance.';

  const stateField = locationLookup ? (
    <TextField
      label="State"
      id={`state_${addressFieldsUUID.current}`}
      name={`${name}.state`}
      data-testid={`${name}.state`}
      labelHint={labelHintProp}
      display="readonly"
      validate={validators?.state}
      styles="margin-top: 1.5em"
    />
  ) : (
    <DropdownInput
      name={`${name}.state`}
      data-testid={`${name}.state`}
      id={`state_${addressFieldsUUID.current}`}
      label="State"
      labelHint={labelHintProp}
      options={statesList}
      validate={validators?.state}
    />
  );

  const getAddress1LabelHintText = (labelHint, address1Label) => {
    if (address1Label === null) {
      return labelHint;
    }

    // Override default and use what is passed in.
    if (address1Label && address1Label.trim().length > 0) {
      return address1Label;
    }

    return null;
  };

  const handleOnLocationChange = (value) => {
    setFieldValue(`${name}.city`, value.city).then(() => {
<<<<<<< HEAD
      setFieldTouched(`${name}.city`, true);
    });
    setFieldValue(`${name}.state`, value.state).then(() => {
      setFieldTouched(`${name}.state`, true);
    });
    setFieldValue(`${name}.county`, value.county).then(() => {
      setFieldTouched(`${name}.county`, true);
    });
    setFieldValue(`${name}.postalCode`, value.postalCode).then(() => {
      setFieldTouched(`${name}.postalCode`, true);
=======
      setFieldTouched(`${name}.city`, false);
    });
    setFieldValue(`${name}.state`, value.state).then(() => {
      setFieldTouched(`${name}.state`, false);
    });
    setFieldValue(`${name}.county`, value.county).then(() => {
      setFieldTouched(`${name}.county`, false);
    });
    setFieldValue(`${name}.postalCode`, value.postalCode).then(() => {
      setFieldTouched(`${name}.postalCode`, false);
>>>>>>> f1381029
    });
    setFieldValue(`${name}.usPostRegionCitiesID`, value.usPostRegionCitiesID).then(() => {
      setFieldTouched(`${name}.usPostRegionCitiesID`, true);
    });
  };

  return (
    <Fieldset legend={legend} className={className}>
      {render(
        <>
          <TextField
            label="Address 1"
            id={`mailingAddress1_${addressFieldsUUID.current}`}
            name={`${name}.streetAddress1`}
            labelHint={getAddress1LabelHintText(labelHintProp, address1LabelHint)}
            data-testid={`${name}.streetAddress1`}
            validate={validators?.streetAddress1}
          />
          <TextField
            label="Address 2"
            labelHint={labelHintProp ? null : 'Optional'}
            id={`mailingAddress2_${addressFieldsUUID.current}`}
            name={`${name}.streetAddress2`}
            data-testid={`${name}.streetAddress2`}
            validate={validators?.streetAddress2}
          />
          <TextField
            label="Address 3"
            labelHint={labelHintProp ? null : 'Optional'}
            id={`mailingAddress3_${addressFieldsUUID.current}`}
            name={`${name}.streetAddress3`}
            data-testid={`${name}.streetAddress3`}
            validate={validators?.streetAddress3}
          />
          {locationLookup && (
            <>
              <LocationInput
                name={`${name}-location`}
                placeholder="Start typing a Zip or City, State Zip"
                label="Location Lookup"
                handleLocationChange={handleOnLocationChange}
              />
              <Hint className={styles.hint} id="locationInfo" data-testid="locationInfo">
                {infoStr}
                <a href={technicalHelpDeskURL} target="_blank" rel="noreferrer">
                  Technical Help Desk
                </a>
                {assistanceStr}
              </Hint>
            </>
          )}
          <div className="grid-row grid-gap">
            <div className="mobile-lg:grid-col-6" style={{ marginBottom: '1.5em' }}>
              {!locationLookup && (
                <TextField
                  label="City"
                  id={`city_${addressFieldsUUID.current}`}
                  name={`${name}.city`}
                  labelHint={labelHintProp}
                  data-testid={`${name}.city`}
                  validate={validators?.city}
                />
              )}
              {locationLookup && (
                <>
                  <TextField
                    label="City"
                    id={`city_${addressFieldsUUID.current}`}
                    name={`${name}.city`}
                    labelHint={labelHintProp}
                    data-testid={`${name}.city`}
                    display="readonly"
                    validate={validators?.city}
                  />
                  <TextField
                    label="County"
                    className={styles.countyInput}
                    id={`county_${addressFieldsUUID.current}`}
                    name={`${name}.county`}
                    labelHint={labelHintProp}
                    data-testid={`${name}.county`}
                    display="readonly"
                    validate={validators?.county}
                  />
                </>
              )}
            </div>
            <div className="mobile-lg:grid-col-6">
              {stateField}
              <TextField
                label="ZIP"
                id={`zip_${addressFieldsUUID.current}`}
                name={`${name}.postalCode`}
                data-testid={`${name}.postalCode`}
                maxLength={10}
                labelHint={labelHintProp}
                display={!locationLookup ? '' : 'readonly'}
                validate={validators?.postalCode}
              />
            </div>
          </div>
        </>,
      )}
    </Fieldset>
  );
};

AddressFields.propTypes = {
  legend: PropTypes.node,
  className: PropTypes.string,
  name: PropTypes.string.isRequired,
  render: PropTypes.func,
  locationLookup: PropTypes.bool,
  validators: PropTypes.shape({
    streetAddress1: PropTypes.func,
    streetAddress2: PropTypes.func,
    city: PropTypes.func,
    state: PropTypes.func,
    postalCode: PropTypes.func,
    county: PropTypes.func,
    usPostRegionCitiesID: PropTypes.func,
  }),
  address1LabelHint: PropTypes.string,
  formikProps: shape({
    touched: shape({}),
    errors: shape({}),
    setFieldTouched: PropTypes.func,
    setFieldValue: PropTypes.func,
  }),
};

AddressFields.defaultProps = {
  legend: '',
  className: '',
  render: (fields) => fields,
  locationLookup: false,
  validators: {},
  address1LabelHint: null,
  formikProps: {},
};

export default AddressFields;<|MERGE_RESOLUTION|>--- conflicted
+++ resolved
@@ -77,18 +77,6 @@
 
   const handleOnLocationChange = (value) => {
     setFieldValue(`${name}.city`, value.city).then(() => {
-<<<<<<< HEAD
-      setFieldTouched(`${name}.city`, true);
-    });
-    setFieldValue(`${name}.state`, value.state).then(() => {
-      setFieldTouched(`${name}.state`, true);
-    });
-    setFieldValue(`${name}.county`, value.county).then(() => {
-      setFieldTouched(`${name}.county`, true);
-    });
-    setFieldValue(`${name}.postalCode`, value.postalCode).then(() => {
-      setFieldTouched(`${name}.postalCode`, true);
-=======
       setFieldTouched(`${name}.city`, false);
     });
     setFieldValue(`${name}.state`, value.state).then(() => {
@@ -99,7 +87,6 @@
     });
     setFieldValue(`${name}.postalCode`, value.postalCode).then(() => {
       setFieldTouched(`${name}.postalCode`, false);
->>>>>>> f1381029
     });
     setFieldValue(`${name}.usPostRegionCitiesID`, value.usPostRegionCitiesID).then(() => {
       setFieldTouched(`${name}.usPostRegionCitiesID`, true);
