--- conflicted
+++ resolved
@@ -102,22 +102,14 @@
           />
           <TextField
             label="Address 2"
-<<<<<<< HEAD
-            optional
-=======
             labelHint={labelHintProp ? null : 'Optional'}
->>>>>>> 758c4f03
             id={`mailingAddress2_${addressFieldsUUID.current}`}
             name={`${name}.streetAddress2`}
             validate={validators?.streetAddress2}
           />
           <TextField
             label="Address 3"
-<<<<<<< HEAD
-            optional
-=======
             labelHint={labelHintProp ? null : 'Optional'}
->>>>>>> 758c4f03
             id={`mailingAddress3_${addressFieldsUUID.current}`}
             name={`${name}.streetAddress3`}
             validate={validators?.streetAddress3}
@@ -153,22 +145,12 @@
           )}
           <div className="grid-row grid-gap">
             <div className="mobile-lg:grid-col-6">
-<<<<<<< HEAD
-              <DropdownInput
-                name={`${name}.state`}
-                id={`state_${addressFieldsUUID.current}`}
-                label="State"
-                options={statesList}
-                required
-                validate={validators?.state}
-=======
               <TextField
                 label="City"
                 id={`city_${addressFieldsUUID.current}`}
                 name={`${name}.city`}
                 validate={validators?.city}
                 isDisabled={zipCityEnabled}
->>>>>>> 758c4f03
               />
               {zipCityEnabled && (
                 <TextField
