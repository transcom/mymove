import React, { useRef } from 'react';
import PropTypes from 'prop-types';
import { v4 as uuidv4 } from 'uuid';
import { Fieldset } from '@trussworks/react-uswds';

import { statesList } from '../../../constants/states';

import Hint from 'components/Hint/index';
import styles from 'components/form/AddressFields/AddressFields.module.scss';
import { technicalHelpDeskURL } from 'shared/constants';
import TextField from 'components/form/fields/TextField/TextField';
import { DropdownInput } from 'components/form/fields/DropdownInput';
import LocationInput from 'components/form/fields/LocationInput';

/**
 * @param legend
 * @param className
 * @param name
 * @param render
 * @param validators
 * @param zipCity
 * @param formikFunctionsToValidatePostalCodeOnChange If you are intending to validate the postal code on change, you
 * will need to pass the handleChange and setFieldTouched Formik functions through in an object here.
 * See ResidentialAddressForm for an example.
 * @param address1LabelHint string to override display labelHint if street 1 is Optional/Required per context.
 * This is specifically designed to handle unique display between customer and office/prime sim for address 1.
 * @return {JSX.Element}
 * @constructor
 */
export const AddressFields = ({
  legend,
  className,
  name,
  render,
  validators,
  zipCityEnabled,
  handleLocationChange,
  formikFunctionsToValidatePostalCodeOnChange,
  labelHint: labelHintProp,
  address1LabelHint,
}) => {
  const addressFieldsUUID = useRef(uuidv4());
  const infoStr = 'If you encounter any inaccurate lookup information please contact the ';
  const assistanceStr = ' for further assistance.';

  const postalCodeField = formikFunctionsToValidatePostalCodeOnChange ? (
    <TextField
      label="ZIP"
      id={`zip_${addressFieldsUUID.current}`}
      name={`${name}.postalCode`}
      data-testid={`${name}.postalCode`}
      maxLength={10}
      labelHint={labelHintProp}
      validate={validators?.postalCode}
      onChange={async (e) => {
        // If we are validating on change we need to also set the field to touched when it is changed.
        // Formik, by default, only sets the field to touched on blur.
        // The validation errors will not show unless the field has been touched. We await the handleChange event,
        // then we set the field to touched.
        // We send true for the shouldValidate arg to validate the field at the same time.
        await formikFunctionsToValidatePostalCodeOnChange.handleChange(e);
        formikFunctionsToValidatePostalCodeOnChange.setFieldTouched(`${name}.postalCode`, true, true);
      }}
    />
  ) : (
    <TextField
      label="ZIP"
      id={`zip_${addressFieldsUUID.current}`}
      name={`${name}.postalCode`}
      data-testid={`${name}.postalCode`}
      maxLength={10}
      labelHint={labelHintProp}
      validate={validators?.postalCode}
      isDisabled={zipCityEnabled}
    />
  );

  const stateField = zipCityEnabled ? (
    <TextField
      name={`${name}.state`}
      data-testid={`${name}.state`}
      id={`state_${addressFieldsUUID.current}`}
      label="State"
      labelHint={labelHintProp}
      validate={validators?.state}
      isDisabled={zipCityEnabled}
    />
  ) : (
    <DropdownInput
      name={`${name}.state`}
      data-testid={`${name}.state`}
      id={`state_${addressFieldsUUID.current}`}
      label="State"
      labelHint={labelHintProp}
      options={statesList}
      validate={validators?.state}
    />
  );

  const getAddress1LabelHintText = (labelHint, address1Label) => {
    if (address1Label === null) {
      return labelHint;
    }

    // Override default and use what is passed in.
    if (address1Label && address1Label.trim().length > 0) {
      return address1Label;
    }

    return null;
  };

  return (
    <Fieldset legend={legend} className={className}>
      {render(
        <>
          <TextField
            label="Address 1"
            id={`mailingAddress1_${addressFieldsUUID.current}`}
            name={`${name}.streetAddress1`}
<<<<<<< HEAD
            labelHint={getAddress1LabelHintText(labelHintProp, address1LabelHint)}
=======
            labelHint={labelHintProp}
            data-testid={`${name}.streetAddress1`}
>>>>>>> d5780fad
            validate={validators?.streetAddress1}
          />
          <TextField
            label="Address 2"
            labelHint={labelHintProp ? null : 'Optional'}
            id={`mailingAddress2_${addressFieldsUUID.current}`}
            name={`${name}.streetAddress2`}
            data-testid={`${name}.streetAddress2`}
            validate={validators?.streetAddress2}
          />
          <TextField
            label="Address 3"
            labelHint={labelHintProp ? null : 'Optional'}
            id={`mailingAddress3_${addressFieldsUUID.current}`}
            name={`${name}.streetAddress3`}
            data-testid={`${name}.streetAddress3`}
            validate={validators?.streetAddress3}
          />
          {handleLocationChange && (
            <>
              <LocationInput
                name={`${name}-zipCity`}
                placeholder="Start typing a Zip or City, State Zip"
                label="Location Lookup"
                handleLocationChange={handleLocationChange}
              />
              <Hint className={styles.hint} id="locationInfo" data-testid="locationInfo">
                {infoStr}
                <a href={technicalHelpDeskURL} target="_blank" rel="noreferrer">
                  Technical Help Desk
                </a>
                {assistanceStr}
              </Hint>
            </>
          )}
          <div className="grid-row grid-gap">
            <div className="mobile-lg:grid-col-6">
              <TextField
                label="City"
                id={`city_${addressFieldsUUID.current}`}
                name={`${name}.city`}
                labelHint={labelHintProp}
                data-testid={`${name}.city`}
                validate={validators?.city}
                isDisabled={zipCityEnabled}
              />
              {handleLocationChange && (
                <TextField
                  className={styles.countyInput}
                  label="County"
                  id={`county_${addressFieldsUUID.current}`}
                  name={`${name}.county`}
                  labelHint={labelHintProp}
                  data-testid={`${name}.county`}
                  validate={validators?.county}
                  isDisabled={zipCityEnabled}
                />
              )}
            </div>
            <div className="mobile-lg:grid-col-6">
              {stateField}
              {postalCodeField}
            </div>
          </div>
        </>,
      )}
    </Fieldset>
  );
};

AddressFields.propTypes = {
  legend: PropTypes.node,
  className: PropTypes.string,
  name: PropTypes.string.isRequired,
  render: PropTypes.func,
  zipCityEnabled: PropTypes.bool,
  handleLocationChange: PropTypes.func,
  validators: PropTypes.shape({
    streetAddress1: PropTypes.func,
    streetAddress2: PropTypes.func,
    city: PropTypes.func,
    state: PropTypes.func,
    postalCode: PropTypes.func,
    county: PropTypes.func,
  }),
  formikFunctionsToValidatePostalCodeOnChange: PropTypes.shape({
    handleChange: PropTypes.func,
    setFieldTouched: PropTypes.func,
  }),
  address1LabelHint: PropTypes.string,
};

AddressFields.defaultProps = {
  legend: '',
  className: '',
  render: (fields) => fields,
  zipCityEnabled: false,
  handleLocationChange: null,
  validators: {},
  formikFunctionsToValidatePostalCodeOnChange: null,
  address1LabelHint: null,
};

export default AddressFields;<|MERGE_RESOLUTION|>--- conflicted
+++ resolved
@@ -118,12 +118,8 @@
             label="Address 1"
             id={`mailingAddress1_${addressFieldsUUID.current}`}
             name={`${name}.streetAddress1`}
-<<<<<<< HEAD
             labelHint={getAddress1LabelHintText(labelHintProp, address1LabelHint)}
-=======
-            labelHint={labelHintProp}
             data-testid={`${name}.streetAddress1`}
->>>>>>> d5780fad
             validate={validators?.streetAddress1}
           />
           <TextField
