--- conflicted
+++ resolved
@@ -41,8 +41,6 @@
   const infoStr = 'If you encounter any inaccurate lookup information please contact the ';
   const assistanceStr = ' for further assistance.';
 
-<<<<<<< HEAD
-=======
   const { values } = useFormikContext();
 
   // some 'name' are passed in like pickupAddress.address and we cannot use values to get pickupAddress.address, so we
@@ -86,7 +84,6 @@
     return null;
   };
 
->>>>>>> 669bc3d9
   const handleOnLocationChange = (value) => {
     const city = value ? value.city : null;
     const state = value ? value.state : null;
@@ -111,14 +108,12 @@
     });
   };
 
-<<<<<<< HEAD
   // E-05732: for PPMs, the destination address street 1 is now optional except for closeout
   // this field is usually always required other than PPMs
   const showRequiredAsteriskForAddress1 = !optionalAddress1 || labelHintProp === 'Required';
 
   // For some cases (such as some pages of the  prime UI) the location lookup field is also optional
   const showRequiredAsteriskForLocationLookup = !optionalLocationLookup;
-=======
   const handleOnCountryChange = (value) => {
     const countryID = value ? value.id : null;
     const countryName = value ? value.name : null;
@@ -142,7 +137,6 @@
       setFieldTouched(`${name}.countryID`, true);
     });
   };
->>>>>>> 669bc3d9
 
   return (
     <Fieldset legend={legend} className={className}>
@@ -185,12 +179,9 @@
             placeholder="Start typing a Zip or City, State Zip"
             label="Location Lookup"
             handleLocationChange={handleOnLocationChange}
-<<<<<<< HEAD
             includePOBoxes={includePOBoxes}
             showRequiredAsteriskForLocationLookup={showRequiredAsteriskForLocationLookup}
-=======
             isDisabled={currentCountryCode === null || currentCountryCode === '' || currentCountryCode !== 'US'}
->>>>>>> 669bc3d9
           />
 
           <Hint className={styles.hint} id="locationInfo" data-testid="locationInfo">
