--- conflicted
+++ resolved
@@ -1,7 +1,7 @@
 import React, { useRef } from 'react';
 import { PropTypes, shape } from 'prop-types';
 import { v4 as uuidv4 } from 'uuid';
-import { Fieldset, Label } from '@trussworks/react-uswds';
+import { Fieldset } from '@trussworks/react-uswds';
 
 import { statesList } from '../../../constants/states';
 
@@ -32,13 +32,8 @@
   className,
   name,
   render,
-  values,
   validators,
-<<<<<<< HEAD
-  handleLocationChange,
-=======
   locationLookup,
->>>>>>> 33d7d30e
   formikFunctionsToValidatePostalCodeOnChange,
   validateForm,
   formikProps: { setFieldTouched, setFieldValue },
@@ -49,11 +44,7 @@
   const infoStr = 'If you encounter any inaccurate lookup information please contact the ';
   const assistanceStr = ' for further assistance.';
 
-<<<<<<< HEAD
-  const postalCodeField = formikFunctionsToValidatePostalCodeOnChange ? (
-=======
   const postalCodeField = !locationLookup ? (
->>>>>>> 33d7d30e
     <TextField
       label="ZIP"
       id={`zip_${addressFieldsUUID.current}`}
@@ -63,33 +54,6 @@
       labelHint={labelHintProp}
       validate={validators?.postalCode}
       onChange={async (e) => {
-<<<<<<< HEAD
-        // If we are validating on change we need to also set the field to touched when it is changed.
-        // Formik, by default, only sets the field to touched on blur.
-        // The validation errors will not show unless the field has been touched. We await the handleChange event,
-        // then we set the field to touched.
-        // We send true for the shouldValidate arg to validate the field at the same time.
-        await formikFunctionsToValidatePostalCodeOnChange.handleChange(e);
-        formikFunctionsToValidatePostalCodeOnChange.setFieldTouched(`${name}.postalCode`, true, true);
-      }}
-    />
-  ) : (
-    <>
-      <Label>ZIP</Label>
-      <label id={`zip_${addressFieldsUUID.current}`} className={styles.label}>
-        {values[name].postalCode}
-      </label>
-    </>
-  );
-
-  const stateField = handleLocationChange ? (
-    <>
-      <Label>State</Label>
-      <label id={`state_${addressFieldsUUID.current}`} className={styles.label}>
-        {values[name].state}
-      </label>
-    </>
-=======
         if (formikFunctionsToValidatePostalCodeOnChange) {
           // If we are validating on change we need to also set the field to touched when it is changed.
           // Formik, by default, only sets the field to touched on blur.
@@ -122,7 +86,6 @@
       labelHint={labelHintProp}
       display="readonly"
     />
->>>>>>> 33d7d30e
   ) : (
     <DropdownInput
       name={`${name}.state`}
@@ -190,22 +153,14 @@
             data-testid={`${name}.streetAddress3`}
             validate={validators?.streetAddress3}
           />
-<<<<<<< HEAD
-          {handleLocationChange && (
-=======
           {locationLookup && (
->>>>>>> 33d7d30e
             <>
               <LocationInput
                 name={`${name}-zipCity`}
                 placeholder="Start typing a Zip or City, State Zip"
                 label="Location Lookup"
-<<<<<<< HEAD
-                handleLocationChange={handleLocationChange}
-=======
                 handleLocationChange={handleOnLocationChange}
                 valueName={name}
->>>>>>> 33d7d30e
               />
               <Hint className={styles.hint} id="locationInfo" data-testid="locationInfo">
                 {infoStr}
@@ -218,11 +173,7 @@
           )}
           <div className="grid-row grid-gap">
             <div className="mobile-lg:grid-col-6">
-<<<<<<< HEAD
-              {!handleLocationChange && (
-=======
               {!locationLookup && (
->>>>>>> 33d7d30e
                 <TextField
                   label="City"
                   id={`city_${addressFieldsUUID.current}`}
@@ -232,18 +183,6 @@
                   validate={validators?.city}
                 />
               )}
-<<<<<<< HEAD
-              {handleLocationChange && (
-                <>
-                  <Label>City</Label>
-                  <label id={`city_${addressFieldsUUID.current}`} className={styles.label}>
-                    {values[name].city}
-                  </label>
-                  <Label>County</Label>
-                  <label id={`county_${addressFieldsUUID.current}`} className={styles.label}>
-                    {values[name].county}
-                  </label>
-=======
               {locationLookup && (
                 <>
                   <TextField
@@ -263,7 +202,6 @@
                     data-testid={`${name}.county`}
                     display="readonly"
                   />
->>>>>>> 33d7d30e
                 </>
               )}
             </div>
@@ -283,12 +221,7 @@
   className: PropTypes.string,
   name: PropTypes.string.isRequired,
   render: PropTypes.func,
-<<<<<<< HEAD
-  values: shape({}),
-  handleLocationChange: PropTypes.func,
-=======
   locationLookup: PropTypes.bool,
->>>>>>> 33d7d30e
   validators: PropTypes.shape({
     streetAddress1: PropTypes.func,
     streetAddress2: PropTypes.func,
@@ -315,12 +248,7 @@
   legend: '',
   className: '',
   render: (fields) => fields,
-<<<<<<< HEAD
-  values: {},
-  handleLocationChange: null,
-=======
   locationLookup: false,
->>>>>>> 33d7d30e
   validators: {},
   formikFunctionsToValidatePostalCodeOnChange: null,
   address1LabelHint: null,
