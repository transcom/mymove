--- conflicted
+++ resolved
@@ -148,22 +148,12 @@
           )}
           <div className="grid-row grid-gap">
             <div className="mobile-lg:grid-col-6">
-<<<<<<< HEAD
               <TextField
                 label="City"
                 id={`city_${addressFieldsUUID.current}`}
                 name={`${name}.city`}
                 validate={validators?.city}
                 isDisabled={zipCityEnabled}
-=======
-              <DropdownInput
-                name={`${name}.state`}
-                id={`state_${addressFieldsUUID.current}`}
-                label="State"
-                options={statesList}
-                required
-                validate={validators?.state}
->>>>>>> 7181b882
               />
               {zipCityEnabled && (
                 <TextField
