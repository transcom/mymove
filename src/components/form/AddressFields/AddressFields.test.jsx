import React from 'react';
import { render, screen, waitFor } from '@testing-library/react';
import { Formik } from 'formik';
import { Provider } from 'react-redux';

import { AddressFields } from './AddressFields';

import { configureStore } from 'shared/store';
import { isBooleanFlagEnabled } from 'utils/featureFlags';

jest.mock('utils/featureFlags', () => ({
  ...jest.requireActual('utils/featureFlags'),
  isBooleanFlagEnabled: jest.fn().mockImplementation(() => Promise.resolve(true)),
}));

describe('AddressFields component', () => {
  const mockStore = configureStore({});

<<<<<<< HEAD
  it('renders a legend and all address inputs and asterisks for required fields', () => {
    const { getByText, getByLabelText, getByTestId } = render(
=======
  it('renders a legend and all address inputs', async () => {
    isBooleanFlagEnabled.mockImplementation(() => Promise.resolve(true));
    const initialValues = {
      address: {
        streetAddress1: '123 Main St',
        streetAddress2: 'Apt 3A',
        city: 'New York',
        state: 'NY',
        postalCode: '10002',
        county: 'NEW YORK',
        country: {
          code: 'US',
          name: 'UNITED STATES',
          id: '791899e6-cd77-46f2-981b-176ecb8d7098',
        },
        countryID: '791899e6-cd77-46f2-981b-176ecb8d7098',
      },
    };
    const { getByText, getByLabelText, getByTestId } = await render(
>>>>>>> 669bc3d9
      <Provider store={mockStore.store}>
        <Formik initialValues={initialValues}>
          <AddressFields legend="Address Form" name="address" />
        </Formik>
      </Provider>,
    );
    expect(getByTestId('reqAsteriskMsg')).toBeInTheDocument();

    expect(getByText('Address Form')).toBeInstanceOf(HTMLLegendElement);
    expect(getByLabelText(/Address 1/)).toBeInstanceOf(HTMLInputElement);
    expect(getByLabelText(/Address 1 */)).toBeInTheDocument();
    expect(getByLabelText(/Address 2/)).toBeInstanceOf(HTMLInputElement);
    expect(getByTestId('City')).toBeInstanceOf(HTMLLabelElement);
    expect(getByTestId('State')).toBeInstanceOf(HTMLLabelElement);
    expect(getByTestId('ZIP')).toBeInstanceOf(HTMLLabelElement);
    expect(getByLabelText(/Country Lookup/)).toBeInstanceOf(HTMLInputElement);
    expect(getByLabelText(/Location Lookup/)).toBeInstanceOf(HTMLInputElement);
    expect(getByLabelText(/Location Lookup */)).toBeInTheDocument();
  });

  describe('with pre-filled values', () => {
    it('renders a legend and all address inputs', async () => {
      isBooleanFlagEnabled.mockImplementation(() => Promise.resolve(true));
      const initialValues = {
        address: {
          streetAddress1: '123 Main St',
          streetAddress2: 'Apt 3A',
          city: 'New York',
          state: 'NY',
          postalCode: '10002',
          county: 'NEW YORK',
          country: {
            code: 'US',
            name: 'UNITED STATES',
            id: '791899e6-cd77-46f2-981b-176ecb8d7098',
          },
          countryID: '791899e6-cd77-46f2-981b-176ecb8d7098',
        },
      };

      const { getByLabelText, getByTestId } = render(
        <Provider store={mockStore.store}>
          <Formik initialValues={initialValues}>
            <AddressFields legend="Address Form" name="address" />
          </Formik>
        </Provider>,
      );
      expect(getByLabelText(/Address 1/)).toHaveValue(initialValues.address.streetAddress1);
      expect(getByLabelText(/Address 2/)).toHaveValue(initialValues.address.streetAddress2);
      expect(getByTestId('City')).toHaveTextContent(initialValues.address.city);
      expect(getByTestId('State')).toHaveTextContent(initialValues.address.state);
      expect(getByTestId('ZIP')).toHaveTextContent(initialValues.address.postalCode);
      expect(
        screen.getAllByText(
          `${initialValues.address.city}, ${initialValues.address.state} ${initialValues.address.postalCode} (${initialValues.address.county})`,
        ),
      );

      await waitFor(() => {
        const elements = screen.queryAllByText(/(US)/);
        expect(elements).toHaveLength(1);
      });
    });
  });

  describe('zip city enabled with pre-filled values', () => {
    it('renders zip city lookup with info', async () => {
      isBooleanFlagEnabled.mockImplementation(() => Promise.resolve(true));
      const initialValues = {
        address: {
          streetAddress1: '123 Main St',
          streetAddress2: 'Apt 3A',
          city: 'New York',
          state: 'NY',
          postalCode: '10002',
          county: 'NEW YORK',
          country: {
            code: 'US',
            name: 'UNITED STATES',
            id: '791899e6-cd77-46f2-981b-176ecb8d7098',
          },
          countryID: '791899e6-cd77-46f2-981b-176ecb8d7098',
        },
      };

      const { getByLabelText, getByTestId } = render(
        <Provider store={mockStore.store}>
          <Formik initialValues={initialValues}>
            {({ ...formikProps }) => {
              return <AddressFields legend="Address Form" name="address" locationLookup formikProps={formikProps} />;
            }}
          </Formik>
        </Provider>,
      );
      expect(getByLabelText(/Address 1/)).toHaveValue(initialValues.address.streetAddress1);
      expect(getByLabelText(/Address 2/)).toHaveValue(initialValues.address.streetAddress2);
      expect(getByTestId('City')).toHaveTextContent(initialValues.address.city);
      expect(getByTestId('State')).toHaveTextContent(initialValues.address.state);
      expect(getByTestId('ZIP')).toHaveTextContent(initialValues.address.postalCode);
      expect(
        screen.getAllByText(
          `${initialValues.address.city}, ${initialValues.address.state} ${initialValues.address.postalCode} (${initialValues.address.county})`,
        ),
      );

      await waitFor(() => {
        const elements = screen.queryAllByText(/(US)/);
        expect(elements).toHaveLength(1);
      });
    });
  });
});<|MERGE_RESOLUTION|>--- conflicted
+++ resolved
@@ -16,11 +16,7 @@
 describe('AddressFields component', () => {
   const mockStore = configureStore({});
 
-<<<<<<< HEAD
   it('renders a legend and all address inputs and asterisks for required fields', () => {
-    const { getByText, getByLabelText, getByTestId } = render(
-=======
-  it('renders a legend and all address inputs', async () => {
     isBooleanFlagEnabled.mockImplementation(() => Promise.resolve(true));
     const initialValues = {
       address: {
@@ -38,8 +34,7 @@
         countryID: '791899e6-cd77-46f2-981b-176ecb8d7098',
       },
     };
-    const { getByText, getByLabelText, getByTestId } = await render(
->>>>>>> 669bc3d9
+    const { getByText, getByLabelText, getByTestId } = render(
       <Provider store={mockStore.store}>
         <Formik initialValues={initialValues}>
           <AddressFields legend="Address Form" name="address" />
