import React from 'react';
import { render, fireEvent } from '@testing-library/react';
import userEvent from '@testing-library/user-event';
import { Formik } from 'formik';
import { Provider } from 'react-redux';

import { AddressFields } from './AddressFields';

import { configureStore } from 'shared/store';

<<<<<<< HEAD
const handleZipCityChange = {};

=======
>>>>>>> 2c7315ab
describe('AddressFields component', () => {
  it('renders a legend and all address inputs', () => {
    const { getByText, getByLabelText } = render(
      <Formik>
        <AddressFields legend="Address Form" name="address" />
      </Formik>,
    );
    expect(getByText('Address Form')).toBeInstanceOf(HTMLLegendElement);
    expect(getByLabelText(/Address 1/)).toBeInstanceOf(HTMLInputElement);
    expect(getByLabelText(/Address 2/)).toBeInstanceOf(HTMLInputElement);
    expect(getByLabelText(/City/)).toBeInstanceOf(HTMLInputElement);
    expect(getByLabelText(/State/)).toBeInstanceOf(HTMLSelectElement);
    expect(getByLabelText(/ZIP/)).toBeInstanceOf(HTMLInputElement);
  });

  describe('with pre-filled values', () => {
    it('renders a legend and all address inputs', () => {
      const initialValues = {
        address: {
          streetAddress1: '123 Main St',
          streetAddress2: 'Apt 3A',
          city: 'New York',
          state: 'NY',
          postalCode: '10002',
        },
      };

      const { getByLabelText } = render(
        <Formik initialValues={initialValues}>
          <AddressFields legend="Address Form" name="address" />
        </Formik>,
      );
      expect(getByLabelText(/Address 1/)).toHaveValue(initialValues.address.streetAddress1);
      expect(getByLabelText(/Address 2/)).toHaveValue(initialValues.address.streetAddress2);
      expect(getByLabelText(/City/)).toHaveValue(initialValues.address.city);
      expect(getByLabelText(/State/)).toHaveValue(initialValues.address.state);
      expect(getByLabelText(/ZIP/)).toHaveValue(initialValues.address.postalCode);
    });
  });

  describe('with validators', () => {
    it('puts the validator on the expected field', async () => {
      const initialValues = {
        address: {
          streetAddress1: '',
          streetAddress2: '',
          city: '',
          state: '',
          postalCode: '',
        },
      };

      const postalCodeErrorText = 'ZIP code must be 99999';

      const { getByLabelText, findByRole } = render(
        <Formik initialValues={initialValues}>
          {() => (
            <AddressFields
              legend="Address Form"
              name="address"
              validators={{
                postalCode: (value) => (value !== '99999' ? postalCodeErrorText : ''),
              }}
            />
          )}
        </Formik>,
      );

      const postalCodeInput = getByLabelText(/ZIP/);
      await userEvent.type(postalCodeInput, '12345');
      fireEvent.blur(postalCodeInput);

      const postalCodeError = await findByRole('alert');

      expect(postalCodeError).toHaveTextContent(postalCodeErrorText);
    });
  });

  describe('with on change postal code validator', () => {
    it('puts the validator on the expected field', async () => {
      const initialValues = {
        address: {
          streetAddress1: '',
          streetAddress2: '',
          city: '',
          state: '',
          postalCode: '',
        },
      };

      const postalCodeErrorText = 'ZIP code must be 99999';

      const { getByLabelText, findByRole } = render(
        <Formik initialValues={initialValues} validateOnChange>
          {({ handleChange, setFieldTouched }) => (
            <AddressFields
              legend="Address Form"
              name="address"
              formikFunctionsToValidatePostalCodeOnChange={{ handleChange, setFieldTouched }}
              validators={{
                postalCode: (value) => (value !== '99999' ? postalCodeErrorText : ''),
              }}
            />
          )}
        </Formik>,
      );

      const postalCodeInput = getByLabelText(/ZIP/);
      await userEvent.type(postalCodeInput, '12345');

      const postalCodeError = await findByRole('alert');

      expect(postalCodeError).toHaveTextContent(postalCodeErrorText);
    });
  });

  describe('zip city enabled with pre-filled values', () => {
    it('renders zip city lookup with info', () => {
      const initialValues = {
        address: {
          streetAddress1: '123 Main St',
          streetAddress2: 'Apt 3A',
          city: 'New York',
          state: 'NY',
          postalCode: '10002',
          county: 'NEW YORK',
        },
      };
      const mockStore = configureStore({});

<<<<<<< HEAD
      const { getByLabelText } = render(
        <Provider store={mockStore.store}>
          <Formik initialValues={initialValues}>
            <AddressFields legend="Address Form" name="address" handleZipCityChange={handleZipCityChange} />
=======
      const { getByLabelText, getByTestId } = render(
        <Provider store={mockStore.store}>
          <Formik initialValues={initialValues}>
            {({ ...formikProps }) => {
              return <AddressFields legend="Address Form" name="address" locationLookup formikProps={formikProps} />;
            }}
>>>>>>> 2c7315ab
          </Formik>
        </Provider>,
      );
      expect(getByLabelText('Address 1')).toHaveValue(initialValues.address.streetAddress1);
      expect(getByLabelText(/Address 2/)).toHaveValue(initialValues.address.streetAddress2);
<<<<<<< HEAD
      expect(getByLabelText('City')).toHaveValue(initialValues.address.city);
      expect(getByLabelText('State')).toHaveValue(initialValues.address.state);
      expect(getByLabelText('ZIP')).toHaveValue(initialValues.address.postalCode);
=======
      expect(getByTestId('City')).toHaveTextContent(initialValues.address.city);
      expect(getByTestId('State')).toHaveTextContent(initialValues.address.state);
      expect(getByTestId('ZIP')).toHaveTextContent(initialValues.address.postalCode);
>>>>>>> 2c7315ab
    });
  });
});<|MERGE_RESOLUTION|>--- conflicted
+++ resolved
@@ -8,11 +8,6 @@
 
 import { configureStore } from 'shared/store';
 
-<<<<<<< HEAD
-const handleZipCityChange = {};
-
-=======
->>>>>>> 2c7315ab
 describe('AddressFields component', () => {
   it('renders a legend and all address inputs', () => {
     const { getByText, getByLabelText } = render(
@@ -143,33 +138,20 @@
       };
       const mockStore = configureStore({});
 
-<<<<<<< HEAD
-      const { getByLabelText } = render(
-        <Provider store={mockStore.store}>
-          <Formik initialValues={initialValues}>
-            <AddressFields legend="Address Form" name="address" handleZipCityChange={handleZipCityChange} />
-=======
       const { getByLabelText, getByTestId } = render(
         <Provider store={mockStore.store}>
           <Formik initialValues={initialValues}>
             {({ ...formikProps }) => {
               return <AddressFields legend="Address Form" name="address" locationLookup formikProps={formikProps} />;
             }}
->>>>>>> 2c7315ab
           </Formik>
         </Provider>,
       );
       expect(getByLabelText('Address 1')).toHaveValue(initialValues.address.streetAddress1);
       expect(getByLabelText(/Address 2/)).toHaveValue(initialValues.address.streetAddress2);
-<<<<<<< HEAD
-      expect(getByLabelText('City')).toHaveValue(initialValues.address.city);
-      expect(getByLabelText('State')).toHaveValue(initialValues.address.state);
-      expect(getByLabelText('ZIP')).toHaveValue(initialValues.address.postalCode);
-=======
       expect(getByTestId('City')).toHaveTextContent(initialValues.address.city);
       expect(getByTestId('State')).toHaveTextContent(initialValues.address.state);
       expect(getByTestId('ZIP')).toHaveTextContent(initialValues.address.postalCode);
->>>>>>> 2c7315ab
     });
   });
 });