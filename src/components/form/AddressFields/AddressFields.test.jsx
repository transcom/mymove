import React from 'react';
import { render, screen } from '@testing-library/react';
import { Formik } from 'formik';
import { Provider } from 'react-redux';

import { AddressFields } from './AddressFields';

import { configureStore } from 'shared/store';

describe('AddressFields component', () => {
  const mockStore = configureStore({});

  it('renders a legend and all address inputs', () => {
<<<<<<< HEAD
    const { getByText, getByLabelText } = render(
=======
    const { getByText, getByLabelText, getByTestId } = render(
>>>>>>> 35d0f978
      <Provider store={mockStore.store}>
        <Formik>
          <AddressFields legend="Address Form" name="address" />
        </Formik>
      </Provider>,
    );
    expect(getByText('Address Form')).toBeInstanceOf(HTMLLegendElement);
    expect(getByLabelText(/Address 1/)).toBeInstanceOf(HTMLInputElement);
    expect(getByLabelText(/Address 2/)).toBeInstanceOf(HTMLInputElement);
<<<<<<< HEAD
=======
    expect(getByTestId('City')).toBeInstanceOf(HTMLLabelElement);
    expect(getByTestId('State')).toBeInstanceOf(HTMLLabelElement);
    expect(getByTestId('ZIP')).toBeInstanceOf(HTMLLabelElement);
>>>>>>> 35d0f978
    expect(getByLabelText(/Location Lookup/)).toBeInstanceOf(HTMLInputElement);
  });

  describe('with pre-filled values', () => {
    it('renders a legend and all address inputs', () => {
      const initialValues = {
        address: {
          streetAddress1: '123 Main St',
          streetAddress2: 'Apt 3A',
          city: 'New York',
          state: 'NY',
          postalCode: '10002',
          county: 'NEW YORK',
        },
      };

<<<<<<< HEAD
      const { getByLabelText } = render(
=======
      const { getByLabelText, getByTestId } = render(
>>>>>>> 35d0f978
        <Provider store={mockStore.store}>
          <Formik initialValues={initialValues}>
            <AddressFields legend="Address Form" name="address" />
          </Formik>
        </Provider>,
      );
      expect(getByLabelText(/Address 1/)).toHaveValue(initialValues.address.streetAddress1);
      expect(getByLabelText(/Address 2/)).toHaveValue(initialValues.address.streetAddress2);
<<<<<<< HEAD
=======
      expect(getByTestId('City')).toHaveTextContent(initialValues.address.city);
      expect(getByTestId('State')).toHaveTextContent(initialValues.address.state);
      expect(getByTestId('ZIP')).toHaveTextContent(initialValues.address.postalCode);
>>>>>>> 35d0f978
      expect(
        screen.getAllByText(
          `${initialValues.address.city}, ${initialValues.address.state} ${initialValues.address.postalCode} (${initialValues.address.county})`,
        ),
      );
    });
  });

  describe('zip city enabled with pre-filled values', () => {
    it('renders zip city lookup with info', () => {
      const initialValues = {
        address: {
          streetAddress1: '123 Main St',
          streetAddress2: 'Apt 3A',
          city: 'New York',
          state: 'NY',
          postalCode: '10002',
          county: 'NEW YORK',
        },
      };

      const { getByLabelText } = render(
        <Provider store={mockStore.store}>
          <Formik initialValues={initialValues}>
            {({ ...formikProps }) => {
              return <AddressFields legend="Address Form" name="address" locationLookup formikProps={formikProps} />;
            }}
          </Formik>
        </Provider>,
      );
      expect(getByLabelText('Address 1')).toHaveValue(initialValues.address.streetAddress1);
      expect(getByLabelText(/Address 2/)).toHaveValue(initialValues.address.streetAddress2);
<<<<<<< HEAD
=======
      expect(getByTestId('City')).toHaveTextContent(initialValues.address.city);
      expect(getByTestId('State')).toHaveTextContent(initialValues.address.state);
      expect(getByTestId('ZIP')).toHaveTextContent(initialValues.address.postalCode);
>>>>>>> 35d0f978
      expect(
        screen.getAllByText(
          `${initialValues.address.city}, ${initialValues.address.state} ${initialValues.address.postalCode} (${initialValues.address.county})`,
        ),
      );
    });
  });
});<|MERGE_RESOLUTION|>--- conflicted
+++ resolved
@@ -11,11 +11,7 @@
   const mockStore = configureStore({});
 
   it('renders a legend and all address inputs', () => {
-<<<<<<< HEAD
-    const { getByText, getByLabelText } = render(
-=======
     const { getByText, getByLabelText, getByTestId } = render(
->>>>>>> 35d0f978
       <Provider store={mockStore.store}>
         <Formik>
           <AddressFields legend="Address Form" name="address" />
@@ -25,12 +21,9 @@
     expect(getByText('Address Form')).toBeInstanceOf(HTMLLegendElement);
     expect(getByLabelText(/Address 1/)).toBeInstanceOf(HTMLInputElement);
     expect(getByLabelText(/Address 2/)).toBeInstanceOf(HTMLInputElement);
-<<<<<<< HEAD
-=======
     expect(getByTestId('City')).toBeInstanceOf(HTMLLabelElement);
     expect(getByTestId('State')).toBeInstanceOf(HTMLLabelElement);
     expect(getByTestId('ZIP')).toBeInstanceOf(HTMLLabelElement);
->>>>>>> 35d0f978
     expect(getByLabelText(/Location Lookup/)).toBeInstanceOf(HTMLInputElement);
   });
 
@@ -47,11 +40,7 @@
         },
       };
 
-<<<<<<< HEAD
-      const { getByLabelText } = render(
-=======
       const { getByLabelText, getByTestId } = render(
->>>>>>> 35d0f978
         <Provider store={mockStore.store}>
           <Formik initialValues={initialValues}>
             <AddressFields legend="Address Form" name="address" />
@@ -60,12 +49,9 @@
       );
       expect(getByLabelText(/Address 1/)).toHaveValue(initialValues.address.streetAddress1);
       expect(getByLabelText(/Address 2/)).toHaveValue(initialValues.address.streetAddress2);
-<<<<<<< HEAD
-=======
       expect(getByTestId('City')).toHaveTextContent(initialValues.address.city);
       expect(getByTestId('State')).toHaveTextContent(initialValues.address.state);
       expect(getByTestId('ZIP')).toHaveTextContent(initialValues.address.postalCode);
->>>>>>> 35d0f978
       expect(
         screen.getAllByText(
           `${initialValues.address.city}, ${initialValues.address.state} ${initialValues.address.postalCode} (${initialValues.address.county})`,
@@ -87,7 +73,7 @@
         },
       };
 
-      const { getByLabelText } = render(
+      const { getByLabelText, getByTestId } = render(
         <Provider store={mockStore.store}>
           <Formik initialValues={initialValues}>
             {({ ...formikProps }) => {
@@ -98,12 +84,9 @@
       );
       expect(getByLabelText('Address 1')).toHaveValue(initialValues.address.streetAddress1);
       expect(getByLabelText(/Address 2/)).toHaveValue(initialValues.address.streetAddress2);
-<<<<<<< HEAD
-=======
       expect(getByTestId('City')).toHaveTextContent(initialValues.address.city);
       expect(getByTestId('State')).toHaveTextContent(initialValues.address.state);
       expect(getByTestId('ZIP')).toHaveTextContent(initialValues.address.postalCode);
->>>>>>> 35d0f978
       expect(
         screen.getAllByText(
           `${initialValues.address.city}, ${initialValues.address.state} ${initialValues.address.postalCode} (${initialValues.address.county})`,
