--- conflicted
+++ resolved
@@ -139,13 +139,6 @@
           county: 'NEW YORK',
         },
       };
-<<<<<<< HEAD
-
-      const { getByLabelText, getByTestId } = render(
-        <Formik initialValues={initialValues}>
-          <AddressFields legend="Address Form" name="address" zipCityEnabled />
-        </Formik>,
-=======
       const mockStore = configureStore({});
 
       const { getByLabelText, getByTestId } = render(
@@ -154,7 +147,6 @@
             <AddressFields legend="Address Form" name="address" zipCityEnabled handleZipCityChange={handleZipCityChange}/>
           </Formik>
         </Provider>,
->>>>>>> 570654c5
       );
       expect(getByLabelText('Address 1')).toHaveValue(initialValues.address.streetAddress1);
       expect(getByLabelText(/Address 2/)).toHaveValue(initialValues.address.streetAddress2);
@@ -174,13 +166,6 @@
           county: 'NEW YORK',
         },
       };
-<<<<<<< HEAD
-
-      const { getByLabelText, getByTestId } = render(
-        <Formik initialValues={initialValues}>
-          <AddressFields legend="Address Form" name="address" zipCityEnabled zipCityError />
-        </Formik>,
-=======
       const mockStore = configureStore({});
 
       const { getByLabelText, getByTestId } = render(
@@ -189,7 +174,6 @@
             <AddressFields legend="Address Form" name="address" zipCityEnabled zipCityError handleZipCityChange={handleZipCityChange}/>
           </Formik>
         </Provider>,
->>>>>>> 570654c5
       );
       expect(getByLabelText('Address 1')).toHaveValue(initialValues.address.streetAddress1);
       expect(getByLabelText(/Address 2/)).toHaveValue(initialValues.address.streetAddress2);
