import React, { useEffect, useRef, useState, useMemo } from 'react';
import { func, array } from 'prop-types';
import { ErrorMessage, Fieldset, Label } from '@trussworks/react-uswds';
import { useFormikContext } from 'formik';

import RequiredAsterisk from '../RequiredAsterisk';

import styles from './OfficeAccountRequestFields.module.scss';

import TextField from 'components/form/fields/TextField/TextField';
import MaskedTextField from 'components/form/fields/MaskedTextField/MaskedTextField';
import { CheckboxField, DutyLocationInput } from 'components/form/fields';
import { searchTransportationOfficesOpen } from 'services/ghcApi';
<<<<<<< HEAD
import { isBooleanFlagEnabledUnauthenticatedOffice } from 'utils/featureFlags';
import { FEATURE_FLAG_KEYS } from 'shared/constants';
import { useRolesPrivilegesQueriesOfficeApp } from 'hooks/queries';
=======
import { isBooleanFlagEnabledUnauthenticated } from 'utils/featureFlags';
import { FEATURE_FLAG_KEYS } from 'shared/constants';
>>>>>>> 2e06ee9c
import { elevatedPrivilegeTypes } from 'constants/userPrivileges';
import { roleTypes } from 'constants/userRoles';

export const OfficeAccountRequestFields = ({ render, rolesWithPrivs = [], privileges = [] }) => {
  const { values, errors, touched, setFieldTouched, validateField } = useFormikContext();
  const [edipiRequired, setEdipiRequired] = useState(false);
  const [uniqueIdRequired, setUniqueIdRequired] = useState(false);
  const [enableRequestAccountPrivileges, setEnableRequestAccountPrivileges] = useState(false);

<<<<<<< HEAD
  const { result } = useRolesPrivilegesQueriesOfficeApp();
  const { privileges, rolesWithPrivs } = result;

=======
>>>>>>> 2e06ee9c
  const filteredPrivileges = privileges.filter((privilege) => {
    if (privilege.privilegeType === elevatedPrivilegeTypes.SAFETY) {
      return false;
    }
    return true;
  });

  const availableRoles = rolesWithPrivs.filter((r) => r.roleType !== 'prime' && r.roleType !== roleTypes.CUSTOMER);

<<<<<<< HEAD
  const hasAnyRoleSelected = React.useMemo(
=======
  const hasAnyRoleSelected = useMemo(
>>>>>>> 2e06ee9c
    () => availableRoles.some(({ roleType }) => !!values[`${roleType}Checkbox`]),
    [availableRoles, values],
  );
  const hasTransportConflict = !!values.task_ordering_officerCheckbox && !!values.task_invoicing_officerCheckbox;

  const showRequestedRolesError = touched.requestedRolesGroup && !hasAnyRoleSelected;

  const showTransportConflictError = touched.transportationOfficerRoleConflict && hasTransportConflict;

  useEffect(() => {
    const fetchData = async () => {
<<<<<<< HEAD
      isBooleanFlagEnabledUnauthenticatedOffice(FEATURE_FLAG_KEYS.REQUEST_ACCOUNT_PRIVILEGES)?.then((enabled) => {
=======
      isBooleanFlagEnabledUnauthenticated(FEATURE_FLAG_KEYS.REQUEST_ACCOUNT_PRIVILEGES)?.then((enabled) => {
>>>>>>> 2e06ee9c
        setEnableRequestAccountPrivileges(enabled);
      });
    };
    fetchData();
  }, []);

  useEffect(() => {
    if (values.officeAccountRequestEdipi !== '') {
      setEdipiRequired(true);
    } else {
      setEdipiRequired(false);
    }
    if (values.officeAccountRequestOtherUniqueId !== '') {
      setUniqueIdRequired(true);
    } else {
      setUniqueIdRequired(false);
    }
  }, [values.officeAccountRequestEdipi, values.officeAccountRequestOtherUniqueId]);

  const firstInteractionOccurred = useRef(false);

  useEffect(() => {
    if (!firstInteractionOccurred.current) {
      if (hasAnyRoleSelected) {
        firstInteractionOccurred.current = true;
      }
      return;
    }
    setFieldTouched('requestedRolesGroup', true, false);
    validateField('requestedRolesGroup');
  }, [hasAnyRoleSelected, setFieldTouched, validateField]);

  const transportationOfficerTouched = useRef(false);
  useEffect(() => {
    const bothChecked = values.task_ordering_officerCheckbox || values.task_invoicing_officerCheckbox;

    if (!transportationOfficerTouched.current) {
      if (bothChecked) {
        transportationOfficerTouched.current = true;
      }
      return;
    }

    setFieldTouched('transportationOfficerRoleConflict', true, false);
    validateField('transportationOfficerRoleConflict');
  }, [values.task_ordering_officerCheckbox, values.task_invoicing_officerCheckbox, setFieldTouched, validateField]);

  const firstNameFieldName = 'officeAccountRequestFirstName';
  const middleInitialFieldName = 'officeAccountRequestMiddleInitial';
  const lastNameFieldName = 'officeAccountRequestLastName';
  const emailField = 'officeAccountRequestEmail';
  const telephoneFieldName = 'officeAccountRequestTelephone';
  const edipiFieldName = 'officeAccountRequestEdipi';
  const otherUniqueIdName = 'officeAccountRequestOtherUniqueId';
  const transportationOfficeDropDown = 'officeAccountTransportationOffice';

  return (
    <Fieldset>
      {render(
        <>
          <TextField
            label="First Name"
            name={firstNameFieldName}
            id="officeAccountRequestFirstName"
            data-testid="officeAccountRequestFirstName"
            showRequiredAsterisk
            required
          />
          <TextField
            label="Middle Initial"
            name={middleInitialFieldName}
            id="officeAccountRequestMiddleInitial"
            data-testid="officeAccountRequestMiddleInitial"
            labelHint="optional"
          />
          <TextField
            label="Last Name"
            name={lastNameFieldName}
            id="officeAccountRequestLastName"
            data-testid="officeAccountRequestLastName"
            showRequiredAsterisk
            required
          />
          <TextField
            label="Email"
            name={emailField}
            id="officeAccountRequestEmail"
            data-testid="officeAccountRequestEmail"
            showRequiredAsterisk
            required
          />
          <TextField
            label="Confirm Email"
            name="emailConfirmation"
            id="emailConfirmation"
            data-testid="emailConfirmation"
            disablePaste
            showRequiredAsterisk
            required
          />
          <MaskedTextField
            label="Telephone"
            id="officeAccountRequestTelephone"
            data-testid="officeAccountRequestTelephone"
            name={telephoneFieldName}
            type="tel"
            minimum="12"
            mask="000{-}000{-}0000"
            showRequiredAsterisk
            required
          />
          <div className={styles.section}>
            <div className={styles.inputContainer}>
              <TextField
                label="DODID#"
                labelHint="10 digit number"
                name={edipiFieldName}
                id="officeAccountRequestEdipi"
                data-testid="officeAccountRequestEdipi"
                maxLength="10"
                inputMode="numeric"
              />
            </div>
            <div className={styles.inputContainer}>
              <TextField
                label="Confirm DODID#"
                name="edipiConfirmation"
                id="edipiConfirmation"
                data-testid="edipiConfirmation"
                maxLength="10"
                disablePaste
                showRequiredAsterisk={edipiRequired}
              />
            </div>
          </div>
          <div className={styles.section}>
            <div className={styles.inputContainer}>
              <TextField
                label="Other Unique ID"
                labelHint="If not using DODID#"
                name={otherUniqueIdName}
                id="officeAccountRequestOtherUniqueId"
                data-testid="officeAccountRequestOtherUniqueId"
              />
            </div>
            <div className={styles.inputContainer}>
              <TextField
                label="Confirm Other Unique ID"
                name="otherUniqueIdConfirmation"
                id="otherUniqueIdConfirmation"
                data-testid="otherUniqueIdConfirmation"
                disablePaste
                showRequiredAsterisk={uniqueIdRequired}
              />
            </div>
          </div>
          <DutyLocationInput
            data-testid="transportationOfficeSelector"
            name={transportationOfficeDropDown}
            label="Transportation Office"
            searchLocations={searchTransportationOfficesOpen}
            showRequiredAsterisk
            required
          />
          <Label data-testid="requestedRolesHeading">
            <span>
              Requested Role(s)
              <RequiredAsterisk />
            </span>
          </Label>
          {showRequestedRolesError && (
            <ErrorMessage
              id="requestedRolesGroupError"
              className={styles.errorText}
              data-testid="requestedRolesGroupError"
            >
              {errors.requestedRolesGroup}
            </ErrorMessage>
          )}

          {showTransportConflictError && (
            <ErrorMessage
              id="transportationOfficerRoleConflictError"
              className={styles.errorText}
              data-testid="transportationOfficerRoleConflictError"
            >
              {errors.transportationOfficerRoleConflict}
            </ErrorMessage>
          )}
          {availableRoles.map(({ roleType, roleName }) => {
            const fieldName = `${roleType}Checkbox`;
            const isTransportRole = roleType === roleTypes.TOO || roleType === roleTypes.TIO;

            const describedBy = [
              showRequestedRolesError && 'requestedRolesGroupError',
              isTransportRole && showTransportConflictError && 'transportationOfficerRoleConflictError',
            ]
              .filter(Boolean)
              .join(' ');

            return (
              <CheckboxField
                key={fieldName}
                id={fieldName}
                data-testid={fieldName}
                name={fieldName}
                label={roleName}
                aria-describedby={describedBy || undefined}
                aria-invalid={showRequestedRolesError || (isTransportRole && showTransportConflictError)}
              />
            );
          })}
          {enableRequestAccountPrivileges && (
            <>
              <Label data-testid="requestedPrivilegesHeading">Privilege(s)</Label>
              {filteredPrivileges.map(({ privilegeType, privilegeName }) => (
                <CheckboxField
                  id={`${privilegeType}PrivilegeCheckbox`}
                  data-testid={`${privilegeType}PrivilegeCheckbox`}
                  name={`${privilegeType}PrivilegeCheckbox`}
                  label={privilegeName}
                />
              ))}
            </>
          )}
        </>,
      )}
    </Fieldset>
  );
};

OfficeAccountRequestFields.propTypes = {
  render: func,
  rolesWithPrivs: array,
  privileges: array,
};

OfficeAccountRequestFields.defaultProps = {
  render: (fields) => fields,
  rolesWithPrivs: [],
  privileges: [],
};

export default OfficeAccountRequestFields;<|MERGE_RESOLUTION|>--- conflicted
+++ resolved
@@ -11,14 +11,8 @@
 import MaskedTextField from 'components/form/fields/MaskedTextField/MaskedTextField';
 import { CheckboxField, DutyLocationInput } from 'components/form/fields';
 import { searchTransportationOfficesOpen } from 'services/ghcApi';
-<<<<<<< HEAD
-import { isBooleanFlagEnabledUnauthenticatedOffice } from 'utils/featureFlags';
-import { FEATURE_FLAG_KEYS } from 'shared/constants';
-import { useRolesPrivilegesQueriesOfficeApp } from 'hooks/queries';
-=======
 import { isBooleanFlagEnabledUnauthenticated } from 'utils/featureFlags';
 import { FEATURE_FLAG_KEYS } from 'shared/constants';
->>>>>>> 2e06ee9c
 import { elevatedPrivilegeTypes } from 'constants/userPrivileges';
 import { roleTypes } from 'constants/userRoles';
 
@@ -28,12 +22,6 @@
   const [uniqueIdRequired, setUniqueIdRequired] = useState(false);
   const [enableRequestAccountPrivileges, setEnableRequestAccountPrivileges] = useState(false);
 
-<<<<<<< HEAD
-  const { result } = useRolesPrivilegesQueriesOfficeApp();
-  const { privileges, rolesWithPrivs } = result;
-
-=======
->>>>>>> 2e06ee9c
   const filteredPrivileges = privileges.filter((privilege) => {
     if (privilege.privilegeType === elevatedPrivilegeTypes.SAFETY) {
       return false;
@@ -43,11 +31,7 @@
 
   const availableRoles = rolesWithPrivs.filter((r) => r.roleType !== 'prime' && r.roleType !== roleTypes.CUSTOMER);
 
-<<<<<<< HEAD
-  const hasAnyRoleSelected = React.useMemo(
-=======
   const hasAnyRoleSelected = useMemo(
->>>>>>> 2e06ee9c
     () => availableRoles.some(({ roleType }) => !!values[`${roleType}Checkbox`]),
     [availableRoles, values],
   );
@@ -59,11 +43,7 @@
 
   useEffect(() => {
     const fetchData = async () => {
-<<<<<<< HEAD
-      isBooleanFlagEnabledUnauthenticatedOffice(FEATURE_FLAG_KEYS.REQUEST_ACCOUNT_PRIVILEGES)?.then((enabled) => {
-=======
       isBooleanFlagEnabledUnauthenticated(FEATURE_FLAG_KEYS.REQUEST_ACCOUNT_PRIVILEGES)?.then((enabled) => {
->>>>>>> 2e06ee9c
         setEnableRequestAccountPrivileges(enabled);
       });
     };
