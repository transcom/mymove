<<<<<<< HEAD
import React, { useEffect, useState } from 'react';
import { func } from 'prop-types';
import { Fieldset, Label } from '@trussworks/react-uswds';
import { useFormikContext } from 'formik';

=======
import React, { useEffect, useRef, useState } from 'react';
import { func } from 'prop-types';
import { ErrorMessage, Fieldset, Label } from '@trussworks/react-uswds';
import { useFormikContext } from 'formik';

import RequiredAsterisk from '../RequiredAsterisk';

>>>>>>> f7541f95
import styles from './OfficeAccountRequestFields.module.scss';

import TextField from 'components/form/fields/TextField/TextField';
import MaskedTextField from 'components/form/fields/MaskedTextField/MaskedTextField';
import { CheckboxField, DutyLocationInput } from 'components/form/fields';
import { searchTransportationOfficesOpen } from 'services/ghcApi';

export const OfficeAccountRequestFields = ({ render }) => {
<<<<<<< HEAD
  const { values } = useFormikContext();
=======
  const { values, errors, touched, setFieldTouched, validateField } = useFormikContext();
>>>>>>> f7541f95
  const [edipiRequired, setEdipiRequired] = useState(false);
  const [uniqueIdRequired, setUniqueIdRequired] = useState(false);

  useEffect(() => {
    if (values.officeAccountRequestEdipi !== '') {
      setEdipiRequired(true);
    } else {
      setEdipiRequired(false);
    }
    if (values.officeAccountRequestOtherUniqueId !== '') {
      setUniqueIdRequired(true);
    } else {
      setUniqueIdRequired(false);
    }
  }, [values.officeAccountRequestEdipi, values.officeAccountRequestOtherUniqueId]);

<<<<<<< HEAD
=======
  const firstInteractionOccurred = useRef(false);
  useEffect(() => {
    const anyChecked = [
      values.taskOrderingOfficerCheckBox,
      values.taskInvoicingOfficerCheckBox,
      values.servicesCounselorCheckBox,
      values.transportationContractingOfficerCheckBox,
      values.qualityAssuranceEvaluatorCheckBox,
      values.headquartersCheckBox,
      values.customerSupportRepresentativeCheckBox,
      values.governmentSurveillanceRepresentativeCheckbox,
    ].some(Boolean);

    // only start marking the field as touched after initial mount
    if (!firstInteractionOccurred.current) {
      if (anyChecked) {
        firstInteractionOccurred.current = true;
      }
      return;
    }

    setFieldTouched('requestedRolesGroup', true, false);
    validateField('requestedRolesGroup');
  }, [
    values.taskOrderingOfficerCheckBox,
    values.taskInvoicingOfficerCheckBox,
    values.servicesCounselorCheckBox,
    values.transportationContractingOfficerCheckBox,
    values.qualityAssuranceEvaluatorCheckBox,
    values.headquartersCheckBox,
    values.customerSupportRepresentativeCheckBox,
    values.governmentSurveillanceRepresentativeCheckbox,
    setFieldTouched,
    validateField,
  ]);

  const transportationOfficerTouched = useRef(false);
  useEffect(() => {
    const bothChecked = values.taskOrderingOfficerCheckBox || values.taskInvoicingOfficerCheckBox;

    if (!transportationOfficerTouched.current) {
      if (bothChecked) {
        transportationOfficerTouched.current = true;
      }
      return;
    }

    setFieldTouched('transportationOfficerRoleConflict', true, false);
    validateField('transportationOfficerRoleConflict');
  }, [values.taskOrderingOfficerCheckBox, values.taskInvoicingOfficerCheckBox, setFieldTouched, validateField]);

>>>>>>> f7541f95
  const firstNameFieldName = 'officeAccountRequestFirstName';
  const middleInitialFieldName = 'officeAccountRequestMiddleInitial';
  const lastNameFieldName = 'officeAccountRequestLastName';
  const emailField = 'officeAccountRequestEmail';
  const telephoneFieldName = 'officeAccountRequestTelephone';
  const edipiFieldName = 'officeAccountRequestEdipi';
  const otherUniqueIdName = 'officeAccountRequestOtherUniqueId';
  const transportationOfficeDropDown = 'officeAccountTransportationOffice';

  return (
    <Fieldset>
      {render(
        <>
          <TextField
            label="First Name"
            name={firstNameFieldName}
            id="officeAccountRequestFirstName"
            data-testid="officeAccountRequestFirstName"
            showRequiredAsterisk
            required
          />
          <TextField
            label="Middle Initial"
            name={middleInitialFieldName}
            id="officeAccountRequestMiddleInitial"
            data-testid="officeAccountRequestMiddleInitial"
            labelHint="optional"
          />
          <TextField
            label="Last Name"
            name={lastNameFieldName}
            id="officeAccountRequestLastName"
            data-testid="officeAccountRequestLastName"
            showRequiredAsterisk
            required
          />
          <TextField
            label="Email"
            name={emailField}
            id="officeAccountRequestEmail"
            data-testid="officeAccountRequestEmail"
            showRequiredAsterisk
            required
          />
          <TextField
            label="Confirm Email"
            name="emailConfirmation"
            id="emailConfirmation"
            data-testid="emailConfirmation"
            disablePaste
            showRequiredAsterisk
            required
          />
          <MaskedTextField
            label="Telephone"
            id="officeAccountRequestTelephone"
            data-testid="officeAccountRequestTelephone"
            name={telephoneFieldName}
            type="tel"
            minimum="12"
            mask="000{-}000{-}0000"
            showRequiredAsterisk
            required
          />
          <div className={styles.section}>
            <div className={styles.inputContainer}>
              <TextField
                label="DODID#"
                labelHint="10 digit number"
                name={edipiFieldName}
                id="officeAccountRequestEdipi"
                data-testid="officeAccountRequestEdipi"
                maxLength="10"
                inputMode="numeric"
              />
            </div>
            <div className={styles.inputContainer}>
              <TextField
                label="Confirm DODID#"
                name="edipiConfirmation"
                id="edipiConfirmation"
                data-testid="edipiConfirmation"
                maxLength="10"
                disablePaste
                showRequiredAsterisk={edipiRequired}
              />
            </div>
          </div>
          <div className={styles.section}>
            <div className={styles.inputContainer}>
              <TextField
                label="Other Unique ID"
                labelHint="If not using DODID#"
                name={otherUniqueIdName}
                id="officeAccountRequestOtherUniqueId"
                data-testid="officeAccountRequestOtherUniqueId"
              />
            </div>
            <div className={styles.inputContainer}>
              <TextField
                label="Confirm Other Unique ID"
                name="otherUniqueIdConfirmation"
                id="otherUniqueIdConfirmation"
                data-testid="otherUniqueIdConfirmation"
                disablePaste
                showRequiredAsterisk={uniqueIdRequired}
              />
            </div>
          </div>
          <DutyLocationInput
            data-testid="transportationOfficeSelector"
            name={transportationOfficeDropDown}
            label="Transportation Office"
            searchLocations={searchTransportationOfficesOpen}
            showRequiredAsterisk
            required
          />
          <Label data-testid="requestedRolesHeading">
            Requested Role(s)
<<<<<<< HEAD
            <span data-testid="requiredAsterisk" className={styles.requiredAsterisk}>
              *
            </span>
          </Label>
=======
            <RequiredAsterisk />
          </Label>
          {errors.requestedRolesGroup && touched.requestedRolesGroup && (
            <ErrorMessage
              id="requestedRolesGroupError"
              className={styles.errorText}
              data-testid="requestedRolesGroupError"
            >
              {errors.requestedRolesGroup}
            </ErrorMessage>
          )}
>>>>>>> f7541f95
          <CheckboxField
            id="headquartersCheckBox"
            data-testid="headquartersCheckBox"
            name="headquartersCheckBox"
            label="Headquarters"
            aria-describedby={errors.requestedRolesGroup ? 'requestedRolesGroupError' : undefined}
            aria-invalid={!!errors.requestedRolesGroup}
          />
          {errors.transportationOfficerRoleConflict && touched.transportationOfficerRoleConflict && (
            <ErrorMessage
              id="transportationOfficerRoleConflictError"
              className={styles.errorText}
              data-testid="transportationOfficerRoleConflictError"
            >
              {errors.transportationOfficerRoleConflict}
            </ErrorMessage>
          )}
          <CheckboxField
            id="taskOrderingOfficerCheckBox"
            data-testid="taskOrderingOfficerCheckBox"
            name="taskOrderingOfficerCheckBox"
            label="Task Ordering Officer"
            aria-describedby={[
              errors.requestedRolesGroup && touched.requestedRolesGroup ? 'requestedRolesGroupError' : null,
              errors.transportationOfficerRoleConflict && touched.transportationOfficerRoleConflict
                ? 'transportationOfficerRoleConflictError'
                : null,
            ]
              .filter(Boolean)
              .join(' ')}
            aria-invalid={!!errors.requestedRolesGroup || !!errors.transportationOfficerRoleConflict}
          />
          <CheckboxField
            id="taskInvoicingOfficerCheckBox"
            data-testid="taskInvoicingOfficerCheckBox"
            name="taskInvoicingOfficerCheckBox"
            label="Task Invoicing Officer"
            aria-describedby={[
              errors.requestedRolesGroup && touched.requestedRolesGroup ? 'requestedRolesGroupError' : null,
              errors.transportationOfficerRoleConflict && touched.transportationOfficerRoleConflict
                ? 'transportationOfficerRoleConflictError'
                : null,
            ]
              .filter(Boolean)
              .join(' ')}
            aria-invalid={!!errors.requestedRolesGroup || !!errors.transportationOfficerRoleConflict}
          />

          <CheckboxField
            id="transportationContractingOfficerCheckBox"
            data-testid="transportationContractingOfficerCheckBox"
            name="transportationContractingOfficerCheckBox"
            label="Contracting Officer"
            aria-describedby={errors.requestedRolesGroup ? 'requestedRolesGroupError' : undefined}
            aria-invalid={!!errors.requestedRolesGroup}
          />
          <CheckboxField
            id="servicesCounselorCheckBox"
            data-testid="servicesCounselorCheckBox"
            name="servicesCounselorCheckBox"
            label="Services Counselor"
            aria-describedby={errors.requestedRolesGroup ? 'requestedRolesGroupError' : undefined}
            aria-invalid={!!errors.requestedRolesGroup}
          />
          <CheckboxField
            id="qualityAssuranceEvaluatorCheckBox"
            data-testid="qualityAssuranceEvaluatorCheckBox"
            name="qualityAssuranceEvaluatorCheckBox"
            label="Quality Assurance Evaluator"
            aria-describedby={errors.requestedRolesGroup ? 'requestedRolesGroupError' : undefined}
            aria-invalid={!!errors.requestedRolesGroup}
          />
          <CheckboxField
            id="customerSupportRepresentativeCheckBox"
            data-testid="customerSupportRepresentativeCheckBox"
            name="customerSupportRepresentativeCheckBox"
            label="Customer Support Representative"
            aria-describedby={errors.requestedRolesGroup ? 'requestedRolesGroupError' : undefined}
            aria-invalid={!!errors.requestedRolesGroup}
          />
          <CheckboxField
            id="governmentSurveillanceRepresentativeCheckbox"
            data-testid="governmentSurveillanceRepresentativeCheckbox"
            name="governmentSurveillanceRepresentativeCheckbox"
            label="Government Surveillance Representative"
            aria-describedby={errors.requestedRolesGroup ? 'requestedRolesGroupError' : undefined}
            aria-invalid={!!errors.requestedRolesGroup}
          />
        </>,
      )}
    </Fieldset>
  );
};

OfficeAccountRequestFields.propTypes = {
  render: func,
};

OfficeAccountRequestFields.defaultProps = {
  render: (fields) => fields,
};

export default OfficeAccountRequestFields;<|MERGE_RESOLUTION|>--- conflicted
+++ resolved
@@ -1,10 +1,3 @@
-<<<<<<< HEAD
-import React, { useEffect, useState } from 'react';
-import { func } from 'prop-types';
-import { Fieldset, Label } from '@trussworks/react-uswds';
-import { useFormikContext } from 'formik';
-
-=======
 import React, { useEffect, useRef, useState } from 'react';
 import { func } from 'prop-types';
 import { ErrorMessage, Fieldset, Label } from '@trussworks/react-uswds';
@@ -12,7 +5,6 @@
 
 import RequiredAsterisk from '../RequiredAsterisk';
 
->>>>>>> f7541f95
 import styles from './OfficeAccountRequestFields.module.scss';
 
 import TextField from 'components/form/fields/TextField/TextField';
@@ -21,11 +13,7 @@
 import { searchTransportationOfficesOpen } from 'services/ghcApi';
 
 export const OfficeAccountRequestFields = ({ render }) => {
-<<<<<<< HEAD
-  const { values } = useFormikContext();
-=======
   const { values, errors, touched, setFieldTouched, validateField } = useFormikContext();
->>>>>>> f7541f95
   const [edipiRequired, setEdipiRequired] = useState(false);
   const [uniqueIdRequired, setUniqueIdRequired] = useState(false);
 
@@ -42,8 +30,6 @@
     }
   }, [values.officeAccountRequestEdipi, values.officeAccountRequestOtherUniqueId]);
 
-<<<<<<< HEAD
-=======
   const firstInteractionOccurred = useRef(false);
   useEffect(() => {
     const anyChecked = [
@@ -95,7 +81,6 @@
     validateField('transportationOfficerRoleConflict');
   }, [values.taskOrderingOfficerCheckBox, values.taskInvoicingOfficerCheckBox, setFieldTouched, validateField]);
 
->>>>>>> f7541f95
   const firstNameFieldName = 'officeAccountRequestFirstName';
   const middleInitialFieldName = 'officeAccountRequestMiddleInitial';
   const lastNameFieldName = 'officeAccountRequestLastName';
@@ -215,12 +200,6 @@
           />
           <Label data-testid="requestedRolesHeading">
             Requested Role(s)
-<<<<<<< HEAD
-            <span data-testid="requiredAsterisk" className={styles.requiredAsterisk}>
-              *
-            </span>
-          </Label>
-=======
             <RequiredAsterisk />
           </Label>
           {errors.requestedRolesGroup && touched.requestedRolesGroup && (
@@ -232,7 +211,6 @@
               {errors.requestedRolesGroup}
             </ErrorMessage>
           )}
->>>>>>> f7541f95
           <CheckboxField
             id="headquartersCheckBox"
             data-testid="headquartersCheckBox"
