--- conflicted
+++ resolved
@@ -92,7 +92,6 @@
             name="qualityAssuranceAndCustomerSupportCheckBox"
             label="Quality Assurance & Customer Support"
           />
-<<<<<<< HEAD
           {isHeadquartersRoleFF && (
             <CheckboxField
               id="headquartersCheckBox"
@@ -101,14 +100,12 @@
               label="Headquarters"
             />
           )}
-=======
           <CheckboxField
             id="customerSupportRepresentativeCheckBox"
             data-testid="customerSupportRepresentativeCheckBox"
             name="customerSupportRepresentativeCheckBox"
             label="Customer Support Representative"
           />
->>>>>>> 53bbb23f
         </>,
       )}
     </Fieldset>
