--- conflicted
+++ resolved
@@ -91,15 +91,12 @@
             label="Quality Assurance & Customer Support"
           />
           <CheckboxField
-<<<<<<< HEAD
-=======
             id="customerSupportRepresentativeCheckBox"
             data-testid="customerSupportRepresentativeCheckBox"
             name="customerSupportRepresentativeCheckBox"
             label="Customer Support Representative"
           />
           <CheckboxField
->>>>>>> 1f73f50b
             id="headquartersCheckBox"
             data-testid="headquartersCheckBox"
             name="headquartersCheckBox"
