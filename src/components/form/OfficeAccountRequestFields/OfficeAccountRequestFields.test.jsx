import React from 'react';
import { render, screen } from '@testing-library/react';
import userEvent from '@testing-library/user-event';
import { Formik } from 'formik';

import OfficeAccountRequestFields from './OfficeAccountRequestFields';

import { officeAccountRequestSchema } from 'utils/validation';

const initialValues = {
  officeAccountRequestEdipi: '',
  edipiConfirmation: '',
  officeAccountRequestOtherUniqueId: '',
  otherUniqueIdConfirmation: '',
  officeAccountRequestEmail: '',
  emailConfirmation: '',
};

describe('OfficeAccountRequestFields component', () => {
  it('renders the form inputs', async () => {
    render(
      <Formik initialValues={initialValues} validationSchema={officeAccountRequestSchema}>
        <OfficeAccountRequestFields />
      </Formik>,
    );

    expect(screen.getByTestId('officeAccountRequestFirstName')).toBeInTheDocument();
    expect(screen.getByTestId('officeAccountRequestMiddleInitial')).toBeInTheDocument();
    expect(screen.getByTestId('officeAccountRequestLastName')).toBeInTheDocument();
    expect(screen.getByTestId('officeAccountRequestEmail')).toBeInTheDocument();
    expect(screen.getByTestId('emailConfirmation')).toBeInTheDocument();
    expect(screen.getByTestId('officeAccountRequestTelephone')).toBeInTheDocument();
    expect(screen.getByTestId('officeAccountRequestEdipi')).toBeInTheDocument();
    expect(screen.getByTestId('edipiConfirmation')).toBeInTheDocument();
    expect(screen.getByTestId('officeAccountRequestOtherUniqueId')).toBeInTheDocument();
    expect(screen.getByTestId('otherUniqueIdConfirmation')).toBeInTheDocument();
    expect(screen.getByTestId('headquartersCheckBox')).toBeInTheDocument();
    expect(screen.getByTestId('taskOrderingOfficerCheckBox')).toBeInTheDocument();
    expect(screen.getByTestId('taskInvoicingOfficerCheckBox')).toBeInTheDocument();
    expect(screen.getByTestId('transportationContractingOfficerCheckBox')).toBeInTheDocument();
    expect(screen.getByTestId('servicesCounselorCheckBox')).toBeInTheDocument();
    expect(screen.getByTestId('qualityAssuranceEvaluatorCheckBox')).toBeInTheDocument();
    expect(screen.getByTestId('customerSupportRepresentativeCheckBox')).toBeInTheDocument();
    expect(screen.getByTestId('governmentSurveillanceRepresentativeCheckbox')).toBeInTheDocument();
  });

  it('validates that EDIPI and EDIPI confirmation match', async () => {
    render(
      <Formik initialValues={initialValues} validationSchema={officeAccountRequestSchema}>
<<<<<<< HEAD
=======
        <OfficeAccountRequestFields />
      </Formik>,
    );

    const edipiInput = screen.getByTestId('officeAccountRequestEdipi');
    const edipiConfirmInput = screen.getByTestId('edipiConfirmation');

    await userEvent.type(edipiInput, '1234567890');
    await userEvent.type(edipiConfirmInput, '0987654321');
    await userEvent.tab();

    expect(await screen.findByText('DODID#s must match')).toBeInTheDocument();

    await userEvent.clear(edipiConfirmInput);
    await userEvent.type(edipiConfirmInput, '1234567890');
    await userEvent.tab();

    expect(screen.queryByText('DODID#s must match')).not.toBeInTheDocument();
  });

  it('validates that Other Unique ID and its confirmation match', async () => {
    render(
      <Formik initialValues={initialValues} validationSchema={officeAccountRequestSchema}>
>>>>>>> f7541f95
        <OfficeAccountRequestFields />
      </Formik>,
    );

<<<<<<< HEAD
    const edipiInput = screen.getByTestId('officeAccountRequestEdipi');
    const edipiConfirmInput = screen.getByTestId('edipiConfirmation');

    await userEvent.type(edipiInput, '1234567890');
    await userEvent.type(edipiConfirmInput, '0987654321');
    await userEvent.tab();

    expect(await screen.findByText('DODID#s must match')).toBeInTheDocument();

    await userEvent.clear(edipiConfirmInput);
    await userEvent.type(edipiConfirmInput, '1234567890');
    await userEvent.tab();

    expect(screen.queryByText('DODID#s must match')).not.toBeInTheDocument();
  });

  it('validates that Other Unique ID and its confirmation match', async () => {
    render(
      <Formik initialValues={initialValues} validationSchema={officeAccountRequestSchema}>
        <OfficeAccountRequestFields />
      </Formik>,
    );

    const uniqueIdInput = screen.getByTestId('officeAccountRequestOtherUniqueId');
    const uniqueIdConfirmInput = screen.getByTestId('otherUniqueIdConfirmation');

    await userEvent.type(uniqueIdInput, 'ABCD1234');
    await userEvent.type(uniqueIdConfirmInput, 'XYZ9876');
    await userEvent.tab();

    expect(await screen.findByText('Unique IDs must match')).toBeInTheDocument();

    await userEvent.clear(uniqueIdConfirmInput);
    await userEvent.type(uniqueIdConfirmInput, 'ABCD1234');
    await userEvent.tab();

    expect(screen.queryByText('Unique IDs must match')).not.toBeInTheDocument();
  });

  it('validates that email and email confirmation match', async () => {
    render(
      <Formik initialValues={initialValues} validationSchema={officeAccountRequestSchema}>
        <OfficeAccountRequestFields />
      </Formik>,
    );

    const emailInput = screen.getByTestId('officeAccountRequestEmail');
    const emailConfirmInput = screen.getByTestId('emailConfirmation');

    await userEvent.type(emailInput, 'test@example.com');
    await userEvent.type(emailConfirmInput, 'wrong@example.com');
    await userEvent.tab();

    expect(await screen.findByText('Emails must match')).toBeInTheDocument();

    await userEvent.clear(emailConfirmInput);
    await userEvent.type(emailConfirmInput, 'test@example.com');
    await userEvent.tab();

    expect(screen.queryByText('Emails must match')).not.toBeInTheDocument();
=======
    const uniqueIdInput = screen.getByTestId('officeAccountRequestOtherUniqueId');
    const uniqueIdConfirmInput = screen.getByTestId('otherUniqueIdConfirmation');

    await userEvent.type(uniqueIdInput, 'ABCD1234');
    await userEvent.type(uniqueIdConfirmInput, 'XYZ9876');
    await userEvent.tab();

    expect(await screen.findByText('Unique IDs must match')).toBeInTheDocument();

    await userEvent.clear(uniqueIdConfirmInput);
    await userEvent.type(uniqueIdConfirmInput, 'ABCD1234');
    await userEvent.tab();

    expect(screen.queryByText('Unique IDs must match')).not.toBeInTheDocument();
  });

  it('validates that email and email confirmation match', async () => {
    render(
      <Formik initialValues={initialValues} validationSchema={officeAccountRequestSchema}>
        <OfficeAccountRequestFields />
      </Formik>,
    );

    const emailInput = screen.getByTestId('officeAccountRequestEmail');
    const emailConfirmInput = screen.getByTestId('emailConfirmation');

    await userEvent.type(emailInput, 'test@example.com');
    await userEvent.type(emailConfirmInput, 'wrong@example.com');
    await userEvent.tab();

    expect(await screen.findByText('Emails must match')).toBeInTheDocument();

    await userEvent.clear(emailConfirmInput);
    await userEvent.type(emailConfirmInput, 'test@example.com');
    await userEvent.tab();

    expect(screen.queryByText('Emails must match')).not.toBeInTheDocument();
  });

  it('shows a validation error if no roles are selected after interaction', async () => {
    render(
      <Formik initialValues={initialValues} validationSchema={officeAccountRequestSchema}>
        <OfficeAccountRequestFields />
      </Formik>,
    );

    const headquartersCheckbox = screen.getByTestId('headquartersCheckBox');

    await userEvent.click(headquartersCheckbox); // check
    await userEvent.click(headquartersCheckbox); // uncheck
    await userEvent.tab();

    expect(await screen.findByText('You must select at least one role.')).toBeInTheDocument();
  });

  it('shows a validation error if both Task Ordering and Task Invoicing Officer are selected', async () => {
    render(
      <Formik initialValues={initialValues} validationSchema={officeAccountRequestSchema}>
        <OfficeAccountRequestFields />
      </Formik>,
    );

    const tooCheckbox = screen.getByTestId('taskOrderingOfficerCheckBox');
    const tioCheckbox = screen.getByTestId('taskInvoicingOfficerCheckBox');

    await userEvent.click(tooCheckbox);
    await userEvent.click(tioCheckbox);

    expect(
      await screen.findByText(
        'You cannot select both Task Ordering Officer and Task Invoicing Officer. This is a policy managed by USTRANSCOM.',
      ),
    ).toBeInTheDocument();
>>>>>>> f7541f95
  });
});<|MERGE_RESOLUTION|>--- conflicted
+++ resolved
@@ -47,8 +47,6 @@
   it('validates that EDIPI and EDIPI confirmation match', async () => {
     render(
       <Formik initialValues={initialValues} validationSchema={officeAccountRequestSchema}>
-<<<<<<< HEAD
-=======
         <OfficeAccountRequestFields />
       </Formik>,
     );
@@ -72,73 +70,10 @@
   it('validates that Other Unique ID and its confirmation match', async () => {
     render(
       <Formik initialValues={initialValues} validationSchema={officeAccountRequestSchema}>
->>>>>>> f7541f95
         <OfficeAccountRequestFields />
       </Formik>,
     );
 
-<<<<<<< HEAD
-    const edipiInput = screen.getByTestId('officeAccountRequestEdipi');
-    const edipiConfirmInput = screen.getByTestId('edipiConfirmation');
-
-    await userEvent.type(edipiInput, '1234567890');
-    await userEvent.type(edipiConfirmInput, '0987654321');
-    await userEvent.tab();
-
-    expect(await screen.findByText('DODID#s must match')).toBeInTheDocument();
-
-    await userEvent.clear(edipiConfirmInput);
-    await userEvent.type(edipiConfirmInput, '1234567890');
-    await userEvent.tab();
-
-    expect(screen.queryByText('DODID#s must match')).not.toBeInTheDocument();
-  });
-
-  it('validates that Other Unique ID and its confirmation match', async () => {
-    render(
-      <Formik initialValues={initialValues} validationSchema={officeAccountRequestSchema}>
-        <OfficeAccountRequestFields />
-      </Formik>,
-    );
-
-    const uniqueIdInput = screen.getByTestId('officeAccountRequestOtherUniqueId');
-    const uniqueIdConfirmInput = screen.getByTestId('otherUniqueIdConfirmation');
-
-    await userEvent.type(uniqueIdInput, 'ABCD1234');
-    await userEvent.type(uniqueIdConfirmInput, 'XYZ9876');
-    await userEvent.tab();
-
-    expect(await screen.findByText('Unique IDs must match')).toBeInTheDocument();
-
-    await userEvent.clear(uniqueIdConfirmInput);
-    await userEvent.type(uniqueIdConfirmInput, 'ABCD1234');
-    await userEvent.tab();
-
-    expect(screen.queryByText('Unique IDs must match')).not.toBeInTheDocument();
-  });
-
-  it('validates that email and email confirmation match', async () => {
-    render(
-      <Formik initialValues={initialValues} validationSchema={officeAccountRequestSchema}>
-        <OfficeAccountRequestFields />
-      </Formik>,
-    );
-
-    const emailInput = screen.getByTestId('officeAccountRequestEmail');
-    const emailConfirmInput = screen.getByTestId('emailConfirmation');
-
-    await userEvent.type(emailInput, 'test@example.com');
-    await userEvent.type(emailConfirmInput, 'wrong@example.com');
-    await userEvent.tab();
-
-    expect(await screen.findByText('Emails must match')).toBeInTheDocument();
-
-    await userEvent.clear(emailConfirmInput);
-    await userEvent.type(emailConfirmInput, 'test@example.com');
-    await userEvent.tab();
-
-    expect(screen.queryByText('Emails must match')).not.toBeInTheDocument();
-=======
     const uniqueIdInput = screen.getByTestId('officeAccountRequestOtherUniqueId');
     const uniqueIdConfirmInput = screen.getByTestId('otherUniqueIdConfirmation');
 
@@ -212,6 +147,5 @@
         'You cannot select both Task Ordering Officer and Task Invoicing Officer. This is a policy managed by USTRANSCOM.',
       ),
     ).toBeInTheDocument();
->>>>>>> f7541f95
   });
 });