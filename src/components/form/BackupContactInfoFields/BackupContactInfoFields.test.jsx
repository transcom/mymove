--- conflicted
+++ resolved
@@ -14,18 +14,12 @@
     expect(screen.getByTestId('reqAsteriskMsg')).toBeInTheDocument();
 
     expect(screen.getByText('Backup contact')).toBeInstanceOf(HTMLLegendElement);
-<<<<<<< HEAD
-    expect(screen.getByLabelText('Name *')).toBeInstanceOf(HTMLInputElement);
-    expect(screen.getByLabelText(/Name */)).toBeInTheDocument();
-    expect(screen.getByLabelText(/Name */)).toBeRequired();
-=======
     expect(screen.getByLabelText('First Name *')).toBeInstanceOf(HTMLInputElement);
     expect(screen.getByLabelText(/First Name */)).toBeInTheDocument();
     expect(screen.getByLabelText(/First Name */)).toBeRequired();
     expect(screen.getByLabelText('Last Name *')).toBeInstanceOf(HTMLInputElement);
     expect(screen.getByLabelText(/Last Name */)).toBeInTheDocument();
     expect(screen.getByLabelText(/Last Name */)).toBeRequired();
->>>>>>> 79be436a
     expect(screen.getByLabelText('Email *')).toBeInstanceOf(HTMLInputElement);
     expect(screen.getByLabelText(/Email */)).toBeInTheDocument();
     expect(screen.getByLabelText(/Email */)).toBeRequired();
@@ -48,13 +42,9 @@
           <BackupContactInfoFields legend="Backup contact" />
         </Formik>,
       );
-<<<<<<< HEAD
-      expect(await screen.findByLabelText('Name *')).toHaveValue(initialValues.name);
-=======
 
       expect(await screen.findByLabelText('First Name *')).toHaveValue(initialValues.name);
       expect(await screen.findByLabelText('Last Name *')).toHaveValue(initialValues.name);
->>>>>>> 79be436a
       expect(await screen.findByLabelText('Email *')).toHaveValue(initialValues.email);
       expect(await screen.findByLabelText('Phone *')).toHaveValue(initialValues.telephone);
     });
@@ -80,12 +70,8 @@
       </Formik>,
     );
 
-<<<<<<< HEAD
-    expect(await screen.findByLabelText('Name *')).toHaveValue(initialBackupInfo.name);
-=======
     expect(await screen.findByLabelText('First Name *')).toHaveValue(initialBackupInfo.name);
     expect(await screen.findByLabelText('Last Name *')).toHaveValue(initialBackupInfo.name);
->>>>>>> 79be436a
     expect(await screen.findByLabelText('Email *')).toHaveValue(initialBackupInfo.email);
     expect(await screen.findByLabelText('Phone *')).toHaveValue(initialBackupInfo.telephone);
   });
