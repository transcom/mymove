import React from 'react';
import { render, screen } from '@testing-library/react';
import { Formik } from 'formik';

import { BackupContactInfoFields } from './index';

describe('BackupContactInfoFields component', () => {
  it('renders a legend and all backup contact info inputs and asterisks for required fields', () => {
    render(
      <Formik>
        <BackupContactInfoFields legend="Backup contact" />
      </Formik>,
    );
    expect(screen.getByTestId('reqAsteriskMsg')).toBeInTheDocument();

    expect(screen.getByText('Backup contact')).toBeInstanceOf(HTMLLegendElement);
<<<<<<< HEAD
    expect(screen.getByLabelText('First Name')).toBeInstanceOf(HTMLInputElement);
    expect(screen.getByLabelText('Last Name')).toBeInstanceOf(HTMLInputElement);
    expect(screen.getByLabelText('Email')).toBeInstanceOf(HTMLInputElement);
    expect(screen.getByLabelText('Phone')).toBeInstanceOf(HTMLInputElement);
=======
    expect(screen.getByLabelText('Name *')).toBeInstanceOf(HTMLInputElement);
    expect(screen.getByLabelText(/Name */)).toBeInTheDocument();
    expect(screen.getByLabelText(/Name */)).toBeRequired();
    expect(screen.getByLabelText('Email *')).toBeInstanceOf(HTMLInputElement);
    expect(screen.getByLabelText(/Email */)).toBeInTheDocument();
    expect(screen.getByLabelText(/Email */)).toBeRequired();
    expect(screen.getByLabelText('Phone *')).toBeInstanceOf(HTMLInputElement);
    expect(screen.getByLabelText(/Phone */)).toBeInTheDocument();
    expect(screen.getByLabelText(/Phone */)).toBeRequired();
>>>>>>> 44289d40
  });

  describe('with pre-filled values', () => {
    it('renders a legend and all backup contact info inputs', async () => {
      const initialValues = {
        email: 'test@example.com',
        firstName: 'test',
        lastName: 'case',
        telephone: '555-123-4567',
      };

      render(
        <Formik initialValues={initialValues}>
          <BackupContactInfoFields legend="Backup contact" />
        </Formik>,
      );
<<<<<<< HEAD
      expect(await screen.findByLabelText('First Name')).toHaveValue(initialValues.firstName);
      expect(await screen.findByLabelText('Last Name')).toHaveValue(initialValues.lastName);
      expect(await screen.findByLabelText('Email')).toHaveValue(initialValues.email);
      expect(await screen.findByLabelText('Phone')).toHaveValue(initialValues.telephone);
=======
      expect(await screen.findByLabelText('Name *')).toHaveValue(initialValues.name);
      expect(await screen.findByLabelText('Email *')).toHaveValue(initialValues.email);
      expect(await screen.findByLabelText('Phone *')).toHaveValue(initialValues.telephone);
>>>>>>> 44289d40
    });
  });

  it('can namespace fields', async () => {
    const namespace = 'backup_contact';

    const initialBackupInfo = {
      email: 'test@example.com',
      firstName: 'test',
      lastName: 'test',
      telephone: '555-123-4567',
    };

    const initialValues = {
      [namespace]: initialBackupInfo,
    };

    render(
      <Formik initialValues={initialValues}>
        <BackupContactInfoFields legend="Backup contact" name={namespace} />
      </Formik>,
    );

<<<<<<< HEAD
    expect(await screen.findByLabelText('First Name')).toHaveValue(initialBackupInfo.firstName);
    expect(await screen.findByLabelText('Last Name')).toHaveValue(initialBackupInfo.lastName);
    expect(await screen.findByLabelText('Email')).toHaveValue(initialBackupInfo.email);
    expect(await screen.findByLabelText('Phone')).toHaveValue(initialBackupInfo.telephone);
=======
    expect(await screen.findByLabelText('Name *')).toHaveValue(initialBackupInfo.name);
    expect(await screen.findByLabelText('Email *')).toHaveValue(initialBackupInfo.email);
    expect(await screen.findByLabelText('Phone *')).toHaveValue(initialBackupInfo.telephone);
>>>>>>> 44289d40
  });
});<|MERGE_RESOLUTION|>--- conflicted
+++ resolved
@@ -14,22 +14,18 @@
     expect(screen.getByTestId('reqAsteriskMsg')).toBeInTheDocument();
 
     expect(screen.getByText('Backup contact')).toBeInstanceOf(HTMLLegendElement);
-<<<<<<< HEAD
-    expect(screen.getByLabelText('First Name')).toBeInstanceOf(HTMLInputElement);
-    expect(screen.getByLabelText('Last Name')).toBeInstanceOf(HTMLInputElement);
-    expect(screen.getByLabelText('Email')).toBeInstanceOf(HTMLInputElement);
-    expect(screen.getByLabelText('Phone')).toBeInstanceOf(HTMLInputElement);
-=======
-    expect(screen.getByLabelText('Name *')).toBeInstanceOf(HTMLInputElement);
-    expect(screen.getByLabelText(/Name */)).toBeInTheDocument();
-    expect(screen.getByLabelText(/Name */)).toBeRequired();
+    expect(screen.getByLabelText('First Name *')).toBeInstanceOf(HTMLInputElement);
+    expect(screen.getByLabelText(/First Name */)).toBeInTheDocument();
+    expect(screen.getByLabelText(/First Name */)).toBeRequired();
+    expect(screen.getByLabelText('Last Name *')).toBeInstanceOf(HTMLInputElement);
+    expect(screen.getByLabelText(/Last Name */)).toBeInTheDocument();
+    expect(screen.getByLabelText(/Last Name */)).toBeRequired();
     expect(screen.getByLabelText('Email *')).toBeInstanceOf(HTMLInputElement);
     expect(screen.getByLabelText(/Email */)).toBeInTheDocument();
     expect(screen.getByLabelText(/Email */)).toBeRequired();
     expect(screen.getByLabelText('Phone *')).toBeInstanceOf(HTMLInputElement);
     expect(screen.getByLabelText(/Phone */)).toBeInTheDocument();
     expect(screen.getByLabelText(/Phone */)).toBeRequired();
->>>>>>> 44289d40
   });
 
   describe('with pre-filled values', () => {
@@ -46,16 +42,11 @@
           <BackupContactInfoFields legend="Backup contact" />
         </Formik>,
       );
-<<<<<<< HEAD
-      expect(await screen.findByLabelText('First Name')).toHaveValue(initialValues.firstName);
-      expect(await screen.findByLabelText('Last Name')).toHaveValue(initialValues.lastName);
-      expect(await screen.findByLabelText('Email')).toHaveValue(initialValues.email);
-      expect(await screen.findByLabelText('Phone')).toHaveValue(initialValues.telephone);
-=======
-      expect(await screen.findByLabelText('Name *')).toHaveValue(initialValues.name);
+    
+      expect(await screen.findByLabelText('First Name *')).toHaveValue(initialValues.name);
+      expect(await screen.findByLabelText('Last Name *')).toHaveValue(initialValues.name);
       expect(await screen.findByLabelText('Email *')).toHaveValue(initialValues.email);
       expect(await screen.findByLabelText('Phone *')).toHaveValue(initialValues.telephone);
->>>>>>> 44289d40
     });
   });
 
@@ -79,15 +70,9 @@
       </Formik>,
     );
 
-<<<<<<< HEAD
-    expect(await screen.findByLabelText('First Name')).toHaveValue(initialBackupInfo.firstName);
-    expect(await screen.findByLabelText('Last Name')).toHaveValue(initialBackupInfo.lastName);
-    expect(await screen.findByLabelText('Email')).toHaveValue(initialBackupInfo.email);
-    expect(await screen.findByLabelText('Phone')).toHaveValue(initialBackupInfo.telephone);
-=======
-    expect(await screen.findByLabelText('Name *')).toHaveValue(initialBackupInfo.name);
+    expect(await screen.findByLabelText('First Name *')).toHaveValue(initialBackupInfo.name);
+    expect(await screen.findByLabelText('Last Name *')).toHaveValue(initialBackupInfo.name);
     expect(await screen.findByLabelText('Email *')).toHaveValue(initialBackupInfo.email);
     expect(await screen.findByLabelText('Phone *')).toHaveValue(initialBackupInfo.telephone);
->>>>>>> 44289d40
   });
 });