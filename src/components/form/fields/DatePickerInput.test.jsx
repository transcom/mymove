import React from 'react';
import { shallow } from 'enzyme';

import { ErrorMessage } from '../index';

import { DatePickerInput } from './DatePickerInput';

import SingleDatePicker from 'shared/JsonSchemaForm/SingleDatePicker';

const mockSetValue = jest.fn();
const formik = require('formik');

const getShallowWrapper = (withError = false) => {
  const meta = withError ? { touched: true, error: 'sample error' } : { touched: false, error: '' };
  formik.useField = jest.fn(() => [{}, meta, { setValue: mockSetValue }]);
  return shallow(<DatePickerInput showRequiredAsterisk name="name" label="title" />);
};

describe('DatePickerInput', () => {
  describe('with all required props', () => {
    it('renders no ErrorMessage', () => {
      const errorMessage = getShallowWrapper().find(ErrorMessage);
      expect(errorMessage.length).toBe(1);
      expect(errorMessage.prop('display')).toBe(false);
      expect(errorMessage.prop('children')).toBe('');
    });

    const wrapper = getShallowWrapper(true);

    it('renders an ErrorMessage', () => {
      const errorMessage = wrapper.find(ErrorMessage);
      expect(errorMessage.length).toBe(1);
      expect(errorMessage.prop('display')).toBe(true);
      expect(errorMessage.prop('children')).toBe('sample error');
    });

    it('renders a SingleDatePicker input', () => {
      const input = wrapper.find(SingleDatePicker);
      expect(input.length).toBe(1);
    });

    it('triggers onChange properly', () => {
      const input = wrapper.find(SingleDatePicker);
      input.simulate('change', '16 Jun 2020');
      expect(mockSetValue).toHaveBeenCalledWith('16 Jun 2020');
    });

<<<<<<< HEAD
    it('renders a required asterisk', () => {
      const requiredAsterisk = getShallowWrapper().find('RequiredAsterisk').dive();
      const asterisk = requiredAsterisk.find('[data-testid="requiredAsterisk"]');
      expect(asterisk.exists()).toBe(true);
=======
    it('calls setValue with undefined when the date picker input is cleared', () => {
      const mockDayPickerInput = {
        getInput: () => ({ value: '' }),
      };
      const input = wrapper.find(SingleDatePicker);
      input.simulate('change', undefined, null, mockDayPickerInput);
      expect(mockSetValue).toHaveBeenCalledWith(undefined);
    });

    it('calls setValue with "Invalid date" when the date picker input set to an invalid date value', () => {
      const mockDayPickerInput = {
        getInput: () => ({ value: 'X' }),
      };
      const input = wrapper.find(SingleDatePicker);
      input.simulate('change', undefined, null, mockDayPickerInput);
      expect(mockSetValue).toHaveBeenCalledWith('Invalid date');
>>>>>>> 08717236
    });
  });

  afterEach(jest.resetAllMocks);
});<|MERGE_RESOLUTION|>--- conflicted
+++ resolved
@@ -45,12 +45,6 @@
       expect(mockSetValue).toHaveBeenCalledWith('16 Jun 2020');
     });
 
-<<<<<<< HEAD
-    it('renders a required asterisk', () => {
-      const requiredAsterisk = getShallowWrapper().find('RequiredAsterisk').dive();
-      const asterisk = requiredAsterisk.find('[data-testid="requiredAsterisk"]');
-      expect(asterisk.exists()).toBe(true);
-=======
     it('calls setValue with undefined when the date picker input is cleared', () => {
       const mockDayPickerInput = {
         getInput: () => ({ value: '' }),
@@ -67,7 +61,12 @@
       const input = wrapper.find(SingleDatePicker);
       input.simulate('change', undefined, null, mockDayPickerInput);
       expect(mockSetValue).toHaveBeenCalledWith('Invalid date');
->>>>>>> 08717236
+    });
+
+    it('renders a required asterisk', () => {
+      const requiredAsterisk = getShallowWrapper().find('RequiredAsterisk').dive();
+      const asterisk = requiredAsterisk.find('[data-testid="requiredAsterisk"]');
+      expect(asterisk.exists()).toBe(true);
     });
   });
 
