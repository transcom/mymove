import React from 'react';
import { mount, shallow } from 'enzyme';
import { act } from 'react-dom/test-utils';
import AsyncSelect from 'react-select/async';

import { DutyStationInput } from './DutyStationInput';

import {
  DutyStationSearchBoxComponent,
  DutyStationSearchBoxContainer,
} from 'components/DutyStationSearchBox/DutyStationSearchBox';

const mockOnChange = jest.fn();
const mockSetValue = jest.fn();
// mock out formik hook as we are not testing formik
// needs to be before first describe
jest.mock('formik', () => {
  return {
    ...jest.requireActual('formik'),
    useField: () => [
      {
        onChange: mockOnChange,
      },
      { touched: true, error: 'sample error' },
      { setValue: mockSetValue },
    ],
  };
});

jest.mock('components/DutyStationSearchBox/api', () => {
  return {
<<<<<<< HEAD
    SearchDutyStations: jest.fn().mockResolvedValue([]),
    ShowAddress: jest.fn().mockResolvedValue(43),
=======
    SearchDutyLocations: () => new Promise((resolve) => resolve([])),
    ShowAddress: () => new Promise((resolve) => resolve(43)),
>>>>>>> 073b6122
  };
});

describe('DutyStationInput', () => {
  describe('with all required props', () => {
    const wrapper = shallow(<DutyStationInput name="name" label="label" />);

    it('renders a Duty Station search input', () => {
      const input = wrapper.find(DutyStationSearchBoxContainer);
      expect(input.length).toBe(1);
    });

    it('triggers onChange properly', async () => {
      const container = wrapper.find(DutyStationSearchBoxContainer).dive();
      const component = container.find(DutyStationSearchBoxComponent).dive();
      const select = component.find(AsyncSelect);
      await select.simulate('change', { id: 1, address_id: 1 });
      expect(mockSetValue).toHaveBeenCalledWith({ address: 43, address_id: 1, id: 1 });
    });

    it('escapes regex special character input', async () => {
      const mounted = mount(<DutyStationInput name="dutyStation" label="label" />);

      await act(async () => {
        // Only the hidden input that gets the final selected duty station has a name attribute
        mounted
          .find('input#dutyStation-input')
          .simulate('change', { target: { id: 'dutyStation-input', value: '-][)(*+?.\\^$|' } });
      });
      mounted.update();

      // The NoOptionsMessage component is only rendered when the 'No Options' message is displayed
      expect(mounted.exists('NoOptionsMessage')).toBe(true);
    });
  });

  afterEach(jest.resetAllMocks);
});<|MERGE_RESOLUTION|>--- conflicted
+++ resolved
@@ -29,13 +29,8 @@
 
 jest.mock('components/DutyStationSearchBox/api', () => {
   return {
-<<<<<<< HEAD
-    SearchDutyStations: jest.fn().mockResolvedValue([]),
-    ShowAddress: jest.fn().mockResolvedValue(43),
-=======
-    SearchDutyLocations: () => new Promise((resolve) => resolve([])),
-    ShowAddress: () => new Promise((resolve) => resolve(43)),
->>>>>>> 073b6122
+    SearchDutyLocations: () => jest.fn().mockResolvedValue([]),
+    ShowAddress: () => jest.fn().mockResolvedValue(43),
   };
 });
 
