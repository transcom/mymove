import React, { useRef } from 'react';
import PropTypes from 'prop-types';
import { useField } from 'formik';
import { FormGroup, Label } from '@trussworks/react-uswds';
import { v4 as uuidv4 } from 'uuid';

import RequiredAsterisk from '../RequiredAsterisk';

import styles from './DatePickerInput.module.scss';

import { ErrorMessage } from 'components/form/ErrorMessage';
import SingleDatePicker from 'shared/JsonSchemaForm/SingleDatePicker';
import { datePickerFormat, formatDate } from 'shared/dates';

export const DatePickerInput = (props) => {
  const {
    label,
    showOptional,
    name,
    id,
    className,
    renderInput,
    disabled,
    disabledDays,
    required,
    hint,
    disableErrorLabel,
    onChange,
<<<<<<< HEAD
    showRequiredAsterisk,
=======
    forceError,
>>>>>>> 09edc1f0
  } = props;
  const [field, meta, helpers] = useField(props);
  const hasError = disableErrorLabel ? false : (meta.touched && !!meta.error) || forceError;
  const defaultOnChange = (value, _, dayPickerInput) => {
    if (value === undefined && dayPickerInput.getInput().value === '') {
      // The user cleared the date input, so we shouldn't bother attempting to format it.
      helpers.setValue(undefined);
    } else {
      helpers.setValue(formatDate(value, datePickerFormat));
    }
  };

  // Input elements need an ID prop to be associated with the label
  const inputId = useRef(id || `${name}_${uuidv4()}`);
  return (
    <FormGroup error={hasError}>
      {renderInput(
        <>
          <div className="labelWrapper">
            <Label hint={hint} className={styles.label} error={hasError} htmlFor={inputId.current}>
              <span>
                {label} {showRequiredAsterisk && <RequiredAsterisk />}
              </span>
              {showOptional && <div className={styles.optionalLabel}>Optional</div>}
            </Label>
          </div>
          <ErrorMessage display={hasError}>{meta.error}</ErrorMessage>
          <SingleDatePicker
            title={label}
            name={name}
            id={inputId.current}
            inputClassName={className}
            placeholder={datePickerFormat}
            format={datePickerFormat}
            onChange={onChange || defaultOnChange}
            onBlur={() => helpers.setTouched(true)}
            value={field.value}
            required={required}
            disabled={disabled}
            disabledDays={disabledDays}
          />
        </>,
      )}
    </FormGroup>
  );
};

DatePickerInput.propTypes = {
  // label displayed for input
  label: PropTypes.string.isRequired,
  // name is for the input
  name: PropTypes.string.isRequired,
  id: PropTypes.string,
  className: PropTypes.string,
  renderInput: PropTypes.func,
  disabled: PropTypes.bool,
  hint: PropTypes.string,
  required: PropTypes.bool,
  disableErrorLabel: PropTypes.bool,
  onChange: PropTypes.func,
  forceError: PropTypes.bool,
};

DatePickerInput.defaultProps = {
  renderInput: (component) => component,
  id: undefined,
  className: undefined,
  disabled: false,
  required: false,
  hint: undefined,
  disableErrorLabel: false,
  onChange: undefined,
  forceError: false,
};

export default DatePickerInput;<|MERGE_RESOLUTION|>--- conflicted
+++ resolved
@@ -26,11 +26,8 @@
     hint,
     disableErrorLabel,
     onChange,
-<<<<<<< HEAD
     showRequiredAsterisk,
-=======
     forceError,
->>>>>>> 09edc1f0
   } = props;
   const [field, meta, helpers] = useField(props);
   const hasError = disableErrorLabel ? false : (meta.touched && !!meta.error) || forceError;
