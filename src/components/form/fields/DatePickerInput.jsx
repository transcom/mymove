import React, { useRef } from 'react';
import PropTypes from 'prop-types';
import { useField } from 'formik';
import { FormGroup, Label } from '@trussworks/react-uswds';
import { v4 as uuidv4 } from 'uuid';

import RequiredAsterisk from '../RequiredAsterisk';

import styles from './DatePickerInput.module.scss';

import { ErrorMessage } from 'components/form/ErrorMessage';
import SingleDatePicker from 'shared/JsonSchemaForm/SingleDatePicker';
import { datePickerFormat, formatDate } from 'shared/dates';

export const DatePickerInput = (props) => {
  const {
    label,
    showOptional,
    name,
    id,
    className,
    renderInput,
    disabled,
    disabledDays,
    required,
    hint,
    disableErrorLabel,
    onChange,
<<<<<<< HEAD
    showRequiredAsterisk,
    forceError,
=======
>>>>>>> 4f005ec3
  } = props;
  const [field, meta, helpers] = useField(props);
  const hasError = disableErrorLabel ? false : meta.touched && !!meta.error;
  const defaultOnChange = (value, _, dayPickerInput) => {
    if (value === undefined && dayPickerInput.getInput().value === '') {
      // The user cleared the date input, so we shouldn't bother attempting to format it.
      helpers.setValue(undefined);
    } else {
      helpers.setValue(formatDate(value, datePickerFormat));
    }
  };

  // Input elements need an ID prop to be associated with the label
  const inputId = useRef(id || `${name}_${uuidv4()}`);
  return (
    <FormGroup error={hasError}>
      {renderInput(
        <>
          <div className="labelWrapper">
            <Label hint={hint} className={styles.label} error={hasError} htmlFor={inputId.current}>
              <span>
                {label} {showRequiredAsterisk && <RequiredAsterisk />}
              </span>
              {showOptional && <div className={styles.optionalLabel}>Optional</div>}
            </Label>
          </div>
          <ErrorMessage display={hasError}>{meta.error}</ErrorMessage>
          <SingleDatePicker
            title={label}
            name={name}
            id={inputId.current}
            inputClassName={className}
            placeholder={datePickerFormat}
            format={datePickerFormat}
            onChange={onChange || defaultOnChange}
            onBlur={() => helpers.setTouched(true)}
            value={field.value}
            required={required}
            disabled={disabled}
            disabledDays={disabledDays}
          />
        </>,
      )}
    </FormGroup>
  );
};

DatePickerInput.propTypes = {
  // label displayed for input
  label: PropTypes.string.isRequired,
  // name is for the input
  name: PropTypes.string.isRequired,
  id: PropTypes.string,
  className: PropTypes.string,
  renderInput: PropTypes.func,
  disabled: PropTypes.bool,
  hint: PropTypes.string,
  required: PropTypes.bool,
  disableErrorLabel: PropTypes.bool,
  onChange: PropTypes.func,
};

DatePickerInput.defaultProps = {
  renderInput: (component) => component,
  id: undefined,
  className: undefined,
  disabled: false,
  required: false,
  hint: undefined,
  disableErrorLabel: false,
  onChange: undefined,
};

export default DatePickerInput;<|MERGE_RESOLUTION|>--- conflicted
+++ resolved
@@ -26,11 +26,7 @@
     hint,
     disableErrorLabel,
     onChange,
-<<<<<<< HEAD
     showRequiredAsterisk,
-    forceError,
-=======
->>>>>>> 4f005ec3
   } = props;
   const [field, meta, helpers] = useField(props);
   const hasError = disableErrorLabel ? false : meta.touched && !!meta.error;
