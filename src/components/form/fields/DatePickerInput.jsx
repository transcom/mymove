import { useField } from 'formik';
import { FormGroup, Label } from '@trussworks/react-uswds';
import React from 'react';
import PropTypes from 'prop-types';

import { ErrorMessage } from 'components/form/ErrorMessage';
import SingleDatePicker from 'shared/JsonSchemaForm/SingleDatePicker';
import { formatDate } from 'shared/dates';

export const DatePickerInput = (props) => {
  const dateFormat = 'DD MMM YYYY';
<<<<<<< HEAD
  //  react/prop-types
  const { label, name, labelClassName } = props;
=======
  const { label, name, renderInput } = props;
>>>>>>> a421929b
  const [field, meta, helpers] = useField(props);
  const hasError = meta.touched && !!meta.error;
  return (
    <FormGroup error={hasError}>
      {renderInput(
        <>
          <Label error={hasError} htmlFor={field.name}>
            {label}
          </Label>
          <ErrorMessage display={hasError}>{meta.error}</ErrorMessage>
          <SingleDatePicker
            title={label}
            name={name}
            placeholder={dateFormat}
            format={dateFormat}
            onChange={(value) => helpers.setValue(formatDate(value, dateFormat))}
            onBlur={() => helpers.setTouched(true)}
            value={field.value}
          />
        </>,
      )}
    </FormGroup>
  );
};

DatePickerInput.propTypes = {
  // label displayed for input
  label: PropTypes.string.isRequired,
  // name is for the input
  name: PropTypes.string.isRequired,
  renderInput: PropTypes.func,
};

DatePickerInput.defaultProps = {
  renderInput: (component) => component,
};

export default DatePickerInput;<|MERGE_RESOLUTION|>--- conflicted
+++ resolved
@@ -9,12 +9,7 @@
 
 export const DatePickerInput = (props) => {
   const dateFormat = 'DD MMM YYYY';
-<<<<<<< HEAD
-  //  react/prop-types
-  const { label, name, labelClassName } = props;
-=======
   const { label, name, renderInput } = props;
->>>>>>> a421929b
   const [field, meta, helpers] = useField(props);
   const hasError = meta.touched && !!meta.error;
   return (
