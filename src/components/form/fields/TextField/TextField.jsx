--- conflicted
+++ resolved
@@ -50,15 +50,11 @@
       case 'textarea':
         return <Textarea id={id} name={name} disabled={isDisabled} {...fieldProps} {...inputProps} />;
       case 'readonly':
-<<<<<<< HEAD
-        return <p data-testid="textFieldReadOnlyValue">{fieldProps.value}</p>;
-=======
         return (
           <label htmlFor={id || name} id={id} data-testid={label} aria-label={name}>
             {fieldProps.value}
           </label>
         );
->>>>>>> 2c7315ab
       default:
         return <TextInput id={id} name={name} disabled={isDisabled} {...fieldProps} {...inputProps} />;
     }
