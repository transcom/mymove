--- conflicted
+++ resolved
@@ -38,10 +38,7 @@
   display,
   button,
   disablePaste,
-<<<<<<< HEAD
-=======
   showRequiredAsterisk,
->>>>>>> b008c61f
   ...inputProps
 }) => {
   const [fieldProps, metaProps] = useField({ name, validate, type });
@@ -58,9 +55,6 @@
     switch (displayType) {
       case 'textarea':
         return (
-<<<<<<< HEAD
-          <Textarea id={id} name={name} disabled={isDisabled} onPaste={pasteHandler} {...fieldProps} {...inputProps} />
-=======
           <Textarea
             id={id}
             name={name}
@@ -70,7 +64,6 @@
             {...inputProps}
             aria-describedby={showError ? `${id}-error` : undefined}
           />
->>>>>>> b008c61f
         );
       case 'readonly':
         return (
@@ -80,9 +73,6 @@
         );
       default:
         return (
-<<<<<<< HEAD
-          <TextInput id={id} name={name} disabled={isDisabled} onPaste={pasteHandler} {...fieldProps} {...inputProps} />
-=======
           <TextInput
             id={id}
             name={name}
@@ -92,7 +82,6 @@
             {...inputProps}
             aria-describedby={showError ? `${id}-error` : undefined}
           />
->>>>>>> b008c61f
         );
     }
   };
