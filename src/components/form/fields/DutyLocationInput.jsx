--- conflicted
+++ resolved
@@ -27,8 +27,6 @@
     }
   };
 
-  const { touched } = useFormikContext();
-
   let errorString = '';
   if (metaOverride && metaOverride !== '') {
     errorString = metaOverride;
@@ -47,12 +45,8 @@
       name={name}
       input={{
         value: field.value,
-<<<<<<< HEAD
-=======
         onChange: handleChange,
->>>>>>> f5e513eb
         locationState: handleDutyLocationChange,
-        onChange: handleChange,
         name,
       }}
       errorMsg={errorString}
