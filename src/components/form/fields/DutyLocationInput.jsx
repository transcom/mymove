--- conflicted
+++ resolved
@@ -19,13 +19,13 @@
     onDutyLocationChange,
   } = props;
   const [field, meta, helpers] = useField(props);
+
+  const { touched } = useFormikContext();
   const handleDutyLocationChange = (event) => {
     if (onDutyLocationChange) {
       onDutyLocationChange(event);
     }
   };
-
-  const { touched } = useFormikContext();
 
   let errorString = '';
   if (metaOverride && metaOverride !== '') {
@@ -45,12 +45,8 @@
       name={name}
       input={{
         value: field.value,
-<<<<<<< HEAD
-        onChange: helpers.setValue,
+        onChange: handleChange,
         locationState: handleDutyLocationChange,
-=======
-        onChange: handleChange,
->>>>>>> cd766b48
         name,
       }}
       errorMsg={errorString}
