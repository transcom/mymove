--- conflicted
+++ resolved
@@ -19,13 +19,13 @@
     onDutyLocationChange,
   } = props;
   const [field, meta, helpers] = useField(props);
+
+  const { touched } = useFormikContext();
   const handleDutyLocationChange = (event) => {
     if (onDutyLocationChange) {
       onDutyLocationChange(event);
     }
   };
-
-  const { touched } = useFormikContext();
 
   let errorString = '';
   if (metaOverride && metaOverride !== '') {
@@ -47,12 +47,8 @@
       name={name}
       input={{
         value: field.value,
-<<<<<<< HEAD
         onChange: handleChange,
-=======
-        onChange: helpers.setValue,
         locationState: handleDutyLocationChange,
->>>>>>> 60bfd15c
         name,
       }}
       errorMsg={errorString}
