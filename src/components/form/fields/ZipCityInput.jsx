import { useField } from 'formik';
import React from 'react';
import { connect } from 'react-redux';
import PropTypes from 'prop-types';

import './DropdownInput.module.scss';
import LocationSearchBox from 'components/LocationSearchBox/LocationSearchBox';
import { searchLocationByZipCity } from 'services/internalApi';
import { searchLocationByZipCity as ghcSearchLocationByZipCity } from 'services/ghcApi';
import { selectLoggedInUser } from 'store/entities/selectors';
import { OfficeUserInfoShape } from 'types/index';

export const ZipCityInput = (props) => {
  const { label, name, displayAddress, hint, placeholder, isDisabled, handleZipCityChange, officeUser } = props;
  const [field, meta, helpers] = useField(props);
  const errorString = meta.value?.name ? meta.error?.name || meta.error : '';

  return (
    <LocationSearchBox
      title={label}
      name={name}
      input={{
        value: field.value,
        onChange: helpers.setValue,
        name,
      }}
      errorMsg={errorString}
      displayAddress={displayAddress}
      hint={hint}
      placeholder={placeholder}
      isDisabled={isDisabled}
<<<<<<< HEAD
      searchLocations={officeUser?.id ? ghcSearchLocationByZipCity : searchLocationByZipCity}
      handleOnChange={handleZipCityChange}
=======
      searchLocations={searchLocationByZipCity}
      handleZipCityOnChange={handleZipCityChange}
>>>>>>> 286b8141
    />
  );
};

ZipCityInput.propTypes = {
  // label displayed for input
  label: PropTypes.string.isRequired,
  // name is for the input
  name: PropTypes.string.isRequired,
  displayAddress: PropTypes.bool,
  hint: PropTypes.node,
  placeholder: PropTypes.string,
  isDisabled: PropTypes.bool,
<<<<<<< HEAD
  handleZipCityChange: PropTypes.func,
  officeUser: OfficeUserInfoShape,
=======
  handleZipCityChange: PropTypes.func.isRequired,
>>>>>>> 286b8141
};

ZipCityInput.defaultProps = {
  displayAddress: true,
  hint: '',
  placeholder: '',
  isDisabled: false,
<<<<<<< HEAD
  handleZipCityChange: undefined,
  officeUser: {},
=======
>>>>>>> 286b8141
};

const mapStateToProps = (state) => {
  const user = selectLoggedInUser(state);

  return {
    officeUser: user?.office_user || {},
  };
};

const mapDispatchToProps = {};

export default connect(mapStateToProps, mapDispatchToProps)(ZipCityInput);<|MERGE_RESOLUTION|>--- conflicted
+++ resolved
@@ -29,13 +29,8 @@
       hint={hint}
       placeholder={placeholder}
       isDisabled={isDisabled}
-<<<<<<< HEAD
       searchLocations={officeUser?.id ? ghcSearchLocationByZipCity : searchLocationByZipCity}
       handleOnChange={handleZipCityChange}
-=======
-      searchLocations={searchLocationByZipCity}
-      handleZipCityOnChange={handleZipCityChange}
->>>>>>> 286b8141
     />
   );
 };
@@ -49,12 +44,8 @@
   hint: PropTypes.node,
   placeholder: PropTypes.string,
   isDisabled: PropTypes.bool,
-<<<<<<< HEAD
-  handleZipCityChange: PropTypes.func,
+  handleZipCityChange: PropTypes.func.isRequired,
   officeUser: OfficeUserInfoShape,
-=======
-  handleZipCityChange: PropTypes.func.isRequired,
->>>>>>> 286b8141
 };
 
 ZipCityInput.defaultProps = {
@@ -62,11 +53,7 @@
   hint: '',
   placeholder: '',
   isDisabled: false,
-<<<<<<< HEAD
-  handleZipCityChange: undefined,
   officeUser: {},
-=======
->>>>>>> 286b8141
 };
 
 const mapStateToProps = (state) => {
