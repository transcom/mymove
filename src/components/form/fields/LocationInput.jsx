import { useField } from 'formik';
import React from 'react';
import { connect } from 'react-redux';
import PropTypes from 'prop-types';

import './DropdownInput.module.scss';
import LocationSearchBox from 'components/LocationSearchBox/LocationSearchBox';
import { searchLocationByZipCityState } from 'services/internalApi';
import { searchLocationByZipCityState as ghcSearchLocationByZipCityState } from 'services/ghcApi';
import { selectLoggedInUser } from 'store/entities/selectors';
import { OfficeUserInfoShape } from 'types/index';

export const LocationInput = (props) => {
<<<<<<< HEAD
  const { label, name, displayAddress, placeholder, isDisabled, handleLocationChange, officeUser, includePOBoxes } =
    props;
=======
  const {
    label,
    name,
    displayAddress,
    placeholder,
    isDisabled,
    handleLocationChange,
    officeUser,
    showRequiredAsteriskForLocationLookup,
  } = props;
>>>>>>> 684a9b17
  const [field, meta] = useField(props);
  const errorString = meta.value?.name ? meta.error?.name || meta.error : '';

  return (
    <LocationSearchBox
      title={label}
      name={name}
      input={{
        value: field.value,
        onChange: handleLocationChange,
        locationState: () => {},
        name,
      }}
      required={showRequiredAsteriskForLocationLookup}
      showRequiredAsterisk={showRequiredAsteriskForLocationLookup}
      errorMsg={errorString}
      displayAddress={displayAddress}
      placeholder={placeholder}
      isDisabled={isDisabled}
      searchLocations={officeUser?.id ? ghcSearchLocationByZipCityState : searchLocationByZipCityState}
      handleLocationOnChange={handleLocationChange}
      includePOBoxes={includePOBoxes}
    />
  );
};

LocationInput.propTypes = {
  label: PropTypes.string.isRequired,
  name: PropTypes.string.isRequired,
  displayAddress: PropTypes.bool,
  placeholder: PropTypes.string,
  isDisabled: PropTypes.bool,
  handleLocationChange: PropTypes.func.isRequired,
  officeUser: OfficeUserInfoShape,
  includePOBoxes: PropTypes.bool,
};

LocationInput.defaultProps = {
  displayAddress: false,
  placeholder: '',
  isDisabled: false,
  officeUser: {},
  includePOBoxes: false,
};

const mapStateToProps = (state) => {
  const user = selectLoggedInUser(state);

  return {
    officeUser: user?.office_user || {},
  };
};

const mapDispatchToProps = {};

export default connect(mapStateToProps, mapDispatchToProps)(LocationInput);<|MERGE_RESOLUTION|>--- conflicted
+++ resolved
@@ -11,10 +11,6 @@
 import { OfficeUserInfoShape } from 'types/index';
 
 export const LocationInput = (props) => {
-<<<<<<< HEAD
-  const { label, name, displayAddress, placeholder, isDisabled, handleLocationChange, officeUser, includePOBoxes } =
-    props;
-=======
   const {
     label,
     name,
@@ -23,9 +19,9 @@
     isDisabled,
     handleLocationChange,
     officeUser,
+    includePOBoxes,
     showRequiredAsteriskForLocationLookup,
   } = props;
->>>>>>> 684a9b17
   const [field, meta] = useField(props);
   const errorString = meta.value?.name ? meta.error?.name || meta.error : '';
 
