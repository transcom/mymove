--- conflicted
+++ resolved
@@ -33,13 +33,10 @@
 
   useEffect(() => {
     const handleKeyDown = (event) => {
-<<<<<<< HEAD
-=======
       /** Ignores hidden modals in the DOM */
       const modal = modalRef.current;
       if (!modal || modal.offsetParent === null) return;
 
->>>>>>> 1042953b
       if (event.key === 'Escape') {
         onClose?.();
         return;
@@ -49,8 +46,6 @@
         const focusableEls = trapFocus(modalRef);
         const firstEl = focusableEls[0];
         const lastEl = focusableEls[focusableEls.length - 1];
-<<<<<<< HEAD
-=======
         const activeIndex = focusableEls.indexOf(document.activeElement);
 
         if (activeIndex === -1) {
@@ -58,7 +53,6 @@
           lastEl?.focus();
           return;
         }
->>>>>>> 1042953b
 
         if (!event.shiftKey && document.activeElement === lastEl) {
           event.preventDefault();
@@ -77,11 +71,7 @@
   }, [onClose]);
 
   return (
-<<<<<<< HEAD
-    <div data-testid="modal" className={classes} ref={modalRef} tabIndex={-1}>
-=======
     <div data-testid="modal" className={classes} ref={modalRef}>
->>>>>>> 1042953b
       <div className={styles.title}>{title}</div>
       <div className={styles.content}>{children}</div>
       <div className={styles.actions}>{actions}</div>
