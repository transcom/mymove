import React, { useState } from 'react';
import { Button } from '@trussworks/react-uswds';
import classnames from 'classnames';
import { Link, generatePath } from 'react-router-dom';
import PropTypes from 'prop-types';

import ConnectedDestructiveShipmentConfirmationModal from 'components/ConfirmationModals/DestructiveShipmentConfirmationModal';
import { formatPrimeAPIShipmentAddress } from 'utils/shipmentDisplay';
import descriptionListStyles from 'styles/descriptionList.module.scss';
import { shipmentTypeLabels } from 'content/shipments';
import { formatCents, formatDateFromIso, formatYesNoInputValue, toDollarString } from 'utils/formatters';
import { ShipmentShape } from 'types/shipment';
import { primeSimulatorRoutes } from 'constants/routes';
import { ppmShipmentStatuses, shipmentDestinationTypes } from 'constants/shipments';
import styles from 'pages/PrimeUI/MoveTaskOrder/MoveDetails.module.scss';
import { SHIPMENT_OPTIONS } from 'shared/constants';

const Shipment = ({ shipment, moveId, onDelete, mtoServiceItems }) => {
  const [isDeleteModalVisible, setIsDeleteModalVisible] = useState(false);

  const editShipmentAddressUrl = moveId
    ? generatePath(primeSimulatorRoutes.SHIPMENT_UPDATE_ADDRESS_PATH, {
        moveCodeOrID: moveId,
        shipmentId: shipment.id,
      })
    : '';

  const editReweighUrl =
    moveId && shipment.reweigh
      ? generatePath(primeSimulatorRoutes.SHIPMENT_UPDATE_REWEIGH_PATH, {
          moveCodeOrID: moveId,
          shipmentId: shipment.id,
          reweighId: shipment.reweigh.id,
        })
      : '';

  const showDeleteModal = () => {
    setIsDeleteModalVisible(true);
  };

  const handleDeleteShipment = (shipmentID) => {
    setIsDeleteModalVisible(false);
    onDelete(shipmentID);
  };

  // Returns True if there are any SIT service item for the shipment, False otherwise.
  const hasSITServiceItem = () => {
    return (
      mtoServiceItems &&
      mtoServiceItems.some(
        (serviceItem) =>
          serviceItem && serviceItem.mtoShipmentID === shipment.id && serviceItem.reServiceCode.includes('SIT'),
      )
    );
  };

  return (
    <dl className={descriptionListStyles.descriptionList}>
      <h3>{`${shipmentTypeLabels[shipment.shipmentType]} shipment`}</h3>
      <div className={classnames(descriptionListStyles.row, styles.shipmentHeader)}>
        {moveId && (
          <>
            {!shipment.ppmShipment && hasSITServiceItem() && (
              <Link
                to={`../shipments/${shipment.id}/sit-extension-requests/new`}
                relative="path"
                className="usa-button usa-button-secondary"
              >
                Request SIT Extension
              </Link>
            )}
            <Link to={`../shipments/${shipment.id}`} relative="path" className="usa-button usa-button-secondary">
              Update Shipment
            </Link>
            {shipment.shipmentType !== SHIPMENT_OPTIONS.PPM && (
              <Link
                to={`../shipments/${shipment.id}/updateDestinationAddress`}
                relative="path"
                className="usa-button usa-button-secondary"
              >
                Update Shipment Destination Address
              </Link>
            )}
            {shipment.shipmentType === SHIPMENT_OPTIONS.PPM &&
              shipment.ppmShipment &&
              shipment.ppmShipment.status !== ppmShipmentStatuses.WAITING_ON_CUSTOMER && (
                <Button onClick={showDeleteModal}>Delete Shipment</Button>
              )}
            <Link
              to={`../shipments/${shipment.id}/service-items/new`}
              relative="path"
              className="usa-button usa-button-secondary"
            >
              Add Service Item
            </Link>
          </>
        )}
      </div>
      <ConnectedDestructiveShipmentConfirmationModal
        isOpen={isDeleteModalVisible}
        shipmentID={shipment.id}
        onClose={setIsDeleteModalVisible}
        onSubmit={handleDeleteShipment}
      />
      <div className={descriptionListStyles.row}>
        <dt>Status:</dt>
        <dd>{shipment.status}</dd>
      </div>
      <div className={descriptionListStyles.row}>
        <dt>Shipment ID:</dt>
        <dd>{shipment.id}</dd>
      </div>
      <div className={descriptionListStyles.row}>
        <dt>Shipment eTag:</dt>
        <dd>{shipment.eTag}</dd>
      </div>
      <div className={descriptionListStyles.row}>
        <dt>Requested Pickup Date:</dt>
        <dd>{shipment.requestedPickupDate}</dd>
      </div>
      <div className={descriptionListStyles.row}>
        <dt>Scheduled Pickup Date:</dt>
        <dd>{shipment.scheduledPickupDate}</dd>
      </div>
      <div className={descriptionListStyles.row}>
        <dt>Actual Pickup Date:</dt>
        <dd>{shipment.actualPickupDate}</dd>
      </div>
      <div className={descriptionListStyles.row}>
        <dt>Scheduled Delivery Date:</dt>
        <dd>{shipment.scheduledDeliveryDate}</dd>
      </div>
      <div className={descriptionListStyles.row}>
        <dt>Actual Delivery Date:</dt>
        <dd>{shipment.actualDeliveryDate}</dd>
      </div>
      <div className={descriptionListStyles.row}>
        <dt>Estimated Weight:</dt>
        <dd>{shipment.primeEstimatedWeight}</dd>
      </div>
      <div className={descriptionListStyles.row}>
        <dt>Actual Weight:</dt>
        <dd>{shipment.primeActualWeight}</dd>
      </div>
      {shipment.reweigh?.id && (
        <>
          <div
            className={classnames(descriptionListStyles.row, { [styles.missingInfoError]: !shipment.reweigh.weight })}
          >
            <dt>Reweigh Weight:</dt>
            <dd data-testid="reweigh">{!shipment.reweigh.weight ? 'Missing' : shipment.reweigh.weight}</dd>
            <dd>
              <Link to={editReweighUrl}>Edit</Link>
            </dd>
          </div>
          {shipment.reweigh.verificationReason && (
            <div className={descriptionListStyles.row}>
              <dt>Reweigh Remarks:</dt>
              <dd>{shipment.reweigh.verificationReason}</dd>
            </div>
          )}
        </>
      )}
      {shipment.reweigh?.id && (
        <div className={descriptionListStyles.row}>
          <dt>Reweigh Requested Date:</dt>
          <dd>{formatDateFromIso(shipment.reweigh.requestedAt, 'YYYY-MM-DD')}</dd>
        </div>
      )}
      {shipment.shipmentType === SHIPMENT_OPTIONS.HHG && (
        <div className={descriptionListStyles.row}>
          <dt>Actual Pro Gear Weight:</dt>
          <dd>
            {shipment.actualProGearWeight || shipment.actualProGearWeight === 0 ? shipment.actualProGearWeight : '—'}
          </dd>
        </div>
      )}
      {shipment.shipmentType === SHIPMENT_OPTIONS.HHG && (
        <div className={descriptionListStyles.row}>
          <dt>Actual Spouse Pro Gear Weight:</dt>
          <dd>
            {shipment.actualSpouseProGearWeight || shipment.actualSpouseProGearWeight === 0
              ? shipment.actualSpouseProGearWeight
              : '—'}
          </dd>
        </div>
      )}
      <div className={descriptionListStyles.row}>
        <dt>Pickup Address:</dt>
        <dd>{formatPrimeAPIShipmentAddress(shipment.pickupAddress)}</dd>
        <dd>{shipment.pickupAddress?.id && moveId && <Link to={editShipmentAddressUrl}>Edit</Link>}</dd>
      </div>
      <div className={descriptionListStyles.row}>
        <dt>Destination Address:</dt>
        <dd>{formatPrimeAPIShipmentAddress(shipment.destinationAddress)}</dd>
        <dd>{shipment.destinationAddress?.id && moveId && <Link to={editShipmentAddressUrl}>Edit</Link>}</dd>
      </div>
      <div className={descriptionListStyles.row}>
        <dt>Destination type:</dt>
        <dd>
          {shipmentDestinationTypes[shipment.destinationType]
            ? shipmentDestinationTypes[shipment.destinationType]
            : '—'}
        </dd>
      </div>
      <div className={descriptionListStyles.row}>
        <dt>Created at:</dt>
        <dd>{formatDateFromIso(shipment.createdAt, 'YYYY-MM-DD')}</dd>
      </div>
      <div className={descriptionListStyles.row}>
        <dt>Approved at:</dt>
        <dd>{shipment.approvedDate}</dd>
      </div>
      <div className={descriptionListStyles.row}>
        <dt>Diversion:</dt>
        <dd>{shipment.diversion ? 'yes' : 'no'}</dd>
      </div>
      <div className={descriptionListStyles.row}>
        <dt>Counselor Remarks:</dt>
        <dd>{shipment.counselorRemarks}</dd>
      </div>
      {shipment.ppmShipment && (
        <>
          <h4>PPM-specific fields</h4>
          <div className={descriptionListStyles.row}>
            <dt>PPM Status:</dt>
            <dd>{shipment.ppmShipment.status}</dd>
          </div>
          <div className={descriptionListStyles.row}>
            <dt>PPM Shipment ID:</dt>
            <dd>{shipment.ppmShipment.id}</dd>
          </div>
          <div className={descriptionListStyles.row}>
            <dt>PPM Shipment eTag:</dt>
            <dd>{shipment.ppmShipment.eTag}</dd>
          </div>
          <div className={descriptionListStyles.row}>
            <dt>PPM Created at:</dt>
            <dd>{formatDateFromIso(shipment.ppmShipment.createdAt, 'YYYY-MM-DD')}</dd>
          </div>
          <div className={descriptionListStyles.row}>
            <dt>PPM Updated at:</dt>
            <dd>{formatDateFromIso(shipment.ppmShipment.updatedAt, 'YYYY-MM-DD')}</dd>
          </div>
          <div className={descriptionListStyles.row}>
            <dt>PPM Expected Departure Date:</dt>
            <dd>{formatDateFromIso(shipment.ppmShipment.expectedDepartureDate, 'YYYY-MM-DD')}</dd>
          </div>
          <div className={descriptionListStyles.row}>
            <dt>PPM Actual Move Date:</dt>
            <dd>{formatDateFromIso(shipment.ppmShipment.actualMoveDate, 'YYYY-MM-DD')}</dd>
          </div>
          <div className={descriptionListStyles.row}>
            <dt>PPM Submitted at:</dt>
            <dd>{formatDateFromIso(shipment.ppmShipment.submittedAt, 'YYYY-MM-DD')}</dd>
          </div>
          <div className={descriptionListStyles.row}>
            <dt>PPM Reviewed at:</dt>
            <dd>{formatDateFromIso(shipment.ppmShipment.reviewedAt, 'YYYY-MM-DD')}</dd>
          </div>
          <div className={descriptionListStyles.row}>
            <dt>PPM Approved at:</dt>
            <dd>{formatDateFromIso(shipment.ppmShipment.approvedAt, 'YYYY-MM-DD')}</dd>
          </div>
          <div className={descriptionListStyles.row}>
            <dt>Pickup Address:</dt>
            <dd>{formatPrimeAPIShipmentAddress(shipment.ppmShipment.pickupAddress)}</dd>
<<<<<<< HEAD
            <dd>{shipment.pickupAddress?.id && moveId}</dd>
=======
>>>>>>> d59b9136
          </div>
          <div className={descriptionListStyles.row}>
            <dt>Secondary Pickup Address:</dt>
            <dd>{formatPrimeAPIShipmentAddress(shipment.ppmShipment.secondaryPickupAddress)}</dd>
<<<<<<< HEAD
            <dd>{shipment.ppmShipment.secondaryPickupAddress?.id && moveId}</dd>
=======
>>>>>>> d59b9136
          </div>
          <div className={descriptionListStyles.row}>
            <dt>Destination Address:</dt>
            <dd>{formatPrimeAPIShipmentAddress(shipment.ppmShipment.destinationAddress)}</dd>
<<<<<<< HEAD
            <dd>{shipment.ppmShipment.destinationAddress?.id && moveId}</dd>
=======
>>>>>>> d59b9136
          </div>
          <div className={descriptionListStyles.row}>
            <dt>Secondary Destination Address:</dt>
            <dd>{formatPrimeAPIShipmentAddress(shipment.ppmShipment.secondaryDestinationAddress)}</dd>
<<<<<<< HEAD
            <dd>{shipment.ppmShipment.secondaryDestinationAddress?.id && moveId}</dd>
=======
>>>>>>> d59b9136
          </div>
          <div className={descriptionListStyles.row}>
            <dt>PPM SIT Expected:</dt>
            <dd>
              {shipment.ppmShipment.sitExpected == null ? '' : formatYesNoInputValue(shipment.ppmShipment.sitExpected)}
            </dd>
          </div>
          <div className={descriptionListStyles.row}>
            <dt>PPM Estimated Weight:</dt>
            <dd>{shipment.ppmShipment.estimatedWeight}</dd>
          </div>
          <div className={descriptionListStyles.row}>
            <dt>PPM Has Pro Gear:</dt>
            <dd>
              {shipment.ppmShipment.hasProGear == null ? '' : formatYesNoInputValue(shipment.ppmShipment.hasProGear)}
            </dd>
          </div>
          <div className={descriptionListStyles.row}>
            <dt>PPM Pro Gear Weight:</dt>
            <dd>{shipment.ppmShipment.proGearWeight}</dd>
          </div>
          <div className={descriptionListStyles.row}>
            <dt>PPM Spouse Pro Gear Weight:</dt>
            <dd>{shipment.ppmShipment.spouseProGearWeight}</dd>
          </div>
          <div className={descriptionListStyles.row}>
            <dt>PPM Estimated Incentive:</dt>
            <dd>
              {shipment.ppmShipment.estimatedIncentive == null
                ? ''
                : toDollarString(formatCents(shipment.ppmShipment.estimatedIncentive))}
            </dd>
          </div>
          <div className={descriptionListStyles.row}>
            <dt>PPM SIT Location:</dt>
            <dd>{shipment.ppmShipment.sitLocation}</dd>
          </div>
          <div className={descriptionListStyles.row}>
            <dt>PPM SIT Estimated Weight:</dt>
            <dd>{shipment.ppmShipment.sitEstimatedWeight}</dd>
          </div>
          <div className={descriptionListStyles.row}>
            <dt>PPM SIT Estimated Entry Date:</dt>
            <dd>{formatDateFromIso(shipment.ppmShipment.sitEstimatedEntryDate, 'YYYY-MM-DD')}</dd>
          </div>
          <div className={descriptionListStyles.row}>
            <dt>PPM SIT Estimated Departure Date:</dt>
            <dd>{formatDateFromIso(shipment.ppmShipment.sitEstimatedDepartureDate, 'YYYY-MM-DD')}</dd>
          </div>
          <div className={descriptionListStyles.row}>
            <dt>PPM SIT Estimated Cost:</dt>
            <dd>
              {shipment.ppmShipment.sitEstimatedCost == null
                ? ''
                : toDollarString(formatCents(shipment.ppmShipment.sitEstimatedCost))}
            </dd>
          </div>
          <div className={descriptionListStyles.row}>
            <dt>PPM Actual Pickup Postal Code:</dt>
            <dd>{shipment.ppmShipment.actualPickupPostalCode}</dd>
          </div>
          <div className={descriptionListStyles.row}>
            <dt>PPM Actual Destination Postal Code:</dt>
            <dd>{shipment.ppmShipment.actualDestinationPostalCode}</dd>
          </div>
          <div className={descriptionListStyles.row}>
            <dt>PPM Has Requested Advance:</dt>
            <dd>
              {shipment.ppmShipment.hasRequestedAdvance == null
                ? ''
                : formatYesNoInputValue(shipment.ppmShipment.hasRequestedAdvance)}
            </dd>
          </div>
          <div className={descriptionListStyles.row}>
            <dt>PPM Advance Amount Requested:</dt>
            <dd>
              {shipment.ppmShipment.advanceAmountRequested == null
                ? ''
                : toDollarString(formatCents(shipment.ppmShipment.advanceAmountRequested))}
            </dd>
          </div>
          <div className={descriptionListStyles.row}>
            <dt>PPM Has Received Advance:</dt>
            <dd>
              {shipment.ppmShipment.hasReceivedAdvance == null
                ? ''
                : formatYesNoInputValue(shipment.ppmShipment.hasReceivedAdvance)}
            </dd>
          </div>
          <div className={descriptionListStyles.row}>
            <dt>PPM Advance Amount Received:</dt>
            <dd>
              {shipment.ppmShipment.advanceAmountReceived == null
                ? ''
                : toDollarString(formatCents(shipment.ppmShipment.advanceAmountReceived))}
            </dd>
          </div>
        </>
      )}
    </dl>
  );
};

Shipment.propTypes = {
  shipment: ShipmentShape.isRequired,
  moveId: PropTypes.string,
  onDelete: PropTypes.func,
};

Shipment.defaultProps = {
  moveId: '',
  onDelete: () => {},
};

export default Shipment;<|MERGE_RESOLUTION|>--- conflicted
+++ resolved
@@ -265,34 +265,18 @@
           <div className={descriptionListStyles.row}>
             <dt>Pickup Address:</dt>
             <dd>{formatPrimeAPIShipmentAddress(shipment.ppmShipment.pickupAddress)}</dd>
-<<<<<<< HEAD
-            <dd>{shipment.pickupAddress?.id && moveId}</dd>
-=======
->>>>>>> d59b9136
           </div>
           <div className={descriptionListStyles.row}>
             <dt>Secondary Pickup Address:</dt>
             <dd>{formatPrimeAPIShipmentAddress(shipment.ppmShipment.secondaryPickupAddress)}</dd>
-<<<<<<< HEAD
-            <dd>{shipment.ppmShipment.secondaryPickupAddress?.id && moveId}</dd>
-=======
->>>>>>> d59b9136
           </div>
           <div className={descriptionListStyles.row}>
             <dt>Destination Address:</dt>
             <dd>{formatPrimeAPIShipmentAddress(shipment.ppmShipment.destinationAddress)}</dd>
-<<<<<<< HEAD
-            <dd>{shipment.ppmShipment.destinationAddress?.id && moveId}</dd>
-=======
->>>>>>> d59b9136
           </div>
           <div className={descriptionListStyles.row}>
             <dt>Secondary Destination Address:</dt>
             <dd>{formatPrimeAPIShipmentAddress(shipment.ppmShipment.secondaryDestinationAddress)}</dd>
-<<<<<<< HEAD
-            <dd>{shipment.ppmShipment.secondaryDestinationAddress?.id && moveId}</dd>
-=======
->>>>>>> d59b9136
           </div>
           <div className={descriptionListStyles.row}>
             <dt>PPM SIT Expected:</dt>
