--- conflicted
+++ resolved
@@ -191,20 +191,12 @@
         <dd>{shipment.pickupAddress?.id && moveId && <Link to={editShipmentAddressUrl}>Edit</Link>}</dd>
       </div>
       <div className={descriptionListStyles.row}>
-<<<<<<< HEAD
-        <dt>Secondary Pickup Address:</dt>
-=======
         <dt>Second Pickup Address:</dt>
->>>>>>> a4faf0c2
         <dd>{formatPrimeAPIShipmentAddress(shipment.secondaryPickupAddress)}</dd>
         <dd>{shipment.secondaryPickupAddress?.id && moveId && <Link to={editShipmentAddressUrl}>Edit</Link>}</dd>
       </div>
       <div className={descriptionListStyles.row}>
-<<<<<<< HEAD
-        <dt>Tertiary Pickup Address:</dt>
-=======
         <dt>Third Pickup Address:</dt>
->>>>>>> a4faf0c2
         <dd>{formatPrimeAPIShipmentAddress(shipment.tertiaryPickupAddress)}</dd>
         <dd>{shipment.tertiaryPickupAddress?.id && moveId && <Link to={editShipmentAddressUrl}>Edit</Link>}</dd>
       </div>
@@ -214,20 +206,12 @@
         <dd>{shipment.destinationAddress?.id && moveId && <Link to={editShipmentAddressUrl}>Edit</Link>}</dd>
       </div>
       <div className={descriptionListStyles.row}>
-<<<<<<< HEAD
-        <dt>Secondary Destination Address:</dt>
-=======
         <dt>Second Destination Address:</dt>
->>>>>>> a4faf0c2
         <dd>{formatPrimeAPIShipmentAddress(shipment.secondaryDeliveryAddress)}</dd>
         <dd>{shipment.secondaryDeliveryAddress?.id && moveId && <Link to={editShipmentAddressUrl}>Edit</Link>}</dd>
       </div>
       <div className={descriptionListStyles.row}>
-<<<<<<< HEAD
-        <dt>Tertiary Destination Address:</dt>
-=======
         <dt>Third Destination Address:</dt>
->>>>>>> a4faf0c2
         <dd>{formatPrimeAPIShipmentAddress(shipment.tertiaryDeliveryAddress)}</dd>
         <dd>{shipment.tertiaryDeliveryAddress?.id && moveId && <Link to={editShipmentAddressUrl}>Edit</Link>}</dd>
       </div>
