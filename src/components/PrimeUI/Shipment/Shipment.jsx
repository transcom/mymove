--- conflicted
+++ resolved
@@ -19,8 +19,6 @@
         shipmentId: shipment.id,
       })
     : '';
-<<<<<<< HEAD
-=======
 
   const editReweighUrl =
     moveId && shipment.reweigh
@@ -31,7 +29,6 @@
         })
       : '';
 
->>>>>>> d8d2b386
   return (
     <dl className={descriptionListStyles.descriptionList}>
       <div className={classnames(descriptionListStyles.row, styles.shipmentHeader)}>
