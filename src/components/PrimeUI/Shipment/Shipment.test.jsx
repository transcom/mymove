--- conflicted
+++ resolved
@@ -61,12 +61,8 @@
         reweigh: {
           id: '1234',
           weight: 9000,
-<<<<<<< HEAD
-          requestedAt: '2021-10-23T18:24:41.377Z',
           verificationReason: 'Reweigh requested.',
-=======
           requestedAt: '2021-10-23',
->>>>>>> ede852b4
         },
       },
     ],
@@ -233,13 +229,8 @@
       </MockProviders>,
     );
 
-<<<<<<< HEAD
     await expect(screen.queryByText('Reweigh Weight:')).not.toBeInTheDocument();
     await expect(screen.queryByText('Reweigh Remarks:')).not.toBeInTheDocument();
     await expect(screen.queryByText('Reweigh Requested Date:')).not.toBeInTheDocument();
-=======
-    expect(screen.queryByText('Reweigh Weight:')).not.toBeInTheDocument();
-    expect(screen.queryByText('Reweigh Requested Date:')).not.toBeInTheDocument();
->>>>>>> ede852b4
   });
 });