--- conflicted
+++ resolved
@@ -15,10 +15,7 @@
 import MaskedTextField from 'components/form/fields/MaskedTextField/MaskedTextField';
 import { dropdownInputOptions } from 'utils/formatters';
 import RequiredAsterisk, { requiredAsteriskMessage } from 'components/form/RequiredAsterisk';
-<<<<<<< HEAD
-=======
 import SectionWrapper from 'components/Shared/SectionWrapper/SectionWrapper';
->>>>>>> 5f8cf71e
 
 const createSITExtensionRequestValidationSchema = Yup.object().shape({
   requestReason: Yup.string().required('Required'),
@@ -48,52 +45,6 @@
   };
 
   return (
-<<<<<<< HEAD
-    <Formik
-      initialValues={initialValues}
-      validationSchema={createSITExtensionRequestValidationSchema}
-      onSubmit={onSubmit}
-    >
-      <Form data-testid="CreateSITExtensionRequestForm">
-        <input type="hidden" name="mtoShipmentID" />
-        {requiredAsteriskMessage}
-        <DropdownInput
-          label="Request Reason"
-          name="requestReason"
-          id="requestReason"
-          showRequiredAsterisk
-          required
-          options={dropdownInputOptions(sitExtensionReasons)}
-        />
-        <MaskedTextField
-          data-testid="requestedDays"
-          name="requestedDays"
-          label="Requested Days"
-          id="requestedDays"
-          signed={false}
-          mask={Number}
-          scale={0}
-          thousandsSeparator=","
-          lazy={false}
-          showRequiredAsterisk
-          required
-        />
-        <Label htmlFor="contractorRemarksInput" required>
-          <span required>
-            Contractor Remarks <RequiredAsterisk />
-          </span>
-        </Label>
-        <Field
-          id="contractorRemarksInput"
-          name="contractorRemarks"
-          as={Textarea}
-          required
-          className={`${formStyles.remarks}`}
-        />
-        <Button type="submit">Request SIT Extension</Button>
-      </Form>
-    </Formik>
-=======
     <SectionWrapper>
       <Formik
         initialValues={initialValues}
@@ -147,7 +98,6 @@
         </Form>
       </Formik>
     </SectionWrapper>
->>>>>>> 5f8cf71e
   );
 };
 
