import { Button, Checkbox, FormGroup, Label } from '@trussworks/react-uswds';
import { Field, Formik } from 'formik';
import React from 'react';
import PropTypes from 'prop-types';
import classnames from 'classnames';
import { useNavigate } from 'react-router';

import styles from './CreatePaymentRequestForm.module.scss';

import formStyles from 'styles/form.module.scss';
import { ErrorMessage } from 'components/form/ErrorMessage';
import SectionWrapper from 'components/Shared/SectionWrapper/SectionWrapper';
import { Form } from 'components/form/Form';
import descriptionListStyles from 'styles/descriptionList.module.scss';
import Hint from 'components/Hint/index';
import { ShipmentShape } from 'types/shipment';
import { MTOServiceItemShape } from 'types';
import ServiceItem from 'components/PrimeUI/ServiceItem/ServiceItem';
import Shipment from 'components/PrimeUI/Shipment/Shipment';
import { DatePickerInput } from 'components/form/fields';
import TextField from 'components/form/fields/TextField/TextField';
import { SERVICE_ITEM_CODES } from 'constants/serviceItems';
import RequiredAsterisk from 'components/form/RequiredAsterisk';

const CreatePaymentRequestForm = ({
  initialValues,
  onSubmit,
  handleSelectAll,
  handleValidateDate,
  createPaymentRequestSchema,
  mtoShipments,
  groupedServiceItems,
}) => {
  const navigate = useNavigate();
  return (
    <Formik initialValues={initialValues} onSubmit={onSubmit} validationSchema={createPaymentRequestSchema} on>
      {({ isValid, errors, values, setValues, setFieldError, setFieldTouched }) => (
        <Form className={classnames(styles.CreatePaymentRequestForm, formStyles.form)}>
          <FormGroup error={errors != null && errors.serviceItems}>
            {errors != null && errors.serviceItems && (
              <ErrorMessage display>At least 1 service item must be added when creating a payment request</ErrorMessage>
            )}
            <SectionWrapper className={formStyles.formSection}>
              <dl className={descriptionListStyles.descriptionList}>
                <h2>Move Service Items</h2>
                {groupedServiceItems.basic?.map((mtoServiceItem) => {
                  return (
                    <SectionWrapper key={`moveServiceItems${mtoServiceItem.id}`} className={formStyles.formSection}>
                      <div className={styles.serviceItemInputGroup}>
                        <Label htmlFor={mtoServiceItem.id}>Add to payment request</Label>
                        <Field
                          as={Checkbox}
                          type="checkbox"
                          name="serviceItems"
                          value={mtoServiceItem.id}
                          id={mtoServiceItem.id}
                        />
                      </div>
                      <ServiceItem serviceItem={mtoServiceItem} />
                    </SectionWrapper>
                  );
                })}
              </dl>
            </SectionWrapper>
            <SectionWrapper className={formStyles.formSection}>
              <dl className={descriptionListStyles.descriptionList}>
                <h2>Shipments</h2>
                {mtoShipments?.map((mtoShipment) => {
                  return (
                    <div key={mtoShipment.id}>
                      <Shipment shipment={mtoShipment} />
                      <h2>Shipment Service Items</h2>
                      <Checkbox
                        id={`selectAll-${mtoShipment.id}`}
                        name={`selectAll-${mtoShipment.id}`}
                        label="Add all service items"
                        onClick={(event) => handleSelectAll(mtoShipment.id, values, setValues, event)}
                      />
                      {groupedServiceItems[mtoShipment.id]?.map((mtoServiceItem) => {
                        return (
                          <SectionWrapper
                            key={`shipmentServiceItems${mtoServiceItem.id}`}
                            className={formStyles.formSection}
                          >
                            <div className={styles.serviceItemInputGroup} id={`${mtoServiceItem.id}-div`}>
                              <Label htmlFor={mtoServiceItem.id}>Add to payment request</Label>
                              <Field
                                as={Checkbox}
                                type="checkbox"
                                name="serviceItems"
                                value={mtoServiceItem.id}
                                id={mtoServiceItem.id}
                              />
                            </div>
                            <ServiceItem serviceItem={mtoServiceItem} mtoShipment={mtoShipment} />
<<<<<<< HEAD
                            {(mtoServiceItem.reServiceCode === 'DDASIT' ||
                              mtoServiceItem.reServiceCode === 'DOASIT') && (
=======
                            {(mtoServiceItem.reServiceCode === SERVICE_ITEM_CODES.DDASIT ||
                              mtoServiceItem.reServiceCode === SERVICE_ITEM_CODES.DOASIT ||
                              mtoServiceItem.reServiceCode === SERVICE_ITEM_CODES.IDASIT ||
                              mtoServiceItem.reServiceCode === SERVICE_ITEM_CODES.IOASIT) && (
>>>>>>> 5f8cbf2a
                              <>
                                <TextField
                                  id={`${mtoServiceItem.id}-billedWeight`}
                                  label="Weight Billed (if different from shipment weight)"
                                  name={`params.${mtoServiceItem.id}.WeightBilled`}
                                  className={styles.shipmentWeightTextField}
                                />
                                <DatePickerInput
                                  label="Payment start date"
                                  id={`paymentStart-${mtoServiceItem.id}`}
                                  name={`params.${mtoServiceItem.id}.SITPaymentRequestStart`}
                                  validate={(fieldValue) =>
                                    handleValidateDate(
                                      mtoServiceItem.id,
                                      'SITPaymentRequestStart',
                                      fieldValue,
                                      values,
                                      setFieldError,
                                      setFieldTouched,
                                    )
                                  }
                                />
                                <DatePickerInput
                                  label="Payment end date"
                                  id={`paymentEnd-${mtoServiceItem.id}`}
                                  name={`params.${mtoServiceItem.id}.SITPaymentRequestEnd`}
                                  validate={(fieldValue) =>
                                    handleValidateDate(
                                      mtoServiceItem.id,
                                      'SITPaymentRequestEnd',
                                      fieldValue,
                                      values,
                                      setFieldError,
                                      setFieldTouched,
                                    )
                                  }
                                />
                              </>
                            )}
                            {(mtoServiceItem.reServiceCode === SERVICE_ITEM_CODES.DLH ||
                              mtoServiceItem.reServiceCode === SERVICE_ITEM_CODES.DSH ||
                              mtoServiceItem.reServiceCode === SERVICE_ITEM_CODES.FSC ||
                              mtoServiceItem.reServiceCode === SERVICE_ITEM_CODES.DUPK ||
                              mtoServiceItem.reServiceCode === SERVICE_ITEM_CODES.DNPK ||
                              mtoServiceItem.reServiceCode === SERVICE_ITEM_CODES.DOFSIT ||
                              mtoServiceItem.reServiceCode === SERVICE_ITEM_CODES.DOPSIT ||
                              mtoServiceItem.reServiceCode === SERVICE_ITEM_CODES.DOSHUT ||
                              mtoServiceItem.reServiceCode === SERVICE_ITEM_CODES.DDFSIT ||
                              mtoServiceItem.reServiceCode === SERVICE_ITEM_CODES.DDDSIT ||
<<<<<<< HEAD
=======
                              mtoServiceItem.reServiceCode === SERVICE_ITEM_CODES.IDFSIT ||
                              mtoServiceItem.reServiceCode === SERVICE_ITEM_CODES.IOASIT ||
>>>>>>> 5f8cbf2a
                              mtoServiceItem.reServiceCode === SERVICE_ITEM_CODES.DOP ||
                              mtoServiceItem.reServiceCode === SERVICE_ITEM_CODES.DDP ||
                              mtoServiceItem.reServiceCode === SERVICE_ITEM_CODES.DPK ||
                              mtoServiceItem.reServiceCode === SERVICE_ITEM_CODES.DDSFSC ||
                              mtoServiceItem.reServiceCode === SERVICE_ITEM_CODES.DOSFSC ||
                              mtoServiceItem.reServiceCode === SERVICE_ITEM_CODES.DDSHUT ||
                              mtoServiceItem.reServiceCode === SERVICE_ITEM_CODES.IHPK ||
                              mtoServiceItem.reServiceCode === SERVICE_ITEM_CODES.IHUPK ||
<<<<<<< HEAD
=======
                              mtoServiceItem.reServiceCode === SERVICE_ITEM_CODES.INPK ||
>>>>>>> 5f8cbf2a
                              mtoServiceItem.reServiceCode === SERVICE_ITEM_CODES.ISLH ||
                              mtoServiceItem.reServiceCode === SERVICE_ITEM_CODES.POEFSC ||
                              mtoServiceItem.reServiceCode === SERVICE_ITEM_CODES.PODFSC ||
                              mtoServiceItem.reServiceCode === SERVICE_ITEM_CODES.IUBPK ||
                              mtoServiceItem.reServiceCode === SERVICE_ITEM_CODES.IUBUPK ||
                              mtoServiceItem.reServiceCode === SERVICE_ITEM_CODES.UBP) && (
                              <TextField
                                id={`${mtoServiceItem.id}-billedWeight`}
                                label="Weight Billed (if different from shipment weight)"
                                name={`params.${mtoServiceItem.id}.WeightBilled`}
                                className={styles.shipmentWeightTextField}
                              />
                            )}
                          </SectionWrapper>
                        );
                      })}
                    </div>
                  );
                })}
              </dl>
              <div className={styles.buttonGroup}>
                <Button secondary onClick={() => navigate(-1)}>
                  Back
                </Button>
                <Button
                  aria-label="Submit Payment Request"
                  type="submit"
                  disabled={values.serviceItems?.length === 0 || !isValid}
                >
                  Submit Payment Request
                </Button>
              </div>
              <Hint>
<<<<<<< HEAD
                <RequiredAsterisk /> At least one basic service item or shipment service item is required to create a
                payment request
=======
                At least one basic service item or shipment service item is required to create a payment request
>>>>>>> 5f8cbf2a
              </Hint>
            </SectionWrapper>
          </FormGroup>
        </Form>
      )}
    </Formik>
  );
};

CreatePaymentRequestForm.propTypes = {
  initialValues: PropTypes.shape({
    serviceItems: PropTypes.arrayOf(PropTypes.string),
  }).isRequired,
  onSubmit: PropTypes.func.isRequired,
  handleSelectAll: PropTypes.func.isRequired,
  handleValidateDate: PropTypes.func.isRequired,
  createPaymentRequestSchema: PropTypes.shape({
    serviceItems: PropTypes.node,
  }).isRequired,
  mtoShipments: PropTypes.arrayOf(ShipmentShape),
  groupedServiceItems: PropTypes.shape({
    basic: PropTypes.arrayOf(MTOServiceItemShape),
  }),
};

CreatePaymentRequestForm.defaultProps = {
  mtoShipments: undefined,
  groupedServiceItems: undefined,
};

export default CreatePaymentRequestForm;<|MERGE_RESOLUTION|>--- conflicted
+++ resolved
@@ -93,15 +93,10 @@
                               />
                             </div>
                             <ServiceItem serviceItem={mtoServiceItem} mtoShipment={mtoShipment} />
-<<<<<<< HEAD
-                            {(mtoServiceItem.reServiceCode === 'DDASIT' ||
-                              mtoServiceItem.reServiceCode === 'DOASIT') && (
-=======
                             {(mtoServiceItem.reServiceCode === SERVICE_ITEM_CODES.DDASIT ||
                               mtoServiceItem.reServiceCode === SERVICE_ITEM_CODES.DOASIT ||
                               mtoServiceItem.reServiceCode === SERVICE_ITEM_CODES.IDASIT ||
                               mtoServiceItem.reServiceCode === SERVICE_ITEM_CODES.IOASIT) && (
->>>>>>> 5f8cbf2a
                               <>
                                 <TextField
                                   id={`${mtoServiceItem.id}-billedWeight`}
@@ -151,11 +146,8 @@
                               mtoServiceItem.reServiceCode === SERVICE_ITEM_CODES.DOSHUT ||
                               mtoServiceItem.reServiceCode === SERVICE_ITEM_CODES.DDFSIT ||
                               mtoServiceItem.reServiceCode === SERVICE_ITEM_CODES.DDDSIT ||
-<<<<<<< HEAD
-=======
                               mtoServiceItem.reServiceCode === SERVICE_ITEM_CODES.IDFSIT ||
                               mtoServiceItem.reServiceCode === SERVICE_ITEM_CODES.IOASIT ||
->>>>>>> 5f8cbf2a
                               mtoServiceItem.reServiceCode === SERVICE_ITEM_CODES.DOP ||
                               mtoServiceItem.reServiceCode === SERVICE_ITEM_CODES.DDP ||
                               mtoServiceItem.reServiceCode === SERVICE_ITEM_CODES.DPK ||
@@ -164,10 +156,7 @@
                               mtoServiceItem.reServiceCode === SERVICE_ITEM_CODES.DDSHUT ||
                               mtoServiceItem.reServiceCode === SERVICE_ITEM_CODES.IHPK ||
                               mtoServiceItem.reServiceCode === SERVICE_ITEM_CODES.IHUPK ||
-<<<<<<< HEAD
-=======
                               mtoServiceItem.reServiceCode === SERVICE_ITEM_CODES.INPK ||
->>>>>>> 5f8cbf2a
                               mtoServiceItem.reServiceCode === SERVICE_ITEM_CODES.ISLH ||
                               mtoServiceItem.reServiceCode === SERVICE_ITEM_CODES.POEFSC ||
                               mtoServiceItem.reServiceCode === SERVICE_ITEM_CODES.PODFSC ||
@@ -201,12 +190,8 @@
                 </Button>
               </div>
               <Hint>
-<<<<<<< HEAD
                 <RequiredAsterisk /> At least one basic service item or shipment service item is required to create a
                 payment request
-=======
-                At least one basic service item or shipment service item is required to create a payment request
->>>>>>> 5f8cbf2a
               </Hint>
             </SectionWrapper>
           </FormGroup>
