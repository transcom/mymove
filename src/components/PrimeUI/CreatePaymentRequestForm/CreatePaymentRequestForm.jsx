import { Button, Checkbox, FormGroup, Label } from '@trussworks/react-uswds';
import { Field, Formik } from 'formik';
import React from 'react';
import PropTypes from 'prop-types';
import classnames from 'classnames';
import { useNavigate } from 'react-router';

import styles from './CreatePaymentRequestForm.module.scss';

import formStyles from 'styles/form.module.scss';
import { ErrorMessage } from 'components/form/ErrorMessage';
import SectionWrapper from 'components/Shared/SectionWrapper/SectionWrapper';
import { Form } from 'components/form/Form';
import descriptionListStyles from 'styles/descriptionList.module.scss';
import Hint from 'components/Hint/index';
import { ShipmentShape } from 'types/shipment';
import { MTOServiceItemShape } from 'types';
import ServiceItem from 'components/PrimeUI/ServiceItem/ServiceItem';
import Shipment from 'components/PrimeUI/Shipment/Shipment';
import { DatePickerInput } from 'components/form/fields';
import TextField from 'components/form/fields/TextField/TextField';
import { SERVICE_ITEM_CODES } from 'constants/serviceItems';

const CreatePaymentRequestForm = ({
  initialValues,
  onSubmit,
  handleSelectAll,
  handleValidateDate,
  createPaymentRequestSchema,
  mtoShipments,
  groupedServiceItems,
}) => {
  const navigate = useNavigate();
  return (
    <Formik initialValues={initialValues} onSubmit={onSubmit} validationSchema={createPaymentRequestSchema} on>
      {({ isValid, errors, values, setValues, setFieldError, setFieldTouched }) => (
        <Form className={classnames(styles.CreatePaymentRequestForm, formStyles.form)}>
          <FormGroup error={errors != null && errors.serviceItems}>
            {errors != null && errors.serviceItems && (
              <ErrorMessage display>At least 1 service item must be added when creating a payment request</ErrorMessage>
            )}
            <SectionWrapper className={formStyles.formSection}>
              <dl className={descriptionListStyles.descriptionList}>
                <h2>Move Service Items</h2>
                {groupedServiceItems.basic?.map((mtoServiceItem) => {
                  return (
                    <SectionWrapper key={`moveServiceItems${mtoServiceItem.id}`} className={formStyles.formSection}>
                      <div className={styles.serviceItemInputGroup}>
                        <Label htmlFor={mtoServiceItem.id}>Add to payment request</Label>
                        <Field
                          as={Checkbox}
                          type="checkbox"
                          name="serviceItems"
                          value={mtoServiceItem.id}
                          id={mtoServiceItem.id}
                        />
                      </div>
                      <ServiceItem serviceItem={mtoServiceItem} />
                    </SectionWrapper>
                  );
                })}
              </dl>
            </SectionWrapper>
            <SectionWrapper className={formStyles.formSection}>
              <dl className={descriptionListStyles.descriptionList}>
                <h2>Shipments</h2>
                {mtoShipments?.map((mtoShipment) => {
                  return (
                    <div key={mtoShipment.id}>
                      <Shipment shipment={mtoShipment} />
                      <h2>Shipment Service Items</h2>
                      <Checkbox
                        id={`selectAll-${mtoShipment.id}`}
                        name={`selectAll-${mtoShipment.id}`}
                        label="Add all service items"
                        onClick={(event) => handleSelectAll(mtoShipment.id, values, setValues, event)}
                      />
<<<<<<< HEAD
                    </div>
                    <ServiceItem serviceItem={mtoServiceItem} />
                  </SectionWrapper>
                );
              })}
            </dl>
          </SectionWrapper>
          <SectionWrapper className={formStyles.formSection}>
            <dl className={descriptionListStyles.descriptionList}>
              <h2>Shipments</h2>
              {mtoShipments?.map((mtoShipment) => {
                return (
                  <div key={mtoShipment.id}>
                    <Shipment shipment={mtoShipment} />
                    <h2>Shipment Service Items</h2>
                    <Checkbox
                      id={`selectAll-${mtoShipment.id}`}
                      name={`selectAll-${mtoShipment.id}`}
                      label="Add all service items"
                      onClick={(event) => handleSelectAll(mtoShipment.id, values, setValues, event)}
                    />
                    {groupedServiceItems[mtoShipment.id]?.map((mtoServiceItem) => {
                      return (
                        <SectionWrapper
                          key={`shipmentServiceItems${mtoServiceItem.id}`}
                          className={formStyles.formSection}
                        >
                          <div className={styles.serviceItemInputGroup} id={`${mtoServiceItem.id}-div`}>
                            <Label htmlFor={mtoServiceItem.id}>Add to payment request</Label>
                            <Field
                              as={Checkbox}
                              type="checkbox"
                              name="serviceItems"
                              value={mtoServiceItem.id}
                              id={mtoServiceItem.id}
                            />
                          </div>
                          <ServiceItem serviceItem={mtoServiceItem} mtoShipment={mtoShipment} />
                          {(mtoServiceItem.reServiceCode === 'DDASIT' ||
                            mtoServiceItem.reServiceCode === 'DOASIT' ||
                            mtoServiceItem.reServiceCode === 'IDASIT' ||
                            mtoServiceItem.reServiceCode === 'IOASIT') && (
                            <>
=======
                      {groupedServiceItems[mtoShipment.id]?.map((mtoServiceItem) => {
                        return (
                          <SectionWrapper
                            key={`shipmentServiceItems${mtoServiceItem.id}`}
                            className={formStyles.formSection}
                          >
                            <div className={styles.serviceItemInputGroup} id={`${mtoServiceItem.id}-div`}>
                              <Label htmlFor={mtoServiceItem.id}>Add to payment request</Label>
                              <Field
                                as={Checkbox}
                                type="checkbox"
                                name="serviceItems"
                                value={mtoServiceItem.id}
                                id={mtoServiceItem.id}
                              />
                            </div>
                            <ServiceItem serviceItem={mtoServiceItem} mtoShipment={mtoShipment} />
                            {(mtoServiceItem.reServiceCode === 'DDASIT' ||
                              mtoServiceItem.reServiceCode === 'DOASIT') && (
                              <>
                                <TextField
                                  id={`${mtoServiceItem.id}-billedWeight`}
                                  label="Weight Billed (if different from shipment weight)"
                                  name={`params.${mtoServiceItem.id}.WeightBilled`}
                                  className={styles.shipmentWeightTextField}
                                />
                                <DatePickerInput
                                  label="Payment start date"
                                  id={`paymentStart-${mtoServiceItem.id}`}
                                  name={`params.${mtoServiceItem.id}.SITPaymentRequestStart`}
                                  validate={(fieldValue) =>
                                    handleValidateDate(
                                      mtoServiceItem.id,
                                      'SITPaymentRequestStart',
                                      fieldValue,
                                      values,
                                      setFieldError,
                                      setFieldTouched,
                                    )
                                  }
                                />
                                <DatePickerInput
                                  label="Payment end date"
                                  id={`paymentEnd-${mtoServiceItem.id}`}
                                  name={`params.${mtoServiceItem.id}.SITPaymentRequestEnd`}
                                  validate={(fieldValue) =>
                                    handleValidateDate(
                                      mtoServiceItem.id,
                                      'SITPaymentRequestEnd',
                                      fieldValue,
                                      values,
                                      setFieldError,
                                      setFieldTouched,
                                    )
                                  }
                                />
                              </>
                            )}
                            {(mtoServiceItem.reServiceCode === SERVICE_ITEM_CODES.DLH ||
                              mtoServiceItem.reServiceCode === SERVICE_ITEM_CODES.DSH ||
                              mtoServiceItem.reServiceCode === SERVICE_ITEM_CODES.FSC ||
                              mtoServiceItem.reServiceCode === SERVICE_ITEM_CODES.DUPK ||
                              mtoServiceItem.reServiceCode === SERVICE_ITEM_CODES.DNPK ||
                              mtoServiceItem.reServiceCode === SERVICE_ITEM_CODES.DOFSIT ||
                              mtoServiceItem.reServiceCode === SERVICE_ITEM_CODES.DOPSIT ||
                              mtoServiceItem.reServiceCode === SERVICE_ITEM_CODES.DOSHUT ||
                              mtoServiceItem.reServiceCode === SERVICE_ITEM_CODES.DDFSIT ||
                              mtoServiceItem.reServiceCode === SERVICE_ITEM_CODES.DDDSIT ||
                              mtoServiceItem.reServiceCode === SERVICE_ITEM_CODES.DOP ||
                              mtoServiceItem.reServiceCode === SERVICE_ITEM_CODES.DDP ||
                              mtoServiceItem.reServiceCode === SERVICE_ITEM_CODES.DPK ||
                              mtoServiceItem.reServiceCode === SERVICE_ITEM_CODES.DDSFSC ||
                              mtoServiceItem.reServiceCode === SERVICE_ITEM_CODES.DOSFSC ||
                              mtoServiceItem.reServiceCode === SERVICE_ITEM_CODES.DDSHUT ||
                              mtoServiceItem.reServiceCode === SERVICE_ITEM_CODES.IHPK ||
                              mtoServiceItem.reServiceCode === SERVICE_ITEM_CODES.IHUPK ||
                              mtoServiceItem.reServiceCode === SERVICE_ITEM_CODES.ISLH ||
                              mtoServiceItem.reServiceCode === SERVICE_ITEM_CODES.POEFSC ||
                              mtoServiceItem.reServiceCode === SERVICE_ITEM_CODES.PODFSC ||
                              mtoServiceItem.reServiceCode === SERVICE_ITEM_CODES.IUBPK ||
                              mtoServiceItem.reServiceCode === SERVICE_ITEM_CODES.IUBUPK ||
                              mtoServiceItem.reServiceCode === SERVICE_ITEM_CODES.UBP) && (
>>>>>>> fd61239e
                              <TextField
                                id={`${mtoServiceItem.id}-billedWeight`}
                                label="Weight Billed (if different from shipment weight)"
                                name={`params.${mtoServiceItem.id}.WeightBilled`}
                                className={styles.shipmentWeightTextField}
                              />
                            )}
                          </SectionWrapper>
                        );
                      })}
                    </div>
                  );
                })}
              </dl>
              <div className={styles.buttonGroup}>
                <Button secondary onClick={() => navigate(-1)}>
                  Back
                </Button>
                <Button
                  aria-label="Submit Payment Request"
                  type="submit"
                  disabled={values.serviceItems?.length === 0 || !isValid}
                >
                  Submit Payment Request
                </Button>
              </div>
              <Hint>
                At least one basic service item or shipment service item is required to create a payment request
              </Hint>
            </SectionWrapper>
          </FormGroup>
        </Form>
      )}
    </Formik>
  );
};

CreatePaymentRequestForm.propTypes = {
  initialValues: PropTypes.shape({
    serviceItems: PropTypes.arrayOf(PropTypes.string),
  }).isRequired,
  onSubmit: PropTypes.func.isRequired,
  handleSelectAll: PropTypes.func.isRequired,
  handleValidateDate: PropTypes.func.isRequired,
  createPaymentRequestSchema: PropTypes.shape({
    serviceItems: PropTypes.node,
  }).isRequired,
  mtoShipments: PropTypes.arrayOf(ShipmentShape),
  groupedServiceItems: PropTypes.shape({
    basic: PropTypes.arrayOf(MTOServiceItemShape),
  }),
};

CreatePaymentRequestForm.defaultProps = {
  mtoShipments: undefined,
  groupedServiceItems: undefined,
};

export default CreatePaymentRequestForm;<|MERGE_RESOLUTION|>--- conflicted
+++ resolved
@@ -75,51 +75,6 @@
                         label="Add all service items"
                         onClick={(event) => handleSelectAll(mtoShipment.id, values, setValues, event)}
                       />
-<<<<<<< HEAD
-                    </div>
-                    <ServiceItem serviceItem={mtoServiceItem} />
-                  </SectionWrapper>
-                );
-              })}
-            </dl>
-          </SectionWrapper>
-          <SectionWrapper className={formStyles.formSection}>
-            <dl className={descriptionListStyles.descriptionList}>
-              <h2>Shipments</h2>
-              {mtoShipments?.map((mtoShipment) => {
-                return (
-                  <div key={mtoShipment.id}>
-                    <Shipment shipment={mtoShipment} />
-                    <h2>Shipment Service Items</h2>
-                    <Checkbox
-                      id={`selectAll-${mtoShipment.id}`}
-                      name={`selectAll-${mtoShipment.id}`}
-                      label="Add all service items"
-                      onClick={(event) => handleSelectAll(mtoShipment.id, values, setValues, event)}
-                    />
-                    {groupedServiceItems[mtoShipment.id]?.map((mtoServiceItem) => {
-                      return (
-                        <SectionWrapper
-                          key={`shipmentServiceItems${mtoServiceItem.id}`}
-                          className={formStyles.formSection}
-                        >
-                          <div className={styles.serviceItemInputGroup} id={`${mtoServiceItem.id}-div`}>
-                            <Label htmlFor={mtoServiceItem.id}>Add to payment request</Label>
-                            <Field
-                              as={Checkbox}
-                              type="checkbox"
-                              name="serviceItems"
-                              value={mtoServiceItem.id}
-                              id={mtoServiceItem.id}
-                            />
-                          </div>
-                          <ServiceItem serviceItem={mtoServiceItem} mtoShipment={mtoShipment} />
-                          {(mtoServiceItem.reServiceCode === 'DDASIT' ||
-                            mtoServiceItem.reServiceCode === 'DOASIT' ||
-                            mtoServiceItem.reServiceCode === 'IDASIT' ||
-                            mtoServiceItem.reServiceCode === 'IOASIT') && (
-                            <>
-=======
                       {groupedServiceItems[mtoShipment.id]?.map((mtoServiceItem) => {
                         return (
                           <SectionWrapper
@@ -138,7 +93,9 @@
                             </div>
                             <ServiceItem serviceItem={mtoServiceItem} mtoShipment={mtoShipment} />
                             {(mtoServiceItem.reServiceCode === 'DDASIT' ||
-                              mtoServiceItem.reServiceCode === 'DOASIT') && (
+                              mtoServiceItem.reServiceCode === 'DOASIT' ||
+                              mtoServiceItem.reServiceCode === 'IDASIT' ||
+                              mtoServiceItem.reServiceCode === 'IOASIT') && (
                               <>
                                 <TextField
                                   id={`${mtoServiceItem.id}-billedWeight`}
@@ -202,7 +159,6 @@
                               mtoServiceItem.reServiceCode === SERVICE_ITEM_CODES.IUBPK ||
                               mtoServiceItem.reServiceCode === SERVICE_ITEM_CODES.IUBUPK ||
                               mtoServiceItem.reServiceCode === SERVICE_ITEM_CODES.UBP) && (
->>>>>>> fd61239e
                               <TextField
                                 id={`${mtoServiceItem.id}-billedWeight`}
                                 label="Weight Billed (if different from shipment weight)"
