import React, { useState, useEffect } from 'react';
import { Dropdown, Label } from '@trussworks/react-uswds';
import PropTypes from 'prop-types';
import { useNavigate, useParams, generatePath } from 'react-router';

import styles from './CreateShipmentServiceItemForm.module.scss';
import DestinationSITServiceItemForm from './DestinationSITServiceItemForm';
import OriginSITServiceItemForm from './OriginSITServiceItemForm';
import InternationalDestinationSITServiceItemForm from './InternationalDestinationSITServiceItemForm';
import InternationalOriginSITServiceItemForm from './InternationalOriginSITServiceItemForm';
import ShuttleSITServiceItemForm from './ShuttleSITServiceItemForm';
import DomesticCratingForm from './DomesticCratingForm';
import InternationalCratingForm from './InternationalCratingForm';
import InternationalShuttleServiceItemForm from './InternationalShuttleServiceItemForm';

import { isBooleanFlagEnabled } from 'utils/featureFlags';
import { ShipmentShape } from 'types/shipment';
import { createServiceItemModelTypes } from 'constants/prime';
import Shipment from 'components/PrimeUI/Shipment/Shipment';
import { FEATURE_FLAG_KEYS } from 'shared/constants';
<<<<<<< HEAD
import SectionWrapper from 'components/Shared/SectionWrapper/SectionWrapper';
import { primeSimulatorRoutes } from 'constants/routes';
=======
import RequiredAsterisk, { requiredAsteriskMessage } from 'components/form/RequiredAsterisk';
>>>>>>> 1d1e8d6e

const CreateShipmentServiceItemForm = ({ shipment, createServiceItemMutation }) => {
  const { moveCodeOrID } = useParams();
  const navigate = useNavigate();
  const handleCancel = () => {
    navigate(generatePath(primeSimulatorRoutes.VIEW_MOVE_PATH, { moveCodeOrID }));
  };
  const {
    MTOServiceItemOriginSIT,
    MTOServiceItemDestSIT,
    MTOServiceItemInternationalOriginSIT,
    MTOServiceItemInternationalDestSIT,
    MTOServiceItemDomesticShuttle,
    MTOServiceItemDomesticCrating,
    MTOServiceItemInternationalCrating,
    MTOServiceItemInternationalShuttle,
  } = createServiceItemModelTypes;
  const [selectedServiceItemType, setSelectedServiceItemType] = useState(MTOServiceItemOriginSIT);
  const [enableAlaskaFeatureFlag, setEnableAlaskaFeatureFlag] = useState(false);

  useEffect(() => {
    const fetchData = async () => {
      isBooleanFlagEnabled(FEATURE_FLAG_KEYS.ENABLE_ALASKA).then((res) => {
        setEnableAlaskaFeatureFlag(res);
      });
    };
    fetchData();
  }, []);

  const handleServiceItemTypeChange = (event) => {
    setSelectedServiceItemType(event.target.value);
  };

  return (
    <div className={styles.CreateShipmentServiceItemForm}>
      <Shipment shipment={shipment} />
<<<<<<< HEAD
      <SectionWrapper>
        <Label htmlFor="serviceItemType">Service item type</Label>
        <Dropdown id="serviceItemType" name="serviceItemType" onChange={handleServiceItemTypeChange}>
          <>
            <option value={MTOServiceItemOriginSIT}>Origin SIT</option>
            <option value={MTOServiceItemDestSIT}>Destination SIT</option>
            <option value={MTOServiceItemInternationalOriginSIT}>International Origin SIT</option>
            <option value={MTOServiceItemInternationalDestSIT}>International Destination SIT</option>
            <option value={MTOServiceItemDomesticShuttle}>Domestic Shuttle</option>
            <option value={MTOServiceItemInternationalShuttle}>International Shuttle</option>
            <option value={MTOServiceItemDomesticCrating}>Domestic Crating</option>
            {enableAlaskaFeatureFlag && (
              <option value={MTOServiceItemInternationalCrating}>International Crating</option>
            )}
          </>
        </Dropdown>
        {selectedServiceItemType === MTOServiceItemOriginSIT && (
          <OriginSITServiceItemForm
            shipment={shipment}
            submission={createServiceItemMutation}
            handleCancel={handleCancel}
          />
        )}
        {selectedServiceItemType === MTOServiceItemDestSIT && (
          <DestinationSITServiceItemForm
            shipment={shipment}
            submission={createServiceItemMutation}
            handleCancel={handleCancel}
          />
        )}
=======
      {requiredAsteriskMessage}
      <Label htmlFor="serviceItemType">
        <span required>
          Service item type <RequiredAsterisk />
        </span>
      </Label>
      <Dropdown id="serviceItemType" name="serviceItemType" onChange={handleServiceItemTypeChange}>
        <>
          <option value={MTOServiceItemOriginSIT}>Origin SIT</option>
          <option value={MTOServiceItemDestSIT}>Destination SIT</option>
          <option value={MTOServiceItemInternationalOriginSIT}>International Origin SIT</option>
          <option value={MTOServiceItemInternationalDestSIT}>International Destination SIT</option>
          <option value={MTOServiceItemDomesticShuttle}>Domestic Shuttle</option>
          <option value={MTOServiceItemInternationalShuttle}>International Shuttle</option>
          <option value={MTOServiceItemDomesticCrating}>Domestic Crating</option>
          {enableAlaskaFeatureFlag && <option value={MTOServiceItemInternationalCrating}>International Crating</option>}
        </>
      </Dropdown>
      {selectedServiceItemType === MTOServiceItemOriginSIT && (
        <OriginSITServiceItemForm shipment={shipment} submission={createServiceItemMutation} />
      )}
      {selectedServiceItemType === MTOServiceItemDestSIT && (
        <DestinationSITServiceItemForm shipment={shipment} submission={createServiceItemMutation} />
      )}
>>>>>>> 1d1e8d6e

        {selectedServiceItemType === MTOServiceItemInternationalOriginSIT && (
          <InternationalOriginSITServiceItemForm
            shipment={shipment}
            submission={createServiceItemMutation}
            handleCancel={handleCancel}
          />
        )}
        {selectedServiceItemType === MTOServiceItemInternationalDestSIT && (
          <InternationalDestinationSITServiceItemForm
            shipment={shipment}
            submission={createServiceItemMutation}
            handleCancel={handleCancel}
          />
        )}

        {selectedServiceItemType === MTOServiceItemDomesticShuttle && (
          <ShuttleSITServiceItemForm
            shipment={shipment}
            submission={createServiceItemMutation}
            handleCancel={handleCancel}
          />
        )}
        {selectedServiceItemType === MTOServiceItemInternationalShuttle && (
          <InternationalShuttleServiceItemForm
            shipment={shipment}
            submission={createServiceItemMutation}
            handleCancel={handleCancel}
          />
        )}
        {selectedServiceItemType === MTOServiceItemDomesticCrating && (
          <DomesticCratingForm shipment={shipment} submission={createServiceItemMutation} handleCancel={handleCancel} />
        )}
        {enableAlaskaFeatureFlag && selectedServiceItemType === MTOServiceItemInternationalCrating && (
          <InternationalCratingForm
            shipment={shipment}
            submission={createServiceItemMutation}
            handleCancel={handleCancel}
          />
        )}
      </SectionWrapper>
    </div>
  );
};

CreateShipmentServiceItemForm.propTypes = {
  shipment: ShipmentShape.isRequired,
  createServiceItemMutation: PropTypes.func.isRequired,
};

export default CreateShipmentServiceItemForm;<|MERGE_RESOLUTION|>--- conflicted
+++ resolved
@@ -18,12 +18,9 @@
 import { createServiceItemModelTypes } from 'constants/prime';
 import Shipment from 'components/PrimeUI/Shipment/Shipment';
 import { FEATURE_FLAG_KEYS } from 'shared/constants';
-<<<<<<< HEAD
 import SectionWrapper from 'components/Shared/SectionWrapper/SectionWrapper';
 import { primeSimulatorRoutes } from 'constants/routes';
-=======
 import RequiredAsterisk, { requiredAsteriskMessage } from 'components/form/RequiredAsterisk';
->>>>>>> 1d1e8d6e
 
 const CreateShipmentServiceItemForm = ({ shipment, createServiceItemMutation }) => {
   const { moveCodeOrID } = useParams();
@@ -60,9 +57,13 @@
   return (
     <div className={styles.CreateShipmentServiceItemForm}>
       <Shipment shipment={shipment} />
-<<<<<<< HEAD
       <SectionWrapper>
-        <Label htmlFor="serviceItemType">Service item type</Label>
+        {requiredAsteriskMessage}
+        <Label htmlFor="serviceItemType">
+          <span required>
+            Service item type <RequiredAsterisk />
+          </span>
+        </Label>
         <Dropdown id="serviceItemType" name="serviceItemType" onChange={handleServiceItemTypeChange}>
           <>
             <option value={MTOServiceItemOriginSIT}>Origin SIT</option>
@@ -91,32 +92,6 @@
             handleCancel={handleCancel}
           />
         )}
-=======
-      {requiredAsteriskMessage}
-      <Label htmlFor="serviceItemType">
-        <span required>
-          Service item type <RequiredAsterisk />
-        </span>
-      </Label>
-      <Dropdown id="serviceItemType" name="serviceItemType" onChange={handleServiceItemTypeChange}>
-        <>
-          <option value={MTOServiceItemOriginSIT}>Origin SIT</option>
-          <option value={MTOServiceItemDestSIT}>Destination SIT</option>
-          <option value={MTOServiceItemInternationalOriginSIT}>International Origin SIT</option>
-          <option value={MTOServiceItemInternationalDestSIT}>International Destination SIT</option>
-          <option value={MTOServiceItemDomesticShuttle}>Domestic Shuttle</option>
-          <option value={MTOServiceItemInternationalShuttle}>International Shuttle</option>
-          <option value={MTOServiceItemDomesticCrating}>Domestic Crating</option>
-          {enableAlaskaFeatureFlag && <option value={MTOServiceItemInternationalCrating}>International Crating</option>}
-        </>
-      </Dropdown>
-      {selectedServiceItemType === MTOServiceItemOriginSIT && (
-        <OriginSITServiceItemForm shipment={shipment} submission={createServiceItemMutation} />
-      )}
-      {selectedServiceItemType === MTOServiceItemDestSIT && (
-        <DestinationSITServiceItemForm shipment={shipment} submission={createServiceItemMutation} />
-      )}
->>>>>>> 1d1e8d6e
 
         {selectedServiceItemType === MTOServiceItemInternationalOriginSIT && (
           <InternationalOriginSITServiceItemForm
