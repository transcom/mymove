import React, { useState, useEffect } from 'react';
import { Dropdown, Label } from '@trussworks/react-uswds';
import PropTypes from 'prop-types';

import styles from './CreateShipmentServiceItemForm.module.scss';
import DestinationSITServiceItemForm from './DestinationSITServiceItemForm';
import OriginSITServiceItemForm from './OriginSITServiceItemForm';
import InternationalDestinationSITServiceItemForm from './InternationalDestinationSITServiceItemForm';
import InternationalOriginSITServiceItemForm from './InternationalOriginSITServiceItemForm';
import ShuttleSITServiceItemForm from './ShuttleSITServiceItemForm';
import DomesticCratingForm from './DomesticCratingForm';
import InternationalCratingForm from './InternationalCratingForm';
import InternationalShuttleServiceItemForm from './InternationalShuttleServiceItemForm';

import { isBooleanFlagEnabled } from 'utils/featureFlags';
import { ShipmentShape } from 'types/shipment';
import { createServiceItemModelTypes } from 'constants/prime';
import Shipment from 'components/PrimeUI/Shipment/Shipment';
import { FEATURE_FLAG_KEYS } from 'shared/constants';

const CreateShipmentServiceItemForm = ({ shipment, createServiceItemMutation }) => {
  const {
    MTOServiceItemOriginSIT,
    MTOServiceItemDestSIT,
<<<<<<< HEAD
    MTOServiceItemInternationalOriginSIT,
    MTOServiceItemInternationalDestSIT,
    MTOServiceItemShuttle,
=======
    MTOServiceItemDomesticShuttle,
>>>>>>> 7836c556
    MTOServiceItemDomesticCrating,
    MTOServiceItemInternationalCrating,
    MTOServiceItemInternationalShuttle,
  } = createServiceItemModelTypes;
  const [selectedServiceItemType, setSelectedServiceItemType] = useState(MTOServiceItemOriginSIT);
  const [enableAlaskaFeatureFlag, setEnableAlaskaFeatureFlag] = useState(false);

  useEffect(() => {
    const fetchData = async () => {
      isBooleanFlagEnabled(FEATURE_FLAG_KEYS.ENABLE_ALASKA).then((res) => {
        setEnableAlaskaFeatureFlag(res);
      });
    };
    fetchData();
  }, []);

  const handleServiceItemTypeChange = (event) => {
    setSelectedServiceItemType(event.target.value);
  };

  return (
    <div className={styles.CreateShipmentServiceItemForm}>
      <Shipment shipment={shipment} />
      <Label htmlFor="serviceItemType">Service item type</Label>
      <Dropdown id="serviceItemType" name="serviceItemType" onChange={handleServiceItemTypeChange}>
        <>
          <option value={MTOServiceItemOriginSIT}>Origin SIT</option>
          <option value={MTOServiceItemDestSIT}>Destination SIT</option>
<<<<<<< HEAD
          <option value={MTOServiceItemInternationalOriginSIT}>International Origin SIT</option>
          <option value={MTOServiceItemInternationalDestSIT}>International Destination SIT</option>
          <option value={MTOServiceItemShuttle}>Shuttle</option>
=======
          <option value={MTOServiceItemDomesticShuttle}>Domestic Shuttle</option>
>>>>>>> 7836c556
          <option value={MTOServiceItemInternationalShuttle}>International Shuttle</option>
          <option value={MTOServiceItemDomesticCrating}>Domestic Crating</option>
          {enableAlaskaFeatureFlag && <option value={MTOServiceItemInternationalCrating}>International Crating</option>}
        </>
      </Dropdown>
      {selectedServiceItemType === MTOServiceItemOriginSIT && (
        <OriginSITServiceItemForm shipment={shipment} submission={createServiceItemMutation} />
      )}
      {selectedServiceItemType === MTOServiceItemDestSIT && (
        <DestinationSITServiceItemForm shipment={shipment} submission={createServiceItemMutation} />
      )}
<<<<<<< HEAD

      {selectedServiceItemType === MTOServiceItemInternationalOriginSIT && (
        <InternationalOriginSITServiceItemForm shipment={shipment} submission={createServiceItemMutation} />
      )}
      {selectedServiceItemType === MTOServiceItemInternationalDestSIT && (
        <InternationalDestinationSITServiceItemForm shipment={shipment} submission={createServiceItemMutation} />
      )}

      {selectedServiceItemType === MTOServiceItemShuttle && (
=======
      {selectedServiceItemType === MTOServiceItemDomesticShuttle && (
>>>>>>> 7836c556
        <ShuttleSITServiceItemForm shipment={shipment} submission={createServiceItemMutation} />
      )}
      {selectedServiceItemType === MTOServiceItemInternationalShuttle && (
        <InternationalShuttleServiceItemForm shipment={shipment} submission={createServiceItemMutation} />
      )}
      {selectedServiceItemType === MTOServiceItemDomesticCrating && (
        <DomesticCratingForm shipment={shipment} submission={createServiceItemMutation} />
      )}
      {enableAlaskaFeatureFlag && selectedServiceItemType === MTOServiceItemInternationalCrating && (
        <InternationalCratingForm shipment={shipment} submission={createServiceItemMutation} />
      )}
    </div>
  );
};

CreateShipmentServiceItemForm.propTypes = {
  shipment: ShipmentShape.isRequired,
  createServiceItemMutation: PropTypes.func.isRequired,
};

export default CreateShipmentServiceItemForm;<|MERGE_RESOLUTION|>--- conflicted
+++ resolved
@@ -22,13 +22,9 @@
   const {
     MTOServiceItemOriginSIT,
     MTOServiceItemDestSIT,
-<<<<<<< HEAD
     MTOServiceItemInternationalOriginSIT,
     MTOServiceItemInternationalDestSIT,
-    MTOServiceItemShuttle,
-=======
     MTOServiceItemDomesticShuttle,
->>>>>>> 7836c556
     MTOServiceItemDomesticCrating,
     MTOServiceItemInternationalCrating,
     MTOServiceItemInternationalShuttle,
@@ -57,13 +53,9 @@
         <>
           <option value={MTOServiceItemOriginSIT}>Origin SIT</option>
           <option value={MTOServiceItemDestSIT}>Destination SIT</option>
-<<<<<<< HEAD
           <option value={MTOServiceItemInternationalOriginSIT}>International Origin SIT</option>
           <option value={MTOServiceItemInternationalDestSIT}>International Destination SIT</option>
-          <option value={MTOServiceItemShuttle}>Shuttle</option>
-=======
-          <option value={MTOServiceItemDomesticShuttle}>Domestic Shuttle</option>
->>>>>>> 7836c556
+          <option value={MTOServiceItemDomesticShuttle}>Shuttle</option>
           <option value={MTOServiceItemInternationalShuttle}>International Shuttle</option>
           <option value={MTOServiceItemDomesticCrating}>Domestic Crating</option>
           {enableAlaskaFeatureFlag && <option value={MTOServiceItemInternationalCrating}>International Crating</option>}
@@ -75,7 +67,6 @@
       {selectedServiceItemType === MTOServiceItemDestSIT && (
         <DestinationSITServiceItemForm shipment={shipment} submission={createServiceItemMutation} />
       )}
-<<<<<<< HEAD
 
       {selectedServiceItemType === MTOServiceItemInternationalOriginSIT && (
         <InternationalOriginSITServiceItemForm shipment={shipment} submission={createServiceItemMutation} />
@@ -84,10 +75,7 @@
         <InternationalDestinationSITServiceItemForm shipment={shipment} submission={createServiceItemMutation} />
       )}
 
-      {selectedServiceItemType === MTOServiceItemShuttle && (
-=======
       {selectedServiceItemType === MTOServiceItemDomesticShuttle && (
->>>>>>> 7836c556
         <ShuttleSITServiceItemForm shipment={shipment} submission={createServiceItemMutation} />
       )}
       {selectedServiceItemType === MTOServiceItemInternationalShuttle && (
