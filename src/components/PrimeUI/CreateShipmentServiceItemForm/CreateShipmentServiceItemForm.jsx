--- conflicted
+++ resolved
@@ -8,11 +8,7 @@
 import ShuttleSITServiceItemForm from './ShuttleSITServiceItemForm';
 import DomesticCratingForm from './DomesticCratingForm';
 import InternationalCratingForm from './InternationalCratingForm';
-<<<<<<< HEAD
-import InternationalShuttleSITServiceItemForm from './InternationalShuttleSITServiceItemForm';
-=======
 import InternationalShuttleServiceItemForm from './InternationalShuttleServiceItemForm';
->>>>>>> 5e13c496
 
 import { isBooleanFlagEnabled } from 'utils/featureFlags';
 import { ShipmentShape } from 'types/shipment';
@@ -69,11 +65,7 @@
         <ShuttleSITServiceItemForm shipment={shipment} submission={createServiceItemMutation} />
       )}
       {selectedServiceItemType === MTOServiceItemInternationalShuttle && (
-<<<<<<< HEAD
-        <InternationalShuttleSITServiceItemForm shipment={shipment} submission={createServiceItemMutation} />
-=======
         <InternationalShuttleServiceItemForm shipment={shipment} submission={createServiceItemMutation} />
->>>>>>> 5e13c496
       )}
       {selectedServiceItemType === MTOServiceItemDomesticCrating && (
         <DomesticCratingForm shipment={shipment} submission={createServiceItemMutation} />
