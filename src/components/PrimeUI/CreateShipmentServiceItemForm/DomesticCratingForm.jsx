import * as Yup from 'yup';
import { Formik } from 'formik';
import { Button } from '@trussworks/react-uswds';
import React from 'react';
import PropTypes from 'prop-types';

import formStyles from 'styles/form.module.scss';
import { Form } from 'components/form/Form';
import TextField from 'components/form/fields/TextField/TextField';
import { DropdownInput } from 'components/form/fields/DropdownInput';
import { ShipmentShape } from 'types/shipment';
import { domesticCratingServiceItemCodeOptions, createServiceItemModelTypes } from 'constants/prime';
import MaskedTextField from 'components/form/fields/MaskedTextField/MaskedTextField';
import { CheckboxField } from 'components/form/fields';
import { SERVICE_ITEM_CODES } from 'constants/serviceItems';

const domesticShippingValidationSchema = Yup.object().shape({
  reServiceCode: Yup.string().required('Required'),
  itemLength: Yup.string().required('Required'),
  itemWidth: Yup.string().required('Required'),
  itemHeight: Yup.string().required('Required'),
  crateLength: Yup.string().required('Required'),
  crateWidth: Yup.string().required('Required'),
  crateHeight: Yup.string().required('Required'),
  description: Yup.string().required('Required'),
  reason: Yup.string().required('Required'),
});

const DomesticCratingForm = ({ shipment, submission, handleCancel }) => {
  const initialValues = {
    moveTaskOrderID: shipment.moveTaskOrderID,
    mtoShipmentID: shipment.id,
    modelType: createServiceItemModelTypes.MTOServiceItemDomesticCrating,
    standaloneCrate: false,
    itemLength: '',
    itemWidth: '',
    itemHeight: '',
    crateLength: '',
    crateWidth: '',
    crateHeight: '',
    reason: '',
    description: '',
  };

  const onSubmit = (values) => {
    const { itemLength, itemWidth, itemHeight, crateLength, crateWidth, crateHeight, ...otherFields } = values;

    const body = {
      item: {
        length: Number.parseInt(itemLength, 10),
        width: Number.parseInt(itemWidth, 10),
        height: Number.parseInt(itemHeight, 10),
      },
      crate: {
        length: Number.parseInt(crateLength, 10),
        width: Number.parseInt(crateWidth, 10),
        height: Number.parseInt(crateHeight, 10),
      },
      ...otherFields,
    };
    submission({ body });
  };

  return (
    <Formik initialValues={initialValues} validationSchema={domesticShippingValidationSchema} onSubmit={onSubmit}>
      {({ values }) => {
        return (
          <Form data-testid="domesticCratingForm" className={formStyles.form}>
            <DropdownInput
              label="Service item code"
              name="reServiceCode"
              id="reServiceCode"
              required
              options={domesticCratingServiceItemCodeOptions}
              showRequiredAsterisk
            />
            {values.reServiceCode === SERVICE_ITEM_CODES.DCRT && (
              <CheckboxField id="standaloneCrate" name="standaloneCrate" label="Standalone Crate" />
            )}
            <MaskedTextField
              data-testid="itemLength"
              name="itemLength"
              label="Item length (thousandths of an inch)"
              id="itemLength"
              mask={Number}
              scale={0}
              thousandsSeparator=","
              lazy={false}
              showRequiredAsterisk
              required
            />
            <MaskedTextField
              data-testid="itemWidth"
              name="itemWidth"
              label="Item width (thousandths of an inch)"
              id="itemWidth"
              mask={Number}
              scale={0}
              thousandsSeparator=","
              lazy={false}
              showRequiredAsterisk
              required
            />
            <MaskedTextField
              data-testid="itemHeight"
              name="itemHeight"
              label="Item height (thousandths of an inch)"
              id="itemHeight"
              mask={Number}
              scale={0}
              thousandsSeparator=","
              lazy={false}
              showRequiredAsterisk
              required
            />
            <MaskedTextField
              data-testid="crateLength"
              name="crateLength"
              label="Crate length (thousandths of an inch)"
              id="crateLength"
              mask={Number}
              scale={0}
              thousandsSeparator=","
              lazy={false}
              showRequiredAsterisk
              required
            />
            <MaskedTextField
              data-testid="crateWidth"
              name="crateWidth"
              label="Crate width (thousandths of an inch)"
              id="crateWidth"
              mask={Number}
              scale={0}
              thousandsSeparator=","
              lazy={false}
              showRequiredAsterisk
              required
            />
            <MaskedTextField
              data-testid="crateHeight"
              name="crateHeight"
              label="Crate height (thousandths of an inch)"
              id="crateHeight"
              mask={Number}
              scale={0}
              thousandsSeparator=","
              lazy={false}
              showRequiredAsterisk
              required
            />
<<<<<<< HEAD
            <TextField name="description" id="description" label="Description" />
            <TextField name="reason" id="reason" label="Reason" />
            <div className={formStyles.formActions}>
              <Button type="button" secondary onClick={handleCancel}>
                Cancel
              </Button>
              <Button type="submit">Create service item</Button>
            </div>
=======
            <TextField name="description" id="description" label="Description" showRequiredAsterisk required />
            <TextField name="reason" id="reason" label="Reason" showRequiredAsterisk required />
            <Button type="submit">Create service item</Button>
>>>>>>> 1d1e8d6e
          </Form>
        );
      }}
    </Formik>
  );
};

DomesticCratingForm.propTypes = {
  shipment: ShipmentShape.isRequired,
  submission: PropTypes.func.isRequired,
};

export default DomesticCratingForm;<|MERGE_RESOLUTION|>--- conflicted
+++ resolved
@@ -149,20 +149,14 @@
               showRequiredAsterisk
               required
             />
-<<<<<<< HEAD
-            <TextField name="description" id="description" label="Description" />
-            <TextField name="reason" id="reason" label="Reason" />
+            <TextField name="description" id="description" label="Description" showRequiredAsterisk required />
+            <TextField name="reason" id="reason" label="Reason" showRequiredAsterisk required />
             <div className={formStyles.formActions}>
               <Button type="button" secondary onClick={handleCancel}>
                 Cancel
               </Button>
               <Button type="submit">Create service item</Button>
             </div>
-=======
-            <TextField name="description" id="description" label="Description" showRequiredAsterisk required />
-            <TextField name="reason" id="reason" label="Reason" showRequiredAsterisk required />
-            <Button type="submit">Create service item</Button>
->>>>>>> 1d1e8d6e
           </Form>
         );
       }}
