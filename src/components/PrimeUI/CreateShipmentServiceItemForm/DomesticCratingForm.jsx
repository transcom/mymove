import * as Yup from 'yup';
import { Formik } from 'formik';
import { Button } from '@trussworks/react-uswds';
import React from 'react';
import PropTypes from 'prop-types';

import formStyles from 'styles/form.module.scss';
import { Form } from 'components/form/Form';
import TextField from 'components/form/fields/TextField/TextField';
import { DropdownInput } from 'components/form/fields/DropdownInput';
import { ShipmentShape } from 'types/shipment';
import { domesticCratingServiceItemCodeOptions, createServiceItemModelTypes } from 'constants/prime';
import MaskedTextField from 'components/form/fields/MaskedTextField/MaskedTextField';
import { CheckboxField } from 'components/form/fields';
import { SERVICE_ITEM_CODES } from 'constants/serviceItems';

const domesticShippingValidationSchema = Yup.object().shape({
  reServiceCode: Yup.string().required('Required'),
  itemLength: Yup.string().required('Required'),
  itemWidth: Yup.string().required('Required'),
  itemHeight: Yup.string().required('Required'),
  crateLength: Yup.string().required('Required'),
  crateWidth: Yup.string().required('Required'),
  crateHeight: Yup.string().required('Required'),
  description: Yup.string().required('Required'),
  reason: Yup.string().required('Required'),
});

const DomesticCratingForm = ({ shipment, submission, handleCancel }) => {
  const initialValues = {
    moveTaskOrderID: shipment.moveTaskOrderID,
    mtoShipmentID: shipment.id,
    modelType: createServiceItemModelTypes.MTOServiceItemDomesticCrating,
    standaloneCrate: false,
    itemLength: '',
    itemWidth: '',
    itemHeight: '',
    crateLength: '',
    crateWidth: '',
    crateHeight: '',
    reason: '',
    description: '',
  };

  const onSubmit = (values) => {
    const { itemLength, itemWidth, itemHeight, crateLength, crateWidth, crateHeight, ...otherFields } = values;

    const body = {
      item: {
        length: Number.parseInt(itemLength, 10),
        width: Number.parseInt(itemWidth, 10),
        height: Number.parseInt(itemHeight, 10),
      },
      crate: {
        length: Number.parseInt(crateLength, 10),
        width: Number.parseInt(crateWidth, 10),
        height: Number.parseInt(crateHeight, 10),
      },
      ...otherFields,
    };
    submission({ body });
  };

  return (
    <Formik initialValues={initialValues} validationSchema={domesticShippingValidationSchema} onSubmit={onSubmit}>
      {({ values }) => {
        return (
          <Form data-testid="domesticCratingForm" className={formStyles.form}>
            <DropdownInput
              label="Service item code"
              name="reServiceCode"
              id="reServiceCode"
              required
              options={domesticCratingServiceItemCodeOptions}
              showRequiredAsterisk
            />
            {values.reServiceCode === SERVICE_ITEM_CODES.DCRT && (
              <CheckboxField id="standaloneCrate" name="standaloneCrate" label="Standalone Crate" />
            )}
            <MaskedTextField
              data-testid="itemLength"
              name="itemLength"
              label="Item length (thousandths of an inch)"
              id="itemLength"
              mask={Number}
              scale={0}
              thousandsSeparator=","
              lazy={false}
              showRequiredAsterisk
              required
            />
            <MaskedTextField
              data-testid="itemWidth"
              name="itemWidth"
              label="Item width (thousandths of an inch)"
              id="itemWidth"
              mask={Number}
              scale={0}
              thousandsSeparator=","
              lazy={false}
              showRequiredAsterisk
              required
            />
            <MaskedTextField
              data-testid="itemHeight"
              name="itemHeight"
              label="Item height (thousandths of an inch)"
              id="itemHeight"
              mask={Number}
              scale={0}
              thousandsSeparator=","
              lazy={false}
              showRequiredAsterisk
              required
            />
            <MaskedTextField
              data-testid="crateLength"
              name="crateLength"
              label="Crate length (thousandths of an inch)"
              id="crateLength"
              mask={Number}
              scale={0}
              thousandsSeparator=","
              lazy={false}
              showRequiredAsterisk
              required
            />
            <MaskedTextField
              data-testid="crateWidth"
              name="crateWidth"
              label="Crate width (thousandths of an inch)"
              id="crateWidth"
              mask={Number}
              scale={0}
              thousandsSeparator=","
              lazy={false}
              showRequiredAsterisk
              required
            />
            <MaskedTextField
              data-testid="crateHeight"
              name="crateHeight"
              label="Crate height (thousandths of an inch)"
              id="crateHeight"
              mask={Number}
              scale={0}
              thousandsSeparator=","
              lazy={false}
              showRequiredAsterisk
              required
            />
            <TextField name="description" id="description" label="Description" showRequiredAsterisk required />
            <TextField name="reason" id="reason" label="Reason" showRequiredAsterisk required />
<<<<<<< HEAD
            <Button type="submit">Create service item</Button>
=======
            <div className={formStyles.formActions}>
              <Button type="button" secondary onClick={handleCancel}>
                Cancel
              </Button>
              <Button type="submit">Create service item</Button>
            </div>
>>>>>>> 51416a39
          </Form>
        );
      }}
    </Formik>
  );
};

DomesticCratingForm.propTypes = {
  shipment: ShipmentShape.isRequired,
  submission: PropTypes.func.isRequired,
};

export default DomesticCratingForm;<|MERGE_RESOLUTION|>--- conflicted
+++ resolved
@@ -151,16 +151,12 @@
             />
             <TextField name="description" id="description" label="Description" showRequiredAsterisk required />
             <TextField name="reason" id="reason" label="Reason" showRequiredAsterisk required />
-<<<<<<< HEAD
-            <Button type="submit">Create service item</Button>
-=======
             <div className={formStyles.formActions}>
               <Button type="button" secondary onClick={handleCancel}>
                 Cancel
               </Button>
               <Button type="submit">Create service item</Button>
             </div>
->>>>>>> 51416a39
           </Form>
         );
       }}
