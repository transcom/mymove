@import 'shared/styles/colors';
@import 'shared/styles/_basics';
@import 'shared/styles/_variables';

.shipment-list-item-container {
  display: flex;
  justify-content: space-between;
  align-items: center;
  border-radius: 0 5px 5px 0;
  border: 1px solid $base-lighter;
  padding: 12px 12px;
  height: 52px;
  @include u-margin-bottom(1);

  .shipment-info {
    flex: 1;
  }

  .shipment-buttons {
    flex: 1;
    display: flex;
    justify-content: flex-end;
    align-items: center;
    margin: 0;
  }

  &.shipment-display {
    cursor: default;
    justify-content: start;
  }

  @media (max-width: 768px) {
    .shipment-buttons {
      margin-left: 3vw;
      margin-right: -3vw;
    }
  }
<<<<<<< HEAD
=======

  .marketCodeIndicator {
    font-weight: 100;
    font-size: 16px;
    margin-right: 2px;
  }
>>>>>>> 54dbffe5
}

:global(.usa-button).edit-btn {
  background-color: transparent;
  color: $primary;
  font-weight: normal;
  margin: 0;
  @include u-padding(1.5);

  &:active,
  &:hover,
  &:focus {
    color: $primary;
    background-color: white;
  }
}

.warning {
  color: $warning;
}

.warningText {
  color: $base;
  font-size: 13px;
  margin-left: 5px;
}

.warning-section {
  text-align: center;
}

.shipmentWeight {
  width: 200px;
  text-align: center;
}

.shipment-code {
  font-weight: lighter;
  word-wrap: anywhere;
}

.shipment-list-item-PPM {
  border-left: 5px solid $accent-ppm;
}

.shipment-list-item-HHG {
  border-left: 5px solid $accent-hhg;
}

.shipment-list-item-NTS {
  border-left: 5px solid $accent-nts;
}

.shipment-list-item-NTS-release {
  border-left: 5px solid $accent-ntsr;
}

.shipment-list-item-Boat {
  border-left: 5px solid $accent-boat;
}

.shipment-list-item-MobileHome {
  border-left: 5px solid $accent-mobile-home;
}

.shipment-list-item-UB {
  border-left: 5px solid $accent-ub;
}

.spaceBetween {
  display: flex;
  justify-content: center;
  align-items: center;
}

.textAlignRight {
  text-align: right;
}

.textAlignLeft {
  text-align: left;
}<|MERGE_RESOLUTION|>--- conflicted
+++ resolved
@@ -35,15 +35,12 @@
       margin-right: -3vw;
     }
   }
-<<<<<<< HEAD
-=======
 
   .marketCodeIndicator {
     font-weight: 100;
     font-size: 16px;
     margin-right: 2px;
   }
->>>>>>> 54dbffe5
 }
 
 :global(.usa-button).edit-btn {
