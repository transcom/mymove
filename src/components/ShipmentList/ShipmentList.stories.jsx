--- conflicted
+++ resolved
@@ -4,7 +4,6 @@
 
 import { SHIPMENT_OPTIONS } from 'shared/constants';
 
-<<<<<<< HEAD
 export const Basic = () => (
   <div className="grid-container">
     <h3>Single Shipment</h3>
@@ -84,8 +83,6 @@
   </div>
 );
 
-=======
->>>>>>> a6850713
 export default {
   title: 'Components / ShipmentList',
   component: ShipmentList,
