import React from 'react';
import { string, arrayOf, shape, func, number, bool } from 'prop-types';
import classnames from 'classnames';
import { FontAwesomeIcon } from '@fortawesome/react-fontawesome';

import styles from './ShipmentList.module.scss';

import { formatWeight } from 'shared/formatters';
import { SHIPMENT_OPTIONS } from 'shared/constants';
<<<<<<< HEAD
import { shipmentTypes } from 'constants/shipments';
=======
import { getShipmentTypeLabel } from 'utils/shipmentDisplay';
import shipmentIsOverweight from 'utils/shipmentIsOverweight';
>>>>>>> 2db072e4

export const ShipmentListItem = ({
  shipment,
  onShipmentClick,
  shipmentNumber,
  canEdit,
  showNumber,
  showShipmentWeight,
  isOverweight,
  isMissingWeight,
}) => {
  const shipmentClassName = classnames({
    [styles[`shipment-list-item-NTS-R`]]: shipment.shipmentType === SHIPMENT_OPTIONS.NTSR,
    [styles[`shipment-list-item-NTS`]]: shipment.shipmentType === SHIPMENT_OPTIONS.NTS,
    [styles[`shipment-list-item-HHG`]]:
      shipment.shipmentType === SHIPMENT_OPTIONS.HHG ||
      shipment.shipmentType === SHIPMENT_OPTIONS.HHG_SHORTHAUL_DOMESTIC ||
      shipment.shipmentType === SHIPMENT_OPTIONS.HHG_LONGHAUL_DOMESTIC,
    [styles[`shipment-list-item-PPM`]]: shipment.shipmentType === SHIPMENT_OPTIONS.PPM,
  });

  return (
    <button
      type="button"
      className={`${styles['shipment-list-item-container']} ${shipmentClassName} ${
        showShipmentWeight && styles['shipment-display']
      }`}
      data-testid="shipment-list-item-container"
      onClick={() => {
        if (!canEdit) return;
        onShipmentClick();
      }}
      tabIndex="0"
    >
      <strong>
        {shipmentTypes[shipment.shipmentType]}
        {showNumber && ` ${shipmentNumber}`}
      </strong>{' '}
      {/* use substring of the UUID until actual shipment code is available */}
      {!showShipmentWeight && (
        <span className={styles['shipment-code']}>#{shipment.id.substring(0, 8).toUpperCase()}</span>
      )}{' '}
      {showShipmentWeight && <div className={styles.shipmentWeight}>{formatWeight(shipment.billableWeight)}</div>}
      {(isOverweight || isMissingWeight) && (
        <div>
          <FontAwesomeIcon icon="exclamation-triangle" className={styles.warning} />
          <span className={styles.warningText}>{isOverweight ? 'Over weight' : 'Missing weight'}</span>
        </div>
      )}
      {canEdit ? <FontAwesomeIcon icon="pen" className={styles.edit} /> : <div className={styles.noEdit} />}
    </button>
  );
};

ShipmentListItem.propTypes = {
  shipment: shape({ id: string.isRequired, shipmentType: string.isRequired }).isRequired,
  onShipmentClick: func,
  shipmentNumber: number.isRequired,
  canEdit: bool.isRequired,
  showNumber: bool,
  showShipmentWeight: bool,
  isOverweight: bool,
  isMissingWeight: bool,
};

ShipmentListItem.defaultProps = {
  showNumber: true,
  showShipmentWeight: false,
  isOverweight: false,
  isMissingWeight: false,
  onShipmentClick: null,
};

const ShipmentList = ({ shipments, onShipmentClick, moveSubmitted, showShipmentWeight }) => {
  const shipmentNumbersByType = {};
  const shipmentCountByType = {};
  shipments.forEach((shipment) => {
    const { shipmentType } = shipment;
    if (shipmentCountByType[shipmentType]) {
      shipmentCountByType[shipmentType] += 1;
    } else {
      shipmentCountByType[shipmentType] = 1;
    }
  });

  return (
    <div>
      {shipments.map((shipment) => {
        const { shipmentType } = shipment;
        if (shipmentNumbersByType[shipmentType]) {
          shipmentNumbersByType[shipmentType] += 1;
        } else {
          shipmentNumbersByType[shipmentType] = 1;
        }
        const shipmentNumber = shipmentNumbersByType[shipmentType];
        let canEdit = moveSubmitted ? shipmentType === 'PPM' : true;
        let isOverweight;
        let isMissingWeight;
        let showNumber = shipmentCountByType[shipmentType] > 1;
        if (showShipmentWeight) {
          canEdit = false;
          showNumber = false;
          if (shipmentIsOverweight(shipment.estimatedWeight, shipment.billableWeight)) {
            isOverweight = true;
          }
          if (shipment.reweigh?.id && !shipment.reweigh?.weight) {
            isMissingWeight = true;
          }
        }
        return (
          <ShipmentListItem
            key={shipment.id}
            shipmentNumber={shipmentNumber}
            showNumber={showNumber}
            showShipmentWeight={showShipmentWeight}
            canEdit={canEdit}
            isOverweight={isOverweight}
            isMissingWeight={isMissingWeight}
            onShipmentClick={() => onShipmentClick(shipment.id, shipmentNumber, shipmentType)}
            shipment={shipment}
          />
        );
      })}
    </div>
  );
};

ShipmentList.propTypes = {
  shipments: arrayOf(
    shape({
      id: string.isRequired,
      shipmentType: string.isRequired,
      reweigh: shape({ id: string.isRequired, weight: number }),
    }),
  ).isRequired,
  onShipmentClick: func,
  moveSubmitted: bool.isRequired,
  showShipmentWeight: bool,
};

ShipmentList.defaultProps = {
  showShipmentWeight: false,
  onShipmentClick: null,
};

export default ShipmentList;<|MERGE_RESOLUTION|>--- conflicted
+++ resolved
@@ -7,12 +7,8 @@
 
 import { formatWeight } from 'shared/formatters';
 import { SHIPMENT_OPTIONS } from 'shared/constants';
-<<<<<<< HEAD
 import { shipmentTypes } from 'constants/shipments';
-=======
-import { getShipmentTypeLabel } from 'utils/shipmentDisplay';
 import shipmentIsOverweight from 'utils/shipmentIsOverweight';
->>>>>>> 2db072e4
 
 export const ShipmentListItem = ({
   shipment,
