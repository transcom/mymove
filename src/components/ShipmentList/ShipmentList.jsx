--- conflicted
+++ resolved
@@ -58,12 +58,8 @@
         </strong>{' '}
         <br />
         {(shipment.shipmentType === SHIPMENT_OPTIONS.HHG || shipment.shipmentType === SHIPMENT_OPTIONS.NTS) &&
-<<<<<<< HEAD
-          formatWeight(shipment.primeEstimatedWeight * 1.1)}
-=======
           `${formatWeight(shipment.primeEstimatedWeight * 1.1)} `}
         <ToolTip text="110% Prime Estimated Weight" icon="circle-question" closeOnLeave />
->>>>>>> f9744f79
       </div>
       {/* use substring of the UUID until actual shipment code is available */}
       {!showShipmentWeight && !showIncomplete && (
