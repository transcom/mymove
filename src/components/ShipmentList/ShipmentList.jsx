--- conflicted
+++ resolved
@@ -25,7 +25,6 @@
   showShipmentWeight,
   isOverweight,
   isMissingWeight,
-  showNTSRecordedWeight,
 }) => {
   const shipmentClassName = classnames({
     [styles[`shipment-list-item-NTS-release`]]: shipment.shipmentType === SHIPMENT_OPTIONS.NTSR,
@@ -60,17 +59,13 @@
         <br />
         {(shipment.shipmentType === SHIPMENT_OPTIONS.HHG || shipment.shipmentType === SHIPMENT_OPTIONS.NTS) && (
           <>
-<<<<<<< HEAD
-            ${formatWeight(shipment.primeEstimatedWeight * 1.1)}{' '}
-=======
             <span>{formatWeight(shipment.primeEstimatedWeight * 1.1)} </span>
->>>>>>> 11577a1e
             <ToolTip text="110% Prime Estimated Weight" icon="circle-question" closeOnLeave />
           </>
         )}
-        {showNTSRecordedWeight && shipment.shipmentType === 'HHG_OUTOF_NTS_DOMESTIC' && (
+        {shipment.shipmentType === SHIPMENT_OPTIONS.NTSR && (
           <>
-            ${formatWeight(shipment.ntsRecordedWeight * 1.1)}{' '}
+            <span>{formatWeight(shipment.ntsRecordedWeight * 1.1)} </span>
             <ToolTip text="110% Previously Recorded Weight" icon="circle-question" closeOnLeave />
           </>
         )}
@@ -139,7 +134,6 @@
   showNumber: bool,
   showIncomplete: bool,
   showShipmentWeight: bool,
-  showNTSRecordedWeight: bool,
   isOverweight: bool,
   isMissingWeight: bool,
 };
@@ -152,17 +146,9 @@
   isMissingWeight: false,
   onShipmentClick: null,
   onDeleteClick: null,
-  showNTSRecordedWeight: false,
-};
-
-const ShipmentList = ({
-  shipments,
-  onShipmentClick,
-  onDeleteClick,
-  moveSubmitted,
-  showShipmentWeight,
-  showNTSRecordedWeight,
-}) => {
+};
+
+const ShipmentList = ({ shipments, onShipmentClick, onDeleteClick, moveSubmitted, showShipmentWeight }) => {
   const shipmentNumbersByType = {};
   const shipmentCountByType = {};
   shipments.forEach((shipment) => {
@@ -213,7 +199,6 @@
             shipmentNumber={shipmentNumber}
             showNumber={showNumber}
             showShipmentWeight={showShipmentWeight}
-            showNTSRecordedWeight={showNTSRecordedWeight}
             canEditOrDelete={canEditOrDelete}
             isOverweight={isOverweight}
             showIncomplete={ppmIsIncomplete}
@@ -234,12 +219,10 @@
   onDeleteClick: func,
   moveSubmitted: bool.isRequired,
   showShipmentWeight: bool,
-  showNTSRecordedWeight: bool,
 };
 
 ShipmentList.defaultProps = {
   showShipmentWeight: false,
-  showNTSRecordedWeight: true,
   onShipmentClick: null,
   onDeleteClick: null,
 };
