import React from 'react';
import { arrayOf, bool, func, number, shape, string } from 'prop-types';
import classnames from 'classnames';
import { FontAwesomeIcon } from '@fortawesome/react-fontawesome';
import { Tag, Button } from '@trussworks/react-uswds';

import styles from './ShipmentList.module.scss';

import { shipmentTypes, WEIGHT_ADJUSTMENT } from 'constants/shipments';
import { SHIPMENT_OPTIONS, SHIPMENT_TYPES } from 'shared/constants';
import { getShipmentTypeLabel } from 'utils/shipmentDisplay';
import { ShipmentShape } from 'types/shipment';
import { formatWeight } from 'utils/formatters';
import { isPPMShipmentComplete, isBoatShipmentComplete, isMobileHomeShipmentComplete } from 'utils/shipments';
import { shipmentIsOverweight } from 'utils/shipmentWeights';
import ToolTip from 'shared/ToolTip/ToolTip';

export const ShipmentListItem = ({
  shipment,
  onShipmentClick,
  onDeleteClick,
  shipmentNumber,
  canEditOrDelete,
  showNumber,
  showIncomplete,
  showShipmentWeight,
  isOverweight,
  isMissingWeight,
  showShipmentTooltip,
}) => {
  const isMobileHome = shipment.shipmentType === SHIPMENT_OPTIONS.MOBILE_HOME;
  const isPPM = shipment.shipmentType === SHIPMENT_OPTIONS.PPM;
  const isBoat =
    shipment.shipmentType === SHIPMENT_TYPES.BOAT_TOW_AWAY || shipment.shipmentType === SHIPMENT_TYPES.BOAT_HAUL_AWAY;

  const shipmentClassName = classnames({
    [styles[`shipment-list-item-NTS-release`]]: shipment.shipmentType === SHIPMENT_OPTIONS.NTSR,
    [styles[`shipment-list-item-NTS`]]: shipment.shipmentType === SHIPMENT_OPTIONS.NTS,
    [styles[`shipment-list-item-HHG`]]: shipment.shipmentType === SHIPMENT_OPTIONS.HHG,
    [styles[`shipment-list-item-PPM`]]: isPPM,
    [styles[`shipment-list-item-Boat`]]: isBoat,
    [styles[`shipment-list-item-MobileHome`]]: isMobileHome,
    [styles[`shipment-list-item-UB`]]: shipment.shipmentType === SHIPMENT_OPTIONS.UNACCOMPANIED_BAGGAGE,
  });
  const estimated = 'Estimated';
  const actual = 'Actual';
  let requestedWeightPPM = 0;
  if (isPPM) {
    if (shipment.ppmShipment?.weightTickets !== undefined) {
      const wt = shipment.ppmShipment.weightTickets;
      for (let i = 0; i < wt.length; i += 1) {
        requestedWeightPPM += wt[i].fullWeight - wt[i].emptyWeight;
      }
    }
  }
  return (
    <div
      className={`${styles['shipment-list-item-container']} ${shipmentClassName} ${
        showShipmentWeight && styles['shipment-display']
      }`}
      data-testid="shipment-list-item-container"
    >
      <div className={styles['shipment-info']}>
        <strong>
<<<<<<< HEAD
=======
          <span className={styles.marketCodeIndicator}>{shipment.marketCode}</span>
>>>>>>> d01d4a2d
          {getShipmentTypeLabel(shipment.shipmentType)}
          {showNumber && ` ${shipmentNumber}`}
        </strong>
        <br />
        {showShipmentTooltip &&
          (shipment.shipmentType === SHIPMENT_OPTIONS.HHG ||
            shipment.shipmentType === SHIPMENT_OPTIONS.NTS ||
            isBoat ||
            isMobileHome) && (
            <>
              <span>{formatWeight(shipment.primeEstimatedWeight * WEIGHT_ADJUSTMENT)} </span>
              <ToolTip text="110% Prime Estimated Weight" icon="circle-question" closeOnLeave />
            </>
          )}
        {showShipmentTooltip && shipment.shipmentType === SHIPMENT_OPTIONS.NTSR && (
          <>
            <span>{formatWeight(shipment.ntsRecordedWeight * WEIGHT_ADJUSTMENT)} </span>
            <ToolTip text="110% Previously Recorded Weight" icon="circle-question" closeOnLeave />
          </>
        )}
      </div>
      {/* use substring of the UUID until actual shipment code is available */}
      {!showShipmentWeight && !showIncomplete && (
        <div className={styles['shipment-locator']}>
          <span>#{shipment.shipmentLocator}</span>
        </div>
      )}
      {showIncomplete && <Tag>Incomplete</Tag>}
      {showShipmentWeight && (
        <div className={styles.shipmentWeight}>
          {isPPM && (
            <div className={styles.spaceBetween}>
              <div className={styles.textAlignRight}>
                <h6>{estimated}</h6>
                <h6>{actual}</h6>
              </div>
              <div className={styles.textAlignLeft}>
                <h6>
                  <strong>{formatWeight(shipment.ppmShipment.estimatedWeight)}</strong>
                </h6>
                <h6>
                  <strong>{requestedWeightPPM > 0 ? formatWeight(requestedWeightPPM) : '-'}</strong>
                </h6>
              </div>
            </div>
          )}
          {!isPPM && formatWeight(shipment.calculatedBillableWeight)}
        </div>
      )}
      {(isOverweight || (isMissingWeight && !isPPM)) && (
        <div className={styles['warning-section']}>
          <FontAwesomeIcon icon="exclamation-triangle" className={styles.warning} />
          <span className={styles.warningText}>{isOverweight ? 'Over weight' : 'Missing weight'}</span>
        </div>
      )}
      {canEditOrDelete ? (
        <div className={styles['shipment-buttons']}>
          <Button className={styles['edit-btn']} onClick={onDeleteClick} type="button">
            Delete
          </Button>
          |
          <Button
            className={styles['edit-btn']}
            onClick={onShipmentClick}
            type="button"
            data-testid="editShipmentButton"
          >
            Edit
          </Button>
        </div>
      ) : (
        <div className={styles.noEdit} />
      )}
    </div>
  );
};

ShipmentListItem.propTypes = {
  shipment: shape({ id: string.isRequired, shipmentLocator: string.isRequired, shipmentType: string.isRequired })
    .isRequired,
  onShipmentClick: func,
  onDeleteClick: func,
  shipmentNumber: number.isRequired,
  canEditOrDelete: bool.isRequired,
  showNumber: bool,
  showIncomplete: bool,
  showShipmentWeight: bool,
  showShipmentTooltip: bool,
  isOverweight: bool,
  isMissingWeight: bool,
};

ShipmentListItem.defaultProps = {
  showNumber: true,
  showIncomplete: false,
  showShipmentWeight: false,
  showShipmentTooltip: false,
  isOverweight: false,
  isMissingWeight: false,
  onShipmentClick: null,
  onDeleteClick: null,
};

const ShipmentList = ({
  shipments,
  onShipmentClick,
  onDeleteClick,
  moveSubmitted,
  showShipmentWeight,
  showShipmentTooltip,
}) => {
  const shipmentNumbersByType = {};
  const shipmentCountByType = {};
  shipments.forEach((shipment) => {
    const shipmentType = shipmentTypes[shipment?.shipmentType];
    if (shipmentCountByType[shipmentType]) {
      shipmentCountByType[shipmentType] += 1;
    } else {
      shipmentCountByType[shipmentType] = 1;
    }
  });

  return (
    <div>
      {shipments.map((shipment) => {
        const shipmentType = shipmentTypes[shipment?.shipmentType];
        if (shipmentNumbersByType[shipmentType]) {
          shipmentNumbersByType[shipmentType] += 1;
        } else {
          shipmentNumbersByType[shipmentType] = 1;
        }
        const shipmentNumber = shipmentNumbersByType[shipmentType];
        let canEditOrDelete = !moveSubmitted;
        let isOverweight;
        let isMissingWeight;
        let showNumber = shipmentCountByType[shipmentType] > 1;

        let isIncomplete = false;
        switch (shipmentType?.toUpperCase()) {
          case SHIPMENT_OPTIONS.PPM:
            isIncomplete = !isPPMShipmentComplete(shipment);
            break;

          case SHIPMENT_OPTIONS.BOAT:
            isIncomplete = !isBoatShipmentComplete(shipment);
            break;

          case SHIPMENT_OPTIONS.MOBILE_HOME.replace('_', ''):
            isIncomplete = !isMobileHomeShipmentComplete(shipment);
            break;

          default:
            break;
        }

        if (showShipmentWeight) {
          canEditOrDelete = false;
          showNumber = false;
          switch (shipmentType) {
            case shipmentTypes[SHIPMENT_OPTIONS.NTSR]:
              // don't want “Over weight” or “Missing weight” warnings for NTSR
              break;
            default:
              if (shipmentIsOverweight(shipment.primeEstimatedWeight, shipment.calculatedBillableWeight)) {
                isOverweight = true;
              }
              if ((shipment.reweigh?.id && !shipment.reweigh?.weight) || !shipment.primeEstimatedWeight) {
                isMissingWeight = true;
              }
          }
        }

        return (
          <ShipmentListItem
            key={shipment.id}
            shipmentNumber={shipmentNumber}
            showNumber={showNumber}
            showShipmentWeight={showShipmentWeight}
            showShipmentTooltip={showShipmentTooltip}
            canEditOrDelete={canEditOrDelete}
            isOverweight={isOverweight}
            showIncomplete={isIncomplete}
            isMissingWeight={isMissingWeight}
            onShipmentClick={() => onShipmentClick(shipment.id, shipmentNumber, shipment?.shipmentType)}
            onDeleteClick={() => onDeleteClick(shipment.id)}
            shipment={shipment}
          />
        );
      })}
    </div>
  );
};

ShipmentList.propTypes = {
  shipments: arrayOf(ShipmentShape).isRequired,
  onShipmentClick: func,
  onDeleteClick: func,
  moveSubmitted: bool.isRequired,
  showShipmentWeight: bool,
  showShipmentTooltip: bool,
};

ShipmentList.defaultProps = {
  showShipmentWeight: false,
  showShipmentTooltip: false,
  onShipmentClick: null,
  onDeleteClick: null,
};

export default ShipmentList;<|MERGE_RESOLUTION|>--- conflicted
+++ resolved
@@ -62,10 +62,7 @@
     >
       <div className={styles['shipment-info']}>
         <strong>
-<<<<<<< HEAD
-=======
           <span className={styles.marketCodeIndicator}>{shipment.marketCode}</span>
->>>>>>> d01d4a2d
           {getShipmentTypeLabel(shipment.shipmentType)}
           {showNumber && ` ${shipmentNumber}`}
         </strong>
