--- conflicted
+++ resolved
@@ -40,10 +40,7 @@
     [styles[`shipment-list-item-PPM`]]: isPPM,
     [styles[`shipment-list-item-Boat`]]: isBoat,
     [styles[`shipment-list-item-MobileHome`]]: isMobileHome,
-<<<<<<< HEAD
-=======
     [styles[`shipment-list-item-UB`]]: shipment.shipmentType === SHIPMENT_OPTIONS.UNACCOMPANIED_BAGGAGE,
->>>>>>> 06c02e1e
   });
   const estimated = 'Estimated';
   const actual = 'Actual';
@@ -212,11 +209,7 @@
             isIncomplete = !isBoatShipmentComplete(shipment);
             break;
 
-<<<<<<< HEAD
-          case SHIPMENT_OPTIONS.MOBILE_HOME:
-=======
           case SHIPMENT_OPTIONS.MOBILE_HOME.replace('_', ''):
->>>>>>> 06c02e1e
             isIncomplete = !isMobileHomeShipmentComplete(shipment);
             break;
 
