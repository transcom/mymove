--- conflicted
+++ resolved
@@ -40,10 +40,7 @@
     [styles[`shipment-list-item-PPM`]]: isPPM,
     [styles[`shipment-list-item-Boat`]]: isBoat,
     [styles[`shipment-list-item-MobileHome`]]: isMobileHome,
-<<<<<<< HEAD
-=======
     [styles[`shipment-list-item-UB`]]: shipment.shipmentType === SHIPMENT_OPTIONS.UNACCOMPANIED_BAGGAGE,
->>>>>>> ea3fdcd5
   });
   const estimated = 'Estimated';
   const actual = 'Actual';
@@ -65,10 +62,7 @@
     >
       <div className={styles['shipment-info']}>
         <strong>
-<<<<<<< HEAD
-=======
           <span className={styles.marketCodeIndicator}>{shipment.marketCode}</span>
->>>>>>> ea3fdcd5
           {getShipmentTypeLabel(shipment.shipmentType)}
           {showNumber && ` ${shipmentNumber}`}
         </strong>
