--- conflicted
+++ resolved
@@ -182,11 +182,7 @@
         let showNumber = shipmentCountByType[shipmentType] > 1;
 
         let isIncomplete = false;
-<<<<<<< HEAD
-        switch (shipmentType.toUpperCase()) {
-=======
         switch (shipmentType?.toUpperCase()) {
->>>>>>> 18668e1f
           case SHIPMENT_OPTIONS.PPM:
             isIncomplete = !isPPMShipmentComplete(shipment);
             break;
