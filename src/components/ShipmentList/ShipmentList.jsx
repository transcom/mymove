--- conflicted
+++ resolved
@@ -59,12 +59,6 @@
         <br />
         {(shipment.shipmentType === SHIPMENT_OPTIONS.HHG || shipment.shipmentType === SHIPMENT_OPTIONS.NTS) && (
           <>
-<<<<<<< HEAD
-            <span>{formatWeight(shipment.primeEstimatedWeight * 1.1)} </span>
-            <ToolTip text="110% Prime Estimated Weight" icon="circle-question" closeOnLeave />
-          </>
-        )}
-=======
             <span>{formatWeight(shipment.primeEstimatedWeight * WEIGHT_ADJUSTMENT)} </span>
             <ToolTip text="110% Prime Estimated Weight" icon="circle-question" closeOnLeave />
           </>
@@ -75,7 +69,6 @@
             <ToolTip text="110% Previously Recorded Weight" icon="circle-question" closeOnLeave />
           </>
         )}
->>>>>>> f1ac9767
       </div>
       {/* use substring of the UUID until actual shipment code is available */}
       {!showShipmentWeight && !showIncomplete && (
