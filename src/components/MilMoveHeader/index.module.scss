@import 'shared/styles/_basics';
@import 'shared/styles/_mixins';
@import 'shared/styles/colors';

.mmHeader {
  background: $mm-blue;
  color: $bg-white;

  // Override USWDS
  + .usa-section,
  + main {
    border-top: none !important;
  }

  // Style header links & buttons
  a,
  :global(.usa-link),
  :global(.usa-button.usa-button--unstyled) {
    color: $link-light;

    &:visited {
      color: $link-light;
    }

    &:hover,
    &:focus {
      color: $link-light-hover;
    }
  }

  :global(.usa-nav-container) {
    // Override USWDS mobile styles, which assume the nav is collapsed in an accordion
    display: flex;
    align-items: flex-end;
    justify-content: space-between;
    @include u-padding-left(1);
    @include u-padding-right(0);
    min-height: 58px;
    max-width: none;

    @include at-media(tablet) {
      @include u-padding-x(4);
      @include u-padding-right(0);
      min-height: 50px;
    }
  }

  :global(.usa-logo) {
    margin: 0;
    padding-top: 5px;
  }

  :global(.usa-navbar) {
    border: none;
    display: flex;
    align-self: stretch;
    align-items: center;
    height: auto;
  }

  .contents {
    display: flex;
    flex-grow: 1;
    align-self: stretch;
    align-items: center;
    justify-content: flex-end;
    list-style-type: none;

    --divider-gap: 1.5rem;

    .userInfo > ul {
      > li {
<<<<<<< HEAD
        &::before{
=======
        &::before {
>>>>>>> 826d8877
          content: '';
          width: 1px;
          height: 100%;
          background-color: $base-dark;
          margin: 0rem var(--divider-gap);
        }
      }
    }

<<<<<<< HEAD
    &:has(> div){
       padding: 0rem var(--divider-gap);
       > ul {
        list-style: none;
       }
=======
    &:has(> div) {
      padding: 0rem var(--divider-gap);
      > ul {
        list-style: none;
      }
>>>>>>> 826d8877
    }

    & > ul {
      list-style: none;
      padding: 0rem var(--divider-gap);
      > li {
<<<<<<< HEAD

=======
>>>>>>> 826d8877
        button {
          @include u-font-size('body', 'xs');
        }
      }

<<<<<<< HEAD

      > :where(li:nth-of-type(n + 2), li:first-of-type:is(li:last-of-type)) {
        &::before{
=======
      > :where(li:nth-of-type(n + 2), li:first-of-type:is(li:last-of-type)) {
        &::before {
>>>>>>> 826d8877
          content: '';
          width: 1px;
          height: 100%;
          background-color: $base-dark;
          margin: 0rem var(--divider-gap);
        }
      }
    }

    a {
      @include u-font-size('body', '3xs');

      @include at-media(tablet) {
        @include u-font-size('body', 'xs');
      }
    }
  }

  :global(.usa-nav__primary) {
    > :global(.usa-nav__primary-item.usa-nav__primary-item) {
      :where(a, button) {
        @scope (&) {
          font-weight: 700;
          font-size: 12pt;
        }
      }
    }
    margin: 0;
    padding: 0;
    display: flex;
    align-self: stretch;
    order: inherit;
    color: $bg-white;
    list-style: none;

    > :global(.usa-nav__primary-item) {
      border: none;
      display: flex;
      align-items: center;
      > * {
        @include mix-mm-dropdown-select-presence($top-color: $link-light-hover, $background-color: transparent);
      }
      > a,
      > :global(.usa-link),
      > :global(.usa-button.usa-button--unstyled) {
<<<<<<< HEAD

=======
>>>>>>> 826d8877
        padding: 0rem;
        display: flex;
        align-items: center;
        align-self: stretch;
        color: #fff;
        font-weight: normal;
        @include u-padding-y(1);

        svg {
          color: #fff;
        }

        &:hover {
          svg {
            color: $link-light;
          }
        }

        @include at-media(tablet) {
          color: $link-light;
          font-weight: bold;
        }

        &:visited {
          color: $link-light;
        }

        &:hover,
        &:focus {
          color: $link-light-hover;
          background-color: transparent;
        }
      }
    }
  }

  // Static text in a nav item that is not a link or button
  .navText {
    @include u-padding-x(2);
    @include u-font-size('body', '3xs');

    @include at-media(tablet) {
      @include u-font-size('body', 'xs');
    }
  }

  .userInfo {
    display: flex;
    align-self: stretch;
    list-style: none;

    :global(.usa-nav__primary) {
      @include u-padding-x(0);
      @include u-margin-x(0);
      list-style: none;
    }

    :global(.usa-nav__primary button),
    :global(.usa-nav__primary a:not(.usa-button)) {
      @include u-font-size('body', '3xs');
      @include u-padding-x(0);
      @include u-margin-x(0);
    }

    :global(.usa-nav__primary .userLink a:not(.usa-button)) {
      @include u-font-size('body', 'xs');
    }

    :global(.usa-nav__primary-item) {
      @include u-margin-left(2);
    }

    :global(.usa-nav__primary-item):last-child {
      @include u-margin-right(2);
    }

    @include at-media(tablet) {
<<<<<<< HEAD

=======
>>>>>>> 826d8877
      :global(.usa-nav__primary-item) {
        @include u-margin-x(0);
      }

      :global(.usa-nav__primary-item):last-child {
        @include u-margin-right(0);
      }

      :global(.usa-nav__primary a:not(.usa-button)) {
        @include u-margin-left(2);
        @include u-padding-x(2);
      }

      :global(.usa-nav__primary button) {
        @include u-font-size('body', 'xs');
      }
    }
  }
}

.specialMovesLabel {
  p {
    margin: 0;
    padding: 0;
    font-size: 2.67rem;
    color: red;
  }
}<|MERGE_RESOLUTION|>--- conflicted
+++ resolved
@@ -70,11 +70,7 @@
 
     .userInfo > ul {
       > li {
-<<<<<<< HEAD
-        &::before{
-=======
         &::before {
->>>>>>> 826d8877
           content: '';
           width: 1px;
           height: 100%;
@@ -84,42 +80,24 @@
       }
     }
 
-<<<<<<< HEAD
-    &:has(> div){
-       padding: 0rem var(--divider-gap);
-       > ul {
-        list-style: none;
-       }
-=======
     &:has(> div) {
       padding: 0rem var(--divider-gap);
       > ul {
         list-style: none;
       }
->>>>>>> 826d8877
     }
 
     & > ul {
       list-style: none;
       padding: 0rem var(--divider-gap);
       > li {
-<<<<<<< HEAD
-
-=======
->>>>>>> 826d8877
         button {
           @include u-font-size('body', 'xs');
         }
       }
 
-<<<<<<< HEAD
-
-      > :where(li:nth-of-type(n + 2), li:first-of-type:is(li:last-of-type)) {
-        &::before{
-=======
       > :where(li:nth-of-type(n + 2), li:first-of-type:is(li:last-of-type)) {
         &::before {
->>>>>>> 826d8877
           content: '';
           width: 1px;
           height: 100%;
@@ -165,10 +143,6 @@
       > a,
       > :global(.usa-link),
       > :global(.usa-button.usa-button--unstyled) {
-<<<<<<< HEAD
-
-=======
->>>>>>> 826d8877
         padding: 0rem;
         display: flex;
         align-items: center;
@@ -246,10 +220,6 @@
     }
 
     @include at-media(tablet) {
-<<<<<<< HEAD
-
-=======
->>>>>>> 826d8877
       :global(.usa-nav__primary-item) {
         @include u-margin-x(0);
       }
