import React from 'react';
import PropTypes from 'prop-types';
import { Header, Title } from '@trussworks/react-uswds';

import MmLogo from '../../shared/images/milmove-logo.svg';

import styles from './index.module.scss';

<<<<<<< HEAD
const MilMoveHeader = ({ isSpecialMove, children }) => {
=======
const MilMoveHeader = ({ children }) => {
>>>>>>> e42dff4e
  return (
    <Header basic className={styles.mmHeader}>
      <div className="usa-nav-container">
        <div className="usa-navbar">
          <Title>
            <a href="/" title="Home" aria-label="Home">
              <img src={MmLogo} alt="MilMove" />
            </a>
          </Title>
        </div>
<<<<<<< HEAD
        {isSpecialMove ? (
          <div data-testid="specialMovesLabel" className={styles.specialMovesLabel}>
            <p>BLUEBARK</p>
          </div>
        ) : null}
=======
>>>>>>> e42dff4e
        <div className={styles.contents}>{children}</div>
      </div>
    </Header>
  );
};

MilMoveHeader.defaultProps = {
  isSpecialMove: null,
  children: null,
};

MilMoveHeader.propTypes = {
<<<<<<< HEAD
  isSpecialMove: PropTypes.bool,
=======
>>>>>>> e42dff4e
  children: PropTypes.node,
};

export default MilMoveHeader;<|MERGE_RESOLUTION|>--- conflicted
+++ resolved
@@ -6,11 +6,7 @@
 
 import styles from './index.module.scss';
 
-<<<<<<< HEAD
-const MilMoveHeader = ({ isSpecialMove, children }) => {
-=======
 const MilMoveHeader = ({ children }) => {
->>>>>>> e42dff4e
   return (
     <Header basic className={styles.mmHeader}>
       <div className="usa-nav-container">
@@ -21,14 +17,6 @@
             </a>
           </Title>
         </div>
-<<<<<<< HEAD
-        {isSpecialMove ? (
-          <div data-testid="specialMovesLabel" className={styles.specialMovesLabel}>
-            <p>BLUEBARK</p>
-          </div>
-        ) : null}
-=======
->>>>>>> e42dff4e
         <div className={styles.contents}>{children}</div>
       </div>
     </Header>
@@ -36,15 +24,10 @@
 };
 
 MilMoveHeader.defaultProps = {
-  isSpecialMove: null,
   children: null,
 };
 
 MilMoveHeader.propTypes = {
-<<<<<<< HEAD
-  isSpecialMove: PropTypes.bool,
-=======
->>>>>>> e42dff4e
   children: PropTypes.node,
 };
 
