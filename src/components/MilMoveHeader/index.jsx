--- conflicted
+++ resolved
@@ -6,15 +6,11 @@
 
 import styles from './index.module.scss';
 
-<<<<<<< HEAD
-const MilMoveHeader = ({ isSpecialMove, children }) => {
-=======
 import { CHECK_SPECIAL_ORDERS_TYPES, SPECIAL_ORDERS_TYPES } from 'constants/orders';
 
 const MilMoveHeader = ({ specialOrderType, children }) => {
   const isSpecialMove = CHECK_SPECIAL_ORDERS_TYPES(specialOrderType);
 
->>>>>>> 669000e7
   return (
     <Header basic className={styles.mmHeader}>
       <div className="usa-nav-container">
@@ -27,11 +23,7 @@
         </div>
         {isSpecialMove ? (
           <div data-testid="specialMovesLabel" className={styles.specialMovesLabel}>
-<<<<<<< HEAD
-            <p>BLUEBARK</p>
-=======
             <p>{SPECIAL_ORDERS_TYPES[`${specialOrderType}`]}</p>
->>>>>>> 669000e7
           </div>
         ) : null}
         <div className={styles.contents}>{children}</div>
@@ -41,21 +33,13 @@
 };
 
 MilMoveHeader.defaultProps = {
-<<<<<<< HEAD
-  isSpecialMove: null,
-=======
   specialOrderType: null,
->>>>>>> 669000e7
   children: null,
 };
 
 MilMoveHeader.propTypes = {
   children: PropTypes.node,
-<<<<<<< HEAD
-  isSpecialMove: PropTypes.bool,
-=======
   specialOrderType: PropTypes.string,
->>>>>>> 669000e7
 };
 
 export default MilMoveHeader;