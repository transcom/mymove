{
  "plugins": ["prettier", "security", "no-only-tests"],
  "extends": ["react-app", "airbnb", "plugin:prettier/recommended", "plugin:security/recommended"],
  "rules": {
    "prettier/prettier": "error",
    "no-only-tests/no-only-tests": "error",
    "no-debugger": "warn",
    "jsx-a11y/anchor-is-valid": "off",
    "react/jsx-no-target-blank": "off",
    "react/jsx-curly-brace-presence": "error",
<<<<<<< HEAD
    "react/require-default-props": ["error", { ignoreFunctionalComponents: true }],
    "no-unused-vars": ["error", { "argsIgnorePattern": "^_" }]
=======
    "react/require-default-props": ["error", { ignoreFunctionalComponents: true }]
  },
  "settings": {
    "import/resolver": {
      "node": {
        "paths": ["src"],
        "extensions": [".js", ".jsx", ".ts", ".tsx"]
      }
    }
>>>>>>> 32ab9899
  }
}<|MERGE_RESOLUTION|>--- conflicted
+++ resolved
@@ -8,12 +8,9 @@
     "jsx-a11y/anchor-is-valid": "off",
     "react/jsx-no-target-blank": "off",
     "react/jsx-curly-brace-presence": "error",
-<<<<<<< HEAD
     "react/require-default-props": ["error", { ignoreFunctionalComponents: true }],
     "no-unused-vars": ["error", { "argsIgnorePattern": "^_" }]
-=======
-    "react/require-default-props": ["error", { ignoreFunctionalComponents: true }]
-  },
+  }
   "settings": {
     "import/resolver": {
       "node": {
@@ -21,6 +18,5 @@
         "extensions": [".js", ".jsx", ".ts", ".tsx"]
       }
     }
->>>>>>> 32ab9899
   }
 }