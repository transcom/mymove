import React from 'react';
import { render, waitFor, screen } from '@testing-library/react';
import userEvent from '@testing-library/user-event';
import { Provider } from 'react-redux';

import { isBooleanFlagEnabled } from '../../../utils/featureFlags';

import OrdersInfoForm from './OrdersInfoForm';

import { getRankOptions, showCounselingOffices } from 'services/internalApi';
import { ORDERS_BRANCH_OPTIONS, ORDERS_PAY_GRADE_TYPE, ORDERS_TYPE, ORDERS_TYPE_OPTIONS } from 'constants/orders';
import { configureStore } from 'shared/store';
import { MockProviders } from 'testUtils';
// import { getRankGradeOptions } from 'services/ghcApi';

jest.setTimeout(60000);

jest.mock('services/internalApi', () => ({
  ...jest.requireActual('services/internalApi'),
  showCounselingOffices: jest.fn().mockImplementation(() =>
    Promise.resolve({
      body: [
        {
          id: '3e937c1f-5539-4919-954d-017989130584',
          name: 'Albuquerque AFB',
        },
        {
          id: 'fa51dab0-4553-4732-b843-1f33407f77bc',
          name: 'Glendale Luke AFB',
        },
      ],
    }),
  ),
<<<<<<< HEAD
  getRankOptions: jest.fn().mockImplementation(() => {
    return Promise.resolve([
      {
        id: 'cb0ee2b8-e852-40fe-b972-2730b53860c7',
        paygradeId: '5f871c82-f259-43cc-9245-a6e18975dde0',
        rankAbbv: 'Amn',
        rankOrder: 24,
      },
    ]);
  }),
  getPayGradeOptions: jest.fn().mockImplementation(() =>
    Promise.resolve({
      body: [
        {
          grade: 'E-5',
          description: ' E-5',
        },
        {
          grade: 'E-6',
          description: ' E-6',
        },
        {
          description: 'Civilian',
          grade: 'CIVILIAN_EMPLOYEE',
        },
      ],
    }),
  ),
=======
  getPayGradeOptions: jest.fn().mockImplementation(() => {
    const MOCKED__ORDERS_PAY_GRADE_TYPE = {
      E_5: 'E-5',
      E_6: 'E-6',
      CIVILIAN_EMPLOYEE: 'CIVILIAN_EMPLOYEE',
    };

    return Promise.resolve({
      body: [
        {
          grade: MOCKED__ORDERS_PAY_GRADE_TYPE.E_5,
          description: MOCKED__ORDERS_PAY_GRADE_TYPE.E_5,
        },
        {
          grade: MOCKED__ORDERS_PAY_GRADE_TYPE.E_6,
          description: MOCKED__ORDERS_PAY_GRADE_TYPE.E_6,
        },
        {
          description: MOCKED__ORDERS_PAY_GRADE_TYPE.CIVILIAN_EMPLOYEE,
          grade: MOCKED__ORDERS_PAY_GRADE_TYPE.CIVILIAN_EMPLOYEE,
        },
      ],
    });
  }),
>>>>>>> 5c66fc5b
}));

jest.mock('components/LocationSearchBox/api', () => ({
  ShowAddress: jest.fn().mockImplementation(() =>
    Promise.resolve({
      city: 'Glendale Luke AFB',
      country: 'United States',
      id: 'fa51dab0-4553-4732-b843-1f33407f77bc',
      postalCode: '85309',
      state: 'AZ',
      streetAddress1: 'n/a',
    }),
  ),
  SearchDutyLocations: jest.fn().mockImplementation(() =>
    Promise.resolve([
      {
        address: {
          city: '',
          id: '00000000-0000-0000-0000-000000000000',
          postalCode: '',
          state: '',
          streetAddress1: '',
        },
        address_id: '46c4640b-c35e-4293-a2f1-36c7b629f903',
        affiliation: 'AIR_FORCE',
        created_at: '2021-02-11T16:48:04.117Z',
        id: '93f0755f-6f35-478b-9a75-35a69211da1c',
        name: 'Altus AFB',
        updated_at: '2021-02-11T16:48:04.117Z',
      },
      {
        address: {
          city: '',
          id: '00000000-0000-0000-0000-000000000000',
          postalCode: '',
          state: '',
          streetAddress1: '',
        },
        address_id: '2d7e17f6-1b8a-4727-8949-007c80961a62',
        affiliation: 'AIR_FORCE',
        created_at: '2021-02-11T16:48:04.117Z',
        id: '7d123884-7c1b-4611-92ae-e8d43ca03ad9',
        name: 'Hill AFB',
        updated_at: '2021-02-11T16:48:04.117Z',
      },
      {
        address: {
          city: 'Glendale Luke AFB',
          country: 'United States',
          id: 'fa51dab0-4553-4732-b843-1f33407f77bc',
          postalCode: '85309',
          state: 'AZ',
          streetAddress1: 'n/a',
        },
        address_id: '25be4d12-fe93-47f1-bbec-1db386dfa67f',
        affiliation: 'AIR_FORCE',
        created_at: '2021-02-11T16:48:04.117Z',
        id: 'a8d6b33c-8370-4e92-8df2-356b8c9d0c1a',
        name: 'Luke AFB',
        updated_at: '2021-02-11T16:48:04.117Z',
      },
      {
        address: {
          city: '',
          id: '00000000-0000-0000-0000-000000000000',
          postalCode: '',
          state: '',
          streetAddress1: '',
        },
        address_id: '3dbf1fc7-3289-4c6e-90aa-01b530a7c3c3',
        affiliation: 'AIR_FORCE',
        created_at: '2021-02-11T16:48:20.225Z',
        id: 'd01bd2a4-6695-4d69-8f2f-69e88dff58f8',
        name: 'Shaw AFB',
        updated_at: '2021-02-11T16:48:20.225Z',
      },
      {
        address: {
          city: '',
          id: '00000000-0000-0000-0000-000000000000',
          postalCode: '',
          state: '',
          streetAddress1: '',
        },
        address_id: '1af8f0f3-f75f-46d3-8dc8-c67c2feeb9f0',
        affiliation: 'AIR_FORCE',
        created_at: '2021-02-11T16:49:14.322Z',
        id: 'b1f9a535-96d4-4cc3-adf1-b76505ce0765',
        name: 'Yuma AFB',
        updated_at: '2021-02-11T16:49:14.322Z',
      },
      {
        address: {
          city: '',
          id: '00000000-0000-0000-0000-000000000000',
          postalCode: '',
          state: '',
          streetAddress1: '',
        },
        address_id: 'f2adfebc-7703-4d06-9b49-c6ca8f7968f1',
        affiliation: 'AIR_FORCE',
        created_at: '2021-02-11T16:48:20.225Z',
        id: 'a268b48f-0ad1-4a58-b9d6-6de10fd63d96',
        name: 'Los Angeles AFB',
        updated_at: '2021-02-11T16:48:20.225Z',
      },
      {
        address: {
          city: '',
          id: '00000000-0000-0000-0000-000000000000',
          postalCode: '',
          state: '',
          streetAddress1: '',
        },
        address_id: '13eb2cab-cd68-4f43-9532-7a71996d3296',
        affiliation: 'AIR_FORCE',
        created_at: '2021-02-11T16:48:20.225Z',
        id: 'a48fda70-8124-4e90-be0d-bf8119a98717',
        name: 'Wright-Patterson AFB',
        updated_at: '2021-02-11T16:48:20.225Z',
      },
      {
        address: {
          city: '',
          id: '1111111111',
          postalCode: '',
          state: '',
          streetAddress1: '',
        },
        address_id: '4334640b-c35e-4293-a2f1-36c7b629f903',
        affiliation: 'AIR_FORCE',
        created_at: '2021-02-11T16:48:04.117Z',
        id: '22f0755f-6f35-478b-9a75-35a69211da1c',
        name: 'Scott AFB',
        updated_at: '2021-02-11T16:48:04.117Z',
        provides_services_counseling: true,
      },
    ]),
  ),
}));

jest.mock('../../../utils/featureFlags', () => ({
  isBooleanFlagEnabled: jest.fn(),
}));

const testProps = {
  // affiliation: 'AIR_FORCE',
  onSubmit: jest.fn().mockImplementation(() => Promise.resolve()),
  initialValues: {
    orders_type: '',
    issue_date: '',
    report_by_date: '',
    has_dependents: '',
    new_duty_location: {},
    grade: '',
    origin_duty_location: {},
  },
  onBack: jest.fn(),
  ordersTypeOptions: [
    { key: 'PERMANENT_CHANGE_OF_STATION', value: 'Permanent Change Of Station (PCS)' },
    { key: 'LOCAL_MOVE', value: 'Local Move' },
    { key: 'RETIREMENT', value: 'Retirement' },
    { key: 'SEPARATION', value: 'Separation' },
    { key: 'TEMPORARY_DUTY', value: 'Temporary Duty (TDY)' },
    { key: ORDERS_TYPE.EARLY_RETURN_OF_DEPENDENTS, value: ORDERS_TYPE_OPTIONS.EARLY_RETURN_OF_DEPENDENTS },
    { key: ORDERS_TYPE.STUDENT_TRAVEL, value: ORDERS_TYPE_OPTIONS.STUDENT_TRAVEL },
  ],
  affiliation: ORDERS_BRANCH_OPTIONS.AIR_FORCE,
};

const civilianTDYTestProps = {
  onSubmit: jest.fn().mockImplementation(() => Promise.resolve()),
  initialValues: {
    orders_type: ORDERS_TYPE_OPTIONS.TEMPORARY_DUTY,
    issue_date: '',
    report_by_date: '',
    has_dependents: '',
    uploaded_orders: [],
    grade: ORDERS_PAY_GRADE_TYPE.CIVILIAN_EMPLOYEE,
    origin_duty_location: { name: 'Luke AFB', address: { isOconus: false } },
    new_duty_location: { name: 'Luke AFB', provides_services_counseling: false, address: { isOconus: true } },
  },
  onCancel: jest.fn(),
  onUploadComplete: jest.fn(),
  createUpload: jest.fn(),
  onDelete: jest.fn(),
  filePond: {},
  ordersTypeOptions: [
    { key: 'PERMANENT_CHANGE_OF_STATION', value: 'Permanent Change Of Station (PCS)' },
    { key: 'LOCAL_MOVE', value: 'Local Move' },
    { key: 'RETIREMENT', value: 'Retirement' },
    { key: 'SEPARATION', value: 'Separation' },
    { key: 'TEMPORARY_DUTY', value: 'Temporary Duty (TDY)' },
    { key: ORDERS_TYPE.EARLY_RETURN_OF_DEPENDENTS, value: ORDERS_TYPE_OPTIONS.EARLY_RETURN_OF_DEPENDENTS },
    { key: ORDERS_TYPE.STUDENT_TRAVEL, value: ORDERS_TYPE_OPTIONS.STUDENT_TRAVEL },
  ],
  currentDutyLocation: { name: 'Luke AFB', address: { isOconus: false } },
  grade: ORDERS_PAY_GRADE_TYPE.CIVILIAN_EMPLOYEE,
  orders_type: ORDERS_TYPE.TEMPORARY_DUTY,
};

const mockStore = configureStore({});

describe('OrdersInfoForm component', () => {
  it('renders the form inputs', async () => {
    const { getByLabelText } = render(
      <Provider store={mockStore.store}>
        <OrdersInfoForm {...testProps} />
      </Provider>,
    );

    await waitFor(() => {
      expect(getByLabelText(/Orders type/)).toBeInstanceOf(HTMLSelectElement);
      expect(getByLabelText(/Orders type/)).toBeRequired();
      expect(getByLabelText(/Orders date/)).toBeInstanceOf(HTMLInputElement);
      expect(getByLabelText(/Orders date/)).toBeRequired();
      expect(getByLabelText(/Report by date/)).toBeInstanceOf(HTMLInputElement);
      expect(getByLabelText(/Report by date/)).toBeRequired();
      expect(getByLabelText('Yes')).toBeInstanceOf(HTMLInputElement);
      expect(getByLabelText('No')).toBeInstanceOf(HTMLInputElement);
      expect(getByLabelText(/New duty location/)).toBeInstanceOf(HTMLInputElement);
      expect(getByLabelText(/Pay grade/)).toBeInstanceOf(HTMLSelectElement);
      expect(getByLabelText(/Current duty location/)).toBeInstanceOf(HTMLInputElement);

      expect(screen.getByTestId('reqAsteriskMsg')).toBeInTheDocument();

      // check for asterisks on required fields
      const formGroups = screen.getAllByTestId('formGroup');

      formGroups.forEach((group) => {
        const hasRequiredField = group.querySelector('[required]') !== null;

        if (hasRequiredField) {
          expect(group.textContent).toContain('*');
        }
      });
    });
  });

  it('renders each option for orders type', async () => {
    isBooleanFlagEnabled.mockImplementation(() => Promise.resolve(true));

    showCounselingOffices.mockImplementation(() => Promise.resolve({}));
    const { getByLabelText } = render(
      <Provider store={mockStore.store}>
        <OrdersInfoForm {...testProps} />
      </Provider>,
    );

    const ordersTypeDropdown = getByLabelText(/Orders type/);
    expect(ordersTypeDropdown).toBeInstanceOf(HTMLSelectElement);

    await userEvent.selectOptions(ordersTypeDropdown, ORDERS_TYPE.PERMANENT_CHANGE_OF_STATION);
    expect(ordersTypeDropdown).toHaveValue(ORDERS_TYPE.PERMANENT_CHANGE_OF_STATION);

    await userEvent.selectOptions(ordersTypeDropdown, ORDERS_TYPE.LOCAL_MOVE);
    expect(ordersTypeDropdown).toHaveValue(ORDERS_TYPE.LOCAL_MOVE);

    await userEvent.selectOptions(ordersTypeDropdown, ORDERS_TYPE.RETIREMENT);
    expect(ordersTypeDropdown).toHaveValue(ORDERS_TYPE.RETIREMENT);

    await userEvent.selectOptions(ordersTypeDropdown, ORDERS_TYPE.SEPARATION);
    expect(ordersTypeDropdown).toHaveValue(ORDERS_TYPE.SEPARATION);

    await userEvent.selectOptions(ordersTypeDropdown, ORDERS_TYPE.TEMPORARY_DUTY);
    expect(ordersTypeDropdown).toHaveValue(ORDERS_TYPE.TEMPORARY_DUTY);

    await userEvent.selectOptions(ordersTypeDropdown, ORDERS_TYPE.EARLY_RETURN_OF_DEPENDENTS);
    expect(ordersTypeDropdown).toHaveValue(ORDERS_TYPE.EARLY_RETURN_OF_DEPENDENTS);

    await userEvent.selectOptions(ordersTypeDropdown, ORDERS_TYPE.STUDENT_TRAVEL);
    expect(ordersTypeDropdown).toHaveValue(ORDERS_TYPE.STUDENT_TRAVEL);
  });

  it('allows new and current duty location to be the same', async () => {
    // getRankGradeOptions.mockResolvedValue({
    //   id: '3aca9ba8-3b84-42bf-8f2f-5ef02587ba89',
    //   paygradeId: '862eb395-86d1-44af-ad47-dec44fbeda30',
    //   rankGradeName: 'SSgt / E-5',
    //   rankOrder: 23,
    // });

    render(
      <Provider store={mockStore.store}>
        <OrdersInfoForm {...testProps} />
      </Provider>,
    );

    await userEvent.selectOptions(screen.getByLabelText(/Orders type/), ORDERS_TYPE.PERMANENT_CHANGE_OF_STATION);
    await userEvent.type(screen.getByLabelText(/Orders date/), '08 Nov 2020');
    await userEvent.type(screen.getByLabelText(/Report by date/), '26 Nov 2020');
    await userEvent.click(screen.getByLabelText('No'));
    await userEvent.selectOptions(screen.getByLabelText(/Pay grade/), [ORDERS_PAY_GRADE_TYPE.E_5]);
<<<<<<< HEAD
    getRankOptions.mockImplementation(() =>
      Promise.resolve([{ id: 'cb0ee2b8-e852-40fe-b972-2730b53860c7', rankAbbv: 'Amn' }]),
    );
    await userEvent.selectOptions(screen.getByLabelText(/Rank/), ['Amn']);
=======
>>>>>>> 5c66fc5b

    // Test Current Duty Location Search Box interaction
    await userEvent.type(screen.getByLabelText(/Current duty location/), 'AFB', { delay: 100 });
    const selectedOptionCurrent = await screen.findByText('Altus');
    await userEvent.click(selectedOptionCurrent);

    // Test New Duty Location Search Box interaction
    await userEvent.type(screen.getByLabelText(/New duty location/), 'AFB', { delay: 100 });
    const selectedOptionNew = await screen.findByText(/Luke/);
    await userEvent.click(selectedOptionNew);

    await waitFor(() => {
      expect(screen.getByRole('form')).toHaveFormValues({
        new_duty_location: 'Luke AFB',
        origin_duty_location: 'Altus AFB',
      });
    });

    expect(screen.getByRole('button', { name: 'Next' })).not.toHaveAttribute('disabled');
  });

  it('shows an error message if trying to submit an invalid form', async () => {
    const { getByRole, getAllByTestId } = render(
      <Provider store={mockStore.store}>
        <OrdersInfoForm {...testProps} />
      </Provider>,
    );

    // Touch required fields to show validation errors
    await userEvent.click(screen.getByLabelText(/Orders type/));
    await userEvent.click(screen.getByLabelText(/Orders date/));
    await userEvent.click(screen.getByLabelText(/Report by date/));
    await userEvent.click(screen.getByLabelText(/Pay grade/));

    const submitBtn = getByRole('button', { name: 'Next' });
    await userEvent.click(submitBtn);

    await waitFor(() => {
      expect(getAllByTestId('errorMessage').length).toBe(4);
    });
    expect(testProps.onSubmit).not.toHaveBeenCalled();
  });

  it('renders the counseling office if current duty location provides services counseling', async () => {
    const testPropsWithCounselingOffice = {
      onSubmit: jest.fn().mockImplementation(() => Promise.resolve()),
      initialValues: {
        orders_type: '',
        issue_date: '',
        report_by_date: '',
        has_dependents: '',
        new_duty_location: {},
        grade: '',
        origin_duty_location: {},
        counseling_office_id: '',
      },
      onBack: jest.fn(),
      ordersTypeOptions: [
        { key: 'PERMANENT_CHANGE_OF_STATION', value: 'Permanent Change Of Station (PCS)' },
        { key: 'LOCAL_MOVE', value: 'Local Move' },
        { key: 'RETIREMENT', value: 'Retirement' },
        { key: 'SEPARATION', value: 'Separation' },
        { key: 'TEMPORARY_DUTY', value: 'Temporary Duty (TDY)' },
        { key: ORDERS_TYPE.EARLY_RETURN_OF_DEPENDENTS, value: ORDERS_TYPE_OPTIONS.EARLY_RETURN_OF_DEPENDENTS },
        { key: ORDERS_TYPE.STUDENT_TRAVEL, value: ORDERS_TYPE_OPTIONS.STUDENT_TRAVEL },
      ],
      affiliation: ORDERS_BRANCH_OPTIONS.AIR_FORCE,
    };

    render(
      <Provider store={mockStore.store}>
        <OrdersInfoForm {...testPropsWithCounselingOffice} />
      </Provider>,
    );
    await userEvent.selectOptions(screen.getByLabelText(/Orders type/), ORDERS_TYPE.PERMANENT_CHANGE_OF_STATION);
    await userEvent.type(screen.getByLabelText(/Orders date/), '08 Nov 2020');
    await userEvent.type(screen.getByLabelText(/Report by date/), '26 Nov 2020');
    await userEvent.click(screen.getByLabelText('No'));
<<<<<<< HEAD
    await userEvent.selectOptions(screen.getByLabelText(/Pay grade/), [ORDERS_PAY_GRADE_TYPE.E_5]);
    getRankOptions.mockImplementation(() =>
      Promise.resolve([{ id: 'cb0ee2b8-e852-40fe-b972-2730b53860c7', rankAbbv: 'Amn' }]),
    );
    await userEvent.selectOptions(screen.getByLabelText(/Rank/), ['Amn']);
=======
    await userEvent.selectOptions(screen.getByLabelText(/Pay grade/), ORDERS_PAY_GRADE_TYPE.E_5);
>>>>>>> 5c66fc5b

    await userEvent.type(screen.getByLabelText(/Current duty location/), 'AFB', { delay: 100 });
    const selectedOptionCurrent = await screen.findByText(/Scott/);
    await userEvent.click(selectedOptionCurrent);

    await userEvent.type(screen.getByLabelText(/New duty location/), 'AFB', { delay: 100 });
    const selectedOptionNew = await screen.findByText(/Luke/);
    await userEvent.click(selectedOptionNew);

    await waitFor(() => {
      expect(screen.getByLabelText(/Counseling office/));
    });
  });

  it('does not render the counseling office if current duty location does not provides services counseling', async () => {
    const testPropsWithCounselingOffice = {
      onSubmit: jest.fn().mockImplementation(() => Promise.resolve()),
      initialValues: {
        orders_type: '',
        issue_date: '',
        report_by_date: '',
        has_dependents: '',
        new_duty_location: {},
        grade: '',
        origin_duty_location: {},
        counseling_office_id: '',
      },
      onBack: jest.fn(),
      ordersTypeOptions: [
        { key: 'PERMANENT_CHANGE_OF_STATION', value: 'Permanent Change Of Station (PCS)' },
        { key: 'LOCAL_MOVE', value: 'Local Move' },
        { key: 'RETIREMENT', value: 'Retirement' },
        { key: 'SEPARATION', value: 'Separation' },
        { key: 'TEMPORARY_DUTY', value: 'Temporary Duty (TDY)' },
      ],
      affiliation: ORDERS_BRANCH_OPTIONS.AIR_FORCE,
    };

    render(
      <Provider store={mockStore.store}>
        <OrdersInfoForm {...testPropsWithCounselingOffice} />
      </Provider>,
    );
    await userEvent.selectOptions(screen.getByLabelText(/Orders type/), ORDERS_TYPE.PERMANENT_CHANGE_OF_STATION);
    await userEvent.type(screen.getByLabelText(/Orders date/), '08 Nov 2020');
    await userEvent.type(screen.getByLabelText(/Report by date/), '26 Nov 2020');
    await userEvent.click(screen.getByLabelText('No'));
<<<<<<< HEAD
    await userEvent.selectOptions(screen.getByLabelText(/Pay grade/), [ORDERS_PAY_GRADE_TYPE.E_5]);
    getRankOptions.mockImplementation(() =>
      Promise.resolve([{ id: 'cb0ee2b8-e852-40fe-b972-2730b53860c7', rankAbbv: 'Amn' }]),
    );
    await userEvent.selectOptions(screen.getByLabelText(/Rank/), ['Amn']);
=======
    await userEvent.selectOptions(screen.getByLabelText(/Pay grade/), ORDERS_PAY_GRADE_TYPE.E_5);
>>>>>>> 5c66fc5b

    await userEvent.type(screen.getByLabelText(/Current duty location/), 'AFB', { delay: 100 });
    const selectedOptionCurrent = await screen.findByText(/Altus AFB/);
    await userEvent.click(selectedOptionCurrent);

    await userEvent.type(screen.getByLabelText(/New duty location/), 'AFB', { delay: 100 });
    const selectedOptionNew = await screen.findByText(/Luke/);
    await userEvent.click(selectedOptionNew);

    expect(screen.queryByText(/Counseling office/)).not.toBeInTheDocument();
  });

  it('submits the form when its valid', async () => {
    render(
      <Provider store={mockStore.store}>
        <OrdersInfoForm {...testProps} />
      </Provider>,
    );

    await userEvent.selectOptions(screen.getByLabelText(/Orders type/), ORDERS_TYPE.PERMANENT_CHANGE_OF_STATION);
    await userEvent.type(screen.getByLabelText(/Orders date/), '08 Nov 2020');
    await userEvent.type(screen.getByLabelText(/Report by date/), '26 Nov 2020');
    await userEvent.click(screen.getByLabelText('No'));
<<<<<<< HEAD
    await userEvent.selectOptions(screen.getByLabelText(/Pay grade/), [ORDERS_PAY_GRADE_TYPE.E_5]);
    getRankOptions.mockImplementation(() =>
      Promise.resolve([{ id: 'cb0ee2b8-e852-40fe-b972-2730b53860c7', rankAbbv: 'Amn' }]),
    );
    await userEvent.selectOptions(screen.getByLabelText(/Rank/), ['Amn']);
=======
    await userEvent.selectOptions(screen.getByLabelText(/Pay grade/), ORDERS_PAY_GRADE_TYPE.E_5);
>>>>>>> 5c66fc5b

    // Test Current Duty Location Search Box interaction
    await userEvent.type(screen.getByLabelText(/Current duty location/, { exact: false }), 'AFB', { delay: 100 });
    const selectedOptionCurrent = await screen.findByText('Altus');
    await userEvent.click(selectedOptionCurrent);

    // Test New Duty Location Search Box interaction
    await userEvent.type(screen.getByLabelText(/New duty location/), 'AFB', { delay: 100 });
    const selectedOptionNew = await screen.findByText(/Luke/);
    await userEvent.click(selectedOptionNew);

    await waitFor(() => {
      expect(screen.getByRole('form')).toHaveFormValues({
        new_duty_location: 'Luke AFB',
        origin_duty_location: 'Altus AFB',
      });
    });

    const submitBtn = screen.getByRole('button', { name: 'Next' });
    await userEvent.click(submitBtn);

    await waitFor(() => {
      expect(testProps.onSubmit).toHaveBeenCalledWith(
        expect.objectContaining({
          orders_type: ORDERS_TYPE.PERMANENT_CHANGE_OF_STATION,
          has_dependents: 'no',
          issue_date: '08 Nov 2020',
          report_by_date: '26 Nov 2020',
          new_duty_location: {
            address: {
              city: 'Glendale Luke AFB',
              country: 'United States',
              id: 'fa51dab0-4553-4732-b843-1f33407f77bc',
              postalCode: '85309',
              state: 'AZ',
              streetAddress1: 'n/a',
            },
            address_id: '25be4d12-fe93-47f1-bbec-1db386dfa67f',
            affiliation: 'AIR_FORCE',
            created_at: '2021-02-11T16:48:04.117Z',
            id: 'a8d6b33c-8370-4e92-8df2-356b8c9d0c1a',
            name: 'Luke AFB',
            updated_at: '2021-02-11T16:48:04.117Z',
          },
<<<<<<< HEAD
          grade: 'E-5',
=======
          grade: ORDERS_PAY_GRADE_TYPE.E_5,
>>>>>>> 5c66fc5b
          origin_duty_location: {
            address: {
              city: '',
              id: '00000000-0000-0000-0000-000000000000',
              postalCode: '',
              state: '',
              streetAddress1: '',
            },
            address_id: '46c4640b-c35e-4293-a2f1-36c7b629f903',
            affiliation: 'AIR_FORCE',
            created_at: '2021-02-11T16:48:04.117Z',
            id: '93f0755f-6f35-478b-9a75-35a69211da1c',
            name: 'Altus AFB',
            updated_at: '2021-02-11T16:48:04.117Z',
          },
        }),
        expect.anything(),
      );
    });
  });

  it('submits the form when temporary duty orders type is selected', async () => {
    render(
      <Provider store={mockStore.store}>
        <OrdersInfoForm {...testProps} />
      </Provider>,
    );
    await userEvent.selectOptions(screen.getByLabelText(/Orders type/), ORDERS_TYPE.TEMPORARY_DUTY);
    await userEvent.type(screen.getByLabelText(/Orders date/), '28 Oct 2024');
    await userEvent.type(screen.getByLabelText(/Report by date/), '28 Oct 2024');
    await userEvent.click(screen.getByLabelText('No'));
    await userEvent.selectOptions(screen.getByLabelText(/Pay grade/), [ORDERS_PAY_GRADE_TYPE.E_5]);
<<<<<<< HEAD
    getRankOptions.mockImplementation(() =>
      Promise.resolve([{ id: 'cb0ee2b8-e852-40fe-b972-2730b53860c7', rankAbbv: 'Amn' }]),
    );
    await userEvent.selectOptions(screen.getByLabelText(/Rank/), ['Amn']);
=======
>>>>>>> 5c66fc5b

    // Test Current Duty Location Search Box interaction
    await userEvent.type(screen.getByLabelText(/Current duty location/), 'AFB', { delay: 100 });
    const selectedOptionCurrent = await screen.findByText('Altus');
    await userEvent.click(selectedOptionCurrent);

    // Test New Duty Location Search Box interaction
    await userEvent.type(screen.getByLabelText(/New duty location/), 'AFB', { delay: 100 });
    const selectedOptionNew = await screen.findByText(/Luke/);
    await userEvent.click(selectedOptionNew);

    const submitBtn = screen.getByRole('button', { name: 'Next' });
    await userEvent.click(submitBtn);

    await waitFor(() => {
      expect(testProps.onSubmit).toHaveBeenCalledWith(
        expect.objectContaining({
          orders_type: ORDERS_TYPE.TEMPORARY_DUTY,
          has_dependents: 'no',
          issue_date: '28 Oct 2024',
          report_by_date: '28 Oct 2024',
          new_duty_location: {
            address: {
              city: 'Glendale Luke AFB',
              country: 'United States',
              id: 'fa51dab0-4553-4732-b843-1f33407f77bc',
              postalCode: '85309',
              state: 'AZ',
              streetAddress1: 'n/a',
            },
            address_id: '25be4d12-fe93-47f1-bbec-1db386dfa67f',
            affiliation: 'AIR_FORCE',
            created_at: '2021-02-11T16:48:04.117Z',
            id: 'a8d6b33c-8370-4e92-8df2-356b8c9d0c1a',
            name: 'Luke AFB',
            updated_at: '2021-02-11T16:48:04.117Z',
          },
<<<<<<< HEAD
          grade: 'E-5',
          rank: 'cb0ee2b8-e852-40fe-b972-2730b53860c7',
=======
          grade: ORDERS_PAY_GRADE_TYPE.E_5,
>>>>>>> 5c66fc5b
          origin_duty_location: {
            address: {
              city: '',
              id: '00000000-0000-0000-0000-000000000000',
              postalCode: '',
              state: '',
              streetAddress1: '',
            },
            address_id: '46c4640b-c35e-4293-a2f1-36c7b629f903',
            affiliation: 'AIR_FORCE',
            created_at: '2021-02-11T16:48:04.117Z',
            id: '93f0755f-6f35-478b-9a75-35a69211da1c',
            name: 'Altus AFB',
            updated_at: '2021-02-11T16:48:04.117Z',
          },
        }),
        expect.anything(),
      );
    });
  });

  it('implements the onBack handler when the Back button is clicked', async () => {
    const { getByRole } = render(
      <Provider store={mockStore.store}>
        <OrdersInfoForm {...testProps} />
      </Provider>,
    );
    const backBtn = getByRole('button', { name: 'Back' });

    await userEvent.click(backBtn);

    await waitFor(() => {
      expect(testProps.onBack).toHaveBeenCalled();
    });
  });

  describe('with initial values', () => {
    const testInitialValues = {
      orders_type: ORDERS_TYPE.PERMANENT_CHANGE_OF_STATION,
      issue_date: '2020-11-08',
      report_by_date: '2020-11-26',
      has_dependents: 'no',
      new_duty_location: {
        address: {
          city: 'Des Moines',
          country: 'US',
          id: 'a4b30b99-4e82-48a6-b736-01662b499d6a',
          postalCode: '50309',
          state: 'IA',
          streetAddress1: '987 Other Avenue',
          streetAddress2: 'P.O. Box 1234',
          streetAddress3: 'c/o Another Person',
        },
        address_id: 'a4b30b99-4e82-48a6-b736-01662b499d6a',
        affiliation: 'AIR_FORCE',
        created_at: '2020-10-19T17:01:16.114Z',
        id: 'f9299768-16d2-4a13-ae39-7087a58b1f62',
        name: 'Yuma AFB',
        updated_at: '2020-10-19T17:01:16.114Z',
      },
      grade: ORDERS_PAY_GRADE_TYPE.E_5,
<<<<<<< HEAD
      rank: '753f82f9-27e1-4ee7-9b57-bfef3c83656b',
=======
>>>>>>> 5c66fc5b
      origin_duty_location: {
        address: {
          city: '',
          id: '00000000-0000-0000-0000-000000000000',
          postalCode: '',
          state: '',
          streetAddress1: '',
        },
        address_id: '46c4640b-c35e-4293-a2f1-36c7b629f903',
        affiliation: 'AIR_FORCE',
        created_at: '2021-02-11T16:48:04.117Z',
        id: '93f0755f-6f35-478b-9a75-35a69211da1c',
        name: 'Altus AFB',
        updated_at: '2021-02-11T16:48:04.117Z',
      },
    };

    it('pre-fills the inputs', async () => {
      const { getByRole, queryByText, getByLabelText } = render(
        <Provider store={mockStore.store}>
          <OrdersInfoForm {...testProps} initialValues={testInitialValues} />
        </Provider>,
      );

      await waitFor(() => {
        expect(getByRole('form')).toHaveFormValues({
          new_duty_location: 'Yuma AFB',
          origin_duty_location: 'Altus AFB',
        });

        expect(getByLabelText(/Orders type/)).toHaveValue(testInitialValues.orders_type);
        expect(getByLabelText(/Orders date/)).toHaveValue('08 Nov 2020');
        expect(getByLabelText(/Report by date/)).toHaveValue('26 Nov 2020');
        expect(getByLabelText('Yes')).not.toBeChecked();
        expect(getByLabelText('No')).toBeChecked();
        expect(queryByText('Yuma AFB')).toBeInTheDocument();
        expect(getByLabelText(/Pay grade/)).toHaveTextContent(ORDERS_PAY_GRADE_TYPE.E_5);
        expect(queryByText('Altus AFB')).toBeInTheDocument();
      });
    });
  });

  it('has dependents is yes and disabled when order type is student travel', async () => {
    render(
      <Provider store={mockStore.store}>
        <OrdersInfoForm {...testProps} />
      </Provider>,
    );

    await userEvent.selectOptions(screen.getByLabelText(/Orders type/), ORDERS_TYPE.STUDENT_TRAVEL);

    const hasDependentsYes = screen.getByLabelText('Yes');
    const hasDependentsNo = screen.getByLabelText('No');

    await waitFor(() => {
      expect(hasDependentsYes).toBeChecked();
      expect(hasDependentsYes).toBeDisabled();
      expect(hasDependentsNo).toBeDisabled();
    });
  });

  it('has dependents is yes and disabled when order type is early return', async () => {
    render(
      <Provider store={mockStore.store}>
        <OrdersInfoForm {...testProps} />
      </Provider>,
    );

    await userEvent.selectOptions(screen.getByLabelText(/Orders type/), ORDERS_TYPE.EARLY_RETURN_OF_DEPENDENTS);

    const hasDependentsYes = screen.getByLabelText('Yes');
    const hasDependentsNo = screen.getByLabelText('No');

    await waitFor(() => {
      expect(hasDependentsYes).toBeChecked();
      expect(hasDependentsYes).toBeDisabled();
      expect(hasDependentsNo).toBeDisabled();
    });
  });

  it('has dependents becomes disabled and then re-enabled for order type student travel', async () => {
    render(
      <Provider store={mockStore.store}>
        <OrdersInfoForm {...testProps} />
      </Provider>,
    );
    // set order type to perm change and verify the "has dependents" state
    await userEvent.selectOptions(screen.getByLabelText(/Orders type/), 'PERMANENT_CHANGE_OF_STATION');

    const hasDependentsYesPermChg = screen.getByLabelText('Yes');
    const hasDependentsNoPermChg = screen.getByLabelText('No');

    await waitFor(() => {
      expect(hasDependentsYesPermChg).not.toBeChecked();
      expect(hasDependentsYesPermChg).toBeEnabled();
      expect(hasDependentsNoPermChg).not.toBeChecked();
      expect(hasDependentsNoPermChg).toBeEnabled();
    });

    // set order type to value that disables and defaults "has dependents"
    await userEvent.selectOptions(screen.getByLabelText(/Orders type/), ORDERS_TYPE.STUDENT_TRAVEL);

    // set order type to value the re-enables "has dependents"
    await userEvent.selectOptions(screen.getByLabelText(/Orders type/), 'LOCAL_MOVE');

    const hasDependentsYesLocalMove = screen.getByLabelText('Yes');
    const hasDependentsNoLocalMove = screen.getByLabelText('No');

    await waitFor(() => {
      expect(hasDependentsYesLocalMove).not.toBeChecked();
      expect(hasDependentsYesLocalMove).toBeEnabled();
      expect(hasDependentsNoLocalMove).not.toBeChecked();
      expect(hasDependentsNoLocalMove).toBeEnabled();
    });
  });

  it('has dependents becomes disabled and then re-enabled for order type early return', async () => {
    render(
      <Provider store={mockStore.store}>
        <OrdersInfoForm {...testProps} />
      </Provider>,
    );
    // set order type to perm change and verify the "has dependents" state
    await userEvent.selectOptions(screen.getByLabelText(/Orders type/), 'PERMANENT_CHANGE_OF_STATION');

    const hasDependentsYesPermChg = screen.getByLabelText('Yes');
    const hasDependentsNoPermChg = screen.getByLabelText('No');

    await waitFor(() => {
      expect(hasDependentsYesPermChg).not.toBeChecked();
      expect(hasDependentsYesPermChg).toBeEnabled();
      expect(hasDependentsNoPermChg).not.toBeChecked();
      expect(hasDependentsNoPermChg).toBeEnabled();
    });

    // set order type to value that disables and defaults "has dependents"
    await userEvent.selectOptions(screen.getByLabelText(/Orders type/), ORDERS_TYPE.EARLY_RETURN_OF_DEPENDENTS);

    // set order type to value the re-enables "has dependents"
    await userEvent.selectOptions(screen.getByLabelText(/Orders type/), 'LOCAL_MOVE');

    const hasDependentsYesLocalMove = screen.getByLabelText('Yes');
    const hasDependentsNoLocalMove = screen.getByLabelText('No');

    await waitFor(() => {
      expect(hasDependentsYesLocalMove).not.toBeChecked();
      expect(hasDependentsYesLocalMove).toBeEnabled();
      expect(hasDependentsNoLocalMove).not.toBeChecked();
      expect(hasDependentsNoLocalMove).toBeEnabled();
    });
  });

  it('does not render civilian TDY UB Allowance field if orders type is not TDY', async () => {
    isBooleanFlagEnabled.mockResolvedValue(true);

    render(
      <MockProviders>
        <OrdersInfoForm
          {...civilianTDYTestProps}
          initialValues={{
            ...civilianTDYTestProps.initialValues,
          }}
        />
      </MockProviders>,
    );

    await waitFor(() => {
      expect(screen.getByLabelText(/Orders type/)).toBeInTheDocument();
    });
    await userEvent.selectOptions(screen.getByLabelText(/Orders type/), ORDERS_TYPE_OPTIONS.LOCAL_MOVE);
    await userEvent.selectOptions(screen.getByLabelText(/Pay grade/), ORDERS_PAY_GRADE_TYPE.CIVILIAN_EMPLOYEE);
    await waitFor(() =>
      expect(
        screen.queryByText('If your orders specify a UB weight allowance, enter it here.'),
      ).not.toBeInTheDocument(),
    );
  });

  it('does not render civilian TDY UB Allowance field if grade is not CIVILIAN_EMPLOYEE', async () => {
    isBooleanFlagEnabled.mockResolvedValue(true);

    render(
      <MockProviders>
        <OrdersInfoForm
          {...civilianTDYTestProps}
          initialValues={{
            ...civilianTDYTestProps.initialValues,
          }}
        />
      </MockProviders>,
    );

    await waitFor(() => {
      expect(screen.getByLabelText(/Pay grade/)).toBeInTheDocument();
    });
<<<<<<< HEAD
    await userEvent.selectOptions(screen.getByLabelText(/Pay grade/), [ORDERS_PAY_GRADE_TYPE.CIVILIAN_EMPLOYEE]);
    getRankOptions.mockImplementation(() =>
      Promise.resolve([{ id: 'cb0ee2b8-e852-40fe-b972-2730b53860c7', rankAbbv: 'Amn' }]),
    );
    await userEvent.selectOptions(screen.getByLabelText(/Rank/), ['Amn']);
=======
    await userEvent.selectOptions(screen.getByLabelText(/Pay grade/), ORDERS_PAY_GRADE_TYPE.E_6);
>>>>>>> 5c66fc5b
    await waitFor(() =>
      expect(
        screen.queryByText('If your orders specify a UB weight allowance, enter it here.'),
      ).not.toBeInTheDocument(),
    );
  });

  it.each([[ORDERS_TYPE.RETIREMENT], [ORDERS_TYPE.SEPARATION]])(
    'renders correct DutyLocationInput label and hint for %s orders type',
    async (ordersType) => {
      render(
        <MockProviders>
          <OrdersInfoForm
            {...testProps}
            initialValues={{
              ...testProps.initialValues,
              orders_type: ordersType,
            }}
          />
        </MockProviders>,
      );

      await userEvent.selectOptions(screen.getByLabelText(/Orders type/), ordersType); // Select the orders type in the dropdown
      const destinationInput = await screen.findByLabelText(/Destination Location \(As Authorized on Orders\)/);
      expect(destinationInput).toBeInTheDocument();
      expect(
        screen.getByText(
          /Enter the option closest to your destination\. Your move counselor will identify if there might be a cost to you\./,
        ),
      ).toBeInTheDocument();
    },
  );

  afterEach(jest.restoreAllMocks);
});<|MERGE_RESOLUTION|>--- conflicted
+++ resolved
@@ -31,7 +31,6 @@
       ],
     }),
   ),
-<<<<<<< HEAD
   getRankOptions: jest.fn().mockImplementation(() => {
     return Promise.resolve([
       {
@@ -42,25 +41,7 @@
       },
     ]);
   }),
-  getPayGradeOptions: jest.fn().mockImplementation(() =>
-    Promise.resolve({
-      body: [
-        {
-          grade: 'E-5',
-          description: ' E-5',
-        },
-        {
-          grade: 'E-6',
-          description: ' E-6',
-        },
-        {
-          description: 'Civilian',
-          grade: 'CIVILIAN_EMPLOYEE',
-        },
-      ],
-    }),
-  ),
-=======
+
   getPayGradeOptions: jest.fn().mockImplementation(() => {
     const MOCKED__ORDERS_PAY_GRADE_TYPE = {
       E_5: 'E-5',
@@ -85,7 +66,6 @@
       ],
     });
   }),
->>>>>>> 5c66fc5b
 }));
 
 jest.mock('components/LocationSearchBox/api', () => ({
@@ -379,13 +359,10 @@
     await userEvent.type(screen.getByLabelText(/Report by date/), '26 Nov 2020');
     await userEvent.click(screen.getByLabelText('No'));
     await userEvent.selectOptions(screen.getByLabelText(/Pay grade/), [ORDERS_PAY_GRADE_TYPE.E_5]);
-<<<<<<< HEAD
     getRankOptions.mockImplementation(() =>
       Promise.resolve([{ id: 'cb0ee2b8-e852-40fe-b972-2730b53860c7', rankAbbv: 'Amn' }]),
     );
     await userEvent.selectOptions(screen.getByLabelText(/Rank/), ['Amn']);
-=======
->>>>>>> 5c66fc5b
 
     // Test Current Duty Location Search Box interaction
     await userEvent.type(screen.getByLabelText(/Current duty location/), 'AFB', { delay: 100 });
@@ -464,15 +441,11 @@
     await userEvent.type(screen.getByLabelText(/Orders date/), '08 Nov 2020');
     await userEvent.type(screen.getByLabelText(/Report by date/), '26 Nov 2020');
     await userEvent.click(screen.getByLabelText('No'));
-<<<<<<< HEAD
     await userEvent.selectOptions(screen.getByLabelText(/Pay grade/), [ORDERS_PAY_GRADE_TYPE.E_5]);
     getRankOptions.mockImplementation(() =>
       Promise.resolve([{ id: 'cb0ee2b8-e852-40fe-b972-2730b53860c7', rankAbbv: 'Amn' }]),
     );
     await userEvent.selectOptions(screen.getByLabelText(/Rank/), ['Amn']);
-=======
-    await userEvent.selectOptions(screen.getByLabelText(/Pay grade/), ORDERS_PAY_GRADE_TYPE.E_5);
->>>>>>> 5c66fc5b
 
     await userEvent.type(screen.getByLabelText(/Current duty location/), 'AFB', { delay: 100 });
     const selectedOptionCurrent = await screen.findByText(/Scott/);
@@ -520,15 +493,11 @@
     await userEvent.type(screen.getByLabelText(/Orders date/), '08 Nov 2020');
     await userEvent.type(screen.getByLabelText(/Report by date/), '26 Nov 2020');
     await userEvent.click(screen.getByLabelText('No'));
-<<<<<<< HEAD
     await userEvent.selectOptions(screen.getByLabelText(/Pay grade/), [ORDERS_PAY_GRADE_TYPE.E_5]);
     getRankOptions.mockImplementation(() =>
       Promise.resolve([{ id: 'cb0ee2b8-e852-40fe-b972-2730b53860c7', rankAbbv: 'Amn' }]),
     );
     await userEvent.selectOptions(screen.getByLabelText(/Rank/), ['Amn']);
-=======
-    await userEvent.selectOptions(screen.getByLabelText(/Pay grade/), ORDERS_PAY_GRADE_TYPE.E_5);
->>>>>>> 5c66fc5b
 
     await userEvent.type(screen.getByLabelText(/Current duty location/), 'AFB', { delay: 100 });
     const selectedOptionCurrent = await screen.findByText(/Altus AFB/);
@@ -552,15 +521,11 @@
     await userEvent.type(screen.getByLabelText(/Orders date/), '08 Nov 2020');
     await userEvent.type(screen.getByLabelText(/Report by date/), '26 Nov 2020');
     await userEvent.click(screen.getByLabelText('No'));
-<<<<<<< HEAD
     await userEvent.selectOptions(screen.getByLabelText(/Pay grade/), [ORDERS_PAY_GRADE_TYPE.E_5]);
     getRankOptions.mockImplementation(() =>
       Promise.resolve([{ id: 'cb0ee2b8-e852-40fe-b972-2730b53860c7', rankAbbv: 'Amn' }]),
     );
     await userEvent.selectOptions(screen.getByLabelText(/Rank/), ['Amn']);
-=======
-    await userEvent.selectOptions(screen.getByLabelText(/Pay grade/), ORDERS_PAY_GRADE_TYPE.E_5);
->>>>>>> 5c66fc5b
 
     // Test Current Duty Location Search Box interaction
     await userEvent.type(screen.getByLabelText(/Current duty location/, { exact: false }), 'AFB', { delay: 100 });
@@ -605,11 +570,7 @@
             name: 'Luke AFB',
             updated_at: '2021-02-11T16:48:04.117Z',
           },
-<<<<<<< HEAD
-          grade: 'E-5',
-=======
           grade: ORDERS_PAY_GRADE_TYPE.E_5,
->>>>>>> 5c66fc5b
           origin_duty_location: {
             address: {
               city: '',
@@ -642,13 +603,10 @@
     await userEvent.type(screen.getByLabelText(/Report by date/), '28 Oct 2024');
     await userEvent.click(screen.getByLabelText('No'));
     await userEvent.selectOptions(screen.getByLabelText(/Pay grade/), [ORDERS_PAY_GRADE_TYPE.E_5]);
-<<<<<<< HEAD
     getRankOptions.mockImplementation(() =>
       Promise.resolve([{ id: 'cb0ee2b8-e852-40fe-b972-2730b53860c7', rankAbbv: 'Amn' }]),
     );
     await userEvent.selectOptions(screen.getByLabelText(/Rank/), ['Amn']);
-=======
->>>>>>> 5c66fc5b
 
     // Test Current Duty Location Search Box interaction
     await userEvent.type(screen.getByLabelText(/Current duty location/), 'AFB', { delay: 100 });
@@ -686,12 +644,8 @@
             name: 'Luke AFB',
             updated_at: '2021-02-11T16:48:04.117Z',
           },
-<<<<<<< HEAD
-          grade: 'E-5',
+          grade: ORDERS_PAY_GRADE_TYPE.E_5,
           rank: 'cb0ee2b8-e852-40fe-b972-2730b53860c7',
-=======
-          grade: ORDERS_PAY_GRADE_TYPE.E_5,
->>>>>>> 5c66fc5b
           origin_duty_location: {
             address: {
               city: '',
@@ -753,10 +707,7 @@
         updated_at: '2020-10-19T17:01:16.114Z',
       },
       grade: ORDERS_PAY_GRADE_TYPE.E_5,
-<<<<<<< HEAD
       rank: '753f82f9-27e1-4ee7-9b57-bfef3c83656b',
-=======
->>>>>>> 5c66fc5b
       origin_duty_location: {
         address: {
           city: '',
@@ -952,15 +903,11 @@
     await waitFor(() => {
       expect(screen.getByLabelText(/Pay grade/)).toBeInTheDocument();
     });
-<<<<<<< HEAD
     await userEvent.selectOptions(screen.getByLabelText(/Pay grade/), [ORDERS_PAY_GRADE_TYPE.CIVILIAN_EMPLOYEE]);
     getRankOptions.mockImplementation(() =>
       Promise.resolve([{ id: 'cb0ee2b8-e852-40fe-b972-2730b53860c7', rankAbbv: 'Amn' }]),
     );
     await userEvent.selectOptions(screen.getByLabelText(/Rank/), ['Amn']);
-=======
-    await userEvent.selectOptions(screen.getByLabelText(/Pay grade/), ORDERS_PAY_GRADE_TYPE.E_6);
->>>>>>> 5c66fc5b
     await waitFor(() =>
       expect(
         screen.queryByText('If your orders specify a UB weight allowance, enter it here.'),
