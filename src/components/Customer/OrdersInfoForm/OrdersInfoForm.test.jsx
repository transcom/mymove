--- conflicted
+++ resolved
@@ -7,7 +7,7 @@
 
 import OrdersInfoForm from './OrdersInfoForm';
 
-import { getRankOptions, showCounselingOffices } from 'services/internalApi';
+import { showCounselingOffices } from 'services/internalApi';
 import { ORDERS_BRANCH_OPTIONS, ORDERS_PAY_GRADE_TYPE, ORDERS_TYPE, ORDERS_TYPE_OPTIONS } from 'constants/orders';
 import { configureStore } from 'shared/store';
 import { MockProviders } from 'testUtils';
@@ -30,36 +30,16 @@
       ],
     }),
   ),
-<<<<<<< HEAD
   getRankOptions: jest.fn().mockImplementation(() => {
     return Promise.resolve([
       {
         id: 'cb0ee2b8-e852-40fe-b972-2730b53860c7',
         paygradeId: '5f871c82-f259-43cc-9245-a6e18975dde0',
-        rankAbbv: 'Amn',
+        rankAbbv: 'SSgt',
         rankOrder: 24,
       },
     ]);
   }),
-  getPayGradeOptions: jest.fn().mockImplementation(() =>
-    Promise.resolve({
-      body: [
-        {
-          grade: 'E-5',
-          description: ' E-5',
-        },
-        {
-          grade: 'E-6',
-          description: ' E-6',
-        },
-        {
-          description: 'Civilian',
-          grade: 'CIVILIAN_EMPLOYEE',
-        },
-      ],
-    }),
-  ),
-=======
   getPayGradeOptions: jest.fn().mockImplementation(() => {
     const MOCKED__ORDERS_PAY_GRADE_TYPE = {
       E_5: 'E-5',
@@ -84,7 +64,6 @@
       ],
     });
   }),
->>>>>>> 89b31dba
 }));
 
 jest.mock('components/LocationSearchBox/api', () => ({
@@ -369,15 +348,8 @@
     await userEvent.type(screen.getByLabelText(/Orders date/), '08 Nov 2020');
     await userEvent.type(screen.getByLabelText(/Report by date/), '26 Nov 2020');
     await userEvent.click(screen.getByLabelText('No'));
-<<<<<<< HEAD
-    await userEvent.selectOptions(screen.getByLabelText(/Pay grade/), ['E-2']);
-    getRankOptions.mockImplementation(() =>
-      Promise.resolve([{ id: 'cb0ee2b8-e852-40fe-b972-2730b53860c7', rankAbbv: 'Amn' }]),
-    );
-    await userEvent.selectOptions(screen.getByLabelText(/Rank/), ['Amn']);
-=======
     await userEvent.selectOptions(screen.getByLabelText(/Pay grade/), [ORDERS_PAY_GRADE_TYPE.E_5]);
->>>>>>> 89b31dba
+    await userEvent.selectOptions(screen.getByLabelText(/Rank/), ['SSgt']);
 
     // Test Current Duty Location Search Box interaction
     await userEvent.type(screen.getByLabelText(/Current duty location/), 'AFB', { delay: 100 });
@@ -416,7 +388,7 @@
     await userEvent.click(submitBtn);
 
     await waitFor(() => {
-      expect(getAllByTestId('errorMessage').length).toBe(3);
+      expect(getAllByTestId('errorMessage').length).toBe(4);
     });
     expect(testProps.onSubmit).not.toHaveBeenCalled();
   });
@@ -456,15 +428,8 @@
     await userEvent.type(screen.getByLabelText(/Orders date/), '08 Nov 2020');
     await userEvent.type(screen.getByLabelText(/Report by date/), '26 Nov 2020');
     await userEvent.click(screen.getByLabelText('No'));
-<<<<<<< HEAD
-    await userEvent.selectOptions(screen.getByLabelText(/Pay grade/), ['E-2']);
-    getRankOptions.mockImplementation(() =>
-      Promise.resolve([{ id: 'cb0ee2b8-e852-40fe-b972-2730b53860c7', rankAbbv: 'Amn' }]),
-    );
-    await userEvent.selectOptions(screen.getByLabelText(/Rank/), ['Amn']);
-=======
-    await userEvent.selectOptions(screen.getByLabelText(/Pay grade/), ORDERS_PAY_GRADE_TYPE.E_5);
->>>>>>> 89b31dba
+    await userEvent.selectOptions(screen.getByLabelText(/Pay grade/), [ORDERS_PAY_GRADE_TYPE.E_5]);
+    await userEvent.selectOptions(screen.getByLabelText(/Rank/), ['SSgt']);
 
     await userEvent.type(screen.getByLabelText(/Current duty location/), 'AFB', { delay: 100 });
     const selectedOptionCurrent = await screen.findByText(/Scott/);
@@ -512,15 +477,8 @@
     await userEvent.type(screen.getByLabelText(/Orders date/), '08 Nov 2020');
     await userEvent.type(screen.getByLabelText(/Report by date/), '26 Nov 2020');
     await userEvent.click(screen.getByLabelText('No'));
-<<<<<<< HEAD
-    await userEvent.selectOptions(screen.getByLabelText(/Pay grade/), ['E-2']);
-    getRankOptions.mockImplementation(() =>
-      Promise.resolve([{ id: 'cb0ee2b8-e852-40fe-b972-2730b53860c7', rankAbbv: 'Amn' }]),
-    );
-    await userEvent.selectOptions(screen.getByLabelText(/Rank/), ['Amn']);
-=======
-    await userEvent.selectOptions(screen.getByLabelText(/Pay grade/), ORDERS_PAY_GRADE_TYPE.E_5);
->>>>>>> 89b31dba
+    await userEvent.selectOptions(screen.getByLabelText(/Pay grade/), [ORDERS_PAY_GRADE_TYPE.E_5]);
+    await userEvent.selectOptions(screen.getByLabelText(/Rank/), ['SSgt']);
 
     await userEvent.type(screen.getByLabelText(/Current duty location/), 'AFB', { delay: 100 });
     const selectedOptionCurrent = await screen.findByText(/Altus AFB/);
@@ -544,15 +502,8 @@
     await userEvent.type(screen.getByLabelText(/Orders date/), '08 Nov 2020');
     await userEvent.type(screen.getByLabelText(/Report by date/), '26 Nov 2020');
     await userEvent.click(screen.getByLabelText('No'));
-<<<<<<< HEAD
-    await userEvent.selectOptions(screen.getByLabelText(/Pay grade/), ['E-2']);
-    getRankOptions.mockImplementation(() =>
-      Promise.resolve([{ id: 'cb0ee2b8-e852-40fe-b972-2730b53860c7', rankAbbv: 'Amn' }]),
-    );
-    await userEvent.selectOptions(screen.getByLabelText(/Rank/), ['Amn']);
-=======
-    await userEvent.selectOptions(screen.getByLabelText(/Pay grade/), ORDERS_PAY_GRADE_TYPE.E_5);
->>>>>>> 89b31dba
+    await userEvent.selectOptions(screen.getByLabelText(/Pay grade/), [ORDERS_PAY_GRADE_TYPE.E_5]);
+    await userEvent.selectOptions(screen.getByLabelText(/Rank/), ['SSgt']);
 
     // Test Current Duty Location Search Box interaction
     await userEvent.type(screen.getByLabelText(/Current duty location/, { exact: false }), 'AFB', { delay: 100 });
@@ -597,11 +548,7 @@
             name: 'Luke AFB',
             updated_at: '2021-02-11T16:48:04.117Z',
           },
-<<<<<<< HEAD
-          grade: 'E_2',
-=======
           grade: ORDERS_PAY_GRADE_TYPE.E_5,
->>>>>>> 89b31dba
           origin_duty_location: {
             address: {
               city: '',
@@ -633,15 +580,8 @@
     await userEvent.type(screen.getByLabelText(/Orders date/), '28 Oct 2024');
     await userEvent.type(screen.getByLabelText(/Report by date/), '28 Oct 2024');
     await userEvent.click(screen.getByLabelText('No'));
-<<<<<<< HEAD
-    await userEvent.selectOptions(screen.getByLabelText(/Pay grade/), ['E-2']);
-    getRankOptions.mockImplementation(() =>
-      Promise.resolve([{ id: 'cb0ee2b8-e852-40fe-b972-2730b53860c7', rankAbbv: 'Amn' }]),
-    );
-    await userEvent.selectOptions(screen.getByLabelText(/Rank/), ['Amn']);
-=======
     await userEvent.selectOptions(screen.getByLabelText(/Pay grade/), [ORDERS_PAY_GRADE_TYPE.E_5]);
->>>>>>> 89b31dba
+    await userEvent.selectOptions(screen.getByLabelText(/Rank/), ['SSgt']);
 
     // Test Current Duty Location Search Box interaction
     await userEvent.type(screen.getByLabelText(/Current duty location/), 'AFB', { delay: 100 });
@@ -679,12 +619,8 @@
             name: 'Luke AFB',
             updated_at: '2021-02-11T16:48:04.117Z',
           },
-<<<<<<< HEAD
-          grade: 'E_2',
+          grade: ORDERS_PAY_GRADE_TYPE.E_5,
           rank: 'cb0ee2b8-e852-40fe-b972-2730b53860c7',
-=======
-          grade: ORDERS_PAY_GRADE_TYPE.E_5,
->>>>>>> 89b31dba
           origin_duty_location: {
             address: {
               city: '',
@@ -745,11 +681,7 @@
         name: 'Yuma AFB',
         updated_at: '2020-10-19T17:01:16.114Z',
       },
-<<<<<<< HEAD
-      grade: 'E-5',
-=======
       grade: ORDERS_PAY_GRADE_TYPE.E_5,
->>>>>>> 89b31dba
       origin_duty_location: {
         address: {
           city: '',
@@ -786,11 +718,7 @@
         expect(getByLabelText('Yes')).not.toBeChecked();
         expect(getByLabelText('No')).toBeChecked();
         expect(queryByText('Yuma AFB')).toBeInTheDocument();
-<<<<<<< HEAD
-        expect(getByLabelText(/Pay grade/)).toHaveTextContent('E-1');
-=======
         expect(getByLabelText(/Pay grade/)).toHaveTextContent(ORDERS_PAY_GRADE_TYPE.E_5);
->>>>>>> 89b31dba
         expect(queryByText('Altus AFB')).toBeInTheDocument();
       });
     });
@@ -949,15 +877,8 @@
     await waitFor(() => {
       expect(screen.getByLabelText(/Pay grade/)).toBeInTheDocument();
     });
-<<<<<<< HEAD
-    await userEvent.selectOptions(screen.getByLabelText(/Pay grade/), ['E-2']);
-    getRankOptions.mockImplementation(() =>
-      Promise.resolve([{ id: 'cb0ee2b8-e852-40fe-b972-2730b53860c7', rankAbbv: 'Amn' }]),
-    );
-    await userEvent.selectOptions(screen.getByLabelText(/Rank/), ['Amn']);
-=======
-    await userEvent.selectOptions(screen.getByLabelText(/Pay grade/), ORDERS_PAY_GRADE_TYPE.E_6);
->>>>>>> 89b31dba
+    await userEvent.selectOptions(screen.getByLabelText(/Pay grade/), [ORDERS_PAY_GRADE_TYPE.E_5]);
+    await userEvent.selectOptions(screen.getByLabelText(/Rank/), ['SSgt']);
     await waitFor(() =>
       expect(
         screen.queryByText('If your orders specify a UB weight allowance, enter it here.'),
