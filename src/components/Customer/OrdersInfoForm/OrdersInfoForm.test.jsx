import React from 'react';
import { render, waitFor, screen } from '@testing-library/react';
import userEvent from '@testing-library/user-event';
import { Provider } from 'react-redux';

import { isBooleanFlagEnabled } from '../../../utils/featureFlags';

import OrdersInfoForm from './OrdersInfoForm';

<<<<<<< HEAD
import { getRankOptions, showCounselingOffices } from 'services/internalApi';
=======
import { showCounselingOffices } from 'services/internalApi';
>>>>>>> 80f9982b
import { ORDERS_BRANCH_OPTIONS, ORDERS_PAY_GRADE_TYPE, ORDERS_TYPE, ORDERS_TYPE_OPTIONS } from 'constants/orders';
import { configureStore } from 'shared/store';
import { MockProviders } from 'testUtils';

jest.setTimeout(60000);

jest.mock('services/internalApi', () => ({
  ...jest.requireActual('services/internalApi'),
  showCounselingOffices: jest.fn().mockImplementation(() =>
    Promise.resolve({
      body: [
        {
          id: '3e937c1f-5539-4919-954d-017989130584',
          name: 'Albuquerque AFB',
        },
        {
          id: 'fa51dab0-4553-4732-b843-1f33407f77bc',
          name: 'Glendale Luke AFB',
        },
      ],
    }),
  ),
  getRankOptions: jest.fn().mockImplementation(() => {
    return Promise.resolve([
      {
        id: 'cb0ee2b8-e852-40fe-b972-2730b53860c7',
        paygradeId: '5f871c82-f259-43cc-9245-a6e18975dde0',
        rankAbbv: 'SSgt',
        rankOrder: 24,
      },
    ]);
  }),
  getPayGradeOptions: jest.fn().mockImplementation(() => {
    const MOCKED__ORDERS_PAY_GRADE_TYPE = {
      E_5: 'E-5',
      E_6: 'E-6',
      CIVILIAN_EMPLOYEE: 'CIVILIAN_EMPLOYEE',
    };

    return Promise.resolve({
      body: [
        {
          grade: MOCKED__ORDERS_PAY_GRADE_TYPE.E_5,
          description: MOCKED__ORDERS_PAY_GRADE_TYPE.E_5,
        },
        {
          grade: MOCKED__ORDERS_PAY_GRADE_TYPE.E_6,
          description: MOCKED__ORDERS_PAY_GRADE_TYPE.E_6,
        },
        {
          description: MOCKED__ORDERS_PAY_GRADE_TYPE.CIVILIAN_EMPLOYEE,
          grade: MOCKED__ORDERS_PAY_GRADE_TYPE.CIVILIAN_EMPLOYEE,
        },
      ],
    });
  }),
}));

jest.mock('components/LocationSearchBox/api', () => ({
  ShowAddress: jest.fn().mockImplementation(() =>
    Promise.resolve({
      city: 'Glendale Luke AFB',
      country: 'United States',
      id: 'fa51dab0-4553-4732-b843-1f33407f77bc',
      postalCode: '85309',
      state: 'AZ',
      streetAddress1: 'n/a',
    }),
  ),
  SearchDutyLocations: jest.fn().mockImplementation(() =>
    Promise.resolve([
      {
        address: {
          city: '',
          id: '00000000-0000-0000-0000-000000000000',
          postalCode: '',
          state: '',
          streetAddress1: '',
        },
        address_id: '46c4640b-c35e-4293-a2f1-36c7b629f903',
        affiliation: 'AIR_FORCE',
        created_at: '2021-02-11T16:48:04.117Z',
        id: '93f0755f-6f35-478b-9a75-35a69211da1c',
        name: 'Altus AFB',
        updated_at: '2021-02-11T16:48:04.117Z',
      },
      {
        address: {
          city: '',
          id: '00000000-0000-0000-0000-000000000000',
          postalCode: '',
          state: '',
          streetAddress1: '',
        },
        address_id: '2d7e17f6-1b8a-4727-8949-007c80961a62',
        affiliation: 'AIR_FORCE',
        created_at: '2021-02-11T16:48:04.117Z',
        id: '7d123884-7c1b-4611-92ae-e8d43ca03ad9',
        name: 'Hill AFB',
        updated_at: '2021-02-11T16:48:04.117Z',
      },
      {
        address: {
          city: 'Glendale Luke AFB',
          country: 'United States',
          id: 'fa51dab0-4553-4732-b843-1f33407f77bc',
          postalCode: '85309',
          state: 'AZ',
          streetAddress1: 'n/a',
        },
        address_id: '25be4d12-fe93-47f1-bbec-1db386dfa67f',
        affiliation: 'AIR_FORCE',
        created_at: '2021-02-11T16:48:04.117Z',
        id: 'a8d6b33c-8370-4e92-8df2-356b8c9d0c1a',
        name: 'Luke AFB',
        updated_at: '2021-02-11T16:48:04.117Z',
      },
      {
        address: {
          city: '',
          id: '00000000-0000-0000-0000-000000000000',
          postalCode: '',
          state: '',
          streetAddress1: '',
        },
        address_id: '3dbf1fc7-3289-4c6e-90aa-01b530a7c3c3',
        affiliation: 'AIR_FORCE',
        created_at: '2021-02-11T16:48:20.225Z',
        id: 'd01bd2a4-6695-4d69-8f2f-69e88dff58f8',
        name: 'Shaw AFB',
        updated_at: '2021-02-11T16:48:20.225Z',
      },
      {
        address: {
          city: '',
          id: '00000000-0000-0000-0000-000000000000',
          postalCode: '',
          state: '',
          streetAddress1: '',
        },
        address_id: '1af8f0f3-f75f-46d3-8dc8-c67c2feeb9f0',
        affiliation: 'AIR_FORCE',
        created_at: '2021-02-11T16:49:14.322Z',
        id: 'b1f9a535-96d4-4cc3-adf1-b76505ce0765',
        name: 'Yuma AFB',
        updated_at: '2021-02-11T16:49:14.322Z',
      },
      {
        address: {
          city: '',
          id: '00000000-0000-0000-0000-000000000000',
          postalCode: '',
          state: '',
          streetAddress1: '',
        },
        address_id: 'f2adfebc-7703-4d06-9b49-c6ca8f7968f1',
        affiliation: 'AIR_FORCE',
        created_at: '2021-02-11T16:48:20.225Z',
        id: 'a268b48f-0ad1-4a58-b9d6-6de10fd63d96',
        name: 'Los Angeles AFB',
        updated_at: '2021-02-11T16:48:20.225Z',
      },
      {
        address: {
          city: '',
          id: '00000000-0000-0000-0000-000000000000',
          postalCode: '',
          state: '',
          streetAddress1: '',
        },
        address_id: '13eb2cab-cd68-4f43-9532-7a71996d3296',
        affiliation: 'AIR_FORCE',
        created_at: '2021-02-11T16:48:20.225Z',
        id: 'a48fda70-8124-4e90-be0d-bf8119a98717',
        name: 'Wright-Patterson AFB',
        updated_at: '2021-02-11T16:48:20.225Z',
      },
      {
        address: {
          city: '',
          id: '1111111111',
          postalCode: '',
          state: '',
          streetAddress1: '',
        },
        address_id: '4334640b-c35e-4293-a2f1-36c7b629f903',
        affiliation: 'AIR_FORCE',
        created_at: '2021-02-11T16:48:04.117Z',
        id: '22f0755f-6f35-478b-9a75-35a69211da1c',
        name: 'Scott AFB',
        updated_at: '2021-02-11T16:48:04.117Z',
        provides_services_counseling: true,
      },
    ]),
  ),
}));

jest.mock('../../../utils/featureFlags', () => ({
  isBooleanFlagEnabled: jest.fn(),
}));

const testProps = {
  onSubmit: jest.fn().mockImplementation(() => Promise.resolve()),
  initialValues: {
    orders_type: '',
    issue_date: '',
    report_by_date: '',
    has_dependents: '',
    new_duty_location: {},
    grade: '',
    origin_duty_location: {},
  },
  onBack: jest.fn(),
  ordersTypeOptions: [
    { key: 'PERMANENT_CHANGE_OF_STATION', value: 'Permanent Change Of Station (PCS)' },
    { key: 'LOCAL_MOVE', value: 'Local Move' },
    { key: 'RETIREMENT', value: 'Retirement' },
    { key: 'SEPARATION', value: 'Separation' },
    { key: 'TEMPORARY_DUTY', value: 'Temporary Duty (TDY)' },
    { key: ORDERS_TYPE.EARLY_RETURN_OF_DEPENDENTS, value: ORDERS_TYPE_OPTIONS.EARLY_RETURN_OF_DEPENDENTS },
    { key: ORDERS_TYPE.STUDENT_TRAVEL, value: ORDERS_TYPE_OPTIONS.STUDENT_TRAVEL },
    { key: ORDERS_TYPE.WOUNDED_WARRIOR, value: ORDERS_TYPE_OPTIONS.WOUNDED_WARRIOR },
    { key: ORDERS_TYPE.BLUEBARK, value: ORDERS_TYPE_OPTIONS.BLUEBARK },
  ],
  affiliation: ORDERS_BRANCH_OPTIONS.AIR_FORCE,
};

const civilianTDYTestProps = {
  onSubmit: jest.fn().mockImplementation(() => Promise.resolve()),
  initialValues: {
    orders_type: ORDERS_TYPE_OPTIONS.TEMPORARY_DUTY,
    issue_date: '',
    report_by_date: '',
    has_dependents: '',
    uploaded_orders: [],
    grade: ORDERS_PAY_GRADE_TYPE.CIVILIAN_EMPLOYEE,
    origin_duty_location: { name: 'Luke AFB', address: { isOconus: false } },
    new_duty_location: { name: 'Luke AFB', provides_services_counseling: false, address: { isOconus: true } },
  },
  onCancel: jest.fn(),
  onUploadComplete: jest.fn(),
  createUpload: jest.fn(),
  onDelete: jest.fn(),
  filePond: {},
  ordersTypeOptions: [
    { key: 'PERMANENT_CHANGE_OF_STATION', value: 'Permanent Change Of Station (PCS)' },
    { key: 'LOCAL_MOVE', value: 'Local Move' },
    { key: 'RETIREMENT', value: 'Retirement' },
    { key: 'SEPARATION', value: 'Separation' },
    { key: 'TEMPORARY_DUTY', value: 'Temporary Duty (TDY)' },
    { key: ORDERS_TYPE.EARLY_RETURN_OF_DEPENDENTS, value: ORDERS_TYPE_OPTIONS.EARLY_RETURN_OF_DEPENDENTS },
    { key: ORDERS_TYPE.STUDENT_TRAVEL, value: ORDERS_TYPE_OPTIONS.STUDENT_TRAVEL },
  ],
  currentDutyLocation: { name: 'Luke AFB', address: { isOconus: false } },
  grade: ORDERS_PAY_GRADE_TYPE.CIVILIAN_EMPLOYEE,
  orders_type: ORDERS_TYPE.TEMPORARY_DUTY,
};

const mockStore = configureStore({});

describe('OrdersInfoForm component', () => {
  it('renders the form inputs', async () => {
    const { getByLabelText } = render(
      <Provider store={mockStore.store}>
        <OrdersInfoForm {...testProps} />
      </Provider>,
    );

    await waitFor(() => {
      expect(getByLabelText(/Orders type/)).toBeInstanceOf(HTMLSelectElement);
      expect(getByLabelText(/Orders type/)).toBeRequired();
      expect(getByLabelText(/Orders date/)).toBeInstanceOf(HTMLInputElement);
      expect(getByLabelText(/Orders date/)).toBeRequired();
      expect(getByLabelText(/Report by date/)).toBeInstanceOf(HTMLInputElement);
      expect(getByLabelText(/Report by date/)).toBeRequired();
      expect(getByLabelText('Yes')).toBeInstanceOf(HTMLInputElement);
      expect(getByLabelText('No')).toBeInstanceOf(HTMLInputElement);
      expect(getByLabelText(/New duty location/)).toBeInstanceOf(HTMLInputElement);
      expect(getByLabelText(/Pay grade/)).toBeInstanceOf(HTMLSelectElement);
      expect(getByLabelText(/Current duty location/)).toBeInstanceOf(HTMLInputElement);

      expect(screen.getByTestId('reqAsteriskMsg')).toBeInTheDocument();

      // check for asterisks on required fields
      const formGroups = screen.getAllByTestId('formGroup');

      formGroups.forEach((group) => {
        const hasRequiredField = group.querySelector('[required]') !== null;

        if (hasRequiredField) {
          expect(group.textContent).toContain('*');
        }
      });
    });
  });

  it('renders each option for orders type', async () => {
    isBooleanFlagEnabled.mockImplementation(() => Promise.resolve(true));

    showCounselingOffices.mockImplementation(() => Promise.resolve({}));
    const { getByLabelText } = render(
      <Provider store={mockStore.store}>
        <OrdersInfoForm {...testProps} />
      </Provider>,
    );

    const ordersTypeDropdown = getByLabelText(/Orders type/);
    expect(ordersTypeDropdown).toBeInstanceOf(HTMLSelectElement);

    await userEvent.selectOptions(ordersTypeDropdown, ORDERS_TYPE.PERMANENT_CHANGE_OF_STATION);
    expect(ordersTypeDropdown).toHaveValue(ORDERS_TYPE.PERMANENT_CHANGE_OF_STATION);

    await userEvent.selectOptions(ordersTypeDropdown, ORDERS_TYPE.LOCAL_MOVE);
    expect(ordersTypeDropdown).toHaveValue(ORDERS_TYPE.LOCAL_MOVE);

    await userEvent.selectOptions(ordersTypeDropdown, ORDERS_TYPE.RETIREMENT);
    expect(ordersTypeDropdown).toHaveValue(ORDERS_TYPE.RETIREMENT);

    await userEvent.selectOptions(ordersTypeDropdown, ORDERS_TYPE.SEPARATION);
    expect(ordersTypeDropdown).toHaveValue(ORDERS_TYPE.SEPARATION);

    await userEvent.selectOptions(ordersTypeDropdown, ORDERS_TYPE.TEMPORARY_DUTY);
    expect(ordersTypeDropdown).toHaveValue(ORDERS_TYPE.TEMPORARY_DUTY);

    await userEvent.selectOptions(ordersTypeDropdown, ORDERS_TYPE.EARLY_RETURN_OF_DEPENDENTS);
    expect(ordersTypeDropdown).toHaveValue(ORDERS_TYPE.EARLY_RETURN_OF_DEPENDENTS);

    await userEvent.selectOptions(ordersTypeDropdown, ORDERS_TYPE.STUDENT_TRAVEL);
    expect(ordersTypeDropdown).toHaveValue(ORDERS_TYPE.STUDENT_TRAVEL);

    await userEvent.selectOptions(ordersTypeDropdown, ORDERS_TYPE.WOUNDED_WARRIOR);
    expect(ordersTypeDropdown).toHaveValue(ORDERS_TYPE.WOUNDED_WARRIOR);

    await userEvent.selectOptions(ordersTypeDropdown, ORDERS_TYPE.BLUEBARK);
    expect(ordersTypeDropdown).toHaveValue(ORDERS_TYPE.BLUEBARK);
  });

  it('allows new and current duty location to be the same', async () => {
    render(
      <Provider store={mockStore.store}>
        <OrdersInfoForm {...testProps} />
      </Provider>,
    );

    await userEvent.selectOptions(screen.getByLabelText(/Orders type/), ORDERS_TYPE.PERMANENT_CHANGE_OF_STATION);
    await userEvent.type(screen.getByLabelText(/Orders date/), '08 Nov 2020');
    await userEvent.type(screen.getByLabelText(/Report by date/), '26 Nov 2020');
    await userEvent.click(screen.getByLabelText('No'));
    await userEvent.selectOptions(screen.getByLabelText(/Pay grade/), [ORDERS_PAY_GRADE_TYPE.E_5]);
<<<<<<< HEAD
    getRankOptions.mockImplementation(() =>
      Promise.resolve([{ id: 'cb0ee2b8-e852-40fe-b972-2730b53860c7', rankAbbv: 'SSgt' }]),
    );
=======
>>>>>>> 80f9982b
    await userEvent.selectOptions(screen.getByLabelText(/Rank/), ['SSgt']);

    // Test Current Duty Location Search Box interaction
    await userEvent.type(screen.getByLabelText(/Current duty location/), 'AFB', { delay: 100 });
    const selectedOptionCurrent = await screen.findByText('Altus');
    await userEvent.click(selectedOptionCurrent);

    // Test New Duty Location Search Box interaction
    await userEvent.type(screen.getByLabelText(/New duty location/), 'AFB', { delay: 100 });
    const selectedOptionNew = await screen.findByText(/Luke/);
    await userEvent.click(selectedOptionNew);

    await waitFor(() => {
      expect(screen.getByRole('form')).toHaveFormValues({
        new_duty_location: 'Luke AFB',
        origin_duty_location: 'Altus AFB',
      });
    });

    expect(screen.getByRole('button', { name: 'Next' })).not.toHaveAttribute('disabled');
  });

  it('shows an error message if trying to submit an invalid form', async () => {
    const { getByRole, getAllByTestId } = render(
      <Provider store={mockStore.store}>
        <OrdersInfoForm {...testProps} />
      </Provider>,
    );

    // Touch required fields to show validation errors
    await userEvent.click(screen.getByLabelText(/Orders type/));
    await userEvent.click(screen.getByLabelText(/Orders date/));
    await userEvent.click(screen.getByLabelText(/Report by date/));
    await userEvent.click(screen.getByLabelText(/Pay grade/));

    const submitBtn = getByRole('button', { name: 'Next' });
    await userEvent.click(submitBtn);

    await waitFor(() => {
      expect(getAllByTestId('errorMessage').length).toBe(4);
    });
    expect(testProps.onSubmit).not.toHaveBeenCalled();
  });

  it('renders the counseling office if current duty location provides services counseling', async () => {
    const testPropsWithCounselingOffice = {
      onSubmit: jest.fn().mockImplementation(() => Promise.resolve()),
      initialValues: {
        orders_type: '',
        issue_date: '',
        report_by_date: '',
        has_dependents: '',
        new_duty_location: {},
        grade: '',
        origin_duty_location: {},
        counseling_office_id: '',
      },
      onBack: jest.fn(),
      ordersTypeOptions: [
        { key: 'PERMANENT_CHANGE_OF_STATION', value: 'Permanent Change Of Station (PCS)' },
        { key: 'LOCAL_MOVE', value: 'Local Move' },
        { key: 'RETIREMENT', value: 'Retirement' },
        { key: 'SEPARATION', value: 'Separation' },
        { key: 'TEMPORARY_DUTY', value: 'Temporary Duty (TDY)' },
        { key: ORDERS_TYPE.EARLY_RETURN_OF_DEPENDENTS, value: ORDERS_TYPE_OPTIONS.EARLY_RETURN_OF_DEPENDENTS },
        { key: ORDERS_TYPE.STUDENT_TRAVEL, value: ORDERS_TYPE_OPTIONS.STUDENT_TRAVEL },
      ],
      affiliation: ORDERS_BRANCH_OPTIONS.AIR_FORCE,
    };

    render(
      <Provider store={mockStore.store}>
        <OrdersInfoForm {...testPropsWithCounselingOffice} />
      </Provider>,
    );
    await userEvent.selectOptions(screen.getByLabelText(/Orders type/), ORDERS_TYPE.PERMANENT_CHANGE_OF_STATION);
    await userEvent.type(screen.getByLabelText(/Orders date/), '08 Nov 2020');
    await userEvent.type(screen.getByLabelText(/Report by date/), '26 Nov 2020');
    await userEvent.click(screen.getByLabelText('No'));
    await userEvent.selectOptions(screen.getByLabelText(/Pay grade/), [ORDERS_PAY_GRADE_TYPE.E_5]);
<<<<<<< HEAD
    getRankOptions.mockImplementation(() =>
      Promise.resolve([{ id: 'cb0ee2b8-e852-40fe-b972-2730b53860c7', rankAbbv: 'SSgt' }]),
    );
=======
>>>>>>> 80f9982b
    await userEvent.selectOptions(screen.getByLabelText(/Rank/), ['SSgt']);

    await userEvent.type(screen.getByLabelText(/Current duty location/), 'AFB', { delay: 100 });
    const selectedOptionCurrent = await screen.findByText(/Scott/);
    await userEvent.click(selectedOptionCurrent);

    await userEvent.type(screen.getByLabelText(/New duty location/), 'AFB', { delay: 100 });
    const selectedOptionNew = await screen.findByText(/Luke/);
    await userEvent.click(selectedOptionNew);

    await waitFor(() => {
      expect(screen.getByLabelText(/Counseling office/));
    });
  });

  it('does not render the counseling office if current duty location does not provides services counseling', async () => {
    const testPropsWithCounselingOffice = {
      onSubmit: jest.fn().mockImplementation(() => Promise.resolve()),
      initialValues: {
        orders_type: '',
        issue_date: '',
        report_by_date: '',
        has_dependents: '',
        new_duty_location: {},
        grade: '',
        origin_duty_location: {},
        counseling_office_id: '',
      },
      onBack: jest.fn(),
      ordersTypeOptions: [
        { key: 'PERMANENT_CHANGE_OF_STATION', value: 'Permanent Change Of Station (PCS)' },
        { key: 'LOCAL_MOVE', value: 'Local Move' },
        { key: 'RETIREMENT', value: 'Retirement' },
        { key: 'SEPARATION', value: 'Separation' },
        { key: 'TEMPORARY_DUTY', value: 'Temporary Duty (TDY)' },
      ],
      affiliation: ORDERS_BRANCH_OPTIONS.AIR_FORCE,
    };

    render(
      <Provider store={mockStore.store}>
        <OrdersInfoForm {...testPropsWithCounselingOffice} />
      </Provider>,
    );
    await userEvent.selectOptions(screen.getByLabelText(/Orders type/), ORDERS_TYPE.PERMANENT_CHANGE_OF_STATION);
    await userEvent.type(screen.getByLabelText(/Orders date/), '08 Nov 2020');
    await userEvent.type(screen.getByLabelText(/Report by date/), '26 Nov 2020');
    await userEvent.click(screen.getByLabelText('No'));
    await userEvent.selectOptions(screen.getByLabelText(/Pay grade/), [ORDERS_PAY_GRADE_TYPE.E_5]);
<<<<<<< HEAD
    getRankOptions.mockImplementation(() =>
      Promise.resolve([{ id: 'cb0ee2b8-e852-40fe-b972-2730b53860c7', rankAbbv: 'SSgt' }]),
    );
=======
>>>>>>> 80f9982b
    await userEvent.selectOptions(screen.getByLabelText(/Rank/), ['SSgt']);

    await userEvent.type(screen.getByLabelText(/Current duty location/), 'AFB', { delay: 100 });
    const selectedOptionCurrent = await screen.findByText(/Altus AFB/);
    await userEvent.click(selectedOptionCurrent);

    await userEvent.type(screen.getByLabelText(/New duty location/), 'AFB', { delay: 100 });
    const selectedOptionNew = await screen.findByText(/Luke/);
    await userEvent.click(selectedOptionNew);

    expect(screen.queryByText(/Counseling office/)).not.toBeInTheDocument();
  });

  it('submits the form when its valid', async () => {
    render(
      <Provider store={mockStore.store}>
        <OrdersInfoForm {...testProps} />
      </Provider>,
    );

    await userEvent.selectOptions(screen.getByLabelText(/Orders type/), ORDERS_TYPE.PERMANENT_CHANGE_OF_STATION);
    await userEvent.type(screen.getByLabelText(/Orders date/), '08 Nov 2020');
    await userEvent.type(screen.getByLabelText(/Report by date/), '26 Nov 2020');
    await userEvent.click(screen.getByLabelText('No'));
    await userEvent.selectOptions(screen.getByLabelText(/Pay grade/), [ORDERS_PAY_GRADE_TYPE.E_5]);
<<<<<<< HEAD
    getRankOptions.mockImplementation(() =>
      Promise.resolve([{ id: 'cb0ee2b8-e852-40fe-b972-2730b53860c7', rankAbbv: 'SSgt' }]),
    );
=======
>>>>>>> 80f9982b
    await userEvent.selectOptions(screen.getByLabelText(/Rank/), ['SSgt']);

    // Test Current Duty Location Search Box interaction
    await userEvent.type(screen.getByLabelText(/Current duty location/, { exact: false }), 'AFB', { delay: 100 });
    const selectedOptionCurrent = await screen.findByText('Altus');
    await userEvent.click(selectedOptionCurrent);

    // Test New Duty Location Search Box interaction
    await userEvent.type(screen.getByLabelText(/New duty location/), 'AFB', { delay: 100 });
    const selectedOptionNew = await screen.findByText(/Luke/);
    await userEvent.click(selectedOptionNew);

    await waitFor(() => {
      expect(screen.getByRole('form')).toHaveFormValues({
        new_duty_location: 'Luke AFB',
        origin_duty_location: 'Altus AFB',
      });
    });

    const submitBtn = screen.getByRole('button', { name: 'Next' });
    await userEvent.click(submitBtn);

    await waitFor(() => {
      expect(testProps.onSubmit).toHaveBeenCalledWith(
        expect.objectContaining({
          orders_type: ORDERS_TYPE.PERMANENT_CHANGE_OF_STATION,
          has_dependents: 'no',
          issue_date: '08 Nov 2020',
          report_by_date: '26 Nov 2020',
          new_duty_location: {
            address: {
              city: 'Glendale Luke AFB',
              country: 'United States',
              id: 'fa51dab0-4553-4732-b843-1f33407f77bc',
              postalCode: '85309',
              state: 'AZ',
              streetAddress1: 'n/a',
            },
            address_id: '25be4d12-fe93-47f1-bbec-1db386dfa67f',
            affiliation: 'AIR_FORCE',
            created_at: '2021-02-11T16:48:04.117Z',
            id: 'a8d6b33c-8370-4e92-8df2-356b8c9d0c1a',
            name: 'Luke AFB',
            updated_at: '2021-02-11T16:48:04.117Z',
          },
          grade: ORDERS_PAY_GRADE_TYPE.E_5,
          origin_duty_location: {
            address: {
              city: '',
              id: '00000000-0000-0000-0000-000000000000',
              postalCode: '',
              state: '',
              streetAddress1: '',
            },
            address_id: '46c4640b-c35e-4293-a2f1-36c7b629f903',
            affiliation: 'AIR_FORCE',
            created_at: '2021-02-11T16:48:04.117Z',
            id: '93f0755f-6f35-478b-9a75-35a69211da1c',
            name: 'Altus AFB',
            updated_at: '2021-02-11T16:48:04.117Z',
          },
        }),
        expect.anything(),
      );
    });
  });

  it('submits the form when temporary duty orders type is selected', async () => {
    render(
      <Provider store={mockStore.store}>
        <OrdersInfoForm {...testProps} />
      </Provider>,
    );
    await userEvent.selectOptions(screen.getByLabelText(/Orders type/), ORDERS_TYPE.TEMPORARY_DUTY);
    await userEvent.type(screen.getByLabelText(/Orders date/), '28 Oct 2024');
    await userEvent.type(screen.getByLabelText(/Report by date/), '28 Oct 2024');
    await userEvent.click(screen.getByLabelText('No'));
    await userEvent.selectOptions(screen.getByLabelText(/Pay grade/), [ORDERS_PAY_GRADE_TYPE.E_5]);
<<<<<<< HEAD
    getRankOptions.mockImplementation(() =>
      Promise.resolve([{ id: 'cb0ee2b8-e852-40fe-b972-2730b53860c7', rankAbbv: 'SSgt' }]),
    );
=======
>>>>>>> 80f9982b
    await userEvent.selectOptions(screen.getByLabelText(/Rank/), ['SSgt']);

    // Test Current Duty Location Search Box interaction
    await userEvent.type(screen.getByLabelText(/Current duty location/), 'AFB', { delay: 100 });
    const selectedOptionCurrent = await screen.findByText('Altus');
    await userEvent.click(selectedOptionCurrent);

    // Test New Duty Location Search Box interaction
    await userEvent.type(screen.getByLabelText(/New duty location/), 'AFB', { delay: 100 });
    const selectedOptionNew = await screen.findByText(/Luke/);
    await userEvent.click(selectedOptionNew);

    const submitBtn = screen.getByRole('button', { name: 'Next' });
    await userEvent.click(submitBtn);

    await waitFor(() => {
      expect(testProps.onSubmit).toHaveBeenCalledWith(
        expect.objectContaining({
          orders_type: ORDERS_TYPE.TEMPORARY_DUTY,
          has_dependents: 'no',
          issue_date: '28 Oct 2024',
          report_by_date: '28 Oct 2024',
          new_duty_location: {
            address: {
              city: 'Glendale Luke AFB',
              country: 'United States',
              id: 'fa51dab0-4553-4732-b843-1f33407f77bc',
              postalCode: '85309',
              state: 'AZ',
              streetAddress1: 'n/a',
            },
            address_id: '25be4d12-fe93-47f1-bbec-1db386dfa67f',
            affiliation: 'AIR_FORCE',
            created_at: '2021-02-11T16:48:04.117Z',
            id: 'a8d6b33c-8370-4e92-8df2-356b8c9d0c1a',
            name: 'Luke AFB',
            updated_at: '2021-02-11T16:48:04.117Z',
          },
          grade: ORDERS_PAY_GRADE_TYPE.E_5,
          rank: 'cb0ee2b8-e852-40fe-b972-2730b53860c7',
          origin_duty_location: {
            address: {
              city: '',
              id: '00000000-0000-0000-0000-000000000000',
              postalCode: '',
              state: '',
              streetAddress1: '',
            },
            address_id: '46c4640b-c35e-4293-a2f1-36c7b629f903',
            affiliation: 'AIR_FORCE',
            created_at: '2021-02-11T16:48:04.117Z',
            id: '93f0755f-6f35-478b-9a75-35a69211da1c',
            name: 'Altus AFB',
            updated_at: '2021-02-11T16:48:04.117Z',
          },
        }),
        expect.anything(),
      );
    });
  });

  it('implements the onBack handler when the Back button is clicked', async () => {
    const { getByRole } = render(
      <Provider store={mockStore.store}>
        <OrdersInfoForm {...testProps} />
      </Provider>,
    );
    const backBtn = getByRole('button', { name: 'Back' });

    await userEvent.click(backBtn);

    await waitFor(() => {
      expect(testProps.onBack).toHaveBeenCalled();
    });
  });

  describe('with initial values', () => {
    const testInitialValues = {
      orders_type: ORDERS_TYPE.PERMANENT_CHANGE_OF_STATION,
      issue_date: '2020-11-08',
      report_by_date: '2020-11-26',
      has_dependents: 'no',
      new_duty_location: {
        address: {
          city: 'Des Moines',
          country: 'US',
          id: 'a4b30b99-4e82-48a6-b736-01662b499d6a',
          postalCode: '50309',
          state: 'IA',
          streetAddress1: '987 Other Avenue',
          streetAddress2: 'P.O. Box 1234',
          streetAddress3: 'c/o Another Person',
        },
        address_id: 'a4b30b99-4e82-48a6-b736-01662b499d6a',
        affiliation: 'AIR_FORCE',
        created_at: '2020-10-19T17:01:16.114Z',
        id: 'f9299768-16d2-4a13-ae39-7087a58b1f62',
        name: 'Yuma AFB',
        updated_at: '2020-10-19T17:01:16.114Z',
      },
      grade: ORDERS_PAY_GRADE_TYPE.E_5,
      origin_duty_location: {
        address: {
          city: '',
          id: '00000000-0000-0000-0000-000000000000',
          postalCode: '',
          state: '',
          streetAddress1: '',
        },
        address_id: '46c4640b-c35e-4293-a2f1-36c7b629f903',
        affiliation: 'AIR_FORCE',
        created_at: '2021-02-11T16:48:04.117Z',
        id: '93f0755f-6f35-478b-9a75-35a69211da1c',
        name: 'Altus AFB',
        updated_at: '2021-02-11T16:48:04.117Z',
      },
    };

    it('pre-fills the inputs', async () => {
      const { getByRole, queryByText, getByLabelText } = render(
        <Provider store={mockStore.store}>
          <OrdersInfoForm {...testProps} initialValues={testInitialValues} />
        </Provider>,
      );

      await waitFor(() => {
        expect(getByRole('form')).toHaveFormValues({
          new_duty_location: 'Yuma AFB',
          origin_duty_location: 'Altus AFB',
        });

        expect(getByLabelText(/Orders type/)).toHaveValue(testInitialValues.orders_type);
        expect(getByLabelText(/Orders date/)).toHaveValue('08 Nov 2020');
        expect(getByLabelText(/Report by date/)).toHaveValue('26 Nov 2020');
        expect(getByLabelText('Yes')).not.toBeChecked();
        expect(getByLabelText('No')).toBeChecked();
        expect(queryByText('Yuma AFB')).toBeInTheDocument();
        expect(getByLabelText(/Pay grade/)).toHaveTextContent(ORDERS_PAY_GRADE_TYPE.E_5);
        expect(queryByText('Altus AFB')).toBeInTheDocument();
      });
    });
  });

  it('has dependents is yes and disabled when order type is student travel', async () => {
    render(
      <Provider store={mockStore.store}>
        <OrdersInfoForm {...testProps} />
      </Provider>,
    );

    await userEvent.selectOptions(screen.getByLabelText(/Orders type/), ORDERS_TYPE.STUDENT_TRAVEL);

    const hasDependentsYes = screen.getByLabelText('Yes');
    const hasDependentsNo = screen.getByLabelText('No');

    await waitFor(() => {
      expect(hasDependentsYes).toBeChecked();
      expect(hasDependentsYes).toBeDisabled();
      expect(hasDependentsNo).toBeDisabled();
    });
  });

  it('has dependents is yes and disabled when order type is early return', async () => {
    render(
      <Provider store={mockStore.store}>
        <OrdersInfoForm {...testProps} />
      </Provider>,
    );

    await userEvent.selectOptions(screen.getByLabelText(/Orders type/), ORDERS_TYPE.EARLY_RETURN_OF_DEPENDENTS);

    const hasDependentsYes = screen.getByLabelText('Yes');
    const hasDependentsNo = screen.getByLabelText('No');

    await waitFor(() => {
      expect(hasDependentsYes).toBeChecked();
      expect(hasDependentsYes).toBeDisabled();
      expect(hasDependentsNo).toBeDisabled();
    });
  });

  it('has dependents becomes disabled and then re-enabled for order type student travel', async () => {
    render(
      <Provider store={mockStore.store}>
        <OrdersInfoForm {...testProps} />
      </Provider>,
    );
    // set order type to perm change and verify the "has dependents" state
    await userEvent.selectOptions(screen.getByLabelText(/Orders type/), 'PERMANENT_CHANGE_OF_STATION');

    const hasDependentsYesPermChg = screen.getByLabelText('Yes');
    const hasDependentsNoPermChg = screen.getByLabelText('No');

    await waitFor(() => {
      expect(hasDependentsYesPermChg).not.toBeChecked();
      expect(hasDependentsYesPermChg).toBeEnabled();
      expect(hasDependentsNoPermChg).not.toBeChecked();
      expect(hasDependentsNoPermChg).toBeEnabled();
    });

    // set order type to value that disables and defaults "has dependents"
    await userEvent.selectOptions(screen.getByLabelText(/Orders type/), ORDERS_TYPE.STUDENT_TRAVEL);

    // set order type to value the re-enables "has dependents"
    await userEvent.selectOptions(screen.getByLabelText(/Orders type/), 'LOCAL_MOVE');

    const hasDependentsYesLocalMove = screen.getByLabelText('Yes');
    const hasDependentsNoLocalMove = screen.getByLabelText('No');

    await waitFor(() => {
      expect(hasDependentsYesLocalMove).not.toBeChecked();
      expect(hasDependentsYesLocalMove).toBeEnabled();
      expect(hasDependentsNoLocalMove).not.toBeChecked();
      expect(hasDependentsNoLocalMove).toBeEnabled();
    });
  });

  it('has dependents becomes disabled and then re-enabled for order type early return', async () => {
    render(
      <Provider store={mockStore.store}>
        <OrdersInfoForm {...testProps} />
      </Provider>,
    );
    // set order type to perm change and verify the "has dependents" state
    await userEvent.selectOptions(screen.getByLabelText(/Orders type/), 'PERMANENT_CHANGE_OF_STATION');

    const hasDependentsYesPermChg = screen.getByLabelText('Yes');
    const hasDependentsNoPermChg = screen.getByLabelText('No');

    await waitFor(() => {
      expect(hasDependentsYesPermChg).not.toBeChecked();
      expect(hasDependentsYesPermChg).toBeEnabled();
      expect(hasDependentsNoPermChg).not.toBeChecked();
      expect(hasDependentsNoPermChg).toBeEnabled();
    });

    // set order type to value that disables and defaults "has dependents"
    await userEvent.selectOptions(screen.getByLabelText(/Orders type/), ORDERS_TYPE.EARLY_RETURN_OF_DEPENDENTS);

    // set order type to value the re-enables "has dependents"
    await userEvent.selectOptions(screen.getByLabelText(/Orders type/), 'LOCAL_MOVE');

    const hasDependentsYesLocalMove = screen.getByLabelText('Yes');
    const hasDependentsNoLocalMove = screen.getByLabelText('No');

    await waitFor(() => {
      expect(hasDependentsYesLocalMove).not.toBeChecked();
      expect(hasDependentsYesLocalMove).toBeEnabled();
      expect(hasDependentsNoLocalMove).not.toBeChecked();
      expect(hasDependentsNoLocalMove).toBeEnabled();
    });
  });

  it('does not render civilian TDY UB Allowance field if orders type is not TDY', async () => {
    isBooleanFlagEnabled.mockResolvedValue(true);

    render(
      <MockProviders>
        <OrdersInfoForm
          {...civilianTDYTestProps}
          initialValues={{
            ...civilianTDYTestProps.initialValues,
          }}
        />
      </MockProviders>,
    );

    await waitFor(() => {
      expect(screen.getByLabelText(/Orders type/)).toBeInTheDocument();
    });
    await userEvent.selectOptions(screen.getByLabelText(/Orders type/), ORDERS_TYPE_OPTIONS.LOCAL_MOVE);
    await userEvent.selectOptions(screen.getByLabelText(/Pay grade/), ORDERS_PAY_GRADE_TYPE.CIVILIAN_EMPLOYEE);
    await waitFor(() =>
      expect(
        screen.queryByText('If your orders specify a UB weight allowance, enter it here.'),
      ).not.toBeInTheDocument(),
    );
  });

  it('does not render civilian TDY UB Allowance field if grade is not CIVILIAN_EMPLOYEE', async () => {
    isBooleanFlagEnabled.mockResolvedValue(true);

    render(
      <MockProviders>
        <OrdersInfoForm
          {...civilianTDYTestProps}
          initialValues={{
            ...civilianTDYTestProps.initialValues,
          }}
        />
      </MockProviders>,
    );

    await waitFor(() => {
      expect(screen.getByLabelText(/Pay grade/)).toBeInTheDocument();
    });
    await userEvent.selectOptions(screen.getByLabelText(/Pay grade/), [ORDERS_PAY_GRADE_TYPE.E_5]);
<<<<<<< HEAD
    getRankOptions.mockImplementation(() =>
      Promise.resolve([{ id: 'cb0ee2b8-e852-40fe-b972-2730b53860c7', rankAbbv: 'SSgt' }]),
    );
=======
>>>>>>> 80f9982b
    await userEvent.selectOptions(screen.getByLabelText(/Rank/), ['SSgt']);
    await waitFor(() =>
      expect(
        screen.queryByText('If your orders specify a UB weight allowance, enter it here.'),
      ).not.toBeInTheDocument(),
    );
  });

  it.each([[ORDERS_TYPE.RETIREMENT], [ORDERS_TYPE.SEPARATION]])(
    'renders correct DutyLocationInput label and hint for %s orders type',
    async (ordersType) => {
      render(
        <MockProviders>
          <OrdersInfoForm
            {...testProps}
            initialValues={{
              ...testProps.initialValues,
              orders_type: ordersType,
            }}
          />
        </MockProviders>,
      );

      await userEvent.selectOptions(screen.getByLabelText(/Orders type/), ordersType); // Select the orders type in the dropdown
      const destinationInput = await screen.findByLabelText(/Destination Location \(As Authorized on Orders\)/);
      expect(destinationInput).toBeInTheDocument();
      expect(
        screen.getByText(
          /Enter the option closest to your destination\. Your move counselor will identify if there might be a cost to you\./,
        ),
      ).toBeInTheDocument();
    },
  );

  afterEach(jest.restoreAllMocks);
});<|MERGE_RESOLUTION|>--- conflicted
+++ resolved
@@ -7,11 +7,7 @@
 
 import OrdersInfoForm from './OrdersInfoForm';
 
-<<<<<<< HEAD
-import { getRankOptions, showCounselingOffices } from 'services/internalApi';
-=======
 import { showCounselingOffices } from 'services/internalApi';
->>>>>>> 80f9982b
 import { ORDERS_BRANCH_OPTIONS, ORDERS_PAY_GRADE_TYPE, ORDERS_TYPE, ORDERS_TYPE_OPTIONS } from 'constants/orders';
 import { configureStore } from 'shared/store';
 import { MockProviders } from 'testUtils';
@@ -361,12 +357,6 @@
     await userEvent.type(screen.getByLabelText(/Report by date/), '26 Nov 2020');
     await userEvent.click(screen.getByLabelText('No'));
     await userEvent.selectOptions(screen.getByLabelText(/Pay grade/), [ORDERS_PAY_GRADE_TYPE.E_5]);
-<<<<<<< HEAD
-    getRankOptions.mockImplementation(() =>
-      Promise.resolve([{ id: 'cb0ee2b8-e852-40fe-b972-2730b53860c7', rankAbbv: 'SSgt' }]),
-    );
-=======
->>>>>>> 80f9982b
     await userEvent.selectOptions(screen.getByLabelText(/Rank/), ['SSgt']);
 
     // Test Current Duty Location Search Box interaction
@@ -447,12 +437,6 @@
     await userEvent.type(screen.getByLabelText(/Report by date/), '26 Nov 2020');
     await userEvent.click(screen.getByLabelText('No'));
     await userEvent.selectOptions(screen.getByLabelText(/Pay grade/), [ORDERS_PAY_GRADE_TYPE.E_5]);
-<<<<<<< HEAD
-    getRankOptions.mockImplementation(() =>
-      Promise.resolve([{ id: 'cb0ee2b8-e852-40fe-b972-2730b53860c7', rankAbbv: 'SSgt' }]),
-    );
-=======
->>>>>>> 80f9982b
     await userEvent.selectOptions(screen.getByLabelText(/Rank/), ['SSgt']);
 
     await userEvent.type(screen.getByLabelText(/Current duty location/), 'AFB', { delay: 100 });
@@ -502,12 +486,6 @@
     await userEvent.type(screen.getByLabelText(/Report by date/), '26 Nov 2020');
     await userEvent.click(screen.getByLabelText('No'));
     await userEvent.selectOptions(screen.getByLabelText(/Pay grade/), [ORDERS_PAY_GRADE_TYPE.E_5]);
-<<<<<<< HEAD
-    getRankOptions.mockImplementation(() =>
-      Promise.resolve([{ id: 'cb0ee2b8-e852-40fe-b972-2730b53860c7', rankAbbv: 'SSgt' }]),
-    );
-=======
->>>>>>> 80f9982b
     await userEvent.selectOptions(screen.getByLabelText(/Rank/), ['SSgt']);
 
     await userEvent.type(screen.getByLabelText(/Current duty location/), 'AFB', { delay: 100 });
@@ -533,12 +511,6 @@
     await userEvent.type(screen.getByLabelText(/Report by date/), '26 Nov 2020');
     await userEvent.click(screen.getByLabelText('No'));
     await userEvent.selectOptions(screen.getByLabelText(/Pay grade/), [ORDERS_PAY_GRADE_TYPE.E_5]);
-<<<<<<< HEAD
-    getRankOptions.mockImplementation(() =>
-      Promise.resolve([{ id: 'cb0ee2b8-e852-40fe-b972-2730b53860c7', rankAbbv: 'SSgt' }]),
-    );
-=======
->>>>>>> 80f9982b
     await userEvent.selectOptions(screen.getByLabelText(/Rank/), ['SSgt']);
 
     // Test Current Duty Location Search Box interaction
@@ -617,12 +589,6 @@
     await userEvent.type(screen.getByLabelText(/Report by date/), '28 Oct 2024');
     await userEvent.click(screen.getByLabelText('No'));
     await userEvent.selectOptions(screen.getByLabelText(/Pay grade/), [ORDERS_PAY_GRADE_TYPE.E_5]);
-<<<<<<< HEAD
-    getRankOptions.mockImplementation(() =>
-      Promise.resolve([{ id: 'cb0ee2b8-e852-40fe-b972-2730b53860c7', rankAbbv: 'SSgt' }]),
-    );
-=======
->>>>>>> 80f9982b
     await userEvent.selectOptions(screen.getByLabelText(/Rank/), ['SSgt']);
 
     // Test Current Duty Location Search Box interaction
@@ -920,12 +886,6 @@
       expect(screen.getByLabelText(/Pay grade/)).toBeInTheDocument();
     });
     await userEvent.selectOptions(screen.getByLabelText(/Pay grade/), [ORDERS_PAY_GRADE_TYPE.E_5]);
-<<<<<<< HEAD
-    getRankOptions.mockImplementation(() =>
-      Promise.resolve([{ id: 'cb0ee2b8-e852-40fe-b972-2730b53860c7', rankAbbv: 'SSgt' }]),
-    );
-=======
->>>>>>> 80f9982b
     await userEvent.selectOptions(screen.getByLabelText(/Rank/), ['SSgt']);
     await waitFor(() =>
       expect(
