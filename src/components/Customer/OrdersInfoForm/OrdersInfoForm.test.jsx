import React from 'react';
import { render, waitFor, screen } from '@testing-library/react';
import userEvent from '@testing-library/user-event';
import { Provider } from 'react-redux';

import { isBooleanFlagEnabled } from '../../../utils/featureFlags';

import OrdersInfoForm from './OrdersInfoForm';

import { getRankOptions, showCounselingOffices } from 'services/internalApi';
import { ORDERS_BRANCH_OPTIONS, ORDERS_PAY_GRADE_TYPE, ORDERS_TYPE, ORDERS_TYPE_OPTIONS } from 'constants/orders';
import { configureStore } from 'shared/store';
import { MockProviders } from 'testUtils';

jest.setTimeout(60000);

jest.mock('services/internalApi', () => ({
  ...jest.requireActual('services/internalApi'),
  showCounselingOffices: jest.fn().mockImplementation(() =>
    Promise.resolve({
      body: [
        {
          id: '3e937c1f-5539-4919-954d-017989130584',
          name: 'Albuquerque AFB',
        },
        {
          id: 'fa51dab0-4553-4732-b843-1f33407f77bc',
          name: 'Glendale Luke AFB',
        },
      ],
    }),
  ),
<<<<<<< HEAD
  getRankOptions: jest.fn().mockImplementation(() => {
    return Promise.resolve([
      {
        id: 'cb0ee2b8-e852-40fe-b972-2730b53860c7',
        paygradeId: '5f871c82-f259-43cc-9245-a6e18975dde0',
        rankAbbv: 'Amn',
        rankOrder: 24,
      },
    ]);
  }),
=======
  getPayGradeOptions: jest.fn().mockImplementation(() =>
    Promise.resolve({
      body: [
        {
          grade: 'E-5',
          description: ' E-5',
        },
        {
          grade: 'E-6',
          description: ' E-6',
        },
        {
          description: 'Civilian',
          grade: 'CIVILIAN_EMPLOYEE',
        },
      ],
    }),
  ),
>>>>>>> 05f0f616
}));

jest.mock('components/LocationSearchBox/api', () => ({
  ShowAddress: jest.fn().mockImplementation(() =>
    Promise.resolve({
      city: 'Glendale Luke AFB',
      country: 'United States',
      id: 'fa51dab0-4553-4732-b843-1f33407f77bc',
      postalCode: '85309',
      state: 'AZ',
      streetAddress1: 'n/a',
    }),
  ),
  SearchDutyLocations: jest.fn().mockImplementation(() =>
    Promise.resolve([
      {
        address: {
          city: '',
          id: '00000000-0000-0000-0000-000000000000',
          postalCode: '',
          state: '',
          streetAddress1: '',
        },
        address_id: '46c4640b-c35e-4293-a2f1-36c7b629f903',
        affiliation: 'AIR_FORCE',
        created_at: '2021-02-11T16:48:04.117Z',
        id: '93f0755f-6f35-478b-9a75-35a69211da1c',
        name: 'Altus AFB',
        updated_at: '2021-02-11T16:48:04.117Z',
      },
      {
        address: {
          city: '',
          id: '00000000-0000-0000-0000-000000000000',
          postalCode: '',
          state: '',
          streetAddress1: '',
        },
        address_id: '2d7e17f6-1b8a-4727-8949-007c80961a62',
        affiliation: 'AIR_FORCE',
        created_at: '2021-02-11T16:48:04.117Z',
        id: '7d123884-7c1b-4611-92ae-e8d43ca03ad9',
        name: 'Hill AFB',
        updated_at: '2021-02-11T16:48:04.117Z',
      },
      {
        address: {
          city: 'Glendale Luke AFB',
          country: 'United States',
          id: 'fa51dab0-4553-4732-b843-1f33407f77bc',
          postalCode: '85309',
          state: 'AZ',
          streetAddress1: 'n/a',
        },
        address_id: '25be4d12-fe93-47f1-bbec-1db386dfa67f',
        affiliation: 'AIR_FORCE',
        created_at: '2021-02-11T16:48:04.117Z',
        id: 'a8d6b33c-8370-4e92-8df2-356b8c9d0c1a',
        name: 'Luke AFB',
        updated_at: '2021-02-11T16:48:04.117Z',
      },
      {
        address: {
          city: '',
          id: '00000000-0000-0000-0000-000000000000',
          postalCode: '',
          state: '',
          streetAddress1: '',
        },
        address_id: '3dbf1fc7-3289-4c6e-90aa-01b530a7c3c3',
        affiliation: 'AIR_FORCE',
        created_at: '2021-02-11T16:48:20.225Z',
        id: 'd01bd2a4-6695-4d69-8f2f-69e88dff58f8',
        name: 'Shaw AFB',
        updated_at: '2021-02-11T16:48:20.225Z',
      },
      {
        address: {
          city: '',
          id: '00000000-0000-0000-0000-000000000000',
          postalCode: '',
          state: '',
          streetAddress1: '',
        },
        address_id: '1af8f0f3-f75f-46d3-8dc8-c67c2feeb9f0',
        affiliation: 'AIR_FORCE',
        created_at: '2021-02-11T16:49:14.322Z',
        id: 'b1f9a535-96d4-4cc3-adf1-b76505ce0765',
        name: 'Yuma AFB',
        updated_at: '2021-02-11T16:49:14.322Z',
      },
      {
        address: {
          city: '',
          id: '00000000-0000-0000-0000-000000000000',
          postalCode: '',
          state: '',
          streetAddress1: '',
        },
        address_id: 'f2adfebc-7703-4d06-9b49-c6ca8f7968f1',
        affiliation: 'AIR_FORCE',
        created_at: '2021-02-11T16:48:20.225Z',
        id: 'a268b48f-0ad1-4a58-b9d6-6de10fd63d96',
        name: 'Los Angeles AFB',
        updated_at: '2021-02-11T16:48:20.225Z',
      },
      {
        address: {
          city: '',
          id: '00000000-0000-0000-0000-000000000000',
          postalCode: '',
          state: '',
          streetAddress1: '',
        },
        address_id: '13eb2cab-cd68-4f43-9532-7a71996d3296',
        affiliation: 'AIR_FORCE',
        created_at: '2021-02-11T16:48:20.225Z',
        id: 'a48fda70-8124-4e90-be0d-bf8119a98717',
        name: 'Wright-Patterson AFB',
        updated_at: '2021-02-11T16:48:20.225Z',
      },
      {
        address: {
          city: '',
          id: '1111111111',
          postalCode: '',
          state: '',
          streetAddress1: '',
        },
        address_id: '4334640b-c35e-4293-a2f1-36c7b629f903',
        affiliation: 'AIR_FORCE',
        created_at: '2021-02-11T16:48:04.117Z',
        id: '22f0755f-6f35-478b-9a75-35a69211da1c',
        name: 'Scott AFB',
        updated_at: '2021-02-11T16:48:04.117Z',
        provides_services_counseling: true,
      },
    ]),
  ),
}));

jest.mock('../../../utils/featureFlags', () => ({
  isBooleanFlagEnabled: jest.fn(),
}));

const testProps = {
  onSubmit: jest.fn().mockImplementation(() => Promise.resolve()),
  initialValues: {
    orders_type: '',
    issue_date: '',
    report_by_date: '',
    has_dependents: '',
    new_duty_location: {},
    grade: '',
    origin_duty_location: {},
  },
  onBack: jest.fn(),
  ordersTypeOptions: [
    { key: 'PERMANENT_CHANGE_OF_STATION', value: 'Permanent Change Of Station (PCS)' },
    { key: 'LOCAL_MOVE', value: 'Local Move' },
    { key: 'RETIREMENT', value: 'Retirement' },
    { key: 'SEPARATION', value: 'Separation' },
    { key: 'TEMPORARY_DUTY', value: 'Temporary Duty (TDY)' },
    { key: ORDERS_TYPE.EARLY_RETURN_OF_DEPENDENTS, value: ORDERS_TYPE_OPTIONS.EARLY_RETURN_OF_DEPENDENTS },
    { key: ORDERS_TYPE.STUDENT_TRAVEL, value: ORDERS_TYPE_OPTIONS.STUDENT_TRAVEL },
  ],
  affiliation: ORDERS_BRANCH_OPTIONS.AIR_FORCE,
};

const civilianTDYTestProps = {
  onSubmit: jest.fn().mockImplementation(() => Promise.resolve()),
  initialValues: {
    orders_type: ORDERS_TYPE_OPTIONS.TEMPORARY_DUTY,
    issue_date: '',
    report_by_date: '',
    has_dependents: '',
    uploaded_orders: [],
    grade: ORDERS_PAY_GRADE_TYPE.CIVILIAN_EMPLOYEE,
    origin_duty_location: { name: 'Luke AFB', address: { isOconus: false } },
    new_duty_location: { name: 'Luke AFB', provides_services_counseling: false, address: { isOconus: true } },
  },
  onCancel: jest.fn(),
  onUploadComplete: jest.fn(),
  createUpload: jest.fn(),
  onDelete: jest.fn(),
  filePond: {},
  ordersTypeOptions: [
    { key: 'PERMANENT_CHANGE_OF_STATION', value: 'Permanent Change Of Station (PCS)' },
    { key: 'LOCAL_MOVE', value: 'Local Move' },
    { key: 'RETIREMENT', value: 'Retirement' },
    { key: 'SEPARATION', value: 'Separation' },
    { key: 'TEMPORARY_DUTY', value: 'Temporary Duty (TDY)' },
    { key: ORDERS_TYPE.EARLY_RETURN_OF_DEPENDENTS, value: ORDERS_TYPE_OPTIONS.EARLY_RETURN_OF_DEPENDENTS },
    { key: ORDERS_TYPE.STUDENT_TRAVEL, value: ORDERS_TYPE_OPTIONS.STUDENT_TRAVEL },
  ],
  currentDutyLocation: { name: 'Luke AFB', address: { isOconus: false } },
  grade: ORDERS_PAY_GRADE_TYPE.CIVILIAN_EMPLOYEE,
  orders_type: ORDERS_TYPE.TEMPORARY_DUTY,
};

const mockStore = configureStore({});

describe('OrdersInfoForm component', () => {
  it('renders the form inputs', async () => {
    const { getByLabelText } = render(
      <Provider store={mockStore.store}>
        <OrdersInfoForm {...testProps} />
      </Provider>,
    );

    await waitFor(() => {
      expect(getByLabelText(/Orders type/)).toBeInstanceOf(HTMLSelectElement);
      expect(getByLabelText(/Orders type/)).toBeRequired();
      expect(getByLabelText(/Orders date/)).toBeInstanceOf(HTMLInputElement);
      expect(getByLabelText(/Orders date/)).toBeRequired();
      expect(getByLabelText(/Report by date/)).toBeInstanceOf(HTMLInputElement);
      expect(getByLabelText(/Report by date/)).toBeRequired();
      expect(getByLabelText('Yes')).toBeInstanceOf(HTMLInputElement);
      expect(getByLabelText('No')).toBeInstanceOf(HTMLInputElement);
      expect(getByLabelText(/New duty location/)).toBeInstanceOf(HTMLInputElement);
      expect(getByLabelText(/Pay grade/)).toBeInstanceOf(HTMLSelectElement);
      expect(getByLabelText(/Current duty location/)).toBeInstanceOf(HTMLInputElement);

      expect(screen.getByTestId('reqAsteriskMsg')).toBeInTheDocument();

      // check for asterisks on required fields
      const formGroups = screen.getAllByTestId('formGroup');

      formGroups.forEach((group) => {
        const hasRequiredField = group.querySelector('[required]') !== null;

        if (hasRequiredField) {
          expect(group.textContent).toContain('*');
        }
      });
    });
  });

  it('renders each option for orders type', async () => {
    isBooleanFlagEnabled.mockImplementation(() => Promise.resolve(true));

    showCounselingOffices.mockImplementation(() => Promise.resolve({}));
    const { getByLabelText } = render(
      <Provider store={mockStore.store}>
        <OrdersInfoForm {...testProps} />
      </Provider>,
    );

    const ordersTypeDropdown = getByLabelText(/Orders type/);
    expect(ordersTypeDropdown).toBeInstanceOf(HTMLSelectElement);

    await userEvent.selectOptions(ordersTypeDropdown, ORDERS_TYPE.PERMANENT_CHANGE_OF_STATION);
    expect(ordersTypeDropdown).toHaveValue(ORDERS_TYPE.PERMANENT_CHANGE_OF_STATION);

    await userEvent.selectOptions(ordersTypeDropdown, ORDERS_TYPE.LOCAL_MOVE);
    expect(ordersTypeDropdown).toHaveValue(ORDERS_TYPE.LOCAL_MOVE);

    await userEvent.selectOptions(ordersTypeDropdown, ORDERS_TYPE.RETIREMENT);
    expect(ordersTypeDropdown).toHaveValue(ORDERS_TYPE.RETIREMENT);

    await userEvent.selectOptions(ordersTypeDropdown, ORDERS_TYPE.SEPARATION);
    expect(ordersTypeDropdown).toHaveValue(ORDERS_TYPE.SEPARATION);

    await userEvent.selectOptions(ordersTypeDropdown, ORDERS_TYPE.TEMPORARY_DUTY);
    expect(ordersTypeDropdown).toHaveValue(ORDERS_TYPE.TEMPORARY_DUTY);

    await userEvent.selectOptions(ordersTypeDropdown, ORDERS_TYPE.EARLY_RETURN_OF_DEPENDENTS);
    expect(ordersTypeDropdown).toHaveValue(ORDERS_TYPE.EARLY_RETURN_OF_DEPENDENTS);

    await userEvent.selectOptions(ordersTypeDropdown, ORDERS_TYPE.STUDENT_TRAVEL);
    expect(ordersTypeDropdown).toHaveValue(ORDERS_TYPE.STUDENT_TRAVEL);
  });

  it('allows new and current duty location to be the same', async () => {
    render(
      <Provider store={mockStore.store}>
        <OrdersInfoForm {...testProps} />
      </Provider>,
    );

    await userEvent.selectOptions(screen.getByLabelText(/Orders type/), ORDERS_TYPE.PERMANENT_CHANGE_OF_STATION);
    await userEvent.type(screen.getByLabelText(/Orders date/), '08 Nov 2020');
    await userEvent.type(screen.getByLabelText(/Report by date/), '26 Nov 2020');
    await userEvent.click(screen.getByLabelText('No'));
<<<<<<< HEAD
    await userEvent.selectOptions(screen.getByLabelText(/Pay grade/), ['E-2']);
    getRankOptions.mockImplementation(() =>
      Promise.resolve([{ id: 'cb0ee2b8-e852-40fe-b972-2730b53860c7', rankAbbv: 'Amn' }]),
    );
    await userEvent.selectOptions(screen.getByLabelText(/Rank/), ['Amn']);
=======
    await userEvent.selectOptions(screen.getByLabelText(/Pay grade/), [' E-5']);
>>>>>>> 05f0f616

    // Test Current Duty Location Search Box interaction
    await userEvent.type(screen.getByLabelText(/Current duty location/), 'AFB', { delay: 100 });
    const selectedOptionCurrent = await screen.findByText('Altus');
    await userEvent.click(selectedOptionCurrent);

    // Test New Duty Location Search Box interaction
    await userEvent.type(screen.getByLabelText(/New duty location/), 'AFB', { delay: 100 });
    const selectedOptionNew = await screen.findByText(/Luke/);
    await userEvent.click(selectedOptionNew);

    await waitFor(() => {
      expect(screen.getByRole('form')).toHaveFormValues({
        new_duty_location: 'Luke AFB',
        origin_duty_location: 'Altus AFB',
      });
    });

    expect(screen.getByRole('button', { name: 'Next' })).not.toHaveAttribute('disabled');
  });

  it('shows an error message if trying to submit an invalid form', async () => {
    const { getByRole, getAllByTestId } = render(
      <Provider store={mockStore.store}>
        <OrdersInfoForm {...testProps} />
      </Provider>,
    );

    // Touch required fields to show validation errors
    await userEvent.click(screen.getByLabelText(/Orders type/));
    await userEvent.click(screen.getByLabelText(/Orders date/));
    await userEvent.click(screen.getByLabelText(/Report by date/));
    await userEvent.click(screen.getByLabelText(/Pay grade/));

    const submitBtn = getByRole('button', { name: 'Next' });
    await userEvent.click(submitBtn);

    await waitFor(() => {
      expect(getAllByTestId('errorMessage').length).toBe(3);
    });
    expect(testProps.onSubmit).not.toHaveBeenCalled();
  });

  it('renders the counseling office if current duty location provides services counseling', async () => {
    const testPropsWithCounselingOffice = {
      onSubmit: jest.fn().mockImplementation(() => Promise.resolve()),
      initialValues: {
        orders_type: '',
        issue_date: '',
        report_by_date: '',
        has_dependents: '',
        new_duty_location: {},
        grade: '',
        origin_duty_location: {},
        counseling_office_id: '',
      },
      onBack: jest.fn(),
      ordersTypeOptions: [
        { key: 'PERMANENT_CHANGE_OF_STATION', value: 'Permanent Change Of Station (PCS)' },
        { key: 'LOCAL_MOVE', value: 'Local Move' },
        { key: 'RETIREMENT', value: 'Retirement' },
        { key: 'SEPARATION', value: 'Separation' },
        { key: 'TEMPORARY_DUTY', value: 'Temporary Duty (TDY)' },
        { key: ORDERS_TYPE.EARLY_RETURN_OF_DEPENDENTS, value: ORDERS_TYPE_OPTIONS.EARLY_RETURN_OF_DEPENDENTS },
        { key: ORDERS_TYPE.STUDENT_TRAVEL, value: ORDERS_TYPE_OPTIONS.STUDENT_TRAVEL },
      ],
      affiliation: ORDERS_BRANCH_OPTIONS.AIR_FORCE,
    };

    render(
      <Provider store={mockStore.store}>
        <OrdersInfoForm {...testPropsWithCounselingOffice} />
      </Provider>,
    );
    await userEvent.selectOptions(screen.getByLabelText(/Orders type/), ORDERS_TYPE.PERMANENT_CHANGE_OF_STATION);
    await userEvent.type(screen.getByLabelText(/Orders date/), '08 Nov 2020');
    await userEvent.type(screen.getByLabelText(/Report by date/), '26 Nov 2020');
    await userEvent.click(screen.getByLabelText('No'));
<<<<<<< HEAD
    await userEvent.selectOptions(screen.getByLabelText(/Pay grade/), ['E-2']);
    getRankOptions.mockImplementation(() =>
      Promise.resolve([{ id: 'cb0ee2b8-e852-40fe-b972-2730b53860c7', rankAbbv: 'Amn' }]),
    );
    await userEvent.selectOptions(screen.getByLabelText(/Rank/), ['Amn']);
=======
    await userEvent.selectOptions(screen.getByLabelText(/Pay grade/), [' E-5']);
>>>>>>> 05f0f616

    await userEvent.type(screen.getByLabelText(/Current duty location/), 'AFB', { delay: 100 });
    const selectedOptionCurrent = await screen.findByText(/Scott/);
    await userEvent.click(selectedOptionCurrent);

    await userEvent.type(screen.getByLabelText(/New duty location/), 'AFB', { delay: 100 });
    const selectedOptionNew = await screen.findByText(/Luke/);
    await userEvent.click(selectedOptionNew);

    await waitFor(() => {
      expect(screen.getByLabelText(/Counseling office/));
    });
  });

  it('does not render the counseling office if current duty location does not provides services counseling', async () => {
    const testPropsWithCounselingOffice = {
      onSubmit: jest.fn().mockImplementation(() => Promise.resolve()),
      initialValues: {
        orders_type: '',
        issue_date: '',
        report_by_date: '',
        has_dependents: '',
        new_duty_location: {},
        grade: '',
        origin_duty_location: {},
        counseling_office_id: '',
      },
      onBack: jest.fn(),
      ordersTypeOptions: [
        { key: 'PERMANENT_CHANGE_OF_STATION', value: 'Permanent Change Of Station (PCS)' },
        { key: 'LOCAL_MOVE', value: 'Local Move' },
        { key: 'RETIREMENT', value: 'Retirement' },
        { key: 'SEPARATION', value: 'Separation' },
        { key: 'TEMPORARY_DUTY', value: 'Temporary Duty (TDY)' },
      ],
      affiliation: ORDERS_BRANCH_OPTIONS.AIR_FORCE,
    };

    render(
      <Provider store={mockStore.store}>
        <OrdersInfoForm {...testPropsWithCounselingOffice} />
      </Provider>,
    );
    await userEvent.selectOptions(screen.getByLabelText(/Orders type/), ORDERS_TYPE.PERMANENT_CHANGE_OF_STATION);
    await userEvent.type(screen.getByLabelText(/Orders date/), '08 Nov 2020');
    await userEvent.type(screen.getByLabelText(/Report by date/), '26 Nov 2020');
    await userEvent.click(screen.getByLabelText('No'));
<<<<<<< HEAD
    await userEvent.selectOptions(screen.getByLabelText(/Pay grade/), ['E-2']);
    getRankOptions.mockImplementation(() =>
      Promise.resolve([{ id: 'cb0ee2b8-e852-40fe-b972-2730b53860c7', rankAbbv: 'Amn' }]),
    );
    await userEvent.selectOptions(screen.getByLabelText(/Rank/), ['Amn']);
=======
    await userEvent.selectOptions(screen.getByLabelText(/Pay grade/), [' E-5']);
>>>>>>> 05f0f616

    await userEvent.type(screen.getByLabelText(/Current duty location/), 'AFB', { delay: 100 });
    const selectedOptionCurrent = await screen.findByText(/Altus AFB/);
    await userEvent.click(selectedOptionCurrent);

    await userEvent.type(screen.getByLabelText(/New duty location/), 'AFB', { delay: 100 });
    const selectedOptionNew = await screen.findByText(/Luke/);
    await userEvent.click(selectedOptionNew);

    expect(screen.queryByText(/Counseling office/)).not.toBeInTheDocument();
  });

  it('submits the form when its valid', async () => {
    render(
      <Provider store={mockStore.store}>
        <OrdersInfoForm {...testProps} />
      </Provider>,
    );

    await userEvent.selectOptions(screen.getByLabelText(/Orders type/), ORDERS_TYPE.PERMANENT_CHANGE_OF_STATION);
    await userEvent.type(screen.getByLabelText(/Orders date/), '08 Nov 2020');
    await userEvent.type(screen.getByLabelText(/Report by date/), '26 Nov 2020');
    await userEvent.click(screen.getByLabelText('No'));
<<<<<<< HEAD
    await userEvent.selectOptions(screen.getByLabelText(/Pay grade/), ['E-2']);
    getRankOptions.mockImplementation(() =>
      Promise.resolve([{ id: 'cb0ee2b8-e852-40fe-b972-2730b53860c7', rankAbbv: 'Amn' }]),
    );
    await userEvent.selectOptions(screen.getByLabelText(/Rank/), ['Amn']);
=======
    await userEvent.selectOptions(screen.getByLabelText(/Pay grade/), [' E-5']);
>>>>>>> 05f0f616

    // Test Current Duty Location Search Box interaction
    await userEvent.type(screen.getByLabelText(/Current duty location/, { exact: false }), 'AFB', { delay: 100 });
    const selectedOptionCurrent = await screen.findByText('Altus');
    await userEvent.click(selectedOptionCurrent);

    // Test New Duty Location Search Box interaction
    await userEvent.type(screen.getByLabelText(/New duty location/), 'AFB', { delay: 100 });
    const selectedOptionNew = await screen.findByText(/Luke/);
    await userEvent.click(selectedOptionNew);

    await waitFor(() => {
      expect(screen.getByRole('form')).toHaveFormValues({
        new_duty_location: 'Luke AFB',
        origin_duty_location: 'Altus AFB',
      });
    });

    const submitBtn = screen.getByRole('button', { name: 'Next' });
    await userEvent.click(submitBtn);

    await waitFor(() => {
      expect(testProps.onSubmit).toHaveBeenCalledWith(
        expect.objectContaining({
          orders_type: ORDERS_TYPE.PERMANENT_CHANGE_OF_STATION,
          has_dependents: 'no',
          issue_date: '08 Nov 2020',
          report_by_date: '26 Nov 2020',
          new_duty_location: {
            address: {
              city: 'Glendale Luke AFB',
              country: 'United States',
              id: 'fa51dab0-4553-4732-b843-1f33407f77bc',
              postalCode: '85309',
              state: 'AZ',
              streetAddress1: 'n/a',
            },
            address_id: '25be4d12-fe93-47f1-bbec-1db386dfa67f',
            affiliation: 'AIR_FORCE',
            created_at: '2021-02-11T16:48:04.117Z',
            id: 'a8d6b33c-8370-4e92-8df2-356b8c9d0c1a',
            name: 'Luke AFB',
            updated_at: '2021-02-11T16:48:04.117Z',
          },
<<<<<<< HEAD
          grade: 'E_2',
=======
          grade: 'E-5',
>>>>>>> 05f0f616
          origin_duty_location: {
            address: {
              city: '',
              id: '00000000-0000-0000-0000-000000000000',
              postalCode: '',
              state: '',
              streetAddress1: '',
            },
            address_id: '46c4640b-c35e-4293-a2f1-36c7b629f903',
            affiliation: 'AIR_FORCE',
            created_at: '2021-02-11T16:48:04.117Z',
            id: '93f0755f-6f35-478b-9a75-35a69211da1c',
            name: 'Altus AFB',
            updated_at: '2021-02-11T16:48:04.117Z',
          },
        }),
        expect.anything(),
      );
    });
  });

  it('submits the form when temporary duty orders type is selected', async () => {
    render(
      <Provider store={mockStore.store}>
        <OrdersInfoForm {...testProps} />
      </Provider>,
    );
    await userEvent.selectOptions(screen.getByLabelText(/Orders type/), ORDERS_TYPE.TEMPORARY_DUTY);
    await userEvent.type(screen.getByLabelText(/Orders date/), '28 Oct 2024');
    await userEvent.type(screen.getByLabelText(/Report by date/), '28 Oct 2024');
    await userEvent.click(screen.getByLabelText('No'));
<<<<<<< HEAD
    await userEvent.selectOptions(screen.getByLabelText(/Pay grade/), ['E-2']);
    getRankOptions.mockImplementation(() =>
      Promise.resolve([{ id: 'cb0ee2b8-e852-40fe-b972-2730b53860c7', rankAbbv: 'Amn' }]),
    );
    await userEvent.selectOptions(screen.getByLabelText(/Rank/), ['Amn']);
=======
    await userEvent.selectOptions(screen.getByLabelText(/Pay grade/), [' E-6']);
>>>>>>> 05f0f616

    // Test Current Duty Location Search Box interaction
    await userEvent.type(screen.getByLabelText(/Current duty location/), 'AFB', { delay: 100 });
    const selectedOptionCurrent = await screen.findByText('Altus');
    await userEvent.click(selectedOptionCurrent);

    // Test New Duty Location Search Box interaction
    await userEvent.type(screen.getByLabelText(/New duty location/), 'AFB', { delay: 100 });
    const selectedOptionNew = await screen.findByText(/Luke/);
    await userEvent.click(selectedOptionNew);

    const submitBtn = screen.getByRole('button', { name: 'Next' });
    await userEvent.click(submitBtn);

    await waitFor(() => {
      expect(testProps.onSubmit).toHaveBeenCalledWith(
        expect.objectContaining({
          orders_type: ORDERS_TYPE.TEMPORARY_DUTY,
          has_dependents: 'no',
          issue_date: '28 Oct 2024',
          report_by_date: '28 Oct 2024',
          new_duty_location: {
            address: {
              city: 'Glendale Luke AFB',
              country: 'United States',
              id: 'fa51dab0-4553-4732-b843-1f33407f77bc',
              postalCode: '85309',
              state: 'AZ',
              streetAddress1: 'n/a',
            },
            address_id: '25be4d12-fe93-47f1-bbec-1db386dfa67f',
            affiliation: 'AIR_FORCE',
            created_at: '2021-02-11T16:48:04.117Z',
            id: 'a8d6b33c-8370-4e92-8df2-356b8c9d0c1a',
            name: 'Luke AFB',
            updated_at: '2021-02-11T16:48:04.117Z',
          },
<<<<<<< HEAD
          grade: 'E_2',
          rank: 'cb0ee2b8-e852-40fe-b972-2730b53860c7',
=======
          grade: 'E-6',
>>>>>>> 05f0f616
          origin_duty_location: {
            address: {
              city: '',
              id: '00000000-0000-0000-0000-000000000000',
              postalCode: '',
              state: '',
              streetAddress1: '',
            },
            address_id: '46c4640b-c35e-4293-a2f1-36c7b629f903',
            affiliation: 'AIR_FORCE',
            created_at: '2021-02-11T16:48:04.117Z',
            id: '93f0755f-6f35-478b-9a75-35a69211da1c',
            name: 'Altus AFB',
            updated_at: '2021-02-11T16:48:04.117Z',
          },
        }),
        expect.anything(),
      );
    });
  });

  it('implements the onBack handler when the Back button is clicked', async () => {
    const { getByRole } = render(
      <Provider store={mockStore.store}>
        <OrdersInfoForm {...testProps} />
      </Provider>,
    );
    const backBtn = getByRole('button', { name: 'Back' });

    await userEvent.click(backBtn);

    await waitFor(() => {
      expect(testProps.onBack).toHaveBeenCalled();
    });
  });

  describe('with initial values', () => {
    const testInitialValues = {
      orders_type: ORDERS_TYPE.PERMANENT_CHANGE_OF_STATION,
      issue_date: '2020-11-08',
      report_by_date: '2020-11-26',
      has_dependents: 'no',
      new_duty_location: {
        address: {
          city: 'Des Moines',
          country: 'US',
          id: 'a4b30b99-4e82-48a6-b736-01662b499d6a',
          postalCode: '50309',
          state: 'IA',
          streetAddress1: '987 Other Avenue',
          streetAddress2: 'P.O. Box 1234',
          streetAddress3: 'c/o Another Person',
        },
        address_id: 'a4b30b99-4e82-48a6-b736-01662b499d6a',
        affiliation: 'AIR_FORCE',
        created_at: '2020-10-19T17:01:16.114Z',
        id: 'f9299768-16d2-4a13-ae39-7087a58b1f62',
        name: 'Yuma AFB',
        updated_at: '2020-10-19T17:01:16.114Z',
      },
      grade: 'E-5',
      origin_duty_location: {
        address: {
          city: '',
          id: '00000000-0000-0000-0000-000000000000',
          postalCode: '',
          state: '',
          streetAddress1: '',
        },
        address_id: '46c4640b-c35e-4293-a2f1-36c7b629f903',
        affiliation: 'AIR_FORCE',
        created_at: '2021-02-11T16:48:04.117Z',
        id: '93f0755f-6f35-478b-9a75-35a69211da1c',
        name: 'Altus AFB',
        updated_at: '2021-02-11T16:48:04.117Z',
      },
    };

    it('pre-fills the inputs', async () => {
      const { getByRole, queryByText, getByLabelText } = render(
        <Provider store={mockStore.store}>
          <OrdersInfoForm {...testProps} initialValues={testInitialValues} />
        </Provider>,
      );

      await waitFor(() => {
        expect(getByRole('form')).toHaveFormValues({
          new_duty_location: 'Yuma AFB',
          origin_duty_location: 'Altus AFB',
        });

        expect(getByLabelText(/Orders type/)).toHaveValue(testInitialValues.orders_type);
        expect(getByLabelText(/Orders date/)).toHaveValue('08 Nov 2020');
        expect(getByLabelText(/Report by date/)).toHaveValue('26 Nov 2020');
        expect(getByLabelText('Yes')).not.toBeChecked();
        expect(getByLabelText('No')).toBeChecked();
        expect(queryByText('Yuma AFB')).toBeInTheDocument();
<<<<<<< HEAD
        expect(getByLabelText(/Pay grade/)).toHaveTextContent('E-1');
=======
        expect(getByLabelText(/Pay grade/)).toHaveTextContent(' E-5');
>>>>>>> 05f0f616
        expect(queryByText('Altus AFB')).toBeInTheDocument();
      });
    });
  });

  it('has dependents is yes and disabled when order type is student travel', async () => {
    render(
      <Provider store={mockStore.store}>
        <OrdersInfoForm {...testProps} />
      </Provider>,
    );

    await userEvent.selectOptions(screen.getByLabelText(/Orders type/), ORDERS_TYPE.STUDENT_TRAVEL);

    const hasDependentsYes = screen.getByLabelText('Yes');
    const hasDependentsNo = screen.getByLabelText('No');

    await waitFor(() => {
      expect(hasDependentsYes).toBeChecked();
      expect(hasDependentsYes).toBeDisabled();
      expect(hasDependentsNo).toBeDisabled();
    });
  });

  it('has dependents is yes and disabled when order type is early return', async () => {
    render(
      <Provider store={mockStore.store}>
        <OrdersInfoForm {...testProps} />
      </Provider>,
    );

    await userEvent.selectOptions(screen.getByLabelText(/Orders type/), ORDERS_TYPE.EARLY_RETURN_OF_DEPENDENTS);

    const hasDependentsYes = screen.getByLabelText('Yes');
    const hasDependentsNo = screen.getByLabelText('No');

    await waitFor(() => {
      expect(hasDependentsYes).toBeChecked();
      expect(hasDependentsYes).toBeDisabled();
      expect(hasDependentsNo).toBeDisabled();
    });
  });

  it('has dependents becomes disabled and then re-enabled for order type student travel', async () => {
    render(
      <Provider store={mockStore.store}>
        <OrdersInfoForm {...testProps} />
      </Provider>,
    );
    // set order type to perm change and verify the "has dependents" state
    await userEvent.selectOptions(screen.getByLabelText(/Orders type/), 'PERMANENT_CHANGE_OF_STATION');

    const hasDependentsYesPermChg = screen.getByLabelText('Yes');
    const hasDependentsNoPermChg = screen.getByLabelText('No');

    await waitFor(() => {
      expect(hasDependentsYesPermChg).not.toBeChecked();
      expect(hasDependentsYesPermChg).toBeEnabled();
      expect(hasDependentsNoPermChg).not.toBeChecked();
      expect(hasDependentsNoPermChg).toBeEnabled();
    });

    // set order type to value that disables and defaults "has dependents"
    await userEvent.selectOptions(screen.getByLabelText(/Orders type/), ORDERS_TYPE.STUDENT_TRAVEL);

    // set order type to value the re-enables "has dependents"
    await userEvent.selectOptions(screen.getByLabelText(/Orders type/), 'LOCAL_MOVE');

    const hasDependentsYesLocalMove = screen.getByLabelText('Yes');
    const hasDependentsNoLocalMove = screen.getByLabelText('No');

    await waitFor(() => {
      expect(hasDependentsYesLocalMove).not.toBeChecked();
      expect(hasDependentsYesLocalMove).toBeEnabled();
      expect(hasDependentsNoLocalMove).not.toBeChecked();
      expect(hasDependentsNoLocalMove).toBeEnabled();
    });
  });

  it('has dependents becomes disabled and then re-enabled for order type early return', async () => {
    render(
      <Provider store={mockStore.store}>
        <OrdersInfoForm {...testProps} />
      </Provider>,
    );
    // set order type to perm change and verify the "has dependents" state
    await userEvent.selectOptions(screen.getByLabelText(/Orders type/), 'PERMANENT_CHANGE_OF_STATION');

    const hasDependentsYesPermChg = screen.getByLabelText('Yes');
    const hasDependentsNoPermChg = screen.getByLabelText('No');

    await waitFor(() => {
      expect(hasDependentsYesPermChg).not.toBeChecked();
      expect(hasDependentsYesPermChg).toBeEnabled();
      expect(hasDependentsNoPermChg).not.toBeChecked();
      expect(hasDependentsNoPermChg).toBeEnabled();
    });

    // set order type to value that disables and defaults "has dependents"
    await userEvent.selectOptions(screen.getByLabelText(/Orders type/), ORDERS_TYPE.EARLY_RETURN_OF_DEPENDENTS);

    // set order type to value the re-enables "has dependents"
    await userEvent.selectOptions(screen.getByLabelText(/Orders type/), 'LOCAL_MOVE');

    const hasDependentsYesLocalMove = screen.getByLabelText('Yes');
    const hasDependentsNoLocalMove = screen.getByLabelText('No');

    await waitFor(() => {
      expect(hasDependentsYesLocalMove).not.toBeChecked();
      expect(hasDependentsYesLocalMove).toBeEnabled();
      expect(hasDependentsNoLocalMove).not.toBeChecked();
      expect(hasDependentsNoLocalMove).toBeEnabled();
    });
  });

  it('does not render civilian TDY UB Allowance field if orders type is not TDY', async () => {
    isBooleanFlagEnabled.mockResolvedValue(true);

    render(
      <MockProviders>
        <OrdersInfoForm
          {...civilianTDYTestProps}
          initialValues={{
            ...civilianTDYTestProps.initialValues,
          }}
        />
      </MockProviders>,
    );

    await waitFor(() => {
      expect(screen.getByLabelText(/Orders type/)).toBeInTheDocument();
    });
    await userEvent.selectOptions(screen.getByLabelText(/Orders type/), ORDERS_TYPE_OPTIONS.LOCAL_MOVE);
    await userEvent.selectOptions(screen.getByLabelText(/Pay grade/), ORDERS_PAY_GRADE_TYPE.CIVILIAN_EMPLOYEE);
    await waitFor(() =>
      expect(
        screen.queryByText('If your orders specify a UB weight allowance, enter it here.'),
      ).not.toBeInTheDocument(),
    );
  });

  it('does not render civilian TDY UB Allowance field if grade is not CIVILIAN_EMPLOYEE', async () => {
    isBooleanFlagEnabled.mockResolvedValue(true);

    render(
      <MockProviders>
        <OrdersInfoForm
          {...civilianTDYTestProps}
          initialValues={{
            ...civilianTDYTestProps.initialValues,
          }}
        />
      </MockProviders>,
    );

    await waitFor(() => {
      expect(screen.getByLabelText(/Pay grade/)).toBeInTheDocument();
    });
<<<<<<< HEAD
    await userEvent.selectOptions(screen.getByLabelText(/Pay grade/), ['E-2']);
    getRankOptions.mockImplementation(() =>
      Promise.resolve([{ id: 'cb0ee2b8-e852-40fe-b972-2730b53860c7', rankAbbv: 'Amn' }]),
    );
    await userEvent.selectOptions(screen.getByLabelText(/Rank/), ['Amn']);
=======
    await userEvent.selectOptions(screen.getByLabelText(/Pay grade/), ' E-6');
>>>>>>> 05f0f616
    await waitFor(() =>
      expect(
        screen.queryByText('If your orders specify a UB weight allowance, enter it here.'),
      ).not.toBeInTheDocument(),
    );
  });

  afterEach(jest.restoreAllMocks);
});<|MERGE_RESOLUTION|>--- conflicted
+++ resolved
@@ -30,7 +30,6 @@
       ],
     }),
   ),
-<<<<<<< HEAD
   getRankOptions: jest.fn().mockImplementation(() => {
     return Promise.resolve([
       {
@@ -41,7 +40,6 @@
       },
     ]);
   }),
-=======
   getPayGradeOptions: jest.fn().mockImplementation(() =>
     Promise.resolve({
       body: [
@@ -60,7 +58,6 @@
       ],
     }),
   ),
->>>>>>> 05f0f616
 }));
 
 jest.mock('components/LocationSearchBox/api', () => ({
@@ -345,15 +342,11 @@
     await userEvent.type(screen.getByLabelText(/Orders date/), '08 Nov 2020');
     await userEvent.type(screen.getByLabelText(/Report by date/), '26 Nov 2020');
     await userEvent.click(screen.getByLabelText('No'));
-<<<<<<< HEAD
     await userEvent.selectOptions(screen.getByLabelText(/Pay grade/), ['E-2']);
     getRankOptions.mockImplementation(() =>
       Promise.resolve([{ id: 'cb0ee2b8-e852-40fe-b972-2730b53860c7', rankAbbv: 'Amn' }]),
     );
     await userEvent.selectOptions(screen.getByLabelText(/Rank/), ['Amn']);
-=======
-    await userEvent.selectOptions(screen.getByLabelText(/Pay grade/), [' E-5']);
->>>>>>> 05f0f616
 
     // Test Current Duty Location Search Box interaction
     await userEvent.type(screen.getByLabelText(/Current duty location/), 'AFB', { delay: 100 });
@@ -432,15 +425,11 @@
     await userEvent.type(screen.getByLabelText(/Orders date/), '08 Nov 2020');
     await userEvent.type(screen.getByLabelText(/Report by date/), '26 Nov 2020');
     await userEvent.click(screen.getByLabelText('No'));
-<<<<<<< HEAD
     await userEvent.selectOptions(screen.getByLabelText(/Pay grade/), ['E-2']);
     getRankOptions.mockImplementation(() =>
       Promise.resolve([{ id: 'cb0ee2b8-e852-40fe-b972-2730b53860c7', rankAbbv: 'Amn' }]),
     );
     await userEvent.selectOptions(screen.getByLabelText(/Rank/), ['Amn']);
-=======
-    await userEvent.selectOptions(screen.getByLabelText(/Pay grade/), [' E-5']);
->>>>>>> 05f0f616
 
     await userEvent.type(screen.getByLabelText(/Current duty location/), 'AFB', { delay: 100 });
     const selectedOptionCurrent = await screen.findByText(/Scott/);
@@ -488,15 +477,11 @@
     await userEvent.type(screen.getByLabelText(/Orders date/), '08 Nov 2020');
     await userEvent.type(screen.getByLabelText(/Report by date/), '26 Nov 2020');
     await userEvent.click(screen.getByLabelText('No'));
-<<<<<<< HEAD
     await userEvent.selectOptions(screen.getByLabelText(/Pay grade/), ['E-2']);
     getRankOptions.mockImplementation(() =>
       Promise.resolve([{ id: 'cb0ee2b8-e852-40fe-b972-2730b53860c7', rankAbbv: 'Amn' }]),
     );
     await userEvent.selectOptions(screen.getByLabelText(/Rank/), ['Amn']);
-=======
-    await userEvent.selectOptions(screen.getByLabelText(/Pay grade/), [' E-5']);
->>>>>>> 05f0f616
 
     await userEvent.type(screen.getByLabelText(/Current duty location/), 'AFB', { delay: 100 });
     const selectedOptionCurrent = await screen.findByText(/Altus AFB/);
@@ -520,15 +505,11 @@
     await userEvent.type(screen.getByLabelText(/Orders date/), '08 Nov 2020');
     await userEvent.type(screen.getByLabelText(/Report by date/), '26 Nov 2020');
     await userEvent.click(screen.getByLabelText('No'));
-<<<<<<< HEAD
     await userEvent.selectOptions(screen.getByLabelText(/Pay grade/), ['E-2']);
     getRankOptions.mockImplementation(() =>
       Promise.resolve([{ id: 'cb0ee2b8-e852-40fe-b972-2730b53860c7', rankAbbv: 'Amn' }]),
     );
     await userEvent.selectOptions(screen.getByLabelText(/Rank/), ['Amn']);
-=======
-    await userEvent.selectOptions(screen.getByLabelText(/Pay grade/), [' E-5']);
->>>>>>> 05f0f616
 
     // Test Current Duty Location Search Box interaction
     await userEvent.type(screen.getByLabelText(/Current duty location/, { exact: false }), 'AFB', { delay: 100 });
@@ -573,11 +554,7 @@
             name: 'Luke AFB',
             updated_at: '2021-02-11T16:48:04.117Z',
           },
-<<<<<<< HEAD
           grade: 'E_2',
-=======
-          grade: 'E-5',
->>>>>>> 05f0f616
           origin_duty_location: {
             address: {
               city: '',
@@ -609,15 +586,11 @@
     await userEvent.type(screen.getByLabelText(/Orders date/), '28 Oct 2024');
     await userEvent.type(screen.getByLabelText(/Report by date/), '28 Oct 2024');
     await userEvent.click(screen.getByLabelText('No'));
-<<<<<<< HEAD
     await userEvent.selectOptions(screen.getByLabelText(/Pay grade/), ['E-2']);
     getRankOptions.mockImplementation(() =>
       Promise.resolve([{ id: 'cb0ee2b8-e852-40fe-b972-2730b53860c7', rankAbbv: 'Amn' }]),
     );
     await userEvent.selectOptions(screen.getByLabelText(/Rank/), ['Amn']);
-=======
-    await userEvent.selectOptions(screen.getByLabelText(/Pay grade/), [' E-6']);
->>>>>>> 05f0f616
 
     // Test Current Duty Location Search Box interaction
     await userEvent.type(screen.getByLabelText(/Current duty location/), 'AFB', { delay: 100 });
@@ -655,12 +628,8 @@
             name: 'Luke AFB',
             updated_at: '2021-02-11T16:48:04.117Z',
           },
-<<<<<<< HEAD
           grade: 'E_2',
           rank: 'cb0ee2b8-e852-40fe-b972-2730b53860c7',
-=======
-          grade: 'E-6',
->>>>>>> 05f0f616
           origin_duty_location: {
             address: {
               city: '',
@@ -758,11 +727,7 @@
         expect(getByLabelText('Yes')).not.toBeChecked();
         expect(getByLabelText('No')).toBeChecked();
         expect(queryByText('Yuma AFB')).toBeInTheDocument();
-<<<<<<< HEAD
         expect(getByLabelText(/Pay grade/)).toHaveTextContent('E-1');
-=======
-        expect(getByLabelText(/Pay grade/)).toHaveTextContent(' E-5');
->>>>>>> 05f0f616
         expect(queryByText('Altus AFB')).toBeInTheDocument();
       });
     });
@@ -921,15 +886,11 @@
     await waitFor(() => {
       expect(screen.getByLabelText(/Pay grade/)).toBeInTheDocument();
     });
-<<<<<<< HEAD
     await userEvent.selectOptions(screen.getByLabelText(/Pay grade/), ['E-2']);
     getRankOptions.mockImplementation(() =>
       Promise.resolve([{ id: 'cb0ee2b8-e852-40fe-b972-2730b53860c7', rankAbbv: 'Amn' }]),
     );
     await userEvent.selectOptions(screen.getByLabelText(/Rank/), ['Amn']);
-=======
-    await userEvent.selectOptions(screen.getByLabelText(/Pay grade/), ' E-6');
->>>>>>> 05f0f616
     await waitFor(() =>
       expect(
         screen.queryByText('If your orders specify a UB weight allowance, enter it here.'),
