--- conflicted
+++ resolved
@@ -5,10 +5,7 @@
 import OrdersInfoForm from './OrdersInfoForm';
 
 import { showCounselingOffices } from 'services/internalApi';
-<<<<<<< HEAD
-=======
 import { ORDERS_TYPE } from 'constants/orders';
->>>>>>> ea3fdcd5
 
 jest.mock('services/internalApi', () => ({
   ...jest.requireActual('services/internalApi'),
@@ -217,11 +214,7 @@
   it('allows new and current duty location to be the same', async () => {
     render(<OrdersInfoForm {...testProps} />);
 
-<<<<<<< HEAD
-    await userEvent.selectOptions(screen.getByLabelText(/Orders type/), 'PERMANENT_CHANGE_OF_STATION');
-=======
     await userEvent.selectOptions(screen.getByLabelText(/Orders type/), ORDERS_TYPE.PERMANENT_CHANGE_OF_STATION);
->>>>>>> ea3fdcd5
     await userEvent.type(screen.getByLabelText(/Orders date/), '08 Nov 2020');
     await userEvent.type(screen.getByLabelText(/Report by date/), '26 Nov 2020');
     await userEvent.click(screen.getByLabelText('No'));
@@ -284,20 +277,13 @@
         { key: 'LOCAL_MOVE', value: 'Local Move' },
         { key: 'RETIREMENT', value: 'Retirement' },
         { key: 'SEPARATION', value: 'Separation' },
-<<<<<<< HEAD
-=======
         { key: 'TEMPORARY_DUTY', value: 'Temporary Duty (TDY)' },
->>>>>>> ea3fdcd5
       ],
     };
 
     render(<OrdersInfoForm {...testPropsWithCounselingOffice} />);
 
-<<<<<<< HEAD
-    await userEvent.selectOptions(screen.getByLabelText(/Orders type/), 'PERMANENT_CHANGE_OF_STATION');
-=======
     await userEvent.selectOptions(screen.getByLabelText(/Orders type/), ORDERS_TYPE.PERMANENT_CHANGE_OF_STATION);
->>>>>>> ea3fdcd5
     await userEvent.type(screen.getByLabelText(/Orders date/), '08 Nov 2020');
     await userEvent.type(screen.getByLabelText(/Report by date/), '26 Nov 2020');
     await userEvent.click(screen.getByLabelText('No'));
@@ -326,11 +312,7 @@
     await waitFor(() => {
       expect(testPropsWithCounselingOffice.onSubmit).toHaveBeenCalledWith(
         expect.objectContaining({
-<<<<<<< HEAD
-          orders_type: 'PERMANENT_CHANGE_OF_STATION',
-=======
           orders_type: ORDERS_TYPE.PERMANENT_CHANGE_OF_STATION,
->>>>>>> ea3fdcd5
           counseling_office_id: '3be2381f-f9ed-4902-bbdc-69c69e43eb86',
           has_dependents: 'no',
           issue_date: '08 Nov 2020',
@@ -376,11 +358,7 @@
   it('submits the form when its valid', async () => {
     render(<OrdersInfoForm {...testProps} />);
 
-<<<<<<< HEAD
-    await userEvent.selectOptions(screen.getByLabelText(/Orders type/), 'PERMANENT_CHANGE_OF_STATION');
-=======
     await userEvent.selectOptions(screen.getByLabelText(/Orders type/), ORDERS_TYPE.PERMANENT_CHANGE_OF_STATION);
->>>>>>> ea3fdcd5
     await userEvent.type(screen.getByLabelText(/Orders date/), '08 Nov 2020');
     await userEvent.type(screen.getByLabelText(/Report by date/), '26 Nov 2020');
     await userEvent.click(screen.getByLabelText('No'));
