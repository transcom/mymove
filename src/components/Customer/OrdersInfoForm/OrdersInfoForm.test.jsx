import React from 'react';
import { render, waitFor, screen } from '@testing-library/react';
import userEvent from '@testing-library/user-event';
import { Provider } from 'react-redux';

import { isBooleanFlagEnabled } from '../../../utils/featureFlags';

import OrdersInfoForm from './OrdersInfoForm';

import { getRankOptions, showCounselingOffices } from 'services/internalApi';
import { ORDERS_BRANCH_OPTIONS, ORDERS_PAY_GRADE_TYPE, ORDERS_TYPE, ORDERS_TYPE_OPTIONS } from 'constants/orders';
import { configureStore } from 'shared/store';
import { MockProviders } from 'testUtils';
// import { getRankGradeOptions } from 'services/ghcApi';

jest.setTimeout(60000);

jest.mock('services/internalApi', () => ({
  ...jest.requireActual('services/internalApi'),
  showCounselingOffices: jest.fn().mockImplementation(() =>
    Promise.resolve({
      body: [
        {
          id: '3e937c1f-5539-4919-954d-017989130584',
          name: 'Albuquerque AFB',
        },
        {
          id: 'fa51dab0-4553-4732-b843-1f33407f77bc',
          name: 'Glendale Luke AFB',
        },
      ],
    }),
  ),
  getRankOptions: jest.fn().mockImplementation(() => {
    return Promise.resolve([
      {
        id: 'cb0ee2b8-e852-40fe-b972-2730b53860c7',
        paygradeId: '5f871c82-f259-43cc-9245-a6e18975dde0',
        rankAbbv: 'Amn',
        rankOrder: 24,
      },
    ]);
  }),
<<<<<<< HEAD
=======
  getPayGradeOptions: jest.fn().mockImplementation(() =>
    Promise.resolve({
      body: [
        {
          grade: 'E-5',
          description: ' E-5',
        },
        {
          grade: 'E-6',
          description: ' E-6',
        },
        {
          description: 'Civilian',
          grade: 'CIVILIAN_EMPLOYEE',
        },
      ],
    }),
  ),
>>>>>>> fd3723cb
}));

jest.mock('components/LocationSearchBox/api', () => ({
  ShowAddress: jest.fn().mockImplementation(() =>
    Promise.resolve({
      city: 'Glendale Luke AFB',
      country: 'United States',
      id: 'fa51dab0-4553-4732-b843-1f33407f77bc',
      postalCode: '85309',
      state: 'AZ',
      streetAddress1: 'n/a',
    }),
  ),
  SearchDutyLocations: jest.fn().mockImplementation(() =>
    Promise.resolve([
      {
        address: {
          city: '',
          id: '00000000-0000-0000-0000-000000000000',
          postalCode: '',
          state: '',
          streetAddress1: '',
        },
        address_id: '46c4640b-c35e-4293-a2f1-36c7b629f903',
        affiliation: 'AIR_FORCE',
        created_at: '2021-02-11T16:48:04.117Z',
        id: '93f0755f-6f35-478b-9a75-35a69211da1c',
        name: 'Altus AFB',
        updated_at: '2021-02-11T16:48:04.117Z',
      },
      {
        address: {
          city: '',
          id: '00000000-0000-0000-0000-000000000000',
          postalCode: '',
          state: '',
          streetAddress1: '',
        },
        address_id: '2d7e17f6-1b8a-4727-8949-007c80961a62',
        affiliation: 'AIR_FORCE',
        created_at: '2021-02-11T16:48:04.117Z',
        id: '7d123884-7c1b-4611-92ae-e8d43ca03ad9',
        name: 'Hill AFB',
        updated_at: '2021-02-11T16:48:04.117Z',
      },
      {
        address: {
          city: 'Glendale Luke AFB',
          country: 'United States',
          id: 'fa51dab0-4553-4732-b843-1f33407f77bc',
          postalCode: '85309',
          state: 'AZ',
          streetAddress1: 'n/a',
        },
        address_id: '25be4d12-fe93-47f1-bbec-1db386dfa67f',
        affiliation: 'AIR_FORCE',
        created_at: '2021-02-11T16:48:04.117Z',
        id: 'a8d6b33c-8370-4e92-8df2-356b8c9d0c1a',
        name: 'Luke AFB',
        updated_at: '2021-02-11T16:48:04.117Z',
      },
      {
        address: {
          city: '',
          id: '00000000-0000-0000-0000-000000000000',
          postalCode: '',
          state: '',
          streetAddress1: '',
        },
        address_id: '3dbf1fc7-3289-4c6e-90aa-01b530a7c3c3',
        affiliation: 'AIR_FORCE',
        created_at: '2021-02-11T16:48:20.225Z',
        id: 'd01bd2a4-6695-4d69-8f2f-69e88dff58f8',
        name: 'Shaw AFB',
        updated_at: '2021-02-11T16:48:20.225Z',
      },
      {
        address: {
          city: '',
          id: '00000000-0000-0000-0000-000000000000',
          postalCode: '',
          state: '',
          streetAddress1: '',
        },
        address_id: '1af8f0f3-f75f-46d3-8dc8-c67c2feeb9f0',
        affiliation: 'AIR_FORCE',
        created_at: '2021-02-11T16:49:14.322Z',
        id: 'b1f9a535-96d4-4cc3-adf1-b76505ce0765',
        name: 'Yuma AFB',
        updated_at: '2021-02-11T16:49:14.322Z',
      },
      {
        address: {
          city: '',
          id: '00000000-0000-0000-0000-000000000000',
          postalCode: '',
          state: '',
          streetAddress1: '',
        },
        address_id: 'f2adfebc-7703-4d06-9b49-c6ca8f7968f1',
        affiliation: 'AIR_FORCE',
        created_at: '2021-02-11T16:48:20.225Z',
        id: 'a268b48f-0ad1-4a58-b9d6-6de10fd63d96',
        name: 'Los Angeles AFB',
        updated_at: '2021-02-11T16:48:20.225Z',
      },
      {
        address: {
          city: '',
          id: '00000000-0000-0000-0000-000000000000',
          postalCode: '',
          state: '',
          streetAddress1: '',
        },
        address_id: '13eb2cab-cd68-4f43-9532-7a71996d3296',
        affiliation: 'AIR_FORCE',
        created_at: '2021-02-11T16:48:20.225Z',
        id: 'a48fda70-8124-4e90-be0d-bf8119a98717',
        name: 'Wright-Patterson AFB',
        updated_at: '2021-02-11T16:48:20.225Z',
      },
      {
        address: {
          city: '',
          id: '1111111111',
          postalCode: '',
          state: '',
          streetAddress1: '',
        },
        address_id: '4334640b-c35e-4293-a2f1-36c7b629f903',
        affiliation: 'AIR_FORCE',
        created_at: '2021-02-11T16:48:04.117Z',
        id: '22f0755f-6f35-478b-9a75-35a69211da1c',
        name: 'Scott AFB',
        updated_at: '2021-02-11T16:48:04.117Z',
        provides_services_counseling: true,
      },
    ]),
  ),
}));

jest.mock('../../../utils/featureFlags', () => ({
  isBooleanFlagEnabled: jest.fn(),
}));

const testProps = {
  // affiliation: 'AIR_FORCE',
  onSubmit: jest.fn().mockImplementation(() => Promise.resolve()),
  initialValues: {
    orders_type: '',
    issue_date: '',
    report_by_date: '',
    has_dependents: '',
    new_duty_location: {},
    grade: '',
    origin_duty_location: {},
  },
  onBack: jest.fn(),
  ordersTypeOptions: [
    { key: 'PERMANENT_CHANGE_OF_STATION', value: 'Permanent Change Of Station (PCS)' },
    { key: 'LOCAL_MOVE', value: 'Local Move' },
    { key: 'RETIREMENT', value: 'Retirement' },
    { key: 'SEPARATION', value: 'Separation' },
    { key: 'TEMPORARY_DUTY', value: 'Temporary Duty (TDY)' },
    { key: ORDERS_TYPE.EARLY_RETURN_OF_DEPENDENTS, value: ORDERS_TYPE_OPTIONS.EARLY_RETURN_OF_DEPENDENTS },
    { key: ORDERS_TYPE.STUDENT_TRAVEL, value: ORDERS_TYPE_OPTIONS.STUDENT_TRAVEL },
  ],
  affiliation: ORDERS_BRANCH_OPTIONS.AIR_FORCE,
};

const civilianTDYTestProps = {
  onSubmit: jest.fn().mockImplementation(() => Promise.resolve()),
  initialValues: {
    orders_type: ORDERS_TYPE_OPTIONS.TEMPORARY_DUTY,
    issue_date: '',
    report_by_date: '',
    has_dependents: '',
    uploaded_orders: [],
    grade: ORDERS_PAY_GRADE_TYPE.CIVILIAN_EMPLOYEE,
    origin_duty_location: { name: 'Luke AFB', address: { isOconus: false } },
    new_duty_location: { name: 'Luke AFB', provides_services_counseling: false, address: { isOconus: true } },
  },
  onCancel: jest.fn(),
  onUploadComplete: jest.fn(),
  createUpload: jest.fn(),
  onDelete: jest.fn(),
  filePond: {},
  ordersTypeOptions: [
    { key: 'PERMANENT_CHANGE_OF_STATION', value: 'Permanent Change Of Station (PCS)' },
    { key: 'LOCAL_MOVE', value: 'Local Move' },
    { key: 'RETIREMENT', value: 'Retirement' },
    { key: 'SEPARATION', value: 'Separation' },
    { key: 'TEMPORARY_DUTY', value: 'Temporary Duty (TDY)' },
    { key: ORDERS_TYPE.EARLY_RETURN_OF_DEPENDENTS, value: ORDERS_TYPE_OPTIONS.EARLY_RETURN_OF_DEPENDENTS },
    { key: ORDERS_TYPE.STUDENT_TRAVEL, value: ORDERS_TYPE_OPTIONS.STUDENT_TRAVEL },
  ],
  currentDutyLocation: { name: 'Luke AFB', address: { isOconus: false } },
  grade: ORDERS_PAY_GRADE_TYPE.CIVILIAN_EMPLOYEE,
  orders_type: ORDERS_TYPE.TEMPORARY_DUTY,
};

const mockStore = configureStore({});

describe('OrdersInfoForm component', () => {
  it('renders the form inputs', async () => {
    const { getByLabelText } = render(
      <Provider store={mockStore.store}>
        <OrdersInfoForm {...testProps} />
      </Provider>,
    );

    await waitFor(() => {
      expect(getByLabelText(/Orders type/)).toBeInstanceOf(HTMLSelectElement);
      expect(getByLabelText(/Orders type/)).toBeRequired();
      expect(getByLabelText(/Orders date/)).toBeInstanceOf(HTMLInputElement);
      expect(getByLabelText(/Orders date/)).toBeRequired();
      expect(getByLabelText(/Report by date/)).toBeInstanceOf(HTMLInputElement);
      expect(getByLabelText(/Report by date/)).toBeRequired();
      expect(getByLabelText('Yes')).toBeInstanceOf(HTMLInputElement);
      expect(getByLabelText('No')).toBeInstanceOf(HTMLInputElement);
      expect(getByLabelText(/New duty location/)).toBeInstanceOf(HTMLInputElement);
      expect(getByLabelText(/Pay grade/)).toBeInstanceOf(HTMLSelectElement);
      expect(getByLabelText(/Current duty location/)).toBeInstanceOf(HTMLInputElement);

      expect(screen.getByTestId('reqAsteriskMsg')).toBeInTheDocument();

      // check for asterisks on required fields
      const formGroups = screen.getAllByTestId('formGroup');

      formGroups.forEach((group) => {
        const hasRequiredField = group.querySelector('[required]') !== null;

        if (hasRequiredField) {
          expect(group.textContent).toContain('*');
        }
      });
    });
  });

  it('renders each option for orders type', async () => {
    isBooleanFlagEnabled.mockImplementation(() => Promise.resolve(true));

    showCounselingOffices.mockImplementation(() => Promise.resolve({}));
    const { getByLabelText } = render(
      <Provider store={mockStore.store}>
        <OrdersInfoForm {...testProps} />
      </Provider>,
    );

    const ordersTypeDropdown = getByLabelText(/Orders type/);
    expect(ordersTypeDropdown).toBeInstanceOf(HTMLSelectElement);

    await userEvent.selectOptions(ordersTypeDropdown, ORDERS_TYPE.PERMANENT_CHANGE_OF_STATION);
    expect(ordersTypeDropdown).toHaveValue(ORDERS_TYPE.PERMANENT_CHANGE_OF_STATION);

    await userEvent.selectOptions(ordersTypeDropdown, ORDERS_TYPE.LOCAL_MOVE);
    expect(ordersTypeDropdown).toHaveValue(ORDERS_TYPE.LOCAL_MOVE);

    await userEvent.selectOptions(ordersTypeDropdown, ORDERS_TYPE.RETIREMENT);
    expect(ordersTypeDropdown).toHaveValue(ORDERS_TYPE.RETIREMENT);

    await userEvent.selectOptions(ordersTypeDropdown, ORDERS_TYPE.SEPARATION);
    expect(ordersTypeDropdown).toHaveValue(ORDERS_TYPE.SEPARATION);

    await userEvent.selectOptions(ordersTypeDropdown, ORDERS_TYPE.TEMPORARY_DUTY);
    expect(ordersTypeDropdown).toHaveValue(ORDERS_TYPE.TEMPORARY_DUTY);

    await userEvent.selectOptions(ordersTypeDropdown, ORDERS_TYPE.EARLY_RETURN_OF_DEPENDENTS);
    expect(ordersTypeDropdown).toHaveValue(ORDERS_TYPE.EARLY_RETURN_OF_DEPENDENTS);

    await userEvent.selectOptions(ordersTypeDropdown, ORDERS_TYPE.STUDENT_TRAVEL);
    expect(ordersTypeDropdown).toHaveValue(ORDERS_TYPE.STUDENT_TRAVEL);
  });

  it('allows new and current duty location to be the same', async () => {
    render(
      <Provider store={mockStore.store}>
        <OrdersInfoForm {...testProps} />
      </Provider>,
    );

    await userEvent.selectOptions(screen.getByLabelText(/Orders type/), ORDERS_TYPE.PERMANENT_CHANGE_OF_STATION);
    await userEvent.type(screen.getByLabelText(/Orders date/), '08 Nov 2020');
    await userEvent.type(screen.getByLabelText(/Report by date/), '26 Nov 2020');
    await userEvent.click(screen.getByLabelText('No'));
    await userEvent.selectOptions(screen.getByLabelText(/Pay grade/), ['E-2']);
    getRankOptions.mockImplementation(() =>
      Promise.resolve([{ id: 'cb0ee2b8-e852-40fe-b972-2730b53860c7', rankAbbv: 'Amn' }]),
    );
    await userEvent.selectOptions(screen.getByLabelText(/Rank/), ['Amn']);

    // Test Current Duty Location Search Box interaction
    await userEvent.type(screen.getByLabelText(/Current duty location/), 'AFB', { delay: 100 });
    const selectedOptionCurrent = await screen.findByText('Altus');
    await userEvent.click(selectedOptionCurrent);

    // Test New Duty Location Search Box interaction
    await userEvent.type(screen.getByLabelText(/New duty location/), 'AFB', { delay: 100 });
    const selectedOptionNew = await screen.findByText(/Luke/);
    await userEvent.click(selectedOptionNew);

    await waitFor(() => {
      expect(screen.getByRole('form')).toHaveFormValues({
        new_duty_location: 'Luke AFB',
        origin_duty_location: 'Altus AFB',
      });
    });

    expect(screen.getByRole('button', { name: 'Next' })).not.toHaveAttribute('disabled');
  });

  it('shows an error message if trying to submit an invalid form', async () => {
    const { getByRole, getAllByTestId } = render(
      <Provider store={mockStore.store}>
        <OrdersInfoForm {...testProps} />
      </Provider>,
    );

    // Touch required fields to show validation errors
    await userEvent.click(screen.getByLabelText(/Orders type/));
    await userEvent.click(screen.getByLabelText(/Orders date/));
    await userEvent.click(screen.getByLabelText(/Report by date/));
    await userEvent.click(screen.getByLabelText(/Pay grade/));

    const submitBtn = getByRole('button', { name: 'Next' });
    await userEvent.click(submitBtn);

    await waitFor(() => {
      expect(getAllByTestId('errorMessage').length).toBe(3);
    });
    expect(testProps.onSubmit).not.toHaveBeenCalled();
  });

  it('renders the counseling office if current duty location provides services counseling', async () => {
    const testPropsWithCounselingOffice = {
      onSubmit: jest.fn().mockImplementation(() => Promise.resolve()),
      initialValues: {
        orders_type: '',
        issue_date: '',
        report_by_date: '',
        has_dependents: '',
        new_duty_location: {},
        grade: '',
        origin_duty_location: {},
        counseling_office_id: '',
      },
      onBack: jest.fn(),
      ordersTypeOptions: [
        { key: 'PERMANENT_CHANGE_OF_STATION', value: 'Permanent Change Of Station (PCS)' },
        { key: 'LOCAL_MOVE', value: 'Local Move' },
        { key: 'RETIREMENT', value: 'Retirement' },
        { key: 'SEPARATION', value: 'Separation' },
        { key: 'TEMPORARY_DUTY', value: 'Temporary Duty (TDY)' },
        { key: ORDERS_TYPE.EARLY_RETURN_OF_DEPENDENTS, value: ORDERS_TYPE_OPTIONS.EARLY_RETURN_OF_DEPENDENTS },
        { key: ORDERS_TYPE.STUDENT_TRAVEL, value: ORDERS_TYPE_OPTIONS.STUDENT_TRAVEL },
      ],
      affiliation: ORDERS_BRANCH_OPTIONS.AIR_FORCE,
    };

    render(
      <Provider store={mockStore.store}>
        <OrdersInfoForm {...testPropsWithCounselingOffice} />
      </Provider>,
    );
    await userEvent.selectOptions(screen.getByLabelText(/Orders type/), ORDERS_TYPE.PERMANENT_CHANGE_OF_STATION);
    await userEvent.type(screen.getByLabelText(/Orders date/), '08 Nov 2020');
    await userEvent.type(screen.getByLabelText(/Report by date/), '26 Nov 2020');
    await userEvent.click(screen.getByLabelText('No'));
    await userEvent.selectOptions(screen.getByLabelText(/Pay grade/), ['E-2']);
    getRankOptions.mockImplementation(() =>
      Promise.resolve([{ id: 'cb0ee2b8-e852-40fe-b972-2730b53860c7', rankAbbv: 'Amn' }]),
    );
    await userEvent.selectOptions(screen.getByLabelText(/Rank/), ['Amn']);

    await userEvent.type(screen.getByLabelText(/Current duty location/), 'AFB', { delay: 100 });
    const selectedOptionCurrent = await screen.findByText(/Scott/);
    await userEvent.click(selectedOptionCurrent);

    await userEvent.type(screen.getByLabelText(/New duty location/), 'AFB', { delay: 100 });
    const selectedOptionNew = await screen.findByText(/Luke/);
    await userEvent.click(selectedOptionNew);

    await waitFor(() => {
      expect(screen.getByLabelText(/Counseling office/));
    });
  });

  it('does not render the counseling office if current duty location does not provides services counseling', async () => {
    const testPropsWithCounselingOffice = {
      onSubmit: jest.fn().mockImplementation(() => Promise.resolve()),
      initialValues: {
        orders_type: '',
        issue_date: '',
        report_by_date: '',
        has_dependents: '',
        new_duty_location: {},
        grade: '',
        origin_duty_location: {},
        counseling_office_id: '',
      },
      onBack: jest.fn(),
      ordersTypeOptions: [
        { key: 'PERMANENT_CHANGE_OF_STATION', value: 'Permanent Change Of Station (PCS)' },
        { key: 'LOCAL_MOVE', value: 'Local Move' },
        { key: 'RETIREMENT', value: 'Retirement' },
        { key: 'SEPARATION', value: 'Separation' },
        { key: 'TEMPORARY_DUTY', value: 'Temporary Duty (TDY)' },
      ],
      affiliation: ORDERS_BRANCH_OPTIONS.AIR_FORCE,
    };

    render(
      <Provider store={mockStore.store}>
        <OrdersInfoForm {...testPropsWithCounselingOffice} />
      </Provider>,
    );
    await userEvent.selectOptions(screen.getByLabelText(/Orders type/), ORDERS_TYPE.PERMANENT_CHANGE_OF_STATION);
    await userEvent.type(screen.getByLabelText(/Orders date/), '08 Nov 2020');
    await userEvent.type(screen.getByLabelText(/Report by date/), '26 Nov 2020');
    await userEvent.click(screen.getByLabelText('No'));
    await userEvent.selectOptions(screen.getByLabelText(/Pay grade/), ['E-2']);
    getRankOptions.mockImplementation(() =>
      Promise.resolve([{ id: 'cb0ee2b8-e852-40fe-b972-2730b53860c7', rankAbbv: 'Amn' }]),
    );
    await userEvent.selectOptions(screen.getByLabelText(/Rank/), ['Amn']);

    await userEvent.type(screen.getByLabelText(/Current duty location/), 'AFB', { delay: 100 });
    const selectedOptionCurrent = await screen.findByText(/Altus AFB/);
    await userEvent.click(selectedOptionCurrent);

    await userEvent.type(screen.getByLabelText(/New duty location/), 'AFB', { delay: 100 });
    const selectedOptionNew = await screen.findByText(/Luke/);
    await userEvent.click(selectedOptionNew);

    expect(screen.queryByText(/Counseling office/)).not.toBeInTheDocument();
  });

  it('submits the form when its valid', async () => {
    render(
      <Provider store={mockStore.store}>
        <OrdersInfoForm {...testProps} />
      </Provider>,
    );

    await userEvent.selectOptions(screen.getByLabelText(/Orders type/), ORDERS_TYPE.PERMANENT_CHANGE_OF_STATION);
    await userEvent.type(screen.getByLabelText(/Orders date/), '08 Nov 2020');
    await userEvent.type(screen.getByLabelText(/Report by date/), '26 Nov 2020');
    await userEvent.click(screen.getByLabelText('No'));
    await userEvent.selectOptions(screen.getByLabelText(/Pay grade/), ['E-2']);
    getRankOptions.mockImplementation(() =>
      Promise.resolve([{ id: 'cb0ee2b8-e852-40fe-b972-2730b53860c7', rankAbbv: 'Amn' }]),
    );
    await userEvent.selectOptions(screen.getByLabelText(/Rank/), ['Amn']);

    // Test Current Duty Location Search Box interaction
    await userEvent.type(screen.getByLabelText(/Current duty location/, { exact: false }), 'AFB', { delay: 100 });
    const selectedOptionCurrent = await screen.findByText('Altus');
    await userEvent.click(selectedOptionCurrent);

    // Test New Duty Location Search Box interaction
    await userEvent.type(screen.getByLabelText(/New duty location/), 'AFB', { delay: 100 });
    const selectedOptionNew = await screen.findByText(/Luke/);
    await userEvent.click(selectedOptionNew);

    await waitFor(() => {
      expect(screen.getByRole('form')).toHaveFormValues({
        new_duty_location: 'Luke AFB',
        origin_duty_location: 'Altus AFB',
      });
    });

    const submitBtn = screen.getByRole('button', { name: 'Next' });
    await userEvent.click(submitBtn);

    await waitFor(() => {
      expect(testProps.onSubmit).toHaveBeenCalledWith(
        expect.objectContaining({
          orders_type: ORDERS_TYPE.PERMANENT_CHANGE_OF_STATION,
          has_dependents: 'no',
          issue_date: '08 Nov 2020',
          report_by_date: '26 Nov 2020',
          new_duty_location: {
            address: {
              city: 'Glendale Luke AFB',
              country: 'United States',
              id: 'fa51dab0-4553-4732-b843-1f33407f77bc',
              postalCode: '85309',
              state: 'AZ',
              streetAddress1: 'n/a',
            },
            address_id: '25be4d12-fe93-47f1-bbec-1db386dfa67f',
            affiliation: 'AIR_FORCE',
            created_at: '2021-02-11T16:48:04.117Z',
            id: 'a8d6b33c-8370-4e92-8df2-356b8c9d0c1a',
            name: 'Luke AFB',
            updated_at: '2021-02-11T16:48:04.117Z',
          },
          grade: 'E_2',
          origin_duty_location: {
            address: {
              city: '',
              id: '00000000-0000-0000-0000-000000000000',
              postalCode: '',
              state: '',
              streetAddress1: '',
            },
            address_id: '46c4640b-c35e-4293-a2f1-36c7b629f903',
            affiliation: 'AIR_FORCE',
            created_at: '2021-02-11T16:48:04.117Z',
            id: '93f0755f-6f35-478b-9a75-35a69211da1c',
            name: 'Altus AFB',
            updated_at: '2021-02-11T16:48:04.117Z',
          },
        }),
        expect.anything(),
      );
    });
  });

  it('submits the form when temporary duty orders type is selected', async () => {
    render(
      <Provider store={mockStore.store}>
        <OrdersInfoForm {...testProps} />
      </Provider>,
    );
    await userEvent.selectOptions(screen.getByLabelText(/Orders type/), ORDERS_TYPE.TEMPORARY_DUTY);
    await userEvent.type(screen.getByLabelText(/Orders date/), '28 Oct 2024');
    await userEvent.type(screen.getByLabelText(/Report by date/), '28 Oct 2024');
    await userEvent.click(screen.getByLabelText('No'));
    await userEvent.selectOptions(screen.getByLabelText(/Pay grade/), ['E-2']);
    getRankOptions.mockImplementation(() =>
      Promise.resolve([{ id: 'cb0ee2b8-e852-40fe-b972-2730b53860c7', rankAbbv: 'Amn' }]),
    );
    await userEvent.selectOptions(screen.getByLabelText(/Rank/), ['Amn']);

    // Test Current Duty Location Search Box interaction
    await userEvent.type(screen.getByLabelText(/Current duty location/), 'AFB', { delay: 100 });
    const selectedOptionCurrent = await screen.findByText('Altus');
    await userEvent.click(selectedOptionCurrent);

    // Test New Duty Location Search Box interaction
    await userEvent.type(screen.getByLabelText(/New duty location/), 'AFB', { delay: 100 });
    const selectedOptionNew = await screen.findByText(/Luke/);
    await userEvent.click(selectedOptionNew);

    const submitBtn = screen.getByRole('button', { name: 'Next' });
    await userEvent.click(submitBtn);

    await waitFor(() => {
      expect(testProps.onSubmit).toHaveBeenCalledWith(
        expect.objectContaining({
          orders_type: ORDERS_TYPE.TEMPORARY_DUTY,
          has_dependents: 'no',
          issue_date: '28 Oct 2024',
          report_by_date: '28 Oct 2024',
          new_duty_location: {
            address: {
              city: 'Glendale Luke AFB',
              country: 'United States',
              id: 'fa51dab0-4553-4732-b843-1f33407f77bc',
              postalCode: '85309',
              state: 'AZ',
              streetAddress1: 'n/a',
            },
            address_id: '25be4d12-fe93-47f1-bbec-1db386dfa67f',
            affiliation: 'AIR_FORCE',
            created_at: '2021-02-11T16:48:04.117Z',
            id: 'a8d6b33c-8370-4e92-8df2-356b8c9d0c1a',
            name: 'Luke AFB',
            updated_at: '2021-02-11T16:48:04.117Z',
          },
          grade: 'E_2',
          rank: 'cb0ee2b8-e852-40fe-b972-2730b53860c7',
          origin_duty_location: {
            address: {
              city: '',
              id: '00000000-0000-0000-0000-000000000000',
              postalCode: '',
              state: '',
              streetAddress1: '',
            },
            address_id: '46c4640b-c35e-4293-a2f1-36c7b629f903',
            affiliation: 'AIR_FORCE',
            created_at: '2021-02-11T16:48:04.117Z',
            id: '93f0755f-6f35-478b-9a75-35a69211da1c',
            name: 'Altus AFB',
            updated_at: '2021-02-11T16:48:04.117Z',
          },
        }),
        expect.anything(),
      );
    });
  });

  it('implements the onBack handler when the Back button is clicked', async () => {
    const { getByRole } = render(
      <Provider store={mockStore.store}>
        <OrdersInfoForm {...testProps} />
      </Provider>,
    );
    const backBtn = getByRole('button', { name: 'Back' });

    await userEvent.click(backBtn);

    await waitFor(() => {
      expect(testProps.onBack).toHaveBeenCalled();
    });
  });

  describe('with initial values', () => {
    const testInitialValues = {
      orders_type: ORDERS_TYPE.PERMANENT_CHANGE_OF_STATION,
      issue_date: '2020-11-08',
      report_by_date: '2020-11-26',
      has_dependents: 'no',
      new_duty_location: {
        address: {
          city: 'Des Moines',
          country: 'US',
          id: 'a4b30b99-4e82-48a6-b736-01662b499d6a',
          postalCode: '50309',
          state: 'IA',
          streetAddress1: '987 Other Avenue',
          streetAddress2: 'P.O. Box 1234',
          streetAddress3: 'c/o Another Person',
        },
        address_id: 'a4b30b99-4e82-48a6-b736-01662b499d6a',
        affiliation: 'AIR_FORCE',
        created_at: '2020-10-19T17:01:16.114Z',
        id: 'f9299768-16d2-4a13-ae39-7087a58b1f62',
        name: 'Yuma AFB',
        updated_at: '2020-10-19T17:01:16.114Z',
      },
<<<<<<< HEAD
      grade: 'E_1',
      rank: '753f82f9-27e1-4ee7-9b57-bfef3c83656b',

=======
      grade: 'E-5',
>>>>>>> fd3723cb
      origin_duty_location: {
        address: {
          city: '',
          id: '00000000-0000-0000-0000-000000000000',
          postalCode: '',
          state: '',
          streetAddress1: '',
        },
        address_id: '46c4640b-c35e-4293-a2f1-36c7b629f903',
        affiliation: 'AIR_FORCE',
        created_at: '2021-02-11T16:48:04.117Z',
        id: '93f0755f-6f35-478b-9a75-35a69211da1c',
        name: 'Altus AFB',
        updated_at: '2021-02-11T16:48:04.117Z',
      },
    };

    it('pre-fills the inputs', async () => {
      const { getByRole, queryByText, getByLabelText } = render(
        <Provider store={mockStore.store}>
          <OrdersInfoForm {...testProps} initialValues={testInitialValues} />
        </Provider>,
      );

      await waitFor(() => {
        expect(getByRole('form')).toHaveFormValues({
          new_duty_location: 'Yuma AFB',
          origin_duty_location: 'Altus AFB',
        });

        expect(getByLabelText(/Orders type/)).toHaveValue(testInitialValues.orders_type);
        expect(getByLabelText(/Orders date/)).toHaveValue('08 Nov 2020');
        expect(getByLabelText(/Report by date/)).toHaveValue('26 Nov 2020');
        expect(getByLabelText('Yes')).not.toBeChecked();
        expect(getByLabelText('No')).toBeChecked();
        expect(queryByText('Yuma AFB')).toBeInTheDocument();
        expect(getByLabelText(/Pay grade/)).toHaveTextContent('E-1');
        expect(queryByText('Altus AFB')).toBeInTheDocument();
      });
    });
  });

  it('has dependents is yes and disabled when order type is student travel', async () => {
    render(
      <Provider store={mockStore.store}>
        <OrdersInfoForm {...testProps} />
      </Provider>,
    );

    await userEvent.selectOptions(screen.getByLabelText(/Orders type/), ORDERS_TYPE.STUDENT_TRAVEL);

    const hasDependentsYes = screen.getByLabelText('Yes');
    const hasDependentsNo = screen.getByLabelText('No');

    await waitFor(() => {
      expect(hasDependentsYes).toBeChecked();
      expect(hasDependentsYes).toBeDisabled();
      expect(hasDependentsNo).toBeDisabled();
    });
  });

  it('has dependents is yes and disabled when order type is early return', async () => {
    render(
      <Provider store={mockStore.store}>
        <OrdersInfoForm {...testProps} />
      </Provider>,
    );

    await userEvent.selectOptions(screen.getByLabelText(/Orders type/), ORDERS_TYPE.EARLY_RETURN_OF_DEPENDENTS);

    const hasDependentsYes = screen.getByLabelText('Yes');
    const hasDependentsNo = screen.getByLabelText('No');

    await waitFor(() => {
      expect(hasDependentsYes).toBeChecked();
      expect(hasDependentsYes).toBeDisabled();
      expect(hasDependentsNo).toBeDisabled();
    });
  });

  it('has dependents becomes disabled and then re-enabled for order type student travel', async () => {
    render(
      <Provider store={mockStore.store}>
        <OrdersInfoForm {...testProps} />
      </Provider>,
    );
    // set order type to perm change and verify the "has dependents" state
    await userEvent.selectOptions(screen.getByLabelText(/Orders type/), 'PERMANENT_CHANGE_OF_STATION');

    const hasDependentsYesPermChg = screen.getByLabelText('Yes');
    const hasDependentsNoPermChg = screen.getByLabelText('No');

    await waitFor(() => {
      expect(hasDependentsYesPermChg).not.toBeChecked();
      expect(hasDependentsYesPermChg).toBeEnabled();
      expect(hasDependentsNoPermChg).not.toBeChecked();
      expect(hasDependentsNoPermChg).toBeEnabled();
    });

    // set order type to value that disables and defaults "has dependents"
    await userEvent.selectOptions(screen.getByLabelText(/Orders type/), ORDERS_TYPE.STUDENT_TRAVEL);

    // set order type to value the re-enables "has dependents"
    await userEvent.selectOptions(screen.getByLabelText(/Orders type/), 'LOCAL_MOVE');

    const hasDependentsYesLocalMove = screen.getByLabelText('Yes');
    const hasDependentsNoLocalMove = screen.getByLabelText('No');

    await waitFor(() => {
      expect(hasDependentsYesLocalMove).not.toBeChecked();
      expect(hasDependentsYesLocalMove).toBeEnabled();
      expect(hasDependentsNoLocalMove).not.toBeChecked();
      expect(hasDependentsNoLocalMove).toBeEnabled();
    });
  });

  it('has dependents becomes disabled and then re-enabled for order type early return', async () => {
    render(
      <Provider store={mockStore.store}>
        <OrdersInfoForm {...testProps} />
      </Provider>,
    );
    // set order type to perm change and verify the "has dependents" state
    await userEvent.selectOptions(screen.getByLabelText(/Orders type/), 'PERMANENT_CHANGE_OF_STATION');

    const hasDependentsYesPermChg = screen.getByLabelText('Yes');
    const hasDependentsNoPermChg = screen.getByLabelText('No');

    await waitFor(() => {
      expect(hasDependentsYesPermChg).not.toBeChecked();
      expect(hasDependentsYesPermChg).toBeEnabled();
      expect(hasDependentsNoPermChg).not.toBeChecked();
      expect(hasDependentsNoPermChg).toBeEnabled();
    });

    // set order type to value that disables and defaults "has dependents"
    await userEvent.selectOptions(screen.getByLabelText(/Orders type/), ORDERS_TYPE.EARLY_RETURN_OF_DEPENDENTS);

    // set order type to value the re-enables "has dependents"
    await userEvent.selectOptions(screen.getByLabelText(/Orders type/), 'LOCAL_MOVE');

    const hasDependentsYesLocalMove = screen.getByLabelText('Yes');
    const hasDependentsNoLocalMove = screen.getByLabelText('No');

    await waitFor(() => {
      expect(hasDependentsYesLocalMove).not.toBeChecked();
      expect(hasDependentsYesLocalMove).toBeEnabled();
      expect(hasDependentsNoLocalMove).not.toBeChecked();
      expect(hasDependentsNoLocalMove).toBeEnabled();
    });
  });

  it('does not render civilian TDY UB Allowance field if orders type is not TDY', async () => {
    isBooleanFlagEnabled.mockResolvedValue(true);

    render(
      <MockProviders>
        <OrdersInfoForm
          {...civilianTDYTestProps}
          initialValues={{
            ...civilianTDYTestProps.initialValues,
          }}
        />
      </MockProviders>,
    );

    await waitFor(() => {
      expect(screen.getByLabelText(/Orders type/)).toBeInTheDocument();
    });
    await userEvent.selectOptions(screen.getByLabelText(/Orders type/), ORDERS_TYPE_OPTIONS.LOCAL_MOVE);
    await userEvent.selectOptions(screen.getByLabelText(/Pay grade/), 'CIVILIAN_EMPLOYEE');
    await waitFor(() =>
      expect(
        screen.queryByText('If your orders specify a UB weight allowance, enter it here.'),
      ).not.toBeInTheDocument(),
    );
  });

  it('does not render civilian TDY UB Allowance field if grade is not CIVILIAN_EMPLOYEE', async () => {
    isBooleanFlagEnabled.mockResolvedValue(true);

    render(
      <MockProviders>
        <OrdersInfoForm
          {...civilianTDYTestProps}
          initialValues={{
            ...civilianTDYTestProps.initialValues,
          }}
        />
      </MockProviders>,
    );

    await waitFor(() => {
      expect(screen.getByLabelText(/Pay grade/)).toBeInTheDocument();
    });
    await userEvent.selectOptions(screen.getByLabelText(/Pay grade/), ['E-2']);
    getRankOptions.mockImplementation(() =>
      Promise.resolve([{ id: 'cb0ee2b8-e852-40fe-b972-2730b53860c7', rankAbbv: 'Amn' }]),
    );
    await userEvent.selectOptions(screen.getByLabelText(/Rank/), ['Amn']);
    await waitFor(() =>
      expect(
        screen.queryByText('If your orders specify a UB weight allowance, enter it here.'),
      ).not.toBeInTheDocument(),
    );
  });

  it.each([[ORDERS_TYPE.RETIREMENT], [ORDERS_TYPE.SEPARATION]])(
    'renders correct DutyLocationInput label and hint for %s orders type',
    async (ordersType) => {
      render(
        <MockProviders>
          <OrdersInfoForm
            {...testProps}
            initialValues={{
              ...testProps.initialValues,
              orders_type: ordersType,
            }}
          />
        </MockProviders>,
      );

      await userEvent.selectOptions(screen.getByLabelText(/Orders type/), ordersType); // Select the orders type in the dropdown
      const destinationInput = await screen.findByLabelText(/Destination Location \(As Authorized on Orders\)/);
      expect(destinationInput).toBeInTheDocument();
      expect(
        screen.getByText(
          /Enter the option closest to your destination\. Your move counselor will identify if there might be a cost to you\./,
        ),
      ).toBeInTheDocument();
    },
  );

  afterEach(jest.restoreAllMocks);
});<|MERGE_RESOLUTION|>--- conflicted
+++ resolved
@@ -41,8 +41,6 @@
       },
     ]);
   }),
-<<<<<<< HEAD
-=======
   getPayGradeOptions: jest.fn().mockImplementation(() =>
     Promise.resolve({
       body: [
@@ -61,7 +59,6 @@
       ],
     }),
   ),
->>>>>>> fd3723cb
 }));
 
 jest.mock('components/LocationSearchBox/api', () => ({
@@ -695,13 +692,9 @@
         name: 'Yuma AFB',
         updated_at: '2020-10-19T17:01:16.114Z',
       },
-<<<<<<< HEAD
       grade: 'E_1',
       rank: '753f82f9-27e1-4ee7-9b57-bfef3c83656b',
 
-=======
-      grade: 'E-5',
->>>>>>> fd3723cb
       origin_duty_location: {
         address: {
           city: '',
