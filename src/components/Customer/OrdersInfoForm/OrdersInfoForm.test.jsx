--- conflicted
+++ resolved
@@ -31,48 +31,6 @@
       ],
     }),
   ),
-<<<<<<< HEAD
-
-  getRankGradeOptions: jest.fn().mockImplementation(() =>
-    Promise.resolve([
-      {
-        id: 'd3aa6931-7858-4123-be0b-f3242a49e9f7',
-        paygradeId: '9e2cb9a5-ace3-4235-9ee7-ebe4cc2a9bc9',
-        rankGradeName: 'CIV / CIVILIAN_EMPLOYEE',
-      },
-      {
-        id: 'f6dbd496-8f71-487b-a432-55b60967f474',
-        paygradeId: '6cb785d0-cabf-479a-a36d-a6aec294a4d0',
-        rankGradeName: 'AB / E-1',
-        rankOrder: 25,
-      },
-      {
-        id: 'cb0ee2b8-e852-40fe-b972-2730b53860c7',
-        paygradeId: '5f871c82-f259-43cc-9245-a6e18975dde0',
-        rankGradeName: 'Amn / E-2',
-        rankOrder: 24,
-      },
-      {
-        id: '3aca9ba8-3b84-42bf-8f2f-5ef02587ba89',
-        paygradeId: '862eb395-86d1-44af-ad47-dec44fbeda30',
-        rankGradeName: 'A1C / E-3',
-        rankOrder: 23,
-      },
-      {
-        id: '753f82f9-27e1-4ee7-9b57-bfef3c83656b',
-        paygradeId: 'bb55f37c-3165-46ba-ad3f-9a477f699990',
-        rankGradeName: 'SrA / E-4',
-        rankOrder: 22,
-      },
-      {
-        id: 'ae9f9d91-b049-4f60-bdc9-e441a7b3cb30',
-        paygradeId: '3f142461-dca5-4a77-9295-92ee93371330',
-        rankGradeName: 'SSgt / E-5',
-        rankOrder: 21,
-      },
-    ]),
-  ),
-=======
   getRankOptions: jest.fn().mockImplementation(() => {
     return Promise.resolve([
       {
@@ -83,7 +41,6 @@
       },
     ]);
   }),
->>>>>>> cc4d1038
 }));
 
 jest.mock('components/LocationSearchBox/api', () => ({
@@ -376,15 +333,11 @@
     await userEvent.type(screen.getByLabelText(/Orders date/), '08 Nov 2020');
     await userEvent.type(screen.getByLabelText(/Report by date/), '26 Nov 2020');
     await userEvent.click(screen.getByLabelText('No'));
-<<<<<<< HEAD
-    await userEvent.selectOptions(screen.getByLabelText(/Pay grade/), ['SSgt / E-5']);
-=======
     await userEvent.selectOptions(screen.getByLabelText(/Pay grade/), ['E-2']);
     getRankOptions.mockImplementation(() =>
       Promise.resolve([{ id: 'cb0ee2b8-e852-40fe-b972-2730b53860c7', rankName: 'Amn' }]),
     );
     await userEvent.selectOptions(screen.getByLabelText(/Rank/), ['Amn']);
->>>>>>> cc4d1038
 
     // Test Current Duty Location Search Box interaction
     await userEvent.type(screen.getByLabelText(/Current duty location/), 'AFB', { delay: 100 });
@@ -464,15 +417,11 @@
     await userEvent.type(screen.getByLabelText(/Orders date/), '08 Nov 2020');
     await userEvent.type(screen.getByLabelText(/Report by date/), '26 Nov 2020');
     await userEvent.click(screen.getByLabelText('No'));
-<<<<<<< HEAD
-    await userEvent.selectOptions(screen.getByLabelText(/Pay grade/), ['SSgt / E-5']);
-=======
     await userEvent.selectOptions(screen.getByLabelText(/Pay grade/), ['E-2']);
     getRankOptions.mockImplementation(() =>
       Promise.resolve([{ id: 'cb0ee2b8-e852-40fe-b972-2730b53860c7', rankName: 'Amn' }]),
     );
     await userEvent.selectOptions(screen.getByLabelText(/Rank/), ['Amn']);
->>>>>>> cc4d1038
 
     await userEvent.type(screen.getByLabelText(/Current duty location/), 'AFB', { delay: 100 });
     const selectedOptionCurrent = await screen.findByText(/Scott/);
@@ -520,15 +469,11 @@
     await userEvent.type(screen.getByLabelText(/Orders date/), '08 Nov 2020');
     await userEvent.type(screen.getByLabelText(/Report by date/), '26 Nov 2020');
     await userEvent.click(screen.getByLabelText('No'));
-<<<<<<< HEAD
-    await userEvent.selectOptions(screen.getByLabelText(/Pay grade/), ['SSgt / E-5']);
-=======
     await userEvent.selectOptions(screen.getByLabelText(/Pay grade/), ['E-2']);
     getRankOptions.mockImplementation(() =>
       Promise.resolve([{ id: 'cb0ee2b8-e852-40fe-b972-2730b53860c7', rankName: 'Amn' }]),
     );
     await userEvent.selectOptions(screen.getByLabelText(/Rank/), ['Amn']);
->>>>>>> cc4d1038
 
     await userEvent.type(screen.getByLabelText(/Current duty location/), 'AFB', { delay: 100 });
     const selectedOptionCurrent = await screen.findByText(/Altus/);
@@ -552,15 +497,11 @@
     await userEvent.type(screen.getByLabelText(/Orders date/), '08 Nov 2020');
     await userEvent.type(screen.getByLabelText(/Report by date/), '26 Nov 2020');
     await userEvent.click(screen.getByLabelText('No'));
-<<<<<<< HEAD
-    await userEvent.selectOptions(screen.getByLabelText(/Pay grade/), ['SSgt / E-5']);
-=======
     await userEvent.selectOptions(screen.getByLabelText(/Pay grade/), ['E-2']);
     getRankOptions.mockImplementation(() =>
       Promise.resolve([{ id: 'cb0ee2b8-e852-40fe-b972-2730b53860c7', rankName: 'Amn' }]),
     );
     await userEvent.selectOptions(screen.getByLabelText(/Rank/), ['Amn']);
->>>>>>> cc4d1038
 
     // Test Current Duty Location Search Box interaction
     await userEvent.type(screen.getByLabelText(/Current duty location/), 'AFB', { delay: 100 });
@@ -605,12 +546,7 @@
             name: 'Luke AFB',
             updated_at: '2021-02-11T16:48:04.117Z',
           },
-<<<<<<< HEAD
-          grade: 'E_5',
-          rank: 'ae9f9d91-b049-4f60-bdc9-e441a7b3cb30',
-=======
           grade: 'E_2',
->>>>>>> cc4d1038
           origin_duty_location: {
             address: {
               city: '',
@@ -642,15 +578,11 @@
     await userEvent.type(screen.getByLabelText(/Orders date/), '28 Oct 2024');
     await userEvent.type(screen.getByLabelText(/Report by date/), '28 Oct 2024');
     await userEvent.click(screen.getByLabelText('No'));
-<<<<<<< HEAD
-    await userEvent.selectOptions(screen.getByLabelText(/Pay grade/), ['SSgt / E-5']);
-=======
     await userEvent.selectOptions(screen.getByLabelText(/Pay grade/), ['E-2']);
     getRankOptions.mockImplementation(() =>
       Promise.resolve([{ id: 'cb0ee2b8-e852-40fe-b972-2730b53860c7', rankName: 'Amn' }]),
     );
     await userEvent.selectOptions(screen.getByLabelText(/Rank/), ['Amn']);
->>>>>>> cc4d1038
 
     // Test Current Duty Location Search Box interaction
     await userEvent.type(screen.getByLabelText(/Current duty location/), 'AFB', { delay: 100 });
@@ -688,12 +620,8 @@
             name: 'Luke AFB',
             updated_at: '2021-02-11T16:48:04.117Z',
           },
-<<<<<<< HEAD
-          grade: 'E_5',
-=======
           grade: 'E_2',
           rank: 'cb0ee2b8-e852-40fe-b972-2730b53860c7',
->>>>>>> cc4d1038
           origin_duty_location: {
             address: {
               city: '',
@@ -793,11 +721,7 @@
         expect(getByLabelText('Yes')).not.toBeChecked();
         expect(getByLabelText('No')).toBeChecked();
         expect(queryByText('Yuma AFB')).toBeInTheDocument();
-<<<<<<< HEAD
-        expect(getByLabelText(/Pay grade/)).toHaveValue(testInitialValues.rank);
-=======
         expect(getByLabelText(/Pay grade/)).toHaveTextContent('E-1');
->>>>>>> cc4d1038
         expect(queryByText('Altus AFB')).toBeInTheDocument();
       });
     });
@@ -956,15 +880,11 @@
     await waitFor(() => {
       expect(screen.getByLabelText(/Pay grade/)).toBeInTheDocument();
     });
-<<<<<<< HEAD
-    await userEvent.selectOptions(screen.getByLabelText(/Pay grade/), 'SSgt / E-5');
-=======
     await userEvent.selectOptions(screen.getByLabelText(/Pay grade/), ['E-2']);
     getRankOptions.mockImplementation(() =>
       Promise.resolve([{ id: 'cb0ee2b8-e852-40fe-b972-2730b53860c7', rankName: 'Amn' }]),
     );
     await userEvent.selectOptions(screen.getByLabelText(/Rank/), ['Amn']);
->>>>>>> cc4d1038
     await waitFor(() =>
       expect(
         screen.queryByText('If your orders specify a UB weight allowance, enter it here.'),
