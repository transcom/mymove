--- conflicted
+++ resolved
@@ -5,13 +5,9 @@
 import OrdersInfoForm from './OrdersInfoForm';
 
 import { showCounselingOffices } from 'services/internalApi';
-<<<<<<< HEAD
-import { ORDERS_TYPE } from 'constants/orders';
+import { ORDERS_TYPE, ORDERS_TYPE_OPTIONS } from 'constants/orders';
 
 jest.setTimeout(60000);
-=======
-import { ORDERS_TYPE, ORDERS_TYPE_OPTIONS } from 'constants/orders';
->>>>>>> d79a7325
 
 jest.mock('services/internalApi', () => ({
   ...jest.requireActual('services/internalApi'),
@@ -172,11 +168,8 @@
     { key: 'RETIREMENT', value: 'Retirement' },
     { key: 'SEPARATION', value: 'Separation' },
     { key: 'TEMPORARY_DUTY', value: 'Temporary Duty (TDY)' },
-<<<<<<< HEAD
-=======
     { key: ORDERS_TYPE.EARLY_RETURN_OF_DEPENDENTS, value: ORDERS_TYPE_OPTIONS.EARLY_RETURN_OF_DEPENDENTS },
     { key: ORDERS_TYPE.STUDENT_TRAVEL, value: ORDERS_TYPE_OPTIONS.STUDENT_TRAVEL },
->>>>>>> d79a7325
   ],
 };
 
@@ -208,7 +201,6 @@
 
     await userEvent.selectOptions(ordersTypeDropdown, ORDERS_TYPE.PERMANENT_CHANGE_OF_STATION);
     expect(ordersTypeDropdown).toHaveValue(ORDERS_TYPE.PERMANENT_CHANGE_OF_STATION);
-<<<<<<< HEAD
 
     await userEvent.selectOptions(ordersTypeDropdown, ORDERS_TYPE.LOCAL_MOVE);
     expect(ordersTypeDropdown).toHaveValue(ORDERS_TYPE.LOCAL_MOVE);
@@ -221,26 +213,12 @@
 
     await userEvent.selectOptions(ordersTypeDropdown, ORDERS_TYPE.TEMPORARY_DUTY);
     expect(ordersTypeDropdown).toHaveValue(ORDERS_TYPE.TEMPORARY_DUTY);
-=======
-
-    await userEvent.selectOptions(ordersTypeDropdown, ORDERS_TYPE.LOCAL_MOVE);
-    expect(ordersTypeDropdown).toHaveValue(ORDERS_TYPE.LOCAL_MOVE);
-
-    await userEvent.selectOptions(ordersTypeDropdown, ORDERS_TYPE.RETIREMENT);
-    expect(ordersTypeDropdown).toHaveValue(ORDERS_TYPE.RETIREMENT);
-
-    await userEvent.selectOptions(ordersTypeDropdown, ORDERS_TYPE.SEPARATION);
-    expect(ordersTypeDropdown).toHaveValue(ORDERS_TYPE.SEPARATION);
-
-    await userEvent.selectOptions(ordersTypeDropdown, ORDERS_TYPE.TEMPORARY_DUTY);
-    expect(ordersTypeDropdown).toHaveValue(ORDERS_TYPE.TEMPORARY_DUTY);
 
     await userEvent.selectOptions(ordersTypeDropdown, ORDERS_TYPE.EARLY_RETURN_OF_DEPENDENTS);
     expect(ordersTypeDropdown).toHaveValue(ORDERS_TYPE.EARLY_RETURN_OF_DEPENDENTS);
 
     await userEvent.selectOptions(ordersTypeDropdown, ORDERS_TYPE.STUDENT_TRAVEL);
     expect(ordersTypeDropdown).toHaveValue(ORDERS_TYPE.STUDENT_TRAVEL);
->>>>>>> d79a7325
   });
 
   it('allows new and current duty location to be the same', async () => {
@@ -310,11 +288,8 @@
         { key: 'RETIREMENT', value: 'Retirement' },
         { key: 'SEPARATION', value: 'Separation' },
         { key: 'TEMPORARY_DUTY', value: 'Temporary Duty (TDY)' },
-<<<<<<< HEAD
-=======
         { key: ORDERS_TYPE.EARLY_RETURN_OF_DEPENDENTS, value: ORDERS_TYPE_OPTIONS.EARLY_RETURN_OF_DEPENDENTS },
         { key: ORDERS_TYPE.STUDENT_TRAVEL, value: ORDERS_TYPE_OPTIONS.STUDENT_TRAVEL },
->>>>>>> d79a7325
       ],
     };
 
@@ -629,8 +604,8 @@
 
     await userEvent.selectOptions(screen.getByLabelText(/Orders type/), ORDERS_TYPE.EARLY_RETURN_OF_DEPENDENTS);
 
-    const hasDependentsYes = screen.getByLabelText('Yes');
-    const hasDependentsNo = screen.getByLabelText('No');
+    const hasDependentsYes = await screen.getByLabelText('Yes');
+    const hasDependentsNo = await screen.getByLabelText('No');
 
     await waitFor(() => {
       expect(hasDependentsYes).toBeChecked();
