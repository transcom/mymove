--- conflicted
+++ resolved
@@ -21,13 +21,6 @@
   display: flex;
   align-items: center;
   gap: 8px;
-<<<<<<< HEAD
-  margin-right: 5px
-}
-
-.civilianUBAllowanceWarning {
-  color: #6e7377;
-=======
   margin-right: 5px;
   font-weight: bold;
 }
@@ -47,5 +40,4 @@
   font-style: normal !important;
   font-weight: normal !important;
   font-size: 13px !important;
->>>>>>> 503e7378
 }