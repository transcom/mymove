import React, { useState, useEffect } from 'react';
import PropTypes from 'prop-types';
import { Formik, Field } from 'formik';
import * as Yup from 'yup';
import { Radio, FormGroup, Label, Link as USWDSLink } from '@trussworks/react-uswds';
import { connect } from 'react-redux';

import { isBooleanFlagEnabled } from '../../../utils/featureFlags';
import { civilianTDYUBAllowanceWeightWarning, FEATURE_FLAG_KEYS } from '../../../shared/constants';

import styles from './OrdersInfoForm.module.scss';

import RequiredAsterisk, { requiredAsteriskMessage } from 'components/form/RequiredAsterisk';
import MaskedTextField from 'components/form/fields/MaskedTextField/MaskedTextField';
import ToolTip from 'shared/ToolTip/ToolTip';
import { ORDERS_PAY_GRADE_TYPE, ORDERS_TYPE } from 'constants/orders';
import { DropdownInput, DatePickerInput, DutyLocationInput } from 'components/form/fields';
import Hint from 'components/Hint/index';
import { Form } from 'components/form/Form';
import { DropdownArrayOf } from 'types';
import { DutyLocationShape } from 'types/dutyLocation';
import formStyles from 'styles/form.module.scss';
import SectionWrapper from 'components/Shared/SectionWrapper/SectionWrapper';
import WizardNavigation from 'components/Customer/WizardNavigation/WizardNavigation';
import Callout from 'components/Callout';
import { formatLabelReportByDate, formatPayGradeOptions } from 'utils/formatters';
import { getPayGradeOptions, getRankOptions, showCounselingOffices } from 'services/internalApi';
import { setShowLoadingSpinner as setShowLoadingSpinnerAction } from 'store/general/actions';
import { selectServiceMemberAffiliation } from 'store/entities/selectors';
import retryPageLoading from 'utils/retryPageLoading';
import { milmoveLogger } from 'utils/milmoveLog';
import { sortRankOptions } from 'shared/utils';

let originMeta;
let newDutyMeta = '';
const OrdersInfoForm = ({ ordersTypeOptions, initialValues, onSubmit, onBack, setShowLoadingSpinner, affiliation }) => {
  const [currentDutyLocation, setCurrentDutyLocation] = useState('');
  const [newDutyLocation, setNewDutyLocation] = useState('');
  const [counselingOfficeOptions, setCounselingOfficeOptions] = useState(null);
  const [showAccompaniedTourField, setShowAccompaniedTourField] = useState(false);
  const [showDependentAgeFields, setShowDependentAgeFields] = useState(false);
  const [hasDependents, setHasDependents] = useState(false);
  const [isOconusMove, setIsOconusMove] = useState(false);
  const [enableUB, setEnableUB] = useState(false);
  const [ordersType, setOrdersType] = useState('');
  const [grade, setGrade] = useState('');
  const [isCivilianTDYMove, setIsCivilianTDYMove] = useState(false);
  const [showCivilianTDYUBTooltip, setShowCivilianTDYUBTooltip] = useState(false);

  const [isHasDependentsDisabled, setHasDependentsDisabled] = useState(false);
  const [prevOrderType, setPrevOrderType] = useState('');
  const [filteredOrderTypeOptions, setFilteredOrderTypeOptions] = useState(ordersTypeOptions);

  const [rankOptions, setRankOptions] = useState([]);

  const validationSchema = Yup.object().shape({
    orders_type: Yup.mixed()
      .oneOf(ordersTypeOptions.map((i) => i.key))
      .required('Required'),
    issue_date: Yup.date()
      .typeError('Enter a complete date in DD MMM YYYY format (day, month, year).')
      .required('Required'),
    report_by_date: Yup.date()
      .typeError('Enter a complete date in DD MMM YYYY format (day, month, year).')
      .required('Required'),
    has_dependents: Yup.mixed().oneOf(['yes', 'no']).required('Required'),
    new_duty_location: Yup.object().nullable().required('Required'),
    grade: Yup.string().required('Required'),
<<<<<<< HEAD
    rank: Yup.string().required('Required'),
=======
    rank: Yup.mixed()
      .oneOf(rankOptions.map((i) => i.key))
      .required('Required'),
>>>>>>> 80f9982b
    origin_duty_location: Yup.object().nullable().required('Required'),
    counseling_office_id: currentDutyLocation.provides_services_counseling
      ? Yup.string().required('Required')
      : Yup.string().notRequired(),
    accompanied_tour: showAccompaniedTourField
      ? Yup.mixed().oneOf(['yes', 'no']).required('Required')
      : Yup.string().notRequired(),
    dependents_under_twelve: showDependentAgeFields
      ? Yup.number().min(0).required('Required')
      : Yup.number().notRequired(),
    dependents_twelve_and_over: showDependentAgeFields
      ? Yup.number().min(0).required('Required')
      : Yup.number().notRequired(),
    civilian_tdy_ub_allowance: isCivilianTDYMove
      ? Yup.number()
          .transform((value) => (Number.isNaN(value) ? 0 : value))
          .min(0, 'UB weight allowance must be 0 or more')
          .max(2000, 'UB weight allowance cannot exceed 2,000 lbs.')
      : Yup.number().notRequired(),
  });

  useEffect(() => {
    // Functional component version of "componentDidMount"
    // By leaving the dependency array empty this will only run once
    const checkUBFeatureFlag = async () => {
      const enabled = await isBooleanFlagEnabled(FEATURE_FLAG_KEYS.UNACCOMPANIED_BAGGAGE);
      if (enabled) {
        setEnableUB(true);
      }
    };
    checkUBFeatureFlag();
  }, []);

  useEffect(() => {
    const fetchCounselingOffices = async () => {
      if (currentDutyLocation?.id && !counselingOfficeOptions) {
        setShowLoadingSpinner(true, 'Loading counseling offices');
        try {
          const fetchedData = await showCounselingOffices(currentDutyLocation.id);
          if (fetchedData.body) {
            const counselingOffices = fetchedData.body.map((item) => ({
              key: item.id,
              value: item.name,
            }));
            setCounselingOfficeOptions(counselingOffices);
          }
        } catch (error) {
          const { message } = error;
          milmoveLogger.error({ message, info: null });
          retryPageLoading(error);
        }
        setShowLoadingSpinner(false, null);
      }
    };
    fetchCounselingOffices();
  }, [counselingOfficeOptions, currentDutyLocation.id, setShowLoadingSpinner]);

  const [rankOptions, setRankOptions] = useState([]);
  const [payGradeOptions, setPayGradeOptions] = useState([]);

  useEffect(() => {
    const fetchGradeOptions = async () => {
      setShowLoadingSpinner(true, 'Loading Pay Grade options');
      try {
        const fetchedRanks = await getPayGradeOptions(affiliation);
        if (fetchedRanks) {
          setPayGradeOptions(formatPayGradeOptions(fetchedRanks.body));
        }
      } catch (error) {
        const { message } = error;
        milmoveLogger.error({ message, info: null });
        retryPageLoading(error);
      }
      setShowLoadingSpinner(false, null);
    };

    fetchGradeOptions();
  }, [affiliation, setShowLoadingSpinner, grade]);

  useEffect(() => {
    const fetchRankOptions = async () => {
      setShowLoadingSpinner(true, 'Loading rank options');
      try {
        const fetchedRanks = await getRankOptions(affiliation, grade);
        if (fetchedRanks) {
          const formattedOptions = sortRankOptions(fetchedRanks);
          setRankOptions(formattedOptions);
        }
      } catch (error) {
        const { message } = error;
        milmoveLogger.error({ message, info: null });
        retryPageLoading(error);
      }
      setShowLoadingSpinner(false, null);
    };

    if (grade !== '') fetchRankOptions();
  }, [affiliation, grade, setShowLoadingSpinner]);

  useEffect(() => {
    // Check if either currentDutyLocation or newDutyLocation is OCONUS
    if (currentDutyLocation?.address?.isOconus || newDutyLocation?.address?.isOconus) {
      setIsOconusMove(true);
    } else {
      setIsOconusMove(false);
    }

    if (currentDutyLocation?.address && newDutyLocation?.address && enableUB) {
      if (isOconusMove && hasDependents) {
        setShowAccompaniedTourField(true);
        setShowDependentAgeFields(true);
      } else {
        setShowAccompaniedTourField(false);
        setShowDependentAgeFields(false);
      }
    }
  }, [currentDutyLocation, newDutyLocation, isOconusMove, hasDependents, enableUB]);

  useEffect(() => {
    if (ordersType && grade && currentDutyLocation?.address && newDutyLocation?.address && enableUB) {
      if (
        isOconusMove &&
        ordersType === ORDERS_TYPE.TEMPORARY_DUTY &&
        grade === ORDERS_PAY_GRADE_TYPE.CIVILIAN_EMPLOYEE
      ) {
        setIsCivilianTDYMove(true);
      } else {
        setIsCivilianTDYMove(false);
      }
    }
  }, [
    currentDutyLocation,
    newDutyLocation,
    isOconusMove,
    hasDependents,
    enableUB,
    ordersType,
    grade,
    isCivilianTDYMove,
  ]);

  useEffect(() => {
    const fetchData = async () => {
      const alaskaEnabled = await isBooleanFlagEnabled(FEATURE_FLAG_KEYS.ENABLE_ALASKA);

      const updatedOptions = alaskaEnabled
        ? ordersTypeOptions
        : ordersTypeOptions.filter(
            (e) => e.key !== ORDERS_TYPE.EARLY_RETURN_OF_DEPENDENTS && e.key !== ORDERS_TYPE.STUDENT_TRAVEL,
          );

      setFilteredOrderTypeOptions(updatedOptions);
    };
    fetchData();
  }, [ordersTypeOptions]);

  return (
    <Formik
      initialValues={initialValues}
      validateOnMount
      validationSchema={validationSchema}
      onSubmit={onSubmit}
      setShowAccompaniedTourField={setShowAccompaniedTourField}
      setShowDependentAgeFields={setShowDependentAgeFields}
    >
      {({ isValid, isSubmitting, handleSubmit, handleChange, setValues, values, touched, setFieldValue }) => {
        const isRetirementOrSeparation = ['RETIREMENT', 'SEPARATION'].includes(values.orders_type);

        const handleCounselingOfficeChange = () => {
          setValues({
            ...values,
            counseling_office_id: null,
          });
          setCounselingOfficeOptions(null);
        };
        if (!values.origin_duty_location && touched.origin_duty_location) originMeta = 'Required';
        else originMeta = null;

        if (!values.new_duty_location && touched.new_duty_location) newDutyMeta = 'Required';
        else newDutyMeta = null;

        const handleHasDependentsChange = (e) => {
          // Declare a duplicate local scope of the field value
          // for the form to prevent state race conditions
          if (e.target.value === '') {
            setFieldValue('has_dependents', '');
          } else {
            const fieldValueHasDependents = e.target.value === 'yes';
            setHasDependents(e.target.value === 'yes');
            setFieldValue('has_dependents', fieldValueHasDependents ? 'yes' : 'no');
            if (fieldValueHasDependents && isOconusMove && enableUB) {
              setShowAccompaniedTourField(true);
              setShowDependentAgeFields(true);
            } else {
              setShowAccompaniedTourField(false);
              setShowDependentAgeFields(false);
            }
          }
        };

        const handleOrderTypeChange = (e) => {
          const { value } = e.target;
          setOrdersType(value);
          if (value === ORDERS_TYPE.STUDENT_TRAVEL || value === ORDERS_TYPE.EARLY_RETURN_OF_DEPENDENTS) {
            setHasDependentsDisabled(true);
            handleHasDependentsChange({ target: { value: 'yes' } });
          } else {
            setHasDependentsDisabled(false);
            if (
              prevOrderType === ORDERS_TYPE.STUDENT_TRAVEL ||
              prevOrderType === ORDERS_TYPE.EARLY_RETURN_OF_DEPENDENTS
            ) {
              handleHasDependentsChange({ target: { value: '' } });
            }
          }
          setPrevOrderType(value);
        };

        // Conditionally set the civilian TDY UB allowance warning message based on provided weight being in the 351 to 2000 lb range
        const showcivilianTDYUBAllowanceWarning =
          values.civilian_tdy_ub_allowance > 350 && values.civilian_tdy_ub_allowance <= 2000;

        let civilianTDYUBAllowanceWarning = '';
        if (showcivilianTDYUBAllowanceWarning) {
          civilianTDYUBAllowanceWarning = civilianTDYUBAllowanceWeightWarning;
        }

        const toggleCivilianTDYUBTooltip = () => {
          setShowCivilianTDYUBTooltip((prev) => !prev);
        };

        return (
          <Form className={`${formStyles.form} ${styles.OrdersInfoForm}`}>
            <h1>Tell us about your move orders</h1>

            <SectionWrapper className={formStyles.formSection}>
              {requiredAsteriskMessage}
              <DropdownInput
                label="Orders type"
                name="orders_type"
                options={filteredOrderTypeOptions}
                required
                showRequiredAsterisk
                onChange={(e) => {
                  handleChange(e);
                  handleOrderTypeChange(e);
                }}
              />
              <DatePickerInput
                name="issue_date"
                label="Orders date"
                required
                showRequiredAsterisk
                renderInput={(input) => (
                  <>
                    {input}
                    <Hint>
                      <p>Date your orders were issued.</p>
                    </Hint>
                  </>
                )}
              />
              <DatePickerInput
                name="report_by_date"
                label={formatLabelReportByDate(values.orders_type)}
                required
                showRequiredAsterisk
              />
              <DutyLocationInput
                label="Current duty location"
                name="origin_duty_location"
                id="origin_duty_location"
                onDutyLocationChange={(e) => {
                  setCurrentDutyLocation(e);
                  handleCounselingOfficeChange();
                }}
                required
                showRequiredAsterisk
                metaOverride={originMeta}
              />
              {currentDutyLocation.provides_services_counseling && (
                <div>
                  <DropdownInput
                    label="Counseling office"
                    name="counseling_office_id"
                    id="counseling_office_id"
                    required
                    showRequiredAsterisk
                    options={counselingOfficeOptions}
                  />
                  <Hint>
                    Select an origin duty location that most closely represents your current physical location, not
                    where your shipment will originate, if different. This will allow a nearby transportation office to
                    assist you.
                  </Hint>
                </div>
              )}
              {isRetirementOrSeparation ? (
                <>
                  <h3 className={styles.calloutLabel}>Where are you entitled to move?</h3>
                  <Callout>
                    <span>The government will pay for your move to:</span>
                    <ul>
                      <li>Home of record (HOR)</li>
                      <li>Place entered active duty (PLEAD)</li>
                    </ul>
                    <p>
                      It might pay for a move to your Home of selection (HOS), anywhere in CONUS. Check your orders.
                    </p>
                    <p>
                      Read more about where you are entitled to move when leaving the military on{' '}
                      <USWDSLink
                        target="_blank"
                        rel="noopener noreferrer"
                        href="https://www.militaryonesource.mil/military-life-cycle/separation-transition/military-separation-retirement/deciding-where-to-live-when-you-leave-the-military/"
                      >
                        Military OneSource.
                      </USWDSLink>
                    </p>
                  </Callout>
                  <DutyLocationInput
                    name="new_duty_location"
                    label="Destination Location (As Authorized on Orders)"
                    showRequiredAsterisk
                    displayAddress={false}
                    hint="Enter the option closest to your destination. Your move counselor will identify if there might be a cost to you."
                    metaOverride={newDutyMeta}
                    placeholder="Enter a city or ZIP"
                    onDutyLocationChange={(e) => {
                      setNewDutyLocation(e);
                    }}
                  />
                </>
              ) : (
                <DutyLocationInput
                  name="new_duty_location"
                  label="New duty location"
                  showRequiredAsterisk
                  displayAddress={false}
                  metaOverride={newDutyMeta}
                  onDutyLocationChange={(e) => {
                    setNewDutyLocation(e);
                  }}
                />
              )}

              <FormGroup>
                <Label>
                  <span>
                    Are dependents included in your orders? <RequiredAsterisk />
                  </span>
                </Label>
                <div>
                  <Field
                    as={Radio}
                    label="Yes"
                    id="hasDependentsYes"
                    data-testid="hasDependentsYes"
                    name="has_dependents"
                    value="yes"
                    title="Yes, dependents are included in my orders"
                    type="radio"
                    onChange={(e) => {
                      handleHasDependentsChange(e);
                    }}
                    disabled={isHasDependentsDisabled}
                  />
                  <Field
                    as={Radio}
                    label="No"
                    id="hasDependentsNo"
                    data-testid="hasDependentsNo"
                    name="has_dependents"
                    value="no"
                    title="No, dependents are not included in my orders"
                    type="radio"
                    onChange={(e) => {
                      handleHasDependentsChange(e);
                    }}
                    disabled={isHasDependentsDisabled}
                  />
                </div>
              </FormGroup>

              {showAccompaniedTourField && (
                <FormGroup>
                  <Label>
                    <span>
                      Is this an accompanied tour? <RequiredAsterisk />
                    </span>
                  </Label>
                  <div>
                    <div className={styles.radioWithToolTip}>
                      <Field
                        as={Radio}
                        label="Yes"
                        id="isAnAccompaniedTourYes"
                        data-testid="isAnAccompaniedTourYes"
                        name="accompanied_tour"
                        value="yes"
                        type="radio"
                      />
                      <ToolTip
                        text="Accompanied Tour: An authorized order (assignment or tour) that allows dependents to travel to the new Permanent Duty Station (PDS)"
                        position="right"
                        icon="info-circle"
                        color="blue"
                        data-testid="isAnAccompaniedTourYesToolTip"
                        closeOnLeave
                      />
                    </div>
                    <div className={styles.radioWithToolTip}>
                      <Field
                        as={Radio}
                        label="No"
                        id="isAnAccompaniedTourNo"
                        data-testid="isAnAccompaniedTourNo"
                        name="accompanied_tour"
                        value="no"
                        type="radio"
                      />
                      <ToolTip
                        text="Unaccompanied Tour: An authorized order (assignment or tour) that DOES NOT allow dependents to travel to the new Permanent Duty Station (PDS)"
                        position="right"
                        icon="info-circle"
                        color="blue"
                        data-testid="isAnAccompaniedTourNoToolTip"
                        closeOnLeave
                      />
                    </div>
                  </div>
                </FormGroup>
              )}

              {showDependentAgeFields && (
                <FormGroup>
                  <MaskedTextField
                    data-testid="dependentsUnderTwelve"
                    defaultValue="0"
                    name="dependents_under_twelve"
                    label="Number of dependents under the age of 12"
                    id="dependentsUnderTwelve"
                    showRequiredAsterisk
                    mask={Number}
                    scale={0}
                    signed={false}
                    thousandsSeparator=","
                    lazy={false}
                  />

                  <MaskedTextField
                    data-testid="dependentsTwelveAndOver"
                    defaultValue="0"
                    name="dependents_twelve_and_over"
                    label="Number of dependents of the age 12 or over"
                    id="dependentsTwelveAndOver"
                    showRequiredAsterisk
                    mask={Number}
                    scale={0}
                    signed={false}
                    thousandsSeparator=","
                    lazy={false}
                  />
                </FormGroup>
              )}

              <DropdownInput
                label="Pay grade"
                name="grade"
                id="grade"
                required
                options={payGradeOptions}
                showRequiredAsterisk
                onChange={(e) => {
                  setGrade(e.target.value);
                  handleChange(e);
                  setFieldValue('rank', '');
                }}
              />

              {grade !== '' ? (
                <DropdownInput
                  label="Rank"
                  name="rank"
                  id="rank"
                  required
                  options={rankOptions}
                  showRequiredAsterisk
                  onChange={(e) => {
                    handleChange(e);
                  }}
                />
              ) : null}

              {isCivilianTDYMove && (
                <FormGroup>
                  <div>
                    <MaskedTextField
                      data-testid="civilianTDYUBAllowance"
                      warning={civilianTDYUBAllowanceWarning}
                      defaultValue="0"
                      name="civilian_tdy_ub_allowance"
                      id="civilianTDYUBAllowance"
                      mask={Number}
                      scale={0}
                      signed={false}
                      thousandsSeparator=","
                      lazy={false}
                      labelHint={<span className={styles.civilianUBAllowanceWarning}>Optional</span>}
                      label={
                        <Label onClick={toggleCivilianTDYUBTooltip} className={styles.labelwithToolTip}>
                          If your orders specify a UB weight allowance, enter it here.
                          <ToolTip
                            text={
                              <span className={styles.toolTipText}>
                                If you do not specify a UB weight allowance, the default of 0 lbs will be used.
                              </span>
                            }
                            position="left"
                            icon="info-circle"
                            color="blue"
                            data-testid="civilianTDYUBAllowanceToolTip"
                            isVisible={showCivilianTDYUBTooltip}
                            closeOnLeave
                          />
                        </Label>
                      }
                    />
                  </div>
                </FormGroup>
              )}
            </SectionWrapper>

            <div className={formStyles.formActions}>
              <WizardNavigation
                onBackClick={onBack}
                disableNext={!isValid || isSubmitting}
                onNextClick={handleSubmit}
              />
            </div>
          </Form>
        );
      }}
    </Formik>
  );
};

OrdersInfoForm.propTypes = {
  ordersTypeOptions: DropdownArrayOf.isRequired,
  initialValues: PropTypes.shape({
    orders_type: PropTypes.string,
    issue_date: PropTypes.string,
    report_by_date: PropTypes.string,
    has_dependents: PropTypes.string,
    new_duty_location: DutyLocationShape,
    grade: PropTypes.string,
    origin_duty_location: DutyLocationShape,
    dependents_under_twelve: PropTypes.string,
    dependents_twelve_and_over: PropTypes.string,
    accompanied_tour: PropTypes.string,
    counseling_office_id: PropTypes.string,
    civilian_tdy_ub_allowance: PropTypes.string,
  }).isRequired,
  onSubmit: PropTypes.func.isRequired,
  onBack: PropTypes.func.isRequired,
};

const mapStateToProps = (state) => {
  return {
    affiliation: selectServiceMemberAffiliation(state) || '',
  };
};

const mapDispatchToProps = {
  setShowLoadingSpinner: setShowLoadingSpinnerAction,
};

export default connect(mapStateToProps, mapDispatchToProps)(OrdersInfoForm);<|MERGE_RESOLUTION|>--- conflicted
+++ resolved
@@ -66,13 +66,9 @@
     has_dependents: Yup.mixed().oneOf(['yes', 'no']).required('Required'),
     new_duty_location: Yup.object().nullable().required('Required'),
     grade: Yup.string().required('Required'),
-<<<<<<< HEAD
-    rank: Yup.string().required('Required'),
-=======
     rank: Yup.mixed()
       .oneOf(rankOptions.map((i) => i.key))
       .required('Required'),
->>>>>>> 80f9982b
     origin_duty_location: Yup.object().nullable().required('Required'),
     counseling_office_id: currentDutyLocation.provides_services_counseling
       ? Yup.string().required('Required')
@@ -130,9 +126,7 @@
     fetchCounselingOffices();
   }, [counselingOfficeOptions, currentDutyLocation.id, setShowLoadingSpinner]);
 
-  const [rankOptions, setRankOptions] = useState([]);
   const [payGradeOptions, setPayGradeOptions] = useState([]);
-
   useEffect(() => {
     const fetchGradeOptions = async () => {
       setShowLoadingSpinner(true, 'Loading Pay Grade options');
@@ -640,14 +634,14 @@
   onBack: PropTypes.func.isRequired,
 };
 
+const mapDispatchToProps = {
+  setShowLoadingSpinner: setShowLoadingSpinnerAction,
+};
+
 const mapStateToProps = (state) => {
   return {
     affiliation: selectServiceMemberAffiliation(state) || '',
   };
 };
 
-const mapDispatchToProps = {
-  setShowLoadingSpinner: setShowLoadingSpinnerAction,
-};
-
 export default connect(mapStateToProps, mapDispatchToProps)(OrdersInfoForm);