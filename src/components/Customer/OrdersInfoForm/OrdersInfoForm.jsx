import React, { useState, useEffect } from 'react';
import PropTypes from 'prop-types';
import { Formik, Field } from 'formik';
import * as Yup from 'yup';
import { Radio, FormGroup, Label, Link as USWDSLink } from '@trussworks/react-uswds';

import { isBooleanFlagEnabled } from '../../../utils/featureFlags';
import { FEATURE_FLAG_KEYS } from '../../../shared/constants';

import styles from './OrdersInfoForm.module.scss';

import MaskedTextField from 'components/form/fields/MaskedTextField/MaskedTextField';
import ToolTip from 'shared/ToolTip/ToolTip';
import { ORDERS_PAY_GRADE_OPTIONS } from 'constants/orders';
import { DropdownInput, DatePickerInput, DutyLocationInput } from 'components/form/fields';
import Hint from 'components/Hint/index';
import { Form } from 'components/form/Form';
import { DropdownArrayOf } from 'types';
import { DutyLocationShape } from 'types/dutyLocation';
import formStyles from 'styles/form.module.scss';
import SectionWrapper from 'components/Customer/SectionWrapper';
import WizardNavigation from 'components/Customer/WizardNavigation/WizardNavigation';
import Callout from 'components/Callout';
import { formatLabelReportByDate, dropdownInputOptions } from 'utils/formatters';
import { showCounselingOffices } from 'services/internalApi';

let originMeta;
let newDutyMeta = '';
const OrdersInfoForm = ({ ordersTypeOptions, initialValues, onSubmit, onBack }) => {
  const payGradeOptions = dropdownInputOptions(ORDERS_PAY_GRADE_OPTIONS);
  const [currentDutyLocation, setCurrentDutyLocation] = useState('');
  const [newDutyLocation, setNewDutyLocation] = useState('');
  const [counselingOfficeOptions, setCounselingOfficeOptions] = useState(null);
  const [showAccompaniedTourField, setShowAccompaniedTourField] = useState(false);
  const [showDependentAgeFields, setShowDependentAgeFields] = useState(false);
  const [hasDependents, setHasDependents] = useState(false);
  const [isOconusMove, setIsOconusMove] = useState(false);
  const [enableUB, setEnableUB] = useState(false);
  const validationSchema = Yup.object().shape({
    orders_type: Yup.mixed()
      .oneOf(ordersTypeOptions.map((i) => i.key))
      .required('Required'),
    issue_date: Yup.date()
      .typeError('Enter a complete date in DD MMM YYYY format (day, month, year).')
      .required('Required'),
    report_by_date: Yup.date()
      .typeError('Enter a complete date in DD MMM YYYY format (day, month, year).')
      .required('Required'),
    has_dependents: Yup.mixed().oneOf(['yes', 'no']).required('Required'),
    new_duty_location: Yup.object().nullable().required('Required'),
    grade: Yup.mixed().oneOf(Object.keys(ORDERS_PAY_GRADE_OPTIONS)).required('Required'),
    origin_duty_location: Yup.object().nullable().required('Required'),
    counseling_office_id: currentDutyLocation.provides_services_counseling
      ? Yup.string().required('Required')
      : Yup.string().notRequired(),
    accompanied_tour: showAccompaniedTourField
      ? Yup.mixed().oneOf(['yes', 'no']).required('Required')
      : Yup.string().notRequired(),
    dependents_under_twelve: showDependentAgeFields
      ? Yup.number().min(0).required('Required')
      : Yup.number().notRequired(),
    dependents_twelve_and_over: showDependentAgeFields
      ? Yup.number().min(0).required('Required')
      : Yup.number().notRequired(),
  });
  useEffect(() => {
    // Functional component version of "componentDidMount"
    // By leaving the dependency array empty this will only run once
    const checkUBFeatureFlag = async () => {
      const enabled = await isBooleanFlagEnabled(FEATURE_FLAG_KEYS.UNACCOMPANIED_BAGGAGE);
      if (enabled) {
        setEnableUB(true);
      }
    };
    checkUBFeatureFlag();
  }, []);
  useEffect(() => {
    // If current duty location is defined, show the counseling offices
    if (currentDutyLocation?.id) {
      showCounselingOffices(currentDutyLocation.id).then((fetchedData) => {
        if (fetchedData.body) {
          const counselingOffices = fetchedData.body.map((item) => ({
            key: item.id,
            value: item.name,
          }));
          setCounselingOfficeOptions(counselingOffices);
        }
      });
    }
    // Check if either currentDutyLocation or newDutyLocation is OCONUS
    if (currentDutyLocation?.address?.isOconus || newDutyLocation?.address?.isOconus) {
      setIsOconusMove(true);
    } else {
      setIsOconusMove(false);
    }
    if (currentDutyLocation?.address && newDutyLocation?.address && enableUB) {
      // Only if one of the duty locations is OCONUS should accompanied tour and dependent
      // age fields display
      if (isOconusMove && hasDependents) {
        setShowAccompaniedTourField(true);
        setShowDependentAgeFields(true);
      } else {
        setShowAccompaniedTourField(false);
        setShowDependentAgeFields(false);
      }
    }
  }, [currentDutyLocation, newDutyLocation, isOconusMove, hasDependents, enableUB]);

  return (
<<<<<<< HEAD
    <Formik
      initialValues={initialValues}
      validateOnMount
      validationSchema={validationSchema}
      onSubmit={onSubmit}
      setShowAccompaniedTourField={setShowAccompaniedTourField}
      setShowDependentAgeFields={setShowDependentAgeFields}
    >
      {({ isValid, isSubmitting, handleSubmit, values, touched, setFieldValue }) => {
=======
    <Formik initialValues={initialValues} validateOnMount validationSchema={validationSchema} onSubmit={onSubmit}>
      {({ isValid, isSubmitting, handleSubmit, setValues, values, touched }) => {
>>>>>>> 2526daec
        const isRetirementOrSeparation = ['RETIREMENT', 'SEPARATION'].includes(values.orders_type);

        const handleCounselingOfficeChange = () => {
          setValues({
            ...values,
            counseling_office_id: null,
          });
          setCounselingOfficeOptions(null);
        };
        if (!values.origin_duty_location && touched.origin_duty_location) originMeta = 'Required';
        else originMeta = null;

        if (!values.new_duty_location && touched.new_duty_location) newDutyMeta = 'Required';
        else newDutyMeta = null;

        const handleHasDependentsChange = (e) => {
          // Declare a duplicate local scope of the field value
          // for the form to prevent state race conditions
          const fieldValueHasDependents = e.target.value === 'yes';
          setHasDependents(e.target.value === 'yes');
          setFieldValue('has_dependents', fieldValueHasDependents ? 'yes' : 'no');
          if (fieldValueHasDependents && isOconusMove && enableUB) {
            setShowAccompaniedTourField(true);
            setShowDependentAgeFields(true);
          } else {
            setShowAccompaniedTourField(false);
            setShowDependentAgeFields(false);
          }
        };

        return (
          <Form className={`${formStyles.form} ${styles.OrdersInfoForm}`}>
            <h1>Tell us about your move orders</h1>

            <SectionWrapper className={formStyles.formSection}>
              <DropdownInput
                label="Orders type"
                name="orders_type"
                options={ordersTypeOptions}
                required
                hint="Required"
              />
              <DatePickerInput
                name="issue_date"
                label="Orders date"
                required
                hint="Required"
                renderInput={(input) => (
                  <>
                    {input}
                    <Hint>
                      <p>Date your orders were issued.</p>
                    </Hint>
                  </>
                )}
              />
              <DatePickerInput
                hint="Required"
                name="report_by_date"
                label={formatLabelReportByDate(values.orders_type)}
                required
              />

              <DutyLocationInput
                label="Current duty location"
                hint="Required"
                name="origin_duty_location"
                id="origin_duty_location"
                onDutyLocationChange={(e) => {
<<<<<<< HEAD
                  setCurrentDutyLocation(e);
                  setCounselingOfficeOptions(null);
=======
                  setDutyLocation(e);
                  handleCounselingOfficeChange();
>>>>>>> 2526daec
                }}
                required
                metaOverride={originMeta}
              />
              {currentDutyLocation.provides_services_counseling && (
                <div>
                  <Label>
                    Select an origin duty location that most closely represents your current physical location, not
                    where your shipment will originate, if different. This will allow a nearby transportation office to
                    assist you.
                  </Label>
                  <DropdownInput
                    label="Counseling Office"
                    name="counseling_office_id"
                    id="counseling_office_id"
                    hint="Required"
                    required
                    options={counselingOfficeOptions}
                  />
                </div>
              )}
              {isRetirementOrSeparation ? (
                <>
                  <h3 className={styles.calloutLabel}>Where are you entitled to move?</h3>
                  <Callout>
                    <span>The government will pay for your move to:</span>
                    <ul>
                      <li>Home of record (HOR)</li>
                      <li>Place entered active duty (PLEAD)</li>
                    </ul>
                    <p>
                      It might pay for a move to your Home of selection (HOS), anywhere in CONUS. Check your orders.
                    </p>
                    <p>
                      Read more about where you are entitled to move when leaving the military on{' '}
                      <USWDSLink
                        target="_blank"
                        rel="noopener noreferrer"
                        href="https://www.militaryonesource.mil/military-life-cycle/separation-transition/military-separation-retirement/deciding-where-to-live-when-you-leave-the-military/"
                      >
                        Military OneSource.
                      </USWDSLink>
                    </p>
                  </Callout>
                  <DutyLocationInput
                    name="new_duty_location"
                    label="HOR, PLEAD or HOS"
                    displayAddress={false}
                    hint="Enter the option closest to your destination. Your move counselor will identify if there might be a cost to you. (Required)"
                    metaOverride={newDutyMeta}
                    placeholder="Enter a city or ZIP"
                    onDutyLocationChange={(e) => {
                      setNewDutyLocation(e);
                    }}
                  />
                </>
              ) : (
                <DutyLocationInput
                  name="new_duty_location"
                  label="New duty location"
                  displayAddress={false}
                  hint="Required"
                  metaOverride={newDutyMeta}
                  onDutyLocationChange={(e) => {
                    setNewDutyLocation(e);
                  }}
                />
              )}

              <FormGroup>
                <Label hint="Required">Are dependents included in your orders?</Label>
                <div>
                  <Field
                    as={Radio}
                    label="Yes"
                    id="hasDependentsYes"
                    data-testid="hasDependentsYes"
                    name="has_dependents"
                    value="yes"
                    title="Yes, dependents are included in my orders"
                    type="radio"
                    onChange={(e) => {
                      handleHasDependentsChange(e);
                    }}
                  />
                  <Field
                    as={Radio}
                    label="No"
                    id="hasDependentsNo"
                    data-testid="hasDependentsNo"
                    name="has_dependents"
                    value="no"
                    title="No, dependents are not included in my orders"
                    type="radio"
                    onChange={(e) => {
                      handleHasDependentsChange(e);
                    }}
                  />
                </div>
              </FormGroup>

              {showAccompaniedTourField && (
                <FormGroup>
                  <Label hint="Required">Is this an accompanied tour?</Label>
                  <div>
                    <div className={styles.radioWithToolTip}>
                      <Field
                        as={Radio}
                        label="Yes"
                        id="isAnAccompaniedTourYes"
                        data-testid="isAnAccompaniedTourYes"
                        name="accompanied_tour"
                        value="yes"
                        type="radio"
                      />
                      <ToolTip
                        text="Accompanied Tour: An authorized order (assignment or tour) that allows dependents to travel to the new Permanent Duty Station (PDS)"
                        position="right"
                        icon="info-circle"
                        color="blue"
                        data-testid="isAnAccompaniedTourYesToolTip"
                        closeOnLeave
                      />
                    </div>
                    <div className={styles.radioWithToolTip}>
                      <Field
                        as={Radio}
                        label="No"
                        id="isAnAccompaniedTourNo"
                        data-testid="isAnAccompaniedTourNo"
                        name="accompanied_tour"
                        value="no"
                        type="radio"
                      />
                      <ToolTip
                        text="Unaccompanied Tour: An authorized order (assignment or tour) that DOES NOT allow dependents to travel to the new Permanent Duty Station (PDS)"
                        position="right"
                        icon="info-circle"
                        color="blue"
                        data-testid="isAnAccompaniedTourNoToolTip"
                        closeOnLeave
                      />
                    </div>
                  </div>
                </FormGroup>
              )}

              {showDependentAgeFields && (
                <FormGroup>
                  <MaskedTextField
                    data-testid="dependentsUnderTwelve"
                    defaultValue="0"
                    name="dependents_under_twelve"
                    label="Number of dependents under the age of 12"
                    id="dependentsUnderTwelve"
                    mask={Number}
                    scale={0}
                    signed={false}
                    thousandsSeparator=","
                    lazy={false}
                  />

                  <MaskedTextField
                    data-testid="dependentsTwelveAndOver"
                    defaultValue="0"
                    name="dependents_twelve_and_over"
                    label="Number of dependents of the age 12 or over"
                    id="dependentsTwelveAndOver"
                    mask={Number}
                    scale={0}
                    signed={false}
                    thousandsSeparator=","
                    lazy={false}
                  />
                </FormGroup>
              )}

              <DropdownInput
                hint="Required"
                label="Pay grade"
                name="grade"
                id="grade"
                required
                options={payGradeOptions}
              />
            </SectionWrapper>

            <div className={formStyles.formActions}>
              <WizardNavigation
                onBackClick={onBack}
                disableNext={!isValid || isSubmitting}
                onNextClick={handleSubmit}
              />
            </div>
          </Form>
        );
      }}
    </Formik>
  );
};

OrdersInfoForm.propTypes = {
  ordersTypeOptions: DropdownArrayOf.isRequired,
  initialValues: PropTypes.shape({
    orders_type: PropTypes.string,
    issue_date: PropTypes.string,
    report_by_date: PropTypes.string,
    has_dependents: PropTypes.string,
    new_duty_location: PropTypes.shape({}),
    grade: PropTypes.string,
    origin_duty_location: DutyLocationShape,
<<<<<<< HEAD
    dependents_under_twelve: PropTypes.string,
    dependents_twelve_and_over: PropTypes.string,
    accompanied_tour: PropTypes.string,
=======
    counseling_office_id: PropTypes.string,
>>>>>>> 2526daec
  }).isRequired,
  onSubmit: PropTypes.func.isRequired,
  onBack: PropTypes.func.isRequired,
};

export default OrdersInfoForm;<|MERGE_RESOLUTION|>--- conflicted
+++ resolved
@@ -107,7 +107,6 @@
   }, [currentDutyLocation, newDutyLocation, isOconusMove, hasDependents, enableUB]);
 
   return (
-<<<<<<< HEAD
     <Formik
       initialValues={initialValues}
       validateOnMount
@@ -116,11 +115,7 @@
       setShowAccompaniedTourField={setShowAccompaniedTourField}
       setShowDependentAgeFields={setShowDependentAgeFields}
     >
-      {({ isValid, isSubmitting, handleSubmit, values, touched, setFieldValue }) => {
-=======
-    <Formik initialValues={initialValues} validateOnMount validationSchema={validationSchema} onSubmit={onSubmit}>
-      {({ isValid, isSubmitting, handleSubmit, setValues, values, touched }) => {
->>>>>>> 2526daec
+      {({ isValid, isSubmitting, handleSubmit, setValues, values, touched, setFieldValue }) => {
         const isRetirementOrSeparation = ['RETIREMENT', 'SEPARATION'].includes(values.orders_type);
 
         const handleCounselingOfficeChange = () => {
@@ -190,13 +185,8 @@
                 name="origin_duty_location"
                 id="origin_duty_location"
                 onDutyLocationChange={(e) => {
-<<<<<<< HEAD
                   setCurrentDutyLocation(e);
-                  setCounselingOfficeOptions(null);
-=======
-                  setDutyLocation(e);
                   handleCounselingOfficeChange();
->>>>>>> 2526daec
                 }}
                 required
                 metaOverride={originMeta}
@@ -408,13 +398,10 @@
     new_duty_location: PropTypes.shape({}),
     grade: PropTypes.string,
     origin_duty_location: DutyLocationShape,
-<<<<<<< HEAD
     dependents_under_twelve: PropTypes.string,
     dependents_twelve_and_over: PropTypes.string,
     accompanied_tour: PropTypes.string,
-=======
     counseling_office_id: PropTypes.string,
->>>>>>> 2526daec
   }).isRequired,
   onSubmit: PropTypes.func.isRequired,
   onBack: PropTypes.func.isRequired,
