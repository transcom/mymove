--- conflicted
+++ resolved
@@ -9,11 +9,8 @@
 
 import styles from './OrdersInfoForm.module.scss';
 
-<<<<<<< HEAD
-=======
 import MaskedTextField from 'components/form/fields/MaskedTextField/MaskedTextField';
 import ToolTip from 'shared/ToolTip/ToolTip';
->>>>>>> e612b908
 import { ORDERS_PAY_GRADE_OPTIONS, ORDERS_TYPE } from 'constants/orders';
 import { DropdownInput, DatePickerInput, DutyLocationInput } from 'components/form/fields';
 import Hint from 'components/Hint/index';
@@ -34,11 +31,6 @@
   const [currentDutyLocation, setCurrentDutyLocation] = useState('');
   const [newDutyLocation, setNewDutyLocation] = useState('');
   const [counselingOfficeOptions, setCounselingOfficeOptions] = useState(null);
-<<<<<<< HEAD
-  const [isHasDependentsDisabled, setHasDependentsDisabled] = useState(false);
-  const [prevOrderType, setPrevOrderType] = useState('');
-  const [filteredOrderTypeOptions, setFilteredOrderTypeOptions] = useState(ordersTypeOptions);
-=======
   const [showAccompaniedTourField, setShowAccompaniedTourField] = useState(false);
   const [showDependentAgeFields, setShowDependentAgeFields] = useState(false);
   const [hasDependents, setHasDependents] = useState(false);
@@ -49,7 +41,6 @@
   const [prevOrderType, setPrevOrderType] = useState('');
   const [filteredOrderTypeOptions, setFilteredOrderTypeOptions] = useState(ordersTypeOptions);
 
->>>>>>> e612b908
   const validationSchema = Yup.object().shape({
     orders_type: Yup.mixed()
       .oneOf(ordersTypeOptions.map((i) => i.key))
@@ -135,26 +126,7 @@
     fetchData();
   }, [ordersTypeOptions]);
 
-  useEffect(() => {
-    const fetchData = async () => {
-      const alaskaEnabled = await isBooleanFlagEnabled(FEATURE_FLAG_KEYS.ENABLE_ALASKA);
-
-      const updatedOptions = alaskaEnabled
-        ? ordersTypeOptions
-        : ordersTypeOptions.filter(
-            (e) => e.key !== ORDERS_TYPE.EARLY_RETURN_OF_DEPENDENTS && e.key !== ORDERS_TYPE.STUDENT_TRAVEL,
-          );
-
-      setFilteredOrderTypeOptions(updatedOptions);
-    };
-    fetchData();
-  }, [ordersTypeOptions]);
-
   return (
-<<<<<<< HEAD
-    <Formik initialValues={initialValues} validateOnMount validationSchema={validationSchema} onSubmit={onSubmit}>
-      {({ isValid, isSubmitting, handleSubmit, handleChange, values, touched, setFieldValue }) => {
-=======
     <Formik
       initialValues={initialValues}
       validateOnMount
@@ -164,7 +136,6 @@
       setShowDependentAgeFields={setShowDependentAgeFields}
     >
       {({ isValid, isSubmitting, handleSubmit, handleChange, setValues, values, touched, setFieldValue }) => {
->>>>>>> e612b908
         const isRetirementOrSeparation = ['RETIREMENT', 'SEPARATION'].includes(values.orders_type);
 
         const handleCounselingOfficeChange = () => {
@@ -180,8 +151,6 @@
         if (!values.new_duty_location && touched.new_duty_location) newDutyMeta = 'Required';
         else newDutyMeta = null;
 
-<<<<<<< HEAD
-=======
         const handleHasDependentsChange = (e) => {
           // Declare a duplicate local scope of the field value
           // for the form to prevent state race conditions
@@ -201,27 +170,18 @@
           }
         };
 
->>>>>>> e612b908
         const handleOrderTypeChange = (e) => {
           const { value } = e.target;
           if (value === ORDERS_TYPE.STUDENT_TRAVEL || value === ORDERS_TYPE.EARLY_RETURN_OF_DEPENDENTS) {
             setHasDependentsDisabled(true);
-<<<<<<< HEAD
-            setFieldValue('has_dependents', 'yes');
-=======
             handleHasDependentsChange({ target: { value: 'yes' } });
->>>>>>> e612b908
           } else {
             setHasDependentsDisabled(false);
             if (
               prevOrderType === ORDERS_TYPE.STUDENT_TRAVEL ||
               prevOrderType === ORDERS_TYPE.EARLY_RETURN_OF_DEPENDENTS
             ) {
-<<<<<<< HEAD
-              setFieldValue('has_dependents', '');
-=======
               handleHasDependentsChange({ target: { value: '' } });
->>>>>>> e612b908
             }
           }
           setPrevOrderType(value);
@@ -263,35 +223,6 @@
                 label={formatLabelReportByDate(values.orders_type)}
                 required
               />
-<<<<<<< HEAD
-              <FormGroup>
-                <Label hint="Required">Are dependents included in your orders?</Label>
-                <div>
-                  <Field
-                    as={Radio}
-                    label="Yes"
-                    id="hasDependentsYes"
-                    name="has_dependents"
-                    value="yes"
-                    title="Yes, dependents are included in my orders"
-                    type="radio"
-                    disabled={isHasDependentsDisabled}
-                  />
-                  <Field
-                    as={Radio}
-                    label="No"
-                    id="hasDependentsNo"
-                    name="has_dependents"
-                    value="no"
-                    title="No, dependents are not included in my orders"
-                    type="radio"
-                    disabled={isHasDependentsDisabled}
-                  />
-                </div>
-              </FormGroup>
-
-=======
->>>>>>> e612b908
               <DutyLocationInput
                 label="Current duty location"
                 hint="Required"
