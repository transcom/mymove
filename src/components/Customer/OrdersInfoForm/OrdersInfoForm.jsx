import React, { useState, useEffect } from 'react';
import PropTypes from 'prop-types';
import { Formik, Field } from 'formik';
import * as Yup from 'yup';
import { Radio, FormGroup, Label, Link as USWDSLink } from '@trussworks/react-uswds';

import { isBooleanFlagEnabled } from '../../../utils/featureFlags';
import { FEATURE_FLAG_KEYS } from '../../../shared/constants';

import styles from './OrdersInfoForm.module.scss';

import MaskedTextField from 'components/form/fields/MaskedTextField/MaskedTextField';
import ToolTip from 'shared/ToolTip/ToolTip';
<<<<<<< HEAD
import { ORDERS_PAY_GRADE_OPTIONS } from 'constants/orders';
=======
import { ORDERS_PAY_GRADE_OPTIONS, ORDERS_TYPE } from 'constants/orders';
>>>>>>> f8f9f9e0
import { DropdownInput, DatePickerInput, DutyLocationInput } from 'components/form/fields';
import Hint from 'components/Hint/index';
import { Form } from 'components/form/Form';
import { DropdownArrayOf } from 'types';
import { DutyLocationShape } from 'types/dutyLocation';
import formStyles from 'styles/form.module.scss';
import SectionWrapper from 'components/Customer/SectionWrapper';
import WizardNavigation from 'components/Customer/WizardNavigation/WizardNavigation';
import Callout from 'components/Callout';
import { formatLabelReportByDate, dropdownInputOptions } from 'utils/formatters';
import { showCounselingOffices } from 'services/internalApi';

let originMeta;
let newDutyMeta = '';
const OrdersInfoForm = ({ ordersTypeOptions, initialValues, onSubmit, onBack }) => {
  const payGradeOptions = dropdownInputOptions(ORDERS_PAY_GRADE_OPTIONS);
  const [currentDutyLocation, setCurrentDutyLocation] = useState('');
  const [newDutyLocation, setNewDutyLocation] = useState('');
  const [counselingOfficeOptions, setCounselingOfficeOptions] = useState(null);
  const [showAccompaniedTourField, setShowAccompaniedTourField] = useState(false);
  const [showDependentAgeFields, setShowDependentAgeFields] = useState(false);
  const [hasDependents, setHasDependents] = useState(false);
  const [isOconusMove, setIsOconusMove] = useState(false);
  const [enableUB, setEnableUB] = useState(false);
<<<<<<< HEAD
=======
  const [isHasDependentsDisabled, setHasDependentsDisabled] = useState(false);
  const [prevOrderType, setPrevOrderType] = useState('');
  const [filteredOrderTypeOptions, setFilteredOrderTypeOptions] = useState(ordersTypeOptions);

>>>>>>> f8f9f9e0
  const validationSchema = Yup.object().shape({
    orders_type: Yup.mixed()
      .oneOf(ordersTypeOptions.map((i) => i.key))
      .required('Required'),
    issue_date: Yup.date()
      .typeError('Enter a complete date in DD MMM YYYY format (day, month, year).')
      .required('Required'),
    report_by_date: Yup.date()
      .typeError('Enter a complete date in DD MMM YYYY format (day, month, year).')
      .required('Required'),
    has_dependents: Yup.mixed().oneOf(['yes', 'no']).required('Required'),
    new_duty_location: Yup.object().nullable().required('Required'),
    grade: Yup.mixed().oneOf(Object.keys(ORDERS_PAY_GRADE_OPTIONS)).required('Required'),
    origin_duty_location: Yup.object().nullable().required('Required'),
    counseling_office_id: currentDutyLocation.provides_services_counseling
      ? Yup.string().required('Required')
      : Yup.string().notRequired(),
    accompanied_tour: showAccompaniedTourField
      ? Yup.mixed().oneOf(['yes', 'no']).required('Required')
      : Yup.string().notRequired(),
    dependents_under_twelve: showDependentAgeFields
      ? Yup.number().min(0).required('Required')
      : Yup.number().notRequired(),
    dependents_twelve_and_over: showDependentAgeFields
      ? Yup.number().min(0).required('Required')
      : Yup.number().notRequired(),
  });
  useEffect(() => {
    // Functional component version of "componentDidMount"
    // By leaving the dependency array empty this will only run once
    const checkUBFeatureFlag = async () => {
      const enabled = await isBooleanFlagEnabled(FEATURE_FLAG_KEYS.UNACCOMPANIED_BAGGAGE);
      if (enabled) {
        setEnableUB(true);
      }
    };
    checkUBFeatureFlag();
  }, []);
  useEffect(() => {
    // If current duty location is defined, show the counseling offices
    if (currentDutyLocation?.id) {
      showCounselingOffices(currentDutyLocation.id).then((fetchedData) => {
        if (fetchedData.body) {
          const counselingOffices = fetchedData.body.map((item) => ({
            key: item.id,
            value: item.name,
          }));
          setCounselingOfficeOptions(counselingOffices);
        }
      });
    }
    // Check if either currentDutyLocation or newDutyLocation is OCONUS
    if (currentDutyLocation?.address?.isOconus || newDutyLocation?.address?.isOconus) {
      setIsOconusMove(true);
    } else {
      setIsOconusMove(false);
    }
    if (currentDutyLocation?.address && newDutyLocation?.address && enableUB) {
      // Only if one of the duty locations is OCONUS should accompanied tour and dependent
      // age fields display
      if (isOconusMove && hasDependents) {
        setShowAccompaniedTourField(true);
        setShowDependentAgeFields(true);
      } else {
        setShowAccompaniedTourField(false);
        setShowDependentAgeFields(false);
      }
    }
  }, [currentDutyLocation, newDutyLocation, isOconusMove, hasDependents, enableUB]);
<<<<<<< HEAD
=======

  useEffect(() => {
    const fetchData = async () => {
      const alaskaEnabled = await isBooleanFlagEnabled(FEATURE_FLAG_KEYS.ENABLE_ALASKA);

      const updatedOptions = alaskaEnabled
        ? ordersTypeOptions
        : ordersTypeOptions.filter(
            (e) => e.key !== ORDERS_TYPE.EARLY_RETURN_OF_DEPENDENTS && e.key !== ORDERS_TYPE.STUDENT_TRAVEL,
          );

      setFilteredOrderTypeOptions(updatedOptions);
    };
    fetchData();
  }, [ordersTypeOptions]);
>>>>>>> f8f9f9e0

  return (
    <Formik
      initialValues={initialValues}
      validateOnMount
      validationSchema={validationSchema}
      onSubmit={onSubmit}
      setShowAccompaniedTourField={setShowAccompaniedTourField}
      setShowDependentAgeFields={setShowDependentAgeFields}
    >
<<<<<<< HEAD
      {({ isValid, isSubmitting, handleSubmit, values, touched, setFieldValue }) => {
=======
      {({ isValid, isSubmitting, handleSubmit, handleChange, values, touched, setFieldValue }) => {
>>>>>>> f8f9f9e0
        const isRetirementOrSeparation = ['RETIREMENT', 'SEPARATION'].includes(values.orders_type);

        if (!values.origin_duty_location && touched.origin_duty_location) originMeta = 'Required';
        else originMeta = null;

        if (!values.new_duty_location && touched.new_duty_location) newDutyMeta = 'Required';
        else newDutyMeta = null;

        const handleHasDependentsChange = (e) => {
          // Declare a duplicate local scope of the field value
          // for the form to prevent state race conditions
<<<<<<< HEAD
          const fieldValueHasDependents = e.target.value === 'yes';
          setHasDependents(e.target.value === 'yes');
          setFieldValue('has_dependents', fieldValueHasDependents ? 'yes' : 'no');
          if (fieldValueHasDependents && isOconusMove && enableUB) {
            setShowAccompaniedTourField(true);
            setShowDependentAgeFields(true);
          } else {
            setShowAccompaniedTourField(false);
            setShowDependentAgeFields(false);
          }
        };

=======
          if (e.target.value === '') {
            setFieldValue('has_dependents', '');
          } else {
            const fieldValueHasDependents = e.target.value === 'yes';
            setHasDependents(e.target.value === 'yes');
            setFieldValue('has_dependents', fieldValueHasDependents ? 'yes' : 'no');
            if (fieldValueHasDependents && isOconusMove && enableUB) {
              setShowAccompaniedTourField(true);
              setShowDependentAgeFields(true);
            } else {
              setShowAccompaniedTourField(false);
              setShowDependentAgeFields(false);
            }
          }
        };

        const handleOrderTypeChange = (e) => {
          const { value } = e.target;
          if (value === ORDERS_TYPE.STUDENT_TRAVEL || value === ORDERS_TYPE.EARLY_RETURN_OF_DEPENDENTS) {
            setHasDependentsDisabled(true);
            handleHasDependentsChange({ target: { value: 'yes' } });
          } else {
            setHasDependentsDisabled(false);
            if (
              prevOrderType === ORDERS_TYPE.STUDENT_TRAVEL ||
              prevOrderType === ORDERS_TYPE.EARLY_RETURN_OF_DEPENDENTS
            ) {
              handleHasDependentsChange({ target: { value: '' } });
            }
          }
          setPrevOrderType(value);
        };

>>>>>>> f8f9f9e0
        return (
          <Form className={`${formStyles.form} ${styles.OrdersInfoForm}`}>
            <h1>Tell us about your move orders</h1>

            <SectionWrapper className={formStyles.formSection}>
              <DropdownInput
                label="Orders type"
                name="orders_type"
                options={filteredOrderTypeOptions}
                required
                hint="Required"
                onChange={(e) => {
                  handleChange(e);
                  handleOrderTypeChange(e);
                }}
              />
              <DatePickerInput
                name="issue_date"
                label="Orders date"
                required
                hint="Required"
                renderInput={(input) => (
                  <>
                    {input}
                    <Hint>
                      <p>Date your orders were issued.</p>
                    </Hint>
                  </>
                )}
              />
              <DatePickerInput
                hint="Required"
                name="report_by_date"
                label={formatLabelReportByDate(values.orders_type)}
                required
              />
<<<<<<< HEAD

=======
>>>>>>> f8f9f9e0
              <DutyLocationInput
                label="Current duty location"
                hint="Required"
                name="origin_duty_location"
                id="origin_duty_location"
                onDutyLocationChange={(e) => {
                  setCurrentDutyLocation(e);
                }}
                required
                metaOverride={originMeta}
              />
              {currentDutyLocation.provides_services_counseling && (
                <div>
                  <Label>
                    Select an origin duty location that most closely represents your current physical location, not
                    where your shipment will originate, if different. This will allow a nearby transportation office to
                    assist you.
                  </Label>
                  <DropdownInput
                    label="Counseling Office"
                    name="counseling_office_id"
                    id="counseling_office_id"
                    hint="Required"
                    required
                    options={counselingOfficeOptions}
                  />
                </div>
              )}
              {isRetirementOrSeparation ? (
                <>
                  <h3 className={styles.calloutLabel}>Where are you entitled to move?</h3>
                  <Callout>
                    <span>The government will pay for your move to:</span>
                    <ul>
                      <li>Home of record (HOR)</li>
                      <li>Place entered active duty (PLEAD)</li>
                    </ul>
                    <p>
                      It might pay for a move to your Home of selection (HOS), anywhere in CONUS. Check your orders.
                    </p>
                    <p>
                      Read more about where you are entitled to move when leaving the military on{' '}
                      <USWDSLink
                        target="_blank"
                        rel="noopener noreferrer"
                        href="https://www.militaryonesource.mil/military-life-cycle/separation-transition/military-separation-retirement/deciding-where-to-live-when-you-leave-the-military/"
                      >
                        Military OneSource.
                      </USWDSLink>
                    </p>
                  </Callout>
                  <DutyLocationInput
                    name="new_duty_location"
                    label="HOR, PLEAD or HOS"
                    displayAddress={false}
                    hint="Enter the option closest to your destination. Your move counselor will identify if there might be a cost to you. (Required)"
                    metaOverride={newDutyMeta}
                    placeholder="Enter a city or ZIP"
                    onDutyLocationChange={(e) => {
                      setNewDutyLocation(e);
                    }}
                  />
                </>
              ) : (
                <DutyLocationInput
                  name="new_duty_location"
                  label="New duty location"
                  displayAddress={false}
                  hint="Required"
                  metaOverride={newDutyMeta}
                  onDutyLocationChange={(e) => {
                    setNewDutyLocation(e);
                  }}
                />
              )}

              <FormGroup>
                <Label hint="Required">Are dependents included in your orders?</Label>
                <div>
                  <Field
                    as={Radio}
                    label="Yes"
                    id="hasDependentsYes"
                    data-testid="hasDependentsYes"
                    name="has_dependents"
                    value="yes"
                    title="Yes, dependents are included in my orders"
                    type="radio"
                    onChange={(e) => {
                      handleHasDependentsChange(e);
                    }}
<<<<<<< HEAD
=======
                    disabled={isHasDependentsDisabled}
>>>>>>> f8f9f9e0
                  />
                  <Field
                    as={Radio}
                    label="No"
                    id="hasDependentsNo"
                    data-testid="hasDependentsNo"
                    name="has_dependents"
                    value="no"
                    title="No, dependents are not included in my orders"
                    type="radio"
                    onChange={(e) => {
                      handleHasDependentsChange(e);
                    }}
<<<<<<< HEAD
=======
                    disabled={isHasDependentsDisabled}
>>>>>>> f8f9f9e0
                  />
                </div>
              </FormGroup>

              {showAccompaniedTourField && (
                <FormGroup>
                  <Label hint="Required">Is this an accompanied tour?</Label>
                  <div>
                    <div className={styles.radioWithToolTip}>
                      <Field
                        as={Radio}
                        label="Yes"
                        id="isAnAccompaniedTourYes"
                        data-testid="isAnAccompaniedTourYes"
                        name="accompanied_tour"
                        value="yes"
                        type="radio"
                      />
                      <ToolTip
                        text="Accompanied Tour: An authorized order (assignment or tour) that allows dependents to travel to the new Permanent Duty Station (PDS)"
                        position="right"
                        icon="info-circle"
                        color="blue"
                        data-testid="isAnAccompaniedTourYesToolTip"
                        closeOnLeave
                      />
                    </div>
                    <div className={styles.radioWithToolTip}>
                      <Field
                        as={Radio}
                        label="No"
                        id="isAnAccompaniedTourNo"
                        data-testid="isAnAccompaniedTourNo"
                        name="accompanied_tour"
                        value="no"
                        type="radio"
                      />
                      <ToolTip
                        text="Unaccompanied Tour: An authorized order (assignment or tour) that DOES NOT allow dependents to travel to the new Permanent Duty Station (PDS)"
                        position="right"
                        icon="info-circle"
                        color="blue"
                        data-testid="isAnAccompaniedTourNoToolTip"
                        closeOnLeave
                      />
                    </div>
                  </div>
                </FormGroup>
              )}

              {showDependentAgeFields && (
                <FormGroup>
                  <MaskedTextField
                    data-testid="dependentsUnderTwelve"
                    defaultValue="0"
                    name="dependents_under_twelve"
                    label="Number of dependents under the age of 12"
                    id="dependentsUnderTwelve"
                    mask={Number}
                    scale={0}
                    signed={false}
                    thousandsSeparator=","
                    lazy={false}
                  />

                  <MaskedTextField
                    data-testid="dependentsTwelveAndOver"
                    defaultValue="0"
                    name="dependents_twelve_and_over"
                    label="Number of dependents of the age 12 or over"
                    id="dependentsTwelveAndOver"
                    mask={Number}
                    scale={0}
                    signed={false}
                    thousandsSeparator=","
                    lazy={false}
                  />
                </FormGroup>
              )}

              <DropdownInput
                hint="Required"
                label="Pay grade"
                name="grade"
                id="grade"
                required
                options={payGradeOptions}
              />
            </SectionWrapper>

            <div className={formStyles.formActions}>
              <WizardNavigation
                onBackClick={onBack}
                disableNext={!isValid || isSubmitting}
                onNextClick={handleSubmit}
              />
            </div>
          </Form>
        );
      }}
    </Formik>
  );
};

OrdersInfoForm.propTypes = {
  ordersTypeOptions: DropdownArrayOf.isRequired,
  initialValues: PropTypes.shape({
    orders_type: PropTypes.string,
    issue_date: PropTypes.string,
    report_by_date: PropTypes.string,
    has_dependents: PropTypes.string,
    new_duty_location: PropTypes.shape({}),
    grade: PropTypes.string,
    origin_duty_location: DutyLocationShape,
    dependents_under_twelve: PropTypes.string,
    dependents_twelve_and_over: PropTypes.string,
    accompanied_tour: PropTypes.string,
  }).isRequired,
  onSubmit: PropTypes.func.isRequired,
  onBack: PropTypes.func.isRequired,
};

export default OrdersInfoForm;<|MERGE_RESOLUTION|>--- conflicted
+++ resolved
@@ -11,11 +11,7 @@
 
 import MaskedTextField from 'components/form/fields/MaskedTextField/MaskedTextField';
 import ToolTip from 'shared/ToolTip/ToolTip';
-<<<<<<< HEAD
-import { ORDERS_PAY_GRADE_OPTIONS } from 'constants/orders';
-=======
 import { ORDERS_PAY_GRADE_OPTIONS, ORDERS_TYPE } from 'constants/orders';
->>>>>>> f8f9f9e0
 import { DropdownInput, DatePickerInput, DutyLocationInput } from 'components/form/fields';
 import Hint from 'components/Hint/index';
 import { Form } from 'components/form/Form';
@@ -40,13 +36,10 @@
   const [hasDependents, setHasDependents] = useState(false);
   const [isOconusMove, setIsOconusMove] = useState(false);
   const [enableUB, setEnableUB] = useState(false);
-<<<<<<< HEAD
-=======
   const [isHasDependentsDisabled, setHasDependentsDisabled] = useState(false);
   const [prevOrderType, setPrevOrderType] = useState('');
   const [filteredOrderTypeOptions, setFilteredOrderTypeOptions] = useState(ordersTypeOptions);
 
->>>>>>> f8f9f9e0
   const validationSchema = Yup.object().shape({
     orders_type: Yup.mixed()
       .oneOf(ordersTypeOptions.map((i) => i.key))
@@ -116,8 +109,6 @@
       }
     }
   }, [currentDutyLocation, newDutyLocation, isOconusMove, hasDependents, enableUB]);
-<<<<<<< HEAD
-=======
 
   useEffect(() => {
     const fetchData = async () => {
@@ -133,7 +124,6 @@
     };
     fetchData();
   }, [ordersTypeOptions]);
->>>>>>> f8f9f9e0
 
   return (
     <Formik
@@ -144,11 +134,7 @@
       setShowAccompaniedTourField={setShowAccompaniedTourField}
       setShowDependentAgeFields={setShowDependentAgeFields}
     >
-<<<<<<< HEAD
-      {({ isValid, isSubmitting, handleSubmit, values, touched, setFieldValue }) => {
-=======
       {({ isValid, isSubmitting, handleSubmit, handleChange, values, touched, setFieldValue }) => {
->>>>>>> f8f9f9e0
         const isRetirementOrSeparation = ['RETIREMENT', 'SEPARATION'].includes(values.orders_type);
 
         if (!values.origin_duty_location && touched.origin_duty_location) originMeta = 'Required';
@@ -160,20 +146,6 @@
         const handleHasDependentsChange = (e) => {
           // Declare a duplicate local scope of the field value
           // for the form to prevent state race conditions
-<<<<<<< HEAD
-          const fieldValueHasDependents = e.target.value === 'yes';
-          setHasDependents(e.target.value === 'yes');
-          setFieldValue('has_dependents', fieldValueHasDependents ? 'yes' : 'no');
-          if (fieldValueHasDependents && isOconusMove && enableUB) {
-            setShowAccompaniedTourField(true);
-            setShowDependentAgeFields(true);
-          } else {
-            setShowAccompaniedTourField(false);
-            setShowDependentAgeFields(false);
-          }
-        };
-
-=======
           if (e.target.value === '') {
             setFieldValue('has_dependents', '');
           } else {
@@ -207,7 +179,6 @@
           setPrevOrderType(value);
         };
 
->>>>>>> f8f9f9e0
         return (
           <Form className={`${formStyles.form} ${styles.OrdersInfoForm}`}>
             <h1>Tell us about your move orders</h1>
@@ -244,10 +215,6 @@
                 label={formatLabelReportByDate(values.orders_type)}
                 required
               />
-<<<<<<< HEAD
-
-=======
->>>>>>> f8f9f9e0
               <DutyLocationInput
                 label="Current duty location"
                 hint="Required"
@@ -339,10 +306,7 @@
                     onChange={(e) => {
                       handleHasDependentsChange(e);
                     }}
-<<<<<<< HEAD
-=======
                     disabled={isHasDependentsDisabled}
->>>>>>> f8f9f9e0
                   />
                   <Field
                     as={Radio}
@@ -356,10 +320,7 @@
                     onChange={(e) => {
                       handleHasDependentsChange(e);
                     }}
-<<<<<<< HEAD
-=======
                     disabled={isHasDependentsDisabled}
->>>>>>> f8f9f9e0
                   />
                 </div>
               </FormGroup>
