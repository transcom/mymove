--- conflicted
+++ resolved
@@ -134,11 +134,7 @@
       setShowAccompaniedTourField={setShowAccompaniedTourField}
       setShowDependentAgeFields={setShowDependentAgeFields}
     >
-<<<<<<< HEAD
-      {({ isValid, isSubmitting, handleSubmit, handleChange, values, touched, setFieldValue }) => {
-=======
       {({ isValid, isSubmitting, handleSubmit, handleChange, setValues, values, touched, setFieldValue }) => {
->>>>>>> eb4a21d3
         const isRetirementOrSeparation = ['RETIREMENT', 'SEPARATION'].includes(values.orders_type);
 
         const handleCounselingOfficeChange = () => {
@@ -233,10 +229,7 @@
                 id="origin_duty_location"
                 onDutyLocationChange={(e) => {
                   setCurrentDutyLocation(e);
-<<<<<<< HEAD
-=======
                   handleCounselingOfficeChange();
->>>>>>> eb4a21d3
                 }}
                 required
                 metaOverride={originMeta}
@@ -453,10 +446,7 @@
     dependents_under_twelve: PropTypes.string,
     dependents_twelve_and_over: PropTypes.string,
     accompanied_tour: PropTypes.string,
-<<<<<<< HEAD
-=======
     counseling_office_id: PropTypes.string,
->>>>>>> eb4a21d3
   }).isRequired,
   onSubmit: PropTypes.func.isRequired,
   onBack: PropTypes.func.isRequired,
