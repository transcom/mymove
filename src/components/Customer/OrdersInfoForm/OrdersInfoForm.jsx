--- conflicted
+++ resolved
@@ -24,20 +24,12 @@
 import WizardNavigation from 'components/Customer/WizardNavigation/WizardNavigation';
 import Callout from 'components/Callout';
 import { formatLabelReportByDate, formatPayGradeOptions } from 'utils/formatters';
-<<<<<<< HEAD
 import { getPayGradeOptions, getRankOptions, showCounselingOffices } from 'services/internalApi';
-=======
-import { getPayGradeOptions, showCounselingOffices } from 'services/internalApi';
->>>>>>> 89b31dba
 import { setShowLoadingSpinner as setShowLoadingSpinnerAction } from 'store/general/actions';
 import { selectServiceMemberAffiliation } from 'store/entities/selectors';
 import retryPageLoading from 'utils/retryPageLoading';
 import { milmoveLogger } from 'utils/milmoveLog';
-<<<<<<< HEAD
 import { sortRankOptions } from 'shared/utils';
-=======
-import { selectServiceMemberAffiliation } from 'store/entities/selectors';
->>>>>>> 89b31dba
 
 let originMeta;
 let newDutyMeta = '';
@@ -59,6 +51,8 @@
   const [prevOrderType, setPrevOrderType] = useState('');
   const [filteredOrderTypeOptions, setFilteredOrderTypeOptions] = useState(ordersTypeOptions);
 
+  const [rankOptions, setRankOptions] = useState([]);
+
   const validationSchema = Yup.object().shape({
     orders_type: Yup.mixed()
       .oneOf(ordersTypeOptions.map((i) => i.key))
@@ -72,10 +66,9 @@
     has_dependents: Yup.mixed().oneOf(['yes', 'no']).required('Required'),
     new_duty_location: Yup.object().nullable().required('Required'),
     grade: Yup.string().required('Required'),
-<<<<<<< HEAD
-    rank: Yup.string().required('Required'),
-=======
->>>>>>> 89b31dba
+    rank: Yup.mixed()
+      .oneOf(rankOptions.map((i) => i.key))
+      .required('Required'),
     origin_duty_location: Yup.object().nullable().required('Required'),
     counseling_office_id: currentDutyLocation.provides_services_counseling
       ? Yup.string().required('Required')
@@ -133,13 +126,8 @@
     fetchCounselingOffices();
   }, [counselingOfficeOptions, currentDutyLocation.id, setShowLoadingSpinner]);
 
-<<<<<<< HEAD
-  const [rankOptions, setRankOptions] = useState([]);
   const [payGradeOptions, setPayGradeOptions] = useState([]);
 
-=======
-  const [payGradeOptions, setPayGradeOptions] = useState([]);
->>>>>>> 89b31dba
   useEffect(() => {
     const fetchGradeOptions = async () => {
       setShowLoadingSpinner(true, 'Loading Pay Grade options');
@@ -157,7 +145,6 @@
     };
 
     fetchGradeOptions();
-<<<<<<< HEAD
   }, [affiliation, setShowLoadingSpinner, grade]);
 
   useEffect(() => {
@@ -179,9 +166,6 @@
 
     if (grade !== '') fetchRankOptions();
   }, [affiliation, grade, setShowLoadingSpinner]);
-=======
-  }, [affiliation, setShowLoadingSpinner]);
->>>>>>> 89b31dba
 
   useEffect(() => {
     // Check if either currentDutyLocation or newDutyLocation is OCONUS
@@ -560,6 +544,7 @@
                 onChange={(e) => {
                   setGrade(e.target.value);
                   handleChange(e);
+                  setFieldValue('rank', '');
                 }}
               />
 
@@ -660,13 +645,4 @@
   setShowLoadingSpinner: setShowLoadingSpinnerAction,
 };
 
-<<<<<<< HEAD
-=======
-const mapStateToProps = (state) => {
-  return {
-    affiliation: selectServiceMemberAffiliation(state) || '',
-  };
-};
-
->>>>>>> 89b31dba
 export default connect(mapStateToProps, mapDispatchToProps)(OrdersInfoForm);