import React, { useState, useEffect } from 'react';
import PropTypes from 'prop-types';
import { Formik, Field } from 'formik';
import * as Yup from 'yup';
import { Radio, FormGroup, Label, Link as USWDSLink } from '@trussworks/react-uswds';
import { connect } from 'react-redux';

import { isBooleanFlagEnabled } from '../../../utils/featureFlags';
import { FEATURE_FLAG_KEYS } from '../../../shared/constants';

import styles from './OrdersInfoForm.module.scss';

import MaskedTextField from 'components/form/fields/MaskedTextField/MaskedTextField';
import ToolTip from 'shared/ToolTip/ToolTip';
import { ORDERS_PAY_GRADE_OPTIONS, ORDERS_TYPE } from 'constants/orders';
import { DropdownInput, DatePickerInput, DutyLocationInput } from 'components/form/fields';
import Hint from 'components/Hint/index';
import { Form } from 'components/form/Form';
import { DropdownArrayOf } from 'types';
import { DutyLocationShape } from 'types/dutyLocation';
import formStyles from 'styles/form.module.scss';
import SectionWrapper from 'components/Customer/SectionWrapper';
import WizardNavigation from 'components/Customer/WizardNavigation/WizardNavigation';
import Callout from 'components/Callout';
import { formatLabelReportByDate, dropdownInputOptions } from 'utils/formatters';
import { showCounselingOffices } from 'services/internalApi';
import { setShowLoadingSpinner as setShowLoadingSpinnerAction } from 'store/general/actions';
import retryPageLoading from 'utils/retryPageLoading';
import { milmoveLogger } from 'utils/milmoveLog';

let originMeta;
let newDutyMeta = '';
const OrdersInfoForm = ({ ordersTypeOptions, initialValues, onSubmit, onBack, setShowLoadingSpinner }) => {
  const payGradeOptions = dropdownInputOptions(ORDERS_PAY_GRADE_OPTIONS);
  const [currentDutyLocation, setCurrentDutyLocation] = useState('');
  const [newDutyLocation, setNewDutyLocation] = useState('');
  const [counselingOfficeOptions, setCounselingOfficeOptions] = useState(null);
  const [showAccompaniedTourField, setShowAccompaniedTourField] = useState(false);
  const [showDependentAgeFields, setShowDependentAgeFields] = useState(false);
  const [hasDependents, setHasDependents] = useState(false);
  const [isOconusMove, setIsOconusMove] = useState(false);
  const [enableUB, setEnableUB] = useState(false);
<<<<<<< HEAD
=======
  const [ordersType, setOrdersType] = useState('');
  const [grade, setGrade] = useState('');
  const [isCivilianTDYMove, setIsCivilianTDYMove] = useState(false);
  const [showCivilianTDYUBTooltip, setShowCivilianTDYUBTooltip] = useState(false);

>>>>>>> 5062c5f6
  const [isHasDependentsDisabled, setHasDependentsDisabled] = useState(false);
  const [prevOrderType, setPrevOrderType] = useState('');
  const [filteredOrderTypeOptions, setFilteredOrderTypeOptions] = useState(ordersTypeOptions);

  const validationSchema = Yup.object().shape({
    orders_type: Yup.mixed()
      .oneOf(ordersTypeOptions.map((i) => i.key))
      .required('Required'),
    issue_date: Yup.date()
      .typeError('Enter a complete date in DD MMM YYYY format (day, month, year).')
      .required('Required'),
    report_by_date: Yup.date()
      .typeError('Enter a complete date in DD MMM YYYY format (day, month, year).')
      .required('Required'),
    has_dependents: Yup.mixed().oneOf(['yes', 'no']).required('Required'),
    new_duty_location: Yup.object().nullable().required('Required'),
    grade: Yup.mixed().oneOf(Object.keys(ORDERS_PAY_GRADE_OPTIONS)).required('Required'),
    origin_duty_location: Yup.object().nullable().required('Required'),
    counseling_office_id: currentDutyLocation.provides_services_counseling
      ? Yup.string().required('Required')
      : Yup.string().notRequired(),
    accompanied_tour: showAccompaniedTourField
      ? Yup.mixed().oneOf(['yes', 'no']).required('Required')
      : Yup.string().notRequired(),
    dependents_under_twelve: showDependentAgeFields
      ? Yup.number().min(0).required('Required')
      : Yup.number().notRequired(),
    dependents_twelve_and_over: showDependentAgeFields
      ? Yup.number().min(0).required('Required')
      : Yup.number().notRequired(),
    civilian_tdy_ub_allowance: isCivilianTDYMove
      ? Yup.number()
          .transform((value) => (Number.isNaN(value) ? 0 : value))
          .min(0, 'UB weight allowance must be 0 or more')
          .max(2000, 'UB weight allowance cannot exceed 2000 lbs.')
      : Yup.number().notRequired(),
  });

  useEffect(() => {
    // Functional component version of "componentDidMount"
    // By leaving the dependency array empty this will only run once
    const checkUBFeatureFlag = async () => {
      const enabled = await isBooleanFlagEnabled(FEATURE_FLAG_KEYS.UNACCOMPANIED_BAGGAGE);
      if (enabled) {
        setEnableUB(true);
      }
    };
    checkUBFeatureFlag();
  }, []);

  useEffect(() => {
    const fetchCounselingOffices = async () => {
      if (currentDutyLocation?.id && !counselingOfficeOptions) {
        setShowLoadingSpinner(true, 'Loading counseling offices');
        try {
          const fetchedData = await showCounselingOffices(currentDutyLocation.id);
          if (fetchedData.body) {
            const counselingOffices = fetchedData.body.map((item) => ({
              key: item.id,
              value: item.name,
            }));
            setCounselingOfficeOptions(counselingOffices);
          }
        } catch (error) {
          const { message } = error;
          milmoveLogger.error({ message, info: null });
          retryPageLoading(error);
        }
        setShowLoadingSpinner(false, null);
      }
    };
    fetchCounselingOffices();
  }, [counselingOfficeOptions, currentDutyLocation.id, setShowLoadingSpinner]);

  useEffect(() => {
    // Check if either currentDutyLocation or newDutyLocation is OCONUS
    if (currentDutyLocation?.address?.isOconus || newDutyLocation?.address?.isOconus) {
      setIsOconusMove(true);
    } else {
      setIsOconusMove(false);
    }

    if (currentDutyLocation?.address && newDutyLocation?.address && enableUB) {
      if (isOconusMove && hasDependents) {
        setShowAccompaniedTourField(true);
        setShowDependentAgeFields(true);
      } else {
        setShowAccompaniedTourField(false);
        setShowDependentAgeFields(false);
      }
    }
  }, [currentDutyLocation, newDutyLocation, isOconusMove, hasDependents, enableUB]);

  useEffect(() => {
    if (ordersType && grade && currentDutyLocation?.address && newDutyLocation?.address && enableUB) {
      if (isOconusMove && ordersType === ORDERS_TYPE.TEMPORARY_DUTY && grade === 'CIVILIAN_EMPLOYEE') {
        setIsCivilianTDYMove(true);
      } else {
        setIsCivilianTDYMove(false);
      }
    }
  }, [
    currentDutyLocation,
    newDutyLocation,
    isOconusMove,
    hasDependents,
    enableUB,
    ordersType,
    grade,
    isCivilianTDYMove,
  ]);

  useEffect(() => {
    const fetchData = async () => {
      const alaskaEnabled = await isBooleanFlagEnabled(FEATURE_FLAG_KEYS.ENABLE_ALASKA);

      const updatedOptions = alaskaEnabled
        ? ordersTypeOptions
        : ordersTypeOptions.filter(
            (e) => e.key !== ORDERS_TYPE.EARLY_RETURN_OF_DEPENDENTS && e.key !== ORDERS_TYPE.STUDENT_TRAVEL,
          );

      setFilteredOrderTypeOptions(updatedOptions);
    };
    fetchData();
  }, [ordersTypeOptions]);

  return (
    <Formik
      initialValues={initialValues}
      validateOnMount
      validationSchema={validationSchema}
      onSubmit={onSubmit}
      setShowAccompaniedTourField={setShowAccompaniedTourField}
      setShowDependentAgeFields={setShowDependentAgeFields}
    >
      {({ isValid, isSubmitting, handleSubmit, handleChange, setValues, values, touched, setFieldValue }) => {
        const isRetirementOrSeparation = ['RETIREMENT', 'SEPARATION'].includes(values.orders_type);

        const handleCounselingOfficeChange = () => {
          setValues({
            ...values,
            counseling_office_id: null,
          });
          setCounselingOfficeOptions(null);
        };
        if (!values.origin_duty_location && touched.origin_duty_location) originMeta = 'Required';
        else originMeta = null;

        if (!values.new_duty_location && touched.new_duty_location) newDutyMeta = 'Required';
        else newDutyMeta = null;

        const handleHasDependentsChange = (e) => {
          // Declare a duplicate local scope of the field value
          // for the form to prevent state race conditions
          if (e.target.value === '') {
            setFieldValue('has_dependents', '');
          } else {
            const fieldValueHasDependents = e.target.value === 'yes';
            setHasDependents(e.target.value === 'yes');
            setFieldValue('has_dependents', fieldValueHasDependents ? 'yes' : 'no');
            if (fieldValueHasDependents && isOconusMove && enableUB) {
              setShowAccompaniedTourField(true);
              setShowDependentAgeFields(true);
            } else {
              setShowAccompaniedTourField(false);
              setShowDependentAgeFields(false);
            }
          }
        };

        const handleOrderTypeChange = (e) => {
          const { value } = e.target;
          setOrdersType(value);
          if (value === ORDERS_TYPE.STUDENT_TRAVEL || value === ORDERS_TYPE.EARLY_RETURN_OF_DEPENDENTS) {
            setHasDependentsDisabled(true);
            handleHasDependentsChange({ target: { value: 'yes' } });
          } else {
            setHasDependentsDisabled(false);
            if (
              prevOrderType === ORDERS_TYPE.STUDENT_TRAVEL ||
              prevOrderType === ORDERS_TYPE.EARLY_RETURN_OF_DEPENDENTS
            ) {
              handleHasDependentsChange({ target: { value: '' } });
            }
          }
          setPrevOrderType(value);
        };

        // Conditionally set the civilian TDY UB allowance warning message based on provided weight being in the 351 to 2000 lb range
        const showcivilianTDYUBAllowanceWarning =
          values.civilian_tdy_ub_allowance > 350 && values.civilian_tdy_ub_allowance <= 2000;

        const civilianTDYUBAllowanceWeightWarning =
          '350 lbs. is the maximum UB weight allowance for a civilian TDY unless stated otherwise on your orders.';

        let civilianTDYUBAllowanceWarning = '';
        if (showcivilianTDYUBAllowanceWarning) {
          civilianTDYUBAllowanceWarning = civilianTDYUBAllowanceWeightWarning;
        }

        const toggleCivilianTDYUBTooltip = () => {
          setShowCivilianTDYUBTooltip((prev) => !prev);
        };

        return (
          <Form className={`${formStyles.form} ${styles.OrdersInfoForm}`}>
            <h1>Tell us about your move orders</h1>

            <SectionWrapper className={formStyles.formSection}>
              <DropdownInput
                label="Orders type"
                name="orders_type"
                options={filteredOrderTypeOptions}
                required
                hint="Required"
                onChange={(e) => {
                  handleChange(e);
                  handleOrderTypeChange(e);
                }}
              />
              <DatePickerInput
                name="issue_date"
                label="Orders date"
                required
                hint="Required"
                renderInput={(input) => (
                  <>
                    {input}
                    <Hint>
                      <p>Date your orders were issued.</p>
                    </Hint>
                  </>
                )}
              />
              <DatePickerInput
                hint="Required"
                name="report_by_date"
                label={formatLabelReportByDate(values.orders_type)}
                required
              />
              <DutyLocationInput
                label="Current duty location"
                hint="Required"
                name="origin_duty_location"
                id="origin_duty_location"
                onDutyLocationChange={(e) => {
                  setCurrentDutyLocation(e);
                  handleCounselingOfficeChange();
                }}
                required
                metaOverride={originMeta}
              />
              {currentDutyLocation.provides_services_counseling && (
                <div>
                  <DropdownInput
                    label="Counseling office"
                    name="counseling_office_id"
                    id="counseling_office_id"
                    hint="Required"
                    required
                    options={counselingOfficeOptions}
                  />
                  <Hint>
                    Select an origin duty location that most closely represents your current physical location, not
                    where your shipment will originate, if different. This will allow a nearby transportation office to
                    assist you.
                  </Hint>
                </div>
              )}
              {isRetirementOrSeparation ? (
                <>
                  <h3 className={styles.calloutLabel}>Where are you entitled to move?</h3>
                  <Callout>
                    <span>The government will pay for your move to:</span>
                    <ul>
                      <li>Home of record (HOR)</li>
                      <li>Place entered active duty (PLEAD)</li>
                    </ul>
                    <p>
                      It might pay for a move to your Home of selection (HOS), anywhere in CONUS. Check your orders.
                    </p>
                    <p>
                      Read more about where you are entitled to move when leaving the military on{' '}
                      <USWDSLink
                        target="_blank"
                        rel="noopener noreferrer"
                        href="https://www.militaryonesource.mil/military-life-cycle/separation-transition/military-separation-retirement/deciding-where-to-live-when-you-leave-the-military/"
                      >
                        Military OneSource.
                      </USWDSLink>
                    </p>
                  </Callout>
                  <DutyLocationInput
                    name="new_duty_location"
                    label="HOR, PLEAD or HOS"
                    displayAddress={false}
                    hint="Enter the option closest to your destination. Your move counselor will identify if there might be a cost to you. (Required)"
                    metaOverride={newDutyMeta}
                    placeholder="Enter a city or ZIP"
                    onDutyLocationChange={(e) => {
                      setNewDutyLocation(e);
                    }}
                  />
                </>
              ) : (
                <DutyLocationInput
                  name="new_duty_location"
                  label="New duty location"
                  displayAddress={false}
                  hint="Required"
                  metaOverride={newDutyMeta}
                  onDutyLocationChange={(e) => {
                    setNewDutyLocation(e);
                  }}
                />
              )}

              <FormGroup>
                <Label hint="Required">Are dependents included in your orders?</Label>
                <div>
                  <Field
                    as={Radio}
                    label="Yes"
                    id="hasDependentsYes"
                    data-testid="hasDependentsYes"
                    name="has_dependents"
                    value="yes"
                    title="Yes, dependents are included in my orders"
                    type="radio"
                    onChange={(e) => {
                      handleHasDependentsChange(e);
                    }}
                    disabled={isHasDependentsDisabled}
                  />
                  <Field
                    as={Radio}
                    label="No"
                    id="hasDependentsNo"
                    data-testid="hasDependentsNo"
                    name="has_dependents"
                    value="no"
                    title="No, dependents are not included in my orders"
                    type="radio"
                    onChange={(e) => {
                      handleHasDependentsChange(e);
                    }}
                    disabled={isHasDependentsDisabled}
                  />
                </div>
              </FormGroup>

              {showAccompaniedTourField && (
                <FormGroup>
                  <Label hint="Required">Is this an accompanied tour?</Label>
                  <div>
                    <div className={styles.radioWithToolTip}>
                      <Field
                        as={Radio}
                        label="Yes"
                        id="isAnAccompaniedTourYes"
                        data-testid="isAnAccompaniedTourYes"
                        name="accompanied_tour"
                        value="yes"
                        type="radio"
                      />
                      <ToolTip
                        text="Accompanied Tour: An authorized order (assignment or tour) that allows dependents to travel to the new Permanent Duty Station (PDS)"
                        position="right"
                        icon="info-circle"
                        color="blue"
                        data-testid="isAnAccompaniedTourYesToolTip"
                        closeOnLeave
                      />
                    </div>
                    <div className={styles.radioWithToolTip}>
                      <Field
                        as={Radio}
                        label="No"
                        id="isAnAccompaniedTourNo"
                        data-testid="isAnAccompaniedTourNo"
                        name="accompanied_tour"
                        value="no"
                        type="radio"
                      />
                      <ToolTip
                        text="Unaccompanied Tour: An authorized order (assignment or tour) that DOES NOT allow dependents to travel to the new Permanent Duty Station (PDS)"
                        position="right"
                        icon="info-circle"
                        color="blue"
                        data-testid="isAnAccompaniedTourNoToolTip"
                        closeOnLeave
                      />
                    </div>
                  </div>
                </FormGroup>
              )}

              {showDependentAgeFields && (
                <FormGroup>
                  <MaskedTextField
                    data-testid="dependentsUnderTwelve"
                    defaultValue="0"
                    name="dependents_under_twelve"
                    label="Number of dependents under the age of 12"
                    id="dependentsUnderTwelve"
                    mask={Number}
                    scale={0}
                    signed={false}
                    thousandsSeparator=","
                    lazy={false}
                  />

                  <MaskedTextField
                    data-testid="dependentsTwelveAndOver"
                    defaultValue="0"
                    name="dependents_twelve_and_over"
                    label="Number of dependents of the age 12 or over"
                    id="dependentsTwelveAndOver"
                    mask={Number}
                    scale={0}
                    signed={false}
                    thousandsSeparator=","
                    lazy={false}
                  />
                </FormGroup>
              )}

              <DropdownInput
                hint="Required"
                label="Pay grade"
                name="grade"
                id="grade"
                required
                options={payGradeOptions}
                onChange={(e) => {
                  setGrade(e.target.value);
                  handleChange(e);
                }}
              />

              {isCivilianTDYMove && (
                <FormGroup>
                  <div>
                    <MaskedTextField
                      data-testid="civilianTDYUBAllowance"
                      warning={civilianTDYUBAllowanceWarning}
                      defaultValue="0"
                      name="civilian_tdy_ub_allowance"
                      id="civilianTDYUBAllowance"
                      mask={Number}
                      scale={0}
                      signed={false}
                      thousandsSeparator=","
                      lazy={false}
                      labelHint="Optional"
                      label={
                        <Label onClick={toggleCivilianTDYUBTooltip} className={styles.labelwithToolTip}>
                          If your orders specify a specific UB weight allowance, enter it here.
                          <ToolTip
                            text="If you do not specify a UB weight allowance, the default of 0 lbs will be used."
                            position="left"
                            icon="info-circle"
                            color="blue"
                            data-testid="civilianTDYUBAllowanceToolTip"
                            isVisible={showCivilianTDYUBTooltip}
                            closeOnLeave
                          />
                        </Label>
                      }
                    />
                  </div>
                </FormGroup>
              )}
            </SectionWrapper>

            <div className={formStyles.formActions}>
              <WizardNavigation
                onBackClick={onBack}
                disableNext={!isValid || isSubmitting}
                onNextClick={handleSubmit}
              />
            </div>
          </Form>
        );
      }}
    </Formik>
  );
};

OrdersInfoForm.propTypes = {
  ordersTypeOptions: DropdownArrayOf.isRequired,
  initialValues: PropTypes.shape({
    orders_type: PropTypes.string,
    issue_date: PropTypes.string,
    report_by_date: PropTypes.string,
    has_dependents: PropTypes.string,
    new_duty_location: DutyLocationShape,
    grade: PropTypes.string,
    origin_duty_location: DutyLocationShape,
    dependents_under_twelve: PropTypes.string,
    dependents_twelve_and_over: PropTypes.string,
    accompanied_tour: PropTypes.string,
    counseling_office_id: PropTypes.string,
    civilian_tdy_ub_allowance: PropTypes.string,
  }).isRequired,
  onSubmit: PropTypes.func.isRequired,
  onBack: PropTypes.func.isRequired,
};

const mapDispatchToProps = {
  setShowLoadingSpinner: setShowLoadingSpinnerAction,
};

export default connect(() => ({}), mapDispatchToProps)(OrdersInfoForm);<|MERGE_RESOLUTION|>--- conflicted
+++ resolved
@@ -40,14 +40,11 @@
   const [hasDependents, setHasDependents] = useState(false);
   const [isOconusMove, setIsOconusMove] = useState(false);
   const [enableUB, setEnableUB] = useState(false);
-<<<<<<< HEAD
-=======
   const [ordersType, setOrdersType] = useState('');
   const [grade, setGrade] = useState('');
   const [isCivilianTDYMove, setIsCivilianTDYMove] = useState(false);
   const [showCivilianTDYUBTooltip, setShowCivilianTDYUBTooltip] = useState(false);
 
->>>>>>> 5062c5f6
   const [isHasDependentsDisabled, setHasDependentsDisabled] = useState(false);
   const [prevOrderType, setPrevOrderType] = useState('');
   const [filteredOrderTypeOptions, setFilteredOrderTypeOptions] = useState(ordersTypeOptions);
