import React, { useState, useEffect } from 'react';
import PropTypes from 'prop-types';
import { Formik, Field } from 'formik';
import * as Yup from 'yup';
import { Radio, FormGroup, Label, Link as USWDSLink } from '@trussworks/react-uswds';

import { isBooleanFlagEnabled } from '../../../utils/featureFlags';
import { FEATURE_FLAG_KEYS } from '../../../shared/constants';

import styles from './OrdersInfoForm.module.scss';

import MaskedTextField from 'components/form/fields/MaskedTextField/MaskedTextField';
import ToolTip from 'shared/ToolTip/ToolTip';
import { ORDERS_PAY_GRADE_OPTIONS } from 'constants/orders';
import { DropdownInput, DatePickerInput, DutyLocationInput } from 'components/form/fields';
import Hint from 'components/Hint/index';
import { Form } from 'components/form/Form';
import { DropdownArrayOf } from 'types';
import { DutyLocationShape } from 'types/dutyLocation';
import formStyles from 'styles/form.module.scss';
import SectionWrapper from 'components/Customer/SectionWrapper';
import WizardNavigation from 'components/Customer/WizardNavigation/WizardNavigation';
import Callout from 'components/Callout';
import { formatLabelReportByDate, dropdownInputOptions } from 'utils/formatters';
import { showCounselingOffices } from 'services/internalApi';

let originMeta;
let newDutyMeta = '';
const OrdersInfoForm = ({ ordersTypeOptions, initialValues, onSubmit, onBack }) => {
  const payGradeOptions = dropdownInputOptions(ORDERS_PAY_GRADE_OPTIONS);
  const [currentDutyLocation, setCurrentDutyLocation] = useState('');
  const [newDutyLocation, setNewDutyLocation] = useState('');
  const [counselingOfficeOptions, setCounselingOfficeOptions] = useState(null);
  const [showAccompaniedTourField, setShowAccompaniedTourField] = useState(false);
  const [showDependentAgeFields, setShowDependentAgeFields] = useState(false);
  const [hasDependents, setHasDependents] = useState(false);
  const [isOconusMove, setIsOconusMove] = useState(false);
  const [enableUB, setEnableUB] = useState(false);
  const validationSchema = Yup.object().shape({
    orders_type: Yup.mixed()
      .oneOf(ordersTypeOptions.map((i) => i.key))
      .required('Required'),
    issue_date: Yup.date()
      .typeError('Enter a complete date in DD MMM YYYY format (day, month, year).')
      .required('Required'),
    report_by_date: Yup.date()
      .typeError('Enter a complete date in DD MMM YYYY format (day, month, year).')
      .required('Required'),
    has_dependents: Yup.mixed().oneOf(['yes', 'no']).required('Required'),
    new_duty_location: Yup.object().nullable().required('Required'),
    grade: Yup.mixed().oneOf(Object.keys(ORDERS_PAY_GRADE_OPTIONS)).required('Required'),
    origin_duty_location: Yup.object().nullable().required('Required'),
    counseling_office_id: currentDutyLocation.provides_services_counseling
      ? Yup.string().required('Required')
      : Yup.string().notRequired(),
    accompanied_tour: showAccompaniedTourField
      ? Yup.mixed().oneOf(['yes', 'no']).required('Required')
      : Yup.string().notRequired(),
    dependents_under_twelve: showDependentAgeFields
      ? Yup.number().min(0).required('Required')
      : Yup.number().notRequired(),
    dependents_twelve_and_over: showDependentAgeFields
      ? Yup.number().min(0).required('Required')
      : Yup.number().notRequired(),
  });
  useEffect(() => {
    // Functional component version of "componentDidMount"
    // By leaving the dependency array empty this will only run once
    const checkUBFeatureFlag = async () => {
      const enabled = await isBooleanFlagEnabled(FEATURE_FLAG_KEYS.UNACCOMPANIED_BAGGAGE);
      if (enabled) {
        setEnableUB(true);
      }
    };
    checkUBFeatureFlag();
  }, []);
  useEffect(() => {
    // If current duty location is defined, show the counseling offices
    if (currentDutyLocation?.id) {
      showCounselingOffices(currentDutyLocation.id).then((fetchedData) => {
        if (fetchedData.body) {
          const counselingOffices = fetchedData.body.map((item) => ({
            key: item.id,
            value: item.name,
          }));
          setCounselingOfficeOptions(counselingOffices);
        }
      });
    }
    // Check if either currentDutyLocation or newDutyLocation is OCONUS
    if (currentDutyLocation?.address?.isOconus || newDutyLocation?.address?.isOconus) {
      setIsOconusMove(true);
    } else {
      setIsOconusMove(false);
    }
    if (currentDutyLocation?.address && newDutyLocation?.address && enableUB) {
      // Only if one of the duty locations is OCONUS should accompanied tour and dependent
      // age fields display
      if (isOconusMove && hasDependents) {
        setShowAccompaniedTourField(true);
        setShowDependentAgeFields(true);
      } else {
        setShowAccompaniedTourField(false);
        setShowDependentAgeFields(false);
      }
    }
  }, [currentDutyLocation, newDutyLocation, isOconusMove, hasDependents, enableUB]);

  return (
    <Formik
      initialValues={initialValues}
      validateOnMount
      validationSchema={validationSchema}
      onSubmit={onSubmit}
      setShowAccompaniedTourField={setShowAccompaniedTourField}
      setShowDependentAgeFields={setShowDependentAgeFields}
    >
      {({ isValid, isSubmitting, handleSubmit, values, touched, setFieldValue }) => {
        const isRetirementOrSeparation = ['RETIREMENT', 'SEPARATION'].includes(values.orders_type);

        if (!values.origin_duty_location && touched.origin_duty_location) originMeta = 'Required';
        else originMeta = null;

        if (!values.new_duty_location && touched.new_duty_location) newDutyMeta = 'Required';
        else newDutyMeta = null;

        const handleHasDependentsChange = (e) => {
          // Declare a duplicate local scope of the field value
          // for the form to prevent state race conditions
          const fieldValueHasDependents = e.target.value === 'yes';
          setHasDependents(e.target.value === 'yes');
          setFieldValue('has_dependents', fieldValueHasDependents ? 'yes' : 'no');
          if (fieldValueHasDependents && isOconusMove && enableUB) {
            setShowAccompaniedTourField(true);
            setShowDependentAgeFields(true);
          } else {
            setShowAccompaniedTourField(false);
            setShowDependentAgeFields(false);
          }
        };

        return (
          <Form className={`${formStyles.form} ${styles.OrdersInfoForm}`}>
            <h1>Tell us about your move orders</h1>

            <SectionWrapper className={formStyles.formSection}>
              <DropdownInput
                label="Orders type"
                name="orders_type"
                options={ordersTypeOptions}
                required
                hint="Required"
              />
              <DatePickerInput
                name="issue_date"
                label="Orders date"
                required
                hint="Required"
                renderInput={(input) => (
                  <>
                    {input}
                    <Hint>
                      <p>Date your orders were issued.</p>
                    </Hint>
                  </>
                )}
              />
              <DatePickerInput
                hint="Required"
                name="report_by_date"
                label={formatLabelReportByDate(values.orders_type)}
                required
              />

              <DutyLocationInput
                label="Current duty location"
                hint="Required"
                name="origin_duty_location"
                id="origin_duty_location"
                onDutyLocationChange={(e) => {
<<<<<<< HEAD
                  setCurrentDutyLocation(e);
=======
                  setDutyLocation(e);
                  setCounselingOfficeOptions(null);
>>>>>>> 643f465b
                }}
                required
                metaOverride={originMeta}
              />
              {currentDutyLocation.provides_services_counseling && (
                <div>
                  <Label>
                    Select an origin duty location that most closely represents your current physical location, not
                    where your shipment will originate, if different. This will allow a nearby transportation office to
                    assist you.
                  </Label>
                  <DropdownInput
                    label="Counseling Office"
                    name="counseling_office_id"
                    id="counseling_office_id"
                    hint="Required"
                    required
                    options={counselingOfficeOptions}
                  />
                </div>
              )}
              {isRetirementOrSeparation ? (
                <>
                  <h3 className={styles.calloutLabel}>Where are you entitled to move?</h3>
                  <Callout>
                    <span>The government will pay for your move to:</span>
                    <ul>
                      <li>Home of record (HOR)</li>
                      <li>Place entered active duty (PLEAD)</li>
                    </ul>
                    <p>
                      It might pay for a move to your Home of selection (HOS), anywhere in CONUS. Check your orders.
                    </p>
                    <p>
                      Read more about where you are entitled to move when leaving the military on{' '}
                      <USWDSLink
                        target="_blank"
                        rel="noopener noreferrer"
                        href="https://www.militaryonesource.mil/military-life-cycle/separation-transition/military-separation-retirement/deciding-where-to-live-when-you-leave-the-military/"
                      >
                        Military OneSource.
                      </USWDSLink>
                    </p>
                  </Callout>
                  <DutyLocationInput
                    name="new_duty_location"
                    label="HOR, PLEAD or HOS"
                    displayAddress={false}
                    hint="Enter the option closest to your destination. Your move counselor will identify if there might be a cost to you. (Required)"
                    metaOverride={newDutyMeta}
                    placeholder="Enter a city or ZIP"
                    onDutyLocationChange={(e) => {
                      setNewDutyLocation(e);
                    }}
                  />
                </>
              ) : (
                <DutyLocationInput
                  name="new_duty_location"
                  label="New duty location"
                  displayAddress={false}
                  hint="Required"
                  metaOverride={newDutyMeta}
                  onDutyLocationChange={(e) => {
                    setNewDutyLocation(e);
                  }}
                />
              )}

              <FormGroup>
                <Label hint="Required">Are dependents included in your orders?</Label>
                <div>
                  <Field
                    as={Radio}
                    label="Yes"
                    id="hasDependentsYes"
                    data-testid="hasDependentsYes"
                    name="has_dependents"
                    value="yes"
                    title="Yes, dependents are included in my orders"
                    type="radio"
                    onChange={(e) => {
                      handleHasDependentsChange(e);
                    }}
                  />
                  <Field
                    as={Radio}
                    label="No"
                    id="hasDependentsNo"
                    data-testid="hasDependentsNo"
                    name="has_dependents"
                    value="no"
                    title="No, dependents are not included in my orders"
                    type="radio"
                    onChange={(e) => {
                      handleHasDependentsChange(e);
                    }}
                  />
                </div>
              </FormGroup>

              {showAccompaniedTourField && (
                <FormGroup>
                  <Label hint="Required">Is this an accompanied tour?</Label>
                  <div>
                    <div className={styles.radioWithToolTip}>
                      <Field
                        as={Radio}
                        label="Yes"
                        id="isAnAccompaniedTourYes"
                        data-testid="isAnAccompaniedTourYes"
                        name="accompanied_tour"
                        value="yes"
                        type="radio"
                      />
                      <ToolTip
                        text="Accompanied Tour: An authorized order (assignment or tour) that allows dependents to travel to the new Permanent Duty Station (PDS)"
                        position="right"
                        icon="info-circle"
                        color="blue"
                        data-testid="isAnAccompaniedTourYesToolTip"
                        closeOnLeave
                      />
                    </div>
                    <div className={styles.radioWithToolTip}>
                      <Field
                        as={Radio}
                        label="No"
                        id="isAnAccompaniedTourNo"
                        data-testid="isAnAccompaniedTourNo"
                        name="accompanied_tour"
                        value="no"
                        type="radio"
                      />
                      <ToolTip
                        text="Unaccompanied Tour: An authorized order (assignment or tour) that DOES NOT allow dependents to travel to the new Permanent Duty Station (PDS)"
                        position="right"
                        icon="info-circle"
                        color="blue"
                        data-testid="isAnAccompaniedTourNoToolTip"
                        closeOnLeave
                      />
                    </div>
                  </div>
                </FormGroup>
              )}

              {showDependentAgeFields && (
                <FormGroup>
                  <MaskedTextField
                    data-testid="dependentsUnderTwelve"
                    defaultValue="0"
                    name="dependents_under_twelve"
                    label="Number of dependents under the age of 12"
                    id="dependentsUnderTwelve"
                    mask={Number}
                    scale={0}
                    signed={false}
                    thousandsSeparator=","
                    lazy={false}
                  />

                  <MaskedTextField
                    data-testid="dependentsTwelveAndOver"
                    defaultValue="0"
                    name="dependents_twelve_and_over"
                    label="Number of dependents of the age 12 or over"
                    id="dependentsTwelveAndOver"
                    mask={Number}
                    scale={0}
                    signed={false}
                    thousandsSeparator=","
                    lazy={false}
                  />
                </FormGroup>
              )}

              <DropdownInput
                hint="Required"
                label="Pay grade"
                name="grade"
                id="grade"
                required
                options={payGradeOptions}
              />
            </SectionWrapper>

            <div className={formStyles.formActions}>
              <WizardNavigation
                onBackClick={onBack}
                disableNext={!isValid || isSubmitting}
                onNextClick={handleSubmit}
              />
            </div>
          </Form>
        );
      }}
    </Formik>
  );
};

OrdersInfoForm.propTypes = {
  ordersTypeOptions: DropdownArrayOf.isRequired,
  initialValues: PropTypes.shape({
    orders_type: PropTypes.string,
    issue_date: PropTypes.string,
    report_by_date: PropTypes.string,
    has_dependents: PropTypes.string,
    new_duty_location: PropTypes.shape({}),
    grade: PropTypes.string,
    origin_duty_location: DutyLocationShape,
    dependents_under_twelve: PropTypes.string,
    dependents_twelve_and_over: PropTypes.string,
    accompanied_tour: PropTypes.string,
  }).isRequired,
  onSubmit: PropTypes.func.isRequired,
  onBack: PropTypes.func.isRequired,
};

export default OrdersInfoForm;<|MERGE_RESOLUTION|>--- conflicted
+++ resolved
@@ -178,12 +178,8 @@
                 name="origin_duty_location"
                 id="origin_duty_location"
                 onDutyLocationChange={(e) => {
-<<<<<<< HEAD
                   setCurrentDutyLocation(e);
-=======
-                  setDutyLocation(e);
                   setCounselingOfficeOptions(null);
->>>>>>> 643f465b
                 }}
                 required
                 metaOverride={originMeta}
