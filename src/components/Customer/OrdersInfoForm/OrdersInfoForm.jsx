--- conflicted
+++ resolved
@@ -9,13 +9,9 @@
 
 import styles from './OrdersInfoForm.module.scss';
 
-<<<<<<< HEAD
-import { ORDERS_PAY_GRADE_OPTIONS, ORDERS_TYPE } from 'constants/orders';
-=======
 import MaskedTextField from 'components/form/fields/MaskedTextField/MaskedTextField';
 import ToolTip from 'shared/ToolTip/ToolTip';
-import { ORDERS_PAY_GRADE_OPTIONS } from 'constants/orders';
->>>>>>> 9f70ac70
+import { ORDERS_PAY_GRADE_OPTIONS, ORDERS_TYPE } from 'constants/orders';
 import { DropdownInput, DatePickerInput, DutyLocationInput } from 'components/form/fields';
 import Hint from 'components/Hint/index';
 import { Form } from 'components/form/Form';
@@ -35,17 +31,16 @@
   const [currentDutyLocation, setCurrentDutyLocation] = useState('');
   const [newDutyLocation, setNewDutyLocation] = useState('');
   const [counselingOfficeOptions, setCounselingOfficeOptions] = useState(null);
-<<<<<<< HEAD
-  const [isHasDependentsDisabled, setHasDependentsDisabled] = useState(false);
-  const [prevOrderType, setPrevOrderType] = useState('');
-  const [filteredOrderTypeOptions, setFilteredOrderTypeOptions] = useState(ordersTypeOptions);
-=======
   const [showAccompaniedTourField, setShowAccompaniedTourField] = useState(false);
   const [showDependentAgeFields, setShowDependentAgeFields] = useState(false);
   const [hasDependents, setHasDependents] = useState(false);
   const [isOconusMove, setIsOconusMove] = useState(false);
   const [enableUB, setEnableUB] = useState(false);
->>>>>>> 9f70ac70
+
+  const [isHasDependentsDisabled, setHasDependentsDisabled] = useState(false);
+  const [prevOrderType, setPrevOrderType] = useState('');
+  const [filteredOrderTypeOptions, setFilteredOrderTypeOptions] = useState(ordersTypeOptions);
+
   const validationSchema = Yup.object().shape({
     orders_type: Yup.mixed()
       .oneOf(ordersTypeOptions.map((i) => i.key))
@@ -132,10 +127,6 @@
   }, [ordersTypeOptions]);
 
   return (
-<<<<<<< HEAD
-    <Formik initialValues={initialValues} validateOnMount validationSchema={validationSchema} onSubmit={onSubmit}>
-      {({ isValid, isSubmitting, handleSubmit, handleChange, setValues, values, touched, setFieldValue }) => {
-=======
     <Formik
       initialValues={initialValues}
       validateOnMount
@@ -144,8 +135,7 @@
       setShowAccompaniedTourField={setShowAccompaniedTourField}
       setShowDependentAgeFields={setShowDependentAgeFields}
     >
-      {({ isValid, isSubmitting, handleSubmit, setValues, values, touched, setFieldValue }) => {
->>>>>>> 9f70ac70
+      {({ isValid, isSubmitting, handleSubmit, handleChange, setValues, values, touched, setFieldValue }) => {
         const isRetirementOrSeparation = ['RETIREMENT', 'SEPARATION'].includes(values.orders_type);
 
         const handleCounselingOfficeChange = () => {
@@ -161,37 +151,40 @@
         if (!values.new_duty_location && touched.new_duty_location) newDutyMeta = 'Required';
         else newDutyMeta = null;
 
-<<<<<<< HEAD
+        const handleHasDependentsChange = (e) => {
+          // Declare a duplicate local scope of the field value
+          // for the form to prevent state race conditions
+          if (e.target.value === '') {
+            setFieldValue('has_dependents', '');
+          } else {          
+            const fieldValueHasDependents = e.target.value === 'yes';
+            setHasDependents(e.target.value === 'yes');
+            setFieldValue('has_dependents', fieldValueHasDependents ? 'yes' : 'no');
+            if (fieldValueHasDependents && isOconusMove && enableUB) {
+              setShowAccompaniedTourField(true);
+              setShowDependentAgeFields(true);
+            } else {
+              setShowAccompaniedTourField(false);
+              setShowDependentAgeFields(false);
+            }
+          }
+        };
+
         const handleOrderTypeChange = (e) => {
           const { value } = e.target;
           if (value === ORDERS_TYPE.STUDENT_TRAVEL || value === ORDERS_TYPE.EARLY_RETURN_OF_DEPENDENTS) {
             setHasDependentsDisabled(true);
-            setFieldValue('has_dependents', 'yes');
+            handleHasDependentsChange({ target: { value: 'yes' } });
           } else {
             setHasDependentsDisabled(false);
             if (
               prevOrderType === ORDERS_TYPE.STUDENT_TRAVEL ||
               prevOrderType === ORDERS_TYPE.EARLY_RETURN_OF_DEPENDENTS
             ) {
-              setFieldValue('has_dependents', '');
+              handleHasDependentsChange({ target: { value: '' } });
             }
           }
           setPrevOrderType(value);
-=======
-        const handleHasDependentsChange = (e) => {
-          // Declare a duplicate local scope of the field value
-          // for the form to prevent state race conditions
-          const fieldValueHasDependents = e.target.value === 'yes';
-          setHasDependents(e.target.value === 'yes');
-          setFieldValue('has_dependents', fieldValueHasDependents ? 'yes' : 'no');
-          if (fieldValueHasDependents && isOconusMove && enableUB) {
-            setShowAccompaniedTourField(true);
-            setShowDependentAgeFields(true);
-          } else {
-            setShowAccompaniedTourField(false);
-            setShowDependentAgeFields(false);
-          }
->>>>>>> 9f70ac70
         };
 
         return (
@@ -230,35 +223,6 @@
                 label={formatLabelReportByDate(values.orders_type)}
                 required
               />
-<<<<<<< HEAD
-              <FormGroup>
-                <Label hint="Required">Are dependents included in your orders?</Label>
-                <div>
-                  <Field
-                    as={Radio}
-                    label="Yes"
-                    id="hasDependentsYes"
-                    name="has_dependents"
-                    value="yes"
-                    title="Yes, dependents are included in my orders"
-                    type="radio"
-                    disabled={isHasDependentsDisabled}
-                  />
-                  <Field
-                    as={Radio}
-                    label="No"
-                    id="hasDependentsNo"
-                    name="has_dependents"
-                    value="no"
-                    title="No, dependents are not included in my orders"
-                    type="radio"
-                    disabled={isHasDependentsDisabled}
-                  />
-                </div>
-              </FormGroup>
-=======
->>>>>>> 9f70ac70
-
               <DutyLocationInput
                 label="Current duty location"
                 hint="Required"
@@ -351,6 +315,7 @@
                     onChange={(e) => {
                       handleHasDependentsChange(e);
                     }}
+                    disabled={isHasDependentsDisabled}
                   />
                   <Field
                     as={Radio}
@@ -364,6 +329,7 @@
                     onChange={(e) => {
                       handleHasDependentsChange(e);
                     }}
+                    disabled={isHasDependentsDisabled}
                   />
                 </div>
               </FormGroup>
