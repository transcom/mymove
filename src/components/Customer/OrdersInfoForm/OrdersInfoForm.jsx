--- conflicted
+++ resolved
@@ -14,11 +14,8 @@
 import { DutyStationShape } from 'types/dutyStation';
 import SectionWrapper from 'components/Customer/SectionWrapper';
 import WizardNavigation from 'components/Customer/WizardNavigation/WizardNavigation';
-<<<<<<< HEAD
 import Callout from 'components/Callout';
-=======
 import { formatLabelReportByDate } from 'utils/formatters';
->>>>>>> 8337f664
 
 const OrdersInfoForm = ({ currentStation, ordersTypeOptions, initialValues, onSubmit, onBack }) => {
   const validationSchema = Yup.object().shape({
@@ -45,13 +42,9 @@
 
   return (
     <Formik initialValues={initialValues} validateOnMount validationSchema={validationSchema} onSubmit={onSubmit}>
-<<<<<<< HEAD
       {({ isValid, isSubmitting, handleSubmit, values }) => {
         const isRetirementOrSeparation = ['RETIREMENT', 'SEPARATION'].includes(values.orders_type);
 
-=======
-      {({ isValid, values, isSubmitting, handleSubmit }) => {
->>>>>>> 8337f664
         return (
           <Form className={`${formStyles.form} ${styles.OrdersInfoForm}`}>
             <h1>Tell us about your move orders</h1>
@@ -95,7 +88,6 @@
                   />
                 </div>
               </FormGroup>
-<<<<<<< HEAD
               {isRetirementOrSeparation ? (
                 <>
                   <h3>Where are you entitled to move?</h3>
@@ -124,9 +116,6 @@
               ) : (
                 <DutyStationInput name="new_duty_station" label="New duty location" displayAddress={false} />
               )}
-=======
-              <DutyStationInput name="new_duty_location" label="New duty location" displayAddress={false} />
->>>>>>> 8337f664
             </SectionWrapper>
 
             <div className={formStyles.formActions}>
