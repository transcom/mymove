import React, { Component } from 'react';
import { arrayOf, string, bool, shape, func } from 'prop-types';
import { get, isEmpty } from 'lodash';
import { connect } from 'react-redux';
import { Formik, Field } from 'formik';
import * as Yup from 'yup';
import { Fieldset, Radio, Label } from '@trussworks/react-uswds';
<<<<<<< HEAD
import {
  selectMTOShipmentForMTO,
  createMTOShipment as createMTOShipmentAction,
} from 'shared/Entities/modules/mtoShipments';
import { selectActiveOrLatestOrdersFromEntities } from 'shared/Entities/modules/orders';
import { selectServiceMemberFromLoggedInUser } from 'shared/Entities/modules/serviceMembers';
import { showLoggedInUser as showLoggedInUserAction } from 'shared/Entities/modules/user';
=======

import { Form } from '../form/Form';
import { DatePickerInput, TextInput } from '../form/fields';
import { AddressFields } from '../form/AddressFields/AddressFields';
import { ContactInfoFields } from '../form/ContactInfoFields/ContactInfoFields';

import styles from './HHGDetailsForm.module.scss';

import { createMTOShipment as createMTOShipmentAction } from 'shared/Entities/modules/mtoShipments';
import { showLoggedInUser as showLoggedInUserAction, selectLoggedInUser } from 'shared/Entities/modules/user';
>>>>>>> ecf3e1a2
import { WizardPage } from 'shared/WizardPage';
import { MTOAgentType, SHIPMENT_OPTIONS } from 'shared/constants';
import { formatSwaggerDate } from 'shared/formatters';
import Checkbox from 'shared/Checkbox';
import { validateDate } from 'utils/formikValidators';

import { ContactInfoFields } from '../form/ContactInfoFields/ContactInfoFields';
import { AddressFields } from '../form/AddressFields/AddressFields';
import { DatePickerInput, TextInput } from '../form/fields';
import { Form } from '../form/Form';

import styles from './HHGDetailsForm.module.scss';

const PickupAddressSchema = Yup.object().shape({
  street_address_1: Yup.string().required('Required'),
  street_address_2: Yup.string(),
  city: Yup.string().required('Required'),
  state: Yup.string().length(2, 'Must use state abbreviation').required('Required'),
  postal_code: Yup.string()
    // eslint-disable-next-line security/detect-unsafe-regex
    .matches(/^(\d{5}([-]\d{4})?)$/, 'Must be valid zip code')
    .required('Required'),
});

const DeliveryAddressSchema = Yup.object().shape({
  street_address_1: Yup.string(),
  street_address_2: Yup.string(),
  city: Yup.string(),
  state: Yup.string().length(2, 'Must use state abbreviation'),
  postal_code: Yup.string()
    // eslint-disable-next-line security/detect-unsafe-regex
    .matches(/^(\d{5}([-]\d{4})?)$/, 'Must be valid zip code'),
});

const AgentSchema = Yup.object().shape({
  firstName: Yup.string(),
  lastName: Yup.string(),
  phone: Yup.string().matches(/^[2-9]\d{2}\d{3}\d{4}$/, 'Must be valid phone number'),
  email: Yup.string().email('Must be valid email'),
});
const HHGDetailsFormSchema = Yup.object().shape({
  // requiredPickupDate, requiredDeliveryDate are also required, but using field level validation
  pickupAddress: PickupAddressSchema,
  destinationAddress: DeliveryAddressSchema,
  releasingAgent: AgentSchema,
  receivingAgent: AgentSchema,
  customerRemarks: Yup.string(),
});
class HHGDetailsForm extends Component {
  constructor(props) {
    super(props);
    const hasDeliveryAddress = get(props.mtoShipment, 'destinationAddress', false);
    this.state = {
      hasDeliveryAddress,
      useCurrentResidence: false,
      initialValues: {},
    };
  }

  componentDidMount() {
    const { showLoggedInUser, mtoShipment } = this.props;
    showLoggedInUser();
    if (mtoShipment.id) {
      this.setInitialState(mtoShipment);
    }
  }

  componentDidUpdate(prevProps) {
    const { mtoShipment } = this.props;
    // If refreshing page, need to handle mtoShipment populating from a promise
    if (mtoShipment.id && prevProps.mtoShipment.id !== mtoShipment.id) {
      this.setInitialState(mtoShipment);
    }
  }

  setInitialState = (mtoShipment) => {
    function cleanAgentPhone(agent) {
      const agentCopy = { ...agent };
      Object.keys(agentCopy).forEach((key) => {
        /* eslint-disable security/detect-object-injection */
        if (key === 'phone') {
          const phoneNum = agentCopy[key];
          // will be in format xxxxxxxxxx
          agentCopy[key] = phoneNum.split('-').join('');
        }
      });
      return agentCopy;
    }
    // for existing mtoShipment, reshape agents from array of objects to key/object for proper handling
    const { agents } = mtoShipment;
    const formattedMTOShipment = { ...mtoShipment };
    if (agents) {
      const receivingAgent = agents.find((agent) => agent.agentType === 'RECEIVING_AGENT');
      const releasingAgent = agents.find((agent) => agent.agentType === 'RELEASING_AGENT');

      // Remove dashes from agent phones for expected form phone format
      if (receivingAgent) {
        const formattedAgent = cleanAgentPhone(releasingAgent);
        if (!isEmpty(formattedAgent)) {
          formattedMTOShipment.receivingAgent = { ...formattedAgent };
        }
      }
      if (releasingAgent) {
        const formattedAgent = cleanAgentPhone(releasingAgent);
        if (!isEmpty(formattedAgent)) {
          formattedMTOShipment.releasingAgent = { ...formattedAgent };
        }
      }
    }
    this.setState({ initialValues: formattedMTOShipment });
  };

  // Use current residence
  handleUseCurrentResidenceChange = (currentValues) => {
    const { initialValues } = this.state;
    const { currentResidence, match, mtoShipment } = this.props;
    this.setState(
      (state) => ({ useCurrentResidence: !state.useCurrentResidence }),
      () => {
        // eslint-disable-next-line react/destructuring-assignment
        if (this.state.useCurrentResidence) {
          this.setState({
            initialValues: {
              ...initialValues,
              ...currentValues,
              pickupAddress: {
                street_address_1: currentResidence.street_address_1,
                street_address_2: currentResidence.street_address_2,
                city: currentResidence.city,
                state: currentResidence.state,
                postal_code: currentResidence.postal_code,
              },
            },
          });
        } else {
          // eslint-disable-next-line no-lonely-if
          if (match.params.moveId === initialValues.moveTaskOrderID) {
            this.setState({
              initialValues: {
                ...initialValues,
                ...currentValues,
                pickupAddress: {
                  street_address_1: mtoShipment.pickupAddress.street_address_1,
                  street_address_2: mtoShipment.pickupAddress.street_address_2,
                  city: mtoShipment.pickupAddress.city,
                  state: mtoShipment.pickupAddress.state,
                  postal_code: mtoShipment.pickupAddress.postal_code,
                },
              },
            });
          } else {
            this.setState({
              initialValues: {
                ...initialValues,
                ...currentValues,
                pickupAddress: {
                  street_address_1: '',
                  street_address_2: '',
                  city: '',
                  state: '',
                  postal_code: '',
                },
              },
            });
          }
        }
      },
    );
  };

  handleChangeHasDeliveryAddress = () => {
    this.setState((prevState) => {
      return { hasDeliveryAddress: !prevState.hasDeliveryAddress };
    });
  };

  submitMTOShipment = ({
    requestedPickupDate,
    requestedDeliveryDate,
    pickupAddress,
    destinationAddress,
    receivingAgent,
    releasingAgent,
    customerRemarks,
  }) => {
    const { createMTOShipment, match, mtoShipment } = this.props;
    const { hasDeliveryAddress } = this.state;
    const { moveId } = match.params;
    const pendingMtoShipment = {
      moveTaskOrderID: moveId,
      shipmentType: SHIPMENT_OPTIONS.HHG,
      requestedPickupDate: formatSwaggerDate(requestedPickupDate),
      requestedDeliveryDate: formatSwaggerDate(requestedDeliveryDate),
      customerRemarks,
      pickupAddress: {
        street_address_1: pickupAddress.street_address_1,
        street_address_2: pickupAddress.street_address_2,
        city: pickupAddress.city,
        state: pickupAddress.state,
        postal_code: pickupAddress.postal_code,
        country: pickupAddress.country,
      },
      agents: [],
    };

    if (hasDeliveryAddress) {
      pendingMtoShipment.destinationAddress = {
        street_address_1: destinationAddress.street_address_1,
        street_address_2: destinationAddress.street_address_2,
        city: destinationAddress.city,
        state: destinationAddress.state.toUpperCase(),
        postal_code: destinationAddress.postal_code,
        country: destinationAddress.country,
      };
    }

    function formatAgent(agent) {
      const agentCopy = { ...agent };
      Object.keys(agentCopy).forEach((key) => {
        /* eslint-disable security/detect-object-injection */
        if (agentCopy[key] === '') {
          delete agentCopy[key];
        } else if (key === 'phone') {
          const phoneNum = agentCopy[key];
          // will be in format xxx-xxx-xxxx
          agentCopy[key] = `${phoneNum.slice(0, 3)}-${phoneNum.slice(3, 6)}-${phoneNum.slice(6, 10)}`;
        }
        /* eslint-enable security/detect-object-injection */
      });
      return agentCopy;
    }

    if (releasingAgent) {
      const formattedAgent = formatAgent(releasingAgent);
      if (!isEmpty(formattedAgent)) {
        pendingMtoShipment.agents.push({ ...formattedAgent, agentType: MTOAgentType.RELEASING });
      }
    }

    if (receivingAgent) {
      const formattedAgent = formatAgent(receivingAgent);
      if (!isEmpty(formattedAgent)) {
        pendingMtoShipment.agents.push({ ...formattedAgent, agentType: MTOAgentType.RECEIVING });
      }
    }

    if (isEmpty(mtoShipment)) {
      createMTOShipment(pendingMtoShipment);
    }
    // } else {
    // TODO: Update if existing MTOShipment once UpdateMTOShipment service for Customer Flow is merged
    // updateMTOShipment(mtoShipment.id, pendingMtoShipment, mtoShipment.eTag);
    // }
  };

  render() {
    // TODO: replace minimal styling with actual styling during UI phase
    const { pageKey, pageList, match, push, newDutyStationAddress, mtoShipment } = this.props;
    const { hasDeliveryAddress, useCurrentResidence, initialValues } = this.state;
    const fieldsetClasses = 'margin-top-2';
    return (
      <Formik
        initialValues={initialValues}
        enableReinitialize
        validateOnBlur
        validateOnChange
        validationSchema={HHGDetailsFormSchema}
      >
        {({ values, dirty, isValid }) => (
          <WizardPage
            canMoveNext={(dirty && isValid) || (!isEmpty(mtoShipment) && !dirty && isValid)}
            match={match}
            pageKey={pageKey}
            pageList={pageList}
            push={push}
            handleSubmit={() => this.submitMTOShipment(values, dirty)}
          >
            <Form className={styles.HHGDetailsForm}>
              <Fieldset legend="Pickup date" className={fieldsetClasses}>
                <Field
                  as={DatePickerInput}
                  name="requestedPickupDate"
                  label="Requested pickup date"
                  id="requestedPickupDate"
                  value={values.requestedPickupDate}
                  validate={validateDate}
                />
                <small className="usa-hint" id="pickupDateHint">
                  Your movers will confirm this date or one shortly before or after.
                </small>
              </Fieldset>
<<<<<<< HEAD
              <span className="usa-hint" id="pickupDateHint">
                Your movers will confirm this date or one shortly before or after.
              </span>
=======

>>>>>>> ecf3e1a2
              <AddressFields
                name="pickupAddress"
                legend="Pickup location"
                className={fieldsetClasses}
                renderExistingAddressCheckbox={() => (
                  <Checkbox
                    data-testid="useCurrentResidence"
                    label="Use my current residence address"
                    name="useCurrentResidence"
                    checked={useCurrentResidence}
                    onChange={() => this.handleUseCurrentResidenceChange(values)}
                  />
                )}
                values={values.pickupAddress}
              />
              <ContactInfoFields
                name="releasingAgent"
                legend="Releasing agent"
                className={fieldsetClasses}
                subtitle="Who can allow the movers to take your stuff if you're not there?"
                values={values.releasingAgent}
              />
              <Fieldset legend="Delivery date" className={fieldsetClasses}>
                <DatePickerInput
                  name="requestedDeliveryDate"
                  label="Requested delivery date"
                  id="requestedDeliveryDate"
                  value={values.requestedDeliveryDate}
                  validate={validateDate}
                />
                <small className="usa-hint" id="deliveryDateHint">
                  Your movers will confirm this date or one shortly before or after.
                </small>
              </Fieldset>
              <Fieldset legend="Delivery location" className={fieldsetClasses}>
                <Label>Do you know your delivery address?</Label>
                <div className="display-flex margin-top-1">
                  <Radio
                    id="has-delivery-address"
                    label="Yes"
                    name="hasDeliveryAddress"
                    onChange={this.handleChangeHasDeliveryAddress}
                    checked={hasDeliveryAddress}
                  />
                  <Radio
                    id="no-delivery-address"
                    label="No"
                    name="hasDeliveryAddress"
                    checked={!hasDeliveryAddress}
                    onChange={this.handleChangeHasDeliveryAddress}
                  />
                </div>
                {hasDeliveryAddress ? (
                  <AddressFields
                    name="destinationAddress"
                    className={fieldsetClasses}
                    values={values.destinationAddress}
                  />
                ) : (
                  <>
<<<<<<< HEAD
                    <div className={fieldsetClasses}>We can use the postal_code of your new duty station.</div>
=======
>>>>>>> ecf3e1a2
                    <div>
                      <p className={fieldsetClasses}>
                        We can use the zip of your new duty station.
                        <br />
                        <strong>
                          {newDutyStationAddress.city}, {newDutyStationAddress.state}{' '}
                          {newDutyStationAddress.postal_code}{' '}
                        </strong>
                      </p>
                    </div>
                  </>
                )}
              </Fieldset>
              <ContactInfoFields
                name="receivingAgent"
                legend="Receiving agent"
                className={fieldsetClasses}
                subtitle="Who can take delivery for you if the movers arrive and you're not there?"
                values={values.receivingAgent}
              />
              <Fieldset legend="Remarks" className={fieldsetClasses}>
                <TextInput
                  label="Anything else you would like us to know?"
                  labelHint="(optional)"
                  data-testid="remarks"
                  name="customerRemarks"
                  id="customerRemarks"
                  maxLength={1500}
                  value={values.customerRemarks}
                />
              </Fieldset>
            </Form>
          </WizardPage>
        )}
      </Formik>
    );
  }
}

HHGDetailsForm.propTypes = {
  currentResidence: shape({
    street_address_1: string,
    street_address_2: string,
    state: string,
    postal_code: string,
  }).isRequired,
  pageKey: string.isRequired,
  pageList: arrayOf(string).isRequired,
  match: shape({
    isExact: bool.isRequired,
    params: shape({
      moveId: string.isRequired,
    }),
    path: string.isRequired,
    url: string.isRequired,
  }).isRequired,
  newDutyStationAddress: shape({
    city: string,
    state: string,
    postal_code: string,
  }),
  createMTOShipment: func.isRequired,
  showLoggedInUser: func.isRequired,
  push: func.isRequired,
  mtoShipment: shape({
    agents: arrayOf(
      shape({
        firstName: string,
        lastName: string,
        phone: string,
        email: string,
        agentType: string,
      }),
    ),
    customerRemarks: string,
    requestedPickupDate: string,
    requestedDeliveryDate: string,
    pickupAddress: shape({
      city: string,
      postal_code: string,
      state: string,
      street_address_1: string,
    }),
    destinationAddress: shape({
      city: string,
      postal_code: string,
      state: string,
      street_address_1: string,
    }),
  }),
};

HHGDetailsForm.defaultProps = {
  newDutyStationAddress: {
    city: '',
    state: '',
    postal_code: '',
  },
  mtoShipment: {
    id: '',
    customerRemarks: '',
    requestedPickupDate: '',
    requestedDeliveryDate: '',
    destinationAddress: {
      city: '',
      postal_code: '',
      state: '',
      street_address_1: '',
    },
  },
};

const mapStateToProps = (state, ownProps) => {
  const orders = selectActiveOrLatestOrdersFromEntities(state);

  const props = {
    mtoShipment: selectMTOShipmentForMTO(state, ownProps.match.params.moveId),
    currentResidence: get(selectServiceMemberFromLoggedInUser(state), 'residential_address', {}),
    newDutyStationAddress: get(orders, 'new_duty_station.address', {}),
  };
  return props;
};

const mapDispatchToProps = {
  createMTOShipment: createMTOShipmentAction,
  showLoggedInUser: showLoggedInUserAction,
};

export { HHGDetailsForm as HHGDetailsFormComponent };
export default connect(mapStateToProps, mapDispatchToProps)(HHGDetailsForm);<|MERGE_RESOLUTION|>--- conflicted
+++ resolved
@@ -5,7 +5,6 @@
 import { Formik, Field } from 'formik';
 import * as Yup from 'yup';
 import { Fieldset, Radio, Label } from '@trussworks/react-uswds';
-<<<<<<< HEAD
 import {
   selectMTOShipmentForMTO,
   createMTOShipment as createMTOShipmentAction,
@@ -13,18 +12,6 @@
 import { selectActiveOrLatestOrdersFromEntities } from 'shared/Entities/modules/orders';
 import { selectServiceMemberFromLoggedInUser } from 'shared/Entities/modules/serviceMembers';
 import { showLoggedInUser as showLoggedInUserAction } from 'shared/Entities/modules/user';
-=======
-
-import { Form } from '../form/Form';
-import { DatePickerInput, TextInput } from '../form/fields';
-import { AddressFields } from '../form/AddressFields/AddressFields';
-import { ContactInfoFields } from '../form/ContactInfoFields/ContactInfoFields';
-
-import styles from './HHGDetailsForm.module.scss';
-
-import { createMTOShipment as createMTOShipmentAction } from 'shared/Entities/modules/mtoShipments';
-import { showLoggedInUser as showLoggedInUserAction, selectLoggedInUser } from 'shared/Entities/modules/user';
->>>>>>> ecf3e1a2
 import { WizardPage } from 'shared/WizardPage';
 import { MTOAgentType, SHIPMENT_OPTIONS } from 'shared/constants';
 import { formatSwaggerDate } from 'shared/formatters';
@@ -316,13 +303,9 @@
                   Your movers will confirm this date or one shortly before or after.
                 </small>
               </Fieldset>
-<<<<<<< HEAD
               <span className="usa-hint" id="pickupDateHint">
                 Your movers will confirm this date or one shortly before or after.
               </span>
-=======
-
->>>>>>> ecf3e1a2
               <AddressFields
                 name="pickupAddress"
                 legend="Pickup location"
@@ -383,10 +366,7 @@
                   />
                 ) : (
                   <>
-<<<<<<< HEAD
                     <div className={fieldsetClasses}>We can use the postal_code of your new duty station.</div>
-=======
->>>>>>> ecf3e1a2
                     <div>
                       <p className={fieldsetClasses}>
                         We can use the zip of your new duty station.
