--- conflicted
+++ resolved
@@ -1120,7 +1120,6 @@
       ).toBeInstanceOf(HTMLTextAreaElement);
     });
 
-<<<<<<< HEAD
     it('renders the correct helper text when the UB allowance is null', async () => {
       renderUBShipmentForm({ orders: { entitlement: { ub_allowance: null } } });
       expect(
@@ -1130,10 +1129,16 @@
       ).toBeInTheDocument();
     });
 
-    it('renders the correct helper text for Delivery Location when orders type is RETIREMENT', async () => {
-=======
+    it('renders the correct helper text when the UB allowance is null', async () => {
+      renderUBShipmentForm({ orders: { entitlement: { ub_allowance: null } } });
+      expect(
+        screen.queryByText(
+          'Remember: You can move up to your UB allowance for this UB shipment. The weight of your UB is part of your authorized weight allowance. You’ll be billed for any excess weight you move.',
+        ),
+      ).toBeInTheDocument();
+    });
+
     it('renders the correct helper text for Delivery Address when orders type is RETIREMENT', async () => {
->>>>>>> 4f4aa244
       renderUBShipmentForm({ orders: { orders_type: ORDERS_TYPE.RETIREMENT } });
       await waitFor(() =>
         expect(
