/* eslint-disable react/jsx-props-no-spreading */
import React from 'react';
import { generatePath } from 'react-router-dom';
import { waitFor, screen } from '@testing-library/react';
import userEvent from '@testing-library/user-event';
import { v4 as uuidv4 } from 'uuid';

import MtoShipmentForm from './MtoShipmentForm';

import { customerRoutes } from 'constants/routes';
import {
  createMTOShipment,
  getResponseError,
  patchMTOShipment,
  dateSelectionIsWeekendHoliday,
} from 'services/internalApi';
import { SHIPMENT_OPTIONS } from 'shared/constants';
import { renderWithRouter } from 'testUtils';
import { ORDERS_TYPE } from 'constants/orders';
import { isBooleanFlagEnabled } from 'utils/featureFlags';

const mockNavigate = jest.fn();
jest.mock('react-router-dom', () => ({
  ...jest.requireActual('react-router-dom'),
  useNavigate: () => mockNavigate,
}));

jest.mock('services/internalApi', () => ({
  ...jest.requireActual('services/internalApi'),
  createMTOShipment: jest.fn(),
  getResponseError: jest.fn(),
  patchMTOShipment: jest.fn(),
  dateSelectionIsWeekendHoliday: jest.fn().mockImplementation(() => Promise.resolve()),
}));

jest.mock('utils/featureFlags', () => ({
  ...jest.requireActual('utils/featureFlags'),
  isBooleanFlagEnabled: jest.fn().mockImplementation(() => Promise.resolve(false)),
}));

const moveId = uuidv4();

const defaultProps = {
  isCreatePage: true,
  pageList: ['page1', 'anotherPage/:foo/:bar'],
  pageKey: 'page1',
  showLoggedInUser: jest.fn(),
  createMTOShipment: jest.fn(),
  updateMTOShipment: jest.fn(),
  dateSelectionIsWeekendHoliday: jest.fn().mockImplementation(() => Promise.resolve()),
  newDutyLocationAddress: {
    city: 'Fort Benning',
    state: 'GA',
    postalCode: '31905',
  },
  currentResidence: {
    city: 'Fort Benning',
    state: 'GA',
    postalCode: '31905',
    streetAddress1: '123 Main',
    streetAddress2: '',
  },
  orders: {
    orders_type: ORDERS_TYPE.PERMANENT_CHANGE_OF_STATION,
    has_dependents: false,
    authorizedWeight: 5000,
  },
  shipmentType: SHIPMENT_OPTIONS.HHG,
};

const ubProps = {
  isCreatePage: true,
  pageList: ['page1', 'anotherPage/:foo/:bar'],
  pageKey: 'page1',
  showLoggedInUser: jest.fn(),
  createMTOShipment: jest.fn(),
  updateMTOShipment: jest.fn(),
  dateSelectionIsWeekendHoliday: jest.fn().mockImplementation(() => Promise.resolve()),
  newDutyLocationAddress: {
    city: 'Fort Benning',
    state: 'GA',
    postalCode: '31905',
  },
  currentResidence: {
    city: 'Fort Benning',
    state: 'GA',
    postalCode: '31905',
    streetAddress1: '123 Main',
    streetAddress2: '',
  },
  orders: {
    orders_type: ORDERS_TYPE.PERMANENT_CHANGE_OF_STATION,
    has_dependents: false,
    entitlement: {
      ub_allowance: 600,
    },
  },
  shipmentType: SHIPMENT_OPTIONS.UNACCOMPANIED_BAGGAGE,
};

const reviewPath = generatePath(customerRoutes.MOVE_REVIEW_PATH, { moveId });

beforeEach(() => {
  isBooleanFlagEnabled.mockImplementation(() => Promise.resolve(true));
});

afterEach(() => {
  jest.clearAllMocks();
});

const renderMtoShipmentForm = (props) => {
  return renderWithRouter(<MtoShipmentForm {...defaultProps} {...props} />, {
    path: customerRoutes.SHIPMENT_CREATE_PATH,
    params: { moveId },
  });
};

const renderUBShipmentForm = (props) => {
  return renderWithRouter(<MtoShipmentForm {...ubProps} {...props} />, {
    path: customerRoutes.SHIPMENT_CREATE_PATH,
    params: { moveId },
  });
};

describe('MtoShipmentForm component', () => {
  describe('when creating a new HHG shipment', () => {
    it('renders the HHG shipment form', async () => {
      renderMtoShipmentForm();

      expect(await screen.findByText('HHG')).toHaveClass('usa-tag');

      expect(screen.getByText(/5,000 lbs/)).toHaveClass('usa-alert__text');

      expect(screen.getAllByText('Date')[0]).toBeInstanceOf(HTMLLegendElement);
      expect(screen.getByLabelText(/Preferred pickup date/)).toBeInstanceOf(HTMLInputElement);
      expect(screen.getByRole('heading', { level: 2, name: 'Pickup info' })).toBeInTheDocument();
      expect(screen.getByTestId('pickupDateHint')).toHaveTextContent(
        'This is the day movers would put this shipment on their truck. Packing starts earlier. Dates will be finalized when you talk to your Customer Care Representative. Your requested pickup/load date should be your latest preferred pickup/load date, or the date you need to be out of your origin residence.',
      );
      expect(screen.getByText('Pickup Address')).toBeInstanceOf(HTMLLegendElement);
      expect(screen.getByLabelText('Use my current address')).toBeInstanceOf(HTMLInputElement);
      expect(screen.getByLabelText(/Address 1/)).toBeInstanceOf(HTMLInputElement);
      expect(screen.getByLabelText(/Address 2/)).toBeInstanceOf(HTMLInputElement);
      expect(screen.getByLabelText(/City/)).toBeInstanceOf(HTMLInputElement);
      expect(screen.getByLabelText(/State/)).toBeInstanceOf(HTMLSelectElement);
      expect(screen.getByLabelText(/ZIP/)).toBeInstanceOf(HTMLInputElement);

      expect(screen.getByRole('heading', { level: 4, name: 'Second Pickup Address' })).toBeInTheDocument();
      expect(screen.getByTitle('Yes, I have a second pickup address')).toBeInstanceOf(HTMLInputElement);
      expect(screen.getByTitle('No, I do not have a second pickup address')).toBeInstanceOf(HTMLInputElement);

      expect(screen.getByText(/Releasing agent/).parentElement).toBeInstanceOf(HTMLLegendElement);
      expect(screen.getAllByLabelText(/First name/)[0]).toHaveAttribute('name', 'pickup.agent.firstName');
      expect(screen.getAllByLabelText(/Last name/)[0]).toHaveAttribute('name', 'pickup.agent.lastName');
      expect(screen.getAllByLabelText(/Phone/)[0]).toHaveAttribute('name', 'pickup.agent.phone');
      expect(screen.getAllByLabelText(/Email/)[0]).toHaveAttribute('name', 'pickup.agent.email');

      expect(screen.getAllByText('Date')[1]).toBeInstanceOf(HTMLLegendElement);
      expect(screen.getByLabelText(/Preferred delivery date/)).toBeInstanceOf(HTMLInputElement);

      expect(screen.getByText('Delivery Address')).toBeInstanceOf(HTMLLegendElement);
      expect(screen.getByTitle('Yes, I know my delivery address')).toBeInstanceOf(HTMLInputElement);
      expect(screen.getByTitle('No, I do not know my delivery address')).toBeInstanceOf(HTMLInputElement);

      expect(screen.queryByRole('heading', { level: 4, name: 'Second Delivery Address' })).not.toBeInTheDocument();
      expect(screen.queryByTitle('Yes, I have a second delivery address')).not.toBeInTheDocument();
      expect(screen.queryByTitle('No, I do not have a second delivery address')).not.toBeInTheDocument();

      expect(screen.getByText(/Receiving agent/).parentElement).toBeInstanceOf(HTMLLegendElement);
      expect(screen.getAllByLabelText(/First name/)[1]).toHaveAttribute('name', 'delivery.agent.firstName');
      expect(screen.getAllByLabelText(/Last name/)[1]).toHaveAttribute('name', 'delivery.agent.lastName');
      expect(screen.getAllByLabelText(/Phone/)[1]).toHaveAttribute('name', 'delivery.agent.phone');
      expect(screen.getAllByLabelText(/Email/)[1]).toHaveAttribute('name', 'delivery.agent.email');

      expect(
        screen.queryByText(
          'Details about the facility where your things are now, including the name or address (if you know them)',
        ),
      ).not.toBeInTheDocument();

      expect(
        screen.getByLabelText(
          'Are there things about this shipment that your counselor or movers should discuss with you?',
        ),
      ).toBeInstanceOf(HTMLTextAreaElement);
    });

    it('renders the correct weight allowance when there are dependents', async () => {
      renderMtoShipmentForm({ orders: { has_dependents: true, authorizedWeight: 8000 } });

      expect(await screen.findByText('HHG')).toHaveClass('usa-tag');

      expect(screen.getByText(/8,000 lbs/)).toHaveClass('usa-alert__text');
    });

    it('renders the correct helper text for Delivery Address when orders type is RETIREMENT', async () => {
      renderMtoShipmentForm({ orders: { orders_type: ORDERS_TYPE.RETIREMENT } });
      await waitFor(() =>
        expect(
          screen.getByText('We can use the zip of the HOR, PLEAD or HOS you entered with your orders.')
            .toBeInTheDocument,
        ),
      );
    });

    it('renders the correct helper text for Delivery Address when orders type is SEPARATION', async () => {
      renderMtoShipmentForm({ orders: { orders_type: ORDERS_TYPE.SEPARATION } });
      await waitFor(() =>
        expect(
          screen.getByText('We can use the zip of the HOR, PLEAD or HOS you entered with your orders.')
            .toBeInTheDocument,
        ),
      );
    });

    it('renders the correct helper text for Delivery Address when orders type is PERMANENT_CHANGE_OF_STATION', async () => {
      renderMtoShipmentForm({ orders: { orders_type: ORDERS_TYPE.PERMANENT_CHANGE_OF_STATION } });
      await waitFor(() => expect(screen.getByText(/We can use the zip of your new duty location./).toBeInTheDocument));
    });

    it('renders the correct helper text for Delivery Address when orders type is LOCAL_MOVE', async () => {
      renderMtoShipmentForm({ orders: { orders_type: ORDERS_TYPE.LOCAL_MOVE } });
      await waitFor(() => expect(screen.getByText(/We can use the zip of your new duty location./).toBeInTheDocument));
    });

    it('renders the correct helper text for Delivery Address when orders type is TEMPORARY_DUTY', async () => {
      renderMtoShipmentForm({ orders: { orders_type: ORDERS_TYPE.TEMPORARY_DUTY } });
      await waitFor(() => expect(screen.getByText(/We can use the zip of your new duty location./).toBeInTheDocument));
    });

    it('does not render special NTS What to expect section', async () => {
      const { queryByTestId } = renderMtoShipmentForm();

      await waitFor(() => {
        expect(queryByTestId('nts-what-to-expect')).not.toBeInTheDocument();
      });
    });

    it('uses the current residence address for pickup address when checked', async () => {
      const { queryByLabelText, queryAllByLabelText } = renderMtoShipmentForm();

      await userEvent.click(queryByLabelText('Use my current address'));

      await waitFor(() => {
        expect(queryAllByLabelText(/Address 1/)[0]).toHaveValue(defaultProps.currentResidence.streetAddress1);
        expect(queryAllByLabelText(/Address 2/)[0]).toHaveValue('');
        expect(queryAllByLabelText(/City/)[0]).toHaveValue(defaultProps.currentResidence.city);
        expect(queryAllByLabelText(/State/)[0]).toHaveValue(defaultProps.currentResidence.state);
        expect(queryAllByLabelText(/ZIP/)[0]).toHaveValue(defaultProps.currentResidence.postalCode);
      });
    });

    it('renders a second address fieldset when the user has a second pickup address', async () => {
      renderMtoShipmentForm();

      await userEvent.click(screen.getByTitle('Yes, I have a second pickup address'));

      const streetAddress1 = await screen.findAllByLabelText(/Address 1/);
      expect(streetAddress1[1]).toHaveAttribute('name', 'secondaryPickup.address.streetAddress1');

      const streetAddress2 = await screen.findAllByLabelText(/Address 2/);
      expect(streetAddress2[1]).toHaveAttribute('name', 'secondaryPickup.address.streetAddress2');

      const city = await screen.findAllByLabelText(/City/);
      expect(city[1]).toHaveAttribute('name', 'secondaryPickup.address.city');

      const state = await screen.findAllByLabelText(/State/);
      expect(state[1]).toHaveAttribute('name', 'secondaryPickup.address.state');

      const zip = await screen.findAllByLabelText(/ZIP/);
      expect(zip[1]).toHaveAttribute('name', 'secondaryPickup.address.postalCode');
    });

    it('renders a second address fieldset when the user has a delivery address', async () => {
      renderMtoShipmentForm();

      await userEvent.click(screen.getByTitle('Yes, I know my delivery address'));

      const streetAddress1 = await screen.findAllByLabelText(/Address 1/);
      expect(streetAddress1[0]).toHaveAttribute('name', 'pickup.address.streetAddress1');
      expect(streetAddress1[1]).toHaveAttribute('name', 'delivery.address.streetAddress1');

      const streetAddress2 = await screen.findAllByLabelText(/Address 2/);
      expect(streetAddress2[0]).toHaveAttribute('name', 'pickup.address.streetAddress2');
      expect(streetAddress2[1]).toHaveAttribute('name', 'delivery.address.streetAddress2');

      const city = await screen.findAllByLabelText(/City/);
      expect(city[0]).toHaveAttribute('name', 'pickup.address.city');
      expect(city[1]).toHaveAttribute('name', 'delivery.address.city');

      const state = await screen.findAllByLabelText(/State/);
      expect(state[0]).toHaveAttribute('name', 'pickup.address.state');
      expect(state[1]).toHaveAttribute('name', 'delivery.address.state');

      const zip = await screen.findAllByLabelText(/ZIP/);
      expect(zip[0]).toHaveAttribute('name', 'pickup.address.postalCode');
      expect(zip[1]).toHaveAttribute('name', 'delivery.address.postalCode');
    });

    it('renders the secondary delivery address question once a user says they have a primary delivery address', async () => {
      renderMtoShipmentForm();

      expect(screen.queryByRole('heading', { level: 4, name: 'Second Delivery Address' })).not.toBeInTheDocument();
      expect(screen.queryByTitle('Yes, I have a second delivery address')).not.toBeInTheDocument();
      expect(screen.queryByTitle('No, I do not have a second delivery address')).not.toBeInTheDocument();

      await userEvent.click(screen.getByTitle('Yes, I know my delivery address'));

      expect(await screen.findByRole('heading', { level: 4, name: 'Second Delivery Address' })).toBeInTheDocument();
      expect(screen.getByTitle('Yes, I have a second delivery address')).toBeInstanceOf(HTMLInputElement);
      expect(screen.getByTitle('No, I do not have a second delivery address')).toBeInstanceOf(HTMLInputElement);
    });

    it('renders another address fieldset when the user has a second delivery address', async () => {
      renderMtoShipmentForm();

      await userEvent.click(screen.getByTitle('Yes, I know my delivery address'));
      await userEvent.click(screen.getByTitle('Yes, I have a second delivery address'));

      const streetAddress1 = await screen.findAllByLabelText(/Address 1/);
      expect(streetAddress1.length).toBe(3);
      expect(streetAddress1[2]).toHaveAttribute('name', 'secondaryDelivery.address.streetAddress1');

      const streetAddress2 = await screen.findAllByLabelText(/Address 2/);
      expect(streetAddress2.length).toBe(3);
      expect(streetAddress2[2]).toHaveAttribute('name', 'secondaryDelivery.address.streetAddress2');

      const city = await screen.findAllByLabelText(/City/);
      expect(city.length).toBe(3);
      expect(city[2]).toHaveAttribute('name', 'secondaryDelivery.address.city');

      const state = await screen.findAllByLabelText(/State/);
      expect(state.length).toBe(3);
      expect(state[2]).toHaveAttribute('name', 'secondaryDelivery.address.state');

      const zip = await screen.findAllByLabelText(/ZIP/);
      expect(zip.length).toBe(3);
      expect(zip[2]).toHaveAttribute('name', 'secondaryDelivery.address.postalCode');
    });

    it('goes back when the back button is clicked', async () => {
      renderMtoShipmentForm();

      const backButton = await screen.findByRole('button', { name: 'Back' });
      await userEvent.click(backButton);

      await waitFor(() => {
        expect(mockNavigate).toHaveBeenCalledWith(-1);
      });
    });

    it('can submit a new HHG shipment successfully', async () => {
      const shipmentInfo = {
        requestedPickupDate: '07 Jun 2021',
        pickupAddress: {
          streetAddress1: '812 S 129th St',
          streetAddress2: '#123',
          city: 'San Antonio',
          state: 'TX',
          postalCode: '78234',
        },
        requestedDeliveryDate: '14 Jun 2021',
      };

      const expectedPayload = {
        agents: [
          { agentType: 'RELEASING_AGENT', email: '', firstName: '', lastName: '', phone: '' },
          { agentType: 'RECEIVING_AGENT', email: '', firstName: '', lastName: '', phone: '' },
        ],
        moveTaskOrderID: moveId,
        shipmentType: SHIPMENT_OPTIONS.HHG,
        customerRemarks: '',
        requestedPickupDate: '2021-06-07',
        pickupAddress: { ...shipmentInfo.pickupAddress },
        requestedDeliveryDate: '2021-06-14',
        hasSecondaryPickupAddress: false,
        hasSecondaryDeliveryAddress: false,
        hasTertiaryPickupAddress: false,
        hasTertiaryDeliveryAddress: false,
      };

      const updatedAt = '2021-06-11T18:12:11.918Z';
      const expectedCreateResponse = {
        createdAt: '2021-06-11T18:12:11.918Z',
        customerRemarks: '',
        eTag: window.btoa(updatedAt),
        id: uuidv4(),
        moveTaskOrderID: moveId,
        pickupAddress: { ...shipmentInfo.pickupAddress, id: uuidv4() },
        requestedDeliveryDate: expectedPayload.requestedDeliveryDate,
        requestedPickupDate: expectedPayload.requestedPickupDate,
        shipmentType: SHIPMENT_OPTIONS.HHG,
        status: 'SUBMITTED',
        updatedAt,
      };

      createMTOShipment.mockImplementation(() => Promise.resolve(expectedCreateResponse));
      const expectedDateSelectionIsWeekendHolidayResponse = {
        country_code: 'US',
        country_name: 'United States',
        is_weekend: false,
        is_holiday: false,
      };
      dateSelectionIsWeekendHoliday.mockImplementation(() =>
        Promise.resolve({ data: JSON.stringify(expectedDateSelectionIsWeekendHolidayResponse) }),
      );
      renderMtoShipmentForm();

      const pickupDateInput = await screen.findByLabelText(/Preferred pickup date/);
      await userEvent.type(pickupDateInput, shipmentInfo.requestedPickupDate);

      const pickupAddress1Input = screen.getByLabelText(/Address 1/);
      await userEvent.type(pickupAddress1Input, shipmentInfo.pickupAddress.streetAddress1);

      const pickupAddress2Input = screen.getByLabelText(/Address 2/);
      await userEvent.type(pickupAddress2Input, shipmentInfo.pickupAddress.streetAddress2);

      const pickupCityInput = screen.getByLabelText(/City/);
      await userEvent.type(pickupCityInput, shipmentInfo.pickupAddress.city);

      const pickupStateInput = screen.getByLabelText(/State/);
      await userEvent.selectOptions(pickupStateInput, shipmentInfo.pickupAddress.state);

      const pickupPostalCodeInput = screen.getByLabelText(/ZIP/);
      await userEvent.type(pickupPostalCodeInput, shipmentInfo.pickupAddress.postalCode);

      const deliveryDateInput = await screen.findByLabelText(/Preferred delivery date/);
      await userEvent.type(deliveryDateInput, shipmentInfo.requestedDeliveryDate);

      const nextButton = await screen.findByRole('button', { name: 'Next' });
      expect(nextButton).not.toBeDisabled();
      await userEvent.click(nextButton);

      await waitFor(() => {
        expect(createMTOShipment).toHaveBeenCalledWith(expectedPayload);
      });

      expect(defaultProps.updateMTOShipment).toHaveBeenCalledWith(expectedCreateResponse);

      expect(mockNavigate).toHaveBeenCalledWith(reviewPath);
    });

    it('shows an error when there is an error with the submission', async () => {
      const shipmentInfo = {
        requestedPickupDate: '07 Jun 2021',
        pickupAddress: {
          streetAddress1: '812 S 129th St',
          streetAddress2: '#123',
          city: 'San Antonio',
          state: 'TX',
          postalCode: '78234',
        },
        requestedDeliveryDate: '14 Jun 2021',
      };

      const errorMessage = 'Something broke!';
      const errorResponse = { response: { errorMessage } };
      createMTOShipment.mockImplementation(() => Promise.reject(errorResponse));
      getResponseError.mockImplementation(() => errorMessage);
      const expectedDateSelectionIsWeekendHolidayResponse = {
        country_code: 'US',
        country_name: 'United States',
        is_weekend: true,
        is_holiday: true,
      };
      dateSelectionIsWeekendHoliday.mockImplementation(() =>
        Promise.resolve({ data: JSON.stringify(expectedDateSelectionIsWeekendHolidayResponse) }),
      );
      renderMtoShipmentForm();

      const pickupDateInput = await screen.findByLabelText(/Preferred pickup date/);
      await userEvent.type(pickupDateInput, shipmentInfo.requestedPickupDate);

      const pickupAddress1Input = screen.getByLabelText(/Address 1/);
      await userEvent.type(pickupAddress1Input, shipmentInfo.pickupAddress.streetAddress1);

      const pickupAddress2Input = screen.getByLabelText(/Address 2/);
      await userEvent.type(pickupAddress2Input, shipmentInfo.pickupAddress.streetAddress2);

      const pickupCityInput = screen.getByLabelText(/City/);
      await userEvent.type(pickupCityInput, shipmentInfo.pickupAddress.city);

      const pickupStateInput = screen.getByLabelText(/State/);
      await userEvent.selectOptions(pickupStateInput, shipmentInfo.pickupAddress.state);

      const pickupPostalCodeInput = screen.getByLabelText(/ZIP/);
      await userEvent.type(pickupPostalCodeInput, shipmentInfo.pickupAddress.postalCode);

      const deliveryDateInput = await screen.findByLabelText(/Preferred delivery date/);
      await userEvent.type(deliveryDateInput, shipmentInfo.requestedDeliveryDate);

      const nextButton = await screen.findByRole('button', { name: 'Next' });
      expect(nextButton).not.toBeDisabled();
      await userEvent.click(nextButton);

      await waitFor(() => {
        expect(createMTOShipment).toHaveBeenCalled();
      });

      expect(getResponseError).toHaveBeenCalledWith(
        errorResponse.response,
        'failed to create MTO shipment due to server error',
      );

      expect(await screen.findByText(errorMessage)).toBeInTheDocument();
    });
  });

  describe('editing an already existing HHG shipment', () => {
    const updatedAt = '2021-06-11T18:12:11.918Z';

    const mockMtoShipment = {
      id: uuidv4(),
      eTag: window.btoa(updatedAt),
      createdAt: '2021-06-11T18:12:11.918Z',
      updatedAt,
      moveTaskOrderId: moveId,
      customerRemarks: 'mock remarks',
      requestedPickupDate: '2021-08-01',
      requestedDeliveryDate: '2021-08-11',
      pickupAddress: {
        id: uuidv4(),
        streetAddress1: '812 S 129th St',
        city: 'San Antonio',
        state: 'TX',
        postalCode: '78234',
      },
      destinationAddress: {
        id: uuidv4(),
        streetAddress1: '441 SW Rio de la Plata Drive',
        city: 'Tacoma',
        state: 'WA',
        postalCode: '98421',
      },
    };

    it('renders the HHG shipment form with pre-filled values', async () => {
      const expectedDateSelectionIsWeekendHolidayResponse = {
        country_code: 'US',
        country_name: 'United States',
        is_weekend: true,
        is_holiday: true,
      };
      dateSelectionIsWeekendHoliday.mockImplementation(() =>
        Promise.resolve({ data: JSON.stringify(expectedDateSelectionIsWeekendHolidayResponse) }),
      );
      renderMtoShipmentForm({ isCreatePage: false, mtoShipment: mockMtoShipment });

      expect(await screen.findByLabelText(/Preferred pickup date/)).toHaveValue('01 Aug 2021');
      expect(screen.getByLabelText('Use my current address')).not.toBeChecked();
      expect(screen.getAllByLabelText(/Address 1/)[0]).toHaveValue('812 S 129th St');
      expect(screen.getAllByLabelText(/Address 2/)[0]).toHaveValue('');
      expect(screen.getAllByLabelText(/City/)[0]).toHaveValue('San Antonio');
      expect(screen.getAllByLabelText(/State/)[0]).toHaveValue('TX');
      expect(screen.getAllByLabelText(/ZIP/)[0]).toHaveValue('78234');
      expect(screen.getByLabelText(/Preferred delivery date/)).toHaveValue('11 Aug 2021');
      expect(screen.getByTitle('Yes, I know my delivery address')).toBeChecked();
      expect(screen.getAllByLabelText(/Address 1/)[1]).toHaveValue('441 SW Rio de la Plata Drive');
      expect(screen.getAllByLabelText(/Address 2/)[1]).toHaveValue('');
      expect(screen.getAllByLabelText(/City/)[1]).toHaveValue('Tacoma');
      expect(screen.getAllByLabelText(/State/)[1]).toHaveValue('WA');
      expect(screen.getAllByLabelText(/ZIP/)[1]).toHaveValue('98421');
      expect(
        screen.getByLabelText(
          'Are there things about this shipment that your counselor or movers should discuss with you?',
        ),
      ).toHaveValue('mock remarks');

      expect(
        screen.getByText(
          /Preferred pickup date 01 Aug 2021 is on a holiday and weekend in the United States. This date may not be accepted. A government representative may not be available to provide assistance on this date./,
        ),
      ).toHaveClass('usa-alert__text');
      expect(
        screen.getAllByText(
          'Preferred pickup date 01 Aug 2021 is on a holiday and weekend in the United States. This date may not be accepted. A government representative may not be available to provide assistance on this date.',
        ),
      ).toHaveLength(1);
    });

    it('renders the HHG shipment form with pre-filled secondary addresses', async () => {
      const shipment = {
        ...mockMtoShipment,
        secondaryPickupAddress: {
          streetAddress1: '142 E Barrel Hoop Circle',
          streetAddress2: '#4A',
          city: 'Corpus Christi',
          state: 'TX',
          postalCode: '78412',
        },
        secondaryDeliveryAddress: {
          streetAddress1: '3373 NW Martin Luther King Jr Blvd',
          streetAddress2: '',
          city: mockMtoShipment.destinationAddress.city,
          state: mockMtoShipment.destinationAddress.state,
          postalCode: mockMtoShipment.destinationAddress.postalCode,
        },
      };
      const expectedDateSelectionIsWeekendHolidayResponse = {
        country_code: 'US',
        country_name: 'United States',
        is_weekend: true,
        is_holiday: true,
      };
      dateSelectionIsWeekendHoliday.mockImplementation(() =>
        Promise.resolve({ data: JSON.stringify(expectedDateSelectionIsWeekendHolidayResponse) }),
      );
      renderMtoShipmentForm({ isCreatePage: false, mtoShipment: shipment });

      expect(await screen.findByTitle('Yes, I have a second pickup address')).toBeChecked();
      expect(await screen.findByTitle('Yes, I have a second delivery address')).toBeChecked();

      const streetAddress1 = await screen.findAllByLabelText(/Address 1/);
      expect(streetAddress1.length).toBe(4);

      const streetAddress2 = await screen.findAllByLabelText(/Address 2/);
      expect(streetAddress2.length).toBe(4);

      const city = await screen.findAllByLabelText(/City/);
      expect(city.length).toBe(4);

      const state = await screen.findAllByLabelText(/State/);
      expect(state.length).toBe(4);

      const zip = await screen.findAllByLabelText(/ZIP/);
      expect(zip.length).toBe(4);

      // Secondary pickup address should be the 2nd address
      expect(streetAddress1[1]).toHaveValue('142 E Barrel Hoop Circle');
      expect(streetAddress2[1]).toHaveValue('#4A');
      expect(city[1]).toHaveValue('Corpus Christi');
      expect(state[1]).toHaveValue('TX');
      expect(zip[1]).toHaveValue('78412');

      // Secondary delivery address should be the 4th address
      expect(streetAddress1[3]).toHaveValue('3373 NW Martin Luther King Jr Blvd');
      expect(streetAddress2[3]).toHaveValue('');
      expect(city[3]).toHaveValue(mockMtoShipment.destinationAddress.city);
      expect(state[3]).toHaveValue(mockMtoShipment.destinationAddress.state);
      expect(zip[3]).toHaveValue(mockMtoShipment.destinationAddress.postalCode);
    });

    it.each([
      [/Address 1/, 'Some Address'],
      [/Address 2/, '123'],
      [/City/, 'Some City'],
      [/ZIP/, '92131'],
    ])(
      'does not allow the user to save the form if the %s field on a secondary addreess is the only one filled out',
      async (fieldName, text) => {
        const expectedDateSelectionIsWeekendHolidayResponse = {
          country_code: 'US',
          country_name: 'United States',
          is_weekend: false,
          is_holiday: false,
        };
        dateSelectionIsWeekendHoliday.mockImplementation(() =>
          Promise.resolve({ data: JSON.stringify(expectedDateSelectionIsWeekendHolidayResponse) }),
        );
        renderMtoShipmentForm({ isCreatePage: false, mtoShipment: mockMtoShipment });

        // Verify that the form is good to submit by checking that the save button is not disabled.
        const saveButton = await screen.findByRole('button', { name: 'Save' });
        expect(saveButton).not.toBeDisabled();

        await userEvent.click(screen.getByTitle('Yes, I have a second pickup address'));
        await userEvent.click(screen.getByTitle('Yes, I have a second delivery address'));

        const address = await screen.findAllByLabelText(fieldName);
        // The second instance of a field is the secondary pickup
        await userEvent.type(address[1], text);
        await waitFor(() => {
          expect(saveButton).toBeDisabled();
        });

        // Clear the field so that the secondary delivery address can be checked
        await userEvent.clear(address[1]);
        await waitFor(() => {
          expect(saveButton).not.toBeDisabled();
        });

        // The fourth instance found is the secondary delivery
        await userEvent.type(address[3], text);
        await waitFor(() => {
          expect(saveButton).toBeDisabled();
        });

        await userEvent.clear(address[3]);
        await waitFor(() => {
          expect(saveButton).not.toBeDisabled();
        });
      },
    );

    // Similar test as above, but with the state input.
    // Extracted out since the state field is not a text input.
    it('does not allow the user to save the form if the state field on a secondary addreess is the only one filled out', async () => {
      const expectedDateSelectionIsWeekendHolidayResponse = {
        country_code: 'US',
        country_name: 'United States',
        is_weekend: false,
        is_holiday: false,
      };
      dateSelectionIsWeekendHoliday.mockImplementation(() =>
        Promise.resolve({ data: JSON.stringify(expectedDateSelectionIsWeekendHolidayResponse) }),
      );
      renderMtoShipmentForm({ isCreatePage: false, mtoShipment: mockMtoShipment });

      // Verify that the form is good to submit by checking that the save button is not disabled.
      const saveButton = await screen.findByRole('button', { name: 'Save' });
      expect(saveButton).not.toBeDisabled();

      await userEvent.click(screen.getByTitle('Yes, I have a second pickup address'));
      await userEvent.click(screen.getByTitle('Yes, I have a second delivery address'));

      const state = await screen.findAllByLabelText(/State/);
      // The second instance of a field is the secondary pickup
      await userEvent.selectOptions(state[1], 'CA');
      await waitFor(() => {
        expect(saveButton).toBeDisabled();
      });

      // Change the selection to blank so that the secondary delivery address can be checked
      await userEvent.selectOptions(state[1], '');
      await waitFor(() => {
        expect(saveButton).not.toBeDisabled();
      });

      // The fourth instance found is the secondary delivery
      await userEvent.selectOptions(state[3], 'CA');
      await waitFor(() => {
        expect(saveButton).toBeDisabled();
      });

      await userEvent.selectOptions(state[3], '');
      await waitFor(() => {
        expect(saveButton).not.toBeDisabled();
      });
    });

    it('goes back when the cancel button is clicked', async () => {
      const expectedDateSelectionIsWeekendHolidayResponse = {
        country_code: 'US',
        country_name: 'United States',
        is_weekend: true,
        is_holiday: true,
      };
      dateSelectionIsWeekendHoliday.mockImplementation(() =>
        Promise.resolve({ data: JSON.stringify(expectedDateSelectionIsWeekendHolidayResponse) }),
      );
      renderMtoShipmentForm({ isCreatePage: false, mtoShipment: mockMtoShipment });

      const cancelButton = await screen.findByRole('button', { name: 'Cancel' });
      await userEvent.click(cancelButton);

      await waitFor(() => {
        expect(mockNavigate).toHaveBeenCalledWith(-1);
      });
    });

    it('can submit edits to an HHG shipment successfully', async () => {
      const shipmentInfo = {
        pickupAddress: {
          streetAddress1: '6622 Airport Way S',
          streetAddress2: '#1430',
          city: 'San Marcos',
          state: 'TX',
          postalCode: '78666',
        },
      };

      const expectedPayload = {
        moveTaskOrderID: moveId,
        shipmentType: SHIPMENT_OPTIONS.HHG,
        pickupAddress: { ...shipmentInfo.pickupAddress },
        customerRemarks: mockMtoShipment.customerRemarks,
        requestedPickupDate: mockMtoShipment.requestedPickupDate,
        requestedDeliveryDate: mockMtoShipment.requestedDeliveryDate,
        destinationAddress: { ...mockMtoShipment.destinationAddress, streetAddress2: '' },
        secondaryDeliveryAddress: undefined,
        hasSecondaryDeliveryAddress: false,
        secondaryPickupAddress: undefined,
        hasSecondaryPickupAddress: false,
        tertiaryDeliveryAddress: undefined,
        hasTertiaryDeliveryAddress: false,
        tertiaryPickupAddress: undefined,
        hasTertiaryPickupAddress: false,
        agents: [
          { agentType: 'RELEASING_AGENT', email: '', firstName: '', lastName: '', phone: '' },
          { agentType: 'RECEIVING_AGENT', email: '', firstName: '', lastName: '', phone: '' },
        ],
        counselorRemarks: undefined,
      };
      delete expectedPayload.destinationAddress.id;

      const newUpdatedAt = '2021-06-11T21:20:22.150Z';
      const expectedUpdateResponse = {
        ...mockMtoShipment,
        pickupAddress: { ...shipmentInfo.pickupAddress },
        shipmentType: SHIPMENT_OPTIONS.HHG,
        eTag: window.btoa(newUpdatedAt),
        status: 'SUBMITTED',
      };

      patchMTOShipment.mockImplementation(() => Promise.resolve(expectedUpdateResponse));
      const expectedDateSelectionIsWeekendHolidayResponse = {
        country_code: 'US',
        country_name: 'United States',
        is_weekend: true,
        is_holiday: true,
      };
      dateSelectionIsWeekendHoliday.mockImplementation(() =>
        Promise.resolve({ data: JSON.stringify(expectedDateSelectionIsWeekendHolidayResponse) }),
      );
      renderMtoShipmentForm({ isCreatePage: false, mtoShipment: mockMtoShipment });

      const pickupAddress1Input = screen.getAllByLabelText(/Address 1/)[0];
      await userEvent.clear(pickupAddress1Input);
      await userEvent.type(pickupAddress1Input, shipmentInfo.pickupAddress.streetAddress1);

      const pickupAddress2Input = screen.getAllByLabelText(/Address 2/)[0];
      await userEvent.clear(pickupAddress2Input);
      await userEvent.type(pickupAddress2Input, shipmentInfo.pickupAddress.streetAddress2);

      const pickupCityInput = screen.getAllByLabelText(/City/)[0];
      await userEvent.clear(pickupCityInput);
      await userEvent.type(pickupCityInput, shipmentInfo.pickupAddress.city);

      const pickupStateInput = screen.getAllByLabelText(/State/)[0];
      await userEvent.selectOptions(pickupStateInput, shipmentInfo.pickupAddress.state);

      const pickupPostalCodeInput = screen.getAllByLabelText(/ZIP/)[0];
      await userEvent.clear(pickupPostalCodeInput);
      await userEvent.type(pickupPostalCodeInput, shipmentInfo.pickupAddress.postalCode);

      const saveButton = await screen.findByRole('button', { name: 'Save' });
      expect(saveButton).not.toBeDisabled();
      await userEvent.click(saveButton);

      await waitFor(() => {
        expect(patchMTOShipment).toHaveBeenCalledWith(mockMtoShipment.id, expectedPayload, mockMtoShipment.eTag);
      });

      expect(defaultProps.updateMTOShipment).toHaveBeenCalledWith(expectedUpdateResponse);

      expect(mockNavigate).toHaveBeenCalledWith(reviewPath);
    });

    it('shows an error when there is an error with the submission', async () => {
      const shipmentInfo = {
        pickupAddress: {
          streetAddress1: '6622 Airport Way S',
          streetAddress2: '#1430',
          city: 'San Marcos',
          state: 'TX',
          postalCode: '78666',
        },
      };

      const errorMessage = 'Something broke!';
      const errorResponse = { response: { errorMessage } };
      patchMTOShipment.mockImplementation(() => Promise.reject(errorResponse));
      getResponseError.mockImplementation(() => errorMessage);
      const expectedDateSelectionIsWeekendHolidayResponse = {
        country_code: 'US',
        country_name: 'United States',
        is_weekend: true,
        is_holiday: true,
      };
      dateSelectionIsWeekendHoliday.mockImplementation(() =>
        Promise.resolve({ data: JSON.stringify(expectedDateSelectionIsWeekendHolidayResponse) }),
      );
      renderMtoShipmentForm({ isCreatePage: false, mtoShipment: mockMtoShipment });

      const pickupAddress1Input = screen.getAllByLabelText(/Address 1/)[0];
      await userEvent.clear(pickupAddress1Input);
      await userEvent.type(pickupAddress1Input, shipmentInfo.pickupAddress.streetAddress1);

      const pickupAddress2Input = screen.getAllByLabelText(/Address 2/)[0];
      await userEvent.clear(pickupAddress2Input);
      await userEvent.type(pickupAddress2Input, shipmentInfo.pickupAddress.streetAddress2);

      const pickupCityInput = screen.getAllByLabelText(/City/)[0];
      await userEvent.clear(pickupCityInput);
      await userEvent.type(pickupCityInput, shipmentInfo.pickupAddress.city);

      const pickupStateInput = screen.getAllByLabelText(/State/)[0];
      await userEvent.selectOptions(pickupStateInput, shipmentInfo.pickupAddress.state);

      const pickupPostalCodeInput = screen.getAllByLabelText(/ZIP/)[0];
      await userEvent.clear(pickupPostalCodeInput);
      await userEvent.type(pickupPostalCodeInput, shipmentInfo.pickupAddress.postalCode);

      const saveButton = await screen.findByRole('button', { name: 'Save' });
      expect(saveButton).not.toBeDisabled();
      await userEvent.click(saveButton);

      await waitFor(() => {
        expect(patchMTOShipment).toHaveBeenCalled();
      });

      expect(getResponseError).toHaveBeenCalledWith(
        errorResponse.response,
        'failed to update MTO shipment due to server error',
      );

      expect(await screen.findByText(errorMessage)).toBeInTheDocument();
    });

    it('renders the HHG shipment form with pre-filled values', async () => {
      const expectedDateSelectionIsWeekendHolidayResponse = {
        country_code: 'US',
        country_name: 'United States',
        is_weekend: true,
        is_holiday: true,
      };
      dateSelectionIsWeekendHoliday.mockImplementation(() =>
        Promise.resolve({ data: JSON.stringify(expectedDateSelectionIsWeekendHolidayResponse) }),
      );
      renderMtoShipmentForm({ isCreatePage: false, mtoShipment: mockMtoShipment });
      expect(await screen.findByLabelText(/Preferred pickup date/)).toHaveValue('01 Aug 2021');
      expect(screen.getByLabelText('Use my current address')).not.toBeChecked();
      expect(screen.getAllByLabelText(/Address 1/)[0]).toHaveValue('812 S 129th St');
      expect(screen.getAllByLabelText(/Address 2/)[0]).toHaveValue('');
      expect(screen.getAllByLabelText(/City/)[0]).toHaveValue('San Antonio');
      expect(screen.getAllByLabelText(/State/)[0]).toHaveValue('TX');
      expect(screen.getAllByLabelText(/ZIP/)[0]).toHaveValue('78234');
      expect(screen.getByLabelText(/Preferred delivery date/)).toHaveValue('11 Aug 2021');
      expect(screen.getByTitle('Yes, I know my delivery address')).toBeChecked();
      expect(screen.getAllByLabelText(/Address 1/)[1]).toHaveValue('441 SW Rio de la Plata Drive');
      expect(screen.getAllByLabelText(/Address 2/)[1]).toHaveValue('');
      expect(screen.getAllByLabelText(/City/)[1]).toHaveValue('Tacoma');
      expect(screen.getAllByLabelText(/State/)[1]).toHaveValue('WA');
      expect(screen.getAllByLabelText(/ZIP/)[1]).toHaveValue('98421');
      expect(
        screen.getByLabelText(
          'Are there things about this shipment that your counselor or movers should discuss with you?',
        ),
      ).toHaveValue('mock remarks');
    });

    it('renders the HHG shipment with date validaton alerts for weekend and holiday', async () => {
      const expectedDateSelectionIsWeekendHolidayResponse = {
        country_code: 'US',
        country_name: 'United of States',
        is_weekend: true,
        is_holiday: true,
      };
      dateSelectionIsWeekendHoliday.mockImplementation(() =>
        Promise.resolve({ data: JSON.stringify(expectedDateSelectionIsWeekendHolidayResponse) }),
      );
      renderMtoShipmentForm({ isCreatePage: false, mtoShipment: mockMtoShipment });
      expect(await screen.findByLabelText(/Preferred pickup date/)).toHaveValue('01 Aug 2021');
      expect(screen.getByLabelText(/Preferred delivery date/)).toHaveValue('11 Aug 2021');
      await waitFor(() => {
        expect(
          screen.getByText(
            /Preferred pickup date 01 Aug 2021 is on a holiday and weekend in the United of States. This date may not be accepted. A government representative may not be available to provide assistance on this date./,
          ),
        ).toHaveClass('usa-alert__text');
        expect(
          screen.getByText(
            /Preferred delivery date 11 Aug 2021 is on a holiday and weekend in the United of States. This date may not be accepted. A government representative may not be available to provide assistance on this date./,
          ),
        ).toHaveClass('usa-alert__text');
      });
    });

    it('renders the HHG shipment with date validaton alerts for weekend', async () => {
      const expectedDateSelectionIsWeekendHolidayResponse = {
        country_code: 'US',
        country_name: 'United States',
        is_weekend: true,
        is_holiday: false,
      };
      dateSelectionIsWeekendHoliday.mockImplementation(() =>
        Promise.resolve({ data: JSON.stringify(expectedDateSelectionIsWeekendHolidayResponse) }),
      );
      renderMtoShipmentForm({ isCreatePage: false, mtoShipment: mockMtoShipment });
      expect(await screen.findByLabelText(/Preferred pickup date/)).toHaveValue('01 Aug 2021');
      expect(screen.getByLabelText(/Preferred delivery date/)).toHaveValue('11 Aug 2021');
      await waitFor(() => {
        expect(
          screen.getByText(
            /Preferred pickup date 01 Aug 2021 is on a weekend in the United States. This date may not be accepted. A government representative may not be available to provide assistance on this date./,
          ),
        ).toHaveClass('usa-alert__text');
        expect(
          screen.getByText(
            /Preferred delivery date 11 Aug 2021 is on a weekend in the United States. This date may not be accepted. A government representative may not be available to provide assistance on this date./,
          ),
        ).toHaveClass('usa-alert__text');
      });
    });

    it('renders the HHG shipment with date validaton alerts for holiday', async () => {
      const expectedDateSelectionIsWeekendHolidayResponse = {
        country_code: 'US',
        country_name: 'United States',
        is_weekend: false,
        is_holiday: true,
      };
      dateSelectionIsWeekendHoliday.mockImplementation(() =>
        Promise.resolve({ data: JSON.stringify(expectedDateSelectionIsWeekendHolidayResponse) }),
      );
      renderMtoShipmentForm({ isCreatePage: false, mtoShipment: mockMtoShipment });
      expect(await screen.findByLabelText(/Preferred pickup date/)).toHaveValue('01 Aug 2021');
      expect(screen.getByLabelText(/Preferred delivery date/)).toHaveValue('11 Aug 2021');
      await waitFor(() => {
        expect(
          screen.getByText(
            /Preferred pickup date 01 Aug 2021 is on a holiday in the United States. This date may not be accepted. A government representative may not be available to provide assistance on this date./,
          ),
        ).toHaveClass('usa-alert__text');
        expect(
          screen.getByText(
            /Preferred delivery date 11 Aug 2021 is on a holiday in the United States. This date may not be accepted. A government representative may not be available to provide assistance on this date./,
          ),
        ).toHaveClass('usa-alert__text');
      });
    });

    it('renders the HHG shipment with no date validaton alerts for pickup/delivery', async () => {
      const expectedDateSelectionIsWeekendHolidayResponse = {
        country_code: 'US',
        country_name: 'United States',
        is_weekend: false,
        is_holiday: false,
      };
      dateSelectionIsWeekendHoliday.mockImplementation(() =>
        Promise.resolve({ data: JSON.stringify(expectedDateSelectionIsWeekendHolidayResponse) }),
      );
      renderMtoShipmentForm({ isCreatePage: false, mtoShipment: mockMtoShipment });
      expect(await screen.findByLabelText(/Preferred pickup date/)).toHaveValue('01 Aug 2021');
      expect(screen.getByLabelText(/Preferred delivery date/)).toHaveValue('11 Aug 2021');
      expect(
        screen.getByLabelText(
          'Are there things about this shipment that your counselor or movers should discuss with you?',
        ),
      ).toHaveValue('mock remarks');

      await waitFor(() => {
        expect(
          screen.queryAllByText(
            'Preferred pickup date 01 Aug 2021 is on a holiday in the United States. This date may not be accepted. A government representative may not be available to provide assistance on this date.',
          ),
        ).toHaveLength(0);
        expect(
          screen.queryAllByText(
            'Preferred delivery date 11 Aug 2021 is on a holiday in the United States. This date may not be accepted. A government representative may not be available to provide assistance on this date.',
          ),
        ).toHaveLength(0);
      });
    });
  });

  describe('when creating a new UB shipment', () => {
    it('renders the UB shipment form', async () => {
      renderUBShipmentForm();

      expect(await screen.findByText('UB')).toHaveClass('usa-tag');

      expect(
        screen.queryByText(
          'Remember: You can move up to 600 lbs for this UB shipment. The weight of your UB is part of your authorized weight allowance. You’ll be billed for any excess weight you move.',
        ),
      ).toBeInTheDocument();

      expect(screen.getAllByText('Date')[0]).toBeInstanceOf(HTMLLegendElement);
      expect(screen.getByLabelText(/Preferred pickup date/)).toBeInstanceOf(HTMLInputElement);
      expect(screen.getByRole('heading', { level: 2, name: 'Pickup info' })).toBeInTheDocument();
      expect(screen.getByTestId('pickupDateHint')).toHaveTextContent(
        'This is the day movers would put this shipment on their truck. Packing starts earlier. Dates will be finalized when you talk to your Customer Care Representative. Your requested pickup/load date should be your latest preferred pickup/load date, or the date you need to be out of your origin residence.',
      );
      expect(screen.getByText('Pickup Address')).toBeInstanceOf(HTMLLegendElement);
      expect(screen.getByLabelText('Use my current address')).toBeInstanceOf(HTMLInputElement);
      expect(screen.getByLabelText(/Address 1/)).toBeInstanceOf(HTMLInputElement);
      expect(screen.getByLabelText(/Address 2/)).toBeInstanceOf(HTMLInputElement);
      expect(screen.getByLabelText(/City/)).toBeInstanceOf(HTMLInputElement);
      expect(screen.getByLabelText(/State/)).toBeInstanceOf(HTMLSelectElement);
      expect(screen.getByLabelText(/ZIP/)).toBeInstanceOf(HTMLInputElement);

      expect(screen.getByRole('heading', { level: 4, name: 'Second Pickup Address' })).toBeInTheDocument();
      expect(screen.getByTitle('Yes, I have a second pickup address')).toBeInstanceOf(HTMLInputElement);
      expect(screen.getByTitle('No, I do not have a second pickup address')).toBeInstanceOf(HTMLInputElement);

      expect(screen.getByText(/Releasing agent/).parentElement).toBeInstanceOf(HTMLLegendElement);
      expect(screen.getAllByLabelText(/First name/)[0]).toHaveAttribute('name', 'pickup.agent.firstName');
      expect(screen.getAllByLabelText(/Last name/)[0]).toHaveAttribute('name', 'pickup.agent.lastName');
      expect(screen.getAllByLabelText(/Phone/)[0]).toHaveAttribute('name', 'pickup.agent.phone');
      expect(screen.getAllByLabelText(/Email/)[0]).toHaveAttribute('name', 'pickup.agent.email');

      expect(screen.getAllByText('Date')[1]).toBeInstanceOf(HTMLLegendElement);
      expect(screen.getByLabelText(/Preferred delivery date/)).toBeInstanceOf(HTMLInputElement);

      expect(screen.getByText('Delivery Address')).toBeInstanceOf(HTMLLegendElement);
      expect(screen.getByTitle('Yes, I know my delivery address')).toBeInstanceOf(HTMLInputElement);
      expect(screen.getByTitle('No, I do not know my delivery address')).toBeInstanceOf(HTMLInputElement);

      expect(screen.queryByRole('heading', { level: 4, name: 'Second Delivery Address' })).not.toBeInTheDocument();
      expect(screen.queryByTitle('Yes, I have a second delivery address')).not.toBeInTheDocument();
      expect(screen.queryByTitle('No, I do not have a second delivery address')).not.toBeInTheDocument();

      expect(screen.getByText(/Receiving agent/).parentElement).toBeInstanceOf(HTMLLegendElement);
      expect(screen.getAllByLabelText(/First name/)[1]).toHaveAttribute('name', 'delivery.agent.firstName');
      expect(screen.getAllByLabelText(/Last name/)[1]).toHaveAttribute('name', 'delivery.agent.lastName');
      expect(screen.getAllByLabelText(/Phone/)[1]).toHaveAttribute('name', 'delivery.agent.phone');
      expect(screen.getAllByLabelText(/Email/)[1]).toHaveAttribute('name', 'delivery.agent.email');

      expect(
        screen.queryByText(
          'Details about the facility where your things are now, including the name or address (if you know them)',
        ),
      ).not.toBeInTheDocument();

      expect(
        screen.getByLabelText(
          'Are there things about this shipment that your counselor or movers should discuss with you?',
        ),
      ).toBeInstanceOf(HTMLTextAreaElement);
    });

    it('renders the correct helper text when the UB allowance is null', async () => {
      renderUBShipmentForm({ orders: { entitlement: { ub_allowance: null } } });
      expect(
        screen.queryByText(
          'Remember: You can move up to your UB allowance for this UB shipment. The weight of your UB is part of your authorized weight allowance. You’ll be billed for any excess weight you move.',
        ),
      ).toBeInTheDocument();
    });

<<<<<<< HEAD
    it('renders the correct helper text for Delivery Location when orders type is RETIREMENT', async () => {
=======
    it('renders the correct helper text for Delivery Address when orders type is RETIREMENT', async () => {
>>>>>>> eb4a21d3
      renderUBShipmentForm({ orders: { orders_type: ORDERS_TYPE.RETIREMENT } });
      await waitFor(() =>
        expect(
          screen.getByText('We can use the zip of the HOR, PLEAD or HOS you entered with your orders.')
            .toBeInTheDocument,
        ),
      );
    });

    it('renders the correct helper text for Delivery Address when orders type is SEPARATION', async () => {
      renderUBShipmentForm({ orders: { orders_type: ORDERS_TYPE.SEPARATION } });
      await waitFor(() =>
        expect(
          screen.getByText('We can use the zip of the HOR, PLEAD or HOS you entered with your orders.')
            .toBeInTheDocument,
        ),
      );
    });

    it('renders the correct helper text for Delivery Address when orders type is PERMANENT_CHANGE_OF_STATION', async () => {
      renderUBShipmentForm({ orders: { orders_type: ORDERS_TYPE.PERMANENT_CHANGE_OF_STATION } });
      await waitFor(() => expect(screen.getByText(/We can use the zip of your new duty location./).toBeInTheDocument));
    });

    it('renders the correct helper text for Delivery Address when orders type is LOCAL_MOVE', async () => {
      renderUBShipmentForm({ orders: { orders_type: ORDERS_TYPE.LOCAL_MOVE } });
      await waitFor(() => expect(screen.getByText(/We can use the zip of your new duty location./).toBeInTheDocument));
    });

    it('renders the correct helper text for Delivery Address when orders type is TEMPORARY_DUTY', async () => {
      renderUBShipmentForm({ orders: { orders_type: ORDERS_TYPE.TEMPORARY_DUTY } });
      await waitFor(() => expect(screen.getByText(/We can use the zip of your new duty location./).toBeInTheDocument));
    });

    it('does not render special NTS What to expect section', async () => {
      const { queryByTestId } = renderUBShipmentForm();

      await waitFor(() => {
        expect(queryByTestId('nts-what-to-expect')).not.toBeInTheDocument();
      });
    });

    it('uses the current residence address for pickup address when checked', async () => {
      const { queryByLabelText, queryAllByLabelText } = renderUBShipmentForm();

      await userEvent.click(queryByLabelText('Use my current address'));

      await waitFor(() => {
        expect(queryAllByLabelText(/Address 1/)[0]).toHaveValue(defaultProps.currentResidence.streetAddress1);
        expect(queryAllByLabelText(/Address 2/)[0]).toHaveValue('');
        expect(queryAllByLabelText(/City/)[0]).toHaveValue(defaultProps.currentResidence.city);
        expect(queryAllByLabelText(/State/)[0]).toHaveValue(defaultProps.currentResidence.state);
        expect(queryAllByLabelText(/ZIP/)[0]).toHaveValue(defaultProps.currentResidence.postalCode);
      });
    });

    it('renders a second address fieldset when the user has a second pickup address', async () => {
      renderUBShipmentForm();

      await userEvent.click(screen.getByTitle('Yes, I have a second pickup address'));

      const streetAddress1 = await screen.findAllByLabelText(/Address 1/);
      expect(streetAddress1[1]).toHaveAttribute('name', 'secondaryPickup.address.streetAddress1');

      const streetAddress2 = await screen.findAllByLabelText(/Address 2/);
      expect(streetAddress2[1]).toHaveAttribute('name', 'secondaryPickup.address.streetAddress2');

      const city = await screen.findAllByLabelText(/City/);
      expect(city[1]).toHaveAttribute('name', 'secondaryPickup.address.city');

      const state = await screen.findAllByLabelText(/State/);
      expect(state[1]).toHaveAttribute('name', 'secondaryPickup.address.state');

      const zip = await screen.findAllByLabelText(/ZIP/);
      expect(zip[1]).toHaveAttribute('name', 'secondaryPickup.address.postalCode');
    });

    it('renders a second address fieldset when the user has a delivery address', async () => {
      renderUBShipmentForm();

      await userEvent.click(screen.getByTitle('Yes, I know my delivery address'));

      const streetAddress1 = await screen.findAllByLabelText(/Address 1/);
      expect(streetAddress1[0]).toHaveAttribute('name', 'pickup.address.streetAddress1');
      expect(streetAddress1[1]).toHaveAttribute('name', 'delivery.address.streetAddress1');

      const streetAddress2 = await screen.findAllByLabelText(/Address 2/);
      expect(streetAddress2[0]).toHaveAttribute('name', 'pickup.address.streetAddress2');
      expect(streetAddress2[1]).toHaveAttribute('name', 'delivery.address.streetAddress2');

      const city = await screen.findAllByLabelText(/City/);
      expect(city[0]).toHaveAttribute('name', 'pickup.address.city');
      expect(city[1]).toHaveAttribute('name', 'delivery.address.city');

      const state = await screen.findAllByLabelText(/State/);
      expect(state[0]).toHaveAttribute('name', 'pickup.address.state');
      expect(state[1]).toHaveAttribute('name', 'delivery.address.state');

      const zip = await screen.findAllByLabelText(/ZIP/);
      expect(zip[0]).toHaveAttribute('name', 'pickup.address.postalCode');
      expect(zip[1]).toHaveAttribute('name', 'delivery.address.postalCode');
    });

    it('renders the secondary delivery address question once a user says they have a primary delivery address', async () => {
      renderUBShipmentForm();

      expect(screen.queryByRole('heading', { level: 4, name: 'Second Delivery Address' })).not.toBeInTheDocument();
      expect(screen.queryByTitle('Yes, I have a second delivery address')).not.toBeInTheDocument();
      expect(screen.queryByTitle('No, I do not have a second delivery address')).not.toBeInTheDocument();

      await userEvent.click(screen.getByTitle('Yes, I know my delivery address'));

      expect(await screen.findByRole('heading', { level: 4, name: 'Second Delivery Address' })).toBeInTheDocument();
      expect(screen.getByTitle('Yes, I have a second delivery address')).toBeInstanceOf(HTMLInputElement);
      expect(screen.getByTitle('No, I do not have a second delivery address')).toBeInstanceOf(HTMLInputElement);
    });

    it('renders another address fieldset when the user has a second delivery address', async () => {
      renderUBShipmentForm();

      await userEvent.click(screen.getByTitle('Yes, I know my delivery address'));
      await userEvent.click(screen.getByTitle('Yes, I have a second delivery address'));

      const streetAddress1 = await screen.findAllByLabelText(/Address 1/);
      expect(streetAddress1.length).toBe(3);
      expect(streetAddress1[2]).toHaveAttribute('name', 'secondaryDelivery.address.streetAddress1');

      const streetAddress2 = await screen.findAllByLabelText(/Address 2/);
      expect(streetAddress2.length).toBe(3);
      expect(streetAddress2[2]).toHaveAttribute('name', 'secondaryDelivery.address.streetAddress2');

      const city = await screen.findAllByLabelText(/City/);
      expect(city.length).toBe(3);
      expect(city[2]).toHaveAttribute('name', 'secondaryDelivery.address.city');

      const state = await screen.findAllByLabelText(/State/);
      expect(state.length).toBe(3);
      expect(state[2]).toHaveAttribute('name', 'secondaryDelivery.address.state');

      const zip = await screen.findAllByLabelText(/ZIP/);
      expect(zip.length).toBe(3);
      expect(zip[2]).toHaveAttribute('name', 'secondaryDelivery.address.postalCode');
    });

    it('goes back when the back button is clicked', async () => {
      renderUBShipmentForm();

      const backButton = await screen.findByRole('button', { name: 'Back' });
      await userEvent.click(backButton);

      await waitFor(() => {
        expect(mockNavigate).toHaveBeenCalledWith(-1);
      });
    });

    it('can submit a new UB shipment successfully', async () => {
      const shipmentInfo = {
        requestedPickupDate: '07 Jun 2021',
        pickupAddress: {
          streetAddress1: '812 S 129th St',
          streetAddress2: '#123',
          city: 'San Antonio',
          state: 'TX',
          postalCode: '78234',
        },
        requestedDeliveryDate: '14 Jun 2021',
        shipmentType: SHIPMENT_OPTIONS.UNACCOMPANIED_BAGGAGE,
      };

      const expectedPayload = {
        agents: [
          { agentType: 'RELEASING_AGENT', email: '', firstName: '', lastName: '', phone: '' },
          { agentType: 'RECEIVING_AGENT', email: '', firstName: '', lastName: '', phone: '' },
        ],
        moveTaskOrderID: moveId,
        shipmentType: SHIPMENT_OPTIONS.UNACCOMPANIED_BAGGAGE,
        customerRemarks: '',
        requestedPickupDate: '2021-06-07',
        pickupAddress: { ...shipmentInfo.pickupAddress },
        requestedDeliveryDate: '2021-06-14',
        hasSecondaryPickupAddress: false,
        hasSecondaryDeliveryAddress: false,
        hasTertiaryPickupAddress: false,
        hasTertiaryDeliveryAddress: false,
      };

      const updatedAt = '2021-06-11T18:12:11.918Z';
      const expectedCreateResponse = {
        createdAt: '2021-06-11T18:12:11.918Z',
        customerRemarks: '',
        eTag: window.btoa(updatedAt),
        id: uuidv4(),
        moveTaskOrderID: moveId,
        pickupAddress: { ...shipmentInfo.pickupAddress, id: uuidv4() },
        requestedDeliveryDate: expectedPayload.requestedDeliveryDate,
        requestedPickupDate: expectedPayload.requestedPickupDate,
        shipmentType: SHIPMENT_OPTIONS.UNACCOMPANIED_BAGGAGE,
        status: 'SUBMITTED',
        updatedAt,
      };

      createMTOShipment.mockImplementation(() => Promise.resolve(expectedCreateResponse));
      const expectedDateSelectionIsWeekendHolidayResponse = {
        country_code: 'US',
        country_name: 'United States',
        is_weekend: false,
        is_holiday: false,
      };
      dateSelectionIsWeekendHoliday.mockImplementation(() =>
        Promise.resolve({ data: JSON.stringify(expectedDateSelectionIsWeekendHolidayResponse) }),
      );
      renderUBShipmentForm();

      const pickupDateInput = await screen.findByLabelText(/Preferred pickup date/);
      await userEvent.type(pickupDateInput, shipmentInfo.requestedPickupDate);

      const pickupAddress1Input = screen.getByLabelText(/Address 1/);
      await userEvent.type(pickupAddress1Input, shipmentInfo.pickupAddress.streetAddress1);

      const pickupAddress2Input = screen.getByLabelText(/Address 2/);
      await userEvent.type(pickupAddress2Input, shipmentInfo.pickupAddress.streetAddress2);

      const pickupCityInput = screen.getByLabelText(/City/);
      await userEvent.type(pickupCityInput, shipmentInfo.pickupAddress.city);

      const pickupStateInput = screen.getByLabelText(/State/);
      await userEvent.selectOptions(pickupStateInput, shipmentInfo.pickupAddress.state);

      const pickupPostalCodeInput = screen.getByLabelText(/ZIP/);
      await userEvent.type(pickupPostalCodeInput, shipmentInfo.pickupAddress.postalCode);

      const deliveryDateInput = await screen.findByLabelText(/Preferred delivery date/);
      await userEvent.type(deliveryDateInput, shipmentInfo.requestedDeliveryDate);

      const nextButton = await screen.findByRole('button', { name: 'Next' });
      expect(nextButton).not.toBeDisabled();
      await userEvent.click(nextButton);

      await waitFor(() => {
        expect(createMTOShipment).toHaveBeenCalledWith(expectedPayload);
      });

      expect(ubProps.updateMTOShipment).toHaveBeenCalledWith(expectedCreateResponse);

      expect(mockNavigate).toHaveBeenCalledWith(reviewPath);
    });

    it('shows an error when there is an error with the submission', async () => {
      const shipmentInfo = {
        requestedPickupDate: '07 Jun 2021',
        pickupAddress: {
          streetAddress1: '812 S 129th St',
          streetAddress2: '#123',
          city: 'San Antonio',
          state: 'TX',
          postalCode: '78234',
        },
        requestedDeliveryDate: '14 Jun 2021',
        shipmentType: SHIPMENT_OPTIONS.UNACCOMPANIED_BAGGAGE,
      };

      const errorMessage = 'Something broke!';
      const errorResponse = { response: { errorMessage } };
      createMTOShipment.mockImplementation(() => Promise.reject(errorResponse));
      getResponseError.mockImplementation(() => errorMessage);
      const expectedDateSelectionIsWeekendHolidayResponse = {
        country_code: 'US',
        country_name: 'United States',
        is_weekend: true,
        is_holiday: true,
      };
      dateSelectionIsWeekendHoliday.mockImplementation(() =>
        Promise.resolve({ data: JSON.stringify(expectedDateSelectionIsWeekendHolidayResponse) }),
      );
      renderUBShipmentForm();

      const pickupDateInput = await screen.findByLabelText(/Preferred pickup date/);
      await userEvent.type(pickupDateInput, shipmentInfo.requestedPickupDate);

      const pickupAddress1Input = screen.getByLabelText(/Address 1/);
      await userEvent.type(pickupAddress1Input, shipmentInfo.pickupAddress.streetAddress1);

      const pickupAddress2Input = screen.getByLabelText(/Address 2/);
      await userEvent.type(pickupAddress2Input, shipmentInfo.pickupAddress.streetAddress2);

      const pickupCityInput = screen.getByLabelText(/City/);
      await userEvent.type(pickupCityInput, shipmentInfo.pickupAddress.city);

      const pickupStateInput = screen.getByLabelText(/State/);
      await userEvent.selectOptions(pickupStateInput, shipmentInfo.pickupAddress.state);

      const pickupPostalCodeInput = screen.getByLabelText(/ZIP/);
      await userEvent.type(pickupPostalCodeInput, shipmentInfo.pickupAddress.postalCode);

      const deliveryDateInput = await screen.findByLabelText(/Preferred delivery date/);
      await userEvent.type(deliveryDateInput, shipmentInfo.requestedDeliveryDate);

      const nextButton = await screen.findByRole('button', { name: 'Next' });
      expect(nextButton).not.toBeDisabled();
      await userEvent.click(nextButton);

      await waitFor(() => {
        expect(createMTOShipment).toHaveBeenCalled();
      });

      expect(getResponseError).toHaveBeenCalledWith(
        errorResponse.response,
        'failed to create MTO shipment due to server error',
      );

      expect(await screen.findByText(errorMessage)).toBeInTheDocument();
    });
  });

  describe('editing an already existing UB shipment', () => {
    const updatedAt = '2021-06-11T18:12:11.918Z';

    const mockMtoShipment = {
      id: uuidv4(),
      eTag: window.btoa(updatedAt),
      createdAt: '2021-06-11T18:12:11.918Z',
      updatedAt,
      moveTaskOrderId: moveId,
      customerRemarks: 'mock remarks',
      requestedPickupDate: '2021-08-01',
      requestedDeliveryDate: '2021-08-11',
      pickupAddress: {
        id: uuidv4(),
        streetAddress1: '812 S 129th St',
        city: 'San Antonio',
        state: 'TX',
        postalCode: '78234',
      },
      destinationAddress: {
        id: uuidv4(),
        streetAddress1: '441 SW Rio de la Plata Drive',
        city: 'Tacoma',
        state: 'WA',
        postalCode: '98421',
      },
      shipmentType: SHIPMENT_OPTIONS.UNACCOMPANIED_BAGGAGE,
    };

    it('renders the UB shipment form with pre-filled values', async () => {
      const expectedDateSelectionIsWeekendHolidayResponse = {
        country_code: 'US',
        country_name: 'United States',
        is_weekend: true,
        is_holiday: true,
      };
      dateSelectionIsWeekendHoliday.mockImplementation(() =>
        Promise.resolve({ data: JSON.stringify(expectedDateSelectionIsWeekendHolidayResponse) }),
      );
      renderUBShipmentForm({ isCreatePage: false, mtoShipment: mockMtoShipment });

      expect(await screen.findByLabelText(/Preferred pickup date/)).toHaveValue('01 Aug 2021');
      expect(screen.getByLabelText('Use my current address')).not.toBeChecked();
      expect(screen.getAllByLabelText(/Address 1/)[0]).toHaveValue('812 S 129th St');
      expect(screen.getAllByLabelText(/Address 2/)[0]).toHaveValue('');
      expect(screen.getAllByLabelText(/City/)[0]).toHaveValue('San Antonio');
      expect(screen.getAllByLabelText(/State/)[0]).toHaveValue('TX');
      expect(screen.getAllByLabelText(/ZIP/)[0]).toHaveValue('78234');
      expect(screen.getByLabelText(/Preferred delivery date/)).toHaveValue('11 Aug 2021');
      expect(screen.getByTitle('Yes, I know my delivery address')).toBeChecked();
      expect(screen.getAllByLabelText(/Address 1/)[1]).toHaveValue('441 SW Rio de la Plata Drive');
      expect(screen.getAllByLabelText(/Address 2/)[1]).toHaveValue('');
      expect(screen.getAllByLabelText(/City/)[1]).toHaveValue('Tacoma');
      expect(screen.getAllByLabelText(/State/)[1]).toHaveValue('WA');
      expect(screen.getAllByLabelText(/ZIP/)[1]).toHaveValue('98421');
      expect(
        screen.getByLabelText(
          'Are there things about this shipment that your counselor or movers should discuss with you?',
        ),
      ).toHaveValue('mock remarks');

      expect(
        screen.getByText(
          /Preferred pickup date 01 Aug 2021 is on a holiday and weekend in the United States. This date may not be accepted. A government representative may not be available to provide assistance on this date./,
        ),
      ).toHaveClass('usa-alert__text');
      expect(
        screen.getAllByText(
          'Preferred pickup date 01 Aug 2021 is on a holiday and weekend in the United States. This date may not be accepted. A government representative may not be available to provide assistance on this date.',
        ),
      ).toHaveLength(1);
    });

    it('renders the UB shipment form with pre-filled secondary addresses', async () => {
      const shipment = {
        ...mockMtoShipment,
        secondaryPickupAddress: {
          streetAddress1: '142 E Barrel Hoop Circle',
          streetAddress2: '#4A',
          city: 'Corpus Christi',
          state: 'TX',
          postalCode: '78412',
        },
        secondaryDeliveryAddress: {
          streetAddress1: '3373 NW Martin Luther King Jr Blvd',
          streetAddress2: '',
          city: mockMtoShipment.destinationAddress.city,
          state: mockMtoShipment.destinationAddress.state,
          postalCode: mockMtoShipment.destinationAddress.postalCode,
        },
      };
      const expectedDateSelectionIsWeekendHolidayResponse = {
        country_code: 'US',
        country_name: 'United States',
        is_weekend: true,
        is_holiday: true,
      };
      dateSelectionIsWeekendHoliday.mockImplementation(() =>
        Promise.resolve({ data: JSON.stringify(expectedDateSelectionIsWeekendHolidayResponse) }),
      );
      renderUBShipmentForm({ isCreatePage: false, mtoShipment: shipment });

      expect(await screen.findByTitle('Yes, I have a second pickup address')).toBeChecked();
      expect(await screen.findByTitle('Yes, I have a second delivery address')).toBeChecked();

      const streetAddress1 = await screen.findAllByLabelText(/Address 1/);
      expect(streetAddress1.length).toBe(4);

      const streetAddress2 = await screen.findAllByLabelText(/Address 2/);
      expect(streetAddress2.length).toBe(4);

      const city = await screen.findAllByLabelText(/City/);
      expect(city.length).toBe(4);

      const state = await screen.findAllByLabelText(/State/);
      expect(state.length).toBe(4);

      const zip = await screen.findAllByLabelText(/ZIP/);
      expect(zip.length).toBe(4);

      // Secondary pickup address should be the 2nd address
      expect(streetAddress1[1]).toHaveValue('142 E Barrel Hoop Circle');
      expect(streetAddress2[1]).toHaveValue('#4A');
      expect(city[1]).toHaveValue('Corpus Christi');
      expect(state[1]).toHaveValue('TX');
      expect(zip[1]).toHaveValue('78412');

      // Secondary delivery address should be the 4th address
      expect(streetAddress1[3]).toHaveValue('3373 NW Martin Luther King Jr Blvd');
      expect(streetAddress2[3]).toHaveValue('');
      expect(city[3]).toHaveValue(mockMtoShipment.destinationAddress.city);
      expect(state[3]).toHaveValue(mockMtoShipment.destinationAddress.state);
      expect(zip[3]).toHaveValue(mockMtoShipment.destinationAddress.postalCode);
    });

    it.each([
      [/Address 1/, 'Some Address'],
      [/Address 2/, '123'],
      [/City/, 'Some City'],
      [/ZIP/, '92131'],
    ])(
      'does not allow the user to save the form if the %s field on a secondary addreess is the only one filled out',
      async (fieldName, text) => {
        const expectedDateSelectionIsWeekendHolidayResponse = {
          country_code: 'US',
          country_name: 'United States',
          is_weekend: false,
          is_holiday: false,
        };
        dateSelectionIsWeekendHoliday.mockImplementation(() =>
          Promise.resolve({ data: JSON.stringify(expectedDateSelectionIsWeekendHolidayResponse) }),
        );
        renderUBShipmentForm({ isCreatePage: false, mtoShipment: mockMtoShipment });

        // Verify that the form is good to submit by checking that the save button is not disabled.
        const saveButton = await screen.findByRole('button', { name: 'Save' });
        expect(saveButton).not.toBeDisabled();

        await userEvent.click(screen.getByTitle('Yes, I have a second pickup address'));
        await userEvent.click(screen.getByTitle('Yes, I have a second delivery address'));

        const address = await screen.findAllByLabelText(fieldName);
        // The second instance of a field is the secondary pickup
        await userEvent.type(address[1], text);
        await waitFor(() => {
          expect(saveButton).toBeDisabled();
        });

        // Clear the field so that the secondary delivery address can be checked
        await userEvent.clear(address[1]);
        await waitFor(() => {
          expect(saveButton).not.toBeDisabled();
        });

        // The fourth instance found is the secondary delivery
        await userEvent.type(address[3], text);
        await waitFor(() => {
          expect(saveButton).toBeDisabled();
        });

        await userEvent.clear(address[3]);
        await waitFor(() => {
          expect(saveButton).not.toBeDisabled();
        });
      },
    );

    // Similar test as above, but with the state input.
    // Extracted out since the state field is not a text input.
    it('does not allow the user to save the form if the state field on a secondary addreess is the only one filled out', async () => {
      const expectedDateSelectionIsWeekendHolidayResponse = {
        country_code: 'US',
        country_name: 'United States',
        is_weekend: false,
        is_holiday: false,
      };
      dateSelectionIsWeekendHoliday.mockImplementation(() =>
        Promise.resolve({ data: JSON.stringify(expectedDateSelectionIsWeekendHolidayResponse) }),
      );
      renderUBShipmentForm({ isCreatePage: false, mtoShipment: mockMtoShipment });

      // Verify that the form is good to submit by checking that the save button is not disabled.
      const saveButton = await screen.findByRole('button', { name: 'Save' });
      expect(saveButton).not.toBeDisabled();

      await userEvent.click(screen.getByTitle('Yes, I have a second pickup address'));
      await userEvent.click(screen.getByTitle('Yes, I have a second delivery address'));

      const state = await screen.findAllByLabelText(/State/);
      // The second instance of a field is the secondary pickup
      await userEvent.selectOptions(state[1], 'CA');
      await waitFor(() => {
        expect(saveButton).toBeDisabled();
      });

      // Change the selection to blank so that the secondary delivery address can be checked
      await userEvent.selectOptions(state[1], '');
      await waitFor(() => {
        expect(saveButton).not.toBeDisabled();
      });

      // The fourth instance found is the secondary delivery
      await userEvent.selectOptions(state[3], 'CA');
      await waitFor(() => {
        expect(saveButton).toBeDisabled();
      });

      await userEvent.selectOptions(state[3], '');
      await waitFor(() => {
        expect(saveButton).not.toBeDisabled();
      });
    });

    it('goes back when the cancel button is clicked', async () => {
      const expectedDateSelectionIsWeekendHolidayResponse = {
        country_code: 'US',
        country_name: 'United States',
        is_weekend: true,
        is_holiday: true,
      };
      dateSelectionIsWeekendHoliday.mockImplementation(() =>
        Promise.resolve({ data: JSON.stringify(expectedDateSelectionIsWeekendHolidayResponse) }),
      );
      renderUBShipmentForm({ isCreatePage: false, mtoShipment: mockMtoShipment });

      const cancelButton = await screen.findByRole('button', { name: 'Cancel' });
      await userEvent.click(cancelButton);

      await waitFor(() => {
        expect(mockNavigate).toHaveBeenCalledWith(-1);
      });
    });

    it('can submit edits to a UB shipment successfully', async () => {
      const shipmentInfo = {
        pickupAddress: {
          streetAddress1: '6622 Airport Way S',
          streetAddress2: '#1430',
          city: 'San Marcos',
          state: 'TX',
          postalCode: '78666',
        },
      };

      const expectedPayload = {
        moveTaskOrderID: moveId,
        shipmentType: SHIPMENT_OPTIONS.UNACCOMPANIED_BAGGAGE,
        pickupAddress: { ...shipmentInfo.pickupAddress },
        customerRemarks: mockMtoShipment.customerRemarks,
        requestedPickupDate: mockMtoShipment.requestedPickupDate,
        requestedDeliveryDate: mockMtoShipment.requestedDeliveryDate,
        destinationAddress: { ...mockMtoShipment.destinationAddress, streetAddress2: '' },
        secondaryDeliveryAddress: undefined,
        hasSecondaryDeliveryAddress: false,
        secondaryPickupAddress: undefined,
        hasSecondaryPickupAddress: false,
        tertiaryDeliveryAddress: undefined,
        hasTertiaryDeliveryAddress: false,
        tertiaryPickupAddress: undefined,
        hasTertiaryPickupAddress: false,
        agents: [
          { agentType: 'RELEASING_AGENT', email: '', firstName: '', lastName: '', phone: '' },
          { agentType: 'RECEIVING_AGENT', email: '', firstName: '', lastName: '', phone: '' },
        ],
        counselorRemarks: undefined,
      };
      delete expectedPayload.destinationAddress.id;

      const newUpdatedAt = '2021-06-11T21:20:22.150Z';
      const expectedUpdateResponse = {
        ...mockMtoShipment,
        pickupAddress: { ...shipmentInfo.pickupAddress },
        shipmentType: SHIPMENT_OPTIONS.UNACCOMPANIED_BAGGAGE,
        eTag: window.btoa(newUpdatedAt),
        status: 'SUBMITTED',
      };

      patchMTOShipment.mockImplementation(() => Promise.resolve(expectedUpdateResponse));
      const expectedDateSelectionIsWeekendHolidayResponse = {
        country_code: 'US',
        country_name: 'United States',
        is_weekend: true,
        is_holiday: true,
      };
      dateSelectionIsWeekendHoliday.mockImplementation(() =>
        Promise.resolve({ data: JSON.stringify(expectedDateSelectionIsWeekendHolidayResponse) }),
      );
      renderUBShipmentForm({ isCreatePage: false, mtoShipment: mockMtoShipment });

      const pickupAddress1Input = screen.getAllByLabelText(/Address 1/)[0];
      await userEvent.clear(pickupAddress1Input);
      await userEvent.type(pickupAddress1Input, shipmentInfo.pickupAddress.streetAddress1);

      const pickupAddress2Input = screen.getAllByLabelText(/Address 2/)[0];
      await userEvent.clear(pickupAddress2Input);
      await userEvent.type(pickupAddress2Input, shipmentInfo.pickupAddress.streetAddress2);

      const pickupCityInput = screen.getAllByLabelText(/City/)[0];
      await userEvent.clear(pickupCityInput);
      await userEvent.type(pickupCityInput, shipmentInfo.pickupAddress.city);

      const pickupStateInput = screen.getAllByLabelText(/State/)[0];
      await userEvent.selectOptions(pickupStateInput, shipmentInfo.pickupAddress.state);

      const pickupPostalCodeInput = screen.getAllByLabelText(/ZIP/)[0];
      await userEvent.clear(pickupPostalCodeInput);
      await userEvent.type(pickupPostalCodeInput, shipmentInfo.pickupAddress.postalCode);

      const saveButton = await screen.findByRole('button', { name: 'Save' });
      expect(saveButton).not.toBeDisabled();
      await userEvent.click(saveButton);

      await waitFor(() => {
        expect(patchMTOShipment).toHaveBeenCalledWith(mockMtoShipment.id, expectedPayload, mockMtoShipment.eTag);
      });

      expect(ubProps.updateMTOShipment).toHaveBeenCalledWith(expectedUpdateResponse);

      expect(mockNavigate).toHaveBeenCalledWith(reviewPath);
    });

    it('shows an error when there is an error with the submission', async () => {
      const shipmentInfo = {
        pickupAddress: {
          streetAddress1: '6622 Airport Way S',
          streetAddress2: '#1430',
          city: 'San Marcos',
          state: 'TX',
          postalCode: '78666',
        },
      };

      const errorMessage = 'Something broke!';
      const errorResponse = { response: { errorMessage } };
      patchMTOShipment.mockImplementation(() => Promise.reject(errorResponse));
      getResponseError.mockImplementation(() => errorMessage);
      const expectedDateSelectionIsWeekendHolidayResponse = {
        country_code: 'US',
        country_name: 'United States',
        is_weekend: true,
        is_holiday: true,
      };
      dateSelectionIsWeekendHoliday.mockImplementation(() =>
        Promise.resolve({ data: JSON.stringify(expectedDateSelectionIsWeekendHolidayResponse) }),
      );
      renderUBShipmentForm({ isCreatePage: false, mtoShipment: mockMtoShipment });

      const pickupAddress1Input = screen.getAllByLabelText(/Address 1/)[0];
      await userEvent.clear(pickupAddress1Input);
      await userEvent.type(pickupAddress1Input, shipmentInfo.pickupAddress.streetAddress1);

      const pickupAddress2Input = screen.getAllByLabelText(/Address 2/)[0];
      await userEvent.clear(pickupAddress2Input);
      await userEvent.type(pickupAddress2Input, shipmentInfo.pickupAddress.streetAddress2);

      const pickupCityInput = screen.getAllByLabelText(/City/)[0];
      await userEvent.clear(pickupCityInput);
      await userEvent.type(pickupCityInput, shipmentInfo.pickupAddress.city);

      const pickupStateInput = screen.getAllByLabelText(/State/)[0];
      await userEvent.selectOptions(pickupStateInput, shipmentInfo.pickupAddress.state);

      const pickupPostalCodeInput = screen.getAllByLabelText(/ZIP/)[0];
      await userEvent.clear(pickupPostalCodeInput);
      await userEvent.type(pickupPostalCodeInput, shipmentInfo.pickupAddress.postalCode);

      const saveButton = await screen.findByRole('button', { name: 'Save' });
      expect(saveButton).not.toBeDisabled();
      await userEvent.click(saveButton);

      await waitFor(() => {
        expect(patchMTOShipment).toHaveBeenCalled();
      });

      expect(getResponseError).toHaveBeenCalledWith(
        errorResponse.response,
        'failed to update MTO shipment due to server error',
      );

      expect(await screen.findByText(errorMessage)).toBeInTheDocument();
    });

    it('renders the UB shipment form with pre-filled values', async () => {
      const expectedDateSelectionIsWeekendHolidayResponse = {
        country_code: 'US',
        country_name: 'United States',
        is_weekend: true,
        is_holiday: true,
      };
      dateSelectionIsWeekendHoliday.mockImplementation(() =>
        Promise.resolve({ data: JSON.stringify(expectedDateSelectionIsWeekendHolidayResponse) }),
      );
      renderUBShipmentForm({ isCreatePage: false, mtoShipment: mockMtoShipment });
      expect(await screen.findByLabelText(/Preferred pickup date/)).toHaveValue('01 Aug 2021');
      expect(screen.getByLabelText('Use my current address')).not.toBeChecked();
      expect(screen.getAllByLabelText(/Address 1/)[0]).toHaveValue('812 S 129th St');
      expect(screen.getAllByLabelText(/Address 2/)[0]).toHaveValue('');
      expect(screen.getAllByLabelText(/City/)[0]).toHaveValue('San Antonio');
      expect(screen.getAllByLabelText(/State/)[0]).toHaveValue('TX');
      expect(screen.getAllByLabelText(/ZIP/)[0]).toHaveValue('78234');
      expect(screen.getByLabelText(/Preferred delivery date/)).toHaveValue('11 Aug 2021');
      expect(screen.getByTitle('Yes, I know my delivery address')).toBeChecked();
      expect(screen.getAllByLabelText(/Address 1/)[1]).toHaveValue('441 SW Rio de la Plata Drive');
      expect(screen.getAllByLabelText(/Address 2/)[1]).toHaveValue('');
      expect(screen.getAllByLabelText(/City/)[1]).toHaveValue('Tacoma');
      expect(screen.getAllByLabelText(/State/)[1]).toHaveValue('WA');
      expect(screen.getAllByLabelText(/ZIP/)[1]).toHaveValue('98421');
      expect(
        screen.getByLabelText(
          'Are there things about this shipment that your counselor or movers should discuss with you?',
        ),
      ).toHaveValue('mock remarks');
    });

    it('renders the UB shipment with date validaton alerts for weekend and holiday', async () => {
      const expectedDateSelectionIsWeekendHolidayResponse = {
        country_code: 'US',
        country_name: 'United of States',
        is_weekend: true,
        is_holiday: true,
      };
      dateSelectionIsWeekendHoliday.mockImplementation(() =>
        Promise.resolve({ data: JSON.stringify(expectedDateSelectionIsWeekendHolidayResponse) }),
      );
      renderUBShipmentForm({ isCreatePage: false, mtoShipment: mockMtoShipment });
      expect(await screen.findByLabelText(/Preferred pickup date/)).toHaveValue('01 Aug 2021');
      expect(screen.getByLabelText(/Preferred delivery date/)).toHaveValue('11 Aug 2021');
      await waitFor(() => {
        expect(
          screen.getByText(
            /Preferred pickup date 01 Aug 2021 is on a holiday and weekend in the United of States. This date may not be accepted. A government representative may not be available to provide assistance on this date./,
          ),
        ).toHaveClass('usa-alert__text');
        expect(
          screen.getByText(
            /Preferred delivery date 11 Aug 2021 is on a holiday and weekend in the United of States. This date may not be accepted. A government representative may not be available to provide assistance on this date./,
          ),
        ).toHaveClass('usa-alert__text');
      });
    });

    it('renders the UB shipment with date validaton alerts for weekend', async () => {
      const expectedDateSelectionIsWeekendHolidayResponse = {
        country_code: 'US',
        country_name: 'United States',
        is_weekend: true,
        is_holiday: false,
      };
      dateSelectionIsWeekendHoliday.mockImplementation(() =>
        Promise.resolve({ data: JSON.stringify(expectedDateSelectionIsWeekendHolidayResponse) }),
      );
      renderUBShipmentForm({ isCreatePage: false, mtoShipment: mockMtoShipment });
      expect(await screen.findByLabelText(/Preferred pickup date/)).toHaveValue('01 Aug 2021');
      expect(screen.getByLabelText(/Preferred delivery date/)).toHaveValue('11 Aug 2021');
      await waitFor(() => {
        expect(
          screen.getByText(
            /Preferred pickup date 01 Aug 2021 is on a weekend in the United States. This date may not be accepted. A government representative may not be available to provide assistance on this date./,
          ),
        ).toHaveClass('usa-alert__text');
        expect(
          screen.getByText(
            /Preferred delivery date 11 Aug 2021 is on a weekend in the United States. This date may not be accepted. A government representative may not be available to provide assistance on this date./,
          ),
        ).toHaveClass('usa-alert__text');
      });
    });

    it('renders the UB shipment with date validaton alerts for holiday', async () => {
      const expectedDateSelectionIsWeekendHolidayResponse = {
        country_code: 'US',
        country_name: 'United States',
        is_weekend: false,
        is_holiday: true,
      };
      dateSelectionIsWeekendHoliday.mockImplementation(() =>
        Promise.resolve({ data: JSON.stringify(expectedDateSelectionIsWeekendHolidayResponse) }),
      );
      renderUBShipmentForm({ isCreatePage: false, mtoShipment: mockMtoShipment });
      expect(await screen.findByLabelText(/Preferred pickup date/)).toHaveValue('01 Aug 2021');
      expect(screen.getByLabelText(/Preferred delivery date/)).toHaveValue('11 Aug 2021');
      await waitFor(() => {
        expect(
          screen.getByText(
            /Preferred pickup date 01 Aug 2021 is on a holiday in the United States. This date may not be accepted. A government representative may not be available to provide assistance on this date./,
          ),
        ).toHaveClass('usa-alert__text');
        expect(
          screen.getByText(
            /Preferred delivery date 11 Aug 2021 is on a holiday in the United States. This date may not be accepted. A government representative may not be available to provide assistance on this date./,
          ),
        ).toHaveClass('usa-alert__text');
      });
    });

    it('renders the UB shipment with no date validaton alerts for pickup/delivery', async () => {
      const expectedDateSelectionIsWeekendHolidayResponse = {
        country_code: 'US',
        country_name: 'United States',
        is_weekend: false,
        is_holiday: false,
      };
      dateSelectionIsWeekendHoliday.mockImplementation(() =>
        Promise.resolve({ data: JSON.stringify(expectedDateSelectionIsWeekendHolidayResponse) }),
      );
      renderUBShipmentForm({ isCreatePage: false, mtoShipment: mockMtoShipment });
      expect(await screen.findByLabelText(/Preferred pickup date/)).toHaveValue('01 Aug 2021');
      expect(screen.getByLabelText(/Preferred delivery date/)).toHaveValue('11 Aug 2021');
      expect(
        screen.getByLabelText(
          'Are there things about this shipment that your counselor or movers should discuss with you?',
        ),
      ).toHaveValue('mock remarks');

      await waitFor(() => {
        expect(
          screen.queryAllByText(
            'Preferred pickup date 01 Aug 2021 is on a holiday in the United States. This date may not be accepted. A government representative may not be available to provide assistance on this date.',
          ),
        ).toHaveLength(0);
        expect(
          screen.queryAllByText(
            'Preferred delivery date 11 Aug 2021 is on a holiday in the United States. This date may not be accepted. A government representative may not be available to provide assistance on this date.',
          ),
        ).toHaveLength(0);
      });
    });
  });

  describe('creating a new NTS shipment', () => {
    it('renders the NTS shipment form', async () => {
      renderMtoShipmentForm({ shipmentType: SHIPMENT_OPTIONS.NTS });

      expect(await screen.findByText('NTS')).toHaveClass('usa-tag');

      expect(screen.getByText(/5,000 lbs/)).toHaveClass('usa-alert__text');

      expect(screen.getByTestId('pickupDateHint')).toHaveTextContent(
        'This is the day movers would put this shipment on their truck. Packing starts earlier. Dates will be finalized when you talk to your Customer Care Representative. Your requested pickup/load date should be your latest preferred pickup/load date, or the date you need to be out of your origin residence.',
      );
      expect(screen.getByText('Date')).toBeInstanceOf(HTMLLegendElement);
      expect(screen.getByLabelText(/Preferred pickup date/)).toBeInstanceOf(HTMLInputElement);

      expect(screen.getByText('Pickup Address')).toBeInstanceOf(HTMLLegendElement);
      expect(screen.getByLabelText('Use my current address')).toBeInstanceOf(HTMLInputElement);
      expect(screen.getByLabelText(/Address 1/)).toBeInstanceOf(HTMLInputElement);
      expect(screen.getByLabelText(/Address 2/)).toBeInstanceOf(HTMLInputElement);
      expect(screen.getByLabelText(/City/)).toBeInstanceOf(HTMLInputElement);
      expect(screen.getByLabelText(/State/)).toBeInstanceOf(HTMLSelectElement);
      expect(screen.getByLabelText(/ZIP/)).toBeInstanceOf(HTMLInputElement);

      expect(screen.getByText(/Releasing agent/).parentElement).toBeInstanceOf(HTMLLegendElement);
      expect(screen.getByLabelText(/First name/)).toHaveAttribute('name', 'pickup.agent.firstName');
      expect(screen.getByLabelText(/Last name/)).toHaveAttribute('name', 'pickup.agent.lastName');
      expect(screen.getByLabelText(/Phone/)).toHaveAttribute('name', 'pickup.agent.phone');
      expect(screen.getByLabelText(/Email/)).toHaveAttribute('name', 'pickup.agent.email');

      expect(screen.getAllByText('Date')).toHaveLength(1);
      expect(screen.getAllByText('Pickup Address')).toHaveLength(1);
      expect(screen.queryByText(/Receiving agent/)).not.toBeInTheDocument();
      expect(
        screen.queryByText(
          'Details about the facility where your things are now, including the name or address (if you know them)',
        ),
      ).not.toBeInTheDocument();

      expect(
        screen.getByLabelText(
          'Are there things about this shipment that your counselor or movers should discuss with you?',
        ),
      ).toBeInstanceOf(HTMLTextAreaElement);
    });

    it('renders the correct weight allowance when there are dependents', async () => {
      renderMtoShipmentForm({
        shipmentType: SHIPMENT_OPTIONS.NTS,
        orders: { has_dependents: true, authorizedWeight: 8000 },
      });

      expect(await screen.findByText('NTS')).toHaveClass('usa-tag');

      expect(screen.getByText(/8,000 lbs/)).toHaveClass('usa-alert__text');
    });

    it('renders special NTS What to expect section', async () => {
      const { queryByTestId } = renderMtoShipmentForm({ shipmentType: SHIPMENT_OPTIONS.NTS });

      await waitFor(() => {
        expect(queryByTestId('nts-what-to-expect')).toBeInTheDocument();
      });
    });

    it('renders NTS with preferred pickup date alert for holiday and weekend', async () => {
      const updatedAt = '2021-06-11T18:12:11.918Z';
      const mockMtoShipment = {
        id: uuidv4(),
        eTag: window.btoa(updatedAt),
        createdAt: '2021-06-11T18:12:11.918Z',
        updatedAt,
        moveTaskOrderId: moveId,
        customerRemarks: 'mock remarks',
        requestedPickupDate: '2021-08-01',
        requestedDeliveryDate: '2021-08-11',
        pickupAddress: {
          id: uuidv4(),
          streetAddress1: '812 S 129th St',
          city: 'San Antonio',
          state: 'TX',
          postalCode: '78234',
        },
        destinationAddress: {
          id: uuidv4(),
          streetAddress1: '441 SW Rio de la Plata Drive',
          city: 'Tacoma',
          state: 'WA',
          postalCode: '98421',
        },
      };
      const expectedDateSelectionIsWeekendHolidayResponse = {
        country_code: 'US',
        country_name: 'United States',
        is_weekend: true,
        is_holiday: true,
      };
      dateSelectionIsWeekendHoliday.mockImplementation(() =>
        Promise.resolve({ data: JSON.stringify(expectedDateSelectionIsWeekendHolidayResponse) }),
      );
      renderMtoShipmentForm({ isCreatePage: false, shipmentType: SHIPMENT_OPTIONS.NTS, mtoShipment: mockMtoShipment });
      expect(await screen.findByLabelText(/Preferred pickup date/)).toHaveValue('01 Aug 2021');
      await waitFor(() => {
        // only pickup date is available. delivery alert will never be present.
        expect(
          screen.getByText(
            /Preferred pickup date 01 Aug 2021 is on a holiday and weekend in the United States. This date may not be accepted. A government representative may not be available to provide assistance on this date./,
          ),
        ).toHaveClass('usa-alert__text');
        expect(
          screen.queryAllByText(
            'Preferred delivery date 11 Aug 2021 is on a holiday in the United States. This date may not be accepted. A government representative may not be available to provide assistance on this date.',
          ),
        ).toHaveLength(0);
      });
    });
  });

  describe('creating a new NTS-release shipment', () => {
    it('renders the NTS-release shipment form', async () => {
      renderMtoShipmentForm({ shipmentType: SHIPMENT_OPTIONS.NTSR });

      expect(await screen.findByText('NTS-release')).toHaveClass('usa-tag');

      expect(screen.getByText(/5,000 lbs/)).toHaveClass('usa-alert__text');

      expect(screen.queryByLabelText(/Preferred pickup date/)).not.toBeInTheDocument();
      expect(screen.queryByText('Pickup Info')).not.toBeInTheDocument();
      expect(screen.queryByText(/Releasing agent/)).not.toBeInTheDocument();

      expect(screen.getAllByText('Date')).toHaveLength(1);
      expect(screen.getAllByText('Delivery Address')).toHaveLength(1);
      expect(screen.getAllByText('Second Delivery Address')).toHaveLength(1);

      expect(screen.getByText('Date')).toBeInstanceOf(HTMLLegendElement);
      expect(screen.getByLabelText(/Preferred delivery date/)).toBeInstanceOf(HTMLInputElement);

      expect(screen.getByText('Delivery Address')).toBeInstanceOf(HTMLLegendElement);
      expect(screen.getByLabelText('Yes')).toBeInstanceOf(HTMLInputElement);
      expect(screen.getByLabelText('No')).toBeInstanceOf(HTMLInputElement);

      expect(screen.getByText(/Receiving agent/).parentElement).toBeInstanceOf(HTMLLegendElement);
      expect(screen.getByLabelText(/First name/)).toHaveAttribute('name', 'delivery.agent.firstName');
      expect(screen.getByLabelText(/Last name/)).toHaveAttribute('name', 'delivery.agent.lastName');
      expect(screen.getByLabelText(/Phone/)).toHaveAttribute('name', 'delivery.agent.phone');
      expect(screen.getByLabelText(/Email/)).toHaveAttribute('name', 'delivery.agent.email');

      expect(
        screen.queryByText(
          'Details about the facility where your things are now, including the name or address (if you know them)',
        ),
      ).toBeInTheDocument();

      expect(
        screen.getByLabelText(
          'Are there things about this shipment that your counselor or movers should discuss with you?',
        ),
      ).toBeInstanceOf(HTMLTextAreaElement);
    });

    it('renders the correct weight allowance when there are dependents', async () => {
      renderMtoShipmentForm({
        shipmentType: SHIPMENT_OPTIONS.NTSR,
        orders: { has_dependents: true, authorizedWeight: 8000 },
      });

      expect(await screen.findByText('NTS-release')).toHaveClass('usa-tag');

      expect(screen.getByText(/8,000 lbs/)).toHaveClass('usa-alert__text');
    });

    it('does not render special NTS What to expect section', async () => {
      const { queryByTestId } = renderMtoShipmentForm({ shipmentType: SHIPMENT_OPTIONS.NTSR });

      await waitFor(() => {
        expect(queryByTestId('nts-what-to-expect')).not.toBeInTheDocument();
      });
    });

    it('renders NTSR with preferred delivery date alert for holiday and weekend', async () => {
      const updatedAt = '2021-06-11T18:12:11.918Z';
      const mockMtoShipment = {
        id: uuidv4(),
        eTag: window.btoa(updatedAt),
        createdAt: '2021-06-11T18:12:11.918Z',
        updatedAt,
        moveTaskOrderId: moveId,
        customerRemarks: 'mock remarks',
        requestedPickupDate: '2021-08-01',
        requestedDeliveryDate: '2021-08-11',
        pickupAddress: {
          id: uuidv4(),
          streetAddress1: '812 S 129th St',
          city: 'San Antonio',
          state: 'TX',
          postalCode: '78234',
        },
        destinationAddress: {
          id: uuidv4(),
          streetAddress1: '441 SW Rio de la Plata Drive',
          city: 'Tacoma',
          state: 'WA',
          postalCode: '98421',
        },
      };
      const expectedDateSelectionIsWeekendHolidayResponse = {
        country_code: 'US',
        country_name: 'United States',
        is_weekend: true,
        is_holiday: true,
      };
      dateSelectionIsWeekendHoliday.mockImplementation(() =>
        Promise.resolve({ data: JSON.stringify(expectedDateSelectionIsWeekendHolidayResponse) }),
      );
      renderMtoShipmentForm({ isCreatePage: false, shipmentType: SHIPMENT_OPTIONS.NTSR, mtoShipment: mockMtoShipment });
      expect(await screen.findByLabelText(/Preferred delivery date/)).toHaveValue('11 Aug 2021');
      await waitFor(() => {
        // only delivery date is available. pickup alert will never be present.
        expect(
          screen.queryAllByText(
            'Preferred pickup date 01 Aug 2021 is on a holiday and weekend in the United States. This date may not be accepted. A government representative may not be available to provide assistance on this date.',
          ),
        ).toHaveLength(0);
        expect(
          screen.getByText(
            /Preferred delivery date 11 Aug 2021 is on a holiday and weekend in the United States. This date may not be accepted. A government representative may not be available to provide assistance on this date./,
          ),
        ).toHaveClass('usa-alert__text');
      });
    });
  });
});<|MERGE_RESOLUTION|>--- conflicted
+++ resolved
@@ -1129,11 +1129,7 @@
       ).toBeInTheDocument();
     });
 
-<<<<<<< HEAD
-    it('renders the correct helper text for Delivery Location when orders type is RETIREMENT', async () => {
-=======
     it('renders the correct helper text for Delivery Address when orders type is RETIREMENT', async () => {
->>>>>>> eb4a21d3
       renderUBShipmentForm({ orders: { orders_type: ORDERS_TYPE.RETIREMENT } });
       await waitFor(() =>
         expect(
