--- conflicted
+++ resolved
@@ -17,11 +17,7 @@
   patchMTOShipment,
   dateSelectionIsWeekendHoliday,
 } from 'services/internalApi';
-<<<<<<< HEAD
-import { SHIPMENT_OPTIONS, MOVE_LOCKED_WARNING } from 'shared/constants';
-=======
-import { SHIPMENT_OPTIONS, SHIPMENT_TYPES } from 'shared/constants';
->>>>>>> 35ab6322
+import { SHIPMENT_OPTIONS, SHIPMENT_TYPES, MOVE_LOCKED_WARNING } from 'shared/constants';
 import { renderWithRouter } from 'testUtils';
 import { ORDERS_TYPE } from 'constants/orders';
 import { isBooleanFlagEnabled } from 'utils/featureFlags';
