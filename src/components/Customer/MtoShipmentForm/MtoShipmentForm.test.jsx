--- conflicted
+++ resolved
@@ -1129,18 +1129,6 @@
       ).toBeInTheDocument();
     });
 
-<<<<<<< HEAD
-    it('renders the correct helper text when the UB allowance is null', async () => {
-      renderUBShipmentForm({ orders: { entitlement: { ub_allowance: null } } });
-      expect(
-        screen.queryByText(
-          'Remember: You can move up to your UB allowance for this UB shipment. The weight of your UB is part of your authorized weight allowance. You’ll be billed for any excess weight you move.',
-        ),
-      ).toBeInTheDocument();
-    });
-
-=======
->>>>>>> bb9cced1
     it('renders the correct helper text for Delivery Address when orders type is RETIREMENT', async () => {
       renderUBShipmentForm({ orders: { orders_type: ORDERS_TYPE.RETIREMENT } });
       await waitFor(() =>
