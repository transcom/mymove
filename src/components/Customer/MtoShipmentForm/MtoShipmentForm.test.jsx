/* eslint-disable react/jsx-props-no-spreading */
import React from 'react';
import { generatePath } from 'react-router-dom';
import { waitFor, screen } from '@testing-library/react';
import userEvent from '@testing-library/user-event';
import { v4 as uuidv4 } from 'uuid';

import MtoShipmentForm from './MtoShipmentForm';

import { customerRoutes } from 'constants/routes';
import {
  createMTOShipment,
  getResponseError,
  patchMTOShipment,
  dateSelectionIsWeekendHoliday,
} from 'services/internalApi';
import { SHIPMENT_OPTIONS } from 'shared/constants';
import { renderWithRouter } from 'testUtils';
import { ORDERS_TYPE } from 'constants/orders';
import { isBooleanFlagEnabled } from 'utils/featureFlags';

const mockNavigate = jest.fn();
jest.mock('react-router-dom', () => ({
  ...jest.requireActual('react-router-dom'),
  useNavigate: () => mockNavigate,
}));

jest.mock('services/internalApi', () => ({
  ...jest.requireActual('services/internalApi'),
  createMTOShipment: jest.fn(),
  getResponseError: jest.fn(),
  patchMTOShipment: jest.fn(),
  dateSelectionIsWeekendHoliday: jest.fn().mockImplementation(() => Promise.resolve()),
}));

jest.mock('utils/featureFlags', () => ({
  ...jest.requireActual('utils/featureFlags'),
  isBooleanFlagEnabled: jest.fn().mockImplementation(() => Promise.resolve(false)),
}));

const moveId = uuidv4();

const defaultProps = {
  isCreatePage: true,
  pageList: ['page1', 'anotherPage/:foo/:bar'],
  pageKey: 'page1',
  showLoggedInUser: jest.fn(),
  createMTOShipment: jest.fn(),
  updateMTOShipment: jest.fn(),
  dateSelectionIsWeekendHoliday: jest.fn().mockImplementation(() => Promise.resolve()),
  newDutyLocationAddress: {
    city: 'Fort Benning',
    state: 'GA',
    postalCode: '31905',
  },
  currentResidence: {
    city: 'Fort Benning',
    state: 'GA',
    postalCode: '31905',
    streetAddress1: '123 Main',
    streetAddress2: '',
  },
  orders: {
    orders_type: ORDERS_TYPE.PERMANENT_CHANGE_OF_STATION,
    has_dependents: false,
    authorizedWeight: 5000,
  },
  shipmentType: SHIPMENT_OPTIONS.HHG,
};

const ubProps = {
  isCreatePage: true,
  pageList: ['page1', 'anotherPage/:foo/:bar'],
  pageKey: 'page1',
  showLoggedInUser: jest.fn(),
  createMTOShipment: jest.fn(),
  updateMTOShipment: jest.fn(),
  dateSelectionIsWeekendHoliday: jest.fn().mockImplementation(() => Promise.resolve()),
  newDutyLocationAddress: {
    city: 'Fort Benning',
    state: 'GA',
    postalCode: '31905',
  },
  currentResidence: {
    city: 'Fort Benning',
    state: 'GA',
    postalCode: '31905',
    streetAddress1: '123 Main',
    streetAddress2: '',
  },
  orders: {
    orders_type: ORDERS_TYPE.PERMANENT_CHANGE_OF_STATION,
    has_dependents: false,
  },
  shipmentType: SHIPMENT_OPTIONS.UNACCOMPANIED_BAGGAGE,
};

const reviewPath = generatePath(customerRoutes.MOVE_REVIEW_PATH, { moveId });

beforeEach(() => {
  isBooleanFlagEnabled.mockImplementation(() => Promise.resolve(true));
});

afterEach(() => {
  jest.clearAllMocks();
});

const renderMtoShipmentForm = (props) => {
  return renderWithRouter(<MtoShipmentForm {...defaultProps} {...props} />, {
    path: customerRoutes.SHIPMENT_CREATE_PATH,
    params: { moveId },
  });
};

const renderUBShipmentForm = (props) => {
  return renderWithRouter(<MtoShipmentForm {...ubProps} {...props} />, {
    path: customerRoutes.SHIPMENT_CREATE_PATH,
    params: { moveId },
  });
};

describe('MtoShipmentForm component', () => {
  describe('when creating a new HHG shipment', () => {
    it('renders the HHG shipment form', async () => {
      renderMtoShipmentForm();

      expect(await screen.findByText('HHG')).toHaveClass('usa-tag');

      expect(screen.getByText(/5,000 lbs/)).toHaveClass('usa-alert__text');

      expect(screen.getAllByText('Date')[0]).toBeInstanceOf(HTMLLegendElement);
      expect(screen.getByLabelText(/Preferred pickup date/)).toBeInstanceOf(HTMLInputElement);
      expect(screen.getByRole('heading', { level: 2, name: 'Pickup info' })).toBeInTheDocument();
      expect(screen.getByTestId('pickupDateHint')).toHaveTextContent(
        'This is the day movers would put this shipment on their truck. Packing starts earlier. Dates will be finalized when you talk to your Customer Care Representative. Your requested pickup/load date should be your latest preferred pickup/load date, or the date you need to be out of your origin residence.',
      );
      expect(screen.getByText('Pickup location')).toBeInstanceOf(HTMLLegendElement);
      expect(screen.getByLabelText('Use my current address')).toBeInstanceOf(HTMLInputElement);
      expect(screen.getByLabelText(/Address 1/)).toBeInstanceOf(HTMLInputElement);
      expect(screen.getByLabelText(/Address 2/)).toBeInstanceOf(HTMLInputElement);
      expect(screen.getByLabelText(/City/)).toBeInstanceOf(HTMLInputElement);
      expect(screen.getByLabelText(/State/)).toBeInstanceOf(HTMLSelectElement);
      expect(screen.getByLabelText(/ZIP/)).toBeInstanceOf(HTMLInputElement);

      expect(screen.getByRole('heading', { level: 4, name: 'Second pickup location' })).toBeInTheDocument();
      expect(screen.getByTitle('Yes, I have a second pickup location')).toBeInstanceOf(HTMLInputElement);
      expect(screen.getByTitle('No, I do not have a second pickup location')).toBeInstanceOf(HTMLInputElement);

      expect(screen.getByText(/Releasing agent/).parentElement).toBeInstanceOf(HTMLLegendElement);
      expect(screen.getAllByLabelText(/First name/)[0]).toHaveAttribute('name', 'pickup.agent.firstName');
      expect(screen.getAllByLabelText(/Last name/)[0]).toHaveAttribute('name', 'pickup.agent.lastName');
      expect(screen.getAllByLabelText(/Phone/)[0]).toHaveAttribute('name', 'pickup.agent.phone');
      expect(screen.getAllByLabelText(/Email/)[0]).toHaveAttribute('name', 'pickup.agent.email');

      expect(screen.getAllByText('Date')[1]).toBeInstanceOf(HTMLLegendElement);
      expect(screen.getByLabelText(/Preferred delivery date/)).toBeInstanceOf(HTMLInputElement);

      expect(screen.getByText(/Delivery location/)).toBeInstanceOf(HTMLLegendElement);
      expect(screen.getByTitle('Yes, I know my delivery address')).toBeInstanceOf(HTMLInputElement);
      expect(screen.getByTitle('No, I do not know my delivery address')).toBeInstanceOf(HTMLInputElement);

      expect(screen.queryByRole('heading', { level: 4, name: 'Second Destination Location' })).not.toBeInTheDocument();
      expect(screen.queryByTitle('Yes, I have a second destination location')).not.toBeInTheDocument();
      expect(screen.queryByTitle('No, I do not have a second destination location')).not.toBeInTheDocument();

      expect(screen.getByText(/Receiving agent/).parentElement).toBeInstanceOf(HTMLLegendElement);
      expect(screen.getAllByLabelText(/First name/)[1]).toHaveAttribute('name', 'delivery.agent.firstName');
      expect(screen.getAllByLabelText(/Last name/)[1]).toHaveAttribute('name', 'delivery.agent.lastName');
      expect(screen.getAllByLabelText(/Phone/)[1]).toHaveAttribute('name', 'delivery.agent.phone');
      expect(screen.getAllByLabelText(/Email/)[1]).toHaveAttribute('name', 'delivery.agent.email');

      expect(
        screen.queryByText(
          'Details about the facility where your things are now, including the name or address (if you know them)',
        ),
      ).not.toBeInTheDocument();

      expect(
        screen.getByLabelText(
          'Are there things about this shipment that your counselor or movers should discuss with you?',
        ),
      ).toBeInstanceOf(HTMLTextAreaElement);
    });

    it('renders the correct weight allowance when there are dependents', async () => {
      renderMtoShipmentForm({ orders: { has_dependents: true, authorizedWeight: 8000 } });

      expect(await screen.findByText('HHG')).toHaveClass('usa-tag');

      expect(screen.getByText(/8,000 lbs/)).toHaveClass('usa-alert__text');
    });

    it('renders the correct helper text for Delivery Location when orders type is RETIREMENT', async () => {
      renderMtoShipmentForm({ orders: { orders_type: ORDERS_TYPE.RETIREMENT } });
      await waitFor(() =>
        expect(
          screen.getByText('We can use the zip of the HOR, PLEAD or HOS you entered with your orders.')
            .toBeInTheDocument,
        ),
      );
    });

    it('renders the correct helper text for Delivery Location when orders type is SEPARATION', async () => {
      renderMtoShipmentForm({ orders: { orders_type: ORDERS_TYPE.SEPARATION } });
      await waitFor(() =>
        expect(
          screen.getByText('We can use the zip of the HOR, PLEAD or HOS you entered with your orders.')
            .toBeInTheDocument,
        ),
      );
    });

    it('renders the correct helper text for Delivery Location when orders type is PERMANENT_CHANGE_OF_STATION', async () => {
      renderMtoShipmentForm({ orders: { orders_type: ORDERS_TYPE.PERMANENT_CHANGE_OF_STATION } });
      await waitFor(() => expect(screen.getByText(/We can use the zip of your new duty location./).toBeInTheDocument));
    });

    it('renders the correct helper text for Delivery Location when orders type is LOCAL_MOVE', async () => {
      renderMtoShipmentForm({ orders: { orders_type: ORDERS_TYPE.LOCAL_MOVE } });
      await waitFor(() => expect(screen.getByText(/We can use the zip of your new duty location./).toBeInTheDocument));
    });

    it('renders the correct helper text for Delivery Location when orders type is TEMPORARY_DUTY', async () => {
      renderMtoShipmentForm({ orders: { orders_type: ORDERS_TYPE.TEMPORARY_DUTY } });
      await waitFor(() => expect(screen.getByText(/We can use the zip of your new duty location./).toBeInTheDocument));
    });

    it('does not render special NTS What to expect section', async () => {
      const { queryByTestId } = renderMtoShipmentForm();

      await waitFor(() => {
        expect(queryByTestId('nts-what-to-expect')).not.toBeInTheDocument();
      });
    });

    it('uses the current residence address for pickup address when checked', async () => {
      const { queryByLabelText, queryAllByLabelText } = renderMtoShipmentForm();

      await userEvent.click(queryByLabelText('Use my current address'));

      await waitFor(() => {
        expect(queryAllByLabelText(/Address 1/)[0]).toHaveValue(defaultProps.currentResidence.streetAddress1);
        expect(queryAllByLabelText(/Address 2/)[0]).toHaveValue('');
        expect(queryAllByLabelText(/City/)[0]).toHaveValue(defaultProps.currentResidence.city);
        expect(queryAllByLabelText(/State/)[0]).toHaveValue(defaultProps.currentResidence.state);
        expect(queryAllByLabelText(/ZIP/)[0]).toHaveValue(defaultProps.currentResidence.postalCode);
      });
    });

    it('renders a second address fieldset when the user has a second pickup address', async () => {
      renderMtoShipmentForm();

      await userEvent.click(screen.getByTitle('Yes, I have a second pickup location'));

      const streetAddress1 = await screen.findAllByLabelText(/Address 1/);
      expect(streetAddress1[1]).toHaveAttribute('name', 'secondaryPickup.address.streetAddress1');

      const streetAddress2 = await screen.findAllByLabelText(/Address 2/);
      expect(streetAddress2[1]).toHaveAttribute('name', 'secondaryPickup.address.streetAddress2');

      const city = await screen.findAllByLabelText(/City/);
      expect(city[1]).toHaveAttribute('name', 'secondaryPickup.address.city');

      const state = await screen.findAllByLabelText(/State/);
      expect(state[1]).toHaveAttribute('name', 'secondaryPickup.address.state');

      const zip = await screen.findAllByLabelText(/ZIP/);
      expect(zip[1]).toHaveAttribute('name', 'secondaryPickup.address.postalCode');
    });

    it('renders a second address fieldset when the user has a delivery address', async () => {
      renderMtoShipmentForm();

      await userEvent.click(screen.getByTitle('Yes, I know my delivery address'));

      const streetAddress1 = await screen.findAllByLabelText(/Address 1/);
      expect(streetAddress1[0]).toHaveAttribute('name', 'pickup.address.streetAddress1');
      expect(streetAddress1[1]).toHaveAttribute('name', 'delivery.address.streetAddress1');

      const streetAddress2 = await screen.findAllByLabelText(/Address 2/);
      expect(streetAddress2[0]).toHaveAttribute('name', 'pickup.address.streetAddress2');
      expect(streetAddress2[1]).toHaveAttribute('name', 'delivery.address.streetAddress2');

      const city = await screen.findAllByLabelText(/City/);
      expect(city[0]).toHaveAttribute('name', 'pickup.address.city');
      expect(city[1]).toHaveAttribute('name', 'delivery.address.city');

      const state = await screen.findAllByLabelText(/State/);
      expect(state[0]).toHaveAttribute('name', 'pickup.address.state');
      expect(state[1]).toHaveAttribute('name', 'delivery.address.state');

      const zip = await screen.findAllByLabelText(/ZIP/);
      expect(zip[0]).toHaveAttribute('name', 'pickup.address.postalCode');
      expect(zip[1]).toHaveAttribute('name', 'delivery.address.postalCode');
    });

    it('renders the secondary destination address question once a user says they have a primary destination address', async () => {
      renderMtoShipmentForm();

      expect(screen.queryByRole('heading', { level: 4, name: 'Second Destination Location' })).not.toBeInTheDocument();
      expect(screen.queryByTitle('Yes, I have a second destination location')).not.toBeInTheDocument();
      expect(screen.queryByTitle('No, I do not have a second destination location')).not.toBeInTheDocument();

      await userEvent.click(screen.getByTitle('Yes, I know my delivery address'));

      expect(await screen.findByRole('heading', { level: 4, name: 'Second delivery location' })).toBeInTheDocument();
      expect(screen.getByTitle('Yes, I have a second destination location')).toBeInstanceOf(HTMLInputElement);
      expect(screen.getByTitle('No, I do not have a second destination location')).toBeInstanceOf(HTMLInputElement);
    });

    it('renders another address fieldset when the user has a second destination address', async () => {
      renderMtoShipmentForm();

      await userEvent.click(screen.getByTitle('Yes, I know my delivery address'));
      await userEvent.click(screen.getByTitle('Yes, I have a second destination location'));

      const streetAddress1 = await screen.findAllByLabelText(/Address 1/);
      expect(streetAddress1.length).toBe(3);
      expect(streetAddress1[2]).toHaveAttribute('name', 'secondaryDelivery.address.streetAddress1');

      const streetAddress2 = await screen.findAllByLabelText(/Address 2/);
      expect(streetAddress2.length).toBe(3);
      expect(streetAddress2[2]).toHaveAttribute('name', 'secondaryDelivery.address.streetAddress2');

      const city = await screen.findAllByLabelText(/City/);
      expect(city.length).toBe(3);
      expect(city[2]).toHaveAttribute('name', 'secondaryDelivery.address.city');

      const state = await screen.findAllByLabelText(/State/);
      expect(state.length).toBe(3);
      expect(state[2]).toHaveAttribute('name', 'secondaryDelivery.address.state');

      const zip = await screen.findAllByLabelText(/ZIP/);
      expect(zip.length).toBe(3);
      expect(zip[2]).toHaveAttribute('name', 'secondaryDelivery.address.postalCode');
    });

    it('goes back when the back button is clicked', async () => {
      renderMtoShipmentForm();

      const backButton = await screen.findByRole('button', { name: 'Back' });
      await userEvent.click(backButton);

      await waitFor(() => {
        expect(mockNavigate).toHaveBeenCalledWith(-1);
      });
    });

    it('can submit a new HHG shipment successfully', async () => {
      const shipmentInfo = {
        requestedPickupDate: '07 Jun 2021',
        pickupAddress: {
          streetAddress1: '812 S 129th St',
          streetAddress2: '#123',
          city: 'San Antonio',
          state: 'TX',
          postalCode: '78234',
        },
        requestedDeliveryDate: '14 Jun 2021',
      };

      const expectedPayload = {
        agents: [
          { agentType: 'RELEASING_AGENT', email: '', firstName: '', lastName: '', phone: '' },
          { agentType: 'RECEIVING_AGENT', email: '', firstName: '', lastName: '', phone: '' },
        ],
        moveTaskOrderID: moveId,
        shipmentType: SHIPMENT_OPTIONS.HHG,
        customerRemarks: '',
        requestedPickupDate: '2021-06-07',
        pickupAddress: { ...shipmentInfo.pickupAddress },
        requestedDeliveryDate: '2021-06-14',
        hasSecondaryPickupAddress: false,
        hasSecondaryDeliveryAddress: false,
        hasTertiaryPickupAddress: false,
        hasTertiaryDeliveryAddress: false,
      };

      const updatedAt = '2021-06-11T18:12:11.918Z';
      const expectedCreateResponse = {
        createdAt: '2021-06-11T18:12:11.918Z',
        customerRemarks: '',
        eTag: window.btoa(updatedAt),
        id: uuidv4(),
        moveTaskOrderID: moveId,
        pickupAddress: { ...shipmentInfo.pickupAddress, id: uuidv4() },
        requestedDeliveryDate: expectedPayload.requestedDeliveryDate,
        requestedPickupDate: expectedPayload.requestedPickupDate,
        shipmentType: SHIPMENT_OPTIONS.HHG,
        status: 'SUBMITTED',
        updatedAt,
      };

      createMTOShipment.mockImplementation(() => Promise.resolve(expectedCreateResponse));
      const expectedDateSelectionIsWeekendHolidayResponse = {
        country_code: 'US',
        country_name: 'United States',
        is_weekend: false,
        is_holiday: false,
      };
      dateSelectionIsWeekendHoliday.mockImplementation(() =>
        Promise.resolve({ data: JSON.stringify(expectedDateSelectionIsWeekendHolidayResponse) }),
      );
      renderMtoShipmentForm();

      const pickupDateInput = await screen.findByLabelText(/Preferred pickup date/);
      await userEvent.type(pickupDateInput, shipmentInfo.requestedPickupDate);

      const pickupAddress1Input = screen.getByLabelText(/Address 1/);
      await userEvent.type(pickupAddress1Input, shipmentInfo.pickupAddress.streetAddress1);

      const pickupAddress2Input = screen.getByLabelText(/Address 2/);
      await userEvent.type(pickupAddress2Input, shipmentInfo.pickupAddress.streetAddress2);

      const pickupCityInput = screen.getByLabelText(/City/);
      await userEvent.type(pickupCityInput, shipmentInfo.pickupAddress.city);

      const pickupStateInput = screen.getByLabelText(/State/);
      await userEvent.selectOptions(pickupStateInput, shipmentInfo.pickupAddress.state);

      const pickupPostalCodeInput = screen.getByLabelText(/ZIP/);
      await userEvent.type(pickupPostalCodeInput, shipmentInfo.pickupAddress.postalCode);

      const deliveryDateInput = await screen.findByLabelText(/Preferred delivery date/);
      await userEvent.type(deliveryDateInput, shipmentInfo.requestedDeliveryDate);

      const nextButton = await screen.findByRole('button', { name: 'Next' });
      expect(nextButton).not.toBeDisabled();
      await userEvent.click(nextButton);

      await waitFor(() => {
        expect(createMTOShipment).toHaveBeenCalledWith(expectedPayload);
      });

      expect(defaultProps.updateMTOShipment).toHaveBeenCalledWith(expectedCreateResponse);

      expect(mockNavigate).toHaveBeenCalledWith(reviewPath);
    });

    it('shows an error when there is an error with the submission', async () => {
      const shipmentInfo = {
        requestedPickupDate: '07 Jun 2021',
        pickupAddress: {
          streetAddress1: '812 S 129th St',
          streetAddress2: '#123',
          city: 'San Antonio',
          state: 'TX',
          postalCode: '78234',
        },
        requestedDeliveryDate: '14 Jun 2021',
      };

      const errorMessage = 'Something broke!';
      const errorResponse = { response: { errorMessage } };
      createMTOShipment.mockImplementation(() => Promise.reject(errorResponse));
      getResponseError.mockImplementation(() => errorMessage);
      const expectedDateSelectionIsWeekendHolidayResponse = {
        country_code: 'US',
        country_name: 'United States',
        is_weekend: true,
        is_holiday: true,
      };
      dateSelectionIsWeekendHoliday.mockImplementation(() =>
        Promise.resolve({ data: JSON.stringify(expectedDateSelectionIsWeekendHolidayResponse) }),
      );
      renderMtoShipmentForm();

      const pickupDateInput = await screen.findByLabelText(/Preferred pickup date/);
      await userEvent.type(pickupDateInput, shipmentInfo.requestedPickupDate);

      const pickupAddress1Input = screen.getByLabelText(/Address 1/);
      await userEvent.type(pickupAddress1Input, shipmentInfo.pickupAddress.streetAddress1);

      const pickupAddress2Input = screen.getByLabelText(/Address 2/);
      await userEvent.type(pickupAddress2Input, shipmentInfo.pickupAddress.streetAddress2);

      const pickupCityInput = screen.getByLabelText(/City/);
      await userEvent.type(pickupCityInput, shipmentInfo.pickupAddress.city);

      const pickupStateInput = screen.getByLabelText(/State/);
      await userEvent.selectOptions(pickupStateInput, shipmentInfo.pickupAddress.state);

      const pickupPostalCodeInput = screen.getByLabelText(/ZIP/);
      await userEvent.type(pickupPostalCodeInput, shipmentInfo.pickupAddress.postalCode);

      const deliveryDateInput = await screen.findByLabelText(/Preferred delivery date/);
      await userEvent.type(deliveryDateInput, shipmentInfo.requestedDeliveryDate);

      const nextButton = await screen.findByRole('button', { name: 'Next' });
      expect(nextButton).not.toBeDisabled();
      await userEvent.click(nextButton);

      await waitFor(() => {
        expect(createMTOShipment).toHaveBeenCalled();
      });

      expect(getResponseError).toHaveBeenCalledWith(
        errorResponse.response,
        'failed to create MTO shipment due to server error',
      );

      expect(await screen.findByText(errorMessage)).toBeInTheDocument();
    });
  });

  describe('editing an already existing HHG shipment', () => {
    const updatedAt = '2021-06-11T18:12:11.918Z';

    const mockMtoShipment = {
      id: uuidv4(),
      eTag: window.btoa(updatedAt),
      createdAt: '2021-06-11T18:12:11.918Z',
      updatedAt,
      moveTaskOrderId: moveId,
      customerRemarks: 'mock remarks',
      requestedPickupDate: '2021-08-01',
      requestedDeliveryDate: '2021-08-11',
      pickupAddress: {
        id: uuidv4(),
        streetAddress1: '812 S 129th St',
        city: 'San Antonio',
        state: 'TX',
        postalCode: '78234',
      },
      destinationAddress: {
        id: uuidv4(),
        streetAddress1: '441 SW Rio de la Plata Drive',
        city: 'Tacoma',
        state: 'WA',
        postalCode: '98421',
      },
    };

    it('renders the HHG shipment form with pre-filled values', async () => {
      const expectedDateSelectionIsWeekendHolidayResponse = {
        country_code: 'US',
        country_name: 'United States',
        is_weekend: true,
        is_holiday: true,
      };
      dateSelectionIsWeekendHoliday.mockImplementation(() =>
        Promise.resolve({ data: JSON.stringify(expectedDateSelectionIsWeekendHolidayResponse) }),
      );
      renderMtoShipmentForm({ isCreatePage: false, mtoShipment: mockMtoShipment });

      expect(await screen.findByLabelText(/Preferred pickup date/)).toHaveValue('01 Aug 2021');
      expect(screen.getByLabelText('Use my current address')).not.toBeChecked();
      expect(screen.getAllByLabelText(/Address 1/)[0]).toHaveValue('812 S 129th St');
      expect(screen.getAllByLabelText(/Address 2/)[0]).toHaveValue('');
      expect(screen.getAllByLabelText(/City/)[0]).toHaveValue('San Antonio');
      expect(screen.getAllByLabelText(/State/)[0]).toHaveValue('TX');
      expect(screen.getAllByLabelText(/ZIP/)[0]).toHaveValue('78234');
      expect(screen.getByLabelText(/Preferred delivery date/)).toHaveValue('11 Aug 2021');
      expect(screen.getByTitle('Yes, I know my delivery address')).toBeChecked();
      expect(screen.getAllByLabelText(/Address 1/)[1]).toHaveValue('441 SW Rio de la Plata Drive');
      expect(screen.getAllByLabelText(/Address 2/)[1]).toHaveValue('');
      expect(screen.getAllByLabelText(/City/)[1]).toHaveValue('Tacoma');
      expect(screen.getAllByLabelText(/State/)[1]).toHaveValue('WA');
      expect(screen.getAllByLabelText(/ZIP/)[1]).toHaveValue('98421');
      expect(
        screen.getByLabelText(
          'Are there things about this shipment that your counselor or movers should discuss with you?',
        ),
      ).toHaveValue('mock remarks');

      expect(
        screen.getByText(
          /Preferred pickup date 01 Aug 2021 is on a holiday and weekend in the United States. This date may not be accepted. A government representative may not be available to provide assistance on this date./,
        ),
      ).toHaveClass('usa-alert__text');
      expect(
        screen.getAllByText(
          'Preferred pickup date 01 Aug 2021 is on a holiday and weekend in the United States. This date may not be accepted. A government representative may not be available to provide assistance on this date.',
        ),
      ).toHaveLength(1);
    });

    it('renders the HHG shipment form with pre-filled secondary addresses', async () => {
      const shipment = {
        ...mockMtoShipment,
        secondaryPickupAddress: {
          streetAddress1: '142 E Barrel Hoop Circle',
          streetAddress2: '#4A',
          city: 'Corpus Christi',
          state: 'TX',
          postalCode: '78412',
        },
        secondaryDeliveryAddress: {
          streetAddress1: '3373 NW Martin Luther King Jr Blvd',
          streetAddress2: '',
          city: mockMtoShipment.destinationAddress.city,
          state: mockMtoShipment.destinationAddress.state,
          postalCode: mockMtoShipment.destinationAddress.postalCode,
        },
      };
      const expectedDateSelectionIsWeekendHolidayResponse = {
        country_code: 'US',
        country_name: 'United States',
        is_weekend: true,
        is_holiday: true,
      };
      dateSelectionIsWeekendHoliday.mockImplementation(() =>
        Promise.resolve({ data: JSON.stringify(expectedDateSelectionIsWeekendHolidayResponse) }),
      );
      renderMtoShipmentForm({ isCreatePage: false, mtoShipment: shipment });

      expect(await screen.findByTitle('Yes, I have a second pickup location')).toBeChecked();
      expect(await screen.findByTitle('Yes, I have a second destination location')).toBeChecked();

      const streetAddress1 = await screen.findAllByLabelText(/Address 1/);
      expect(streetAddress1.length).toBe(4);

      const streetAddress2 = await screen.findAllByLabelText(/Address 2/);
      expect(streetAddress2.length).toBe(4);

      const city = await screen.findAllByLabelText(/City/);
      expect(city.length).toBe(4);

      const state = await screen.findAllByLabelText(/State/);
      expect(state.length).toBe(4);

      const zip = await screen.findAllByLabelText(/ZIP/);
      expect(zip.length).toBe(4);

      // Secondary pickup address should be the 2nd address
      expect(streetAddress1[1]).toHaveValue('142 E Barrel Hoop Circle');
      expect(streetAddress2[1]).toHaveValue('#4A');
      expect(city[1]).toHaveValue('Corpus Christi');
      expect(state[1]).toHaveValue('TX');
      expect(zip[1]).toHaveValue('78412');

      // Secondary delivery address should be the 4th address
      expect(streetAddress1[3]).toHaveValue('3373 NW Martin Luther King Jr Blvd');
      expect(streetAddress2[3]).toHaveValue('');
      expect(city[3]).toHaveValue(mockMtoShipment.destinationAddress.city);
      expect(state[3]).toHaveValue(mockMtoShipment.destinationAddress.state);
      expect(zip[3]).toHaveValue(mockMtoShipment.destinationAddress.postalCode);
    });

    it.each([
      [/Address 1/, 'Some Address'],
      [/Address 2/, '123'],
      [/City/, 'Some City'],
      [/ZIP/, '92131'],
    ])(
      'does not allow the user to save the form if the %s field on a secondary addreess is the only one filled out',
      async (fieldName, text) => {
        const expectedDateSelectionIsWeekendHolidayResponse = {
          country_code: 'US',
          country_name: 'United States',
          is_weekend: false,
          is_holiday: false,
        };
        dateSelectionIsWeekendHoliday.mockImplementation(() =>
          Promise.resolve({ data: JSON.stringify(expectedDateSelectionIsWeekendHolidayResponse) }),
        );
        renderMtoShipmentForm({ isCreatePage: false, mtoShipment: mockMtoShipment });

        // Verify that the form is good to submit by checking that the save button is not disabled.
        const saveButton = await screen.findByRole('button', { name: 'Save' });
        expect(saveButton).not.toBeDisabled();

        await userEvent.click(screen.getByTitle('Yes, I have a second pickup location'));
        await userEvent.click(screen.getByTitle('Yes, I have a second destination location'));

        const address = await screen.findAllByLabelText(fieldName);
        // The second instance of a field is the secondary pickup
        await userEvent.type(address[1], text);
        await waitFor(() => {
          expect(saveButton).toBeDisabled();
        });

        // Clear the field so that the secondary delivery address can be checked
        await userEvent.clear(address[1]);
        await waitFor(() => {
          expect(saveButton).not.toBeDisabled();
        });

        // The fourth instance found is the secondary delivery
        await userEvent.type(address[3], text);
        await waitFor(() => {
          expect(saveButton).toBeDisabled();
        });

        await userEvent.clear(address[3]);
        await waitFor(() => {
          expect(saveButton).not.toBeDisabled();
        });
      },
    );

    // Similar test as above, but with the state input.
    // Extracted out since the state field is not a text input.
    it('does not allow the user to save the form if the state field on a secondary addreess is the only one filled out', async () => {
      const expectedDateSelectionIsWeekendHolidayResponse = {
        country_code: 'US',
        country_name: 'United States',
        is_weekend: false,
        is_holiday: false,
      };
      dateSelectionIsWeekendHoliday.mockImplementation(() =>
        Promise.resolve({ data: JSON.stringify(expectedDateSelectionIsWeekendHolidayResponse) }),
      );
      renderMtoShipmentForm({ isCreatePage: false, mtoShipment: mockMtoShipment });

      // Verify that the form is good to submit by checking that the save button is not disabled.
      const saveButton = await screen.findByRole('button', { name: 'Save' });
      expect(saveButton).not.toBeDisabled();

      await userEvent.click(screen.getByTitle('Yes, I have a second pickup location'));
      await userEvent.click(screen.getByTitle('Yes, I have a second destination location'));

      const state = await screen.findAllByLabelText(/State/);
      // The second instance of a field is the secondary pickup
      await userEvent.selectOptions(state[1], 'CA');
      await waitFor(() => {
        expect(saveButton).toBeDisabled();
      });

      // Change the selection to blank so that the secondary delivery address can be checked
      await userEvent.selectOptions(state[1], '');
      await waitFor(() => {
        expect(saveButton).not.toBeDisabled();
      });

      // The fourth instance found is the secondary delivery
      await userEvent.selectOptions(state[3], 'CA');
      await waitFor(() => {
        expect(saveButton).toBeDisabled();
      });

      await userEvent.selectOptions(state[3], '');
      await waitFor(() => {
        expect(saveButton).not.toBeDisabled();
      });
    });

    it('goes back when the cancel button is clicked', async () => {
      const expectedDateSelectionIsWeekendHolidayResponse = {
        country_code: 'US',
        country_name: 'United States',
        is_weekend: true,
        is_holiday: true,
      };
      dateSelectionIsWeekendHoliday.mockImplementation(() =>
        Promise.resolve({ data: JSON.stringify(expectedDateSelectionIsWeekendHolidayResponse) }),
      );
      renderMtoShipmentForm({ isCreatePage: false, mtoShipment: mockMtoShipment });

      const cancelButton = await screen.findByRole('button', { name: 'Cancel' });
      await userEvent.click(cancelButton);

      await waitFor(() => {
        expect(mockNavigate).toHaveBeenCalledWith(-1);
      });
    });

    it('can submit edits to an HHG shipment successfully', async () => {
      const shipmentInfo = {
        pickupAddress: {
          streetAddress1: '6622 Airport Way S',
          streetAddress2: '#1430',
          city: 'San Marcos',
          state: 'TX',
          postalCode: '78666',
        },
      };

      const expectedPayload = {
        moveTaskOrderID: moveId,
        shipmentType: SHIPMENT_OPTIONS.HHG,
        pickupAddress: { ...shipmentInfo.pickupAddress },
        customerRemarks: mockMtoShipment.customerRemarks,
        requestedPickupDate: mockMtoShipment.requestedPickupDate,
        requestedDeliveryDate: mockMtoShipment.requestedDeliveryDate,
        destinationAddress: { ...mockMtoShipment.destinationAddress, streetAddress2: '' },
        secondaryDeliveryAddress: undefined,
        hasSecondaryDeliveryAddress: false,
        secondaryPickupAddress: undefined,
        hasSecondaryPickupAddress: false,
        tertiaryDeliveryAddress: undefined,
        hasTertiaryDeliveryAddress: false,
        tertiaryPickupAddress: undefined,
        hasTertiaryPickupAddress: false,
        agents: [
          { agentType: 'RELEASING_AGENT', email: '', firstName: '', lastName: '', phone: '' },
          { agentType: 'RECEIVING_AGENT', email: '', firstName: '', lastName: '', phone: '' },
        ],
        counselorRemarks: undefined,
      };
      delete expectedPayload.destinationAddress.id;

      const newUpdatedAt = '2021-06-11T21:20:22.150Z';
      const expectedUpdateResponse = {
        ...mockMtoShipment,
        pickupAddress: { ...shipmentInfo.pickupAddress },
        shipmentType: SHIPMENT_OPTIONS.HHG,
        eTag: window.btoa(newUpdatedAt),
        status: 'SUBMITTED',
      };

      patchMTOShipment.mockImplementation(() => Promise.resolve(expectedUpdateResponse));
      const expectedDateSelectionIsWeekendHolidayResponse = {
        country_code: 'US',
        country_name: 'United States',
        is_weekend: true,
        is_holiday: true,
      };
      dateSelectionIsWeekendHoliday.mockImplementation(() =>
        Promise.resolve({ data: JSON.stringify(expectedDateSelectionIsWeekendHolidayResponse) }),
      );
      renderMtoShipmentForm({ isCreatePage: false, mtoShipment: mockMtoShipment });

      const pickupAddress1Input = screen.getAllByLabelText(/Address 1/)[0];
      await userEvent.clear(pickupAddress1Input);
      await userEvent.type(pickupAddress1Input, shipmentInfo.pickupAddress.streetAddress1);

      const pickupAddress2Input = screen.getAllByLabelText(/Address 2/)[0];
      await userEvent.clear(pickupAddress2Input);
      await userEvent.type(pickupAddress2Input, shipmentInfo.pickupAddress.streetAddress2);

      const pickupCityInput = screen.getAllByLabelText(/City/)[0];
      await userEvent.clear(pickupCityInput);
      await userEvent.type(pickupCityInput, shipmentInfo.pickupAddress.city);

      const pickupStateInput = screen.getAllByLabelText(/State/)[0];
      await userEvent.selectOptions(pickupStateInput, shipmentInfo.pickupAddress.state);

      const pickupPostalCodeInput = screen.getAllByLabelText(/ZIP/)[0];
      await userEvent.clear(pickupPostalCodeInput);
      await userEvent.type(pickupPostalCodeInput, shipmentInfo.pickupAddress.postalCode);

      const saveButton = await screen.findByRole('button', { name: 'Save' });
      expect(saveButton).not.toBeDisabled();
      await userEvent.click(saveButton);

      await waitFor(() => {
        expect(patchMTOShipment).toHaveBeenCalledWith(mockMtoShipment.id, expectedPayload, mockMtoShipment.eTag);
      });

      expect(defaultProps.updateMTOShipment).toHaveBeenCalledWith(expectedUpdateResponse);

      expect(mockNavigate).toHaveBeenCalledWith(reviewPath);
    });

    it('shows an error when there is an error with the submission', async () => {
      const shipmentInfo = {
        pickupAddress: {
          streetAddress1: '6622 Airport Way S',
          streetAddress2: '#1430',
          city: 'San Marcos',
          state: 'TX',
          postalCode: '78666',
        },
      };

      const errorMessage = 'Something broke!';
      const errorResponse = { response: { errorMessage } };
      patchMTOShipment.mockImplementation(() => Promise.reject(errorResponse));
      getResponseError.mockImplementation(() => errorMessage);
      const expectedDateSelectionIsWeekendHolidayResponse = {
        country_code: 'US',
        country_name: 'United States',
        is_weekend: true,
        is_holiday: true,
      };
      dateSelectionIsWeekendHoliday.mockImplementation(() =>
        Promise.resolve({ data: JSON.stringify(expectedDateSelectionIsWeekendHolidayResponse) }),
      );
      renderMtoShipmentForm({ isCreatePage: false, mtoShipment: mockMtoShipment });

      const pickupAddress1Input = screen.getAllByLabelText(/Address 1/)[0];
      await userEvent.clear(pickupAddress1Input);
      await userEvent.type(pickupAddress1Input, shipmentInfo.pickupAddress.streetAddress1);

      const pickupAddress2Input = screen.getAllByLabelText(/Address 2/)[0];
      await userEvent.clear(pickupAddress2Input);
      await userEvent.type(pickupAddress2Input, shipmentInfo.pickupAddress.streetAddress2);

      const pickupCityInput = screen.getAllByLabelText(/City/)[0];
      await userEvent.clear(pickupCityInput);
      await userEvent.type(pickupCityInput, shipmentInfo.pickupAddress.city);

      const pickupStateInput = screen.getAllByLabelText(/State/)[0];
      await userEvent.selectOptions(pickupStateInput, shipmentInfo.pickupAddress.state);

      const pickupPostalCodeInput = screen.getAllByLabelText(/ZIP/)[0];
      await userEvent.clear(pickupPostalCodeInput);
      await userEvent.type(pickupPostalCodeInput, shipmentInfo.pickupAddress.postalCode);

      const saveButton = await screen.findByRole('button', { name: 'Save' });
      expect(saveButton).not.toBeDisabled();
      await userEvent.click(saveButton);

      await waitFor(() => {
        expect(patchMTOShipment).toHaveBeenCalled();
      });

      expect(getResponseError).toHaveBeenCalledWith(
        errorResponse.response,
        'failed to update MTO shipment due to server error',
      );

      expect(await screen.findByText(errorMessage)).toBeInTheDocument();
    });

    it('renders the HHG shipment form with pre-filled values', async () => {
      const expectedDateSelectionIsWeekendHolidayResponse = {
        country_code: 'US',
        country_name: 'United States',
        is_weekend: true,
        is_holiday: true,
      };
      dateSelectionIsWeekendHoliday.mockImplementation(() =>
        Promise.resolve({ data: JSON.stringify(expectedDateSelectionIsWeekendHolidayResponse) }),
      );
      renderMtoShipmentForm({ isCreatePage: false, mtoShipment: mockMtoShipment });
      expect(await screen.findByLabelText(/Preferred pickup date/)).toHaveValue('01 Aug 2021');
      expect(screen.getByLabelText('Use my current address')).not.toBeChecked();
      expect(screen.getAllByLabelText(/Address 1/)[0]).toHaveValue('812 S 129th St');
      expect(screen.getAllByLabelText(/Address 2/)[0]).toHaveValue('');
      expect(screen.getAllByLabelText(/City/)[0]).toHaveValue('San Antonio');
      expect(screen.getAllByLabelText(/State/)[0]).toHaveValue('TX');
      expect(screen.getAllByLabelText(/ZIP/)[0]).toHaveValue('78234');
      expect(screen.getByLabelText(/Preferred delivery date/)).toHaveValue('11 Aug 2021');
      expect(screen.getByTitle('Yes, I know my delivery address')).toBeChecked();
      expect(screen.getAllByLabelText(/Address 1/)[1]).toHaveValue('441 SW Rio de la Plata Drive');
      expect(screen.getAllByLabelText(/Address 2/)[1]).toHaveValue('');
      expect(screen.getAllByLabelText(/City/)[1]).toHaveValue('Tacoma');
      expect(screen.getAllByLabelText(/State/)[1]).toHaveValue('WA');
      expect(screen.getAllByLabelText(/ZIP/)[1]).toHaveValue('98421');
      expect(
        screen.getByLabelText(
          'Are there things about this shipment that your counselor or movers should discuss with you?',
        ),
      ).toHaveValue('mock remarks');
    });

    it('renders the HHG shipment with date validaton alerts for weekend and holiday', async () => {
      const expectedDateSelectionIsWeekendHolidayResponse = {
        country_code: 'US',
        country_name: 'United of States',
        is_weekend: true,
        is_holiday: true,
      };
      dateSelectionIsWeekendHoliday.mockImplementation(() =>
        Promise.resolve({ data: JSON.stringify(expectedDateSelectionIsWeekendHolidayResponse) }),
      );
      renderMtoShipmentForm({ isCreatePage: false, mtoShipment: mockMtoShipment });
      expect(await screen.findByLabelText(/Preferred pickup date/)).toHaveValue('01 Aug 2021');
      expect(screen.getByLabelText(/Preferred delivery date/)).toHaveValue('11 Aug 2021');
      await waitFor(() => {
        expect(
          screen.getByText(
            /Preferred pickup date 01 Aug 2021 is on a holiday and weekend in the United of States. This date may not be accepted. A government representative may not be available to provide assistance on this date./,
          ),
        ).toHaveClass('usa-alert__text');
        expect(
          screen.getByText(
            /Preferred delivery date 11 Aug 2021 is on a holiday and weekend in the United of States. This date may not be accepted. A government representative may not be available to provide assistance on this date./,
          ),
        ).toHaveClass('usa-alert__text');
      });
    });

    it('renders the HHG shipment with date validaton alerts for weekend', async () => {
      const expectedDateSelectionIsWeekendHolidayResponse = {
        country_code: 'US',
        country_name: 'United States',
        is_weekend: true,
        is_holiday: false,
      };
      dateSelectionIsWeekendHoliday.mockImplementation(() =>
        Promise.resolve({ data: JSON.stringify(expectedDateSelectionIsWeekendHolidayResponse) }),
      );
      renderMtoShipmentForm({ isCreatePage: false, mtoShipment: mockMtoShipment });
      expect(await screen.findByLabelText(/Preferred pickup date/)).toHaveValue('01 Aug 2021');
      expect(screen.getByLabelText(/Preferred delivery date/)).toHaveValue('11 Aug 2021');
      await waitFor(() => {
        expect(
          screen.getByText(
            /Preferred pickup date 01 Aug 2021 is on a weekend in the United States. This date may not be accepted. A government representative may not be available to provide assistance on this date./,
          ),
        ).toHaveClass('usa-alert__text');
        expect(
          screen.getByText(
            /Preferred delivery date 11 Aug 2021 is on a weekend in the United States. This date may not be accepted. A government representative may not be available to provide assistance on this date./,
          ),
        ).toHaveClass('usa-alert__text');
      });
    });

    it('renders the HHG shipment with date validaton alerts for holiday', async () => {
      const expectedDateSelectionIsWeekendHolidayResponse = {
        country_code: 'US',
        country_name: 'United States',
        is_weekend: false,
        is_holiday: true,
      };
      dateSelectionIsWeekendHoliday.mockImplementation(() =>
        Promise.resolve({ data: JSON.stringify(expectedDateSelectionIsWeekendHolidayResponse) }),
      );
      renderMtoShipmentForm({ isCreatePage: false, mtoShipment: mockMtoShipment });
      expect(await screen.findByLabelText(/Preferred pickup date/)).toHaveValue('01 Aug 2021');
      expect(screen.getByLabelText(/Preferred delivery date/)).toHaveValue('11 Aug 2021');
      await waitFor(() => {
        expect(
          screen.getByText(
            /Preferred pickup date 01 Aug 2021 is on a holiday in the United States. This date may not be accepted. A government representative may not be available to provide assistance on this date./,
          ),
        ).toHaveClass('usa-alert__text');
        expect(
          screen.getByText(
            /Preferred delivery date 11 Aug 2021 is on a holiday in the United States. This date may not be accepted. A government representative may not be available to provide assistance on this date./,
          ),
        ).toHaveClass('usa-alert__text');
      });
    });

    it('renders the HHG shipment with no date validaton alerts for pickup/delivery', async () => {
      const expectedDateSelectionIsWeekendHolidayResponse = {
        country_code: 'US',
        country_name: 'United States',
        is_weekend: false,
        is_holiday: false,
      };
      dateSelectionIsWeekendHoliday.mockImplementation(() =>
        Promise.resolve({ data: JSON.stringify(expectedDateSelectionIsWeekendHolidayResponse) }),
      );
      renderMtoShipmentForm({ isCreatePage: false, mtoShipment: mockMtoShipment });
      expect(await screen.findByLabelText(/Preferred pickup date/)).toHaveValue('01 Aug 2021');
      expect(screen.getByLabelText(/Preferred delivery date/)).toHaveValue('11 Aug 2021');
<<<<<<< HEAD
=======
      expect(
        screen.getByLabelText(
          'Are there things about this shipment that your counselor or movers should discuss with you?',
        ),
      ).toHaveValue('mock remarks');

      await waitFor(() => {
        expect(
          screen.queryAllByText(
            'Preferred pickup date 01 Aug 2021 is on a holiday in the United States. This date may not be accepted. A government representative may not be available to provide assistance on this date.',
          ),
        ).toHaveLength(0);
        expect(
          screen.queryAllByText(
            'Preferred delivery date 11 Aug 2021 is on a holiday in the United States. This date may not be accepted. A government representative may not be available to provide assistance on this date.',
          ),
        ).toHaveLength(0);
      });
    });
  });

  describe('when creating a new UB shipment', () => {
    it('renders the UB shipment form', async () => {
      renderUBShipmentForm();

      expect(await screen.findByText('UB')).toHaveClass('usa-tag');

      expect(screen.getAllByText('Date')[0]).toBeInstanceOf(HTMLLegendElement);
      expect(screen.getByLabelText(/Preferred pickup date/)).toBeInstanceOf(HTMLInputElement);
      expect(screen.getByRole('heading', { level: 2, name: 'Pickup info' })).toBeInTheDocument();
      expect(screen.getByTestId('pickupDateHint')).toHaveTextContent(
        'This is the day movers would put this shipment on their truck. Packing starts earlier. Dates will be finalized when you talk to your Customer Care Representative. Your requested pickup/load date should be your latest preferred pickup/load date, or the date you need to be out of your origin residence.',
      );
      expect(screen.getByText('Pickup location')).toBeInstanceOf(HTMLLegendElement);
      expect(screen.getByLabelText('Use my current address')).toBeInstanceOf(HTMLInputElement);
      expect(screen.getByLabelText(/Address 1/)).toBeInstanceOf(HTMLInputElement);
      expect(screen.getByLabelText(/Address 2/)).toBeInstanceOf(HTMLInputElement);
      expect(screen.getByLabelText(/City/)).toBeInstanceOf(HTMLInputElement);
      expect(screen.getByLabelText(/State/)).toBeInstanceOf(HTMLSelectElement);
      expect(screen.getByLabelText(/ZIP/)).toBeInstanceOf(HTMLInputElement);

      expect(screen.getByRole('heading', { level: 4, name: 'Second pickup location' })).toBeInTheDocument();
      expect(screen.getByTitle('Yes, I have a second pickup location')).toBeInstanceOf(HTMLInputElement);
      expect(screen.getByTitle('No, I do not have a second pickup location')).toBeInstanceOf(HTMLInputElement);

      expect(screen.getByText(/Releasing agent/).parentElement).toBeInstanceOf(HTMLLegendElement);
      expect(screen.getAllByLabelText(/First name/)[0]).toHaveAttribute('name', 'pickup.agent.firstName');
      expect(screen.getAllByLabelText(/Last name/)[0]).toHaveAttribute('name', 'pickup.agent.lastName');
      expect(screen.getAllByLabelText(/Phone/)[0]).toHaveAttribute('name', 'pickup.agent.phone');
      expect(screen.getAllByLabelText(/Email/)[0]).toHaveAttribute('name', 'pickup.agent.email');

      expect(screen.getAllByText('Date')[1]).toBeInstanceOf(HTMLLegendElement);
      expect(screen.getByLabelText(/Preferred delivery date/)).toBeInstanceOf(HTMLInputElement);

      expect(screen.getByText(/Delivery location/)).toBeInstanceOf(HTMLLegendElement);
      expect(screen.getByTitle('Yes, I know my delivery address')).toBeInstanceOf(HTMLInputElement);
      expect(screen.getByTitle('No, I do not know my delivery address')).toBeInstanceOf(HTMLInputElement);

      expect(screen.queryByRole('heading', { level: 4, name: 'Second Destination Location' })).not.toBeInTheDocument();
      expect(screen.queryByTitle('Yes, I have a second destination location')).not.toBeInTheDocument();
      expect(screen.queryByTitle('No, I do not have a second destination location')).not.toBeInTheDocument();

      expect(screen.getByText(/Receiving agent/).parentElement).toBeInstanceOf(HTMLLegendElement);
      expect(screen.getAllByLabelText(/First name/)[1]).toHaveAttribute('name', 'delivery.agent.firstName');
      expect(screen.getAllByLabelText(/Last name/)[1]).toHaveAttribute('name', 'delivery.agent.lastName');
      expect(screen.getAllByLabelText(/Phone/)[1]).toHaveAttribute('name', 'delivery.agent.phone');
      expect(screen.getAllByLabelText(/Email/)[1]).toHaveAttribute('name', 'delivery.agent.email');

      expect(
        screen.queryByText(
          'Details about the facility where your things are now, including the name or address (if you know them)',
        ),
      ).not.toBeInTheDocument();

      expect(
        screen.getByLabelText(
          'Are there things about this shipment that your counselor or movers should discuss with you?',
        ),
      ).toBeInstanceOf(HTMLTextAreaElement);
    });

    it('renders the correct helper text for Delivery Location when orders type is RETIREMENT', async () => {
      renderUBShipmentForm({ orders: { orders_type: ORDERS_TYPE.RETIREMENT } });
      await waitFor(() =>
        expect(
          screen.getByText('We can use the zip of the HOR, PLEAD or HOS you entered with your orders.')
            .toBeInTheDocument,
        ),
      );
    });

    it('renders the correct helper text for Delivery Location when orders type is SEPARATION', async () => {
      renderUBShipmentForm({ orders: { orders_type: ORDERS_TYPE.SEPARATION } });
      await waitFor(() =>
        expect(
          screen.getByText('We can use the zip of the HOR, PLEAD or HOS you entered with your orders.')
            .toBeInTheDocument,
        ),
      );
    });

    it('renders the correct helper text for Delivery Location when orders type is PERMANENT_CHANGE_OF_STATION', async () => {
      renderUBShipmentForm({ orders: { orders_type: ORDERS_TYPE.PERMANENT_CHANGE_OF_STATION } });
      await waitFor(() => expect(screen.getByText(/We can use the zip of your new duty location./).toBeInTheDocument));
    });

    it('renders the correct helper text for Delivery Location when orders type is LOCAL_MOVE', async () => {
      renderUBShipmentForm({ orders: { orders_type: ORDERS_TYPE.LOCAL_MOVE } });
      await waitFor(() => expect(screen.getByText(/We can use the zip of your new duty location./).toBeInTheDocument));
    });

    it('renders the correct helper text for Delivery Location when orders type is TEMPORARY_DUTY', async () => {
      renderUBShipmentForm({ orders: { orders_type: ORDERS_TYPE.TEMPORARY_DUTY } });
      await waitFor(() => expect(screen.getByText(/We can use the zip of your new duty location./).toBeInTheDocument));
    });

    it('does not render special NTS What to expect section', async () => {
      const { queryByTestId } = renderUBShipmentForm();

      await waitFor(() => {
        expect(queryByTestId('nts-what-to-expect')).not.toBeInTheDocument();
      });
    });

    it('uses the current residence address for pickup address when checked', async () => {
      const { queryByLabelText, queryAllByLabelText } = renderUBShipmentForm();

      await userEvent.click(queryByLabelText('Use my current address'));

      await waitFor(() => {
        expect(queryAllByLabelText(/Address 1/)[0]).toHaveValue(defaultProps.currentResidence.streetAddress1);
        expect(queryAllByLabelText(/Address 2/)[0]).toHaveValue('');
        expect(queryAllByLabelText(/City/)[0]).toHaveValue(defaultProps.currentResidence.city);
        expect(queryAllByLabelText(/State/)[0]).toHaveValue(defaultProps.currentResidence.state);
        expect(queryAllByLabelText(/ZIP/)[0]).toHaveValue(defaultProps.currentResidence.postalCode);
      });
    });

    it('renders a second address fieldset when the user has a second pickup address', async () => {
      renderUBShipmentForm();

      await userEvent.click(screen.getByTitle('Yes, I have a second pickup location'));

      const streetAddress1 = await screen.findAllByLabelText(/Address 1/);
      expect(streetAddress1[1]).toHaveAttribute('name', 'secondaryPickup.address.streetAddress1');

      const streetAddress2 = await screen.findAllByLabelText(/Address 2/);
      expect(streetAddress2[1]).toHaveAttribute('name', 'secondaryPickup.address.streetAddress2');

      const city = await screen.findAllByLabelText(/City/);
      expect(city[1]).toHaveAttribute('name', 'secondaryPickup.address.city');

      const state = await screen.findAllByLabelText(/State/);
      expect(state[1]).toHaveAttribute('name', 'secondaryPickup.address.state');

      const zip = await screen.findAllByLabelText(/ZIP/);
      expect(zip[1]).toHaveAttribute('name', 'secondaryPickup.address.postalCode');
    });

    it('renders a second address fieldset when the user has a delivery address', async () => {
      renderUBShipmentForm();

      await userEvent.click(screen.getByTitle('Yes, I know my delivery address'));

      const streetAddress1 = await screen.findAllByLabelText(/Address 1/);
      expect(streetAddress1[0]).toHaveAttribute('name', 'pickup.address.streetAddress1');
      expect(streetAddress1[1]).toHaveAttribute('name', 'delivery.address.streetAddress1');

      const streetAddress2 = await screen.findAllByLabelText(/Address 2/);
      expect(streetAddress2[0]).toHaveAttribute('name', 'pickup.address.streetAddress2');
      expect(streetAddress2[1]).toHaveAttribute('name', 'delivery.address.streetAddress2');

      const city = await screen.findAllByLabelText(/City/);
      expect(city[0]).toHaveAttribute('name', 'pickup.address.city');
      expect(city[1]).toHaveAttribute('name', 'delivery.address.city');

      const state = await screen.findAllByLabelText(/State/);
      expect(state[0]).toHaveAttribute('name', 'pickup.address.state');
      expect(state[1]).toHaveAttribute('name', 'delivery.address.state');

      const zip = await screen.findAllByLabelText(/ZIP/);
      expect(zip[0]).toHaveAttribute('name', 'pickup.address.postalCode');
      expect(zip[1]).toHaveAttribute('name', 'delivery.address.postalCode');
    });

    it('renders the secondary destination address question once a user says they have a primary destination address', async () => {
      renderUBShipmentForm();

      expect(screen.queryByRole('heading', { level: 4, name: 'Second Destination Location' })).not.toBeInTheDocument();
      expect(screen.queryByTitle('Yes, I have a second destination location')).not.toBeInTheDocument();
      expect(screen.queryByTitle('No, I do not have a second destination location')).not.toBeInTheDocument();

      await userEvent.click(screen.getByTitle('Yes, I know my delivery address'));

      expect(await screen.findByRole('heading', { level: 4, name: 'Second delivery location' })).toBeInTheDocument();
      expect(screen.getByTitle('Yes, I have a second destination location')).toBeInstanceOf(HTMLInputElement);
      expect(screen.getByTitle('No, I do not have a second destination location')).toBeInstanceOf(HTMLInputElement);
    });

    it('renders another address fieldset when the user has a second destination address', async () => {
      renderUBShipmentForm();

      await userEvent.click(screen.getByTitle('Yes, I know my delivery address'));
      await userEvent.click(screen.getByTitle('Yes, I have a second destination location'));

      const streetAddress1 = await screen.findAllByLabelText(/Address 1/);
      expect(streetAddress1.length).toBe(3);
      expect(streetAddress1[2]).toHaveAttribute('name', 'secondaryDelivery.address.streetAddress1');

      const streetAddress2 = await screen.findAllByLabelText(/Address 2/);
      expect(streetAddress2.length).toBe(3);
      expect(streetAddress2[2]).toHaveAttribute('name', 'secondaryDelivery.address.streetAddress2');

      const city = await screen.findAllByLabelText(/City/);
      expect(city.length).toBe(3);
      expect(city[2]).toHaveAttribute('name', 'secondaryDelivery.address.city');

      const state = await screen.findAllByLabelText(/State/);
      expect(state.length).toBe(3);
      expect(state[2]).toHaveAttribute('name', 'secondaryDelivery.address.state');

      const zip = await screen.findAllByLabelText(/ZIP/);
      expect(zip.length).toBe(3);
      expect(zip[2]).toHaveAttribute('name', 'secondaryDelivery.address.postalCode');
    });

    it('goes back when the back button is clicked', async () => {
      renderUBShipmentForm();

      const backButton = await screen.findByRole('button', { name: 'Back' });
      await userEvent.click(backButton);

      await waitFor(() => {
        expect(mockNavigate).toHaveBeenCalledWith(-1);
      });
    });

    it('can submit a new UB shipment successfully', async () => {
      const shipmentInfo = {
        requestedPickupDate: '07 Jun 2021',
        pickupAddress: {
          streetAddress1: '812 S 129th St',
          streetAddress2: '#123',
          city: 'San Antonio',
          state: 'TX',
          postalCode: '78234',
        },
        requestedDeliveryDate: '14 Jun 2021',
        shipmentType: SHIPMENT_OPTIONS.UNACCOMPANIED_BAGGAGE,
      };

      const expectedPayload = {
        agents: [
          { agentType: 'RELEASING_AGENT', email: '', firstName: '', lastName: '', phone: '' },
          { agentType: 'RECEIVING_AGENT', email: '', firstName: '', lastName: '', phone: '' },
        ],
        moveTaskOrderID: moveId,
        shipmentType: SHIPMENT_OPTIONS.UNACCOMPANIED_BAGGAGE,
        customerRemarks: '',
        requestedPickupDate: '2021-06-07',
        pickupAddress: { ...shipmentInfo.pickupAddress },
        requestedDeliveryDate: '2021-06-14',
        hasSecondaryPickupAddress: false,
        hasSecondaryDeliveryAddress: false,
        hasTertiaryPickupAddress: false,
        hasTertiaryDeliveryAddress: false,
      };

      const updatedAt = '2021-06-11T18:12:11.918Z';
      const expectedCreateResponse = {
        createdAt: '2021-06-11T18:12:11.918Z',
        customerRemarks: '',
        eTag: window.btoa(updatedAt),
        id: uuidv4(),
        moveTaskOrderID: moveId,
        pickupAddress: { ...shipmentInfo.pickupAddress, id: uuidv4() },
        requestedDeliveryDate: expectedPayload.requestedDeliveryDate,
        requestedPickupDate: expectedPayload.requestedPickupDate,
        shipmentType: SHIPMENT_OPTIONS.UNACCOMPANIED_BAGGAGE,
        status: 'SUBMITTED',
        updatedAt,
      };

      createMTOShipment.mockImplementation(() => Promise.resolve(expectedCreateResponse));
      const expectedDateSelectionIsWeekendHolidayResponse = {
        country_code: 'US',
        country_name: 'United States',
        is_weekend: false,
        is_holiday: false,
      };
      dateSelectionIsWeekendHoliday.mockImplementation(() =>
        Promise.resolve({ data: JSON.stringify(expectedDateSelectionIsWeekendHolidayResponse) }),
      );
      renderUBShipmentForm();

      const pickupDateInput = await screen.findByLabelText(/Preferred pickup date/);
      await userEvent.type(pickupDateInput, shipmentInfo.requestedPickupDate);

      const pickupAddress1Input = screen.getByLabelText(/Address 1/);
      await userEvent.type(pickupAddress1Input, shipmentInfo.pickupAddress.streetAddress1);

      const pickupAddress2Input = screen.getByLabelText(/Address 2/);
      await userEvent.type(pickupAddress2Input, shipmentInfo.pickupAddress.streetAddress2);

      const pickupCityInput = screen.getByLabelText(/City/);
      await userEvent.type(pickupCityInput, shipmentInfo.pickupAddress.city);

      const pickupStateInput = screen.getByLabelText(/State/);
      await userEvent.selectOptions(pickupStateInput, shipmentInfo.pickupAddress.state);

      const pickupPostalCodeInput = screen.getByLabelText(/ZIP/);
      await userEvent.type(pickupPostalCodeInput, shipmentInfo.pickupAddress.postalCode);

      const deliveryDateInput = await screen.findByLabelText(/Preferred delivery date/);
      await userEvent.type(deliveryDateInput, shipmentInfo.requestedDeliveryDate);

      const nextButton = await screen.findByRole('button', { name: 'Next' });
      expect(nextButton).not.toBeDisabled();
      await userEvent.click(nextButton);

      await waitFor(() => {
        expect(createMTOShipment).toHaveBeenCalledWith(expectedPayload);
      });

      expect(ubProps.updateMTOShipment).toHaveBeenCalledWith(expectedCreateResponse);

      expect(mockNavigate).toHaveBeenCalledWith(reviewPath);
    });

    it('shows an error when there is an error with the submission', async () => {
      const shipmentInfo = {
        requestedPickupDate: '07 Jun 2021',
        pickupAddress: {
          streetAddress1: '812 S 129th St',
          streetAddress2: '#123',
          city: 'San Antonio',
          state: 'TX',
          postalCode: '78234',
        },
        requestedDeliveryDate: '14 Jun 2021',
        shipmentType: SHIPMENT_OPTIONS.UNACCOMPANIED_BAGGAGE,
      };

      const errorMessage = 'Something broke!';
      const errorResponse = { response: { errorMessage } };
      createMTOShipment.mockImplementation(() => Promise.reject(errorResponse));
      getResponseError.mockImplementation(() => errorMessage);
      const expectedDateSelectionIsWeekendHolidayResponse = {
        country_code: 'US',
        country_name: 'United States',
        is_weekend: true,
        is_holiday: true,
      };
      dateSelectionIsWeekendHoliday.mockImplementation(() =>
        Promise.resolve({ data: JSON.stringify(expectedDateSelectionIsWeekendHolidayResponse) }),
      );
      renderUBShipmentForm();

      const pickupDateInput = await screen.findByLabelText(/Preferred pickup date/);
      await userEvent.type(pickupDateInput, shipmentInfo.requestedPickupDate);

      const pickupAddress1Input = screen.getByLabelText(/Address 1/);
      await userEvent.type(pickupAddress1Input, shipmentInfo.pickupAddress.streetAddress1);

      const pickupAddress2Input = screen.getByLabelText(/Address 2/);
      await userEvent.type(pickupAddress2Input, shipmentInfo.pickupAddress.streetAddress2);

      const pickupCityInput = screen.getByLabelText(/City/);
      await userEvent.type(pickupCityInput, shipmentInfo.pickupAddress.city);

      const pickupStateInput = screen.getByLabelText(/State/);
      await userEvent.selectOptions(pickupStateInput, shipmentInfo.pickupAddress.state);

      const pickupPostalCodeInput = screen.getByLabelText(/ZIP/);
      await userEvent.type(pickupPostalCodeInput, shipmentInfo.pickupAddress.postalCode);

      const deliveryDateInput = await screen.findByLabelText(/Preferred delivery date/);
      await userEvent.type(deliveryDateInput, shipmentInfo.requestedDeliveryDate);

      const nextButton = await screen.findByRole('button', { name: 'Next' });
      expect(nextButton).not.toBeDisabled();
      await userEvent.click(nextButton);

      await waitFor(() => {
        expect(createMTOShipment).toHaveBeenCalled();
      });

      expect(getResponseError).toHaveBeenCalledWith(
        errorResponse.response,
        'failed to create MTO shipment due to server error',
      );

      expect(await screen.findByText(errorMessage)).toBeInTheDocument();
    });
  });

  describe('editing an already existing UB shipment', () => {
    const updatedAt = '2021-06-11T18:12:11.918Z';

    const mockMtoShipment = {
      id: uuidv4(),
      eTag: window.btoa(updatedAt),
      createdAt: '2021-06-11T18:12:11.918Z',
      updatedAt,
      moveTaskOrderId: moveId,
      customerRemarks: 'mock remarks',
      requestedPickupDate: '2021-08-01',
      requestedDeliveryDate: '2021-08-11',
      pickupAddress: {
        id: uuidv4(),
        streetAddress1: '812 S 129th St',
        city: 'San Antonio',
        state: 'TX',
        postalCode: '78234',
      },
      destinationAddress: {
        id: uuidv4(),
        streetAddress1: '441 SW Rio de la Plata Drive',
        city: 'Tacoma',
        state: 'WA',
        postalCode: '98421',
      },
      shipmentType: SHIPMENT_OPTIONS.UNACCOMPANIED_BAGGAGE,
    };

    it('renders the UB shipment form with pre-filled values', async () => {
      const expectedDateSelectionIsWeekendHolidayResponse = {
        country_code: 'US',
        country_name: 'United States',
        is_weekend: true,
        is_holiday: true,
      };
      dateSelectionIsWeekendHoliday.mockImplementation(() =>
        Promise.resolve({ data: JSON.stringify(expectedDateSelectionIsWeekendHolidayResponse) }),
      );
      renderUBShipmentForm({ isCreatePage: false, mtoShipment: mockMtoShipment });

      expect(await screen.findByLabelText(/Preferred pickup date/)).toHaveValue('01 Aug 2021');
      expect(screen.getByLabelText('Use my current address')).not.toBeChecked();
      expect(screen.getAllByLabelText(/Address 1/)[0]).toHaveValue('812 S 129th St');
      expect(screen.getAllByLabelText(/Address 2/)[0]).toHaveValue('');
      expect(screen.getAllByLabelText(/City/)[0]).toHaveValue('San Antonio');
      expect(screen.getAllByLabelText(/State/)[0]).toHaveValue('TX');
      expect(screen.getAllByLabelText(/ZIP/)[0]).toHaveValue('78234');
      expect(screen.getByLabelText(/Preferred delivery date/)).toHaveValue('11 Aug 2021');
      expect(screen.getByTitle('Yes, I know my delivery address')).toBeChecked();
      expect(screen.getAllByLabelText(/Address 1/)[1]).toHaveValue('441 SW Rio de la Plata Drive');
      expect(screen.getAllByLabelText(/Address 2/)[1]).toHaveValue('');
      expect(screen.getAllByLabelText(/City/)[1]).toHaveValue('Tacoma');
      expect(screen.getAllByLabelText(/State/)[1]).toHaveValue('WA');
      expect(screen.getAllByLabelText(/ZIP/)[1]).toHaveValue('98421');
      expect(
        screen.getByLabelText(
          'Are there things about this shipment that your counselor or movers should discuss with you?',
        ),
      ).toHaveValue('mock remarks');

      expect(
        screen.getByText(
          /Preferred pickup date 01 Aug 2021 is on a holiday and weekend in the United States. This date may not be accepted. A government representative may not be available to provide assistance on this date./,
        ),
      ).toHaveClass('usa-alert__text');
      expect(
        screen.getAllByText(
          'Preferred pickup date 01 Aug 2021 is on a holiday and weekend in the United States. This date may not be accepted. A government representative may not be available to provide assistance on this date.',
        ),
      ).toHaveLength(1);
    });

    it('renders the UB shipment form with pre-filled secondary addresses', async () => {
      const shipment = {
        ...mockMtoShipment,
        secondaryPickupAddress: {
          streetAddress1: '142 E Barrel Hoop Circle',
          streetAddress2: '#4A',
          city: 'Corpus Christi',
          state: 'TX',
          postalCode: '78412',
        },
        secondaryDeliveryAddress: {
          streetAddress1: '3373 NW Martin Luther King Jr Blvd',
          streetAddress2: '',
          city: mockMtoShipment.destinationAddress.city,
          state: mockMtoShipment.destinationAddress.state,
          postalCode: mockMtoShipment.destinationAddress.postalCode,
        },
      };
      const expectedDateSelectionIsWeekendHolidayResponse = {
        country_code: 'US',
        country_name: 'United States',
        is_weekend: true,
        is_holiday: true,
      };
      dateSelectionIsWeekendHoliday.mockImplementation(() =>
        Promise.resolve({ data: JSON.stringify(expectedDateSelectionIsWeekendHolidayResponse) }),
      );
      renderUBShipmentForm({ isCreatePage: false, mtoShipment: shipment });

      expect(await screen.findByTitle('Yes, I have a second pickup location')).toBeChecked();
      expect(await screen.findByTitle('Yes, I have a second destination location')).toBeChecked();

      const streetAddress1 = await screen.findAllByLabelText(/Address 1/);
      expect(streetAddress1.length).toBe(4);

      const streetAddress2 = await screen.findAllByLabelText(/Address 2/);
      expect(streetAddress2.length).toBe(4);

      const city = await screen.findAllByLabelText(/City/);
      expect(city.length).toBe(4);

      const state = await screen.findAllByLabelText(/State/);
      expect(state.length).toBe(4);

      const zip = await screen.findAllByLabelText(/ZIP/);
      expect(zip.length).toBe(4);

      // Secondary pickup address should be the 2nd address
      expect(streetAddress1[1]).toHaveValue('142 E Barrel Hoop Circle');
      expect(streetAddress2[1]).toHaveValue('#4A');
      expect(city[1]).toHaveValue('Corpus Christi');
      expect(state[1]).toHaveValue('TX');
      expect(zip[1]).toHaveValue('78412');

      // Secondary delivery address should be the 4th address
      expect(streetAddress1[3]).toHaveValue('3373 NW Martin Luther King Jr Blvd');
      expect(streetAddress2[3]).toHaveValue('');
      expect(city[3]).toHaveValue(mockMtoShipment.destinationAddress.city);
      expect(state[3]).toHaveValue(mockMtoShipment.destinationAddress.state);
      expect(zip[3]).toHaveValue(mockMtoShipment.destinationAddress.postalCode);
    });

    it.each([
      [/Address 1/, 'Some Address'],
      [/Address 2/, '123'],
      [/City/, 'Some City'],
      [/ZIP/, '92131'],
    ])(
      'does not allow the user to save the form if the %s field on a secondary addreess is the only one filled out',
      async (fieldName, text) => {
        const expectedDateSelectionIsWeekendHolidayResponse = {
          country_code: 'US',
          country_name: 'United States',
          is_weekend: false,
          is_holiday: false,
        };
        dateSelectionIsWeekendHoliday.mockImplementation(() =>
          Promise.resolve({ data: JSON.stringify(expectedDateSelectionIsWeekendHolidayResponse) }),
        );
        renderUBShipmentForm({ isCreatePage: false, mtoShipment: mockMtoShipment });

        // Verify that the form is good to submit by checking that the save button is not disabled.
        const saveButton = await screen.findByRole('button', { name: 'Save' });
        expect(saveButton).not.toBeDisabled();

        await userEvent.click(screen.getByTitle('Yes, I have a second pickup location'));
        await userEvent.click(screen.getByTitle('Yes, I have a second destination location'));

        const address = await screen.findAllByLabelText(fieldName);
        // The second instance of a field is the secondary pickup
        await userEvent.type(address[1], text);
        await waitFor(() => {
          expect(saveButton).toBeDisabled();
        });

        // Clear the field so that the secondary delivery address can be checked
        await userEvent.clear(address[1]);
        await waitFor(() => {
          expect(saveButton).not.toBeDisabled();
        });

        // The fourth instance found is the secondary delivery
        await userEvent.type(address[3], text);
        await waitFor(() => {
          expect(saveButton).toBeDisabled();
        });

        await userEvent.clear(address[3]);
        await waitFor(() => {
          expect(saveButton).not.toBeDisabled();
        });
      },
    );

    // Similar test as above, but with the state input.
    // Extracted out since the state field is not a text input.
    it('does not allow the user to save the form if the state field on a secondary addreess is the only one filled out', async () => {
      const expectedDateSelectionIsWeekendHolidayResponse = {
        country_code: 'US',
        country_name: 'United States',
        is_weekend: false,
        is_holiday: false,
      };
      dateSelectionIsWeekendHoliday.mockImplementation(() =>
        Promise.resolve({ data: JSON.stringify(expectedDateSelectionIsWeekendHolidayResponse) }),
      );
      renderUBShipmentForm({ isCreatePage: false, mtoShipment: mockMtoShipment });

      // Verify that the form is good to submit by checking that the save button is not disabled.
      const saveButton = await screen.findByRole('button', { name: 'Save' });
      expect(saveButton).not.toBeDisabled();

      await userEvent.click(screen.getByTitle('Yes, I have a second pickup location'));
      await userEvent.click(screen.getByTitle('Yes, I have a second destination location'));

      const state = await screen.findAllByLabelText(/State/);
      // The second instance of a field is the secondary pickup
      await userEvent.selectOptions(state[1], 'CA');
      await waitFor(() => {
        expect(saveButton).toBeDisabled();
      });

      // Change the selection to blank so that the secondary delivery address can be checked
      await userEvent.selectOptions(state[1], '');
      await waitFor(() => {
        expect(saveButton).not.toBeDisabled();
      });

      // The fourth instance found is the secondary delivery
      await userEvent.selectOptions(state[3], 'CA');
      await waitFor(() => {
        expect(saveButton).toBeDisabled();
      });

      await userEvent.selectOptions(state[3], '');
      await waitFor(() => {
        expect(saveButton).not.toBeDisabled();
      });
    });

    it('goes back when the cancel button is clicked', async () => {
      const expectedDateSelectionIsWeekendHolidayResponse = {
        country_code: 'US',
        country_name: 'United States',
        is_weekend: true,
        is_holiday: true,
      };
      dateSelectionIsWeekendHoliday.mockImplementation(() =>
        Promise.resolve({ data: JSON.stringify(expectedDateSelectionIsWeekendHolidayResponse) }),
      );
      renderUBShipmentForm({ isCreatePage: false, mtoShipment: mockMtoShipment });

      const cancelButton = await screen.findByRole('button', { name: 'Cancel' });
      await userEvent.click(cancelButton);

      await waitFor(() => {
        expect(mockNavigate).toHaveBeenCalledWith(-1);
      });
    });

    it('can submit edits to a UB shipment successfully', async () => {
      const shipmentInfo = {
        pickupAddress: {
          streetAddress1: '6622 Airport Way S',
          streetAddress2: '#1430',
          city: 'San Marcos',
          state: 'TX',
          postalCode: '78666',
        },
      };

      const expectedPayload = {
        moveTaskOrderID: moveId,
        shipmentType: SHIPMENT_OPTIONS.UNACCOMPANIED_BAGGAGE,
        pickupAddress: { ...shipmentInfo.pickupAddress },
        customerRemarks: mockMtoShipment.customerRemarks,
        requestedPickupDate: mockMtoShipment.requestedPickupDate,
        requestedDeliveryDate: mockMtoShipment.requestedDeliveryDate,
        destinationAddress: { ...mockMtoShipment.destinationAddress, streetAddress2: '' },
        secondaryDeliveryAddress: undefined,
        hasSecondaryDeliveryAddress: false,
        secondaryPickupAddress: undefined,
        hasSecondaryPickupAddress: false,
        tertiaryDeliveryAddress: undefined,
        hasTertiaryDeliveryAddress: false,
        tertiaryPickupAddress: undefined,
        hasTertiaryPickupAddress: false,
        agents: [
          { agentType: 'RELEASING_AGENT', email: '', firstName: '', lastName: '', phone: '' },
          { agentType: 'RECEIVING_AGENT', email: '', firstName: '', lastName: '', phone: '' },
        ],
        counselorRemarks: undefined,
      };
      delete expectedPayload.destinationAddress.id;

      const newUpdatedAt = '2021-06-11T21:20:22.150Z';
      const expectedUpdateResponse = {
        ...mockMtoShipment,
        pickupAddress: { ...shipmentInfo.pickupAddress },
        shipmentType: SHIPMENT_OPTIONS.UNACCOMPANIED_BAGGAGE,
        eTag: window.btoa(newUpdatedAt),
        status: 'SUBMITTED',
      };

      patchMTOShipment.mockImplementation(() => Promise.resolve(expectedUpdateResponse));
      const expectedDateSelectionIsWeekendHolidayResponse = {
        country_code: 'US',
        country_name: 'United States',
        is_weekend: true,
        is_holiday: true,
      };
      dateSelectionIsWeekendHoliday.mockImplementation(() =>
        Promise.resolve({ data: JSON.stringify(expectedDateSelectionIsWeekendHolidayResponse) }),
      );
      renderUBShipmentForm({ isCreatePage: false, mtoShipment: mockMtoShipment });

      const pickupAddress1Input = screen.getAllByLabelText(/Address 1/)[0];
      await userEvent.clear(pickupAddress1Input);
      await userEvent.type(pickupAddress1Input, shipmentInfo.pickupAddress.streetAddress1);

      const pickupAddress2Input = screen.getAllByLabelText(/Address 2/)[0];
      await userEvent.clear(pickupAddress2Input);
      await userEvent.type(pickupAddress2Input, shipmentInfo.pickupAddress.streetAddress2);

      const pickupCityInput = screen.getAllByLabelText(/City/)[0];
      await userEvent.clear(pickupCityInput);
      await userEvent.type(pickupCityInput, shipmentInfo.pickupAddress.city);

      const pickupStateInput = screen.getAllByLabelText(/State/)[0];
      await userEvent.selectOptions(pickupStateInput, shipmentInfo.pickupAddress.state);

      const pickupPostalCodeInput = screen.getAllByLabelText(/ZIP/)[0];
      await userEvent.clear(pickupPostalCodeInput);
      await userEvent.type(pickupPostalCodeInput, shipmentInfo.pickupAddress.postalCode);

      const saveButton = await screen.findByRole('button', { name: 'Save' });
      expect(saveButton).not.toBeDisabled();
      await userEvent.click(saveButton);

      await waitFor(() => {
        expect(patchMTOShipment).toHaveBeenCalledWith(mockMtoShipment.id, expectedPayload, mockMtoShipment.eTag);
      });

      expect(ubProps.updateMTOShipment).toHaveBeenCalledWith(expectedUpdateResponse);

      expect(mockNavigate).toHaveBeenCalledWith(reviewPath);
    });

    it('shows an error when there is an error with the submission', async () => {
      const shipmentInfo = {
        pickupAddress: {
          streetAddress1: '6622 Airport Way S',
          streetAddress2: '#1430',
          city: 'San Marcos',
          state: 'TX',
          postalCode: '78666',
        },
      };

      const errorMessage = 'Something broke!';
      const errorResponse = { response: { errorMessage } };
      patchMTOShipment.mockImplementation(() => Promise.reject(errorResponse));
      getResponseError.mockImplementation(() => errorMessage);
      const expectedDateSelectionIsWeekendHolidayResponse = {
        country_code: 'US',
        country_name: 'United States',
        is_weekend: true,
        is_holiday: true,
      };
      dateSelectionIsWeekendHoliday.mockImplementation(() =>
        Promise.resolve({ data: JSON.stringify(expectedDateSelectionIsWeekendHolidayResponse) }),
      );
      renderUBShipmentForm({ isCreatePage: false, mtoShipment: mockMtoShipment });

      const pickupAddress1Input = screen.getAllByLabelText(/Address 1/)[0];
      await userEvent.clear(pickupAddress1Input);
      await userEvent.type(pickupAddress1Input, shipmentInfo.pickupAddress.streetAddress1);

      const pickupAddress2Input = screen.getAllByLabelText(/Address 2/)[0];
      await userEvent.clear(pickupAddress2Input);
      await userEvent.type(pickupAddress2Input, shipmentInfo.pickupAddress.streetAddress2);

      const pickupCityInput = screen.getAllByLabelText(/City/)[0];
      await userEvent.clear(pickupCityInput);
      await userEvent.type(pickupCityInput, shipmentInfo.pickupAddress.city);

      const pickupStateInput = screen.getAllByLabelText(/State/)[0];
      await userEvent.selectOptions(pickupStateInput, shipmentInfo.pickupAddress.state);

      const pickupPostalCodeInput = screen.getAllByLabelText(/ZIP/)[0];
      await userEvent.clear(pickupPostalCodeInput);
      await userEvent.type(pickupPostalCodeInput, shipmentInfo.pickupAddress.postalCode);

      const saveButton = await screen.findByRole('button', { name: 'Save' });
      expect(saveButton).not.toBeDisabled();
      await userEvent.click(saveButton);

      await waitFor(() => {
        expect(patchMTOShipment).toHaveBeenCalled();
      });

      expect(getResponseError).toHaveBeenCalledWith(
        errorResponse.response,
        'failed to update MTO shipment due to server error',
      );

      expect(await screen.findByText(errorMessage)).toBeInTheDocument();
    });

    it('renders the UB shipment form with pre-filled values', async () => {
      const expectedDateSelectionIsWeekendHolidayResponse = {
        country_code: 'US',
        country_name: 'United States',
        is_weekend: true,
        is_holiday: true,
      };
      dateSelectionIsWeekendHoliday.mockImplementation(() =>
        Promise.resolve({ data: JSON.stringify(expectedDateSelectionIsWeekendHolidayResponse) }),
      );
      renderUBShipmentForm({ isCreatePage: false, mtoShipment: mockMtoShipment });
      expect(await screen.findByLabelText(/Preferred pickup date/)).toHaveValue('01 Aug 2021');
      expect(screen.getByLabelText('Use my current address')).not.toBeChecked();
      expect(screen.getAllByLabelText(/Address 1/)[0]).toHaveValue('812 S 129th St');
      expect(screen.getAllByLabelText(/Address 2/)[0]).toHaveValue('');
      expect(screen.getAllByLabelText(/City/)[0]).toHaveValue('San Antonio');
      expect(screen.getAllByLabelText(/State/)[0]).toHaveValue('TX');
      expect(screen.getAllByLabelText(/ZIP/)[0]).toHaveValue('78234');
      expect(screen.getByLabelText(/Preferred delivery date/)).toHaveValue('11 Aug 2021');
      expect(screen.getByTitle('Yes, I know my delivery address')).toBeChecked();
      expect(screen.getAllByLabelText(/Address 1/)[1]).toHaveValue('441 SW Rio de la Plata Drive');
      expect(screen.getAllByLabelText(/Address 2/)[1]).toHaveValue('');
      expect(screen.getAllByLabelText(/City/)[1]).toHaveValue('Tacoma');
      expect(screen.getAllByLabelText(/State/)[1]).toHaveValue('WA');
      expect(screen.getAllByLabelText(/ZIP/)[1]).toHaveValue('98421');
      expect(
        screen.getByLabelText(
          'Are there things about this shipment that your counselor or movers should discuss with you?',
        ),
      ).toHaveValue('mock remarks');
    });

    it('renders the UB shipment with date validaton alerts for weekend and holiday', async () => {
      const expectedDateSelectionIsWeekendHolidayResponse = {
        country_code: 'US',
        country_name: 'United of States',
        is_weekend: true,
        is_holiday: true,
      };
      dateSelectionIsWeekendHoliday.mockImplementation(() =>
        Promise.resolve({ data: JSON.stringify(expectedDateSelectionIsWeekendHolidayResponse) }),
      );
      renderUBShipmentForm({ isCreatePage: false, mtoShipment: mockMtoShipment });
      expect(await screen.findByLabelText(/Preferred pickup date/)).toHaveValue('01 Aug 2021');
      expect(screen.getByLabelText(/Preferred delivery date/)).toHaveValue('11 Aug 2021');
      await waitFor(() => {
        expect(
          screen.getByText(
            /Preferred pickup date 01 Aug 2021 is on a holiday and weekend in the United of States. This date may not be accepted. A government representative may not be available to provide assistance on this date./,
          ),
        ).toHaveClass('usa-alert__text');
        expect(
          screen.getByText(
            /Preferred delivery date 11 Aug 2021 is on a holiday and weekend in the United of States. This date may not be accepted. A government representative may not be available to provide assistance on this date./,
          ),
        ).toHaveClass('usa-alert__text');
      });
    });

    it('renders the UB shipment with date validaton alerts for weekend', async () => {
      const expectedDateSelectionIsWeekendHolidayResponse = {
        country_code: 'US',
        country_name: 'United States',
        is_weekend: true,
        is_holiday: false,
      };
      dateSelectionIsWeekendHoliday.mockImplementation(() =>
        Promise.resolve({ data: JSON.stringify(expectedDateSelectionIsWeekendHolidayResponse) }),
      );
      renderUBShipmentForm({ isCreatePage: false, mtoShipment: mockMtoShipment });
      expect(await screen.findByLabelText(/Preferred pickup date/)).toHaveValue('01 Aug 2021');
      expect(screen.getByLabelText(/Preferred delivery date/)).toHaveValue('11 Aug 2021');
      await waitFor(() => {
        expect(
          screen.getByText(
            /Preferred pickup date 01 Aug 2021 is on a weekend in the United States. This date may not be accepted. A government representative may not be available to provide assistance on this date./,
          ),
        ).toHaveClass('usa-alert__text');
        expect(
          screen.getByText(
            /Preferred delivery date 11 Aug 2021 is on a weekend in the United States. This date may not be accepted. A government representative may not be available to provide assistance on this date./,
          ),
        ).toHaveClass('usa-alert__text');
      });
    });

    it('renders the UB shipment with date validaton alerts for holiday', async () => {
      const expectedDateSelectionIsWeekendHolidayResponse = {
        country_code: 'US',
        country_name: 'United States',
        is_weekend: false,
        is_holiday: true,
      };
      dateSelectionIsWeekendHoliday.mockImplementation(() =>
        Promise.resolve({ data: JSON.stringify(expectedDateSelectionIsWeekendHolidayResponse) }),
      );
      renderUBShipmentForm({ isCreatePage: false, mtoShipment: mockMtoShipment });
      expect(await screen.findByLabelText(/Preferred pickup date/)).toHaveValue('01 Aug 2021');
      expect(screen.getByLabelText(/Preferred delivery date/)).toHaveValue('11 Aug 2021');
      await waitFor(() => {
        expect(
          screen.getByText(
            /Preferred pickup date 01 Aug 2021 is on a holiday in the United States. This date may not be accepted. A government representative may not be available to provide assistance on this date./,
          ),
        ).toHaveClass('usa-alert__text');
        expect(
          screen.getByText(
            /Preferred delivery date 11 Aug 2021 is on a holiday in the United States. This date may not be accepted. A government representative may not be available to provide assistance on this date./,
          ),
        ).toHaveClass('usa-alert__text');
      });
    });

    it('renders the UB shipment with no date validaton alerts for pickup/delivery', async () => {
      const expectedDateSelectionIsWeekendHolidayResponse = {
        country_code: 'US',
        country_name: 'United States',
        is_weekend: false,
        is_holiday: false,
      };
      dateSelectionIsWeekendHoliday.mockImplementation(() =>
        Promise.resolve({ data: JSON.stringify(expectedDateSelectionIsWeekendHolidayResponse) }),
      );
      renderUBShipmentForm({ isCreatePage: false, mtoShipment: mockMtoShipment });
      expect(await screen.findByLabelText(/Preferred pickup date/)).toHaveValue('01 Aug 2021');
      expect(screen.getByLabelText(/Preferred delivery date/)).toHaveValue('11 Aug 2021');
>>>>>>> ea3fdcd5
      expect(
        screen.getByLabelText(
          'Are there things about this shipment that your counselor or movers should discuss with you?',
        ),
      ).toHaveValue('mock remarks');

      await waitFor(() => {
        expect(
          screen.queryAllByText(
            'Preferred pickup date 01 Aug 2021 is on a holiday in the United States. This date may not be accepted. A government representative may not be available to provide assistance on this date.',
          ),
        ).toHaveLength(0);
        expect(
          screen.queryAllByText(
            'Preferred delivery date 11 Aug 2021 is on a holiday in the United States. This date may not be accepted. A government representative may not be available to provide assistance on this date.',
          ),
        ).toHaveLength(0);
      });
    });
  });

  describe('creating a new NTS shipment', () => {
    it('renders the NTS shipment form', async () => {
      renderMtoShipmentForm({ shipmentType: SHIPMENT_OPTIONS.NTS });

      expect(await screen.findByText('NTS')).toHaveClass('usa-tag');

      expect(screen.getByText(/5,000 lbs/)).toHaveClass('usa-alert__text');

      expect(screen.getByTestId('pickupDateHint')).toHaveTextContent(
        'This is the day movers would put this shipment on their truck. Packing starts earlier. Dates will be finalized when you talk to your Customer Care Representative. Your requested pickup/load date should be your latest preferred pickup/load date, or the date you need to be out of your origin residence.',
      );
      expect(screen.getByText('Date')).toBeInstanceOf(HTMLLegendElement);
      expect(screen.getByLabelText(/Preferred pickup date/)).toBeInstanceOf(HTMLInputElement);

      expect(screen.getByText('Pickup location')).toBeInstanceOf(HTMLLegendElement);
      expect(screen.getByLabelText('Use my current address')).toBeInstanceOf(HTMLInputElement);
      expect(screen.getByLabelText(/Address 1/)).toBeInstanceOf(HTMLInputElement);
      expect(screen.getByLabelText(/Address 2/)).toBeInstanceOf(HTMLInputElement);
      expect(screen.getByLabelText(/City/)).toBeInstanceOf(HTMLInputElement);
      expect(screen.getByLabelText(/State/)).toBeInstanceOf(HTMLSelectElement);
      expect(screen.getByLabelText(/ZIP/)).toBeInstanceOf(HTMLInputElement);

      expect(screen.getByText(/Releasing agent/).parentElement).toBeInstanceOf(HTMLLegendElement);
      expect(screen.getByLabelText(/First name/)).toHaveAttribute('name', 'pickup.agent.firstName');
      expect(screen.getByLabelText(/Last name/)).toHaveAttribute('name', 'pickup.agent.lastName');
      expect(screen.getByLabelText(/Phone/)).toHaveAttribute('name', 'pickup.agent.phone');
      expect(screen.getByLabelText(/Email/)).toHaveAttribute('name', 'pickup.agent.email');

      expect(screen.getAllByText('Date')).toHaveLength(1);
      expect(screen.getAllByText('Pickup location')).toHaveLength(1);
      expect(screen.queryByText(/Receiving agent/)).not.toBeInTheDocument();
      expect(
        screen.queryByText(
          'Details about the facility where your things are now, including the name or address (if you know them)',
        ),
      ).not.toBeInTheDocument();

      expect(
        screen.getByLabelText(
          'Are there things about this shipment that your counselor or movers should discuss with you?',
        ),
      ).toBeInstanceOf(HTMLTextAreaElement);
    });

    it('renders the correct weight allowance when there are dependents', async () => {
      renderMtoShipmentForm({
        shipmentType: SHIPMENT_OPTIONS.NTS,
        orders: { has_dependents: true, authorizedWeight: 8000 },
      });

      expect(await screen.findByText('NTS')).toHaveClass('usa-tag');

      expect(screen.getByText(/8,000 lbs/)).toHaveClass('usa-alert__text');
    });

    it('renders special NTS What to expect section', async () => {
      const { queryByTestId } = renderMtoShipmentForm({ shipmentType: SHIPMENT_OPTIONS.NTS });

      await waitFor(() => {
        expect(queryByTestId('nts-what-to-expect')).toBeInTheDocument();
      });
    });

    it('renders NTS with preferred pickup date alert for holiday and weekend', async () => {
      const updatedAt = '2021-06-11T18:12:11.918Z';
      const mockMtoShipment = {
        id: uuidv4(),
        eTag: window.btoa(updatedAt),
        createdAt: '2021-06-11T18:12:11.918Z',
        updatedAt,
        moveTaskOrderId: moveId,
        customerRemarks: 'mock remarks',
        requestedPickupDate: '2021-08-01',
        requestedDeliveryDate: '2021-08-11',
        pickupAddress: {
          id: uuidv4(),
          streetAddress1: '812 S 129th St',
          city: 'San Antonio',
          state: 'TX',
          postalCode: '78234',
        },
        destinationAddress: {
          id: uuidv4(),
          streetAddress1: '441 SW Rio de la Plata Drive',
          city: 'Tacoma',
          state: 'WA',
          postalCode: '98421',
        },
      };
      const expectedDateSelectionIsWeekendHolidayResponse = {
        country_code: 'US',
        country_name: 'United States',
        is_weekend: true,
        is_holiday: true,
      };
      dateSelectionIsWeekendHoliday.mockImplementation(() =>
        Promise.resolve({ data: JSON.stringify(expectedDateSelectionIsWeekendHolidayResponse) }),
      );
      renderMtoShipmentForm({ isCreatePage: false, shipmentType: SHIPMENT_OPTIONS.NTS, mtoShipment: mockMtoShipment });
      expect(await screen.findByLabelText(/Preferred pickup date/)).toHaveValue('01 Aug 2021');
      await waitFor(() => {
        // only pickup date is available. delivery alert will never be present.
        expect(
          screen.getByText(
            /Preferred pickup date 01 Aug 2021 is on a holiday and weekend in the United States. This date may not be accepted. A government representative may not be available to provide assistance on this date./,
          ),
        ).toHaveClass('usa-alert__text');
        expect(
          screen.queryAllByText(
            'Preferred delivery date 11 Aug 2021 is on a holiday in the United States. This date may not be accepted. A government representative may not be available to provide assistance on this date.',
          ),
        ).toHaveLength(0);
      });
    });
  });

  describe('creating a new NTS-release shipment', () => {
    it('renders the NTS-release shipment form', async () => {
      renderMtoShipmentForm({ shipmentType: SHIPMENT_OPTIONS.NTSR });

      expect(await screen.findByText('NTS-release')).toHaveClass('usa-tag');

      expect(screen.getByText(/5,000 lbs/)).toHaveClass('usa-alert__text');

      expect(screen.queryByLabelText(/Preferred pickup date/)).not.toBeInTheDocument();
      expect(screen.queryByText('Pickup Info')).not.toBeInTheDocument();
      expect(screen.queryByText(/Releasing agent/)).not.toBeInTheDocument();

      expect(screen.getAllByText('Date')).toHaveLength(1);
      expect(screen.getAllByText(/Delivery location/)).toHaveLength(1);

      expect(screen.getByText('Date')).toBeInstanceOf(HTMLLegendElement);
      expect(screen.getByLabelText(/Preferred delivery date/)).toBeInstanceOf(HTMLInputElement);

      expect(screen.getByText(/Delivery location/)).toBeInstanceOf(HTMLLegendElement);
      expect(screen.getByLabelText('Yes')).toBeInstanceOf(HTMLInputElement);
      expect(screen.getByLabelText('No')).toBeInstanceOf(HTMLInputElement);

      expect(screen.getByText(/Receiving agent/).parentElement).toBeInstanceOf(HTMLLegendElement);
      expect(screen.getByLabelText(/First name/)).toHaveAttribute('name', 'delivery.agent.firstName');
      expect(screen.getByLabelText(/Last name/)).toHaveAttribute('name', 'delivery.agent.lastName');
      expect(screen.getByLabelText(/Phone/)).toHaveAttribute('name', 'delivery.agent.phone');
      expect(screen.getByLabelText(/Email/)).toHaveAttribute('name', 'delivery.agent.email');

      expect(
        screen.queryByText(
          'Details about the facility where your things are now, including the name or address (if you know them)',
        ),
      ).toBeInTheDocument();

      expect(
        screen.getByLabelText(
          'Are there things about this shipment that your counselor or movers should discuss with you?',
        ),
      ).toBeInstanceOf(HTMLTextAreaElement);
    });

    it('renders the correct weight allowance when there are dependents', async () => {
      renderMtoShipmentForm({
        shipmentType: SHIPMENT_OPTIONS.NTSR,
        orders: { has_dependents: true, authorizedWeight: 8000 },
      });

      expect(await screen.findByText('NTS-release')).toHaveClass('usa-tag');

      expect(screen.getByText(/8,000 lbs/)).toHaveClass('usa-alert__text');
    });

    it('does not render special NTS What to expect section', async () => {
      const { queryByTestId } = renderMtoShipmentForm({ shipmentType: SHIPMENT_OPTIONS.NTSR });

      await waitFor(() => {
        expect(queryByTestId('nts-what-to-expect')).not.toBeInTheDocument();
      });
    });

    it('renders NTSR with preferred delivery date alert for holiday and weekend', async () => {
      const updatedAt = '2021-06-11T18:12:11.918Z';
      const mockMtoShipment = {
        id: uuidv4(),
        eTag: window.btoa(updatedAt),
        createdAt: '2021-06-11T18:12:11.918Z',
        updatedAt,
        moveTaskOrderId: moveId,
        customerRemarks: 'mock remarks',
        requestedPickupDate: '2021-08-01',
        requestedDeliveryDate: '2021-08-11',
        pickupAddress: {
          id: uuidv4(),
          streetAddress1: '812 S 129th St',
          city: 'San Antonio',
          state: 'TX',
          postalCode: '78234',
        },
        destinationAddress: {
          id: uuidv4(),
          streetAddress1: '441 SW Rio de la Plata Drive',
          city: 'Tacoma',
          state: 'WA',
          postalCode: '98421',
        },
      };
      const expectedDateSelectionIsWeekendHolidayResponse = {
        country_code: 'US',
        country_name: 'United States',
        is_weekend: true,
        is_holiday: true,
      };
      dateSelectionIsWeekendHoliday.mockImplementation(() =>
        Promise.resolve({ data: JSON.stringify(expectedDateSelectionIsWeekendHolidayResponse) }),
      );
      renderMtoShipmentForm({ isCreatePage: false, shipmentType: SHIPMENT_OPTIONS.NTSR, mtoShipment: mockMtoShipment });
      expect(await screen.findByLabelText(/Preferred delivery date/)).toHaveValue('11 Aug 2021');
      await waitFor(() => {
        // only delivery date is available. pickup alert will never be present.
        expect(
          screen.queryAllByText(
            'Preferred pickup date 01 Aug 2021 is on a holiday and weekend in the United States. This date may not be accepted. A government representative may not be available to provide assistance on this date.',
          ),
        ).toHaveLength(0);
        expect(
          screen.getByText(
            /Preferred delivery date 11 Aug 2021 is on a holiday and weekend in the United States. This date may not be accepted. A government representative may not be available to provide assistance on this date./,
          ),
        ).toHaveClass('usa-alert__text');
      });
    });
  });
});<|MERGE_RESOLUTION|>--- conflicted
+++ resolved
@@ -1030,8 +1030,6 @@
       renderMtoShipmentForm({ isCreatePage: false, mtoShipment: mockMtoShipment });
       expect(await screen.findByLabelText(/Preferred pickup date/)).toHaveValue('01 Aug 2021');
       expect(screen.getByLabelText(/Preferred delivery date/)).toHaveValue('11 Aug 2021');
-<<<<<<< HEAD
-=======
       expect(
         screen.getByLabelText(
           'Are there things about this shipment that your counselor or movers should discuss with you?',
@@ -1956,7 +1954,6 @@
       renderUBShipmentForm({ isCreatePage: false, mtoShipment: mockMtoShipment });
       expect(await screen.findByLabelText(/Preferred pickup date/)).toHaveValue('01 Aug 2021');
       expect(screen.getByLabelText(/Preferred delivery date/)).toHaveValue('11 Aug 2021');
->>>>>>> ea3fdcd5
       expect(
         screen.getByLabelText(
           'Are there things about this shipment that your counselor or movers should discuss with you?',
