/* eslint-disable react/jsx-props-no-spreading */
import React from 'react';
import { generatePath } from 'react-router-dom';
import { waitFor, screen } from '@testing-library/react';
import userEvent from '@testing-library/user-event';
import { v4 as uuidv4 } from 'uuid';

import MtoShipmentForm from './MtoShipmentForm';

import { customerRoutes } from 'constants/routes';
import {
  createMTOShipment,
  getResponseError,
  patchMTOShipment,
  dateSelectionIsWeekendHoliday,
} from 'services/internalApi';
import { SHIPMENT_OPTIONS } from 'shared/constants';
import { renderWithRouter } from 'testUtils';
import { ORDERS_TYPE } from 'constants/orders';

const mockNavigate = jest.fn();
jest.mock('react-router-dom', () => ({
  ...jest.requireActual('react-router-dom'),
  useNavigate: () => mockNavigate,
}));

jest.mock('services/internalApi', () => ({
  ...jest.requireActual('services/internalApi'),
  createMTOShipment: jest.fn(),
  getResponseError: jest.fn(),
  patchMTOShipment: jest.fn(),
  dateSelectionIsWeekendHoliday: jest.fn().mockImplementation(() => Promise.resolve()),
}));

const moveId = uuidv4();

const defaultProps = {
  isCreatePage: true,
  pageList: ['page1', 'anotherPage/:foo/:bar'],
  pageKey: 'page1',
  showLoggedInUser: jest.fn(),
  createMTOShipment: jest.fn(),
  updateMTOShipment: jest.fn(),
  dateSelectionIsWeekendHoliday: jest.fn().mockImplementation(() => Promise.resolve()),
  newDutyLocationAddress: {
    city: 'Fort Benning',
    state: 'GA',
    postalCode: '31905',
  },
  currentResidence: {
    city: 'Fort Benning',
    state: 'GA',
    postalCode: '31905',
    streetAddress1: '123 Main',
    streetAddress2: '',
  },
  orders: {
    orders_type: 'PERMANENT_CHANGE_OF_STATION',
    has_dependents: false,
    authorizedWeight: 5000,
  },
  shipmentType: SHIPMENT_OPTIONS.HHG,
};

const reviewPath = generatePath(customerRoutes.MOVE_REVIEW_PATH, { moveId });

beforeEach(jest.resetAllMocks);

const renderMtoShipmentForm = (props) => {
  return renderWithRouter(<MtoShipmentForm {...defaultProps} {...props} />, {
    path: customerRoutes.SHIPMENT_CREATE_PATH,
    params: { moveId },
  });
};

describe('MtoShipmentForm component', () => {
  describe('when creating a new HHG shipment', () => {
    it('renders the HHG shipment form', async () => {
      renderMtoShipmentForm();

      expect(await screen.findByText('HHG')).toHaveClass('usa-tag');

      expect(screen.getByText(/5,000 lbs/)).toHaveClass('usa-alert__text');

      expect(screen.getAllByText('Date')[0]).toBeInstanceOf(HTMLLegendElement);
      expect(screen.getByLabelText(/Preferred pickup date/)).toBeInstanceOf(HTMLInputElement);
      expect(screen.getByRole('heading', { level: 2, name: 'Pickup info' })).toBeInTheDocument();
      expect(screen.getByTestId('pickupDateHint')).toHaveTextContent(
        'This is the day movers would put this shipment on their truck. Packing starts earlier. Dates will be finalized when you talk to your Customer Care Representative. Your requested pickup/load date should be your latest preferred pickup/load date, or the date you need to be out of your origin residence.',
      );
      expect(screen.getByText('Pickup location')).toBeInstanceOf(HTMLLegendElement);
      expect(screen.getByLabelText('Use my current address')).toBeInstanceOf(HTMLInputElement);
      expect(screen.getByLabelText(/Address 1/)).toBeInstanceOf(HTMLInputElement);
      expect(screen.getByLabelText(/Address 2/)).toBeInstanceOf(HTMLInputElement);
      expect(screen.getByLabelText(/City/)).toBeInstanceOf(HTMLInputElement);
      expect(screen.getByLabelText(/State/)).toBeInstanceOf(HTMLSelectElement);
      expect(screen.getByLabelText(/ZIP/)).toBeInstanceOf(HTMLInputElement);

      expect(screen.getByRole('heading', { level: 4, name: 'Second pickup location' })).toBeInTheDocument();
      expect(screen.getByTitle('Yes, I have a second pickup location')).toBeInstanceOf(HTMLInputElement);
      expect(screen.getByTitle('No, I do not have a second pickup location')).toBeInstanceOf(HTMLInputElement);

      expect(screen.getByText(/Releasing agent/).parentElement).toBeInstanceOf(HTMLLegendElement);
      expect(screen.getAllByLabelText(/First name/)[0]).toHaveAttribute('name', 'pickup.agent.firstName');
      expect(screen.getAllByLabelText(/Last name/)[0]).toHaveAttribute('name', 'pickup.agent.lastName');
      expect(screen.getAllByLabelText(/Phone/)[0]).toHaveAttribute('name', 'pickup.agent.phone');
      expect(screen.getAllByLabelText(/Email/)[0]).toHaveAttribute('name', 'pickup.agent.email');

      expect(screen.getAllByText('Date')[1]).toBeInstanceOf(HTMLLegendElement);
      expect(screen.getByLabelText(/Preferred delivery date/)).toBeInstanceOf(HTMLInputElement);

      expect(screen.getByText(/Delivery location/)).toBeInstanceOf(HTMLLegendElement);
      expect(screen.getByTitle('Yes, I know my delivery address')).toBeInstanceOf(HTMLInputElement);
      expect(screen.getByTitle('No, I do not know my delivery address')).toBeInstanceOf(HTMLInputElement);

      expect(screen.queryByRole('heading', { level: 4, name: 'Second Destination Location' })).not.toBeInTheDocument();
      expect(screen.queryByTitle('Yes, I have a second destination location')).not.toBeInTheDocument();
      expect(screen.queryByTitle('No, I do not have a second destination location')).not.toBeInTheDocument();

      expect(screen.getByText(/Receiving agent/).parentElement).toBeInstanceOf(HTMLLegendElement);
      expect(screen.getAllByLabelText(/First name/)[1]).toHaveAttribute('name', 'delivery.agent.firstName');
      expect(screen.getAllByLabelText(/Last name/)[1]).toHaveAttribute('name', 'delivery.agent.lastName');
      expect(screen.getAllByLabelText(/Phone/)[1]).toHaveAttribute('name', 'delivery.agent.phone');
      expect(screen.getAllByLabelText(/Email/)[1]).toHaveAttribute('name', 'delivery.agent.email');

      expect(
        screen.queryByText(
          'Details about the facility where your things are now, including the name or address (if you know them)',
        ),
      ).not.toBeInTheDocument();

      expect(
        screen.getByLabelText(
          'Are there things about this shipment that your counselor or movers should discuss with you?',
        ),
      ).toBeInstanceOf(HTMLTextAreaElement);
    });

    it('renders the correct weight allowance when there are dependents', async () => {
      renderMtoShipmentForm({ orders: { has_dependents: true, authorizedWeight: 8000 } });

      expect(await screen.findByText('HHG')).toHaveClass('usa-tag');

      expect(screen.getByText(/8,000 lbs/)).toHaveClass('usa-alert__text');
    });

    it('renders the correct helper text for Delivery Location when orders type is RETIREMENT', async () => {
      renderMtoShipmentForm({ orders: { orders_type: ORDERS_TYPE.RETIREMENT } });
      await waitFor(() =>
        expect(
          screen.getByText('We can use the zip of the HOR, PLEAD or HOS you entered with your orders.')
            .toBeInTheDocument,
        ),
      );
    });

    it('renders the correct helper text for Delivery Location when orders type is SEPARATION', async () => {
      renderMtoShipmentForm({ orders: { orders_type: ORDERS_TYPE.SEPARATION } });
      await waitFor(() =>
        expect(
          screen.getByText('We can use the zip of the HOR, PLEAD or HOS you entered with your orders.')
            .toBeInTheDocument,
        ),
      );
    });

    it('renders the correct helper text for Delivery Location when orders type is PERMANENT_CHANGE_OF_STATION', async () => {
      renderMtoShipmentForm({ orders: { orders_type: ORDERS_TYPE.PERMANENT_CHANGE_OF_STATION } });
      await waitFor(() => expect(screen.getByText(/We can use the zip of your new duty location./).toBeInTheDocument));
    });

    it('renders the correct helper text for Delivery Location when orders type is LOCAL_MOVE', async () => {
      renderMtoShipmentForm({ orders: { orders_type: ORDERS_TYPE.LOCAL_MOVE } });
      await waitFor(() => expect(screen.getByText(/We can use the zip of your new duty location./).toBeInTheDocument));
    });

    it('does not render special NTS What to expect section', async () => {
      const { queryByTestId } = renderMtoShipmentForm();

      await waitFor(() => {
        expect(queryByTestId('nts-what-to-expect')).not.toBeInTheDocument();
      });
    });

    it('uses the current residence address for pickup address when checked', async () => {
      const { queryByLabelText, queryAllByLabelText } = renderMtoShipmentForm();

      await userEvent.click(queryByLabelText('Use my current address'));

      await waitFor(() => {
        expect(queryAllByLabelText(/Address 1/)[0]).toHaveValue(defaultProps.currentResidence.streetAddress1);
        expect(queryAllByLabelText(/Address 2/)[0]).toHaveValue('');
        expect(queryAllByLabelText(/City/)[0]).toHaveValue(defaultProps.currentResidence.city);
        expect(queryAllByLabelText(/State/)[0]).toHaveValue(defaultProps.currentResidence.state);
        expect(queryAllByLabelText(/ZIP/)[0]).toHaveValue(defaultProps.currentResidence.postalCode);
      });
    });

    it('renders a second address fieldset when the user has a second pickup address', async () => {
      renderMtoShipmentForm();

      await userEvent.click(screen.getByTitle('Yes, I have a second pickup location'));

      const streetAddress1 = await screen.findAllByLabelText(/Address 1/);
      expect(streetAddress1[1]).toHaveAttribute('name', 'secondaryPickup.address.streetAddress1');

      const streetAddress2 = await screen.findAllByLabelText(/Address 2/);
      expect(streetAddress2[1]).toHaveAttribute('name', 'secondaryPickup.address.streetAddress2');

      const city = await screen.findAllByLabelText(/City/);
      expect(city[1]).toHaveAttribute('name', 'secondaryPickup.address.city');

      const state = await screen.findAllByLabelText(/State/);
      expect(state[1]).toHaveAttribute('name', 'secondaryPickup.address.state');

      const zip = await screen.findAllByLabelText(/ZIP/);
      expect(zip[1]).toHaveAttribute('name', 'secondaryPickup.address.postalCode');
    });

    it('renders a second address fieldset when the user has a delivery address', async () => {
      renderMtoShipmentForm();

      await userEvent.click(screen.getByTitle('Yes, I know my delivery address'));

      const streetAddress1 = await screen.findAllByLabelText(/Address 1/);
      expect(streetAddress1[0]).toHaveAttribute('name', 'pickup.address.streetAddress1');
      expect(streetAddress1[1]).toHaveAttribute('name', 'delivery.address.streetAddress1');

      const streetAddress2 = await screen.findAllByLabelText(/Address 2/);
      expect(streetAddress2[0]).toHaveAttribute('name', 'pickup.address.streetAddress2');
      expect(streetAddress2[1]).toHaveAttribute('name', 'delivery.address.streetAddress2');

      const city = await screen.findAllByLabelText(/City/);
      expect(city[0]).toHaveAttribute('name', 'pickup.address.city');
      expect(city[1]).toHaveAttribute('name', 'delivery.address.city');

      const state = await screen.findAllByLabelText(/State/);
      expect(state[0]).toHaveAttribute('name', 'pickup.address.state');
      expect(state[1]).toHaveAttribute('name', 'delivery.address.state');

      const zip = await screen.findAllByLabelText(/ZIP/);
      expect(zip[0]).toHaveAttribute('name', 'pickup.address.postalCode');
      expect(zip[1]).toHaveAttribute('name', 'delivery.address.postalCode');
    });

    it('renders the secondary destination address question once a user says they have a primary destination address', async () => {
      renderMtoShipmentForm();

      expect(screen.queryByRole('heading', { level: 4, name: 'Second Destination Location' })).not.toBeInTheDocument();
      expect(screen.queryByTitle('Yes, I have a second destination location')).not.toBeInTheDocument();
      expect(screen.queryByTitle('No, I do not have a second destination location')).not.toBeInTheDocument();

      await userEvent.click(screen.getByTitle('Yes, I know my delivery address'));

      expect(await screen.findByRole('heading', { level: 4, name: 'Second delivery location' })).toBeInTheDocument();
      expect(screen.getByTitle('Yes, I have a second destination location')).toBeInstanceOf(HTMLInputElement);
      expect(screen.getByTitle('No, I do not have a second destination location')).toBeInstanceOf(HTMLInputElement);
    });

    it('renders another address fieldset when the user has a second destination address', async () => {
      renderMtoShipmentForm();

      await userEvent.click(screen.getByTitle('Yes, I know my delivery address'));
      await userEvent.click(screen.getByTitle('Yes, I have a second destination location'));

      const streetAddress1 = await screen.findAllByLabelText(/Address 1/);
      expect(streetAddress1.length).toBe(3);
      expect(streetAddress1[2]).toHaveAttribute('name', 'secondaryDelivery.address.streetAddress1');

      const streetAddress2 = await screen.findAllByLabelText(/Address 2/);
      expect(streetAddress2.length).toBe(3);
      expect(streetAddress2[2]).toHaveAttribute('name', 'secondaryDelivery.address.streetAddress2');

      const city = await screen.findAllByLabelText(/City/);
      expect(city.length).toBe(3);
      expect(city[2]).toHaveAttribute('name', 'secondaryDelivery.address.city');

      const state = await screen.findAllByLabelText(/State/);
      expect(state.length).toBe(3);
      expect(state[2]).toHaveAttribute('name', 'secondaryDelivery.address.state');

      const zip = await screen.findAllByLabelText(/ZIP/);
      expect(zip.length).toBe(3);
      expect(zip[2]).toHaveAttribute('name', 'secondaryDelivery.address.postalCode');
    });

    it('goes back when the back button is clicked', async () => {
      renderMtoShipmentForm();

      const backButton = await screen.findByRole('button', { name: 'Back' });
      await userEvent.click(backButton);

      await waitFor(() => {
        expect(mockNavigate).toHaveBeenCalledWith(-1);
      });
    });

    it('can submit a new HHG shipment successfully', async () => {
      const shipmentInfo = {
        requestedPickupDate: '07 Jun 2021',
        pickupAddress: {
          streetAddress1: '812 S 129th St',
          streetAddress2: '#123',
          city: 'San Antonio',
          state: 'TX',
          postalCode: '78234',
        },
        requestedDeliveryDate: '14 Jun 2021',
      };

      const expectedPayload = {
        agents: [
          { agentType: 'RELEASING_AGENT', email: '', firstName: '', lastName: '', phone: '' },
          { agentType: 'RECEIVING_AGENT', email: '', firstName: '', lastName: '', phone: '' },
        ],
        moveTaskOrderID: moveId,
        shipmentType: SHIPMENT_OPTIONS.HHG,
        customerRemarks: '',
        requestedPickupDate: '2021-06-07',
        pickupAddress: { ...shipmentInfo.pickupAddress },
        requestedDeliveryDate: '2021-06-14',
        hasSecondaryPickupAddress: false,
        hasSecondaryDeliveryAddress: false,
        hasTertiaryPickupAddress: false,
        hasTertiaryDeliveryAddress: false,
      };

      const updatedAt = '2021-06-11T18:12:11.918Z';
      const expectedCreateResponse = {
        createdAt: '2021-06-11T18:12:11.918Z',
        customerRemarks: '',
        eTag: window.btoa(updatedAt),
        id: uuidv4(),
        moveTaskOrderID: moveId,
        pickupAddress: { ...shipmentInfo.pickupAddress, id: uuidv4() },
        requestedDeliveryDate: expectedPayload.requestedDeliveryDate,
        requestedPickupDate: expectedPayload.requestedPickupDate,
        shipmentType: SHIPMENT_OPTIONS.HHG,
        status: 'SUBMITTED',
        updatedAt,
      };

      createMTOShipment.mockImplementation(() => Promise.resolve(expectedCreateResponse));
      const expectedDateSelectionIsWeekendHolidayResponse = {
        country_code: 'US',
        country_name: 'United States',
        is_weekend: false,
        is_holiday: false,
      };
      dateSelectionIsWeekendHoliday.mockImplementation(() =>
        Promise.resolve({ data: JSON.stringify(expectedDateSelectionIsWeekendHolidayResponse) }),
      );
      renderMtoShipmentForm();

      const pickupDateInput = await screen.findByLabelText(/Preferred pickup date/);
      await userEvent.type(pickupDateInput, shipmentInfo.requestedPickupDate);

      const pickupAddress1Input = screen.getByLabelText(/Address 1/);
      await userEvent.type(pickupAddress1Input, shipmentInfo.pickupAddress.streetAddress1);

      const pickupAddress2Input = screen.getByLabelText(/Address 2/);
      await userEvent.type(pickupAddress2Input, shipmentInfo.pickupAddress.streetAddress2);

      const pickupCityInput = screen.getByLabelText(/City/);
      await userEvent.type(pickupCityInput, shipmentInfo.pickupAddress.city);

      const pickupStateInput = screen.getByLabelText(/State/);
      await userEvent.selectOptions(pickupStateInput, shipmentInfo.pickupAddress.state);

      const pickupPostalCodeInput = screen.getByLabelText(/ZIP/);
      await userEvent.type(pickupPostalCodeInput, shipmentInfo.pickupAddress.postalCode);

      const deliveryDateInput = await screen.findByLabelText(/Preferred delivery date/);
      await userEvent.type(deliveryDateInput, shipmentInfo.requestedDeliveryDate);

      const nextButton = await screen.findByRole('button', { name: 'Next' });
      expect(nextButton).not.toBeDisabled();
      await userEvent.click(nextButton);

      await waitFor(() => {
        expect(createMTOShipment).toHaveBeenCalledWith(expectedPayload);
      });

      expect(defaultProps.updateMTOShipment).toHaveBeenCalledWith(expectedCreateResponse);

      expect(mockNavigate).toHaveBeenCalledWith(reviewPath);
    });

    it('shows an error when there is an error with the submission', async () => {
      const shipmentInfo = {
        requestedPickupDate: '07 Jun 2021',
        pickupAddress: {
          streetAddress1: '812 S 129th St',
          streetAddress2: '#123',
          city: 'San Antonio',
          state: 'TX',
          postalCode: '78234',
        },
        requestedDeliveryDate: '14 Jun 2021',
      };

      const errorMessage = 'Something broke!';
      const errorResponse = { response: { errorMessage } };
      createMTOShipment.mockImplementation(() => Promise.reject(errorResponse));
      getResponseError.mockImplementation(() => errorMessage);
      const expectedDateSelectionIsWeekendHolidayResponse = {
        country_code: 'US',
        country_name: 'United States',
        is_weekend: true,
        is_holiday: true,
      };
      dateSelectionIsWeekendHoliday.mockImplementation(() =>
        Promise.resolve({ data: JSON.stringify(expectedDateSelectionIsWeekendHolidayResponse) }),
      );
      renderMtoShipmentForm();

      const pickupDateInput = await screen.findByLabelText(/Preferred pickup date/);
      await userEvent.type(pickupDateInput, shipmentInfo.requestedPickupDate);

      const pickupAddress1Input = screen.getByLabelText(/Address 1/);
      await userEvent.type(pickupAddress1Input, shipmentInfo.pickupAddress.streetAddress1);

      const pickupAddress2Input = screen.getByLabelText(/Address 2/);
      await userEvent.type(pickupAddress2Input, shipmentInfo.pickupAddress.streetAddress2);

      const pickupCityInput = screen.getByLabelText(/City/);
      await userEvent.type(pickupCityInput, shipmentInfo.pickupAddress.city);

      const pickupStateInput = screen.getByLabelText(/State/);
      await userEvent.selectOptions(pickupStateInput, shipmentInfo.pickupAddress.state);

      const pickupPostalCodeInput = screen.getByLabelText(/ZIP/);
      await userEvent.type(pickupPostalCodeInput, shipmentInfo.pickupAddress.postalCode);

      const deliveryDateInput = await screen.findByLabelText(/Preferred delivery date/);
      await userEvent.type(deliveryDateInput, shipmentInfo.requestedDeliveryDate);

      const nextButton = await screen.findByRole('button', { name: 'Next' });
      expect(nextButton).not.toBeDisabled();
      await userEvent.click(nextButton);

      await waitFor(() => {
        expect(createMTOShipment).toHaveBeenCalled();
      });

      expect(getResponseError).toHaveBeenCalledWith(
        errorResponse.response,
        'failed to create MTO shipment due to server error',
      );

      expect(await screen.findByText(errorMessage)).toBeInTheDocument();
    });
  });

  describe('editing an already existing HHG shipment', () => {
    const updatedAt = '2021-06-11T18:12:11.918Z';

    const mockMtoShipment = {
      id: uuidv4(),
      eTag: window.btoa(updatedAt),
      createdAt: '2021-06-11T18:12:11.918Z',
      updatedAt,
      moveTaskOrderId: moveId,
      customerRemarks: 'mock remarks',
      requestedPickupDate: '2021-08-01',
      requestedDeliveryDate: '2021-08-11',
      pickupAddress: {
        id: uuidv4(),
        streetAddress1: '812 S 129th St',
        city: 'San Antonio',
        state: 'TX',
        postalCode: '78234',
      },
      destinationAddress: {
        id: uuidv4(),
        streetAddress1: '441 SW Rio de la Plata Drive',
        city: 'Tacoma',
        state: 'WA',
        postalCode: '98421',
      },
    };

    it('renders the HHG shipment form with pre-filled values', async () => {
      const expectedDateSelectionIsWeekendHolidayResponse = {
        country_code: 'US',
        country_name: 'United States',
        is_weekend: true,
        is_holiday: true,
      };
      dateSelectionIsWeekendHoliday.mockImplementation(() =>
        Promise.resolve({ data: JSON.stringify(expectedDateSelectionIsWeekendHolidayResponse) }),
      );
      renderMtoShipmentForm({ isCreatePage: false, mtoShipment: mockMtoShipment });
<<<<<<< HEAD

      expect(await screen.findByLabelText(/Preferred pickup date/)).toHaveValue('01 Aug 2021');
=======
      expect(await screen.findByLabelText('Preferred pickup date')).toHaveValue('01 Aug 2021');
>>>>>>> 4854a386
      expect(screen.getByLabelText('Use my current address')).not.toBeChecked();
      expect(screen.getAllByLabelText(/Address 1/)[0]).toHaveValue('812 S 129th St');
      expect(screen.getAllByLabelText(/Address 2/)[0]).toHaveValue('');
      expect(screen.getAllByLabelText(/City/)[0]).toHaveValue('San Antonio');
      expect(screen.getAllByLabelText(/State/)[0]).toHaveValue('TX');
      expect(screen.getAllByLabelText(/ZIP/)[0]).toHaveValue('78234');
      expect(screen.getByLabelText(/Preferred delivery date/)).toHaveValue('11 Aug 2021');
      expect(screen.getByTitle('Yes, I know my delivery address')).toBeChecked();
      expect(screen.getAllByLabelText(/Address 1/)[1]).toHaveValue('441 SW Rio de la Plata Drive');
      expect(screen.getAllByLabelText(/Address 2/)[1]).toHaveValue('');
      expect(screen.getAllByLabelText(/City/)[1]).toHaveValue('Tacoma');
      expect(screen.getAllByLabelText(/State/)[1]).toHaveValue('WA');
      expect(screen.getAllByLabelText(/ZIP/)[1]).toHaveValue('98421');
      expect(
        screen.getByLabelText(
          'Are there things about this shipment that your counselor or movers should discuss with you?',
        ),
      ).toHaveValue('mock remarks');

      expect(
        screen.getByText(
          /Preferred pickup date 01 Aug 2021 is on a holiday and weekend in the United States. This date may not be accepted. A government representative may not be available to provide assistance on this date./,
        ),
      ).toHaveClass('usa-alert__text');
      expect(
        screen.getAllByText(
          'Preferred pickup date 01 Aug 2021 is on a holiday and weekend in the United States. This date may not be accepted. A government representative may not be available to provide assistance on this date.',
        ),
      ).toHaveLength(1);
    });

    it('renders the HHG shipment form with pre-filled secondary addresses', async () => {
      const shipment = {
        ...mockMtoShipment,
        secondaryPickupAddress: {
          streetAddress1: '142 E Barrel Hoop Circle',
          streetAddress2: '#4A',
          city: 'Corpus Christi',
          state: 'TX',
          postalCode: '78412',
        },
        secondaryDeliveryAddress: {
          streetAddress1: '3373 NW Martin Luther King Jr Blvd',
          streetAddress2: '',
          city: mockMtoShipment.destinationAddress.city,
          state: mockMtoShipment.destinationAddress.state,
          postalCode: mockMtoShipment.destinationAddress.postalCode,
        },
      };
      const expectedDateSelectionIsWeekendHolidayResponse = {
        country_code: 'US',
        country_name: 'United States',
        is_weekend: true,
        is_holiday: true,
      };
      dateSelectionIsWeekendHoliday.mockImplementation(() =>
        Promise.resolve({ data: JSON.stringify(expectedDateSelectionIsWeekendHolidayResponse) }),
      );
      renderMtoShipmentForm({ isCreatePage: false, mtoShipment: shipment });

      expect(await screen.findByTitle('Yes, I have a second pickup location')).toBeChecked();
      expect(await screen.findByTitle('Yes, I have a second destination location')).toBeChecked();

      const streetAddress1 = await screen.findAllByLabelText(/Address 1/);
      expect(streetAddress1.length).toBe(4);

      const streetAddress2 = await screen.findAllByLabelText(/Address 2/);
      expect(streetAddress2.length).toBe(4);

      const city = await screen.findAllByLabelText(/City/);
      expect(city.length).toBe(4);

      const state = await screen.findAllByLabelText(/State/);
      expect(state.length).toBe(4);

      const zip = await screen.findAllByLabelText(/ZIP/);
      expect(zip.length).toBe(4);

      // Secondary pickup address should be the 2nd address
      expect(streetAddress1[1]).toHaveValue('142 E Barrel Hoop Circle');
      expect(streetAddress2[1]).toHaveValue('#4A');
      expect(city[1]).toHaveValue('Corpus Christi');
      expect(state[1]).toHaveValue('TX');
      expect(zip[1]).toHaveValue('78412');

      // Secondary delivery address should be the 4th address
      expect(streetAddress1[3]).toHaveValue('3373 NW Martin Luther King Jr Blvd');
      expect(streetAddress2[3]).toHaveValue('');
      expect(city[3]).toHaveValue(mockMtoShipment.destinationAddress.city);
      expect(state[3]).toHaveValue(mockMtoShipment.destinationAddress.state);
      expect(zip[3]).toHaveValue(mockMtoShipment.destinationAddress.postalCode);
    });

    it.each([
      [/Address 1/, 'Some Address'],
      [/Address 2/, '123'],
      [/City/, 'Some City'],
      [/ZIP/, '92131'],
    ])(
      'does not allow the user to save the form if the %s field on a secondary addreess is the only one filled out',
      async (fieldName, text) => {
        const expectedDateSelectionIsWeekendHolidayResponse = {
          country_code: 'US',
          country_name: 'United States',
          is_weekend: false,
          is_holiday: false,
        };
        dateSelectionIsWeekendHoliday.mockImplementation(() =>
          Promise.resolve({ data: JSON.stringify(expectedDateSelectionIsWeekendHolidayResponse) }),
        );
        renderMtoShipmentForm({ isCreatePage: false, mtoShipment: mockMtoShipment });

        // Verify that the form is good to submit by checking that the save button is not disabled.
        const saveButton = await screen.findByRole('button', { name: 'Save' });
        expect(saveButton).not.toBeDisabled();

        await userEvent.click(screen.getByTitle('Yes, I have a second pickup location'));
        await userEvent.click(screen.getByTitle('Yes, I have a second destination location'));

        const address = await screen.findAllByLabelText(fieldName);
        // The second instance of a field is the secondary pickup
        await userEvent.type(address[1], text);
        await waitFor(() => {
          expect(saveButton).toBeDisabled();
        });

        // Clear the field so that the secondary delivery address can be checked
        await userEvent.clear(address[1]);
        await waitFor(() => {
          expect(saveButton).not.toBeDisabled();
        });

        // The fourth instance found is the secondary delivery
        await userEvent.type(address[3], text);
        await waitFor(() => {
          expect(saveButton).toBeDisabled();
        });

        await userEvent.clear(address[3]);
        await waitFor(() => {
          expect(saveButton).not.toBeDisabled();
        });
      },
    );

    // Similar test as above, but with the state input.
    // Extracted out since the state field is not a text input.
    it('does not allow the user to save the form if the state field on a secondary addreess is the only one filled out', async () => {
      const expectedDateSelectionIsWeekendHolidayResponse = {
        country_code: 'US',
        country_name: 'United States',
        is_weekend: false,
        is_holiday: false,
      };
      dateSelectionIsWeekendHoliday.mockImplementation(() =>
        Promise.resolve({ data: JSON.stringify(expectedDateSelectionIsWeekendHolidayResponse) }),
      );
      renderMtoShipmentForm({ isCreatePage: false, mtoShipment: mockMtoShipment });

      // Verify that the form is good to submit by checking that the save button is not disabled.
      const saveButton = await screen.findByRole('button', { name: 'Save' });
      expect(saveButton).not.toBeDisabled();

      await userEvent.click(screen.getByTitle('Yes, I have a second pickup location'));
      await userEvent.click(screen.getByTitle('Yes, I have a second destination location'));

      const state = await screen.findAllByLabelText(/State/);
      // The second instance of a field is the secondary pickup
      await userEvent.selectOptions(state[1], 'CA');
      await waitFor(() => {
        expect(saveButton).toBeDisabled();
      });

      // Change the selection to blank so that the secondary delivery address can be checked
      await userEvent.selectOptions(state[1], '');
      await waitFor(() => {
        expect(saveButton).not.toBeDisabled();
      });

      // The fourth instance found is the secondary delivery
      await userEvent.selectOptions(state[3], 'CA');
      await waitFor(() => {
        expect(saveButton).toBeDisabled();
      });

      await userEvent.selectOptions(state[3], '');
      await waitFor(() => {
        expect(saveButton).not.toBeDisabled();
      });
    });

    it('goes back when the cancel button is clicked', async () => {
      const expectedDateSelectionIsWeekendHolidayResponse = {
        country_code: 'US',
        country_name: 'United States',
        is_weekend: true,
        is_holiday: true,
      };
      dateSelectionIsWeekendHoliday.mockImplementation(() =>
        Promise.resolve({ data: JSON.stringify(expectedDateSelectionIsWeekendHolidayResponse) }),
      );
      renderMtoShipmentForm({ isCreatePage: false, mtoShipment: mockMtoShipment });

      const cancelButton = await screen.findByRole('button', { name: 'Cancel' });
      await userEvent.click(cancelButton);

      await waitFor(() => {
        expect(mockNavigate).toHaveBeenCalledWith(-1);
      });
    });

    it('can submit edits to an HHG shipment successfully', async () => {
      const shipmentInfo = {
        pickupAddress: {
          streetAddress1: '6622 Airport Way S',
          streetAddress2: '#1430',
          city: 'San Marcos',
          state: 'TX',
          postalCode: '78666',
        },
      };

      const expectedPayload = {
        moveTaskOrderID: moveId,
        shipmentType: SHIPMENT_OPTIONS.HHG,
        pickupAddress: { ...shipmentInfo.pickupAddress },
        customerRemarks: mockMtoShipment.customerRemarks,
        requestedPickupDate: mockMtoShipment.requestedPickupDate,
        requestedDeliveryDate: mockMtoShipment.requestedDeliveryDate,
        destinationAddress: { ...mockMtoShipment.destinationAddress, streetAddress2: '' },
        secondaryDeliveryAddress: undefined,
        hasSecondaryDeliveryAddress: false,
        secondaryPickupAddress: undefined,
        hasSecondaryPickupAddress: false,
        tertiaryDeliveryAddress: undefined,
        hasTertiaryDeliveryAddress: false,
        tertiaryPickupAddress: undefined,
        hasTertiaryPickupAddress: false,
        agents: [
          { agentType: 'RELEASING_AGENT', email: '', firstName: '', lastName: '', phone: '' },
          { agentType: 'RECEIVING_AGENT', email: '', firstName: '', lastName: '', phone: '' },
        ],
        counselorRemarks: undefined,
      };
      delete expectedPayload.destinationAddress.id;

      const newUpdatedAt = '2021-06-11T21:20:22.150Z';
      const expectedUpdateResponse = {
        ...mockMtoShipment,
        pickupAddress: { ...shipmentInfo.pickupAddress },
        shipmentType: SHIPMENT_OPTIONS.HHG,
        eTag: window.btoa(newUpdatedAt),
        status: 'SUBMITTED',
      };

      patchMTOShipment.mockImplementation(() => Promise.resolve(expectedUpdateResponse));
      const expectedDateSelectionIsWeekendHolidayResponse = {
        country_code: 'US',
        country_name: 'United States',
        is_weekend: true,
        is_holiday: true,
      };
      dateSelectionIsWeekendHoliday.mockImplementation(() =>
        Promise.resolve({ data: JSON.stringify(expectedDateSelectionIsWeekendHolidayResponse) }),
      );
      renderMtoShipmentForm({ isCreatePage: false, mtoShipment: mockMtoShipment });

      const pickupAddress1Input = screen.getAllByLabelText(/Address 1/)[0];
      await userEvent.clear(pickupAddress1Input);
      await userEvent.type(pickupAddress1Input, shipmentInfo.pickupAddress.streetAddress1);

      const pickupAddress2Input = screen.getAllByLabelText(/Address 2/)[0];
      await userEvent.clear(pickupAddress2Input);
      await userEvent.type(pickupAddress2Input, shipmentInfo.pickupAddress.streetAddress2);

      const pickupCityInput = screen.getAllByLabelText(/City/)[0];
      await userEvent.clear(pickupCityInput);
      await userEvent.type(pickupCityInput, shipmentInfo.pickupAddress.city);

      const pickupStateInput = screen.getAllByLabelText(/State/)[0];
      await userEvent.selectOptions(pickupStateInput, shipmentInfo.pickupAddress.state);

      const pickupPostalCodeInput = screen.getAllByLabelText(/ZIP/)[0];
      await userEvent.clear(pickupPostalCodeInput);
      await userEvent.type(pickupPostalCodeInput, shipmentInfo.pickupAddress.postalCode);

      const saveButton = await screen.findByRole('button', { name: 'Save' });
      expect(saveButton).not.toBeDisabled();
      await userEvent.click(saveButton);

      await waitFor(() => {
        expect(patchMTOShipment).toHaveBeenCalledWith(mockMtoShipment.id, expectedPayload, mockMtoShipment.eTag);
      });

      expect(defaultProps.updateMTOShipment).toHaveBeenCalledWith(expectedUpdateResponse);

      expect(mockNavigate).toHaveBeenCalledWith(reviewPath);
    });

    it('shows an error when there is an error with the submission', async () => {
      const shipmentInfo = {
        pickupAddress: {
          streetAddress1: '6622 Airport Way S',
          streetAddress2: '#1430',
          city: 'San Marcos',
          state: 'TX',
          postalCode: '78666',
        },
      };

      const errorMessage = 'Something broke!';
      const errorResponse = { response: { errorMessage } };
      patchMTOShipment.mockImplementation(() => Promise.reject(errorResponse));
      getResponseError.mockImplementation(() => errorMessage);
      const expectedDateSelectionIsWeekendHolidayResponse = {
        country_code: 'US',
        country_name: 'United States',
        is_weekend: true,
        is_holiday: true,
      };
      dateSelectionIsWeekendHoliday.mockImplementation(() =>
        Promise.resolve({ data: JSON.stringify(expectedDateSelectionIsWeekendHolidayResponse) }),
      );
      renderMtoShipmentForm({ isCreatePage: false, mtoShipment: mockMtoShipment });

      const pickupAddress1Input = screen.getAllByLabelText(/Address 1/)[0];
      await userEvent.clear(pickupAddress1Input);
      await userEvent.type(pickupAddress1Input, shipmentInfo.pickupAddress.streetAddress1);

      const pickupAddress2Input = screen.getAllByLabelText(/Address 2/)[0];
      await userEvent.clear(pickupAddress2Input);
      await userEvent.type(pickupAddress2Input, shipmentInfo.pickupAddress.streetAddress2);

      const pickupCityInput = screen.getAllByLabelText(/City/)[0];
      await userEvent.clear(pickupCityInput);
      await userEvent.type(pickupCityInput, shipmentInfo.pickupAddress.city);

      const pickupStateInput = screen.getAllByLabelText(/State/)[0];
      await userEvent.selectOptions(pickupStateInput, shipmentInfo.pickupAddress.state);

      const pickupPostalCodeInput = screen.getAllByLabelText(/ZIP/)[0];
      await userEvent.clear(pickupPostalCodeInput);
      await userEvent.type(pickupPostalCodeInput, shipmentInfo.pickupAddress.postalCode);

      const saveButton = await screen.findByRole('button', { name: 'Save' });
      expect(saveButton).not.toBeDisabled();
      await userEvent.click(saveButton);

      await waitFor(() => {
        expect(patchMTOShipment).toHaveBeenCalled();
      });

      expect(getResponseError).toHaveBeenCalledWith(
        errorResponse.response,
        'failed to update MTO shipment due to server error',
      );

      expect(await screen.findByText(errorMessage)).toBeInTheDocument();
    });

    it('renders the HHG shipment form with pre-filled values', async () => {
      const expectedDateSelectionIsWeekendHolidayResponse = {
        country_code: 'US',
        country_name: 'United States',
        is_weekend: true,
        is_holiday: true,
      };
      dateSelectionIsWeekendHoliday.mockImplementation(() =>
        Promise.resolve({ data: JSON.stringify(expectedDateSelectionIsWeekendHolidayResponse) }),
      );
      renderMtoShipmentForm({ isCreatePage: false, mtoShipment: mockMtoShipment });
      expect(await screen.findByLabelText('Preferred pickup date')).toHaveValue('01 Aug 2021');
      expect(screen.getByLabelText('Use my current address')).not.toBeChecked();
      expect(screen.getAllByLabelText('Address 1')[0]).toHaveValue('812 S 129th St');
      expect(screen.getAllByLabelText(/Address 2/)[0]).toHaveValue('');
      expect(screen.getAllByLabelText('City')[0]).toHaveValue('San Antonio');
      expect(screen.getAllByLabelText('State')[0]).toHaveValue('TX');
      expect(screen.getAllByLabelText('ZIP')[0]).toHaveValue('78234');
      expect(screen.getByLabelText('Preferred delivery date')).toHaveValue('11 Aug 2021');
      expect(screen.getByTitle('Yes, I know my delivery address')).toBeChecked();
      expect(screen.getAllByLabelText('Address 1')[1]).toHaveValue('441 SW Rio de la Plata Drive');
      expect(screen.getAllByLabelText(/Address 2/)[1]).toHaveValue('');
      expect(screen.getAllByLabelText('City')[1]).toHaveValue('Tacoma');
      expect(screen.getAllByLabelText('State')[1]).toHaveValue('WA');
      expect(screen.getAllByLabelText('ZIP')[1]).toHaveValue('98421');
      expect(
        screen.getByLabelText(
          'Are there things about this shipment that your counselor or movers should discuss with you?',
        ),
      ).toHaveValue('mock remarks');
    });

    it('renders the HHG shipment with date validaton alerts for weekend and holiday', async () => {
      const expectedDateSelectionIsWeekendHolidayResponse = {
        country_code: 'US',
        country_name: 'United of States',
        is_weekend: true,
        is_holiday: true,
      };
      dateSelectionIsWeekendHoliday.mockImplementation(() =>
        Promise.resolve({ data: JSON.stringify(expectedDateSelectionIsWeekendHolidayResponse) }),
      );
      renderMtoShipmentForm({ isCreatePage: false, mtoShipment: mockMtoShipment });
      expect(await screen.findByLabelText('Preferred pickup date')).toHaveValue('01 Aug 2021');
      expect(screen.getByLabelText('Preferred delivery date')).toHaveValue('11 Aug 2021');
      await waitFor(() => {
        expect(
          screen.getByText(
            /Preferred pickup date 01 Aug 2021 is on a holiday and weekend in the United of States. This date may not be accepted. A government representative may not be available to provide assistance on this date./,
          ),
        ).toHaveClass('usa-alert__text');
        expect(
          screen.getByText(
            /Preferred delivery date 11 Aug 2021 is on a holiday and weekend in the United of States. This date may not be accepted. A government representative may not be available to provide assistance on this date./,
          ),
        ).toHaveClass('usa-alert__text');
      });
    });

    it('renders the HHG shipment with date validaton alerts for weekend', async () => {
      const expectedDateSelectionIsWeekendHolidayResponse = {
        country_code: 'US',
        country_name: 'United States',
        is_weekend: true,
        is_holiday: false,
      };
      dateSelectionIsWeekendHoliday.mockImplementation(() =>
        Promise.resolve({ data: JSON.stringify(expectedDateSelectionIsWeekendHolidayResponse) }),
      );
      renderMtoShipmentForm({ isCreatePage: false, mtoShipment: mockMtoShipment });
      expect(await screen.findByLabelText('Preferred pickup date')).toHaveValue('01 Aug 2021');
      expect(screen.getByLabelText('Preferred delivery date')).toHaveValue('11 Aug 2021');
      await waitFor(() => {
        expect(
          screen.getByText(
            /Preferred pickup date 01 Aug 2021 is on a weekend in the United States. This date may not be accepted. A government representative may not be available to provide assistance on this date./,
          ),
        ).toHaveClass('usa-alert__text');
        expect(
          screen.getByText(
            /Preferred delivery date 11 Aug 2021 is on a weekend in the United States. This date may not be accepted. A government representative may not be available to provide assistance on this date./,
          ),
        ).toHaveClass('usa-alert__text');
      });
    });

    it('renders the HHG shipment with date validaton alerts for holiday', async () => {
      const expectedDateSelectionIsWeekendHolidayResponse = {
        country_code: 'US',
        country_name: 'United States',
        is_weekend: false,
        is_holiday: true,
      };
      dateSelectionIsWeekendHoliday.mockImplementation(() =>
        Promise.resolve({ data: JSON.stringify(expectedDateSelectionIsWeekendHolidayResponse) }),
      );
      renderMtoShipmentForm({ isCreatePage: false, mtoShipment: mockMtoShipment });
      expect(await screen.findByLabelText('Preferred pickup date')).toHaveValue('01 Aug 2021');
      expect(screen.getByLabelText('Preferred delivery date')).toHaveValue('11 Aug 2021');
      await waitFor(() => {
        expect(
          screen.getByText(
            /Preferred pickup date 01 Aug 2021 is on a holiday in the United States. This date may not be accepted. A government representative may not be available to provide assistance on this date./,
          ),
        ).toHaveClass('usa-alert__text');
        expect(
          screen.getByText(
            /Preferred delivery date 11 Aug 2021 is on a holiday in the United States. This date may not be accepted. A government representative may not be available to provide assistance on this date./,
          ),
        ).toHaveClass('usa-alert__text');
      });
    });

    it('renders the HHG shipment with no date validaton alerts for pickup/delivery', async () => {
      const expectedDateSelectionIsWeekendHolidayResponse = {
        country_code: 'US',
        country_name: 'United States',
        is_weekend: false,
        is_holiday: false,
      };
      dateSelectionIsWeekendHoliday.mockImplementation(() =>
        Promise.resolve({ data: JSON.stringify(expectedDateSelectionIsWeekendHolidayResponse) }),
      );
      renderMtoShipmentForm({ isCreatePage: false, mtoShipment: mockMtoShipment });
      expect(await screen.findByLabelText('Preferred pickup date')).toHaveValue('01 Aug 2021');
      expect(screen.getByLabelText('Preferred delivery date')).toHaveValue('11 Aug 2021');
      expect(
        screen.getByLabelText(
          'Are there things about this shipment that your counselor or movers should discuss with you?',
        ),
      ).toHaveValue('mock remarks');

      await waitFor(() => {
        expect(
          screen.queryAllByText(
            'Preferred pickup date 01 Aug 2021 is on a holiday in the United States. This date may not be accepted. A government representative may not be available to provide assistance on this date.',
          ),
        ).toHaveLength(0);
        expect(
          screen.queryAllByText(
            'Preferred delivery date 11 Aug 2021 is on a holiday in the United States. This date may not be accepted. A government representative may not be available to provide assistance on this date.',
          ),
        ).toHaveLength(0);
      });
    });
  });

  describe('creating a new NTS shipment', () => {
    it('renders the NTS shipment form', async () => {
      renderMtoShipmentForm({ shipmentType: SHIPMENT_OPTIONS.NTS });

      expect(await screen.findByText('NTS')).toHaveClass('usa-tag');

      expect(screen.getByText(/5,000 lbs/)).toHaveClass('usa-alert__text');

      expect(screen.getByTestId('pickupDateHint')).toHaveTextContent(
        'This is the day movers would put this shipment on their truck. Packing starts earlier. Dates will be finalized when you talk to your Customer Care Representative. Your requested pickup/load date should be your latest preferred pickup/load date, or the date you need to be out of your origin residence.',
      );
      expect(screen.getByText('Date')).toBeInstanceOf(HTMLLegendElement);
      expect(screen.getByLabelText(/Preferred pickup date/)).toBeInstanceOf(HTMLInputElement);

      expect(screen.getByText('Pickup location')).toBeInstanceOf(HTMLLegendElement);
      expect(screen.getByLabelText('Use my current address')).toBeInstanceOf(HTMLInputElement);
      expect(screen.getByLabelText(/Address 1/)).toBeInstanceOf(HTMLInputElement);
      expect(screen.getByLabelText(/Address 2/)).toBeInstanceOf(HTMLInputElement);
      expect(screen.getByLabelText(/City/)).toBeInstanceOf(HTMLInputElement);
      expect(screen.getByLabelText(/State/)).toBeInstanceOf(HTMLSelectElement);
      expect(screen.getByLabelText(/ZIP/)).toBeInstanceOf(HTMLInputElement);

      expect(screen.getByText(/Releasing agent/).parentElement).toBeInstanceOf(HTMLLegendElement);
      expect(screen.getByLabelText(/First name/)).toHaveAttribute('name', 'pickup.agent.firstName');
      expect(screen.getByLabelText(/Last name/)).toHaveAttribute('name', 'pickup.agent.lastName');
      expect(screen.getByLabelText(/Phone/)).toHaveAttribute('name', 'pickup.agent.phone');
      expect(screen.getByLabelText(/Email/)).toHaveAttribute('name', 'pickup.agent.email');

      expect(screen.getAllByText('Date')).toHaveLength(1);
      expect(screen.getAllByText('Pickup location')).toHaveLength(1);
      expect(screen.queryByText(/Receiving agent/)).not.toBeInTheDocument();
      expect(
        screen.queryByText(
          'Details about the facility where your things are now, including the name or address (if you know them)',
        ),
      ).not.toBeInTheDocument();

      expect(
        screen.getByLabelText(
          'Are there things about this shipment that your counselor or movers should discuss with you?',
        ),
      ).toBeInstanceOf(HTMLTextAreaElement);
    });

    it('renders the correct weight allowance when there are dependents', async () => {
      renderMtoShipmentForm({
        shipmentType: SHIPMENT_OPTIONS.NTS,
        orders: { has_dependents: true, authorizedWeight: 8000 },
      });

      expect(await screen.findByText('NTS')).toHaveClass('usa-tag');

      expect(screen.getByText(/8,000 lbs/)).toHaveClass('usa-alert__text');
    });

    it('renders special NTS What to expect section', async () => {
      const { queryByTestId } = renderMtoShipmentForm({ shipmentType: SHIPMENT_OPTIONS.NTS });

      await waitFor(() => {
        expect(queryByTestId('nts-what-to-expect')).toBeInTheDocument();
      });
    });

    it('renders NTS with preferred pickup date alert for holiday and weekend', async () => {
      const updatedAt = '2021-06-11T18:12:11.918Z';
      const mockMtoShipment = {
        id: uuidv4(),
        eTag: window.btoa(updatedAt),
        createdAt: '2021-06-11T18:12:11.918Z',
        updatedAt,
        moveTaskOrderId: moveId,
        customerRemarks: 'mock remarks',
        requestedPickupDate: '2021-08-01',
        requestedDeliveryDate: '2021-08-11',
        pickupAddress: {
          id: uuidv4(),
          streetAddress1: '812 S 129th St',
          city: 'San Antonio',
          state: 'TX',
          postalCode: '78234',
        },
        destinationAddress: {
          id: uuidv4(),
          streetAddress1: '441 SW Rio de la Plata Drive',
          city: 'Tacoma',
          state: 'WA',
          postalCode: '98421',
        },
      };
      const expectedDateSelectionIsWeekendHolidayResponse = {
        country_code: 'US',
        country_name: 'United States',
        is_weekend: true,
        is_holiday: true,
      };
      dateSelectionIsWeekendHoliday.mockImplementation(() =>
        Promise.resolve({ data: JSON.stringify(expectedDateSelectionIsWeekendHolidayResponse) }),
      );
      renderMtoShipmentForm({ isCreatePage: false, shipmentType: SHIPMENT_OPTIONS.NTS, mtoShipment: mockMtoShipment });
      expect(await screen.findByLabelText('Preferred pickup date')).toHaveValue('01 Aug 2021');
      await waitFor(() => {
        // only pickup date is available. delivery alert will never be present.
        expect(
          screen.getByText(
            /Preferred pickup date 01 Aug 2021 is on a holiday and weekend in the United States. This date may not be accepted. A government representative may not be available to provide assistance on this date./,
          ),
        ).toHaveClass('usa-alert__text');
        expect(
          screen.queryAllByText(
            'Preferred delivery date 11 Aug 2021 is on a holiday in the United States. This date may not be accepted. A government representative may not be available to provide assistance on this date.',
          ),
        ).toHaveLength(0);
      });
    });
  });

  describe('creating a new NTS-release shipment', () => {
    it('renders the NTS-release shipment form', async () => {
      renderMtoShipmentForm({ shipmentType: SHIPMENT_OPTIONS.NTSR });

      expect(await screen.findByText('NTS-release')).toHaveClass('usa-tag');

      expect(screen.getByText(/5,000 lbs/)).toHaveClass('usa-alert__text');

      expect(screen.queryByLabelText(/Preferred pickup date/)).not.toBeInTheDocument();
      expect(screen.queryByText('Pickup Info')).not.toBeInTheDocument();
      expect(screen.queryByText(/Releasing agent/)).not.toBeInTheDocument();

      expect(screen.getAllByText('Date')).toHaveLength(1);
      expect(screen.getAllByText(/Delivery location/)).toHaveLength(1);

      expect(screen.getByText('Date')).toBeInstanceOf(HTMLLegendElement);
      expect(screen.getByLabelText(/Preferred delivery date/)).toBeInstanceOf(HTMLInputElement);

      expect(screen.getByText(/Delivery location/)).toBeInstanceOf(HTMLLegendElement);
      expect(screen.getByLabelText('Yes')).toBeInstanceOf(HTMLInputElement);
      expect(screen.getByLabelText('No')).toBeInstanceOf(HTMLInputElement);

      expect(screen.getByText(/Receiving agent/).parentElement).toBeInstanceOf(HTMLLegendElement);
      expect(screen.getByLabelText(/First name/)).toHaveAttribute('name', 'delivery.agent.firstName');
      expect(screen.getByLabelText(/Last name/)).toHaveAttribute('name', 'delivery.agent.lastName');
      expect(screen.getByLabelText(/Phone/)).toHaveAttribute('name', 'delivery.agent.phone');
      expect(screen.getByLabelText(/Email/)).toHaveAttribute('name', 'delivery.agent.email');

      expect(
        screen.queryByText(
          'Details about the facility where your things are now, including the name or address (if you know them)',
        ),
      ).toBeInTheDocument();

      expect(
        screen.getByLabelText(
          'Are there things about this shipment that your counselor or movers should discuss with you?',
        ),
      ).toBeInstanceOf(HTMLTextAreaElement);
    });

    it('renders the correct weight allowance when there are dependents', async () => {
      renderMtoShipmentForm({
        shipmentType: SHIPMENT_OPTIONS.NTSR,
        orders: { has_dependents: true, authorizedWeight: 8000 },
      });

      expect(await screen.findByText('NTS-release')).toHaveClass('usa-tag');

      expect(screen.getByText(/8,000 lbs/)).toHaveClass('usa-alert__text');
    });

    it('does not render special NTS What to expect section', async () => {
      const { queryByTestId } = renderMtoShipmentForm({ shipmentType: SHIPMENT_OPTIONS.NTSR });

      await waitFor(() => {
        expect(queryByTestId('nts-what-to-expect')).not.toBeInTheDocument();
      });
    });

    it('renders NTSR with preferred delivery date alert for holiday and weekend', async () => {
      const updatedAt = '2021-06-11T18:12:11.918Z';
      const mockMtoShipment = {
        id: uuidv4(),
        eTag: window.btoa(updatedAt),
        createdAt: '2021-06-11T18:12:11.918Z',
        updatedAt,
        moveTaskOrderId: moveId,
        customerRemarks: 'mock remarks',
        requestedPickupDate: '2021-08-01',
        requestedDeliveryDate: '2021-08-11',
        pickupAddress: {
          id: uuidv4(),
          streetAddress1: '812 S 129th St',
          city: 'San Antonio',
          state: 'TX',
          postalCode: '78234',
        },
        destinationAddress: {
          id: uuidv4(),
          streetAddress1: '441 SW Rio de la Plata Drive',
          city: 'Tacoma',
          state: 'WA',
          postalCode: '98421',
        },
      };
      const expectedDateSelectionIsWeekendHolidayResponse = {
        country_code: 'US',
        country_name: 'United States',
        is_weekend: true,
        is_holiday: true,
      };
      dateSelectionIsWeekendHoliday.mockImplementation(() =>
        Promise.resolve({ data: JSON.stringify(expectedDateSelectionIsWeekendHolidayResponse) }),
      );
      renderMtoShipmentForm({ isCreatePage: false, shipmentType: SHIPMENT_OPTIONS.NTSR, mtoShipment: mockMtoShipment });
      expect(await screen.findByLabelText('Preferred delivery date')).toHaveValue('11 Aug 2021');
      await waitFor(() => {
        // only delivery date is available. pickup alert will never be present.
        expect(
          screen.queryAllByText(
            'Preferred pickup date 01 Aug 2021 is on a holiday and weekend in the United States. This date may not be accepted. A government representative may not be available to provide assistance on this date.',
          ),
        ).toHaveLength(0);
        expect(
          screen.getByText(
            /Preferred delivery date 11 Aug 2021 is on a holiday and weekend in the United States. This date may not be accepted. A government representative may not be available to provide assistance on this date./,
          ),
        ).toHaveClass('usa-alert__text');
      });
    });
  });
});<|MERGE_RESOLUTION|>--- conflicted
+++ resolved
@@ -491,12 +491,8 @@
         Promise.resolve({ data: JSON.stringify(expectedDateSelectionIsWeekendHolidayResponse) }),
       );
       renderMtoShipmentForm({ isCreatePage: false, mtoShipment: mockMtoShipment });
-<<<<<<< HEAD
 
       expect(await screen.findByLabelText(/Preferred pickup date/)).toHaveValue('01 Aug 2021');
-=======
-      expect(await screen.findByLabelText('Preferred pickup date')).toHaveValue('01 Aug 2021');
->>>>>>> 4854a386
       expect(screen.getByLabelText('Use my current address')).not.toBeChecked();
       expect(screen.getAllByLabelText(/Address 1/)[0]).toHaveValue('812 S 129th St');
       expect(screen.getAllByLabelText(/Address 2/)[0]).toHaveValue('');
