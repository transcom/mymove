/* eslint-disable react/jsx-props-no-spreading */
import React from 'react';
import { generatePath } from 'react-router-dom';
import { waitFor, screen } from '@testing-library/react';
import userEvent from '@testing-library/user-event';
import { v4 as uuidv4 } from 'uuid';

import MtoShipmentForm from './MtoShipmentForm';

import { customerRoutes } from 'constants/routes';
import {
  createMTOShipment,
  getResponseError,
  patchMTOShipment,
  dateSelectionIsWeekendHoliday,
} from 'services/internalApi';
import { SHIPMENT_OPTIONS } from 'shared/constants';
import { renderWithRouter } from 'testUtils';
import { ORDERS_TYPE } from 'constants/orders';
import { isBooleanFlagEnabled } from 'utils/featureFlags';

const mockNavigate = jest.fn();
jest.mock('react-router-dom', () => ({
  ...jest.requireActual('react-router-dom'),
  useNavigate: () => mockNavigate,
}));

jest.mock('services/internalApi', () => ({
  ...jest.requireActual('services/internalApi'),
  createMTOShipment: jest.fn(),
  getResponseError: jest.fn(),
  patchMTOShipment: jest.fn(),
  dateSelectionIsWeekendHoliday: jest.fn().mockImplementation(() => Promise.resolve()),
}));

jest.mock('utils/featureFlags', () => ({
  ...jest.requireActual('utils/featureFlags'),
  isBooleanFlagEnabled: jest.fn().mockImplementation(() => Promise.resolve(false)),
}));

const moveId = uuidv4();

const defaultProps = {
  isCreatePage: true,
  pageList: ['page1', 'anotherPage/:foo/:bar'],
  pageKey: 'page1',
  showLoggedInUser: jest.fn(),
  createMTOShipment: jest.fn(),
  updateMTOShipment: jest.fn(),
  dateSelectionIsWeekendHoliday: jest.fn().mockImplementation(() => Promise.resolve()),
  newDutyLocationAddress: {
    city: 'Fort Benning',
    state: 'GA',
    postalCode: '31905',
  },
  currentResidence: {
    city: 'Fort Benning',
    state: 'GA',
    postalCode: '31905',
    streetAddress1: '123 Main',
    streetAddress2: '',
  },
  orders: {
    orders_type: ORDERS_TYPE.PERMANENT_CHANGE_OF_STATION,
    has_dependents: false,
    authorizedWeight: 5000,
  },
  shipmentType: SHIPMENT_OPTIONS.HHG,
};

const ubProps = {
  isCreatePage: true,
  pageList: ['page1', 'anotherPage/:foo/:bar'],
  pageKey: 'page1',
  showLoggedInUser: jest.fn(),
  createMTOShipment: jest.fn(),
  updateMTOShipment: jest.fn(),
  dateSelectionIsWeekendHoliday: jest.fn().mockImplementation(() => Promise.resolve()),
  newDutyLocationAddress: {
    city: 'Fort Benning',
    state: 'GA',
    postalCode: '31905',
  },
  currentResidence: {
    city: 'Fort Benning',
    state: 'GA',
    postalCode: '31905',
    streetAddress1: '123 Main',
    streetAddress2: '',
  },
  orders: {
<<<<<<< HEAD
    orders_type: 'PERMANENT_CHANGE_OF_STATION',
=======
    orders_type: ORDERS_TYPE.PERMANENT_CHANGE_OF_STATION,
>>>>>>> 57f8a19b
    has_dependents: false,
  },
  shipmentType: SHIPMENT_OPTIONS.UNACCOMPANIED_BAGGAGE,
};

const reviewPath = generatePath(customerRoutes.MOVE_REVIEW_PATH, { moveId });

beforeEach(() => {
  isBooleanFlagEnabled.mockImplementation(() => Promise.resolve(true));
});

afterEach(() => {
  jest.clearAllMocks();
});

const renderMtoShipmentForm = (props) => {
  return renderWithRouter(<MtoShipmentForm {...defaultProps} {...props} />, {
    path: customerRoutes.SHIPMENT_CREATE_PATH,
    params: { moveId },
  });
};

const renderUBShipmentForm = (props) => {
  return renderWithRouter(<MtoShipmentForm {...ubProps} {...props} />, {
    path: customerRoutes.SHIPMENT_CREATE_PATH,
    params: { moveId },
  });
};

describe('MtoShipmentForm component', () => {
  describe('when creating a new HHG shipment', () => {
    it('renders the HHG shipment form', async () => {
      renderMtoShipmentForm();

      expect(await screen.findByText('HHG')).toHaveClass('usa-tag');

      expect(screen.getByText(/5,000 lbs/)).toHaveClass('usa-alert__text');

      expect(screen.getAllByText('Date')[0]).toBeInstanceOf(HTMLLegendElement);
      expect(screen.getByLabelText(/Preferred pickup date/)).toBeInstanceOf(HTMLInputElement);
      expect(screen.getByRole('heading', { level: 2, name: 'Pickup info' })).toBeInTheDocument();
      expect(screen.getByTestId('pickupDateHint')).toHaveTextContent(
        'This is the day movers would put this shipment on their truck. Packing starts earlier. Dates will be finalized when you talk to your Customer Care Representative. Your requested pickup/load date should be your latest preferred pickup/load date, or the date you need to be out of your origin residence.',
      );
      expect(screen.getByText('Pickup location')).toBeInstanceOf(HTMLLegendElement);
      expect(screen.getByLabelText('Use my current address')).toBeInstanceOf(HTMLInputElement);
      expect(screen.getByLabelText(/Address 1/)).toBeInstanceOf(HTMLInputElement);
      expect(screen.getByLabelText(/Address 2/)).toBeInstanceOf(HTMLInputElement);
      expect(screen.getByLabelText(/City/)).toBeInstanceOf(HTMLInputElement);
      expect(screen.getByLabelText(/State/)).toBeInstanceOf(HTMLSelectElement);
      expect(screen.getByLabelText(/ZIP/)).toBeInstanceOf(HTMLInputElement);

      expect(screen.getByRole('heading', { level: 4, name: 'Second pickup location' })).toBeInTheDocument();
      expect(screen.getByTitle('Yes, I have a second pickup location')).toBeInstanceOf(HTMLInputElement);
      expect(screen.getByTitle('No, I do not have a second pickup location')).toBeInstanceOf(HTMLInputElement);

      expect(screen.getByText(/Releasing agent/).parentElement).toBeInstanceOf(HTMLLegendElement);
      expect(screen.getAllByLabelText(/First name/)[0]).toHaveAttribute('name', 'pickup.agent.firstName');
      expect(screen.getAllByLabelText(/Last name/)[0]).toHaveAttribute('name', 'pickup.agent.lastName');
      expect(screen.getAllByLabelText(/Phone/)[0]).toHaveAttribute('name', 'pickup.agent.phone');
      expect(screen.getAllByLabelText(/Email/)[0]).toHaveAttribute('name', 'pickup.agent.email');

      expect(screen.getAllByText('Date')[1]).toBeInstanceOf(HTMLLegendElement);
      expect(screen.getByLabelText(/Preferred delivery date/)).toBeInstanceOf(HTMLInputElement);

      expect(screen.getByText(/Delivery location/)).toBeInstanceOf(HTMLLegendElement);
      expect(screen.getByTitle('Yes, I know my delivery address')).toBeInstanceOf(HTMLInputElement);
      expect(screen.getByTitle('No, I do not know my delivery address')).toBeInstanceOf(HTMLInputElement);

      expect(screen.queryByRole('heading', { level: 4, name: 'Second Destination Location' })).not.toBeInTheDocument();
      expect(screen.queryByTitle('Yes, I have a second destination location')).not.toBeInTheDocument();
      expect(screen.queryByTitle('No, I do not have a second destination location')).not.toBeInTheDocument();

      expect(screen.getByText(/Receiving agent/).parentElement).toBeInstanceOf(HTMLLegendElement);
      expect(screen.getAllByLabelText(/First name/)[1]).toHaveAttribute('name', 'delivery.agent.firstName');
      expect(screen.getAllByLabelText(/Last name/)[1]).toHaveAttribute('name', 'delivery.agent.lastName');
      expect(screen.getAllByLabelText(/Phone/)[1]).toHaveAttribute('name', 'delivery.agent.phone');
      expect(screen.getAllByLabelText(/Email/)[1]).toHaveAttribute('name', 'delivery.agent.email');

      expect(
        screen.queryByText(
          'Details about the facility where your things are now, including the name or address (if you know them)',
        ),
      ).not.toBeInTheDocument();

      expect(
        screen.getByLabelText(
          'Are there things about this shipment that your counselor or movers should discuss with you?',
        ),
      ).toBeInstanceOf(HTMLTextAreaElement);
    });

    it('renders the correct weight allowance when there are dependents', async () => {
      renderMtoShipmentForm({ orders: { has_dependents: true, authorizedWeight: 8000 } });

      expect(await screen.findByText('HHG')).toHaveClass('usa-tag');

      expect(screen.getByText(/8,000 lbs/)).toHaveClass('usa-alert__text');
    });

    it('renders the correct helper text for Delivery Location when orders type is RETIREMENT', async () => {
      renderMtoShipmentForm({ orders: { orders_type: ORDERS_TYPE.RETIREMENT } });
      await waitFor(() =>
        expect(
          screen.getByText('We can use the zip of the HOR, PLEAD or HOS you entered with your orders.')
            .toBeInTheDocument,
        ),
      );
    });

    it('renders the correct helper text for Delivery Location when orders type is SEPARATION', async () => {
      renderMtoShipmentForm({ orders: { orders_type: ORDERS_TYPE.SEPARATION } });
      await waitFor(() =>
        expect(
          screen.getByText('We can use the zip of the HOR, PLEAD or HOS you entered with your orders.')
            .toBeInTheDocument,
        ),
      );
    });

    it('renders the correct helper text for Delivery Location when orders type is PERMANENT_CHANGE_OF_STATION', async () => {
      renderMtoShipmentForm({ orders: { orders_type: ORDERS_TYPE.PERMANENT_CHANGE_OF_STATION } });
      await waitFor(() => expect(screen.getByText(/We can use the zip of your new duty location./).toBeInTheDocument));
    });

    it('renders the correct helper text for Delivery Location when orders type is LOCAL_MOVE', async () => {
      renderMtoShipmentForm({ orders: { orders_type: ORDERS_TYPE.LOCAL_MOVE } });
      await waitFor(() => expect(screen.getByText(/We can use the zip of your new duty location./).toBeInTheDocument));
    });

    it('renders the correct helper text for Delivery Location when orders type is TEMPORARY_DUTY', async () => {
      renderMtoShipmentForm({ orders: { orders_type: ORDERS_TYPE.TEMPORARY_DUTY } });
      await waitFor(() => expect(screen.getByText(/We can use the zip of your new duty location./).toBeInTheDocument));
    });

    it('does not render special NTS What to expect section', async () => {
      const { queryByTestId } = renderMtoShipmentForm();

      await waitFor(() => {
        expect(queryByTestId('nts-what-to-expect')).not.toBeInTheDocument();
      });
    });

    it('uses the current residence address for pickup address when checked', async () => {
      const { queryByLabelText, queryAllByLabelText } = renderMtoShipmentForm();

      await userEvent.click(queryByLabelText('Use my current address'));

      await waitFor(() => {
        expect(queryAllByLabelText(/Address 1/)[0]).toHaveValue(defaultProps.currentResidence.streetAddress1);
        expect(queryAllByLabelText(/Address 2/)[0]).toHaveValue('');
        expect(queryAllByLabelText(/City/)[0]).toHaveValue(defaultProps.currentResidence.city);
        expect(queryAllByLabelText(/State/)[0]).toHaveValue(defaultProps.currentResidence.state);
        expect(queryAllByLabelText(/ZIP/)[0]).toHaveValue(defaultProps.currentResidence.postalCode);
      });
    });

    it('renders a second address fieldset when the user has a second pickup address', async () => {
      renderMtoShipmentForm();

      await userEvent.click(screen.getByTitle('Yes, I have a second pickup location'));

      const streetAddress1 = await screen.findAllByLabelText(/Address 1/);
      expect(streetAddress1[1]).toHaveAttribute('name', 'secondaryPickup.address.streetAddress1');

      const streetAddress2 = await screen.findAllByLabelText(/Address 2/);
      expect(streetAddress2[1]).toHaveAttribute('name', 'secondaryPickup.address.streetAddress2');

      const city = await screen.findAllByLabelText(/City/);
      expect(city[1]).toHaveAttribute('name', 'secondaryPickup.address.city');

      const state = await screen.findAllByLabelText(/State/);
      expect(state[1]).toHaveAttribute('name', 'secondaryPickup.address.state');

      const zip = await screen.findAllByLabelText(/ZIP/);
      expect(zip[1]).toHaveAttribute('name', 'secondaryPickup.address.postalCode');
    });

    it('renders a second address fieldset when the user has a delivery address', async () => {
      renderMtoShipmentForm();

      await userEvent.click(screen.getByTitle('Yes, I know my delivery address'));

      const streetAddress1 = await screen.findAllByLabelText(/Address 1/);
      expect(streetAddress1[0]).toHaveAttribute('name', 'pickup.address.streetAddress1');
      expect(streetAddress1[1]).toHaveAttribute('name', 'delivery.address.streetAddress1');

      const streetAddress2 = await screen.findAllByLabelText(/Address 2/);
      expect(streetAddress2[0]).toHaveAttribute('name', 'pickup.address.streetAddress2');
      expect(streetAddress2[1]).toHaveAttribute('name', 'delivery.address.streetAddress2');

      const city = await screen.findAllByLabelText(/City/);
      expect(city[0]).toHaveAttribute('name', 'pickup.address.city');
      expect(city[1]).toHaveAttribute('name', 'delivery.address.city');

      const state = await screen.findAllByLabelText(/State/);
      expect(state[0]).toHaveAttribute('name', 'pickup.address.state');
      expect(state[1]).toHaveAttribute('name', 'delivery.address.state');

      const zip = await screen.findAllByLabelText(/ZIP/);
      expect(zip[0]).toHaveAttribute('name', 'pickup.address.postalCode');
      expect(zip[1]).toHaveAttribute('name', 'delivery.address.postalCode');
    });

    it('renders the secondary destination address question once a user says they have a primary destination address', async () => {
      renderMtoShipmentForm();

      expect(screen.queryByRole('heading', { level: 4, name: 'Second Destination Location' })).not.toBeInTheDocument();
      expect(screen.queryByTitle('Yes, I have a second destination location')).not.toBeInTheDocument();
      expect(screen.queryByTitle('No, I do not have a second destination location')).not.toBeInTheDocument();

      await userEvent.click(screen.getByTitle('Yes, I know my delivery address'));

      expect(await screen.findByRole('heading', { level: 4, name: 'Second delivery location' })).toBeInTheDocument();
      expect(screen.getByTitle('Yes, I have a second destination location')).toBeInstanceOf(HTMLInputElement);
      expect(screen.getByTitle('No, I do not have a second destination location')).toBeInstanceOf(HTMLInputElement);
    });

    it('renders another address fieldset when the user has a second destination address', async () => {
      renderMtoShipmentForm();

      await userEvent.click(screen.getByTitle('Yes, I know my delivery address'));
      await userEvent.click(screen.getByTitle('Yes, I have a second destination location'));

      const streetAddress1 = await screen.findAllByLabelText(/Address 1/);
      expect(streetAddress1.length).toBe(3);
      expect(streetAddress1[2]).toHaveAttribute('name', 'secondaryDelivery.address.streetAddress1');

      const streetAddress2 = await screen.findAllByLabelText(/Address 2/);
      expect(streetAddress2.length).toBe(3);
      expect(streetAddress2[2]).toHaveAttribute('name', 'secondaryDelivery.address.streetAddress2');

      const city = await screen.findAllByLabelText(/City/);
      expect(city.length).toBe(3);
      expect(city[2]).toHaveAttribute('name', 'secondaryDelivery.address.city');

      const state = await screen.findAllByLabelText(/State/);
      expect(state.length).toBe(3);
      expect(state[2]).toHaveAttribute('name', 'secondaryDelivery.address.state');

      const zip = await screen.findAllByLabelText(/ZIP/);
      expect(zip.length).toBe(3);
      expect(zip[2]).toHaveAttribute('name', 'secondaryDelivery.address.postalCode');
    });

    it('goes back when the back button is clicked', async () => {
      renderMtoShipmentForm();

      const backButton = await screen.findByRole('button', { name: 'Back' });
      await userEvent.click(backButton);

      await waitFor(() => {
        expect(mockNavigate).toHaveBeenCalledWith(-1);
      });
    });

    it('can submit a new HHG shipment successfully', async () => {
      const shipmentInfo = {
        requestedPickupDate: '07 Jun 2021',
        pickupAddress: {
          streetAddress1: '812 S 129th St',
          streetAddress2: '#123',
          city: 'San Antonio',
          state: 'TX',
          postalCode: '78234',
        },
        requestedDeliveryDate: '14 Jun 2021',
      };

      const expectedPayload = {
        agents: [
          { agentType: 'RELEASING_AGENT', email: '', firstName: '', lastName: '', phone: '' },
          { agentType: 'RECEIVING_AGENT', email: '', firstName: '', lastName: '', phone: '' },
        ],
        moveTaskOrderID: moveId,
        shipmentType: SHIPMENT_OPTIONS.HHG,
        customerRemarks: '',
        requestedPickupDate: '2021-06-07',
        pickupAddress: { ...shipmentInfo.pickupAddress },
        requestedDeliveryDate: '2021-06-14',
        hasSecondaryPickupAddress: false,
        hasSecondaryDeliveryAddress: false,
        hasTertiaryPickupAddress: false,
        hasTertiaryDeliveryAddress: false,
      };

      const updatedAt = '2021-06-11T18:12:11.918Z';
      const expectedCreateResponse = {
        createdAt: '2021-06-11T18:12:11.918Z',
        customerRemarks: '',
        eTag: window.btoa(updatedAt),
        id: uuidv4(),
        moveTaskOrderID: moveId,
        pickupAddress: { ...shipmentInfo.pickupAddress, id: uuidv4() },
        requestedDeliveryDate: expectedPayload.requestedDeliveryDate,
        requestedPickupDate: expectedPayload.requestedPickupDate,
        shipmentType: SHIPMENT_OPTIONS.HHG,
        status: 'SUBMITTED',
        updatedAt,
      };

      createMTOShipment.mockImplementation(() => Promise.resolve(expectedCreateResponse));
      const expectedDateSelectionIsWeekendHolidayResponse = {
        country_code: 'US',
        country_name: 'United States',
        is_weekend: false,
        is_holiday: false,
      };
      dateSelectionIsWeekendHoliday.mockImplementation(() =>
        Promise.resolve({ data: JSON.stringify(expectedDateSelectionIsWeekendHolidayResponse) }),
      );
      renderMtoShipmentForm();

      const pickupDateInput = await screen.findByLabelText(/Preferred pickup date/);
      await userEvent.type(pickupDateInput, shipmentInfo.requestedPickupDate);

      const pickupAddress1Input = screen.getByLabelText(/Address 1/);
      await userEvent.type(pickupAddress1Input, shipmentInfo.pickupAddress.streetAddress1);

      const pickupAddress2Input = screen.getByLabelText(/Address 2/);
      await userEvent.type(pickupAddress2Input, shipmentInfo.pickupAddress.streetAddress2);

      const pickupCityInput = screen.getByLabelText(/City/);
      await userEvent.type(pickupCityInput, shipmentInfo.pickupAddress.city);

      const pickupStateInput = screen.getByLabelText(/State/);
      await userEvent.selectOptions(pickupStateInput, shipmentInfo.pickupAddress.state);

      const pickupPostalCodeInput = screen.getByLabelText(/ZIP/);
      await userEvent.type(pickupPostalCodeInput, shipmentInfo.pickupAddress.postalCode);

      const deliveryDateInput = await screen.findByLabelText(/Preferred delivery date/);
      await userEvent.type(deliveryDateInput, shipmentInfo.requestedDeliveryDate);

      const nextButton = await screen.findByRole('button', { name: 'Next' });
      expect(nextButton).not.toBeDisabled();
      await userEvent.click(nextButton);

      await waitFor(() => {
        expect(createMTOShipment).toHaveBeenCalledWith(expectedPayload);
      });

      expect(defaultProps.updateMTOShipment).toHaveBeenCalledWith(expectedCreateResponse);

      expect(mockNavigate).toHaveBeenCalledWith(reviewPath);
    });

    it('shows an error when there is an error with the submission', async () => {
      const shipmentInfo = {
        requestedPickupDate: '07 Jun 2021',
        pickupAddress: {
          streetAddress1: '812 S 129th St',
          streetAddress2: '#123',
          city: 'San Antonio',
          state: 'TX',
          postalCode: '78234',
        },
        requestedDeliveryDate: '14 Jun 2021',
      };

      const errorMessage = 'Something broke!';
      const errorResponse = { response: { errorMessage } };
      createMTOShipment.mockImplementation(() => Promise.reject(errorResponse));
      getResponseError.mockImplementation(() => errorMessage);
      const expectedDateSelectionIsWeekendHolidayResponse = {
        country_code: 'US',
        country_name: 'United States',
        is_weekend: true,
        is_holiday: true,
      };
      dateSelectionIsWeekendHoliday.mockImplementation(() =>
        Promise.resolve({ data: JSON.stringify(expectedDateSelectionIsWeekendHolidayResponse) }),
      );
      renderMtoShipmentForm();

      const pickupDateInput = await screen.findByLabelText(/Preferred pickup date/);
      await userEvent.type(pickupDateInput, shipmentInfo.requestedPickupDate);

      const pickupAddress1Input = screen.getByLabelText(/Address 1/);
      await userEvent.type(pickupAddress1Input, shipmentInfo.pickupAddress.streetAddress1);

      const pickupAddress2Input = screen.getByLabelText(/Address 2/);
      await userEvent.type(pickupAddress2Input, shipmentInfo.pickupAddress.streetAddress2);

      const pickupCityInput = screen.getByLabelText(/City/);
      await userEvent.type(pickupCityInput, shipmentInfo.pickupAddress.city);

      const pickupStateInput = screen.getByLabelText(/State/);
      await userEvent.selectOptions(pickupStateInput, shipmentInfo.pickupAddress.state);

      const pickupPostalCodeInput = screen.getByLabelText(/ZIP/);
      await userEvent.type(pickupPostalCodeInput, shipmentInfo.pickupAddress.postalCode);

      const deliveryDateInput = await screen.findByLabelText(/Preferred delivery date/);
      await userEvent.type(deliveryDateInput, shipmentInfo.requestedDeliveryDate);

      const nextButton = await screen.findByRole('button', { name: 'Next' });
      expect(nextButton).not.toBeDisabled();
      await userEvent.click(nextButton);

      await waitFor(() => {
        expect(createMTOShipment).toHaveBeenCalled();
      });

      expect(getResponseError).toHaveBeenCalledWith(
        errorResponse.response,
        'failed to create MTO shipment due to server error',
      );

      expect(await screen.findByText(errorMessage)).toBeInTheDocument();
    });
  });

  describe('editing an already existing HHG shipment', () => {
    const updatedAt = '2021-06-11T18:12:11.918Z';

    const mockMtoShipment = {
      id: uuidv4(),
      eTag: window.btoa(updatedAt),
      createdAt: '2021-06-11T18:12:11.918Z',
      updatedAt,
      moveTaskOrderId: moveId,
      customerRemarks: 'mock remarks',
      requestedPickupDate: '2021-08-01',
      requestedDeliveryDate: '2021-08-11',
      pickupAddress: {
        id: uuidv4(),
        streetAddress1: '812 S 129th St',
        city: 'San Antonio',
        state: 'TX',
        postalCode: '78234',
      },
      destinationAddress: {
        id: uuidv4(),
        streetAddress1: '441 SW Rio de la Plata Drive',
        city: 'Tacoma',
        state: 'WA',
        postalCode: '98421',
      },
    };

    it('renders the HHG shipment form with pre-filled values', async () => {
      const expectedDateSelectionIsWeekendHolidayResponse = {
        country_code: 'US',
        country_name: 'United States',
        is_weekend: true,
        is_holiday: true,
      };
      dateSelectionIsWeekendHoliday.mockImplementation(() =>
        Promise.resolve({ data: JSON.stringify(expectedDateSelectionIsWeekendHolidayResponse) }),
      );
      renderMtoShipmentForm({ isCreatePage: false, mtoShipment: mockMtoShipment });

      expect(await screen.findByLabelText(/Preferred pickup date/)).toHaveValue('01 Aug 2021');
      expect(screen.getByLabelText('Use my current address')).not.toBeChecked();
      expect(screen.getAllByLabelText(/Address 1/)[0]).toHaveValue('812 S 129th St');
      expect(screen.getAllByLabelText(/Address 2/)[0]).toHaveValue('');
      expect(screen.getAllByLabelText(/City/)[0]).toHaveValue('San Antonio');
      expect(screen.getAllByLabelText(/State/)[0]).toHaveValue('TX');
      expect(screen.getAllByLabelText(/ZIP/)[0]).toHaveValue('78234');
      expect(screen.getByLabelText(/Preferred delivery date/)).toHaveValue('11 Aug 2021');
      expect(screen.getByTitle('Yes, I know my delivery address')).toBeChecked();
      expect(screen.getAllByLabelText(/Address 1/)[1]).toHaveValue('441 SW Rio de la Plata Drive');
      expect(screen.getAllByLabelText(/Address 2/)[1]).toHaveValue('');
      expect(screen.getAllByLabelText(/City/)[1]).toHaveValue('Tacoma');
      expect(screen.getAllByLabelText(/State/)[1]).toHaveValue('WA');
      expect(screen.getAllByLabelText(/ZIP/)[1]).toHaveValue('98421');
      expect(
        screen.getByLabelText(
          'Are there things about this shipment that your counselor or movers should discuss with you?',
        ),
      ).toHaveValue('mock remarks');

      expect(
        screen.getByText(
          /Preferred pickup date 01 Aug 2021 is on a holiday and weekend in the United States. This date may not be accepted. A government representative may not be available to provide assistance on this date./,
        ),
      ).toHaveClass('usa-alert__text');
      expect(
        screen.getAllByText(
          'Preferred pickup date 01 Aug 2021 is on a holiday and weekend in the United States. This date may not be accepted. A government representative may not be available to provide assistance on this date.',
        ),
      ).toHaveLength(1);
    });

    it('renders the HHG shipment form with pre-filled secondary addresses', async () => {
      const shipment = {
        ...mockMtoShipment,
        secondaryPickupAddress: {
          streetAddress1: '142 E Barrel Hoop Circle',
          streetAddress2: '#4A',
          city: 'Corpus Christi',
          state: 'TX',
          postalCode: '78412',
        },
        secondaryDeliveryAddress: {
          streetAddress1: '3373 NW Martin Luther King Jr Blvd',
          streetAddress2: '',
          city: mockMtoShipment.destinationAddress.city,
          state: mockMtoShipment.destinationAddress.state,
          postalCode: mockMtoShipment.destinationAddress.postalCode,
        },
      };
      const expectedDateSelectionIsWeekendHolidayResponse = {
        country_code: 'US',
        country_name: 'United States',
        is_weekend: true,
        is_holiday: true,
      };
      dateSelectionIsWeekendHoliday.mockImplementation(() =>
        Promise.resolve({ data: JSON.stringify(expectedDateSelectionIsWeekendHolidayResponse) }),
      );
      renderMtoShipmentForm({ isCreatePage: false, mtoShipment: shipment });

      expect(await screen.findByTitle('Yes, I have a second pickup location')).toBeChecked();
      expect(await screen.findByTitle('Yes, I have a second destination location')).toBeChecked();

      const streetAddress1 = await screen.findAllByLabelText(/Address 1/);
      expect(streetAddress1.length).toBe(4);

      const streetAddress2 = await screen.findAllByLabelText(/Address 2/);
      expect(streetAddress2.length).toBe(4);

      const city = await screen.findAllByLabelText(/City/);
      expect(city.length).toBe(4);

      const state = await screen.findAllByLabelText(/State/);
      expect(state.length).toBe(4);

      const zip = await screen.findAllByLabelText(/ZIP/);
      expect(zip.length).toBe(4);

      // Secondary pickup address should be the 2nd address
      expect(streetAddress1[1]).toHaveValue('142 E Barrel Hoop Circle');
      expect(streetAddress2[1]).toHaveValue('#4A');
      expect(city[1]).toHaveValue('Corpus Christi');
      expect(state[1]).toHaveValue('TX');
      expect(zip[1]).toHaveValue('78412');

      // Secondary delivery address should be the 4th address
      expect(streetAddress1[3]).toHaveValue('3373 NW Martin Luther King Jr Blvd');
      expect(streetAddress2[3]).toHaveValue('');
      expect(city[3]).toHaveValue(mockMtoShipment.destinationAddress.city);
      expect(state[3]).toHaveValue(mockMtoShipment.destinationAddress.state);
      expect(zip[3]).toHaveValue(mockMtoShipment.destinationAddress.postalCode);
    });

    it.each([
      [/Address 1/, 'Some Address'],
      [/Address 2/, '123'],
      [/City/, 'Some City'],
      [/ZIP/, '92131'],
    ])(
      'does not allow the user to save the form if the %s field on a secondary addreess is the only one filled out',
      async (fieldName, text) => {
        const expectedDateSelectionIsWeekendHolidayResponse = {
          country_code: 'US',
          country_name: 'United States',
          is_weekend: false,
          is_holiday: false,
        };
        dateSelectionIsWeekendHoliday.mockImplementation(() =>
          Promise.resolve({ data: JSON.stringify(expectedDateSelectionIsWeekendHolidayResponse) }),
        );
        renderMtoShipmentForm({ isCreatePage: false, mtoShipment: mockMtoShipment });

        // Verify that the form is good to submit by checking that the save button is not disabled.
        const saveButton = await screen.findByRole('button', { name: 'Save' });
        expect(saveButton).not.toBeDisabled();

        await userEvent.click(screen.getByTitle('Yes, I have a second pickup location'));
        await userEvent.click(screen.getByTitle('Yes, I have a second destination location'));

        const address = await screen.findAllByLabelText(fieldName);
        // The second instance of a field is the secondary pickup
        await userEvent.type(address[1], text);
        await waitFor(() => {
          expect(saveButton).toBeDisabled();
        });

        // Clear the field so that the secondary delivery address can be checked
        await userEvent.clear(address[1]);
        await waitFor(() => {
          expect(saveButton).not.toBeDisabled();
        });

        // The fourth instance found is the secondary delivery
        await userEvent.type(address[3], text);
        await waitFor(() => {
          expect(saveButton).toBeDisabled();
        });

        await userEvent.clear(address[3]);
        await waitFor(() => {
          expect(saveButton).not.toBeDisabled();
        });
      },
    );

    // Similar test as above, but with the state input.
    // Extracted out since the state field is not a text input.
    it('does not allow the user to save the form if the state field on a secondary addreess is the only one filled out', async () => {
      const expectedDateSelectionIsWeekendHolidayResponse = {
        country_code: 'US',
        country_name: 'United States',
        is_weekend: false,
        is_holiday: false,
      };
      dateSelectionIsWeekendHoliday.mockImplementation(() =>
        Promise.resolve({ data: JSON.stringify(expectedDateSelectionIsWeekendHolidayResponse) }),
      );
      renderMtoShipmentForm({ isCreatePage: false, mtoShipment: mockMtoShipment });

      // Verify that the form is good to submit by checking that the save button is not disabled.
      const saveButton = await screen.findByRole('button', { name: 'Save' });
      expect(saveButton).not.toBeDisabled();

      await userEvent.click(screen.getByTitle('Yes, I have a second pickup location'));
      await userEvent.click(screen.getByTitle('Yes, I have a second destination location'));

      const state = await screen.findAllByLabelText(/State/);
      // The second instance of a field is the secondary pickup
      await userEvent.selectOptions(state[1], 'CA');
      await waitFor(() => {
        expect(saveButton).toBeDisabled();
      });

      // Change the selection to blank so that the secondary delivery address can be checked
      await userEvent.selectOptions(state[1], '');
      await waitFor(() => {
        expect(saveButton).not.toBeDisabled();
      });

      // The fourth instance found is the secondary delivery
      await userEvent.selectOptions(state[3], 'CA');
      await waitFor(() => {
        expect(saveButton).toBeDisabled();
      });

      await userEvent.selectOptions(state[3], '');
      await waitFor(() => {
        expect(saveButton).not.toBeDisabled();
      });
    });

    it('goes back when the cancel button is clicked', async () => {
      const expectedDateSelectionIsWeekendHolidayResponse = {
        country_code: 'US',
        country_name: 'United States',
        is_weekend: true,
        is_holiday: true,
      };
      dateSelectionIsWeekendHoliday.mockImplementation(() =>
        Promise.resolve({ data: JSON.stringify(expectedDateSelectionIsWeekendHolidayResponse) }),
      );
      renderMtoShipmentForm({ isCreatePage: false, mtoShipment: mockMtoShipment });

      const cancelButton = await screen.findByRole('button', { name: 'Cancel' });
      await userEvent.click(cancelButton);

      await waitFor(() => {
        expect(mockNavigate).toHaveBeenCalledWith(-1);
      });
    });

    it('can submit edits to an HHG shipment successfully', async () => {
      const shipmentInfo = {
        pickupAddress: {
          streetAddress1: '6622 Airport Way S',
          streetAddress2: '#1430',
          city: 'San Marcos',
          state: 'TX',
          postalCode: '78666',
        },
      };

      const expectedPayload = {
        moveTaskOrderID: moveId,
        shipmentType: SHIPMENT_OPTIONS.HHG,
        pickupAddress: { ...shipmentInfo.pickupAddress },
        customerRemarks: mockMtoShipment.customerRemarks,
        requestedPickupDate: mockMtoShipment.requestedPickupDate,
        requestedDeliveryDate: mockMtoShipment.requestedDeliveryDate,
        destinationAddress: { ...mockMtoShipment.destinationAddress, streetAddress2: '' },
        secondaryDeliveryAddress: undefined,
        hasSecondaryDeliveryAddress: false,
        secondaryPickupAddress: undefined,
        hasSecondaryPickupAddress: false,
        tertiaryDeliveryAddress: undefined,
        hasTertiaryDeliveryAddress: false,
        tertiaryPickupAddress: undefined,
        hasTertiaryPickupAddress: false,
        agents: [
          { agentType: 'RELEASING_AGENT', email: '', firstName: '', lastName: '', phone: '' },
          { agentType: 'RECEIVING_AGENT', email: '', firstName: '', lastName: '', phone: '' },
        ],
        counselorRemarks: undefined,
      };
      delete expectedPayload.destinationAddress.id;

      const newUpdatedAt = '2021-06-11T21:20:22.150Z';
      const expectedUpdateResponse = {
        ...mockMtoShipment,
        pickupAddress: { ...shipmentInfo.pickupAddress },
        shipmentType: SHIPMENT_OPTIONS.HHG,
        eTag: window.btoa(newUpdatedAt),
        status: 'SUBMITTED',
      };

      patchMTOShipment.mockImplementation(() => Promise.resolve(expectedUpdateResponse));
      const expectedDateSelectionIsWeekendHolidayResponse = {
        country_code: 'US',
        country_name: 'United States',
        is_weekend: true,
        is_holiday: true,
      };
      dateSelectionIsWeekendHoliday.mockImplementation(() =>
        Promise.resolve({ data: JSON.stringify(expectedDateSelectionIsWeekendHolidayResponse) }),
      );
      renderMtoShipmentForm({ isCreatePage: false, mtoShipment: mockMtoShipment });

      const pickupAddress1Input = screen.getAllByLabelText(/Address 1/)[0];
      await userEvent.clear(pickupAddress1Input);
      await userEvent.type(pickupAddress1Input, shipmentInfo.pickupAddress.streetAddress1);

      const pickupAddress2Input = screen.getAllByLabelText(/Address 2/)[0];
      await userEvent.clear(pickupAddress2Input);
      await userEvent.type(pickupAddress2Input, shipmentInfo.pickupAddress.streetAddress2);

      const pickupCityInput = screen.getAllByLabelText(/City/)[0];
      await userEvent.clear(pickupCityInput);
      await userEvent.type(pickupCityInput, shipmentInfo.pickupAddress.city);

      const pickupStateInput = screen.getAllByLabelText(/State/)[0];
      await userEvent.selectOptions(pickupStateInput, shipmentInfo.pickupAddress.state);

      const pickupPostalCodeInput = screen.getAllByLabelText(/ZIP/)[0];
      await userEvent.clear(pickupPostalCodeInput);
      await userEvent.type(pickupPostalCodeInput, shipmentInfo.pickupAddress.postalCode);

      const saveButton = await screen.findByRole('button', { name: 'Save' });
      expect(saveButton).not.toBeDisabled();
      await userEvent.click(saveButton);

      await waitFor(() => {
        expect(patchMTOShipment).toHaveBeenCalledWith(mockMtoShipment.id, expectedPayload, mockMtoShipment.eTag);
      });

      expect(defaultProps.updateMTOShipment).toHaveBeenCalledWith(expectedUpdateResponse);

      expect(mockNavigate).toHaveBeenCalledWith(reviewPath);
    });

    it('shows an error when there is an error with the submission', async () => {
      const shipmentInfo = {
        pickupAddress: {
          streetAddress1: '6622 Airport Way S',
          streetAddress2: '#1430',
          city: 'San Marcos',
          state: 'TX',
          postalCode: '78666',
        },
      };

      const errorMessage = 'Something broke!';
      const errorResponse = { response: { errorMessage } };
      patchMTOShipment.mockImplementation(() => Promise.reject(errorResponse));
      getResponseError.mockImplementation(() => errorMessage);
      const expectedDateSelectionIsWeekendHolidayResponse = {
        country_code: 'US',
        country_name: 'United States',
        is_weekend: true,
        is_holiday: true,
      };
      dateSelectionIsWeekendHoliday.mockImplementation(() =>
        Promise.resolve({ data: JSON.stringify(expectedDateSelectionIsWeekendHolidayResponse) }),
      );
      renderMtoShipmentForm({ isCreatePage: false, mtoShipment: mockMtoShipment });

      const pickupAddress1Input = screen.getAllByLabelText(/Address 1/)[0];
      await userEvent.clear(pickupAddress1Input);
      await userEvent.type(pickupAddress1Input, shipmentInfo.pickupAddress.streetAddress1);

      const pickupAddress2Input = screen.getAllByLabelText(/Address 2/)[0];
      await userEvent.clear(pickupAddress2Input);
      await userEvent.type(pickupAddress2Input, shipmentInfo.pickupAddress.streetAddress2);

      const pickupCityInput = screen.getAllByLabelText(/City/)[0];
      await userEvent.clear(pickupCityInput);
      await userEvent.type(pickupCityInput, shipmentInfo.pickupAddress.city);

      const pickupStateInput = screen.getAllByLabelText(/State/)[0];
      await userEvent.selectOptions(pickupStateInput, shipmentInfo.pickupAddress.state);

      const pickupPostalCodeInput = screen.getAllByLabelText(/ZIP/)[0];
      await userEvent.clear(pickupPostalCodeInput);
      await userEvent.type(pickupPostalCodeInput, shipmentInfo.pickupAddress.postalCode);

      const saveButton = await screen.findByRole('button', { name: 'Save' });
      expect(saveButton).not.toBeDisabled();
      await userEvent.click(saveButton);

      await waitFor(() => {
        expect(patchMTOShipment).toHaveBeenCalled();
      });

      expect(getResponseError).toHaveBeenCalledWith(
        errorResponse.response,
        'failed to update MTO shipment due to server error',
      );

      expect(await screen.findByText(errorMessage)).toBeInTheDocument();
    });

    it('renders the HHG shipment form with pre-filled values', async () => {
      const expectedDateSelectionIsWeekendHolidayResponse = {
        country_code: 'US',
        country_name: 'United States',
        is_weekend: true,
        is_holiday: true,
      };
      dateSelectionIsWeekendHoliday.mockImplementation(() =>
        Promise.resolve({ data: JSON.stringify(expectedDateSelectionIsWeekendHolidayResponse) }),
      );
      renderMtoShipmentForm({ isCreatePage: false, mtoShipment: mockMtoShipment });
      expect(await screen.findByLabelText(/Preferred pickup date/)).toHaveValue('01 Aug 2021');
      expect(screen.getByLabelText('Use my current address')).not.toBeChecked();
      expect(screen.getAllByLabelText(/Address 1/)[0]).toHaveValue('812 S 129th St');
      expect(screen.getAllByLabelText(/Address 2/)[0]).toHaveValue('');
      expect(screen.getAllByLabelText(/City/)[0]).toHaveValue('San Antonio');
      expect(screen.getAllByLabelText(/State/)[0]).toHaveValue('TX');
      expect(screen.getAllByLabelText(/ZIP/)[0]).toHaveValue('78234');
      expect(screen.getByLabelText(/Preferred delivery date/)).toHaveValue('11 Aug 2021');
      expect(screen.getByTitle('Yes, I know my delivery address')).toBeChecked();
      expect(screen.getAllByLabelText(/Address 1/)[1]).toHaveValue('441 SW Rio de la Plata Drive');
      expect(screen.getAllByLabelText(/Address 2/)[1]).toHaveValue('');
      expect(screen.getAllByLabelText(/City/)[1]).toHaveValue('Tacoma');
      expect(screen.getAllByLabelText(/State/)[1]).toHaveValue('WA');
      expect(screen.getAllByLabelText(/ZIP/)[1]).toHaveValue('98421');
      expect(
        screen.getByLabelText(
          'Are there things about this shipment that your counselor or movers should discuss with you?',
        ),
      ).toHaveValue('mock remarks');
    });

    it('renders the HHG shipment with date validaton alerts for weekend and holiday', async () => {
      const expectedDateSelectionIsWeekendHolidayResponse = {
        country_code: 'US',
        country_name: 'United of States',
        is_weekend: true,
        is_holiday: true,
      };
      dateSelectionIsWeekendHoliday.mockImplementation(() =>
        Promise.resolve({ data: JSON.stringify(expectedDateSelectionIsWeekendHolidayResponse) }),
      );
      renderMtoShipmentForm({ isCreatePage: false, mtoShipment: mockMtoShipment });
      expect(await screen.findByLabelText(/Preferred pickup date/)).toHaveValue('01 Aug 2021');
      expect(screen.getByLabelText(/Preferred delivery date/)).toHaveValue('11 Aug 2021');
      await waitFor(() => {
        expect(
          screen.getByText(
            /Preferred pickup date 01 Aug 2021 is on a holiday and weekend in the United of States. This date may not be accepted. A government representative may not be available to provide assistance on this date./,
          ),
        ).toHaveClass('usa-alert__text');
        expect(
          screen.getByText(
            /Preferred delivery date 11 Aug 2021 is on a holiday and weekend in the United of States. This date may not be accepted. A government representative may not be available to provide assistance on this date./,
          ),
        ).toHaveClass('usa-alert__text');
      });
    });

    it('renders the HHG shipment with date validaton alerts for weekend', async () => {
      const expectedDateSelectionIsWeekendHolidayResponse = {
        country_code: 'US',
        country_name: 'United States',
        is_weekend: true,
        is_holiday: false,
      };
      dateSelectionIsWeekendHoliday.mockImplementation(() =>
        Promise.resolve({ data: JSON.stringify(expectedDateSelectionIsWeekendHolidayResponse) }),
      );
      renderMtoShipmentForm({ isCreatePage: false, mtoShipment: mockMtoShipment });
      expect(await screen.findByLabelText(/Preferred pickup date/)).toHaveValue('01 Aug 2021');
      expect(screen.getByLabelText(/Preferred delivery date/)).toHaveValue('11 Aug 2021');
      await waitFor(() => {
        expect(
          screen.getByText(
            /Preferred pickup date 01 Aug 2021 is on a weekend in the United States. This date may not be accepted. A government representative may not be available to provide assistance on this date./,
          ),
        ).toHaveClass('usa-alert__text');
        expect(
          screen.getByText(
            /Preferred delivery date 11 Aug 2021 is on a weekend in the United States. This date may not be accepted. A government representative may not be available to provide assistance on this date./,
          ),
        ).toHaveClass('usa-alert__text');
      });
    });

    it('renders the HHG shipment with date validaton alerts for holiday', async () => {
      const expectedDateSelectionIsWeekendHolidayResponse = {
        country_code: 'US',
        country_name: 'United States',
        is_weekend: false,
        is_holiday: true,
      };
      dateSelectionIsWeekendHoliday.mockImplementation(() =>
        Promise.resolve({ data: JSON.stringify(expectedDateSelectionIsWeekendHolidayResponse) }),
      );
      renderMtoShipmentForm({ isCreatePage: false, mtoShipment: mockMtoShipment });
      expect(await screen.findByLabelText(/Preferred pickup date/)).toHaveValue('01 Aug 2021');
      expect(screen.getByLabelText(/Preferred delivery date/)).toHaveValue('11 Aug 2021');
      await waitFor(() => {
        expect(
          screen.getByText(
            /Preferred pickup date 01 Aug 2021 is on a holiday in the United States. This date may not be accepted. A government representative may not be available to provide assistance on this date./,
          ),
        ).toHaveClass('usa-alert__text');
        expect(
          screen.getByText(
            /Preferred delivery date 11 Aug 2021 is on a holiday in the United States. This date may not be accepted. A government representative may not be available to provide assistance on this date./,
          ),
        ).toHaveClass('usa-alert__text');
      });
    });

    it('renders the HHG shipment with no date validaton alerts for pickup/delivery', async () => {
      const expectedDateSelectionIsWeekendHolidayResponse = {
        country_code: 'US',
        country_name: 'United States',
        is_weekend: false,
        is_holiday: false,
      };
      dateSelectionIsWeekendHoliday.mockImplementation(() =>
        Promise.resolve({ data: JSON.stringify(expectedDateSelectionIsWeekendHolidayResponse) }),
      );
      renderMtoShipmentForm({ isCreatePage: false, mtoShipment: mockMtoShipment });
      expect(await screen.findByLabelText(/Preferred pickup date/)).toHaveValue('01 Aug 2021');
      expect(screen.getByLabelText(/Preferred delivery date/)).toHaveValue('11 Aug 2021');
      expect(
        screen.getByLabelText(
          'Are there things about this shipment that your counselor or movers should discuss with you?',
        ),
      ).toHaveValue('mock remarks');

      await waitFor(() => {
        expect(
          screen.queryAllByText(
            'Preferred pickup date 01 Aug 2021 is on a holiday in the United States. This date may not be accepted. A government representative may not be available to provide assistance on this date.',
          ),
        ).toHaveLength(0);
        expect(
          screen.queryAllByText(
            'Preferred delivery date 11 Aug 2021 is on a holiday in the United States. This date may not be accepted. A government representative may not be available to provide assistance on this date.',
          ),
        ).toHaveLength(0);
      });
    });
  });

  describe('when creating a new UB shipment', () => {
    it('renders the UB shipment form', async () => {
      renderUBShipmentForm();

      expect(await screen.findByText('UB')).toHaveClass('usa-tag');

      expect(screen.getAllByText('Date')[0]).toBeInstanceOf(HTMLLegendElement);
      expect(screen.getByLabelText(/Preferred pickup date/)).toBeInstanceOf(HTMLInputElement);
      expect(screen.getByRole('heading', { level: 2, name: 'Pickup info' })).toBeInTheDocument();
      expect(screen.getByTestId('pickupDateHint')).toHaveTextContent(
        'This is the day movers would put this shipment on their truck. Packing starts earlier. Dates will be finalized when you talk to your Customer Care Representative. Your requested pickup/load date should be your latest preferred pickup/load date, or the date you need to be out of your origin residence.',
      );
      expect(screen.getByText('Pickup location')).toBeInstanceOf(HTMLLegendElement);
      expect(screen.getByLabelText('Use my current address')).toBeInstanceOf(HTMLInputElement);
      expect(screen.getByLabelText(/Address 1/)).toBeInstanceOf(HTMLInputElement);
      expect(screen.getByLabelText(/Address 2/)).toBeInstanceOf(HTMLInputElement);
      expect(screen.getByLabelText(/City/)).toBeInstanceOf(HTMLInputElement);
      expect(screen.getByLabelText(/State/)).toBeInstanceOf(HTMLSelectElement);
      expect(screen.getByLabelText(/ZIP/)).toBeInstanceOf(HTMLInputElement);

      expect(screen.getByRole('heading', { level: 4, name: 'Second pickup location' })).toBeInTheDocument();
      expect(screen.getByTitle('Yes, I have a second pickup location')).toBeInstanceOf(HTMLInputElement);
      expect(screen.getByTitle('No, I do not have a second pickup location')).toBeInstanceOf(HTMLInputElement);

      expect(screen.getByText(/Releasing agent/).parentElement).toBeInstanceOf(HTMLLegendElement);
      expect(screen.getAllByLabelText(/First name/)[0]).toHaveAttribute('name', 'pickup.agent.firstName');
      expect(screen.getAllByLabelText(/Last name/)[0]).toHaveAttribute('name', 'pickup.agent.lastName');
      expect(screen.getAllByLabelText(/Phone/)[0]).toHaveAttribute('name', 'pickup.agent.phone');
      expect(screen.getAllByLabelText(/Email/)[0]).toHaveAttribute('name', 'pickup.agent.email');

      expect(screen.getAllByText('Date')[1]).toBeInstanceOf(HTMLLegendElement);
      expect(screen.getByLabelText(/Preferred delivery date/)).toBeInstanceOf(HTMLInputElement);

      expect(screen.getByText(/Delivery location/)).toBeInstanceOf(HTMLLegendElement);
      expect(screen.getByTitle('Yes, I know my delivery address')).toBeInstanceOf(HTMLInputElement);
      expect(screen.getByTitle('No, I do not know my delivery address')).toBeInstanceOf(HTMLInputElement);

      expect(screen.queryByRole('heading', { level: 4, name: 'Second Destination Location' })).not.toBeInTheDocument();
      expect(screen.queryByTitle('Yes, I have a second destination location')).not.toBeInTheDocument();
      expect(screen.queryByTitle('No, I do not have a second destination location')).not.toBeInTheDocument();

      expect(screen.getByText(/Receiving agent/).parentElement).toBeInstanceOf(HTMLLegendElement);
      expect(screen.getAllByLabelText(/First name/)[1]).toHaveAttribute('name', 'delivery.agent.firstName');
      expect(screen.getAllByLabelText(/Last name/)[1]).toHaveAttribute('name', 'delivery.agent.lastName');
      expect(screen.getAllByLabelText(/Phone/)[1]).toHaveAttribute('name', 'delivery.agent.phone');
      expect(screen.getAllByLabelText(/Email/)[1]).toHaveAttribute('name', 'delivery.agent.email');

      expect(
        screen.queryByText(
          'Details about the facility where your things are now, including the name or address (if you know them)',
        ),
      ).not.toBeInTheDocument();

      expect(
        screen.getByLabelText(
          'Are there things about this shipment that your counselor or movers should discuss with you?',
        ),
      ).toBeInstanceOf(HTMLTextAreaElement);
    });

    it('renders the correct helper text for Delivery Location when orders type is RETIREMENT', async () => {
      renderUBShipmentForm({ orders: { orders_type: ORDERS_TYPE.RETIREMENT } });
      await waitFor(() =>
        expect(
          screen.getByText('We can use the zip of the HOR, PLEAD or HOS you entered with your orders.')
            .toBeInTheDocument,
        ),
      );
    });

    it('renders the correct helper text for Delivery Location when orders type is SEPARATION', async () => {
      renderUBShipmentForm({ orders: { orders_type: ORDERS_TYPE.SEPARATION } });
      await waitFor(() =>
        expect(
          screen.getByText('We can use the zip of the HOR, PLEAD or HOS you entered with your orders.')
            .toBeInTheDocument,
        ),
      );
    });

    it('renders the correct helper text for Delivery Location when orders type is PERMANENT_CHANGE_OF_STATION', async () => {
      renderUBShipmentForm({ orders: { orders_type: ORDERS_TYPE.PERMANENT_CHANGE_OF_STATION } });
      await waitFor(() => expect(screen.getByText(/We can use the zip of your new duty location./).toBeInTheDocument));
    });

    it('renders the correct helper text for Delivery Location when orders type is LOCAL_MOVE', async () => {
      renderUBShipmentForm({ orders: { orders_type: ORDERS_TYPE.LOCAL_MOVE } });
      await waitFor(() => expect(screen.getByText(/We can use the zip of your new duty location./).toBeInTheDocument));
    });

<<<<<<< HEAD
=======
    it('renders the correct helper text for Delivery Location when orders type is TEMPORARY_DUTY', async () => {
      renderUBShipmentForm({ orders: { orders_type: ORDERS_TYPE.TEMPORARY_DUTY } });
      await waitFor(() => expect(screen.getByText(/We can use the zip of your new duty location./).toBeInTheDocument));
    });

>>>>>>> 57f8a19b
    it('does not render special NTS What to expect section', async () => {
      const { queryByTestId } = renderUBShipmentForm();

      await waitFor(() => {
        expect(queryByTestId('nts-what-to-expect')).not.toBeInTheDocument();
      });
    });

    it('uses the current residence address for pickup address when checked', async () => {
      const { queryByLabelText, queryAllByLabelText } = renderUBShipmentForm();

      await userEvent.click(queryByLabelText('Use my current address'));

      await waitFor(() => {
        expect(queryAllByLabelText(/Address 1/)[0]).toHaveValue(defaultProps.currentResidence.streetAddress1);
        expect(queryAllByLabelText(/Address 2/)[0]).toHaveValue('');
        expect(queryAllByLabelText(/City/)[0]).toHaveValue(defaultProps.currentResidence.city);
        expect(queryAllByLabelText(/State/)[0]).toHaveValue(defaultProps.currentResidence.state);
        expect(queryAllByLabelText(/ZIP/)[0]).toHaveValue(defaultProps.currentResidence.postalCode);
      });
    });

    it('renders a second address fieldset when the user has a second pickup address', async () => {
      renderUBShipmentForm();

      await userEvent.click(screen.getByTitle('Yes, I have a second pickup location'));

      const streetAddress1 = await screen.findAllByLabelText(/Address 1/);
      expect(streetAddress1[1]).toHaveAttribute('name', 'secondaryPickup.address.streetAddress1');

      const streetAddress2 = await screen.findAllByLabelText(/Address 2/);
      expect(streetAddress2[1]).toHaveAttribute('name', 'secondaryPickup.address.streetAddress2');

      const city = await screen.findAllByLabelText(/City/);
      expect(city[1]).toHaveAttribute('name', 'secondaryPickup.address.city');

      const state = await screen.findAllByLabelText(/State/);
      expect(state[1]).toHaveAttribute('name', 'secondaryPickup.address.state');

      const zip = await screen.findAllByLabelText(/ZIP/);
      expect(zip[1]).toHaveAttribute('name', 'secondaryPickup.address.postalCode');
    });

    it('renders a second address fieldset when the user has a delivery address', async () => {
      renderUBShipmentForm();

      await userEvent.click(screen.getByTitle('Yes, I know my delivery address'));

      const streetAddress1 = await screen.findAllByLabelText(/Address 1/);
      expect(streetAddress1[0]).toHaveAttribute('name', 'pickup.address.streetAddress1');
      expect(streetAddress1[1]).toHaveAttribute('name', 'delivery.address.streetAddress1');

      const streetAddress2 = await screen.findAllByLabelText(/Address 2/);
      expect(streetAddress2[0]).toHaveAttribute('name', 'pickup.address.streetAddress2');
      expect(streetAddress2[1]).toHaveAttribute('name', 'delivery.address.streetAddress2');

      const city = await screen.findAllByLabelText(/City/);
      expect(city[0]).toHaveAttribute('name', 'pickup.address.city');
      expect(city[1]).toHaveAttribute('name', 'delivery.address.city');

      const state = await screen.findAllByLabelText(/State/);
      expect(state[0]).toHaveAttribute('name', 'pickup.address.state');
      expect(state[1]).toHaveAttribute('name', 'delivery.address.state');

      const zip = await screen.findAllByLabelText(/ZIP/);
      expect(zip[0]).toHaveAttribute('name', 'pickup.address.postalCode');
      expect(zip[1]).toHaveAttribute('name', 'delivery.address.postalCode');
    });

    it('renders the secondary destination address question once a user says they have a primary destination address', async () => {
      renderUBShipmentForm();

      expect(screen.queryByRole('heading', { level: 4, name: 'Second Destination Location' })).not.toBeInTheDocument();
      expect(screen.queryByTitle('Yes, I have a second destination location')).not.toBeInTheDocument();
      expect(screen.queryByTitle('No, I do not have a second destination location')).not.toBeInTheDocument();

      await userEvent.click(screen.getByTitle('Yes, I know my delivery address'));

      expect(await screen.findByRole('heading', { level: 4, name: 'Second delivery location' })).toBeInTheDocument();
      expect(screen.getByTitle('Yes, I have a second destination location')).toBeInstanceOf(HTMLInputElement);
      expect(screen.getByTitle('No, I do not have a second destination location')).toBeInstanceOf(HTMLInputElement);
    });

    it('renders another address fieldset when the user has a second destination address', async () => {
      renderUBShipmentForm();

      await userEvent.click(screen.getByTitle('Yes, I know my delivery address'));
      await userEvent.click(screen.getByTitle('Yes, I have a second destination location'));

      const streetAddress1 = await screen.findAllByLabelText(/Address 1/);
      expect(streetAddress1.length).toBe(3);
      expect(streetAddress1[2]).toHaveAttribute('name', 'secondaryDelivery.address.streetAddress1');

      const streetAddress2 = await screen.findAllByLabelText(/Address 2/);
      expect(streetAddress2.length).toBe(3);
      expect(streetAddress2[2]).toHaveAttribute('name', 'secondaryDelivery.address.streetAddress2');

      const city = await screen.findAllByLabelText(/City/);
      expect(city.length).toBe(3);
      expect(city[2]).toHaveAttribute('name', 'secondaryDelivery.address.city');

      const state = await screen.findAllByLabelText(/State/);
      expect(state.length).toBe(3);
      expect(state[2]).toHaveAttribute('name', 'secondaryDelivery.address.state');

      const zip = await screen.findAllByLabelText(/ZIP/);
      expect(zip.length).toBe(3);
      expect(zip[2]).toHaveAttribute('name', 'secondaryDelivery.address.postalCode');
    });

    it('goes back when the back button is clicked', async () => {
      renderUBShipmentForm();

      const backButton = await screen.findByRole('button', { name: 'Back' });
      await userEvent.click(backButton);

      await waitFor(() => {
        expect(mockNavigate).toHaveBeenCalledWith(-1);
      });
    });

    it('can submit a new UB shipment successfully', async () => {
      const shipmentInfo = {
        requestedPickupDate: '07 Jun 2021',
        pickupAddress: {
          streetAddress1: '812 S 129th St',
          streetAddress2: '#123',
          city: 'San Antonio',
          state: 'TX',
          postalCode: '78234',
        },
        requestedDeliveryDate: '14 Jun 2021',
        shipmentType: SHIPMENT_OPTIONS.UNACCOMPANIED_BAGGAGE,
      };

      const expectedPayload = {
        agents: [
          { agentType: 'RELEASING_AGENT', email: '', firstName: '', lastName: '', phone: '' },
          { agentType: 'RECEIVING_AGENT', email: '', firstName: '', lastName: '', phone: '' },
        ],
        moveTaskOrderID: moveId,
        shipmentType: SHIPMENT_OPTIONS.UNACCOMPANIED_BAGGAGE,
        customerRemarks: '',
        requestedPickupDate: '2021-06-07',
        pickupAddress: { ...shipmentInfo.pickupAddress },
        requestedDeliveryDate: '2021-06-14',
        hasSecondaryPickupAddress: false,
        hasSecondaryDeliveryAddress: false,
        hasTertiaryPickupAddress: false,
        hasTertiaryDeliveryAddress: false,
      };

      const updatedAt = '2021-06-11T18:12:11.918Z';
      const expectedCreateResponse = {
        createdAt: '2021-06-11T18:12:11.918Z',
        customerRemarks: '',
        eTag: window.btoa(updatedAt),
        id: uuidv4(),
        moveTaskOrderID: moveId,
        pickupAddress: { ...shipmentInfo.pickupAddress, id: uuidv4() },
        requestedDeliveryDate: expectedPayload.requestedDeliveryDate,
        requestedPickupDate: expectedPayload.requestedPickupDate,
        shipmentType: SHIPMENT_OPTIONS.UNACCOMPANIED_BAGGAGE,
        status: 'SUBMITTED',
        updatedAt,
      };

      createMTOShipment.mockImplementation(() => Promise.resolve(expectedCreateResponse));
      const expectedDateSelectionIsWeekendHolidayResponse = {
        country_code: 'US',
        country_name: 'United States',
        is_weekend: false,
        is_holiday: false,
      };
      dateSelectionIsWeekendHoliday.mockImplementation(() =>
        Promise.resolve({ data: JSON.stringify(expectedDateSelectionIsWeekendHolidayResponse) }),
      );
      renderUBShipmentForm();

      const pickupDateInput = await screen.findByLabelText(/Preferred pickup date/);
      await userEvent.type(pickupDateInput, shipmentInfo.requestedPickupDate);

      const pickupAddress1Input = screen.getByLabelText(/Address 1/);
      await userEvent.type(pickupAddress1Input, shipmentInfo.pickupAddress.streetAddress1);

      const pickupAddress2Input = screen.getByLabelText(/Address 2/);
      await userEvent.type(pickupAddress2Input, shipmentInfo.pickupAddress.streetAddress2);

      const pickupCityInput = screen.getByLabelText(/City/);
      await userEvent.type(pickupCityInput, shipmentInfo.pickupAddress.city);

      const pickupStateInput = screen.getByLabelText(/State/);
      await userEvent.selectOptions(pickupStateInput, shipmentInfo.pickupAddress.state);

      const pickupPostalCodeInput = screen.getByLabelText(/ZIP/);
      await userEvent.type(pickupPostalCodeInput, shipmentInfo.pickupAddress.postalCode);

      const deliveryDateInput = await screen.findByLabelText(/Preferred delivery date/);
      await userEvent.type(deliveryDateInput, shipmentInfo.requestedDeliveryDate);

      const nextButton = await screen.findByRole('button', { name: 'Next' });
      expect(nextButton).not.toBeDisabled();
      await userEvent.click(nextButton);

      await waitFor(() => {
        expect(createMTOShipment).toHaveBeenCalledWith(expectedPayload);
      });

      expect(ubProps.updateMTOShipment).toHaveBeenCalledWith(expectedCreateResponse);

      expect(mockNavigate).toHaveBeenCalledWith(reviewPath);
    });

    it('shows an error when there is an error with the submission', async () => {
      const shipmentInfo = {
        requestedPickupDate: '07 Jun 2021',
        pickupAddress: {
          streetAddress1: '812 S 129th St',
          streetAddress2: '#123',
          city: 'San Antonio',
          state: 'TX',
          postalCode: '78234',
        },
        requestedDeliveryDate: '14 Jun 2021',
        shipmentType: SHIPMENT_OPTIONS.UNACCOMPANIED_BAGGAGE,
      };

      const errorMessage = 'Something broke!';
      const errorResponse = { response: { errorMessage } };
      createMTOShipment.mockImplementation(() => Promise.reject(errorResponse));
      getResponseError.mockImplementation(() => errorMessage);
      const expectedDateSelectionIsWeekendHolidayResponse = {
        country_code: 'US',
        country_name: 'United States',
        is_weekend: true,
        is_holiday: true,
      };
      dateSelectionIsWeekendHoliday.mockImplementation(() =>
        Promise.resolve({ data: JSON.stringify(expectedDateSelectionIsWeekendHolidayResponse) }),
      );
      renderUBShipmentForm();

      const pickupDateInput = await screen.findByLabelText(/Preferred pickup date/);
      await userEvent.type(pickupDateInput, shipmentInfo.requestedPickupDate);

      const pickupAddress1Input = screen.getByLabelText(/Address 1/);
      await userEvent.type(pickupAddress1Input, shipmentInfo.pickupAddress.streetAddress1);

      const pickupAddress2Input = screen.getByLabelText(/Address 2/);
      await userEvent.type(pickupAddress2Input, shipmentInfo.pickupAddress.streetAddress2);

      const pickupCityInput = screen.getByLabelText(/City/);
      await userEvent.type(pickupCityInput, shipmentInfo.pickupAddress.city);

      const pickupStateInput = screen.getByLabelText(/State/);
      await userEvent.selectOptions(pickupStateInput, shipmentInfo.pickupAddress.state);

      const pickupPostalCodeInput = screen.getByLabelText(/ZIP/);
      await userEvent.type(pickupPostalCodeInput, shipmentInfo.pickupAddress.postalCode);

      const deliveryDateInput = await screen.findByLabelText(/Preferred delivery date/);
      await userEvent.type(deliveryDateInput, shipmentInfo.requestedDeliveryDate);

      const nextButton = await screen.findByRole('button', { name: 'Next' });
      expect(nextButton).not.toBeDisabled();
      await userEvent.click(nextButton);

      await waitFor(() => {
        expect(createMTOShipment).toHaveBeenCalled();
      });

      expect(getResponseError).toHaveBeenCalledWith(
        errorResponse.response,
        'failed to create MTO shipment due to server error',
      );

      expect(await screen.findByText(errorMessage)).toBeInTheDocument();
    });
  });

  describe('editing an already existing UB shipment', () => {
    const updatedAt = '2021-06-11T18:12:11.918Z';

    const mockMtoShipment = {
      id: uuidv4(),
      eTag: window.btoa(updatedAt),
      createdAt: '2021-06-11T18:12:11.918Z',
      updatedAt,
      moveTaskOrderId: moveId,
      customerRemarks: 'mock remarks',
      requestedPickupDate: '2021-08-01',
      requestedDeliveryDate: '2021-08-11',
      pickupAddress: {
        id: uuidv4(),
        streetAddress1: '812 S 129th St',
        city: 'San Antonio',
        state: 'TX',
        postalCode: '78234',
      },
      destinationAddress: {
        id: uuidv4(),
        streetAddress1: '441 SW Rio de la Plata Drive',
        city: 'Tacoma',
        state: 'WA',
        postalCode: '98421',
      },
      shipmentType: SHIPMENT_OPTIONS.UNACCOMPANIED_BAGGAGE,
    };

    it('renders the UB shipment form with pre-filled values', async () => {
      const expectedDateSelectionIsWeekendHolidayResponse = {
        country_code: 'US',
        country_name: 'United States',
        is_weekend: true,
        is_holiday: true,
      };
      dateSelectionIsWeekendHoliday.mockImplementation(() =>
        Promise.resolve({ data: JSON.stringify(expectedDateSelectionIsWeekendHolidayResponse) }),
      );
      renderUBShipmentForm({ isCreatePage: false, mtoShipment: mockMtoShipment });

      expect(await screen.findByLabelText(/Preferred pickup date/)).toHaveValue('01 Aug 2021');
      expect(screen.getByLabelText('Use my current address')).not.toBeChecked();
      expect(screen.getAllByLabelText(/Address 1/)[0]).toHaveValue('812 S 129th St');
      expect(screen.getAllByLabelText(/Address 2/)[0]).toHaveValue('');
      expect(screen.getAllByLabelText(/City/)[0]).toHaveValue('San Antonio');
      expect(screen.getAllByLabelText(/State/)[0]).toHaveValue('TX');
      expect(screen.getAllByLabelText(/ZIP/)[0]).toHaveValue('78234');
      expect(screen.getByLabelText(/Preferred delivery date/)).toHaveValue('11 Aug 2021');
      expect(screen.getByTitle('Yes, I know my delivery address')).toBeChecked();
      expect(screen.getAllByLabelText(/Address 1/)[1]).toHaveValue('441 SW Rio de la Plata Drive');
      expect(screen.getAllByLabelText(/Address 2/)[1]).toHaveValue('');
      expect(screen.getAllByLabelText(/City/)[1]).toHaveValue('Tacoma');
      expect(screen.getAllByLabelText(/State/)[1]).toHaveValue('WA');
      expect(screen.getAllByLabelText(/ZIP/)[1]).toHaveValue('98421');
      expect(
        screen.getByLabelText(
          'Are there things about this shipment that your counselor or movers should discuss with you?',
        ),
      ).toHaveValue('mock remarks');

      expect(
        screen.getByText(
          /Preferred pickup date 01 Aug 2021 is on a holiday and weekend in the United States. This date may not be accepted. A government representative may not be available to provide assistance on this date./,
        ),
      ).toHaveClass('usa-alert__text');
      expect(
        screen.getAllByText(
          'Preferred pickup date 01 Aug 2021 is on a holiday and weekend in the United States. This date may not be accepted. A government representative may not be available to provide assistance on this date.',
        ),
      ).toHaveLength(1);
    });

    it('renders the UB shipment form with pre-filled secondary addresses', async () => {
      const shipment = {
        ...mockMtoShipment,
        secondaryPickupAddress: {
          streetAddress1: '142 E Barrel Hoop Circle',
          streetAddress2: '#4A',
          city: 'Corpus Christi',
          state: 'TX',
          postalCode: '78412',
        },
        secondaryDeliveryAddress: {
          streetAddress1: '3373 NW Martin Luther King Jr Blvd',
          streetAddress2: '',
          city: mockMtoShipment.destinationAddress.city,
          state: mockMtoShipment.destinationAddress.state,
          postalCode: mockMtoShipment.destinationAddress.postalCode,
        },
      };
      const expectedDateSelectionIsWeekendHolidayResponse = {
        country_code: 'US',
        country_name: 'United States',
        is_weekend: true,
        is_holiday: true,
      };
      dateSelectionIsWeekendHoliday.mockImplementation(() =>
        Promise.resolve({ data: JSON.stringify(expectedDateSelectionIsWeekendHolidayResponse) }),
      );
      renderUBShipmentForm({ isCreatePage: false, mtoShipment: shipment });

      expect(await screen.findByTitle('Yes, I have a second pickup location')).toBeChecked();
      expect(await screen.findByTitle('Yes, I have a second destination location')).toBeChecked();

      const streetAddress1 = await screen.findAllByLabelText(/Address 1/);
      expect(streetAddress1.length).toBe(4);

      const streetAddress2 = await screen.findAllByLabelText(/Address 2/);
      expect(streetAddress2.length).toBe(4);

      const city = await screen.findAllByLabelText(/City/);
      expect(city.length).toBe(4);

      const state = await screen.findAllByLabelText(/State/);
      expect(state.length).toBe(4);

      const zip = await screen.findAllByLabelText(/ZIP/);
      expect(zip.length).toBe(4);

      // Secondary pickup address should be the 2nd address
      expect(streetAddress1[1]).toHaveValue('142 E Barrel Hoop Circle');
      expect(streetAddress2[1]).toHaveValue('#4A');
      expect(city[1]).toHaveValue('Corpus Christi');
      expect(state[1]).toHaveValue('TX');
      expect(zip[1]).toHaveValue('78412');

      // Secondary delivery address should be the 4th address
      expect(streetAddress1[3]).toHaveValue('3373 NW Martin Luther King Jr Blvd');
      expect(streetAddress2[3]).toHaveValue('');
      expect(city[3]).toHaveValue(mockMtoShipment.destinationAddress.city);
      expect(state[3]).toHaveValue(mockMtoShipment.destinationAddress.state);
      expect(zip[3]).toHaveValue(mockMtoShipment.destinationAddress.postalCode);
    });

    it.each([
      [/Address 1/, 'Some Address'],
      [/Address 2/, '123'],
      [/City/, 'Some City'],
      [/ZIP/, '92131'],
    ])(
      'does not allow the user to save the form if the %s field on a secondary addreess is the only one filled out',
      async (fieldName, text) => {
        const expectedDateSelectionIsWeekendHolidayResponse = {
          country_code: 'US',
          country_name: 'United States',
          is_weekend: false,
          is_holiday: false,
        };
        dateSelectionIsWeekendHoliday.mockImplementation(() =>
          Promise.resolve({ data: JSON.stringify(expectedDateSelectionIsWeekendHolidayResponse) }),
        );
        renderUBShipmentForm({ isCreatePage: false, mtoShipment: mockMtoShipment });

        // Verify that the form is good to submit by checking that the save button is not disabled.
        const saveButton = await screen.findByRole('button', { name: 'Save' });
        expect(saveButton).not.toBeDisabled();

        await userEvent.click(screen.getByTitle('Yes, I have a second pickup location'));
        await userEvent.click(screen.getByTitle('Yes, I have a second destination location'));

        const address = await screen.findAllByLabelText(fieldName);
        // The second instance of a field is the secondary pickup
        await userEvent.type(address[1], text);
        await waitFor(() => {
          expect(saveButton).toBeDisabled();
        });

        // Clear the field so that the secondary delivery address can be checked
        await userEvent.clear(address[1]);
        await waitFor(() => {
          expect(saveButton).not.toBeDisabled();
        });

        // The fourth instance found is the secondary delivery
        await userEvent.type(address[3], text);
        await waitFor(() => {
          expect(saveButton).toBeDisabled();
        });

        await userEvent.clear(address[3]);
        await waitFor(() => {
          expect(saveButton).not.toBeDisabled();
        });
      },
    );

    // Similar test as above, but with the state input.
    // Extracted out since the state field is not a text input.
    it('does not allow the user to save the form if the state field on a secondary addreess is the only one filled out', async () => {
      const expectedDateSelectionIsWeekendHolidayResponse = {
        country_code: 'US',
        country_name: 'United States',
        is_weekend: false,
        is_holiday: false,
      };
      dateSelectionIsWeekendHoliday.mockImplementation(() =>
        Promise.resolve({ data: JSON.stringify(expectedDateSelectionIsWeekendHolidayResponse) }),
      );
      renderUBShipmentForm({ isCreatePage: false, mtoShipment: mockMtoShipment });

      // Verify that the form is good to submit by checking that the save button is not disabled.
      const saveButton = await screen.findByRole('button', { name: 'Save' });
      expect(saveButton).not.toBeDisabled();

      await userEvent.click(screen.getByTitle('Yes, I have a second pickup location'));
      await userEvent.click(screen.getByTitle('Yes, I have a second destination location'));

      const state = await screen.findAllByLabelText(/State/);
      // The second instance of a field is the secondary pickup
      await userEvent.selectOptions(state[1], 'CA');
      await waitFor(() => {
        expect(saveButton).toBeDisabled();
      });

      // Change the selection to blank so that the secondary delivery address can be checked
      await userEvent.selectOptions(state[1], '');
      await waitFor(() => {
        expect(saveButton).not.toBeDisabled();
      });

      // The fourth instance found is the secondary delivery
      await userEvent.selectOptions(state[3], 'CA');
      await waitFor(() => {
        expect(saveButton).toBeDisabled();
      });

      await userEvent.selectOptions(state[3], '');
      await waitFor(() => {
        expect(saveButton).not.toBeDisabled();
      });
    });

    it('goes back when the cancel button is clicked', async () => {
      const expectedDateSelectionIsWeekendHolidayResponse = {
        country_code: 'US',
        country_name: 'United States',
        is_weekend: true,
        is_holiday: true,
      };
      dateSelectionIsWeekendHoliday.mockImplementation(() =>
        Promise.resolve({ data: JSON.stringify(expectedDateSelectionIsWeekendHolidayResponse) }),
      );
      renderUBShipmentForm({ isCreatePage: false, mtoShipment: mockMtoShipment });

      const cancelButton = await screen.findByRole('button', { name: 'Cancel' });
      await userEvent.click(cancelButton);

      await waitFor(() => {
        expect(mockNavigate).toHaveBeenCalledWith(-1);
      });
    });

    it('can submit edits to a UB shipment successfully', async () => {
      const shipmentInfo = {
        pickupAddress: {
          streetAddress1: '6622 Airport Way S',
          streetAddress2: '#1430',
          city: 'San Marcos',
          state: 'TX',
          postalCode: '78666',
        },
      };

      const expectedPayload = {
        moveTaskOrderID: moveId,
        shipmentType: SHIPMENT_OPTIONS.UNACCOMPANIED_BAGGAGE,
        pickupAddress: { ...shipmentInfo.pickupAddress },
        customerRemarks: mockMtoShipment.customerRemarks,
        requestedPickupDate: mockMtoShipment.requestedPickupDate,
        requestedDeliveryDate: mockMtoShipment.requestedDeliveryDate,
        destinationAddress: { ...mockMtoShipment.destinationAddress, streetAddress2: '' },
        secondaryDeliveryAddress: undefined,
        hasSecondaryDeliveryAddress: false,
        secondaryPickupAddress: undefined,
        hasSecondaryPickupAddress: false,
        tertiaryDeliveryAddress: undefined,
        hasTertiaryDeliveryAddress: false,
        tertiaryPickupAddress: undefined,
        hasTertiaryPickupAddress: false,
        agents: [
          { agentType: 'RELEASING_AGENT', email: '', firstName: '', lastName: '', phone: '' },
          { agentType: 'RECEIVING_AGENT', email: '', firstName: '', lastName: '', phone: '' },
        ],
        counselorRemarks: undefined,
      };
      delete expectedPayload.destinationAddress.id;

      const newUpdatedAt = '2021-06-11T21:20:22.150Z';
      const expectedUpdateResponse = {
        ...mockMtoShipment,
        pickupAddress: { ...shipmentInfo.pickupAddress },
        shipmentType: SHIPMENT_OPTIONS.UNACCOMPANIED_BAGGAGE,
        eTag: window.btoa(newUpdatedAt),
        status: 'SUBMITTED',
      };

      patchMTOShipment.mockImplementation(() => Promise.resolve(expectedUpdateResponse));
      const expectedDateSelectionIsWeekendHolidayResponse = {
        country_code: 'US',
        country_name: 'United States',
        is_weekend: true,
        is_holiday: true,
      };
      dateSelectionIsWeekendHoliday.mockImplementation(() =>
        Promise.resolve({ data: JSON.stringify(expectedDateSelectionIsWeekendHolidayResponse) }),
      );
      renderUBShipmentForm({ isCreatePage: false, mtoShipment: mockMtoShipment });

      const pickupAddress1Input = screen.getAllByLabelText(/Address 1/)[0];
      await userEvent.clear(pickupAddress1Input);
      await userEvent.type(pickupAddress1Input, shipmentInfo.pickupAddress.streetAddress1);

      const pickupAddress2Input = screen.getAllByLabelText(/Address 2/)[0];
      await userEvent.clear(pickupAddress2Input);
      await userEvent.type(pickupAddress2Input, shipmentInfo.pickupAddress.streetAddress2);

      const pickupCityInput = screen.getAllByLabelText(/City/)[0];
      await userEvent.clear(pickupCityInput);
      await userEvent.type(pickupCityInput, shipmentInfo.pickupAddress.city);

      const pickupStateInput = screen.getAllByLabelText(/State/)[0];
      await userEvent.selectOptions(pickupStateInput, shipmentInfo.pickupAddress.state);

      const pickupPostalCodeInput = screen.getAllByLabelText(/ZIP/)[0];
      await userEvent.clear(pickupPostalCodeInput);
      await userEvent.type(pickupPostalCodeInput, shipmentInfo.pickupAddress.postalCode);

      const saveButton = await screen.findByRole('button', { name: 'Save' });
      expect(saveButton).not.toBeDisabled();
      await userEvent.click(saveButton);

      await waitFor(() => {
        expect(patchMTOShipment).toHaveBeenCalledWith(mockMtoShipment.id, expectedPayload, mockMtoShipment.eTag);
      });

      expect(ubProps.updateMTOShipment).toHaveBeenCalledWith(expectedUpdateResponse);

      expect(mockNavigate).toHaveBeenCalledWith(reviewPath);
    });

    it('shows an error when there is an error with the submission', async () => {
      const shipmentInfo = {
        pickupAddress: {
          streetAddress1: '6622 Airport Way S',
          streetAddress2: '#1430',
          city: 'San Marcos',
          state: 'TX',
          postalCode: '78666',
        },
      };

      const errorMessage = 'Something broke!';
      const errorResponse = { response: { errorMessage } };
      patchMTOShipment.mockImplementation(() => Promise.reject(errorResponse));
      getResponseError.mockImplementation(() => errorMessage);
      const expectedDateSelectionIsWeekendHolidayResponse = {
        country_code: 'US',
        country_name: 'United States',
        is_weekend: true,
        is_holiday: true,
      };
      dateSelectionIsWeekendHoliday.mockImplementation(() =>
        Promise.resolve({ data: JSON.stringify(expectedDateSelectionIsWeekendHolidayResponse) }),
      );
      renderUBShipmentForm({ isCreatePage: false, mtoShipment: mockMtoShipment });

      const pickupAddress1Input = screen.getAllByLabelText(/Address 1/)[0];
      await userEvent.clear(pickupAddress1Input);
      await userEvent.type(pickupAddress1Input, shipmentInfo.pickupAddress.streetAddress1);

      const pickupAddress2Input = screen.getAllByLabelText(/Address 2/)[0];
      await userEvent.clear(pickupAddress2Input);
      await userEvent.type(pickupAddress2Input, shipmentInfo.pickupAddress.streetAddress2);

      const pickupCityInput = screen.getAllByLabelText(/City/)[0];
      await userEvent.clear(pickupCityInput);
      await userEvent.type(pickupCityInput, shipmentInfo.pickupAddress.city);

      const pickupStateInput = screen.getAllByLabelText(/State/)[0];
      await userEvent.selectOptions(pickupStateInput, shipmentInfo.pickupAddress.state);

      const pickupPostalCodeInput = screen.getAllByLabelText(/ZIP/)[0];
      await userEvent.clear(pickupPostalCodeInput);
      await userEvent.type(pickupPostalCodeInput, shipmentInfo.pickupAddress.postalCode);

      const saveButton = await screen.findByRole('button', { name: 'Save' });
      expect(saveButton).not.toBeDisabled();
      await userEvent.click(saveButton);

      await waitFor(() => {
        expect(patchMTOShipment).toHaveBeenCalled();
      });

      expect(getResponseError).toHaveBeenCalledWith(
        errorResponse.response,
        'failed to update MTO shipment due to server error',
      );

      expect(await screen.findByText(errorMessage)).toBeInTheDocument();
    });

    it('renders the UB shipment form with pre-filled values', async () => {
      const expectedDateSelectionIsWeekendHolidayResponse = {
        country_code: 'US',
        country_name: 'United States',
        is_weekend: true,
        is_holiday: true,
      };
      dateSelectionIsWeekendHoliday.mockImplementation(() =>
        Promise.resolve({ data: JSON.stringify(expectedDateSelectionIsWeekendHolidayResponse) }),
      );
      renderUBShipmentForm({ isCreatePage: false, mtoShipment: mockMtoShipment });
      expect(await screen.findByLabelText(/Preferred pickup date/)).toHaveValue('01 Aug 2021');
      expect(screen.getByLabelText('Use my current address')).not.toBeChecked();
      expect(screen.getAllByLabelText(/Address 1/)[0]).toHaveValue('812 S 129th St');
      expect(screen.getAllByLabelText(/Address 2/)[0]).toHaveValue('');
      expect(screen.getAllByLabelText(/City/)[0]).toHaveValue('San Antonio');
      expect(screen.getAllByLabelText(/State/)[0]).toHaveValue('TX');
      expect(screen.getAllByLabelText(/ZIP/)[0]).toHaveValue('78234');
      expect(screen.getByLabelText(/Preferred delivery date/)).toHaveValue('11 Aug 2021');
      expect(screen.getByTitle('Yes, I know my delivery address')).toBeChecked();
      expect(screen.getAllByLabelText(/Address 1/)[1]).toHaveValue('441 SW Rio de la Plata Drive');
      expect(screen.getAllByLabelText(/Address 2/)[1]).toHaveValue('');
      expect(screen.getAllByLabelText(/City/)[1]).toHaveValue('Tacoma');
      expect(screen.getAllByLabelText(/State/)[1]).toHaveValue('WA');
      expect(screen.getAllByLabelText(/ZIP/)[1]).toHaveValue('98421');
      expect(
        screen.getByLabelText(
          'Are there things about this shipment that your counselor or movers should discuss with you?',
        ),
      ).toHaveValue('mock remarks');
    });

    it('renders the UB shipment with date validaton alerts for weekend and holiday', async () => {
      const expectedDateSelectionIsWeekendHolidayResponse = {
        country_code: 'US',
        country_name: 'United of States',
        is_weekend: true,
        is_holiday: true,
      };
      dateSelectionIsWeekendHoliday.mockImplementation(() =>
        Promise.resolve({ data: JSON.stringify(expectedDateSelectionIsWeekendHolidayResponse) }),
      );
      renderUBShipmentForm({ isCreatePage: false, mtoShipment: mockMtoShipment });
      expect(await screen.findByLabelText(/Preferred pickup date/)).toHaveValue('01 Aug 2021');
      expect(screen.getByLabelText(/Preferred delivery date/)).toHaveValue('11 Aug 2021');
      await waitFor(() => {
        expect(
          screen.getByText(
            /Preferred pickup date 01 Aug 2021 is on a holiday and weekend in the United of States. This date may not be accepted. A government representative may not be available to provide assistance on this date./,
          ),
        ).toHaveClass('usa-alert__text');
        expect(
          screen.getByText(
            /Preferred delivery date 11 Aug 2021 is on a holiday and weekend in the United of States. This date may not be accepted. A government representative may not be available to provide assistance on this date./,
          ),
        ).toHaveClass('usa-alert__text');
      });
    });

    it('renders the UB shipment with date validaton alerts for weekend', async () => {
      const expectedDateSelectionIsWeekendHolidayResponse = {
        country_code: 'US',
        country_name: 'United States',
        is_weekend: true,
        is_holiday: false,
      };
      dateSelectionIsWeekendHoliday.mockImplementation(() =>
        Promise.resolve({ data: JSON.stringify(expectedDateSelectionIsWeekendHolidayResponse) }),
      );
      renderUBShipmentForm({ isCreatePage: false, mtoShipment: mockMtoShipment });
      expect(await screen.findByLabelText(/Preferred pickup date/)).toHaveValue('01 Aug 2021');
      expect(screen.getByLabelText(/Preferred delivery date/)).toHaveValue('11 Aug 2021');
      await waitFor(() => {
        expect(
          screen.getByText(
            /Preferred pickup date 01 Aug 2021 is on a weekend in the United States. This date may not be accepted. A government representative may not be available to provide assistance on this date./,
          ),
        ).toHaveClass('usa-alert__text');
        expect(
          screen.getByText(
            /Preferred delivery date 11 Aug 2021 is on a weekend in the United States. This date may not be accepted. A government representative may not be available to provide assistance on this date./,
          ),
        ).toHaveClass('usa-alert__text');
      });
    });

    it('renders the UB shipment with date validaton alerts for holiday', async () => {
      const expectedDateSelectionIsWeekendHolidayResponse = {
        country_code: 'US',
        country_name: 'United States',
        is_weekend: false,
        is_holiday: true,
      };
      dateSelectionIsWeekendHoliday.mockImplementation(() =>
        Promise.resolve({ data: JSON.stringify(expectedDateSelectionIsWeekendHolidayResponse) }),
      );
      renderUBShipmentForm({ isCreatePage: false, mtoShipment: mockMtoShipment });
      expect(await screen.findByLabelText(/Preferred pickup date/)).toHaveValue('01 Aug 2021');
      expect(screen.getByLabelText(/Preferred delivery date/)).toHaveValue('11 Aug 2021');
      await waitFor(() => {
        expect(
          screen.getByText(
            /Preferred pickup date 01 Aug 2021 is on a holiday in the United States. This date may not be accepted. A government representative may not be available to provide assistance on this date./,
          ),
        ).toHaveClass('usa-alert__text');
        expect(
          screen.getByText(
            /Preferred delivery date 11 Aug 2021 is on a holiday in the United States. This date may not be accepted. A government representative may not be available to provide assistance on this date./,
          ),
        ).toHaveClass('usa-alert__text');
      });
    });

    it('renders the UB shipment with no date validaton alerts for pickup/delivery', async () => {
      const expectedDateSelectionIsWeekendHolidayResponse = {
        country_code: 'US',
        country_name: 'United States',
        is_weekend: false,
        is_holiday: false,
      };
      dateSelectionIsWeekendHoliday.mockImplementation(() =>
        Promise.resolve({ data: JSON.stringify(expectedDateSelectionIsWeekendHolidayResponse) }),
      );
      renderUBShipmentForm({ isCreatePage: false, mtoShipment: mockMtoShipment });
      expect(await screen.findByLabelText(/Preferred pickup date/)).toHaveValue('01 Aug 2021');
      expect(screen.getByLabelText(/Preferred delivery date/)).toHaveValue('11 Aug 2021');
      expect(
        screen.getByLabelText(
          'Are there things about this shipment that your counselor or movers should discuss with you?',
        ),
      ).toHaveValue('mock remarks');

      await waitFor(() => {
        expect(
          screen.queryAllByText(
            'Preferred pickup date 01 Aug 2021 is on a holiday in the United States. This date may not be accepted. A government representative may not be available to provide assistance on this date.',
          ),
        ).toHaveLength(0);
        expect(
          screen.queryAllByText(
            'Preferred delivery date 11 Aug 2021 is on a holiday in the United States. This date may not be accepted. A government representative may not be available to provide assistance on this date.',
          ),
        ).toHaveLength(0);
      });
    });
  });

  describe('creating a new NTS shipment', () => {
    it('renders the NTS shipment form', async () => {
      renderMtoShipmentForm({ shipmentType: SHIPMENT_OPTIONS.NTS });

      expect(await screen.findByText('NTS')).toHaveClass('usa-tag');

      expect(screen.getByText(/5,000 lbs/)).toHaveClass('usa-alert__text');

      expect(screen.getByTestId('pickupDateHint')).toHaveTextContent(
        'This is the day movers would put this shipment on their truck. Packing starts earlier. Dates will be finalized when you talk to your Customer Care Representative. Your requested pickup/load date should be your latest preferred pickup/load date, or the date you need to be out of your origin residence.',
      );
      expect(screen.getByText('Date')).toBeInstanceOf(HTMLLegendElement);
      expect(screen.getByLabelText(/Preferred pickup date/)).toBeInstanceOf(HTMLInputElement);

      expect(screen.getByText('Pickup location')).toBeInstanceOf(HTMLLegendElement);
      expect(screen.getByLabelText('Use my current address')).toBeInstanceOf(HTMLInputElement);
      expect(screen.getByLabelText(/Address 1/)).toBeInstanceOf(HTMLInputElement);
      expect(screen.getByLabelText(/Address 2/)).toBeInstanceOf(HTMLInputElement);
      expect(screen.getByLabelText(/City/)).toBeInstanceOf(HTMLInputElement);
      expect(screen.getByLabelText(/State/)).toBeInstanceOf(HTMLSelectElement);
      expect(screen.getByLabelText(/ZIP/)).toBeInstanceOf(HTMLInputElement);

      expect(screen.getByText(/Releasing agent/).parentElement).toBeInstanceOf(HTMLLegendElement);
      expect(screen.getByLabelText(/First name/)).toHaveAttribute('name', 'pickup.agent.firstName');
      expect(screen.getByLabelText(/Last name/)).toHaveAttribute('name', 'pickup.agent.lastName');
      expect(screen.getByLabelText(/Phone/)).toHaveAttribute('name', 'pickup.agent.phone');
      expect(screen.getByLabelText(/Email/)).toHaveAttribute('name', 'pickup.agent.email');

      expect(screen.getAllByText('Date')).toHaveLength(1);
      expect(screen.getAllByText('Pickup location')).toHaveLength(1);
      expect(screen.queryByText(/Receiving agent/)).not.toBeInTheDocument();
      expect(
        screen.queryByText(
          'Details about the facility where your things are now, including the name or address (if you know them)',
        ),
      ).not.toBeInTheDocument();

      expect(
        screen.getByLabelText(
          'Are there things about this shipment that your counselor or movers should discuss with you?',
        ),
      ).toBeInstanceOf(HTMLTextAreaElement);
    });

    it('renders the correct weight allowance when there are dependents', async () => {
      renderMtoShipmentForm({
        shipmentType: SHIPMENT_OPTIONS.NTS,
        orders: { has_dependents: true, authorizedWeight: 8000 },
      });

      expect(await screen.findByText('NTS')).toHaveClass('usa-tag');

      expect(screen.getByText(/8,000 lbs/)).toHaveClass('usa-alert__text');
    });

    it('renders special NTS What to expect section', async () => {
      const { queryByTestId } = renderMtoShipmentForm({ shipmentType: SHIPMENT_OPTIONS.NTS });

      await waitFor(() => {
        expect(queryByTestId('nts-what-to-expect')).toBeInTheDocument();
      });
    });

    it('renders NTS with preferred pickup date alert for holiday and weekend', async () => {
      const updatedAt = '2021-06-11T18:12:11.918Z';
      const mockMtoShipment = {
        id: uuidv4(),
        eTag: window.btoa(updatedAt),
        createdAt: '2021-06-11T18:12:11.918Z',
        updatedAt,
        moveTaskOrderId: moveId,
        customerRemarks: 'mock remarks',
        requestedPickupDate: '2021-08-01',
        requestedDeliveryDate: '2021-08-11',
        pickupAddress: {
          id: uuidv4(),
          streetAddress1: '812 S 129th St',
          city: 'San Antonio',
          state: 'TX',
          postalCode: '78234',
        },
        destinationAddress: {
          id: uuidv4(),
          streetAddress1: '441 SW Rio de la Plata Drive',
          city: 'Tacoma',
          state: 'WA',
          postalCode: '98421',
        },
      };
      const expectedDateSelectionIsWeekendHolidayResponse = {
        country_code: 'US',
        country_name: 'United States',
        is_weekend: true,
        is_holiday: true,
      };
      dateSelectionIsWeekendHoliday.mockImplementation(() =>
        Promise.resolve({ data: JSON.stringify(expectedDateSelectionIsWeekendHolidayResponse) }),
      );
      renderMtoShipmentForm({ isCreatePage: false, shipmentType: SHIPMENT_OPTIONS.NTS, mtoShipment: mockMtoShipment });
      expect(await screen.findByLabelText(/Preferred pickup date/)).toHaveValue('01 Aug 2021');
      await waitFor(() => {
        // only pickup date is available. delivery alert will never be present.
        expect(
          screen.getByText(
            /Preferred pickup date 01 Aug 2021 is on a holiday and weekend in the United States. This date may not be accepted. A government representative may not be available to provide assistance on this date./,
          ),
        ).toHaveClass('usa-alert__text');
        expect(
          screen.queryAllByText(
            'Preferred delivery date 11 Aug 2021 is on a holiday in the United States. This date may not be accepted. A government representative may not be available to provide assistance on this date.',
          ),
        ).toHaveLength(0);
      });
    });
  });

  describe('creating a new NTS-release shipment', () => {
    it('renders the NTS-release shipment form', async () => {
      renderMtoShipmentForm({ shipmentType: SHIPMENT_OPTIONS.NTSR });

      expect(await screen.findByText('NTS-release')).toHaveClass('usa-tag');

      expect(screen.getByText(/5,000 lbs/)).toHaveClass('usa-alert__text');

      expect(screen.queryByLabelText(/Preferred pickup date/)).not.toBeInTheDocument();
      expect(screen.queryByText('Pickup Info')).not.toBeInTheDocument();
      expect(screen.queryByText(/Releasing agent/)).not.toBeInTheDocument();

      expect(screen.getAllByText('Date')).toHaveLength(1);
      expect(screen.getAllByText(/Delivery location/)).toHaveLength(1);

      expect(screen.getByText('Date')).toBeInstanceOf(HTMLLegendElement);
      expect(screen.getByLabelText(/Preferred delivery date/)).toBeInstanceOf(HTMLInputElement);

      expect(screen.getByText(/Delivery location/)).toBeInstanceOf(HTMLLegendElement);
      expect(screen.getByLabelText('Yes')).toBeInstanceOf(HTMLInputElement);
      expect(screen.getByLabelText('No')).toBeInstanceOf(HTMLInputElement);

      expect(screen.getByText(/Receiving agent/).parentElement).toBeInstanceOf(HTMLLegendElement);
      expect(screen.getByLabelText(/First name/)).toHaveAttribute('name', 'delivery.agent.firstName');
      expect(screen.getByLabelText(/Last name/)).toHaveAttribute('name', 'delivery.agent.lastName');
      expect(screen.getByLabelText(/Phone/)).toHaveAttribute('name', 'delivery.agent.phone');
      expect(screen.getByLabelText(/Email/)).toHaveAttribute('name', 'delivery.agent.email');

      expect(
        screen.queryByText(
          'Details about the facility where your things are now, including the name or address (if you know them)',
        ),
      ).toBeInTheDocument();

      expect(
        screen.getByLabelText(
          'Are there things about this shipment that your counselor or movers should discuss with you?',
        ),
      ).toBeInstanceOf(HTMLTextAreaElement);
    });

    it('renders the correct weight allowance when there are dependents', async () => {
      renderMtoShipmentForm({
        shipmentType: SHIPMENT_OPTIONS.NTSR,
        orders: { has_dependents: true, authorizedWeight: 8000 },
      });

      expect(await screen.findByText('NTS-release')).toHaveClass('usa-tag');

      expect(screen.getByText(/8,000 lbs/)).toHaveClass('usa-alert__text');
    });

    it('does not render special NTS What to expect section', async () => {
      const { queryByTestId } = renderMtoShipmentForm({ shipmentType: SHIPMENT_OPTIONS.NTSR });

      await waitFor(() => {
        expect(queryByTestId('nts-what-to-expect')).not.toBeInTheDocument();
      });
    });

    it('renders NTSR with preferred delivery date alert for holiday and weekend', async () => {
      const updatedAt = '2021-06-11T18:12:11.918Z';
      const mockMtoShipment = {
        id: uuidv4(),
        eTag: window.btoa(updatedAt),
        createdAt: '2021-06-11T18:12:11.918Z',
        updatedAt,
        moveTaskOrderId: moveId,
        customerRemarks: 'mock remarks',
        requestedPickupDate: '2021-08-01',
        requestedDeliveryDate: '2021-08-11',
        pickupAddress: {
          id: uuidv4(),
          streetAddress1: '812 S 129th St',
          city: 'San Antonio',
          state: 'TX',
          postalCode: '78234',
        },
        destinationAddress: {
          id: uuidv4(),
          streetAddress1: '441 SW Rio de la Plata Drive',
          city: 'Tacoma',
          state: 'WA',
          postalCode: '98421',
        },
      };
      const expectedDateSelectionIsWeekendHolidayResponse = {
        country_code: 'US',
        country_name: 'United States',
        is_weekend: true,
        is_holiday: true,
      };
      dateSelectionIsWeekendHoliday.mockImplementation(() =>
        Promise.resolve({ data: JSON.stringify(expectedDateSelectionIsWeekendHolidayResponse) }),
      );
      renderMtoShipmentForm({ isCreatePage: false, shipmentType: SHIPMENT_OPTIONS.NTSR, mtoShipment: mockMtoShipment });
      expect(await screen.findByLabelText(/Preferred delivery date/)).toHaveValue('11 Aug 2021');
      await waitFor(() => {
        // only delivery date is available. pickup alert will never be present.
        expect(
          screen.queryAllByText(
            'Preferred pickup date 01 Aug 2021 is on a holiday and weekend in the United States. This date may not be accepted. A government representative may not be available to provide assistance on this date.',
          ),
        ).toHaveLength(0);
        expect(
          screen.getByText(
            /Preferred delivery date 11 Aug 2021 is on a holiday and weekend in the United States. This date may not be accepted. A government representative may not be available to provide assistance on this date./,
          ),
        ).toHaveClass('usa-alert__text');
      });
    });
  });
});<|MERGE_RESOLUTION|>--- conflicted
+++ resolved
@@ -89,11 +89,7 @@
     streetAddress2: '',
   },
   orders: {
-<<<<<<< HEAD
-    orders_type: 'PERMANENT_CHANGE_OF_STATION',
-=======
     orders_type: ORDERS_TYPE.PERMANENT_CHANGE_OF_STATION,
->>>>>>> 57f8a19b
     has_dependents: false,
   },
   shipmentType: SHIPMENT_OPTIONS.UNACCOMPANIED_BAGGAGE,
@@ -1145,14 +1141,11 @@
       await waitFor(() => expect(screen.getByText(/We can use the zip of your new duty location./).toBeInTheDocument));
     });
 
-<<<<<<< HEAD
-=======
     it('renders the correct helper text for Delivery Location when orders type is TEMPORARY_DUTY', async () => {
       renderUBShipmentForm({ orders: { orders_type: ORDERS_TYPE.TEMPORARY_DUTY } });
       await waitFor(() => expect(screen.getByText(/We can use the zip of your new duty location./).toBeInTheDocument));
     });
 
->>>>>>> 57f8a19b
     it('does not render special NTS What to expect section', async () => {
       const { queryByTestId } = renderUBShipmentForm();
 
