/* eslint-disable react/jsx-props-no-spreading */
import React from 'react';
import { generatePath } from 'react-router-dom';
import { waitFor, screen } from '@testing-library/react';
import userEvent from '@testing-library/user-event';
import { v4 as uuidv4 } from 'uuid';

import MtoShipmentForm from './MtoShipmentForm';

import { customerRoutes } from 'constants/routes';
import {
  createMTOShipment,
  getResponseError,
  patchMTOShipment,
  dateSelectionIsWeekendHoliday,
} from 'services/internalApi';
import { SHIPMENT_OPTIONS } from 'shared/constants';
import { renderWithRouter } from 'testUtils';
import { ORDERS_TYPE } from 'constants/orders';
import { isBooleanFlagEnabled } from 'utils/featureFlags';

const mockNavigate = jest.fn();
jest.mock('react-router-dom', () => ({
  ...jest.requireActual('react-router-dom'),
  useNavigate: () => mockNavigate,
}));

jest.mock('services/internalApi', () => ({
  ...jest.requireActual('services/internalApi'),
  createMTOShipment: jest.fn(),
  getResponseError: jest.fn(),
  patchMTOShipment: jest.fn(),
  dateSelectionIsWeekendHoliday: jest.fn().mockImplementation(() => Promise.resolve()),
}));

jest.mock('utils/featureFlags', () => ({
  ...jest.requireActual('utils/featureFlags'),
  isBooleanFlagEnabled: jest.fn().mockImplementation(() => Promise.resolve(false)),
}));

const moveId = uuidv4();

const defaultProps = {
  isCreatePage: true,
  pageList: ['page1', 'anotherPage/:foo/:bar'],
  pageKey: 'page1',
  showLoggedInUser: jest.fn(),
  createMTOShipment: jest.fn(),
  updateMTOShipment: jest.fn(),
  dateSelectionIsWeekendHoliday: jest.fn().mockImplementation(() => Promise.resolve()),
  newDutyLocationAddress: {
    city: 'Fort Benning',
    state: 'GA',
    postalCode: '31905',
  },
  currentResidence: {
    city: 'Fort Benning',
    state: 'GA',
    postalCode: '31905',
    streetAddress1: '123 Main',
    streetAddress2: '',
  },
  orders: {
    orders_type: ORDERS_TYPE.PERMANENT_CHANGE_OF_STATION,
    has_dependents: false,
    authorizedWeight: 5000,
  },
  shipmentType: SHIPMENT_OPTIONS.HHG,
};

const ubProps = {
  isCreatePage: true,
  pageList: ['page1', 'anotherPage/:foo/:bar'],
  pageKey: 'page1',
  showLoggedInUser: jest.fn(),
  createMTOShipment: jest.fn(),
  updateMTOShipment: jest.fn(),
  dateSelectionIsWeekendHoliday: jest.fn().mockImplementation(() => Promise.resolve()),
  newDutyLocationAddress: {
    city: 'Fort Benning',
    state: 'GA',
    postalCode: '31905',
  },
  currentResidence: {
    city: 'Fort Benning',
    state: 'GA',
    postalCode: '31905',
    streetAddress1: '123 Main',
    streetAddress2: '',
  },
  orders: {
    orders_type: ORDERS_TYPE.PERMANENT_CHANGE_OF_STATION,
    has_dependents: false,
    entitlement: {
      ub_allowance: 600,
    },
  },
  shipmentType: SHIPMENT_OPTIONS.UNACCOMPANIED_BAGGAGE,
};

const reviewPath = generatePath(customerRoutes.MOVE_REVIEW_PATH, { moveId });

beforeEach(() => {
  isBooleanFlagEnabled.mockImplementation(() => Promise.resolve(true));
});

afterEach(() => {
  jest.clearAllMocks();
});

const renderMtoShipmentForm = (props) => {
  return renderWithRouter(<MtoShipmentForm {...defaultProps} {...props} />, {
    path: customerRoutes.SHIPMENT_CREATE_PATH,
    params: { moveId },
  });
};

const renderUBShipmentForm = (props) => {
  return renderWithRouter(<MtoShipmentForm {...ubProps} {...props} />, {
    path: customerRoutes.SHIPMENT_CREATE_PATH,
    params: { moveId },
  });
};

describe('MtoShipmentForm component', () => {
  describe('when creating a new HHG shipment', () => {
    it('renders the HHG shipment form', async () => {
      renderMtoShipmentForm();

      expect(await screen.findByText('HHG')).toHaveClass('usa-tag');

      expect(screen.getByText(/5,000 lbs/)).toHaveClass('usa-alert__text');

      expect(screen.getAllByText('Date')[0]).toBeInstanceOf(HTMLLegendElement);
      expect(screen.getByLabelText(/Preferred pickup date/)).toBeInstanceOf(HTMLInputElement);
      expect(screen.getByRole('heading', { level: 2, name: 'Pickup info' })).toBeInTheDocument();
      expect(screen.getByTestId('pickupDateHint')).toHaveTextContent(
        'This is the day movers would put this shipment on their truck. Packing starts earlier. Dates will be finalized when you talk to your Customer Care Representative. Your requested pickup/load date should be your latest preferred pickup/load date, or the date you need to be out of your origin residence.',
      );
      expect(screen.getByText('Pickup Address')).toBeInstanceOf(HTMLLegendElement);
      expect(screen.getByLabelText('Use my current address')).toBeInstanceOf(HTMLInputElement);
      expect(screen.getByLabelText(/Address 1/)).toBeInstanceOf(HTMLInputElement);
      expect(screen.getByLabelText(/Address 2/)).toBeInstanceOf(HTMLInputElement);
      expect(screen.getByLabelText(/City/)).toBeInstanceOf(HTMLInputElement);
      expect(screen.getByLabelText(/State/)).toBeInstanceOf(HTMLSelectElement);
      expect(screen.getByLabelText(/ZIP/)).toBeInstanceOf(HTMLInputElement);

      expect(screen.getByRole('heading', { level: 4, name: 'Second Pickup Address' })).toBeInTheDocument();
      expect(screen.getByTitle('Yes, I have a second pickup address')).toBeInstanceOf(HTMLInputElement);
      expect(screen.getByTitle('No, I do not have a second pickup address')).toBeInstanceOf(HTMLInputElement);

      expect(screen.getByText(/Releasing agent/).parentElement).toBeInstanceOf(HTMLLegendElement);
      expect(screen.getAllByLabelText(/First name/)[0]).toHaveAttribute('name', 'pickup.agent.firstName');
      expect(screen.getAllByLabelText(/Last name/)[0]).toHaveAttribute('name', 'pickup.agent.lastName');
      expect(screen.getAllByLabelText(/Phone/)[0]).toHaveAttribute('name', 'pickup.agent.phone');
      expect(screen.getAllByLabelText(/Email/)[0]).toHaveAttribute('name', 'pickup.agent.email');

      expect(screen.getAllByText('Date')[1]).toBeInstanceOf(HTMLLegendElement);
      expect(screen.getByLabelText(/Preferred delivery date/)).toBeInstanceOf(HTMLInputElement);

      expect(screen.getByText('Delivery Address')).toBeInstanceOf(HTMLLegendElement);
      expect(screen.getByTitle('Yes, I know my delivery address')).toBeInstanceOf(HTMLInputElement);
      expect(screen.getByTitle('No, I do not know my delivery address')).toBeInstanceOf(HTMLInputElement);

      expect(screen.queryByRole('heading', { level: 4, name: 'Second Delivery Address' })).not.toBeInTheDocument();
      expect(screen.queryByTitle('Yes, I have a second delivery address')).not.toBeInTheDocument();
      expect(screen.queryByTitle('No, I do not have a second delivery address')).not.toBeInTheDocument();

      expect(screen.getByText(/Receiving agent/).parentElement).toBeInstanceOf(HTMLLegendElement);
      expect(screen.getAllByLabelText(/First name/)[1]).toHaveAttribute('name', 'delivery.agent.firstName');
      expect(screen.getAllByLabelText(/Last name/)[1]).toHaveAttribute('name', 'delivery.agent.lastName');
      expect(screen.getAllByLabelText(/Phone/)[1]).toHaveAttribute('name', 'delivery.agent.phone');
      expect(screen.getAllByLabelText(/Email/)[1]).toHaveAttribute('name', 'delivery.agent.email');

      expect(
        screen.queryByText(
          'Details about the facility where your things are now, including the name or address (if you know them)',
        ),
      ).not.toBeInTheDocument();

      expect(
        screen.getByLabelText(
          'Are there things about this shipment that your counselor or movers should discuss with you?',
        ),
      ).toBeInstanceOf(HTMLTextAreaElement);
    });

    it('renders the correct weight allowance when there are dependents', async () => {
      renderMtoShipmentForm({ orders: { has_dependents: true, authorizedWeight: 8000 } });

      expect(await screen.findByText('HHG')).toHaveClass('usa-tag');

      expect(screen.getByText(/8,000 lbs/)).toHaveClass('usa-alert__text');
    });

    it('renders the correct helper text for Delivery Address when orders type is RETIREMENT', async () => {
      renderMtoShipmentForm({ orders: { orders_type: ORDERS_TYPE.RETIREMENT } });
      await waitFor(() =>
        expect(
          screen.getByText('We can use the zip of the HOR, PLEAD or HOS you entered with your orders.')
            .toBeInTheDocument,
        ),
      );
    });

    it('renders the correct helper text for Delivery Address when orders type is SEPARATION', async () => {
      renderMtoShipmentForm({ orders: { orders_type: ORDERS_TYPE.SEPARATION } });
      await waitFor(() =>
        expect(
          screen.getByText('We can use the zip of the HOR, PLEAD or HOS you entered with your orders.')
            .toBeInTheDocument,
        ),
      );
    });

    it('renders the correct helper text for Delivery Address when orders type is PERMANENT_CHANGE_OF_STATION', async () => {
      renderMtoShipmentForm({ orders: { orders_type: ORDERS_TYPE.PERMANENT_CHANGE_OF_STATION } });
      await waitFor(() => expect(screen.getByText(/We can use the zip of your new duty location./).toBeInTheDocument));
    });

    it('renders the correct helper text for Delivery Address when orders type is LOCAL_MOVE', async () => {
      renderMtoShipmentForm({ orders: { orders_type: ORDERS_TYPE.LOCAL_MOVE } });
      await waitFor(() => expect(screen.getByText(/We can use the zip of your new duty location./).toBeInTheDocument));
    });

    it('renders the correct helper text for Delivery Address when orders type is TEMPORARY_DUTY', async () => {
      renderMtoShipmentForm({ orders: { orders_type: ORDERS_TYPE.TEMPORARY_DUTY } });
      await waitFor(() => expect(screen.getByText(/We can use the zip of your new duty location./).toBeInTheDocument));
    });

    it('does not render special NTS What to expect section', async () => {
      const { queryByTestId } = renderMtoShipmentForm();

      await waitFor(() => {
        expect(queryByTestId('nts-what-to-expect')).not.toBeInTheDocument();
      });
    });

    it('uses the current residence address for pickup address when checked', async () => {
      const { queryByLabelText, queryAllByLabelText } = renderMtoShipmentForm();

      await userEvent.click(queryByLabelText('Use my current address'));

      await waitFor(() => {
        expect(queryAllByLabelText(/Address 1/)[0]).toHaveValue(defaultProps.currentResidence.streetAddress1);
        expect(queryAllByLabelText(/Address 2/)[0]).toHaveValue('');
        expect(queryAllByLabelText(/City/)[0]).toHaveValue(defaultProps.currentResidence.city);
        expect(queryAllByLabelText(/State/)[0]).toHaveValue(defaultProps.currentResidence.state);
        expect(queryAllByLabelText(/ZIP/)[0]).toHaveValue(defaultProps.currentResidence.postalCode);
      });
    });

    it('renders a second address fieldset when the user has a second pickup address', async () => {
      renderMtoShipmentForm();

      await userEvent.click(screen.getByTitle('Yes, I have a second pickup address'));

      const streetAddress1 = await screen.findAllByLabelText(/Address 1/);
      expect(streetAddress1[1]).toHaveAttribute('name', 'secondaryPickup.address.streetAddress1');

      const streetAddress2 = await screen.findAllByLabelText(/Address 2/);
      expect(streetAddress2[1]).toHaveAttribute('name', 'secondaryPickup.address.streetAddress2');

      const city = await screen.findAllByLabelText(/City/);
      expect(city[1]).toHaveAttribute('name', 'secondaryPickup.address.city');

      const state = await screen.findAllByLabelText(/State/);
      expect(state[1]).toHaveAttribute('name', 'secondaryPickup.address.state');

      const zip = await screen.findAllByLabelText(/ZIP/);
      expect(zip[1]).toHaveAttribute('name', 'secondaryPickup.address.postalCode');
    });

    it('renders a second address fieldset when the user has a delivery address', async () => {
      renderMtoShipmentForm();

      await userEvent.click(screen.getByTitle('Yes, I know my delivery address'));

      const streetAddress1 = await screen.findAllByLabelText(/Address 1/);
      expect(streetAddress1[0]).toHaveAttribute('name', 'pickup.address.streetAddress1');
      expect(streetAddress1[1]).toHaveAttribute('name', 'delivery.address.streetAddress1');

      const streetAddress2 = await screen.findAllByLabelText(/Address 2/);
      expect(streetAddress2[0]).toHaveAttribute('name', 'pickup.address.streetAddress2');
      expect(streetAddress2[1]).toHaveAttribute('name', 'delivery.address.streetAddress2');

      const city = await screen.findAllByLabelText(/City/);
      expect(city[0]).toHaveAttribute('name', 'pickup.address.city');
      expect(city[1]).toHaveAttribute('name', 'delivery.address.city');

      const state = await screen.findAllByLabelText(/State/);
      expect(state[0]).toHaveAttribute('name', 'pickup.address.state');
      expect(state[1]).toHaveAttribute('name', 'delivery.address.state');

      const zip = await screen.findAllByLabelText(/ZIP/);
      expect(zip[0]).toHaveAttribute('name', 'pickup.address.postalCode');
      expect(zip[1]).toHaveAttribute('name', 'delivery.address.postalCode');
    });

    it('renders the secondary delivery address question once a user says they have a primary delivery address', async () => {
      renderMtoShipmentForm();

      expect(screen.queryByRole('heading', { level: 4, name: 'Second Delivery Address' })).not.toBeInTheDocument();
      expect(screen.queryByTitle('Yes, I have a second delivery address')).not.toBeInTheDocument();
      expect(screen.queryByTitle('No, I do not have a second delivery address')).not.toBeInTheDocument();

      await userEvent.click(screen.getByTitle('Yes, I know my delivery address'));

      expect(await screen.findByRole('heading', { level: 4, name: 'Second Delivery Address' })).toBeInTheDocument();
      expect(screen.getByTitle('Yes, I have a second delivery address')).toBeInstanceOf(HTMLInputElement);
      expect(screen.getByTitle('No, I do not have a second delivery address')).toBeInstanceOf(HTMLInputElement);
    });

    it('renders another address fieldset when the user has a second delivery address', async () => {
      renderMtoShipmentForm();

      await userEvent.click(screen.getByTitle('Yes, I know my delivery address'));
      await userEvent.click(screen.getByTitle('Yes, I have a second delivery address'));

      const streetAddress1 = await screen.findAllByLabelText(/Address 1/);
      expect(streetAddress1.length).toBe(3);
      expect(streetAddress1[2]).toHaveAttribute('name', 'secondaryDelivery.address.streetAddress1');

      const streetAddress2 = await screen.findAllByLabelText(/Address 2/);
      expect(streetAddress2.length).toBe(3);
      expect(streetAddress2[2]).toHaveAttribute('name', 'secondaryDelivery.address.streetAddress2');

      const city = await screen.findAllByLabelText(/City/);
      expect(city.length).toBe(3);
      expect(city[2]).toHaveAttribute('name', 'secondaryDelivery.address.city');

      const state = await screen.findAllByLabelText(/State/);
      expect(state.length).toBe(3);
      expect(state[2]).toHaveAttribute('name', 'secondaryDelivery.address.state');

      const zip = await screen.findAllByLabelText(/ZIP/);
      expect(zip.length).toBe(3);
      expect(zip[2]).toHaveAttribute('name', 'secondaryDelivery.address.postalCode');
    });

    it('goes back when the back button is clicked', async () => {
      renderMtoShipmentForm();

      const backButton = await screen.findByRole('button', { name: 'Back' });
      await userEvent.click(backButton);

      await waitFor(() => {
        expect(mockNavigate).toHaveBeenCalledWith(-1);
      });
    });

    it('can submit a new HHG shipment successfully', async () => {
      const shipmentInfo = {
        requestedPickupDate: '07 Jun 2021',
        pickupAddress: {
          streetAddress1: '812 S 129th St',
          streetAddress2: '#123',
          city: 'San Antonio',
          state: 'TX',
          postalCode: '78234',
        },
        requestedDeliveryDate: '14 Jun 2021',
      };

      const expectedPayload = {
        agents: [
          { agentType: 'RELEASING_AGENT', email: '', firstName: '', lastName: '', phone: '' },
          { agentType: 'RECEIVING_AGENT', email: '', firstName: '', lastName: '', phone: '' },
        ],
        moveTaskOrderID: moveId,
        shipmentType: SHIPMENT_OPTIONS.HHG,
        customerRemarks: '',
        requestedPickupDate: '2021-06-07',
        pickupAddress: { ...shipmentInfo.pickupAddress },
        requestedDeliveryDate: '2021-06-14',
        hasSecondaryPickupAddress: false,
        hasSecondaryDeliveryAddress: false,
        hasTertiaryPickupAddress: false,
        hasTertiaryDeliveryAddress: false,
      };

      const updatedAt = '2021-06-11T18:12:11.918Z';
      const expectedCreateResponse = {
        createdAt: '2021-06-11T18:12:11.918Z',
        customerRemarks: '',
        eTag: window.btoa(updatedAt),
        id: uuidv4(),
        moveTaskOrderID: moveId,
        pickupAddress: { ...shipmentInfo.pickupAddress, id: uuidv4() },
        requestedDeliveryDate: expectedPayload.requestedDeliveryDate,
        requestedPickupDate: expectedPayload.requestedPickupDate,
        shipmentType: SHIPMENT_OPTIONS.HHG,
        status: 'SUBMITTED',
        updatedAt,
      };

      createMTOShipment.mockImplementation(() => Promise.resolve(expectedCreateResponse));
      const expectedDateSelectionIsWeekendHolidayResponse = {
        country_code: 'US',
        country_name: 'United States',
        is_weekend: false,
        is_holiday: false,
      };
      dateSelectionIsWeekendHoliday.mockImplementation(() =>
        Promise.resolve({ data: JSON.stringify(expectedDateSelectionIsWeekendHolidayResponse) }),
      );
      renderMtoShipmentForm();

      const pickupDateInput = await screen.findByLabelText(/Preferred pickup date/);
      await userEvent.type(pickupDateInput, shipmentInfo.requestedPickupDate);

      const pickupAddress1Input = screen.getByLabelText(/Address 1/);
      await userEvent.type(pickupAddress1Input, shipmentInfo.pickupAddress.streetAddress1);

      const pickupAddress2Input = screen.getByLabelText(/Address 2/);
      await userEvent.type(pickupAddress2Input, shipmentInfo.pickupAddress.streetAddress2);

      const pickupCityInput = screen.getByLabelText(/City/);
      await userEvent.type(pickupCityInput, shipmentInfo.pickupAddress.city);

      const pickupStateInput = screen.getByLabelText(/State/);
      await userEvent.selectOptions(pickupStateInput, shipmentInfo.pickupAddress.state);

      const pickupPostalCodeInput = screen.getByLabelText(/ZIP/);
      await userEvent.type(pickupPostalCodeInput, shipmentInfo.pickupAddress.postalCode);

      const deliveryDateInput = await screen.findByLabelText(/Preferred delivery date/);
      await userEvent.type(deliveryDateInput, shipmentInfo.requestedDeliveryDate);

      const nextButton = await screen.findByRole('button', { name: 'Next' });
      expect(nextButton).not.toBeDisabled();
      await userEvent.click(nextButton);

      await waitFor(() => {
        expect(createMTOShipment).toHaveBeenCalledWith(expectedPayload);
      });

      expect(defaultProps.updateMTOShipment).toHaveBeenCalledWith(expectedCreateResponse);

      expect(mockNavigate).toHaveBeenCalledWith(reviewPath);
    });

    it('shows an error when there is an error with the submission', async () => {
      const shipmentInfo = {
        requestedPickupDate: '07 Jun 2021',
        pickupAddress: {
          streetAddress1: '812 S 129th St',
          streetAddress2: '#123',
          city: 'San Antonio',
          state: 'TX',
          postalCode: '78234',
        },
        requestedDeliveryDate: '14 Jun 2021',
      };

      const errorMessage = 'Something broke!';
      const errorResponse = { response: { errorMessage } };
      createMTOShipment.mockImplementation(() => Promise.reject(errorResponse));
      getResponseError.mockImplementation(() => errorMessage);
      const expectedDateSelectionIsWeekendHolidayResponse = {
        country_code: 'US',
        country_name: 'United States',
        is_weekend: true,
        is_holiday: true,
      };
      dateSelectionIsWeekendHoliday.mockImplementation(() =>
        Promise.resolve({ data: JSON.stringify(expectedDateSelectionIsWeekendHolidayResponse) }),
      );
      renderMtoShipmentForm();

      const pickupDateInput = await screen.findByLabelText(/Preferred pickup date/);
      await userEvent.type(pickupDateInput, shipmentInfo.requestedPickupDate);

      const pickupAddress1Input = screen.getByLabelText(/Address 1/);
      await userEvent.type(pickupAddress1Input, shipmentInfo.pickupAddress.streetAddress1);

      const pickupAddress2Input = screen.getByLabelText(/Address 2/);
      await userEvent.type(pickupAddress2Input, shipmentInfo.pickupAddress.streetAddress2);

      const pickupCityInput = screen.getByLabelText(/City/);
      await userEvent.type(pickupCityInput, shipmentInfo.pickupAddress.city);

      const pickupStateInput = screen.getByLabelText(/State/);
      await userEvent.selectOptions(pickupStateInput, shipmentInfo.pickupAddress.state);

      const pickupPostalCodeInput = screen.getByLabelText(/ZIP/);
      await userEvent.type(pickupPostalCodeInput, shipmentInfo.pickupAddress.postalCode);

      const deliveryDateInput = await screen.findByLabelText(/Preferred delivery date/);
      await userEvent.type(deliveryDateInput, shipmentInfo.requestedDeliveryDate);

      const nextButton = await screen.findByRole('button', { name: 'Next' });
      expect(nextButton).not.toBeDisabled();
      await userEvent.click(nextButton);

      await waitFor(() => {
        expect(createMTOShipment).toHaveBeenCalled();
      });

      expect(getResponseError).toHaveBeenCalledWith(
        errorResponse.response,
        'failed to create MTO shipment due to server error',
      );

      expect(await screen.findByText(errorMessage)).toBeInTheDocument();
    });
  });

  describe('editing an already existing HHG shipment', () => {
    const updatedAt = '2021-06-11T18:12:11.918Z';

    const mockMtoShipment = {
      id: uuidv4(),
      eTag: window.btoa(updatedAt),
      createdAt: '2021-06-11T18:12:11.918Z',
      updatedAt,
      moveTaskOrderId: moveId,
      customerRemarks: 'mock remarks',
      requestedPickupDate: '2021-08-01',
      requestedDeliveryDate: '2021-08-11',
      pickupAddress: {
        id: uuidv4(),
        streetAddress1: '812 S 129th St',
        city: 'San Antonio',
        state: 'TX',
        postalCode: '78234',
      },
      destinationAddress: {
        id: uuidv4(),
        streetAddress1: '441 SW Rio de la Plata Drive',
        city: 'Tacoma',
        state: 'WA',
        postalCode: '98421',
      },
    };

    it('renders the HHG shipment form with pre-filled values', async () => {
      const expectedDateSelectionIsWeekendHolidayResponse = {
        country_code: 'US',
        country_name: 'United States',
        is_weekend: true,
        is_holiday: true,
      };
      dateSelectionIsWeekendHoliday.mockImplementation(() =>
        Promise.resolve({ data: JSON.stringify(expectedDateSelectionIsWeekendHolidayResponse) }),
      );
      renderMtoShipmentForm({ isCreatePage: false, mtoShipment: mockMtoShipment });

      expect(await screen.findByLabelText(/Preferred pickup date/)).toHaveValue('01 Aug 2021');
      expect(screen.getByLabelText('Use my current address')).not.toBeChecked();
      expect(screen.getAllByLabelText(/Address 1/)[0]).toHaveValue('812 S 129th St');
      expect(screen.getAllByLabelText(/Address 2/)[0]).toHaveValue('');
      expect(screen.getAllByLabelText(/City/)[0]).toHaveValue('San Antonio');
      expect(screen.getAllByLabelText(/State/)[0]).toHaveValue('TX');
      expect(screen.getAllByLabelText(/ZIP/)[0]).toHaveValue('78234');
      expect(screen.getByLabelText(/Preferred delivery date/)).toHaveValue('11 Aug 2021');
      expect(screen.getByTitle('Yes, I know my delivery address')).toBeChecked();
      expect(screen.getAllByLabelText(/Address 1/)[1]).toHaveValue('441 SW Rio de la Plata Drive');
      expect(screen.getAllByLabelText(/Address 2/)[1]).toHaveValue('');
      expect(screen.getAllByLabelText(/City/)[1]).toHaveValue('Tacoma');
      expect(screen.getAllByLabelText(/State/)[1]).toHaveValue('WA');
      expect(screen.getAllByLabelText(/ZIP/)[1]).toHaveValue('98421');
      expect(
        screen.getByLabelText(
          'Are there things about this shipment that your counselor or movers should discuss with you?',
        ),
      ).toHaveValue('mock remarks');

      expect(
        screen.getByText(
          /Preferred pickup date 01 Aug 2021 is on a holiday and weekend in the United States. This date may not be accepted. A government representative may not be available to provide assistance on this date./,
        ),
      ).toHaveClass('usa-alert__text');
      expect(
        screen.getAllByText(
          'Preferred pickup date 01 Aug 2021 is on a holiday and weekend in the United States. This date may not be accepted. A government representative may not be available to provide assistance on this date.',
        ),
      ).toHaveLength(1);
    });

    it('renders the HHG shipment form with pre-filled secondary addresses', async () => {
      const shipment = {
        ...mockMtoShipment,
        secondaryPickupAddress: {
          streetAddress1: '142 E Barrel Hoop Circle',
          streetAddress2: '#4A',
          city: 'Corpus Christi',
          state: 'TX',
          postalCode: '78412',
        },
        secondaryDeliveryAddress: {
          streetAddress1: '3373 NW Martin Luther King Jr Blvd',
          streetAddress2: '',
          city: mockMtoShipment.destinationAddress.city,
          state: mockMtoShipment.destinationAddress.state,
          postalCode: mockMtoShipment.destinationAddress.postalCode,
        },
      };
      const expectedDateSelectionIsWeekendHolidayResponse = {
        country_code: 'US',
        country_name: 'United States',
        is_weekend: true,
        is_holiday: true,
      };
      dateSelectionIsWeekendHoliday.mockImplementation(() =>
        Promise.resolve({ data: JSON.stringify(expectedDateSelectionIsWeekendHolidayResponse) }),
      );
      renderMtoShipmentForm({ isCreatePage: false, mtoShipment: shipment });

      expect(await screen.findByTitle('Yes, I have a second pickup address')).toBeChecked();
      expect(await screen.findByTitle('Yes, I have a second delivery address')).toBeChecked();

      const streetAddress1 = await screen.findAllByLabelText(/Address 1/);
      expect(streetAddress1.length).toBe(4);

      const streetAddress2 = await screen.findAllByLabelText(/Address 2/);
      expect(streetAddress2.length).toBe(4);

      const city = await screen.findAllByLabelText(/City/);
      expect(city.length).toBe(4);

      const state = await screen.findAllByLabelText(/State/);
      expect(state.length).toBe(4);

      const zip = await screen.findAllByLabelText(/ZIP/);
      expect(zip.length).toBe(4);

      // Secondary pickup address should be the 2nd address
      expect(streetAddress1[1]).toHaveValue('142 E Barrel Hoop Circle');
      expect(streetAddress2[1]).toHaveValue('#4A');
      expect(city[1]).toHaveValue('Corpus Christi');
      expect(state[1]).toHaveValue('TX');
      expect(zip[1]).toHaveValue('78412');

      // Secondary delivery address should be the 4th address
      expect(streetAddress1[3]).toHaveValue('3373 NW Martin Luther King Jr Blvd');
      expect(streetAddress2[3]).toHaveValue('');
      expect(city[3]).toHaveValue(mockMtoShipment.destinationAddress.city);
      expect(state[3]).toHaveValue(mockMtoShipment.destinationAddress.state);
      expect(zip[3]).toHaveValue(mockMtoShipment.destinationAddress.postalCode);
    });

    it.each([
      [/Address 1/, 'Some Address'],
      [/Address 2/, '123'],
      [/City/, 'Some City'],
      [/ZIP/, '92131'],
    ])(
      'does not allow the user to save the form if the %s field on a secondary addreess is the only one filled out',
      async (fieldName, text) => {
        const expectedDateSelectionIsWeekendHolidayResponse = {
          country_code: 'US',
          country_name: 'United States',
          is_weekend: false,
          is_holiday: false,
        };
        dateSelectionIsWeekendHoliday.mockImplementation(() =>
          Promise.resolve({ data: JSON.stringify(expectedDateSelectionIsWeekendHolidayResponse) }),
        );
        renderMtoShipmentForm({ isCreatePage: false, mtoShipment: mockMtoShipment });

        // Verify that the form is good to submit by checking that the save button is not disabled.
        const saveButton = await screen.findByRole('button', { name: 'Save' });
        expect(saveButton).not.toBeDisabled();

        await userEvent.click(screen.getByTitle('Yes, I have a second pickup address'));
        await userEvent.click(screen.getByTitle('Yes, I have a second delivery address'));

        const address = await screen.findAllByLabelText(fieldName);
        // The second instance of a field is the secondary pickup
        await userEvent.type(address[1], text);
        await waitFor(() => {
          expect(saveButton).toBeDisabled();
        });

        // Clear the field so that the secondary delivery address can be checked
        await userEvent.clear(address[1]);
        await waitFor(() => {
          expect(saveButton).not.toBeDisabled();
        });

        // The fourth instance found is the secondary delivery
        await userEvent.type(address[3], text);
        await waitFor(() => {
          expect(saveButton).toBeDisabled();
        });

        await userEvent.clear(address[3]);
        await waitFor(() => {
          expect(saveButton).not.toBeDisabled();
        });
      },
    );

    // Similar test as above, but with the state input.
    // Extracted out since the state field is not a text input.
    it('does not allow the user to save the form if the state field on a secondary addreess is the only one filled out', async () => {
      const expectedDateSelectionIsWeekendHolidayResponse = {
        country_code: 'US',
        country_name: 'United States',
        is_weekend: false,
        is_holiday: false,
      };
      dateSelectionIsWeekendHoliday.mockImplementation(() =>
        Promise.resolve({ data: JSON.stringify(expectedDateSelectionIsWeekendHolidayResponse) }),
      );
      renderMtoShipmentForm({ isCreatePage: false, mtoShipment: mockMtoShipment });

      // Verify that the form is good to submit by checking that the save button is not disabled.
      const saveButton = await screen.findByRole('button', { name: 'Save' });
      expect(saveButton).not.toBeDisabled();

      await userEvent.click(screen.getByTitle('Yes, I have a second pickup address'));
      await userEvent.click(screen.getByTitle('Yes, I have a second delivery address'));

      const state = await screen.findAllByLabelText(/State/);
      // The second instance of a field is the secondary pickup
      await userEvent.selectOptions(state[1], 'CA');
      await waitFor(() => {
        expect(saveButton).toBeDisabled();
      });

      // Change the selection to blank so that the secondary delivery address can be checked
      await userEvent.selectOptions(state[1], '');
      await waitFor(() => {
        expect(saveButton).not.toBeDisabled();
      });

      // The fourth instance found is the secondary delivery
      await userEvent.selectOptions(state[3], 'CA');
      await waitFor(() => {
        expect(saveButton).toBeDisabled();
      });

      await userEvent.selectOptions(state[3], '');
      await waitFor(() => {
        expect(saveButton).not.toBeDisabled();
      });
    });

    it('goes back when the cancel button is clicked', async () => {
      const expectedDateSelectionIsWeekendHolidayResponse = {
        country_code: 'US',
        country_name: 'United States',
        is_weekend: true,
        is_holiday: true,
      };
      dateSelectionIsWeekendHoliday.mockImplementation(() =>
        Promise.resolve({ data: JSON.stringify(expectedDateSelectionIsWeekendHolidayResponse) }),
      );
      renderMtoShipmentForm({ isCreatePage: false, mtoShipment: mockMtoShipment });

      const cancelButton = await screen.findByRole('button', { name: 'Cancel' });
      await userEvent.click(cancelButton);

      await waitFor(() => {
        expect(mockNavigate).toHaveBeenCalledWith(-1);
      });
    });

    it('can submit edits to an HHG shipment successfully', async () => {
      const shipmentInfo = {
        pickupAddress: {
          streetAddress1: '6622 Airport Way S',
          streetAddress2: '#1430',
          city: 'San Marcos',
          state: 'TX',
          postalCode: '78666',
        },
      };

      const expectedPayload = {
        moveTaskOrderID: moveId,
        shipmentType: SHIPMENT_OPTIONS.HHG,
        pickupAddress: { ...shipmentInfo.pickupAddress },
        customerRemarks: mockMtoShipment.customerRemarks,
        requestedPickupDate: mockMtoShipment.requestedPickupDate,
        requestedDeliveryDate: mockMtoShipment.requestedDeliveryDate,
        destinationAddress: { ...mockMtoShipment.destinationAddress, streetAddress2: '' },
        secondaryDeliveryAddress: undefined,
        hasSecondaryDeliveryAddress: false,
        secondaryPickupAddress: undefined,
        hasSecondaryPickupAddress: false,
        tertiaryDeliveryAddress: undefined,
        hasTertiaryDeliveryAddress: false,
        tertiaryPickupAddress: undefined,
        hasTertiaryPickupAddress: false,
        agents: [
          { agentType: 'RELEASING_AGENT', email: '', firstName: '', lastName: '', phone: '' },
          { agentType: 'RECEIVING_AGENT', email: '', firstName: '', lastName: '', phone: '' },
        ],
        counselorRemarks: undefined,
      };
      delete expectedPayload.destinationAddress.id;

      const newUpdatedAt = '2021-06-11T21:20:22.150Z';
      const expectedUpdateResponse = {
        ...mockMtoShipment,
        pickupAddress: { ...shipmentInfo.pickupAddress },
        shipmentType: SHIPMENT_OPTIONS.HHG,
        eTag: window.btoa(newUpdatedAt),
        status: 'SUBMITTED',
      };

      patchMTOShipment.mockImplementation(() => Promise.resolve(expectedUpdateResponse));
      const expectedDateSelectionIsWeekendHolidayResponse = {
        country_code: 'US',
        country_name: 'United States',
        is_weekend: true,
        is_holiday: true,
      };
      dateSelectionIsWeekendHoliday.mockImplementation(() =>
        Promise.resolve({ data: JSON.stringify(expectedDateSelectionIsWeekendHolidayResponse) }),
      );
      renderMtoShipmentForm({ isCreatePage: false, mtoShipment: mockMtoShipment });

      const pickupAddress1Input = screen.getAllByLabelText(/Address 1/)[0];
      await userEvent.clear(pickupAddress1Input);
      await userEvent.type(pickupAddress1Input, shipmentInfo.pickupAddress.streetAddress1);

      const pickupAddress2Input = screen.getAllByLabelText(/Address 2/)[0];
      await userEvent.clear(pickupAddress2Input);
      await userEvent.type(pickupAddress2Input, shipmentInfo.pickupAddress.streetAddress2);

      const pickupCityInput = screen.getAllByLabelText(/City/)[0];
      await userEvent.clear(pickupCityInput);
      await userEvent.type(pickupCityInput, shipmentInfo.pickupAddress.city);

      const pickupStateInput = screen.getAllByLabelText(/State/)[0];
      await userEvent.selectOptions(pickupStateInput, shipmentInfo.pickupAddress.state);

      const pickupPostalCodeInput = screen.getAllByLabelText(/ZIP/)[0];
      await userEvent.clear(pickupPostalCodeInput);
      await userEvent.type(pickupPostalCodeInput, shipmentInfo.pickupAddress.postalCode);

      const saveButton = await screen.findByRole('button', { name: 'Save' });
      expect(saveButton).not.toBeDisabled();
      await userEvent.click(saveButton);

      await waitFor(() => {
        expect(patchMTOShipment).toHaveBeenCalledWith(mockMtoShipment.id, expectedPayload, mockMtoShipment.eTag);
      });

      expect(defaultProps.updateMTOShipment).toHaveBeenCalledWith(expectedUpdateResponse);

      expect(mockNavigate).toHaveBeenCalledWith(reviewPath);
    });

    it('shows an error when there is an error with the submission', async () => {
      const shipmentInfo = {
        pickupAddress: {
          streetAddress1: '6622 Airport Way S',
          streetAddress2: '#1430',
          city: 'San Marcos',
          state: 'TX',
          postalCode: '78666',
        },
      };

      const errorMessage = 'Something broke!';
      const errorResponse = { response: { errorMessage } };
      patchMTOShipment.mockImplementation(() => Promise.reject(errorResponse));
      getResponseError.mockImplementation(() => errorMessage);
      const expectedDateSelectionIsWeekendHolidayResponse = {
        country_code: 'US',
        country_name: 'United States',
        is_weekend: true,
        is_holiday: true,
      };
      dateSelectionIsWeekendHoliday.mockImplementation(() =>
        Promise.resolve({ data: JSON.stringify(expectedDateSelectionIsWeekendHolidayResponse) }),
      );
      renderMtoShipmentForm({ isCreatePage: false, mtoShipment: mockMtoShipment });

      const pickupAddress1Input = screen.getAllByLabelText(/Address 1/)[0];
      await userEvent.clear(pickupAddress1Input);
      await userEvent.type(pickupAddress1Input, shipmentInfo.pickupAddress.streetAddress1);

      const pickupAddress2Input = screen.getAllByLabelText(/Address 2/)[0];
      await userEvent.clear(pickupAddress2Input);
      await userEvent.type(pickupAddress2Input, shipmentInfo.pickupAddress.streetAddress2);

      const pickupCityInput = screen.getAllByLabelText(/City/)[0];
      await userEvent.clear(pickupCityInput);
      await userEvent.type(pickupCityInput, shipmentInfo.pickupAddress.city);

      const pickupStateInput = screen.getAllByLabelText(/State/)[0];
      await userEvent.selectOptions(pickupStateInput, shipmentInfo.pickupAddress.state);

      const pickupPostalCodeInput = screen.getAllByLabelText(/ZIP/)[0];
      await userEvent.clear(pickupPostalCodeInput);
      await userEvent.type(pickupPostalCodeInput, shipmentInfo.pickupAddress.postalCode);

      const saveButton = await screen.findByRole('button', { name: 'Save' });
      expect(saveButton).not.toBeDisabled();
      await userEvent.click(saveButton);

      await waitFor(() => {
        expect(patchMTOShipment).toHaveBeenCalled();
      });

      expect(getResponseError).toHaveBeenCalledWith(
        errorResponse.response,
        'failed to update MTO shipment due to server error',
      );

      expect(await screen.findByText(errorMessage)).toBeInTheDocument();
    });

    it('renders the HHG shipment form with pre-filled values', async () => {
      const expectedDateSelectionIsWeekendHolidayResponse = {
        country_code: 'US',
        country_name: 'United States',
        is_weekend: true,
        is_holiday: true,
      };
      dateSelectionIsWeekendHoliday.mockImplementation(() =>
        Promise.resolve({ data: JSON.stringify(expectedDateSelectionIsWeekendHolidayResponse) }),
      );
      renderMtoShipmentForm({ isCreatePage: false, mtoShipment: mockMtoShipment });
      expect(await screen.findByLabelText(/Preferred pickup date/)).toHaveValue('01 Aug 2021');
      expect(screen.getByLabelText('Use my current address')).not.toBeChecked();
      expect(screen.getAllByLabelText(/Address 1/)[0]).toHaveValue('812 S 129th St');
      expect(screen.getAllByLabelText(/Address 2/)[0]).toHaveValue('');
      expect(screen.getAllByLabelText(/City/)[0]).toHaveValue('San Antonio');
      expect(screen.getAllByLabelText(/State/)[0]).toHaveValue('TX');
      expect(screen.getAllByLabelText(/ZIP/)[0]).toHaveValue('78234');
      expect(screen.getByLabelText(/Preferred delivery date/)).toHaveValue('11 Aug 2021');
      expect(screen.getByTitle('Yes, I know my delivery address')).toBeChecked();
      expect(screen.getAllByLabelText(/Address 1/)[1]).toHaveValue('441 SW Rio de la Plata Drive');
      expect(screen.getAllByLabelText(/Address 2/)[1]).toHaveValue('');
      expect(screen.getAllByLabelText(/City/)[1]).toHaveValue('Tacoma');
      expect(screen.getAllByLabelText(/State/)[1]).toHaveValue('WA');
      expect(screen.getAllByLabelText(/ZIP/)[1]).toHaveValue('98421');
      expect(
        screen.getByLabelText(
          'Are there things about this shipment that your counselor or movers should discuss with you?',
        ),
      ).toHaveValue('mock remarks');
    });

    it('renders the HHG shipment with date validaton alerts for weekend and holiday', async () => {
      const expectedDateSelectionIsWeekendHolidayResponse = {
        country_code: 'US',
        country_name: 'United of States',
        is_weekend: true,
        is_holiday: true,
      };
      dateSelectionIsWeekendHoliday.mockImplementation(() =>
        Promise.resolve({ data: JSON.stringify(expectedDateSelectionIsWeekendHolidayResponse) }),
      );
      renderMtoShipmentForm({ isCreatePage: false, mtoShipment: mockMtoShipment });
      expect(await screen.findByLabelText(/Preferred pickup date/)).toHaveValue('01 Aug 2021');
      expect(screen.getByLabelText(/Preferred delivery date/)).toHaveValue('11 Aug 2021');
      await waitFor(() => {
        expect(
          screen.getByText(
            /Preferred pickup date 01 Aug 2021 is on a holiday and weekend in the United of States. This date may not be accepted. A government representative may not be available to provide assistance on this date./,
          ),
        ).toHaveClass('usa-alert__text');
        expect(
          screen.getByText(
            /Preferred delivery date 11 Aug 2021 is on a holiday and weekend in the United of States. This date may not be accepted. A government representative may not be available to provide assistance on this date./,
          ),
        ).toHaveClass('usa-alert__text');
      });
    });

    it('renders the HHG shipment with date validaton alerts for weekend', async () => {
      const expectedDateSelectionIsWeekendHolidayResponse = {
        country_code: 'US',
        country_name: 'United States',
        is_weekend: true,
        is_holiday: false,
      };
      dateSelectionIsWeekendHoliday.mockImplementation(() =>
        Promise.resolve({ data: JSON.stringify(expectedDateSelectionIsWeekendHolidayResponse) }),
      );
      renderMtoShipmentForm({ isCreatePage: false, mtoShipment: mockMtoShipment });
      expect(await screen.findByLabelText(/Preferred pickup date/)).toHaveValue('01 Aug 2021');
      expect(screen.getByLabelText(/Preferred delivery date/)).toHaveValue('11 Aug 2021');
      await waitFor(() => {
        expect(
          screen.getByText(
            /Preferred pickup date 01 Aug 2021 is on a weekend in the United States. This date may not be accepted. A government representative may not be available to provide assistance on this date./,
          ),
        ).toHaveClass('usa-alert__text');
        expect(
          screen.getByText(
            /Preferred delivery date 11 Aug 2021 is on a weekend in the United States. This date may not be accepted. A government representative may not be available to provide assistance on this date./,
          ),
        ).toHaveClass('usa-alert__text');
      });
    });

    it('renders the HHG shipment with date validaton alerts for holiday', async () => {
      const expectedDateSelectionIsWeekendHolidayResponse = {
        country_code: 'US',
        country_name: 'United States',
        is_weekend: false,
        is_holiday: true,
      };
      dateSelectionIsWeekendHoliday.mockImplementation(() =>
        Promise.resolve({ data: JSON.stringify(expectedDateSelectionIsWeekendHolidayResponse) }),
      );
      renderMtoShipmentForm({ isCreatePage: false, mtoShipment: mockMtoShipment });
      expect(await screen.findByLabelText(/Preferred pickup date/)).toHaveValue('01 Aug 2021');
      expect(screen.getByLabelText(/Preferred delivery date/)).toHaveValue('11 Aug 2021');
      await waitFor(() => {
        expect(
          screen.getByText(
            /Preferred pickup date 01 Aug 2021 is on a holiday in the United States. This date may not be accepted. A government representative may not be available to provide assistance on this date./,
          ),
        ).toHaveClass('usa-alert__text');
        expect(
          screen.getByText(
            /Preferred delivery date 11 Aug 2021 is on a holiday in the United States. This date may not be accepted. A government representative may not be available to provide assistance on this date./,
          ),
        ).toHaveClass('usa-alert__text');
      });
    });

    it('renders the HHG shipment with no date validaton alerts for pickup/delivery', async () => {
      const expectedDateSelectionIsWeekendHolidayResponse = {
        country_code: 'US',
        country_name: 'United States',
        is_weekend: false,
        is_holiday: false,
      };
      dateSelectionIsWeekendHoliday.mockImplementation(() =>
        Promise.resolve({ data: JSON.stringify(expectedDateSelectionIsWeekendHolidayResponse) }),
      );
      renderMtoShipmentForm({ isCreatePage: false, mtoShipment: mockMtoShipment });
      expect(await screen.findByLabelText(/Preferred pickup date/)).toHaveValue('01 Aug 2021');
      expect(screen.getByLabelText(/Preferred delivery date/)).toHaveValue('11 Aug 2021');
      expect(
        screen.getByLabelText(
          'Are there things about this shipment that your counselor or movers should discuss with you?',
        ),
      ).toHaveValue('mock remarks');

      await waitFor(() => {
        expect(
          screen.queryAllByText(
            'Preferred pickup date 01 Aug 2021 is on a holiday in the United States. This date may not be accepted. A government representative may not be available to provide assistance on this date.',
          ),
        ).toHaveLength(0);
        expect(
          screen.queryAllByText(
            'Preferred delivery date 11 Aug 2021 is on a holiday in the United States. This date may not be accepted. A government representative may not be available to provide assistance on this date.',
          ),
        ).toHaveLength(0);
      });
    });
  });

  describe('when creating a new UB shipment', () => {
    it('renders the UB shipment form', async () => {
      renderUBShipmentForm();

      expect(await screen.findByText('UB')).toHaveClass('usa-tag');

      expect(
        screen.queryByText(
          'Remember: You can move up to 600 lbs for this UB shipment. The weight of your UB is part of your authorized weight allowance. You’ll be billed for any excess weight you move.',
        ),
      ).toBeInTheDocument();

      expect(screen.getAllByText('Date')[0]).toBeInstanceOf(HTMLLegendElement);
      expect(screen.getByLabelText(/Preferred pickup date/)).toBeInstanceOf(HTMLInputElement);
      expect(screen.getByRole('heading', { level: 2, name: 'Pickup info' })).toBeInTheDocument();
      expect(screen.getByTestId('pickupDateHint')).toHaveTextContent(
        'This is the day movers would put this shipment on their truck. Packing starts earlier. Dates will be finalized when you talk to your Customer Care Representative. Your requested pickup/load date should be your latest preferred pickup/load date, or the date you need to be out of your origin residence.',
      );
      expect(screen.getByText('Pickup Address')).toBeInstanceOf(HTMLLegendElement);
      expect(screen.getByLabelText('Use my current address')).toBeInstanceOf(HTMLInputElement);
      expect(screen.getByLabelText(/Address 1/)).toBeInstanceOf(HTMLInputElement);
      expect(screen.getByLabelText(/Address 2/)).toBeInstanceOf(HTMLInputElement);
      expect(screen.getByLabelText(/City/)).toBeInstanceOf(HTMLInputElement);
      expect(screen.getByLabelText(/State/)).toBeInstanceOf(HTMLSelectElement);
      expect(screen.getByLabelText(/ZIP/)).toBeInstanceOf(HTMLInputElement);

      expect(screen.getByRole('heading', { level: 4, name: 'Second Pickup Address' })).toBeInTheDocument();
      expect(screen.getByTitle('Yes, I have a second pickup address')).toBeInstanceOf(HTMLInputElement);
      expect(screen.getByTitle('No, I do not have a second pickup address')).toBeInstanceOf(HTMLInputElement);

      expect(screen.getByText(/Releasing agent/).parentElement).toBeInstanceOf(HTMLLegendElement);
      expect(screen.getAllByLabelText(/First name/)[0]).toHaveAttribute('name', 'pickup.agent.firstName');
      expect(screen.getAllByLabelText(/Last name/)[0]).toHaveAttribute('name', 'pickup.agent.lastName');
      expect(screen.getAllByLabelText(/Phone/)[0]).toHaveAttribute('name', 'pickup.agent.phone');
      expect(screen.getAllByLabelText(/Email/)[0]).toHaveAttribute('name', 'pickup.agent.email');

      expect(screen.getAllByText('Date')[1]).toBeInstanceOf(HTMLLegendElement);
      expect(screen.getByLabelText(/Preferred delivery date/)).toBeInstanceOf(HTMLInputElement);

      expect(screen.getByText('Delivery Address')).toBeInstanceOf(HTMLLegendElement);
      expect(screen.getByTitle('Yes, I know my delivery address')).toBeInstanceOf(HTMLInputElement);
      expect(screen.getByTitle('No, I do not know my delivery address')).toBeInstanceOf(HTMLInputElement);

      expect(screen.queryByRole('heading', { level: 4, name: 'Second Delivery Address' })).not.toBeInTheDocument();
      expect(screen.queryByTitle('Yes, I have a second delivery address')).not.toBeInTheDocument();
      expect(screen.queryByTitle('No, I do not have a second delivery address')).not.toBeInTheDocument();

      expect(screen.getByText(/Receiving agent/).parentElement).toBeInstanceOf(HTMLLegendElement);
      expect(screen.getAllByLabelText(/First name/)[1]).toHaveAttribute('name', 'delivery.agent.firstName');
      expect(screen.getAllByLabelText(/Last name/)[1]).toHaveAttribute('name', 'delivery.agent.lastName');
      expect(screen.getAllByLabelText(/Phone/)[1]).toHaveAttribute('name', 'delivery.agent.phone');
      expect(screen.getAllByLabelText(/Email/)[1]).toHaveAttribute('name', 'delivery.agent.email');

      expect(
        screen.queryByText(
          'Details about the facility where your things are now, including the name or address (if you know them)',
        ),
      ).not.toBeInTheDocument();

      expect(
        screen.getByLabelText(
          'Are there things about this shipment that your counselor or movers should discuss with you?',
        ),
      ).toBeInstanceOf(HTMLTextAreaElement);
    });

<<<<<<< HEAD
    it('renders the correct helper text when the UB allowance is null', async () => {
      renderUBShipmentForm({ orders: { entitlement: { ub_allowance: null } } });
      expect(
        screen.queryByText(
          'Remember: You can move up to your UB allowance for this UB shipment. The weight of your UB is part of your authorized weight allowance. You’ll be billed for any excess weight you move.',
        ),
      ).toBeInTheDocument();
    });

    it('renders the correct helper text for Delivery Location when orders type is RETIREMENT', async () => {
=======
    it('renders the correct helper text for Delivery Address when orders type is RETIREMENT', async () => {
>>>>>>> 8d3fcf48
      renderUBShipmentForm({ orders: { orders_type: ORDERS_TYPE.RETIREMENT } });
      await waitFor(() =>
        expect(
          screen.getByText('We can use the zip of the HOR, PLEAD or HOS you entered with your orders.')
            .toBeInTheDocument,
        ),
      );
    });

    it('renders the correct helper text for Delivery Address when orders type is SEPARATION', async () => {
      renderUBShipmentForm({ orders: { orders_type: ORDERS_TYPE.SEPARATION } });
      await waitFor(() =>
        expect(
          screen.getByText('We can use the zip of the HOR, PLEAD or HOS you entered with your orders.')
            .toBeInTheDocument,
        ),
      );
    });

    it('renders the correct helper text for Delivery Address when orders type is PERMANENT_CHANGE_OF_STATION', async () => {
      renderUBShipmentForm({ orders: { orders_type: ORDERS_TYPE.PERMANENT_CHANGE_OF_STATION } });
      await waitFor(() => expect(screen.getByText(/We can use the zip of your new duty location./).toBeInTheDocument));
    });

    it('renders the correct helper text for Delivery Address when orders type is LOCAL_MOVE', async () => {
      renderUBShipmentForm({ orders: { orders_type: ORDERS_TYPE.LOCAL_MOVE } });
      await waitFor(() => expect(screen.getByText(/We can use the zip of your new duty location./).toBeInTheDocument));
    });

    it('renders the correct helper text for Delivery Address when orders type is TEMPORARY_DUTY', async () => {
      renderUBShipmentForm({ orders: { orders_type: ORDERS_TYPE.TEMPORARY_DUTY } });
      await waitFor(() => expect(screen.getByText(/We can use the zip of your new duty location./).toBeInTheDocument));
    });

    it('does not render special NTS What to expect section', async () => {
      const { queryByTestId } = renderUBShipmentForm();

      await waitFor(() => {
        expect(queryByTestId('nts-what-to-expect')).not.toBeInTheDocument();
      });
    });

    it('uses the current residence address for pickup address when checked', async () => {
      const { queryByLabelText, queryAllByLabelText } = renderUBShipmentForm();

      await userEvent.click(queryByLabelText('Use my current address'));

      await waitFor(() => {
        expect(queryAllByLabelText(/Address 1/)[0]).toHaveValue(defaultProps.currentResidence.streetAddress1);
        expect(queryAllByLabelText(/Address 2/)[0]).toHaveValue('');
        expect(queryAllByLabelText(/City/)[0]).toHaveValue(defaultProps.currentResidence.city);
        expect(queryAllByLabelText(/State/)[0]).toHaveValue(defaultProps.currentResidence.state);
        expect(queryAllByLabelText(/ZIP/)[0]).toHaveValue(defaultProps.currentResidence.postalCode);
      });
    });

    it('renders a second address fieldset when the user has a second pickup address', async () => {
      renderUBShipmentForm();

      await userEvent.click(screen.getByTitle('Yes, I have a second pickup address'));

      const streetAddress1 = await screen.findAllByLabelText(/Address 1/);
      expect(streetAddress1[1]).toHaveAttribute('name', 'secondaryPickup.address.streetAddress1');

      const streetAddress2 = await screen.findAllByLabelText(/Address 2/);
      expect(streetAddress2[1]).toHaveAttribute('name', 'secondaryPickup.address.streetAddress2');

      const city = await screen.findAllByLabelText(/City/);
      expect(city[1]).toHaveAttribute('name', 'secondaryPickup.address.city');

      const state = await screen.findAllByLabelText(/State/);
      expect(state[1]).toHaveAttribute('name', 'secondaryPickup.address.state');

      const zip = await screen.findAllByLabelText(/ZIP/);
      expect(zip[1]).toHaveAttribute('name', 'secondaryPickup.address.postalCode');
    });

    it('renders a second address fieldset when the user has a delivery address', async () => {
      renderUBShipmentForm();

      await userEvent.click(screen.getByTitle('Yes, I know my delivery address'));

      const streetAddress1 = await screen.findAllByLabelText(/Address 1/);
      expect(streetAddress1[0]).toHaveAttribute('name', 'pickup.address.streetAddress1');
      expect(streetAddress1[1]).toHaveAttribute('name', 'delivery.address.streetAddress1');

      const streetAddress2 = await screen.findAllByLabelText(/Address 2/);
      expect(streetAddress2[0]).toHaveAttribute('name', 'pickup.address.streetAddress2');
      expect(streetAddress2[1]).toHaveAttribute('name', 'delivery.address.streetAddress2');

      const city = await screen.findAllByLabelText(/City/);
      expect(city[0]).toHaveAttribute('name', 'pickup.address.city');
      expect(city[1]).toHaveAttribute('name', 'delivery.address.city');

      const state = await screen.findAllByLabelText(/State/);
      expect(state[0]).toHaveAttribute('name', 'pickup.address.state');
      expect(state[1]).toHaveAttribute('name', 'delivery.address.state');

      const zip = await screen.findAllByLabelText(/ZIP/);
      expect(zip[0]).toHaveAttribute('name', 'pickup.address.postalCode');
      expect(zip[1]).toHaveAttribute('name', 'delivery.address.postalCode');
    });

    it('renders the secondary delivery address question once a user says they have a primary delivery address', async () => {
      renderUBShipmentForm();

      expect(screen.queryByRole('heading', { level: 4, name: 'Second Delivery Address' })).not.toBeInTheDocument();
      expect(screen.queryByTitle('Yes, I have a second delivery address')).not.toBeInTheDocument();
      expect(screen.queryByTitle('No, I do not have a second delivery address')).not.toBeInTheDocument();

      await userEvent.click(screen.getByTitle('Yes, I know my delivery address'));

      expect(await screen.findByRole('heading', { level: 4, name: 'Second Delivery Address' })).toBeInTheDocument();
      expect(screen.getByTitle('Yes, I have a second delivery address')).toBeInstanceOf(HTMLInputElement);
      expect(screen.getByTitle('No, I do not have a second delivery address')).toBeInstanceOf(HTMLInputElement);
    });

    it('renders another address fieldset when the user has a second delivery address', async () => {
      renderUBShipmentForm();

      await userEvent.click(screen.getByTitle('Yes, I know my delivery address'));
      await userEvent.click(screen.getByTitle('Yes, I have a second delivery address'));

      const streetAddress1 = await screen.findAllByLabelText(/Address 1/);
      expect(streetAddress1.length).toBe(3);
      expect(streetAddress1[2]).toHaveAttribute('name', 'secondaryDelivery.address.streetAddress1');

      const streetAddress2 = await screen.findAllByLabelText(/Address 2/);
      expect(streetAddress2.length).toBe(3);
      expect(streetAddress2[2]).toHaveAttribute('name', 'secondaryDelivery.address.streetAddress2');

      const city = await screen.findAllByLabelText(/City/);
      expect(city.length).toBe(3);
      expect(city[2]).toHaveAttribute('name', 'secondaryDelivery.address.city');

      const state = await screen.findAllByLabelText(/State/);
      expect(state.length).toBe(3);
      expect(state[2]).toHaveAttribute('name', 'secondaryDelivery.address.state');

      const zip = await screen.findAllByLabelText(/ZIP/);
      expect(zip.length).toBe(3);
      expect(zip[2]).toHaveAttribute('name', 'secondaryDelivery.address.postalCode');
    });

    it('goes back when the back button is clicked', async () => {
      renderUBShipmentForm();

      const backButton = await screen.findByRole('button', { name: 'Back' });
      await userEvent.click(backButton);

      await waitFor(() => {
        expect(mockNavigate).toHaveBeenCalledWith(-1);
      });
    });

    it('can submit a new UB shipment successfully', async () => {
      const shipmentInfo = {
        requestedPickupDate: '07 Jun 2021',
        pickupAddress: {
          streetAddress1: '812 S 129th St',
          streetAddress2: '#123',
          city: 'San Antonio',
          state: 'TX',
          postalCode: '78234',
        },
        requestedDeliveryDate: '14 Jun 2021',
        shipmentType: SHIPMENT_OPTIONS.UNACCOMPANIED_BAGGAGE,
      };

      const expectedPayload = {
        agents: [
          { agentType: 'RELEASING_AGENT', email: '', firstName: '', lastName: '', phone: '' },
          { agentType: 'RECEIVING_AGENT', email: '', firstName: '', lastName: '', phone: '' },
        ],
        moveTaskOrderID: moveId,
        shipmentType: SHIPMENT_OPTIONS.UNACCOMPANIED_BAGGAGE,
        customerRemarks: '',
        requestedPickupDate: '2021-06-07',
        pickupAddress: { ...shipmentInfo.pickupAddress },
        requestedDeliveryDate: '2021-06-14',
        hasSecondaryPickupAddress: false,
        hasSecondaryDeliveryAddress: false,
        hasTertiaryPickupAddress: false,
        hasTertiaryDeliveryAddress: false,
      };

      const updatedAt = '2021-06-11T18:12:11.918Z';
      const expectedCreateResponse = {
        createdAt: '2021-06-11T18:12:11.918Z',
        customerRemarks: '',
        eTag: window.btoa(updatedAt),
        id: uuidv4(),
        moveTaskOrderID: moveId,
        pickupAddress: { ...shipmentInfo.pickupAddress, id: uuidv4() },
        requestedDeliveryDate: expectedPayload.requestedDeliveryDate,
        requestedPickupDate: expectedPayload.requestedPickupDate,
        shipmentType: SHIPMENT_OPTIONS.UNACCOMPANIED_BAGGAGE,
        status: 'SUBMITTED',
        updatedAt,
      };

      createMTOShipment.mockImplementation(() => Promise.resolve(expectedCreateResponse));
      const expectedDateSelectionIsWeekendHolidayResponse = {
        country_code: 'US',
        country_name: 'United States',
        is_weekend: false,
        is_holiday: false,
      };
      dateSelectionIsWeekendHoliday.mockImplementation(() =>
        Promise.resolve({ data: JSON.stringify(expectedDateSelectionIsWeekendHolidayResponse) }),
      );
      renderUBShipmentForm();

      const pickupDateInput = await screen.findByLabelText(/Preferred pickup date/);
      await userEvent.type(pickupDateInput, shipmentInfo.requestedPickupDate);

      const pickupAddress1Input = screen.getByLabelText(/Address 1/);
      await userEvent.type(pickupAddress1Input, shipmentInfo.pickupAddress.streetAddress1);

      const pickupAddress2Input = screen.getByLabelText(/Address 2/);
      await userEvent.type(pickupAddress2Input, shipmentInfo.pickupAddress.streetAddress2);

      const pickupCityInput = screen.getByLabelText(/City/);
      await userEvent.type(pickupCityInput, shipmentInfo.pickupAddress.city);

      const pickupStateInput = screen.getByLabelText(/State/);
      await userEvent.selectOptions(pickupStateInput, shipmentInfo.pickupAddress.state);

      const pickupPostalCodeInput = screen.getByLabelText(/ZIP/);
      await userEvent.type(pickupPostalCodeInput, shipmentInfo.pickupAddress.postalCode);

      const deliveryDateInput = await screen.findByLabelText(/Preferred delivery date/);
      await userEvent.type(deliveryDateInput, shipmentInfo.requestedDeliveryDate);

      const nextButton = await screen.findByRole('button', { name: 'Next' });
      expect(nextButton).not.toBeDisabled();
      await userEvent.click(nextButton);

      await waitFor(() => {
        expect(createMTOShipment).toHaveBeenCalledWith(expectedPayload);
      });

      expect(ubProps.updateMTOShipment).toHaveBeenCalledWith(expectedCreateResponse);

      expect(mockNavigate).toHaveBeenCalledWith(reviewPath);
    });

    it('shows an error when there is an error with the submission', async () => {
      const shipmentInfo = {
        requestedPickupDate: '07 Jun 2021',
        pickupAddress: {
          streetAddress1: '812 S 129th St',
          streetAddress2: '#123',
          city: 'San Antonio',
          state: 'TX',
          postalCode: '78234',
        },
        requestedDeliveryDate: '14 Jun 2021',
        shipmentType: SHIPMENT_OPTIONS.UNACCOMPANIED_BAGGAGE,
      };

      const errorMessage = 'Something broke!';
      const errorResponse = { response: { errorMessage } };
      createMTOShipment.mockImplementation(() => Promise.reject(errorResponse));
      getResponseError.mockImplementation(() => errorMessage);
      const expectedDateSelectionIsWeekendHolidayResponse = {
        country_code: 'US',
        country_name: 'United States',
        is_weekend: true,
        is_holiday: true,
      };
      dateSelectionIsWeekendHoliday.mockImplementation(() =>
        Promise.resolve({ data: JSON.stringify(expectedDateSelectionIsWeekendHolidayResponse) }),
      );
      renderUBShipmentForm();

      const pickupDateInput = await screen.findByLabelText(/Preferred pickup date/);
      await userEvent.type(pickupDateInput, shipmentInfo.requestedPickupDate);

      const pickupAddress1Input = screen.getByLabelText(/Address 1/);
      await userEvent.type(pickupAddress1Input, shipmentInfo.pickupAddress.streetAddress1);

      const pickupAddress2Input = screen.getByLabelText(/Address 2/);
      await userEvent.type(pickupAddress2Input, shipmentInfo.pickupAddress.streetAddress2);

      const pickupCityInput = screen.getByLabelText(/City/);
      await userEvent.type(pickupCityInput, shipmentInfo.pickupAddress.city);

      const pickupStateInput = screen.getByLabelText(/State/);
      await userEvent.selectOptions(pickupStateInput, shipmentInfo.pickupAddress.state);

      const pickupPostalCodeInput = screen.getByLabelText(/ZIP/);
      await userEvent.type(pickupPostalCodeInput, shipmentInfo.pickupAddress.postalCode);

      const deliveryDateInput = await screen.findByLabelText(/Preferred delivery date/);
      await userEvent.type(deliveryDateInput, shipmentInfo.requestedDeliveryDate);

      const nextButton = await screen.findByRole('button', { name: 'Next' });
      expect(nextButton).not.toBeDisabled();
      await userEvent.click(nextButton);

      await waitFor(() => {
        expect(createMTOShipment).toHaveBeenCalled();
      });

      expect(getResponseError).toHaveBeenCalledWith(
        errorResponse.response,
        'failed to create MTO shipment due to server error',
      );

      expect(await screen.findByText(errorMessage)).toBeInTheDocument();
    });
  });

  describe('editing an already existing UB shipment', () => {
    const updatedAt = '2021-06-11T18:12:11.918Z';

    const mockMtoShipment = {
      id: uuidv4(),
      eTag: window.btoa(updatedAt),
      createdAt: '2021-06-11T18:12:11.918Z',
      updatedAt,
      moveTaskOrderId: moveId,
      customerRemarks: 'mock remarks',
      requestedPickupDate: '2021-08-01',
      requestedDeliveryDate: '2021-08-11',
      pickupAddress: {
        id: uuidv4(),
        streetAddress1: '812 S 129th St',
        city: 'San Antonio',
        state: 'TX',
        postalCode: '78234',
      },
      destinationAddress: {
        id: uuidv4(),
        streetAddress1: '441 SW Rio de la Plata Drive',
        city: 'Tacoma',
        state: 'WA',
        postalCode: '98421',
      },
      shipmentType: SHIPMENT_OPTIONS.UNACCOMPANIED_BAGGAGE,
    };

    it('renders the UB shipment form with pre-filled values', async () => {
      const expectedDateSelectionIsWeekendHolidayResponse = {
        country_code: 'US',
        country_name: 'United States',
        is_weekend: true,
        is_holiday: true,
      };
      dateSelectionIsWeekendHoliday.mockImplementation(() =>
        Promise.resolve({ data: JSON.stringify(expectedDateSelectionIsWeekendHolidayResponse) }),
      );
      renderUBShipmentForm({ isCreatePage: false, mtoShipment: mockMtoShipment });

      expect(await screen.findByLabelText(/Preferred pickup date/)).toHaveValue('01 Aug 2021');
      expect(screen.getByLabelText('Use my current address')).not.toBeChecked();
      expect(screen.getAllByLabelText(/Address 1/)[0]).toHaveValue('812 S 129th St');
      expect(screen.getAllByLabelText(/Address 2/)[0]).toHaveValue('');
      expect(screen.getAllByLabelText(/City/)[0]).toHaveValue('San Antonio');
      expect(screen.getAllByLabelText(/State/)[0]).toHaveValue('TX');
      expect(screen.getAllByLabelText(/ZIP/)[0]).toHaveValue('78234');
      expect(screen.getByLabelText(/Preferred delivery date/)).toHaveValue('11 Aug 2021');
      expect(screen.getByTitle('Yes, I know my delivery address')).toBeChecked();
      expect(screen.getAllByLabelText(/Address 1/)[1]).toHaveValue('441 SW Rio de la Plata Drive');
      expect(screen.getAllByLabelText(/Address 2/)[1]).toHaveValue('');
      expect(screen.getAllByLabelText(/City/)[1]).toHaveValue('Tacoma');
      expect(screen.getAllByLabelText(/State/)[1]).toHaveValue('WA');
      expect(screen.getAllByLabelText(/ZIP/)[1]).toHaveValue('98421');
      expect(
        screen.getByLabelText(
          'Are there things about this shipment that your counselor or movers should discuss with you?',
        ),
      ).toHaveValue('mock remarks');

      expect(
        screen.getByText(
          /Preferred pickup date 01 Aug 2021 is on a holiday and weekend in the United States. This date may not be accepted. A government representative may not be available to provide assistance on this date./,
        ),
      ).toHaveClass('usa-alert__text');
      expect(
        screen.getAllByText(
          'Preferred pickup date 01 Aug 2021 is on a holiday and weekend in the United States. This date may not be accepted. A government representative may not be available to provide assistance on this date.',
        ),
      ).toHaveLength(1);
    });

    it('renders the UB shipment form with pre-filled secondary addresses', async () => {
      const shipment = {
        ...mockMtoShipment,
        secondaryPickupAddress: {
          streetAddress1: '142 E Barrel Hoop Circle',
          streetAddress2: '#4A',
          city: 'Corpus Christi',
          state: 'TX',
          postalCode: '78412',
        },
        secondaryDeliveryAddress: {
          streetAddress1: '3373 NW Martin Luther King Jr Blvd',
          streetAddress2: '',
          city: mockMtoShipment.destinationAddress.city,
          state: mockMtoShipment.destinationAddress.state,
          postalCode: mockMtoShipment.destinationAddress.postalCode,
        },
      };
      const expectedDateSelectionIsWeekendHolidayResponse = {
        country_code: 'US',
        country_name: 'United States',
        is_weekend: true,
        is_holiday: true,
      };
      dateSelectionIsWeekendHoliday.mockImplementation(() =>
        Promise.resolve({ data: JSON.stringify(expectedDateSelectionIsWeekendHolidayResponse) }),
      );
      renderUBShipmentForm({ isCreatePage: false, mtoShipment: shipment });

      expect(await screen.findByTitle('Yes, I have a second pickup address')).toBeChecked();
      expect(await screen.findByTitle('Yes, I have a second delivery address')).toBeChecked();

      const streetAddress1 = await screen.findAllByLabelText(/Address 1/);
      expect(streetAddress1.length).toBe(4);

      const streetAddress2 = await screen.findAllByLabelText(/Address 2/);
      expect(streetAddress2.length).toBe(4);

      const city = await screen.findAllByLabelText(/City/);
      expect(city.length).toBe(4);

      const state = await screen.findAllByLabelText(/State/);
      expect(state.length).toBe(4);

      const zip = await screen.findAllByLabelText(/ZIP/);
      expect(zip.length).toBe(4);

      // Secondary pickup address should be the 2nd address
      expect(streetAddress1[1]).toHaveValue('142 E Barrel Hoop Circle');
      expect(streetAddress2[1]).toHaveValue('#4A');
      expect(city[1]).toHaveValue('Corpus Christi');
      expect(state[1]).toHaveValue('TX');
      expect(zip[1]).toHaveValue('78412');

      // Secondary delivery address should be the 4th address
      expect(streetAddress1[3]).toHaveValue('3373 NW Martin Luther King Jr Blvd');
      expect(streetAddress2[3]).toHaveValue('');
      expect(city[3]).toHaveValue(mockMtoShipment.destinationAddress.city);
      expect(state[3]).toHaveValue(mockMtoShipment.destinationAddress.state);
      expect(zip[3]).toHaveValue(mockMtoShipment.destinationAddress.postalCode);
    });

    it.each([
      [/Address 1/, 'Some Address'],
      [/Address 2/, '123'],
      [/City/, 'Some City'],
      [/ZIP/, '92131'],
    ])(
      'does not allow the user to save the form if the %s field on a secondary addreess is the only one filled out',
      async (fieldName, text) => {
        const expectedDateSelectionIsWeekendHolidayResponse = {
          country_code: 'US',
          country_name: 'United States',
          is_weekend: false,
          is_holiday: false,
        };
        dateSelectionIsWeekendHoliday.mockImplementation(() =>
          Promise.resolve({ data: JSON.stringify(expectedDateSelectionIsWeekendHolidayResponse) }),
        );
        renderUBShipmentForm({ isCreatePage: false, mtoShipment: mockMtoShipment });

        // Verify that the form is good to submit by checking that the save button is not disabled.
        const saveButton = await screen.findByRole('button', { name: 'Save' });
        expect(saveButton).not.toBeDisabled();

        await userEvent.click(screen.getByTitle('Yes, I have a second pickup address'));
        await userEvent.click(screen.getByTitle('Yes, I have a second delivery address'));

        const address = await screen.findAllByLabelText(fieldName);
        // The second instance of a field is the secondary pickup
        await userEvent.type(address[1], text);
        await waitFor(() => {
          expect(saveButton).toBeDisabled();
        });

        // Clear the field so that the secondary delivery address can be checked
        await userEvent.clear(address[1]);
        await waitFor(() => {
          expect(saveButton).not.toBeDisabled();
        });

        // The fourth instance found is the secondary delivery
        await userEvent.type(address[3], text);
        await waitFor(() => {
          expect(saveButton).toBeDisabled();
        });

        await userEvent.clear(address[3]);
        await waitFor(() => {
          expect(saveButton).not.toBeDisabled();
        });
      },
    );

    // Similar test as above, but with the state input.
    // Extracted out since the state field is not a text input.
    it('does not allow the user to save the form if the state field on a secondary addreess is the only one filled out', async () => {
      const expectedDateSelectionIsWeekendHolidayResponse = {
        country_code: 'US',
        country_name: 'United States',
        is_weekend: false,
        is_holiday: false,
      };
      dateSelectionIsWeekendHoliday.mockImplementation(() =>
        Promise.resolve({ data: JSON.stringify(expectedDateSelectionIsWeekendHolidayResponse) }),
      );
      renderUBShipmentForm({ isCreatePage: false, mtoShipment: mockMtoShipment });

      // Verify that the form is good to submit by checking that the save button is not disabled.
      const saveButton = await screen.findByRole('button', { name: 'Save' });
      expect(saveButton).not.toBeDisabled();

      await userEvent.click(screen.getByTitle('Yes, I have a second pickup address'));
      await userEvent.click(screen.getByTitle('Yes, I have a second delivery address'));

      const state = await screen.findAllByLabelText(/State/);
      // The second instance of a field is the secondary pickup
      await userEvent.selectOptions(state[1], 'CA');
      await waitFor(() => {
        expect(saveButton).toBeDisabled();
      });

      // Change the selection to blank so that the secondary delivery address can be checked
      await userEvent.selectOptions(state[1], '');
      await waitFor(() => {
        expect(saveButton).not.toBeDisabled();
      });

      // The fourth instance found is the secondary delivery
      await userEvent.selectOptions(state[3], 'CA');
      await waitFor(() => {
        expect(saveButton).toBeDisabled();
      });

      await userEvent.selectOptions(state[3], '');
      await waitFor(() => {
        expect(saveButton).not.toBeDisabled();
      });
    });

    it('goes back when the cancel button is clicked', async () => {
      const expectedDateSelectionIsWeekendHolidayResponse = {
        country_code: 'US',
        country_name: 'United States',
        is_weekend: true,
        is_holiday: true,
      };
      dateSelectionIsWeekendHoliday.mockImplementation(() =>
        Promise.resolve({ data: JSON.stringify(expectedDateSelectionIsWeekendHolidayResponse) }),
      );
      renderUBShipmentForm({ isCreatePage: false, mtoShipment: mockMtoShipment });

      const cancelButton = await screen.findByRole('button', { name: 'Cancel' });
      await userEvent.click(cancelButton);

      await waitFor(() => {
        expect(mockNavigate).toHaveBeenCalledWith(-1);
      });
    });

    it('can submit edits to a UB shipment successfully', async () => {
      const shipmentInfo = {
        pickupAddress: {
          streetAddress1: '6622 Airport Way S',
          streetAddress2: '#1430',
          city: 'San Marcos',
          state: 'TX',
          postalCode: '78666',
        },
      };

      const expectedPayload = {
        moveTaskOrderID: moveId,
        shipmentType: SHIPMENT_OPTIONS.UNACCOMPANIED_BAGGAGE,
        pickupAddress: { ...shipmentInfo.pickupAddress },
        customerRemarks: mockMtoShipment.customerRemarks,
        requestedPickupDate: mockMtoShipment.requestedPickupDate,
        requestedDeliveryDate: mockMtoShipment.requestedDeliveryDate,
        destinationAddress: { ...mockMtoShipment.destinationAddress, streetAddress2: '' },
        secondaryDeliveryAddress: undefined,
        hasSecondaryDeliveryAddress: false,
        secondaryPickupAddress: undefined,
        hasSecondaryPickupAddress: false,
        tertiaryDeliveryAddress: undefined,
        hasTertiaryDeliveryAddress: false,
        tertiaryPickupAddress: undefined,
        hasTertiaryPickupAddress: false,
        agents: [
          { agentType: 'RELEASING_AGENT', email: '', firstName: '', lastName: '', phone: '' },
          { agentType: 'RECEIVING_AGENT', email: '', firstName: '', lastName: '', phone: '' },
        ],
        counselorRemarks: undefined,
      };
      delete expectedPayload.destinationAddress.id;

      const newUpdatedAt = '2021-06-11T21:20:22.150Z';
      const expectedUpdateResponse = {
        ...mockMtoShipment,
        pickupAddress: { ...shipmentInfo.pickupAddress },
        shipmentType: SHIPMENT_OPTIONS.UNACCOMPANIED_BAGGAGE,
        eTag: window.btoa(newUpdatedAt),
        status: 'SUBMITTED',
      };

      patchMTOShipment.mockImplementation(() => Promise.resolve(expectedUpdateResponse));
      const expectedDateSelectionIsWeekendHolidayResponse = {
        country_code: 'US',
        country_name: 'United States',
        is_weekend: true,
        is_holiday: true,
      };
      dateSelectionIsWeekendHoliday.mockImplementation(() =>
        Promise.resolve({ data: JSON.stringify(expectedDateSelectionIsWeekendHolidayResponse) }),
      );
      renderUBShipmentForm({ isCreatePage: false, mtoShipment: mockMtoShipment });

      const pickupAddress1Input = screen.getAllByLabelText(/Address 1/)[0];
      await userEvent.clear(pickupAddress1Input);
      await userEvent.type(pickupAddress1Input, shipmentInfo.pickupAddress.streetAddress1);

      const pickupAddress2Input = screen.getAllByLabelText(/Address 2/)[0];
      await userEvent.clear(pickupAddress2Input);
      await userEvent.type(pickupAddress2Input, shipmentInfo.pickupAddress.streetAddress2);

      const pickupCityInput = screen.getAllByLabelText(/City/)[0];
      await userEvent.clear(pickupCityInput);
      await userEvent.type(pickupCityInput, shipmentInfo.pickupAddress.city);

      const pickupStateInput = screen.getAllByLabelText(/State/)[0];
      await userEvent.selectOptions(pickupStateInput, shipmentInfo.pickupAddress.state);

      const pickupPostalCodeInput = screen.getAllByLabelText(/ZIP/)[0];
      await userEvent.clear(pickupPostalCodeInput);
      await userEvent.type(pickupPostalCodeInput, shipmentInfo.pickupAddress.postalCode);

      const saveButton = await screen.findByRole('button', { name: 'Save' });
      expect(saveButton).not.toBeDisabled();
      await userEvent.click(saveButton);

      await waitFor(() => {
        expect(patchMTOShipment).toHaveBeenCalledWith(mockMtoShipment.id, expectedPayload, mockMtoShipment.eTag);
      });

      expect(ubProps.updateMTOShipment).toHaveBeenCalledWith(expectedUpdateResponse);

      expect(mockNavigate).toHaveBeenCalledWith(reviewPath);
    });

    it('shows an error when there is an error with the submission', async () => {
      const shipmentInfo = {
        pickupAddress: {
          streetAddress1: '6622 Airport Way S',
          streetAddress2: '#1430',
          city: 'San Marcos',
          state: 'TX',
          postalCode: '78666',
        },
      };

      const errorMessage = 'Something broke!';
      const errorResponse = { response: { errorMessage } };
      patchMTOShipment.mockImplementation(() => Promise.reject(errorResponse));
      getResponseError.mockImplementation(() => errorMessage);
      const expectedDateSelectionIsWeekendHolidayResponse = {
        country_code: 'US',
        country_name: 'United States',
        is_weekend: true,
        is_holiday: true,
      };
      dateSelectionIsWeekendHoliday.mockImplementation(() =>
        Promise.resolve({ data: JSON.stringify(expectedDateSelectionIsWeekendHolidayResponse) }),
      );
      renderUBShipmentForm({ isCreatePage: false, mtoShipment: mockMtoShipment });

      const pickupAddress1Input = screen.getAllByLabelText(/Address 1/)[0];
      await userEvent.clear(pickupAddress1Input);
      await userEvent.type(pickupAddress1Input, shipmentInfo.pickupAddress.streetAddress1);

      const pickupAddress2Input = screen.getAllByLabelText(/Address 2/)[0];
      await userEvent.clear(pickupAddress2Input);
      await userEvent.type(pickupAddress2Input, shipmentInfo.pickupAddress.streetAddress2);

      const pickupCityInput = screen.getAllByLabelText(/City/)[0];
      await userEvent.clear(pickupCityInput);
      await userEvent.type(pickupCityInput, shipmentInfo.pickupAddress.city);

      const pickupStateInput = screen.getAllByLabelText(/State/)[0];
      await userEvent.selectOptions(pickupStateInput, shipmentInfo.pickupAddress.state);

      const pickupPostalCodeInput = screen.getAllByLabelText(/ZIP/)[0];
      await userEvent.clear(pickupPostalCodeInput);
      await userEvent.type(pickupPostalCodeInput, shipmentInfo.pickupAddress.postalCode);

      const saveButton = await screen.findByRole('button', { name: 'Save' });
      expect(saveButton).not.toBeDisabled();
      await userEvent.click(saveButton);

      await waitFor(() => {
        expect(patchMTOShipment).toHaveBeenCalled();
      });

      expect(getResponseError).toHaveBeenCalledWith(
        errorResponse.response,
        'failed to update MTO shipment due to server error',
      );

      expect(await screen.findByText(errorMessage)).toBeInTheDocument();
    });

    it('renders the UB shipment form with pre-filled values', async () => {
      const expectedDateSelectionIsWeekendHolidayResponse = {
        country_code: 'US',
        country_name: 'United States',
        is_weekend: true,
        is_holiday: true,
      };
      dateSelectionIsWeekendHoliday.mockImplementation(() =>
        Promise.resolve({ data: JSON.stringify(expectedDateSelectionIsWeekendHolidayResponse) }),
      );
      renderUBShipmentForm({ isCreatePage: false, mtoShipment: mockMtoShipment });
      expect(await screen.findByLabelText(/Preferred pickup date/)).toHaveValue('01 Aug 2021');
      expect(screen.getByLabelText('Use my current address')).not.toBeChecked();
      expect(screen.getAllByLabelText(/Address 1/)[0]).toHaveValue('812 S 129th St');
      expect(screen.getAllByLabelText(/Address 2/)[0]).toHaveValue('');
      expect(screen.getAllByLabelText(/City/)[0]).toHaveValue('San Antonio');
      expect(screen.getAllByLabelText(/State/)[0]).toHaveValue('TX');
      expect(screen.getAllByLabelText(/ZIP/)[0]).toHaveValue('78234');
      expect(screen.getByLabelText(/Preferred delivery date/)).toHaveValue('11 Aug 2021');
      expect(screen.getByTitle('Yes, I know my delivery address')).toBeChecked();
      expect(screen.getAllByLabelText(/Address 1/)[1]).toHaveValue('441 SW Rio de la Plata Drive');
      expect(screen.getAllByLabelText(/Address 2/)[1]).toHaveValue('');
      expect(screen.getAllByLabelText(/City/)[1]).toHaveValue('Tacoma');
      expect(screen.getAllByLabelText(/State/)[1]).toHaveValue('WA');
      expect(screen.getAllByLabelText(/ZIP/)[1]).toHaveValue('98421');
      expect(
        screen.getByLabelText(
          'Are there things about this shipment that your counselor or movers should discuss with you?',
        ),
      ).toHaveValue('mock remarks');
    });

    it('renders the UB shipment with date validaton alerts for weekend and holiday', async () => {
      const expectedDateSelectionIsWeekendHolidayResponse = {
        country_code: 'US',
        country_name: 'United of States',
        is_weekend: true,
        is_holiday: true,
      };
      dateSelectionIsWeekendHoliday.mockImplementation(() =>
        Promise.resolve({ data: JSON.stringify(expectedDateSelectionIsWeekendHolidayResponse) }),
      );
      renderUBShipmentForm({ isCreatePage: false, mtoShipment: mockMtoShipment });
      expect(await screen.findByLabelText(/Preferred pickup date/)).toHaveValue('01 Aug 2021');
      expect(screen.getByLabelText(/Preferred delivery date/)).toHaveValue('11 Aug 2021');
      await waitFor(() => {
        expect(
          screen.getByText(
            /Preferred pickup date 01 Aug 2021 is on a holiday and weekend in the United of States. This date may not be accepted. A government representative may not be available to provide assistance on this date./,
          ),
        ).toHaveClass('usa-alert__text');
        expect(
          screen.getByText(
            /Preferred delivery date 11 Aug 2021 is on a holiday and weekend in the United of States. This date may not be accepted. A government representative may not be available to provide assistance on this date./,
          ),
        ).toHaveClass('usa-alert__text');
      });
    });

    it('renders the UB shipment with date validaton alerts for weekend', async () => {
      const expectedDateSelectionIsWeekendHolidayResponse = {
        country_code: 'US',
        country_name: 'United States',
        is_weekend: true,
        is_holiday: false,
      };
      dateSelectionIsWeekendHoliday.mockImplementation(() =>
        Promise.resolve({ data: JSON.stringify(expectedDateSelectionIsWeekendHolidayResponse) }),
      );
      renderUBShipmentForm({ isCreatePage: false, mtoShipment: mockMtoShipment });
      expect(await screen.findByLabelText(/Preferred pickup date/)).toHaveValue('01 Aug 2021');
      expect(screen.getByLabelText(/Preferred delivery date/)).toHaveValue('11 Aug 2021');
      await waitFor(() => {
        expect(
          screen.getByText(
            /Preferred pickup date 01 Aug 2021 is on a weekend in the United States. This date may not be accepted. A government representative may not be available to provide assistance on this date./,
          ),
        ).toHaveClass('usa-alert__text');
        expect(
          screen.getByText(
            /Preferred delivery date 11 Aug 2021 is on a weekend in the United States. This date may not be accepted. A government representative may not be available to provide assistance on this date./,
          ),
        ).toHaveClass('usa-alert__text');
      });
    });

    it('renders the UB shipment with date validaton alerts for holiday', async () => {
      const expectedDateSelectionIsWeekendHolidayResponse = {
        country_code: 'US',
        country_name: 'United States',
        is_weekend: false,
        is_holiday: true,
      };
      dateSelectionIsWeekendHoliday.mockImplementation(() =>
        Promise.resolve({ data: JSON.stringify(expectedDateSelectionIsWeekendHolidayResponse) }),
      );
      renderUBShipmentForm({ isCreatePage: false, mtoShipment: mockMtoShipment });
      expect(await screen.findByLabelText(/Preferred pickup date/)).toHaveValue('01 Aug 2021');
      expect(screen.getByLabelText(/Preferred delivery date/)).toHaveValue('11 Aug 2021');
      await waitFor(() => {
        expect(
          screen.getByText(
            /Preferred pickup date 01 Aug 2021 is on a holiday in the United States. This date may not be accepted. A government representative may not be available to provide assistance on this date./,
          ),
        ).toHaveClass('usa-alert__text');
        expect(
          screen.getByText(
            /Preferred delivery date 11 Aug 2021 is on a holiday in the United States. This date may not be accepted. A government representative may not be available to provide assistance on this date./,
          ),
        ).toHaveClass('usa-alert__text');
      });
    });

    it('renders the UB shipment with no date validaton alerts for pickup/delivery', async () => {
      const expectedDateSelectionIsWeekendHolidayResponse = {
        country_code: 'US',
        country_name: 'United States',
        is_weekend: false,
        is_holiday: false,
      };
      dateSelectionIsWeekendHoliday.mockImplementation(() =>
        Promise.resolve({ data: JSON.stringify(expectedDateSelectionIsWeekendHolidayResponse) }),
      );
      renderUBShipmentForm({ isCreatePage: false, mtoShipment: mockMtoShipment });
      expect(await screen.findByLabelText(/Preferred pickup date/)).toHaveValue('01 Aug 2021');
      expect(screen.getByLabelText(/Preferred delivery date/)).toHaveValue('11 Aug 2021');
      expect(
        screen.getByLabelText(
          'Are there things about this shipment that your counselor or movers should discuss with you?',
        ),
      ).toHaveValue('mock remarks');

      await waitFor(() => {
        expect(
          screen.queryAllByText(
            'Preferred pickup date 01 Aug 2021 is on a holiday in the United States. This date may not be accepted. A government representative may not be available to provide assistance on this date.',
          ),
        ).toHaveLength(0);
        expect(
          screen.queryAllByText(
            'Preferred delivery date 11 Aug 2021 is on a holiday in the United States. This date may not be accepted. A government representative may not be available to provide assistance on this date.',
          ),
        ).toHaveLength(0);
      });
    });
  });

  describe('creating a new NTS shipment', () => {
    it('renders the NTS shipment form', async () => {
      renderMtoShipmentForm({ shipmentType: SHIPMENT_OPTIONS.NTS });

      expect(await screen.findByText('NTS')).toHaveClass('usa-tag');

      expect(screen.getByText(/5,000 lbs/)).toHaveClass('usa-alert__text');

      expect(screen.getByTestId('pickupDateHint')).toHaveTextContent(
        'This is the day movers would put this shipment on their truck. Packing starts earlier. Dates will be finalized when you talk to your Customer Care Representative. Your requested pickup/load date should be your latest preferred pickup/load date, or the date you need to be out of your origin residence.',
      );
      expect(screen.getByText('Date')).toBeInstanceOf(HTMLLegendElement);
      expect(screen.getByLabelText(/Preferred pickup date/)).toBeInstanceOf(HTMLInputElement);

      expect(screen.getByText('Pickup Address')).toBeInstanceOf(HTMLLegendElement);
      expect(screen.getByLabelText('Use my current address')).toBeInstanceOf(HTMLInputElement);
      expect(screen.getByLabelText(/Address 1/)).toBeInstanceOf(HTMLInputElement);
      expect(screen.getByLabelText(/Address 2/)).toBeInstanceOf(HTMLInputElement);
      expect(screen.getByLabelText(/City/)).toBeInstanceOf(HTMLInputElement);
      expect(screen.getByLabelText(/State/)).toBeInstanceOf(HTMLSelectElement);
      expect(screen.getByLabelText(/ZIP/)).toBeInstanceOf(HTMLInputElement);

      expect(screen.getByText(/Releasing agent/).parentElement).toBeInstanceOf(HTMLLegendElement);
      expect(screen.getByLabelText(/First name/)).toHaveAttribute('name', 'pickup.agent.firstName');
      expect(screen.getByLabelText(/Last name/)).toHaveAttribute('name', 'pickup.agent.lastName');
      expect(screen.getByLabelText(/Phone/)).toHaveAttribute('name', 'pickup.agent.phone');
      expect(screen.getByLabelText(/Email/)).toHaveAttribute('name', 'pickup.agent.email');

      expect(screen.getAllByText('Date')).toHaveLength(1);
      expect(screen.getAllByText('Pickup Address')).toHaveLength(1);
      expect(screen.queryByText(/Receiving agent/)).not.toBeInTheDocument();
      expect(
        screen.queryByText(
          'Details about the facility where your things are now, including the name or address (if you know them)',
        ),
      ).not.toBeInTheDocument();

      expect(
        screen.getByLabelText(
          'Are there things about this shipment that your counselor or movers should discuss with you?',
        ),
      ).toBeInstanceOf(HTMLTextAreaElement);
    });

    it('renders the correct weight allowance when there are dependents', async () => {
      renderMtoShipmentForm({
        shipmentType: SHIPMENT_OPTIONS.NTS,
        orders: { has_dependents: true, authorizedWeight: 8000 },
      });

      expect(await screen.findByText('NTS')).toHaveClass('usa-tag');

      expect(screen.getByText(/8,000 lbs/)).toHaveClass('usa-alert__text');
    });

    it('renders special NTS What to expect section', async () => {
      const { queryByTestId } = renderMtoShipmentForm({ shipmentType: SHIPMENT_OPTIONS.NTS });

      await waitFor(() => {
        expect(queryByTestId('nts-what-to-expect')).toBeInTheDocument();
      });
    });

    it('renders NTS with preferred pickup date alert for holiday and weekend', async () => {
      const updatedAt = '2021-06-11T18:12:11.918Z';
      const mockMtoShipment = {
        id: uuidv4(),
        eTag: window.btoa(updatedAt),
        createdAt: '2021-06-11T18:12:11.918Z',
        updatedAt,
        moveTaskOrderId: moveId,
        customerRemarks: 'mock remarks',
        requestedPickupDate: '2021-08-01',
        requestedDeliveryDate: '2021-08-11',
        pickupAddress: {
          id: uuidv4(),
          streetAddress1: '812 S 129th St',
          city: 'San Antonio',
          state: 'TX',
          postalCode: '78234',
        },
        destinationAddress: {
          id: uuidv4(),
          streetAddress1: '441 SW Rio de la Plata Drive',
          city: 'Tacoma',
          state: 'WA',
          postalCode: '98421',
        },
      };
      const expectedDateSelectionIsWeekendHolidayResponse = {
        country_code: 'US',
        country_name: 'United States',
        is_weekend: true,
        is_holiday: true,
      };
      dateSelectionIsWeekendHoliday.mockImplementation(() =>
        Promise.resolve({ data: JSON.stringify(expectedDateSelectionIsWeekendHolidayResponse) }),
      );
      renderMtoShipmentForm({ isCreatePage: false, shipmentType: SHIPMENT_OPTIONS.NTS, mtoShipment: mockMtoShipment });
      expect(await screen.findByLabelText(/Preferred pickup date/)).toHaveValue('01 Aug 2021');
      await waitFor(() => {
        // only pickup date is available. delivery alert will never be present.
        expect(
          screen.getByText(
            /Preferred pickup date 01 Aug 2021 is on a holiday and weekend in the United States. This date may not be accepted. A government representative may not be available to provide assistance on this date./,
          ),
        ).toHaveClass('usa-alert__text');
        expect(
          screen.queryAllByText(
            'Preferred delivery date 11 Aug 2021 is on a holiday in the United States. This date may not be accepted. A government representative may not be available to provide assistance on this date.',
          ),
        ).toHaveLength(0);
      });
    });
  });

  describe('creating a new NTS-release shipment', () => {
    it('renders the NTS-release shipment form', async () => {
      renderMtoShipmentForm({ shipmentType: SHIPMENT_OPTIONS.NTSR });

      expect(await screen.findByText('NTS-release')).toHaveClass('usa-tag');

      expect(screen.getByText(/5,000 lbs/)).toHaveClass('usa-alert__text');

      expect(screen.queryByLabelText(/Preferred pickup date/)).not.toBeInTheDocument();
      expect(screen.queryByText('Pickup Info')).not.toBeInTheDocument();
      expect(screen.queryByText(/Releasing agent/)).not.toBeInTheDocument();

      expect(screen.getAllByText('Date')).toHaveLength(1);
      expect(screen.getAllByText('Delivery Address')).toHaveLength(1);
      expect(screen.getAllByText('Second Delivery Address')).toHaveLength(1);

      expect(screen.getByText('Date')).toBeInstanceOf(HTMLLegendElement);
      expect(screen.getByLabelText(/Preferred delivery date/)).toBeInstanceOf(HTMLInputElement);

      expect(screen.getByText('Delivery Address')).toBeInstanceOf(HTMLLegendElement);
      expect(screen.getByLabelText('Yes')).toBeInstanceOf(HTMLInputElement);
      expect(screen.getByLabelText('No')).toBeInstanceOf(HTMLInputElement);

      expect(screen.getByText(/Receiving agent/).parentElement).toBeInstanceOf(HTMLLegendElement);
      expect(screen.getByLabelText(/First name/)).toHaveAttribute('name', 'delivery.agent.firstName');
      expect(screen.getByLabelText(/Last name/)).toHaveAttribute('name', 'delivery.agent.lastName');
      expect(screen.getByLabelText(/Phone/)).toHaveAttribute('name', 'delivery.agent.phone');
      expect(screen.getByLabelText(/Email/)).toHaveAttribute('name', 'delivery.agent.email');

      expect(
        screen.queryByText(
          'Details about the facility where your things are now, including the name or address (if you know them)',
        ),
      ).toBeInTheDocument();

      expect(
        screen.getByLabelText(
          'Are there things about this shipment that your counselor or movers should discuss with you?',
        ),
      ).toBeInstanceOf(HTMLTextAreaElement);
    });

    it('renders the correct weight allowance when there are dependents', async () => {
      renderMtoShipmentForm({
        shipmentType: SHIPMENT_OPTIONS.NTSR,
        orders: { has_dependents: true, authorizedWeight: 8000 },
      });

      expect(await screen.findByText('NTS-release')).toHaveClass('usa-tag');

      expect(screen.getByText(/8,000 lbs/)).toHaveClass('usa-alert__text');
    });

    it('does not render special NTS What to expect section', async () => {
      const { queryByTestId } = renderMtoShipmentForm({ shipmentType: SHIPMENT_OPTIONS.NTSR });

      await waitFor(() => {
        expect(queryByTestId('nts-what-to-expect')).not.toBeInTheDocument();
      });
    });

    it('renders NTSR with preferred delivery date alert for holiday and weekend', async () => {
      const updatedAt = '2021-06-11T18:12:11.918Z';
      const mockMtoShipment = {
        id: uuidv4(),
        eTag: window.btoa(updatedAt),
        createdAt: '2021-06-11T18:12:11.918Z',
        updatedAt,
        moveTaskOrderId: moveId,
        customerRemarks: 'mock remarks',
        requestedPickupDate: '2021-08-01',
        requestedDeliveryDate: '2021-08-11',
        pickupAddress: {
          id: uuidv4(),
          streetAddress1: '812 S 129th St',
          city: 'San Antonio',
          state: 'TX',
          postalCode: '78234',
        },
        destinationAddress: {
          id: uuidv4(),
          streetAddress1: '441 SW Rio de la Plata Drive',
          city: 'Tacoma',
          state: 'WA',
          postalCode: '98421',
        },
      };
      const expectedDateSelectionIsWeekendHolidayResponse = {
        country_code: 'US',
        country_name: 'United States',
        is_weekend: true,
        is_holiday: true,
      };
      dateSelectionIsWeekendHoliday.mockImplementation(() =>
        Promise.resolve({ data: JSON.stringify(expectedDateSelectionIsWeekendHolidayResponse) }),
      );
      renderMtoShipmentForm({ isCreatePage: false, shipmentType: SHIPMENT_OPTIONS.NTSR, mtoShipment: mockMtoShipment });
      expect(await screen.findByLabelText(/Preferred delivery date/)).toHaveValue('11 Aug 2021');
      await waitFor(() => {
        // only delivery date is available. pickup alert will never be present.
        expect(
          screen.queryAllByText(
            'Preferred pickup date 01 Aug 2021 is on a holiday and weekend in the United States. This date may not be accepted. A government representative may not be available to provide assistance on this date.',
          ),
        ).toHaveLength(0);
        expect(
          screen.getByText(
            /Preferred delivery date 11 Aug 2021 is on a holiday and weekend in the United States. This date may not be accepted. A government representative may not be available to provide assistance on this date./,
          ),
        ).toHaveClass('usa-alert__text');
      });
    });
  });
});<|MERGE_RESOLUTION|>--- conflicted
+++ resolved
@@ -1120,7 +1120,6 @@
       ).toBeInstanceOf(HTMLTextAreaElement);
     });
 
-<<<<<<< HEAD
     it('renders the correct helper text when the UB allowance is null', async () => {
       renderUBShipmentForm({ orders: { entitlement: { ub_allowance: null } } });
       expect(
@@ -1130,10 +1129,7 @@
       ).toBeInTheDocument();
     });
 
-    it('renders the correct helper text for Delivery Location when orders type is RETIREMENT', async () => {
-=======
     it('renders the correct helper text for Delivery Address when orders type is RETIREMENT', async () => {
->>>>>>> 8d3fcf48
       renderUBShipmentForm({ orders: { orders_type: ORDERS_TYPE.RETIREMENT } });
       await waitFor(() =>
         expect(
