/* eslint-disable react/jsx-props-no-spreading */
import React from 'react';
import { generatePath } from 'react-router-dom';
import { waitFor, screen, fireEvent } from '@testing-library/react';
import userEvent from '@testing-library/user-event';
import { Provider } from 'react-redux';
import { v4 as uuidv4 } from 'uuid';

import MtoShipmentForm from './MtoShipmentForm';

import { configureStore } from 'shared/store';
import { customerRoutes } from 'constants/routes';
import {
  createMTOShipment,
  getResponseError,
  patchMTOShipment,
  dateSelectionIsWeekendHoliday,
} from 'services/internalApi';
import { SHIPMENT_OPTIONS } from 'shared/constants';
import { renderWithRouter } from 'testUtils';
import { ORDERS_TYPE } from 'constants/orders';
import { isBooleanFlagEnabled } from 'utils/featureFlags';

const mockNavigate = jest.fn();
jest.mock('react-router-dom', () => ({
  ...jest.requireActual('react-router-dom'),
  useNavigate: () => mockNavigate,
}));

jest.mock('services/internalApi', () => ({
  ...jest.requireActual('services/internalApi'),
  createMTOShipment: jest.fn(),
  getResponseError: jest.fn(),
  patchMTOShipment: jest.fn(),
  dateSelectionIsWeekendHoliday: jest.fn().mockImplementation(() => Promise.resolve()),
}));

jest.mock('utils/featureFlags', () => ({
  ...jest.requireActual('utils/featureFlags'),
  isBooleanFlagEnabled: jest.fn().mockImplementation(() => Promise.resolve(false)),
}));

const moveId = uuidv4();

const defaultProps = {
  isCreatePage: true,
  pageList: ['page1', 'anotherPage/:foo/:bar'],
  pageKey: 'page1',
  showLoggedInUser: jest.fn(),
  createMTOShipment: jest.fn(),
  updateMTOShipment: jest.fn(),
  dateSelectionIsWeekendHoliday: jest.fn().mockImplementation(() => Promise.resolve()),
  newDutyLocationAddress: {
    city: 'Fort Benning',
    state: 'GA',
    postalCode: '31905',
  },
  currentResidence: {
    city: 'Fort Benning',
    state: 'GA',
    postalCode: '31905',
    streetAddress1: '123 Main',
    streetAddress2: '',
  },
  orders: {
    orders_type: ORDERS_TYPE.PERMANENT_CHANGE_OF_STATION,
    has_dependents: false,
    authorizedWeight: 5000,
  },
  shipmentType: SHIPMENT_OPTIONS.HHG,
};

const ubProps = {
  isCreatePage: true,
  pageList: ['page1', 'anotherPage/:foo/:bar'],
  pageKey: 'page1',
  showLoggedInUser: jest.fn(),
  createMTOShipment: jest.fn(),
  updateMTOShipment: jest.fn(),
  dateSelectionIsWeekendHoliday: jest.fn().mockImplementation(() => Promise.resolve()),
  newDutyLocationAddress: {
    city: 'Fort Benning',
    state: 'GA',
    postalCode: '31905',
  },
  currentResidence: {
    city: 'Fort Benning',
    state: 'GA',
    postalCode: '31905',
    streetAddress1: '123 Main',
    streetAddress2: '',
  },
  orders: {
    orders_type: ORDERS_TYPE.PERMANENT_CHANGE_OF_STATION,
    has_dependents: false,
    entitlement: {
      ub_allowance: 600,
    },
  },
  shipmentType: SHIPMENT_OPTIONS.UNACCOMPANIED_BAGGAGE,
};

const updatedAt = '2021-06-11T18:12:11.918Z';

const mockMtoShipmentHHGWithDest = {
  id: uuidv4(),
  eTag: window.btoa(updatedAt),
  createdAt: '2021-06-11T18:12:11.918Z',
  updatedAt,
  moveTaskOrderId: moveId,
  customerRemarks: 'mock remarks',
  requestedPickupDate: '2021-06-07',
  requestedDeliveryDate: '2021-06-14',
  newDutyLocationAddress: {
    id: uuidv4(),
    city: 'Fort Benning',
    state: 'GA',
    postalCode: '31905',
  },
  pickupAddress: {
    id: uuidv4(),
    streetAddress1: '812 S 129th St',
    streetAddress2: '#123',
    city: 'San Antonio',
    state: 'TX',
    postalCode: '78234',
  },
  destinationAddress: {
    id: uuidv4(),
    streetAddress1: '441 SW Rio de la Plata Drive',
    city: 'Tacoma',
    state: 'WA',
    postalCode: '98421',
  },
  secondaryDeliveryAddress: {
    id: uuidv4(),
    streetAddress1: '123 N Main',
    city: 'Tacoma',
    state: 'WA',
    postalCode: '98421',
  },
  shipmentType: SHIPMENT_OPTIONS.HHG,
  hasSecondaryPickupAddress: false,
  hasSecondaryDeliveryAddress: true,
  hasTertiaryPickupAddress: false,
  hasTertiaryDeliveryAddress: false,
};

const mockMtoShipmentUB = {
  id: uuidv4(),
  eTag: window.btoa(updatedAt),
  createdAt: '2021-06-11T18:12:11.918Z',
  updatedAt,
  moveTaskOrderId: moveId,
  customerRemarks: 'mock remarks',
  requestedPickupDate: '2021-08-01',
  requestedDeliveryDate: '2021-08-11',
  pickupAddress: {
    id: uuidv4(),
    streetAddress1: '812 S 129th St',
    city: 'San Antonio',
    state: 'TX',
    postalCode: '78234',
  },
  destinationAddress: {
    id: uuidv4(),
    streetAddress1: '441 SW Rio de la Plata Drive',
    city: 'Auburn',
    state: 'WA',
    postalCode: '98001',
  },
  shipmentType: SHIPMENT_OPTIONS.UNACCOMPANIED_BAGGAGE,
};

const mockMtoShipmentSecondaryAddress = {
  id: uuidv4(),
  eTag: window.btoa(updatedAt),
  createdAt: '2021-06-11T18:12:11.918Z',
  updatedAt,
  moveTaskOrderId: moveId,
  customerRemarks: 'mock remarks',
  requestedPickupDate: '2021-08-01',
  requestedDeliveryDate: '2021-08-11',
  hasSecondaryPickupAddress: true,
  hasSecondaryDeliveryAddress: true,
  secondaryPickupAddress: {
    id: uuidv4(),
    streetAddress1: '812 S 129th St',
    city: 'San Antonio',
    state: 'TX',
    postalCode: '78234',
  },
  destinationAddress: {
    id: uuidv4(),
    streetAddress1: '123 SW Main',
    city: 'Tacoma',
    state: 'WA',
    postalCode: '98421',
  },
  secondaryDeliveryAddress: {
    id: uuidv4(),
    streetAddress1: '441 SW Rio de la Plata Drive',
    city: 'Tacoma',
    state: 'WA',
    postalCode: '98421',
  },
  shipmentType: SHIPMENT_OPTIONS.UNACCOMPANIED_BAGGAGE,
};

const reviewPath = generatePath(customerRoutes.MOVE_REVIEW_PATH, { moveId });

beforeEach(() => {
  isBooleanFlagEnabled.mockImplementation(() => Promise.resolve(true));
});

afterEach(() => {
  jest.clearAllMocks();
});

const mockStore = configureStore({});

const renderMtoShipmentForm = (props) => {
  return renderWithRouter(
    <Provider store={mockStore.store}>
      <MtoShipmentForm {...defaultProps} {...props} />
    </Provider>,
    {
      path: customerRoutes.SHIPMENT_CREATE_PATH,
      params: { moveId },
    },
  );
};

const renderUBShipmentForm = (props) => {
  return renderWithRouter(
    <Provider store={mockStore.store}>
      <MtoShipmentForm {...ubProps} {...props} />
    </Provider>,
    {
      path: customerRoutes.SHIPMENT_CREATE_PATH,
      params: { moveId },
    },
  );
};

describe('MtoShipmentForm component', () => {
  describe('when creating a new HHG shipment', () => {
    it('renders the HHG shipment form', async () => {
      renderMtoShipmentForm();

      expect(await screen.findByText('HHG')).toHaveClass('usa-tag');

      expect(screen.getByText(/5,000 lbs/)).toHaveClass('usa-alert__text');

      expect(screen.getAllByText('Date')[0]).toBeInstanceOf(HTMLLegendElement);
      expect(screen.getByLabelText(/Preferred pickup date/)).toBeInstanceOf(HTMLInputElement);
      expect(screen.getByRole('heading', { level: 2, name: 'Pickup info' })).toBeInTheDocument();
      expect(screen.getByTestId('pickupDateHint')).toHaveTextContent(
        'This is the day movers would put this shipment on their truck. Packing starts earlier. Dates will be finalized when you talk to your Customer Care Representative. Your requested pickup/load date should be your latest preferred pickup/load date, or the date you need to be out of your origin residence.',
      );
      expect(screen.getByText('Pickup Address')).toBeInstanceOf(HTMLLegendElement);
      expect(screen.getByLabelText('Use my current address')).toBeInstanceOf(HTMLInputElement);
      expect(screen.getByLabelText(/Address 1/)).toBeInstanceOf(HTMLInputElement);
      expect(screen.getByLabelText(/Address 2/)).toBeInstanceOf(HTMLInputElement);
      expect(screen.getByLabelText(/Location Lookup/)).toBeInstanceOf(HTMLInputElement);

      expect(screen.getByTitle('Yes, I have a second pickup address')).toBeInstanceOf(HTMLInputElement);
      expect(screen.getByTitle('No, I do not have a second pickup address')).toBeInstanceOf(HTMLInputElement);

      expect(screen.getByText(/Releasing agent/).parentElement).toBeInstanceOf(HTMLLegendElement);
      expect(screen.getAllByLabelText(/First name/)[0]).toHaveAttribute('name', 'pickup.agent.firstName');
      expect(screen.getAllByLabelText(/Last name/)[0]).toHaveAttribute('name', 'pickup.agent.lastName');
      expect(screen.getAllByLabelText(/Phone/)[0]).toHaveAttribute('name', 'pickup.agent.phone');
      expect(screen.getAllByLabelText(/Email/)[0]).toHaveAttribute('name', 'pickup.agent.email');

      expect(screen.getAllByText('Date')[1]).toBeInstanceOf(HTMLLegendElement);
      expect(screen.getByLabelText(/Preferred delivery date/)).toBeInstanceOf(HTMLInputElement);

      expect(screen.getByText('Delivery Address')).toBeInstanceOf(HTMLLegendElement);
      expect(screen.getByTitle('Yes, I know my delivery address')).toBeInstanceOf(HTMLInputElement);
      expect(screen.getByTitle('No, I do not know my delivery address')).toBeInstanceOf(HTMLInputElement);

      expect(screen.queryByRole('heading', { level: 4, name: 'Second Delivery Address' })).not.toBeInTheDocument();
      expect(screen.queryByTitle('Yes, I have a second delivery address')).not.toBeInTheDocument();
      expect(screen.queryByTitle('No, I do not have a second delivery address')).not.toBeInTheDocument();

      expect(screen.getByText(/Receiving agent/).parentElement).toBeInstanceOf(HTMLLegendElement);
      expect(screen.getAllByLabelText(/First name/)[1]).toHaveAttribute('name', 'delivery.agent.firstName');
      expect(screen.getAllByLabelText(/Last name/)[1]).toHaveAttribute('name', 'delivery.agent.lastName');
      expect(screen.getAllByLabelText(/Phone/)[1]).toHaveAttribute('name', 'delivery.agent.phone');
      expect(screen.getAllByLabelText(/Email/)[1]).toHaveAttribute('name', 'delivery.agent.email');

      expect(
        screen.queryByText(
          'Details about the facility where your things are now, including the name or address (if you know them)',
        ),
      ).not.toBeInTheDocument();

      expect(
        screen.getByLabelText(
          'Are there things about this shipment that your counselor or movers should discuss with you?',
        ),
      ).toBeInstanceOf(HTMLTextAreaElement);
    });

    it('renders the correct weight allowance when there are dependents', async () => {
      renderMtoShipmentForm({ orders: { has_dependents: true, authorizedWeight: 8000 } });

      expect(await screen.findByText('HHG')).toHaveClass('usa-tag');

      expect(screen.getByText(/8,000 lbs/)).toHaveClass('usa-alert__text');
    });

    it('renders the correct helper text for Delivery Address when orders type is RETIREMENT', async () => {
      renderMtoShipmentForm({ orders: { orders_type: ORDERS_TYPE.RETIREMENT } });
      await waitFor(() =>
        expect(
          screen.getByText('We can use the zip of the HOR, PLEAD or HOS you entered with your orders.')
            .toBeInTheDocument,
        ),
      );
    });

    it('renders the correct helper text for Delivery Address when orders type is SEPARATION', async () => {
      renderMtoShipmentForm({ orders: { orders_type: ORDERS_TYPE.SEPARATION } });
      await waitFor(() =>
        expect(
          screen.getByText('We can use the zip of the HOR, PLEAD or HOS you entered with your orders.')
            .toBeInTheDocument,
        ),
      );
    });

    it('renders the correct helper text for Delivery Address when orders type is PERMANENT_CHANGE_OF_STATION', async () => {
      renderMtoShipmentForm({ orders: { orders_type: ORDERS_TYPE.PERMANENT_CHANGE_OF_STATION } });
      await waitFor(() => expect(screen.getByText(/We can use the zip of your new duty location./).toBeInTheDocument));
    });

    it('renders the correct helper text for Delivery Address when orders type is LOCAL_MOVE', async () => {
      renderMtoShipmentForm({ orders: { orders_type: ORDERS_TYPE.LOCAL_MOVE } });
      await waitFor(() => expect(screen.getByText(/We can use the zip of your new duty location./).toBeInTheDocument));
    });

    it('renders the correct helper text for Delivery Address when orders type is TEMPORARY_DUTY', async () => {
      renderMtoShipmentForm({ orders: { orders_type: ORDERS_TYPE.TEMPORARY_DUTY } });
      await waitFor(() => expect(screen.getByText(/We can use the zip of your new duty location./).toBeInTheDocument));
    });

    it('does not render special NTS What to expect section', async () => {
      const { queryByTestId } = renderMtoShipmentForm();

      await waitFor(() => {
        expect(queryByTestId('nts-what-to-expect')).not.toBeInTheDocument();
      });
    });

    it('uses the current residence address for pickup address when checked', async () => {
      const { queryByLabelText, queryAllByLabelText } = renderMtoShipmentForm();

      await userEvent.click(queryByLabelText('Use my current address'));

      await waitFor(() => {
        expect(queryAllByLabelText(/Address 1/)[0]).toHaveValue(defaultProps.currentResidence.streetAddress1);
        expect(queryAllByLabelText(/Address 2/)[0]).toHaveValue('');
        expect(
          screen.getAllByText(
            `${defaultProps.currentResidence.city}, ${defaultProps.currentResidence.state} ${defaultProps.currentResidence.postalCode} ()`,
          ),
        );
      });
    });

    it('renders a second address fieldset when the user has a second pickup address', async () => {
      const { queryByLabelText } = renderMtoShipmentForm();

<<<<<<< HEAD
      fireEvent.click(screen.getByTestId('has-secondary-pickup'));

      const streetAddress1 = await screen.findAllByLabelText(/Address 1/);
      expect(streetAddress1.length).toBe(2);
=======
      await userEvent.click(queryByLabelText('Use my current address'));
      await userEvent.click(screen.getByTitle('Yes, I have a second pickup address'));
      const streetAddress1 = await screen.findAllByLabelText(/Address 1/);
>>>>>>> bdabd9a4
      expect(streetAddress1[1]).toHaveAttribute('name', 'secondaryPickup.address.streetAddress1');

      const streetAddress2 = await screen.findAllByLabelText(/Address 2/);
      expect(streetAddress2[1]).toHaveAttribute('name', 'secondaryPickup.address.streetAddress2');

<<<<<<< HEAD
      expect(screen.getAllByLabelText(/Location Lookup/).length).toBe(2);
    });

    it('renders a second address fieldset when the user has a delivery address', async () => {
      renderMtoShipmentForm();
=======
      const city = screen.getAllByTestId('City');
      expect(city[1]).toHaveAttribute('aria-label', 'secondaryPickup.address.city');

      const state = screen.getAllByTestId(/State/);
      expect(state[1]).toHaveAttribute('aria-label', 'secondaryPickup.address.state');

      const zip = screen.getAllByTestId(/ZIP/);
      expect(zip[1]).toHaveAttribute('aria-label', 'secondaryPickup.address.postalCode');
    });

    it('renders a thrid address fieldset when the user has a third pickup address', async () => {
      const { queryByLabelText } = renderMtoShipmentForm({ mtoShipment: mockMtoShipmentSecondaryAddress });
>>>>>>> bdabd9a4

      await userEvent.click(queryByLabelText('Use my current address'));
      await userEvent.click(screen.getByTitle('Yes, I have a second pickup address'));
      await userEvent.click(screen.getByTitle('Yes, I have a third pickup address'));

      const streetAddress1 = await screen.findAllByLabelText(/Address 1/);
      expect(streetAddress1[2]).toHaveAttribute('name', 'tertiaryPickup.address.streetAddress1');

      const streetAddress2 = await screen.findAllByLabelText(/Address 2/);
      expect(streetAddress2[2]).toHaveAttribute('name', 'tertiaryPickup.address.streetAddress2');

<<<<<<< HEAD
      expect(screen.getAllByLabelText(/Location Lookup/).length).toBe(2);
=======
      const city = screen.getAllByTestId('City');
      expect(city[2]).toHaveAttribute('aria-label', 'tertiaryPickup.address.city');

      const state = screen.getAllByTestId(/State/);
      expect(state[2]).toHaveAttribute('aria-label', 'tertiaryPickup.address.state');

      const zip = screen.getAllByTestId(/ZIP/);
      expect(zip[2]).toHaveAttribute('aria-label', 'tertiaryPickup.address.postalCode');
>>>>>>> bdabd9a4
    });

    it('renders an address fieldset when the user has a delivery address', async () => {
      renderMtoShipmentForm();

      await userEvent.click(screen.getByTitle('Yes, I know my delivery address'));

      const streetAddress1 = await screen.findAllByLabelText(/Address 1/);
      expect(streetAddress1[1]).toHaveAttribute('name', 'delivery.address.streetAddress1');

      const streetAddress2 = await screen.findAllByLabelText(/Address 2/);
      expect(streetAddress2[1]).toHaveAttribute('name', 'delivery.address.streetAddress2');

<<<<<<< HEAD
      expect(screen.getAllByLabelText(/Location Lookup/).length).toBe(2);
=======
      const city = screen.getAllByTestId('City');
      expect(city[1]).toHaveAttribute('aria-label', 'delivery.address.city');

      const state = screen.getAllByTestId('State');
      expect(state[1]).toHaveAttribute('aria-label', 'delivery.address.state');

      const zip = screen.getAllByTestId('ZIP');
      expect(zip[1]).toHaveAttribute('aria-label', 'delivery.address.postalCode');
>>>>>>> bdabd9a4
    });

    it('renders the secondary delivery address question once a user says they have a primary delivery address', async () => {
      renderMtoShipmentForm();

      expect(screen.queryByRole('heading', { level: 4, name: 'Second Delivery Address' })).not.toBeInTheDocument();
      expect(screen.queryByTitle('Yes, I have a second delivery address')).not.toBeInTheDocument();
      expect(screen.queryByTitle('No, I do not have a second delivery address')).not.toBeInTheDocument();

      await userEvent.click(screen.getByTitle('Yes, I know my delivery address'));

      expect(screen.getByTitle('Yes, I have a second delivery address')).toBeInstanceOf(HTMLInputElement);
      expect(screen.getByTitle('No, I do not have a second delivery address')).toBeInstanceOf(HTMLInputElement);
    });

    it('renders a second address fieldset when the user has a second delivery address', async () => {
      renderMtoShipmentForm({ mtoShipment: mockMtoShipmentHHGWithDest });

      await userEvent.click(screen.getByTitle('Yes, I know my delivery address'));
      await userEvent.click(screen.getByTitle('Yes, I have a second delivery address'));

      const streetAddress1 = await screen.findAllByLabelText(/Address 1/);
      expect(streetAddress1[2]).toHaveAttribute('name', 'secondaryDelivery.address.streetAddress1');

      const streetAddress2 = await screen.findAllByLabelText(/Address 2/);
      expect(streetAddress2[2]).toHaveAttribute('name', 'secondaryDelivery.address.streetAddress2');

<<<<<<< HEAD
      expect(screen.getAllByLabelText(/Location Lookup/).length).toBe(2);
=======
      const city = screen.getAllByTestId('City');
      expect(city[2]).toHaveAttribute('aria-label', 'secondaryDelivery.address.city');

      const state = screen.getAllByTestId('State');
      expect(state[2]).toHaveAttribute('aria-label', 'secondaryDelivery.address.state');

      const zip = screen.getAllByTestId('ZIP');
      expect(zip[2]).toHaveAttribute('aria-label', 'secondaryDelivery.address.postalCode');
    });

    it('renders the third delivery address question once a user says they have a second delivery address', async () => {
      renderMtoShipmentForm({ mtoShipment: mockMtoShipmentHHGWithDest });

      expect(screen.queryByRole('heading', { level: 4, name: 'Third Delivery Address' })).not.toBeInTheDocument();
      expect(screen.queryByTitle('Yes, I have a third delivery address')).not.toBeInTheDocument();
      expect(screen.queryByTitle('No, I do not have a third delivery address')).not.toBeInTheDocument();

      await userEvent.click(screen.getByTitle('Yes, I know my delivery address'));
      await userEvent.click(screen.getByTitle('Yes, I have a second delivery address'));

      expect(screen.getByTitle('Yes, I have a third delivery address')).toBeInstanceOf(HTMLInputElement);
      expect(screen.getByTitle('No, I do not have a third delivery address')).toBeInstanceOf(HTMLInputElement);
    });

    it('renders a third address fieldset when the user has a third delivery address', async () => {
      renderMtoShipmentForm({ mtoShipment: mockMtoShipmentHHGWithDest });

      await userEvent.click(screen.getByTitle('Yes, I know my delivery address'));
      await userEvent.click(screen.getByTitle('Yes, I have a second delivery address'));
      await userEvent.click(screen.getByTitle('Yes, I have a third delivery address'));

      const streetAddress1 = await screen.findAllByLabelText(/Address 1/);
      expect(streetAddress1[3]).toHaveAttribute('name', 'tertiaryDelivery.address.streetAddress1');

      const streetAddress2 = await screen.findAllByLabelText(/Address 2/);
      expect(streetAddress2[3]).toHaveAttribute('name', 'tertiaryDelivery.address.streetAddress2');

      const city = screen.getAllByTestId('City');
      expect(city[3]).toHaveAttribute('aria-label', 'tertiaryDelivery.address.city');

      const state = screen.getAllByTestId('State');
      expect(state[3]).toHaveAttribute('aria-label', 'tertiaryDelivery.address.state');

      const zip = screen.getAllByTestId('ZIP');
      expect(zip[3]).toHaveAttribute('aria-label', 'tertiaryDelivery.address.postalCode');
>>>>>>> bdabd9a4
    });

    it('goes back when the back button is clicked', async () => {
      renderMtoShipmentForm();

      const backButton = await screen.findByRole('button', { name: 'Back' });
      await userEvent.click(backButton);

      await waitFor(() => {
        expect(mockNavigate).toHaveBeenCalledWith(-1);
      });
    });

    it('can submit a new HHG shipment successfully', async () => {
      const mockMtoShipmentHHG = {
        id: uuidv4(),
        eTag: window.btoa(updatedAt),
        createdAt: '2021-06-11T18:12:11.918Z',
        updatedAt,
        moveTaskOrderId: moveId,
        requestedPickupDate: '2021-06-07',
        requestedDeliveryDate: '2021-06-14',
        pickupAddress: {
          streetAddress1: '812 S 129th St',
          streetAddress2: '#123',
          city: 'San Antonio',
          state: 'TX',
          postalCode: '78234',
        },
        shipmentType: SHIPMENT_OPTIONS.HHG,
        hasSecondaryPickupAddress: false,
        hasSecondaryDeliveryAddress: false,
        hasTertiaryPickupAddress: false,
        hasTertiaryDeliveryAddress: false,
      };

      const expectedPayload = {
        agents: [
          { agentType: 'RELEASING_AGENT', email: '', firstName: '', lastName: '', phone: '' },
          { agentType: 'RECEIVING_AGENT', email: '', firstName: '', lastName: '', phone: '' },
        ],
        moveTaskOrderID: moveId,
        shipmentType: SHIPMENT_OPTIONS.HHG,
        customerRemarks: '',
        requestedPickupDate: '2021-06-07',
        pickupAddress: { ...mockMtoShipmentHHG.pickupAddress },
        requestedDeliveryDate: '2021-06-14',
        hasSecondaryPickupAddress: false,
        hasSecondaryDeliveryAddress: false,
        hasTertiaryPickupAddress: false,
        hasTertiaryDeliveryAddress: false,
      };

      const expectedCreateResponse = {
        createdAt: '2021-06-11T18:12:11.918Z',
        customerRemarks: '',
        eTag: window.btoa(updatedAt),
        id: uuidv4(),
        moveTaskOrderID: moveId,
        pickupAddress: { ...mockMtoShipmentHHG.pickupAddress, id: uuidv4() },
        requestedDeliveryDate: expectedPayload.requestedDeliveryDate,
        requestedPickupDate: expectedPayload.requestedPickupDate,
        shipmentType: SHIPMENT_OPTIONS.HHG,
        status: 'SUBMITTED',
        updatedAt,
      };

      createMTOShipment.mockImplementation(() => Promise.resolve(expectedCreateResponse));
      const expectedDateSelectionIsWeekendHolidayResponse = {
        country_code: 'US',
        country_name: 'United States',
        is_weekend: false,
        is_holiday: false,
      };
      dateSelectionIsWeekendHoliday.mockImplementation(() =>
        Promise.resolve({ data: JSON.stringify(expectedDateSelectionIsWeekendHolidayResponse) }),
      );
      renderMtoShipmentForm({ mtoShipment: mockMtoShipmentHHG });

      const nextButton = await screen.findByRole('button', { name: 'Next' });
      expect(nextButton).not.toBeDisabled();
      await userEvent.click(nextButton);

      await waitFor(() => {
        expect(createMTOShipment).toHaveBeenCalledWith(expectedPayload);
      });

      expect(defaultProps.updateMTOShipment).toHaveBeenCalledWith(expectedCreateResponse);

      expect(mockNavigate).toHaveBeenCalledWith(reviewPath);
    });

    it('shows an error when there is an error with the submission', async () => {
      const shipmentInfo = {
        requestedPickupDate: '07 Jun 2021',
        pickupAddress: {
          streetAddress1: '812 S 129th St',
          streetAddress2: '#123',
          city: 'San Antonio',
          state: 'TX',
          postalCode: '78234',
        },
        requestedDeliveryDate: '14 Jun 2021',
      };

      const errorMessage = 'Something broke!';
      const errorResponse = { response: { errorMessage } };
      createMTOShipment.mockImplementation(() => Promise.reject(errorResponse));
      getResponseError.mockImplementation(() => errorMessage);
      const expectedDateSelectionIsWeekendHolidayResponse = {
        country_code: 'US',
        country_name: 'United States',
        is_weekend: true,
        is_holiday: true,
      };
      dateSelectionIsWeekendHoliday.mockImplementation(() =>
        Promise.resolve({ data: JSON.stringify(expectedDateSelectionIsWeekendHolidayResponse) }),
      );
      renderMtoShipmentForm({ mtoShipment: shipmentInfo });

      const nextButton = await screen.findByRole('button', { name: 'Next' });
      expect(nextButton).not.toBeDisabled();
      await userEvent.click(nextButton);

      await waitFor(() => {
        expect(createMTOShipment).toHaveBeenCalled();
      });

      expect(getResponseError).toHaveBeenCalledWith(
        errorResponse.response,
        'failed to create MTO shipment due to server error',
      );

      expect(await screen.findByText(errorMessage)).toBeInTheDocument();
    });
  });

  describe('editing an already existing HHG shipment', () => {
    const mockMtoShipment = {
      id: uuidv4(),
      eTag: window.btoa(updatedAt),
      createdAt: '2021-06-11T18:12:11.918Z',
      updatedAt,
      moveTaskOrderId: moveId,
      customerRemarks: 'mock remarks',
      requestedPickupDate: '2021-08-01',
      requestedDeliveryDate: '2021-08-11',
      pickupAddress: {
        id: uuidv4(),
        streetAddress1: '812 S 129th St',
        city: 'San Antonio',
        state: 'TX',
        postalCode: '78234',
      },
      destinationAddress: {
        id: uuidv4(),
        streetAddress1: '441 SW Rio de la Plata Drive',
        city: 'Tacoma',
        state: 'WA',
        postalCode: '98421',
      },
    };

    it('renders the HHG shipment form with pre-filled values', async () => {
      const expectedDateSelectionIsWeekendHolidayResponse = {
        country_code: 'US',
        country_name: 'United States',
        is_weekend: true,
        is_holiday: true,
      };
      dateSelectionIsWeekendHoliday.mockImplementation(() =>
        Promise.resolve({ data: JSON.stringify(expectedDateSelectionIsWeekendHolidayResponse) }),
      );
      renderMtoShipmentForm({ isCreatePage: false, mtoShipment: mockMtoShipment });

      expect(await screen.findByLabelText(/Preferred pickup date/)).toHaveValue('01 Aug 2021');
      expect(screen.getByLabelText('Use my current address')).not.toBeChecked();
      expect(screen.getAllByLabelText(/Address 1/)[0]).toHaveValue('812 S 129th St');
      expect(screen.getAllByLabelText(/Address 2/)[0]).toHaveValue('');
      expect(screen.getByText('San Antonio, TX 78234 ()'));
      expect(screen.getByLabelText(/Preferred delivery date/)).toHaveValue('11 Aug 2021');
      expect(screen.getByTitle('Yes, I know my delivery address')).toBeChecked();
      expect(screen.getAllByLabelText(/Address 1/)[1]).toHaveValue('441 SW Rio de la Plata Drive');
      expect(screen.getAllByLabelText(/Address 2/)[1]).toHaveValue('');
      expect(screen.getByText('Tacoma, WA 98421 ()'));
      expect(
        screen.getByLabelText(
          'Are there things about this shipment that your counselor or movers should discuss with you?',
        ),
      ).toHaveValue('mock remarks');

      expect(
        screen.getByText(
          /Preferred pickup date 01 Aug 2021 is on a holiday and weekend in the United States. This date may not be accepted. A government representative may not be available to provide assistance on this date./,
        ),
      ).toHaveClass('usa-alert__text');
      expect(
        screen.getAllByText(
          'Preferred pickup date 01 Aug 2021 is on a holiday and weekend in the United States. This date may not be accepted. A government representative may not be available to provide assistance on this date.',
        ),
      ).toHaveLength(1);
    });

    it('renders the HHG shipment form with pre-filled secondary addresses', async () => {
      const shipment = {
        ...mockMtoShipment,
        secondaryPickupAddress: {
          streetAddress1: '142 E Barrel Hoop Circle',
          streetAddress2: '#4A',
          city: 'Corpus Christi',
          state: 'TX',
          postalCode: '78412',
        },
        secondaryDeliveryAddress: {
          streetAddress1: '3373 NW Martin Luther King Jr Blvd',
          streetAddress2: '',
          city: 'Auburn',
          state: 'WA',
          postalCode: '98002',
        },
      };
      const expectedDateSelectionIsWeekendHolidayResponse = {
        country_code: 'US',
        country_name: 'United States',
        is_weekend: true,
        is_holiday: true,
      };
      dateSelectionIsWeekendHoliday.mockImplementation(() =>
        Promise.resolve({ data: JSON.stringify(expectedDateSelectionIsWeekendHolidayResponse) }),
      );
      renderMtoShipmentForm({ isCreatePage: false, mtoShipment: shipment });

      expect(await screen.findByTitle('Yes, I have a second pickup address')).toBeChecked();
      expect(await screen.findByTitle('Yes, I have a second delivery address')).toBeChecked();

      const streetAddress1 = await screen.findAllByLabelText(/Address 1/);
      expect(streetAddress1.length).toBe(4);

      const streetAddress2 = await screen.findAllByLabelText(/Address 2/);
      expect(streetAddress2.length).toBe(4);

      expect(screen.getAllByLabelText(/Location Lookup/).length).toBe(4);

      // Secondary pickup address should be the 2nd address
      expect(streetAddress1[1]).toHaveValue('142 E Barrel Hoop Circle');
      expect(streetAddress2[1]).toHaveValue('#4A');
      expect(screen.getByText('Corpus Christi, TX 78412 ()'));

      // Secondary delivery address should be the 4th address
      expect(streetAddress1[3]).toHaveValue('3373 NW Martin Luther King Jr Blvd');
      expect(streetAddress2[3]).toHaveValue('');
      expect(screen.getByText('Auburn, WA 98002 ()'));
    });

    it('does not allow the user to save the form if the address fields on a secondary addreess is the only one filled out', async () => {
      const shipment = {
        ...mockMtoShipment,
        secondaryPickupAddress: {
          streetAddress1: '142 E Barrel Hoop Circle',
          streetAddress2: '#4A',
          city: 'Corpus Christi',
          state: 'TX',
          postalCode: '78412',
        },
        secondaryDeliveryAddress: {
          streetAddress1: '3373 NW Martin Luther King Jr Blvd',
          streetAddress2: '',
          city: mockMtoShipment.destinationAddress.city,
          state: mockMtoShipment.destinationAddress.state,
          postalCode: mockMtoShipment.destinationAddress.postalCode,
        },
      };
      const expectedDateSelectionIsWeekendHolidayResponse = {
        country_code: 'US',
        country_name: 'United States',
        is_weekend: false,
        is_holiday: false,
      };
      dateSelectionIsWeekendHoliday.mockImplementation(() =>
        Promise.resolve({ data: JSON.stringify(expectedDateSelectionIsWeekendHolidayResponse) }),
      );
      renderMtoShipmentForm({ isCreatePage: false, mtoShipment: shipment });

      // Verify that the form is good to submit by checking that the save button is not disabled.
      const saveButton = await screen.findByRole('button', { name: 'Save' });
      expect(saveButton).not.toBeDisabled();

      await userEvent.click(screen.getByTitle('Yes, I have a second pickup address'));
      await userEvent.click(screen.getByTitle('Yes, I have a second delivery address'));

      const address = await screen.findAllByLabelText(/Address 1/);

      // The second instance of a field is the secondary pickup
      await userEvent.type(address[1], '6622 Airport Way S');
      await waitFor(() => {
        expect(saveButton).not.toBeDisabled();
      });

      // Clear the field so that the secondary delivery address can be checked
      await userEvent.clear(address[1]);
      await waitFor(() => {
        expect(saveButton).toBeDisabled();
      });
    });

    it('allow the user to save the form if the secondary address1 field is cleared but the toggle is switched to No', async () => {
      const shipment = {
        ...mockMtoShipment,
        secondaryPickupAddress: {
          streetAddress1: '142 E Barrel Hoop Circle',
          streetAddress2: '#4A',
          city: 'Corpus Christi',
          state: 'TX',
          postalCode: '78412',
        },
        secondaryDeliveryAddress: {
          streetAddress1: '3373 NW Martin Luther King Jr Blvd',
          streetAddress2: '',
          city: mockMtoShipment.destinationAddress.city,
          state: mockMtoShipment.destinationAddress.state,
          postalCode: mockMtoShipment.destinationAddress.postalCode,
        },
      };

      renderMtoShipmentForm({ isCreatePage: false, mtoShipment: shipment });

      // Verify that the form is good to submit by checking that the save button is not disabled.
      const saveButton = await screen.findByRole('button', { name: 'Save' });
      expect(saveButton).not.toBeDisabled();

      await userEvent.click(screen.getByTitle('Yes, I have a second pickup address'));
      await userEvent.click(screen.getByTitle('Yes, I know my delivery address'));
      await userEvent.click(screen.getByTitle('Yes, I have a second delivery address'));

      const address = await screen.findAllByLabelText(/Address 1/);

      // Clear the second pickup address1 field so that it triggers required validation, disables Save
      await userEvent.clear(address[1]);
      await waitFor(() => {
        expect(saveButton).toBeDisabled();
      });

      //  Click No to second pickup address, should be able to save
      await userEvent.click(screen.getByTitle('No, I do not have a second pickup address'));
      await waitFor(() => {
        expect(saveButton).not.toBeDisabled();
      });

      // get new address1 pull since disabled above
      const newAddress = await screen.findAllByLabelText(/Address 1/);
      // Clear the second delivery address1 field so that it triggers required validation, disables Save
      await userEvent.clear(newAddress[2]);
      await waitFor(() => {
        expect(saveButton).toBeDisabled();
      });

      //  Click No to second delivery address, should be able to save
      await userEvent.click(screen.getByTitle('No, I do not have a second delivery address'));
      await waitFor(() => {
        expect(saveButton).not.toBeDisabled();
      });
    });

    it('allow the user to save the form if the tertiary address1 field is cleared but the toggle is switched to No', async () => {
      const shipment = {
        ...mockMtoShipment,
        secondaryPickupAddress: {
          streetAddress1: '142 E Barrel Hoop Circle',
          streetAddress2: '#4A',
          city: 'Corpus Christi',
          state: 'TX',
          postalCode: '78412',
        },
        tertiaryPickupAddress: {
          streetAddress1: '789 S Elm',
          city: 'Corpus Christi',
          state: 'TX',
          postalCode: '78412',
        },
        secondaryDeliveryAddress: {
          streetAddress1: '3373 NW Martin Luther King Jr Blvd',
          streetAddress2: '',
          city: mockMtoShipment.destinationAddress.city,
          state: mockMtoShipment.destinationAddress.state,
          postalCode: mockMtoShipment.destinationAddress.postalCode,
        },
        tertiaryDeliveryAddress: {
          streetAddress1: '453 N Main Blvd',
          city: mockMtoShipment.destinationAddress.city,
          state: mockMtoShipment.destinationAddress.state,
          postalCode: mockMtoShipment.destinationAddress.postalCode,
        },
      };

      renderMtoShipmentForm({ isCreatePage: false, mtoShipment: shipment });

      // Verify that the form is good to submit by checking that the save button is not disabled.
      const saveButton = await screen.findByRole('button', { name: 'Save' });
      expect(saveButton).not.toBeDisabled();

      await userEvent.click(screen.getByTitle('Yes, I have a second pickup address'));
      await userEvent.click(screen.getByTitle('Yes, I have a third pickup address'));
      await userEvent.click(screen.getByTitle('Yes, I know my delivery address'));
      await userEvent.click(screen.getByTitle('Yes, I have a second delivery address'));
      await userEvent.click(screen.getByTitle('Yes, I have a third delivery address'));

      const address = await screen.findAllByLabelText(/Address 1/);

      // Clear the third pickup address1 field so that it triggers required validation, disables Save
      await userEvent.clear(address[2]);
      await waitFor(() => {
        expect(saveButton).toBeDisabled();
      });

      //  Click No to third pickup address, should be able to save
      await userEvent.click(screen.getByTitle('No, I do not have a third pickup address'));
      await waitFor(() => {
        expect(saveButton).not.toBeDisabled();
      });

      // get new address1 pull since disabled above
      const newAddress = await screen.findAllByLabelText(/Address 1/);
      // Clear the third delivery address1 field so that it triggers required validation, disables Save
      await userEvent.clear(newAddress[4]);
      await waitFor(() => {
        expect(saveButton).toBeDisabled();
      });

      //  Click No to third delivery address, should be able to save
      await userEvent.click(screen.getByTitle('No, I do not have a third delivery address'));
      await waitFor(() => {
        expect(saveButton).not.toBeDisabled();
      });
    });

    it('goes back when the cancel button is clicked', async () => {
      const expectedDateSelectionIsWeekendHolidayResponse = {
        country_code: 'US',
        country_name: 'United States',
        is_weekend: true,
        is_holiday: true,
      };
      dateSelectionIsWeekendHoliday.mockImplementation(() =>
        Promise.resolve({ data: JSON.stringify(expectedDateSelectionIsWeekendHolidayResponse) }),
      );
      renderMtoShipmentForm({ isCreatePage: false, mtoShipment: mockMtoShipment });

      const cancelButton = await screen.findByRole('button', { name: 'Cancel' });
      await userEvent.click(cancelButton);

      await waitFor(() => {
        expect(mockNavigate).toHaveBeenCalledWith(-1);
      });
    });

    it('can submit edits to an HHG shipment successfully', async () => {
      const shipmentInfo = {
        pickupAddress: {
          streetAddress1: '6622 Airport Way S',
          streetAddress2: '#1430',
          city: 'San Marcos',
          state: 'TX',
          postalCode: '78666',
        },
      };

      const expectedPayload = {
        moveTaskOrderID: moveId,
        shipmentType: SHIPMENT_OPTIONS.HHG,
        pickupAddress: { ...shipmentInfo.pickupAddress, city: 'San Antonio', state: 'TX', postalCode: '78234' },
        customerRemarks: mockMtoShipmentUB.customerRemarks,
        requestedPickupDate: mockMtoShipmentUB.requestedPickupDate,
        requestedDeliveryDate: mockMtoShipmentUB.requestedDeliveryDate,
        destinationAddress: {
          ...mockMtoShipmentUB.destinationAddress,
          city: 'Tacoma',
          state: 'WA',
          postalCode: '98421',
          streetAddress2: '',
        },
        secondaryDeliveryAddress: undefined,
        hasSecondaryDeliveryAddress: false,
        secondaryPickupAddress: undefined,
        hasSecondaryPickupAddress: false,
        tertiaryDeliveryAddress: undefined,
        hasTertiaryDeliveryAddress: false,
        tertiaryPickupAddress: undefined,
        hasTertiaryPickupAddress: false,
        agents: [
          { agentType: 'RELEASING_AGENT', email: '', firstName: '', lastName: '', phone: '' },
          { agentType: 'RECEIVING_AGENT', email: '', firstName: '', lastName: '', phone: '' },
        ],
        counselorRemarks: undefined,
      };
      delete expectedPayload.destinationAddress.id;

      const newUpdatedAt = '2021-06-11T21:20:22.150Z';
      const expectedUpdateResponse = {
        ...mockMtoShipment,
        pickupAddress: { ...shipmentInfo.pickupAddress },
        shipmentType: SHIPMENT_OPTIONS.HHG,
        eTag: window.btoa(newUpdatedAt),
        status: 'SUBMITTED',
      };

      patchMTOShipment.mockImplementation(() => Promise.resolve(expectedUpdateResponse));
      const expectedDateSelectionIsWeekendHolidayResponse = {
        country_code: 'US',
        country_name: 'United States',
        is_weekend: true,
        is_holiday: true,
      };
      dateSelectionIsWeekendHoliday.mockImplementation(() =>
        Promise.resolve({ data: JSON.stringify(expectedDateSelectionIsWeekendHolidayResponse) }),
      );
      renderMtoShipmentForm({ isCreatePage: false, mtoShipment: mockMtoShipment });

      const pickupAddress1Input = screen.getAllByLabelText(/Address 1/)[0];
      await userEvent.clear(pickupAddress1Input);
      await userEvent.type(pickupAddress1Input, shipmentInfo.pickupAddress.streetAddress1);

      const pickupAddress2Input = screen.getAllByLabelText(/Address 2/)[0];
      await userEvent.clear(pickupAddress2Input);
      await userEvent.type(pickupAddress2Input, shipmentInfo.pickupAddress.streetAddress2);

      const saveButton = await screen.findByRole('button', { name: 'Save' });
      expect(saveButton).not.toBeDisabled();
      await userEvent.click(saveButton);

      await waitFor(() => {
        expect(patchMTOShipment).toHaveBeenCalledWith(mockMtoShipment.id, expectedPayload, mockMtoShipment.eTag);
      });

      expect(defaultProps.updateMTOShipment).toHaveBeenCalledWith(expectedUpdateResponse);

      expect(mockNavigate).toHaveBeenCalledWith(reviewPath);
    });

    it('collapses delivery address fieldset when the user says No to having a delivery address', async () => {
      const blankSecondaryDelivery = {
        secondaryDeliveryAddress: {
          streetAddress1: '',
          streetAddress2: '',
          city: '',
          state: '',
          postalCode: '',
        },
      };

      const newUpdatedAt = '2021-06-11T21:20:22.150Z';
      const expectedUpdateResponse = {
        ...mockMtoShipmentHHGWithDest,
        destinationAddress: { ...mockMtoShipmentHHGWithDest.newDutyLocationAddress, streetAddress1: 'N/A' },
        secondaryDeliveryAddress: blankSecondaryDelivery,
        shipmentType: SHIPMENT_OPTIONS.HHG,
        eTag: window.btoa(newUpdatedAt),
        status: 'SUBMITTED',
      };

      patchMTOShipment.mockImplementation(() => Promise.resolve(expectedUpdateResponse));

      renderMtoShipmentForm({ isCreatePage: false, mtoShipment: mockMtoShipmentHHGWithDest });

      // verify second delivery has values
      expect(await screen.getAllByLabelText(/Address 1/)[2]).toHaveValue(
        mockMtoShipmentHHGWithDest.secondaryDeliveryAddress.streetAddress1,
      );
      expect(await screen.getAllByTestId('City')[2]).toHaveTextContent(
        mockMtoShipmentHHGWithDest.secondaryDeliveryAddress.city,
      );
      expect(await screen.getAllByTestId('State')[2]).toHaveTextContent(
        mockMtoShipmentHHGWithDest.secondaryDeliveryAddress.state,
      );
      expect(await screen.getAllByTestId('ZIP')[2]).toHaveTextContent(
        mockMtoShipmentHHGWithDest.secondaryDeliveryAddress.postalCode,
      );

      await userEvent.click(screen.getByTitle('No, I do not know my delivery address'));

      // No to delivery should also hide second delivery address fields, only pickup address left
      const streetAddress1 = await screen.findAllByLabelText(/Address 1/);
      expect(streetAddress1.length).toBe(1);

      const city = screen.getAllByTestId('City');
      expect(city.length).toBe(1);

      const state = screen.getAllByTestId('State');
      expect(state.length).toBe(1);

      const zip = screen.getAllByTestId('ZIP');
      expect(zip.length).toBe(1);

      const saveButton = await screen.findByRole('button', { name: 'Save' });
      expect(saveButton).not.toBeDisabled();
      await userEvent.click(saveButton);

      expect(defaultProps.updateMTOShipment).toHaveBeenCalledWith(expectedUpdateResponse);

      expect(mockNavigate).toHaveBeenCalledWith(reviewPath);
    });

    it('shows an error when there is an error with the submission', async () => {
      const errorMessage = 'Something broke!';
      const errorResponse = { response: { errorMessage } };
      patchMTOShipment.mockImplementation(() => Promise.reject(errorResponse));
      getResponseError.mockImplementation(() => errorMessage);
      const expectedDateSelectionIsWeekendHolidayResponse = {
        country_code: 'US',
        country_name: 'United States',
        is_weekend: true,
        is_holiday: true,
      };
      dateSelectionIsWeekendHoliday.mockImplementation(() =>
        Promise.resolve({ data: JSON.stringify(expectedDateSelectionIsWeekendHolidayResponse) }),
      );
      renderMtoShipmentForm({ isCreatePage: false, mtoShipment: mockMtoShipment });

      const saveButton = await screen.findByRole('button', { name: 'Save' });
      expect(saveButton).not.toBeDisabled();
      await userEvent.click(saveButton);

      await waitFor(() => {
        expect(patchMTOShipment).toHaveBeenCalled();
      });

      expect(getResponseError).toHaveBeenCalledWith(
        errorResponse.response,
        'failed to update MTO shipment due to server error',
      );

      expect(await screen.findByText(errorMessage)).toBeInTheDocument();
    });

    it('renders the HHG shipment form with pre-filled values', async () => {
      const expectedDateSelectionIsWeekendHolidayResponse = {
        country_code: 'US',
        country_name: 'United States',
        is_weekend: true,
        is_holiday: true,
      };
      dateSelectionIsWeekendHoliday.mockImplementation(() =>
        Promise.resolve({ data: JSON.stringify(expectedDateSelectionIsWeekendHolidayResponse) }),
      );
      renderMtoShipmentForm({ isCreatePage: false, mtoShipment: mockMtoShipment });
      expect(await screen.findByLabelText(/Preferred pickup date/)).toHaveValue('01 Aug 2021');
      expect(screen.getByLabelText('Use my current address')).not.toBeChecked();
      expect(screen.getAllByLabelText(/Address 1/)[0]).toHaveValue('812 S 129th St');
      expect(screen.getAllByLabelText(/Address 2/)[0]).toHaveValue('');
      expect(screen.getByText('San Antonio, TX 78234 ()'));
      expect(screen.getByLabelText(/Preferred delivery date/)).toHaveValue('11 Aug 2021');
      expect(screen.getByTitle('Yes, I know my delivery address')).toBeChecked();
      expect(screen.getAllByLabelText(/Address 1/)[1]).toHaveValue('441 SW Rio de la Plata Drive');
      expect(screen.getAllByLabelText(/Address 2/)[1]).toHaveValue('');
      expect(screen.getByText('Tacoma, WA 98421 ()'));
      expect(
        screen.getByLabelText(
          'Are there things about this shipment that your counselor or movers should discuss with you?',
        ),
      ).toHaveValue('mock remarks');
    });

    it('renders the HHG shipment with date validaton alerts for weekend and holiday', async () => {
      const expectedDateSelectionIsWeekendHolidayResponse = {
        country_code: 'US',
        country_name: 'United of States',
        is_weekend: true,
        is_holiday: true,
      };
      dateSelectionIsWeekendHoliday.mockImplementation(() =>
        Promise.resolve({ data: JSON.stringify(expectedDateSelectionIsWeekendHolidayResponse) }),
      );
      renderMtoShipmentForm({ isCreatePage: false, mtoShipment: mockMtoShipment });
      expect(await screen.findByLabelText(/Preferred pickup date/)).toHaveValue('01 Aug 2021');
      expect(screen.getByLabelText(/Preferred delivery date/)).toHaveValue('11 Aug 2021');
      await waitFor(() => {
        expect(
          screen.getByText(
            /Preferred pickup date 01 Aug 2021 is on a holiday and weekend in the United of States. This date may not be accepted. A government representative may not be available to provide assistance on this date./,
          ),
        ).toHaveClass('usa-alert__text');
        expect(
          screen.getByText(
            /Preferred delivery date 11 Aug 2021 is on a holiday and weekend in the United of States. This date may not be accepted. A government representative may not be available to provide assistance on this date./,
          ),
        ).toHaveClass('usa-alert__text');
      });
    });

    it('renders the HHG shipment with date validaton alerts for weekend', async () => {
      const expectedDateSelectionIsWeekendHolidayResponse = {
        country_code: 'US',
        country_name: 'United States',
        is_weekend: true,
        is_holiday: false,
      };
      dateSelectionIsWeekendHoliday.mockImplementation(() =>
        Promise.resolve({ data: JSON.stringify(expectedDateSelectionIsWeekendHolidayResponse) }),
      );
      renderMtoShipmentForm({ isCreatePage: false, mtoShipment: mockMtoShipment });
      expect(await screen.findByLabelText(/Preferred pickup date/)).toHaveValue('01 Aug 2021');
      expect(screen.getByLabelText(/Preferred delivery date/)).toHaveValue('11 Aug 2021');
      await waitFor(() => {
        expect(
          screen.getByText(
            /Preferred pickup date 01 Aug 2021 is on a weekend in the United States. This date may not be accepted. A government representative may not be available to provide assistance on this date./,
          ),
        ).toHaveClass('usa-alert__text');
        expect(
          screen.getByText(
            /Preferred delivery date 11 Aug 2021 is on a weekend in the United States. This date may not be accepted. A government representative may not be available to provide assistance on this date./,
          ),
        ).toHaveClass('usa-alert__text');
      });
    });

    it('renders the HHG shipment with date validaton alerts for holiday', async () => {
      const expectedDateSelectionIsWeekendHolidayResponse = {
        country_code: 'US',
        country_name: 'United States',
        is_weekend: false,
        is_holiday: true,
      };
      dateSelectionIsWeekendHoliday.mockImplementation(() =>
        Promise.resolve({ data: JSON.stringify(expectedDateSelectionIsWeekendHolidayResponse) }),
      );
      renderMtoShipmentForm({ isCreatePage: false, mtoShipment: mockMtoShipment });
      expect(await screen.findByLabelText(/Preferred pickup date/)).toHaveValue('01 Aug 2021');
      expect(screen.getByLabelText(/Preferred delivery date/)).toHaveValue('11 Aug 2021');
      await waitFor(() => {
        expect(
          screen.getByText(
            /Preferred pickup date 01 Aug 2021 is on a holiday in the United States. This date may not be accepted. A government representative may not be available to provide assistance on this date./,
          ),
        ).toHaveClass('usa-alert__text');
        expect(
          screen.getByText(
            /Preferred delivery date 11 Aug 2021 is on a holiday in the United States. This date may not be accepted. A government representative may not be available to provide assistance on this date./,
          ),
        ).toHaveClass('usa-alert__text');
      });
    });

    it('renders the HHG shipment with no date validaton alerts for pickup/delivery', async () => {
      const expectedDateSelectionIsWeekendHolidayResponse = {
        country_code: 'US',
        country_name: 'United States',
        is_weekend: false,
        is_holiday: false,
      };
      dateSelectionIsWeekendHoliday.mockImplementation(() =>
        Promise.resolve({ data: JSON.stringify(expectedDateSelectionIsWeekendHolidayResponse) }),
      );
      renderMtoShipmentForm({ isCreatePage: false, mtoShipment: mockMtoShipment });
      expect(await screen.findByLabelText(/Preferred pickup date/)).toHaveValue('01 Aug 2021');
      expect(screen.getByLabelText(/Preferred delivery date/)).toHaveValue('11 Aug 2021');
      expect(
        screen.getByLabelText(
          'Are there things about this shipment that your counselor or movers should discuss with you?',
        ),
      ).toHaveValue('mock remarks');

      await waitFor(() => {
        expect(
          screen.queryAllByText(
            'Preferred pickup date 01 Aug 2021 is on a holiday in the United States. This date may not be accepted. A government representative may not be available to provide assistance on this date.',
          ),
        ).toHaveLength(0);
        expect(
          screen.queryAllByText(
            'Preferred delivery date 11 Aug 2021 is on a holiday in the United States. This date may not be accepted. A government representative may not be available to provide assistance on this date.',
          ),
        ).toHaveLength(0);
      });
    });
  });

  describe('when creating a new UB shipment', () => {
    it('renders the UB shipment form', async () => {
      renderUBShipmentForm();

      expect(await screen.findByText('UB')).toHaveClass('usa-tag');

      expect(
        screen.queryByText(
          'Remember: You can move up to 600 lbs for this UB shipment. The weight of your UB is part of your authorized weight allowance. You’ll be billed for any excess weight you move.',
        ),
      ).toBeInTheDocument();

      expect(screen.getAllByText('Date')[0]).toBeInstanceOf(HTMLLegendElement);
      expect(screen.getByLabelText(/Preferred pickup date/)).toBeInstanceOf(HTMLInputElement);
      expect(screen.getByRole('heading', { level: 2, name: 'Pickup info' })).toBeInTheDocument();
      expect(screen.getByTestId('pickupDateHint')).toHaveTextContent(
        'This is the day movers would put this shipment on their truck. Packing starts earlier. Dates will be finalized when you talk to your Customer Care Representative. Your requested pickup/load date should be your latest preferred pickup/load date, or the date you need to be out of your origin residence.',
      );
      expect(screen.getByText('Pickup Address')).toBeInstanceOf(HTMLLegendElement);
      expect(screen.getByLabelText('Use my current address')).toBeInstanceOf(HTMLInputElement);
      expect(screen.getByLabelText(/Address 1/)).toBeInstanceOf(HTMLInputElement);
      expect(screen.getByLabelText(/Address 2/)).toBeInstanceOf(HTMLInputElement);
      expect(screen.getByLabelText(/Location Lookup/)).toBeInstanceOf(HTMLInputElement);

      expect(screen.getByTitle('Yes, I have a second pickup address')).toBeInstanceOf(HTMLInputElement);
      expect(screen.getByTitle('No, I do not have a second pickup address')).toBeInstanceOf(HTMLInputElement);

      expect(screen.getByText(/Releasing agent/).parentElement).toBeInstanceOf(HTMLLegendElement);
      expect(screen.getAllByLabelText(/First name/)[0]).toHaveAttribute('name', 'pickup.agent.firstName');
      expect(screen.getAllByLabelText(/Last name/)[0]).toHaveAttribute('name', 'pickup.agent.lastName');
      expect(screen.getAllByLabelText(/Phone/)[0]).toHaveAttribute('name', 'pickup.agent.phone');
      expect(screen.getAllByLabelText(/Email/)[0]).toHaveAttribute('name', 'pickup.agent.email');

      expect(screen.getAllByText('Date')[1]).toBeInstanceOf(HTMLLegendElement);
      expect(screen.getByLabelText(/Preferred delivery date/)).toBeInstanceOf(HTMLInputElement);

      expect(screen.getByText('Delivery Address')).toBeInstanceOf(HTMLLegendElement);
      expect(screen.getByTitle('Yes, I know my delivery address')).toBeInstanceOf(HTMLInputElement);
      expect(screen.getByTitle('No, I do not know my delivery address')).toBeInstanceOf(HTMLInputElement);

      expect(screen.queryByRole('heading', { level: 4, name: 'Second Delivery Address' })).not.toBeInTheDocument();
      expect(screen.queryByTitle('Yes, I have a second delivery address')).not.toBeInTheDocument();
      expect(screen.queryByTitle('No, I do not have a second delivery address')).not.toBeInTheDocument();

      expect(screen.getByText(/Receiving agent/).parentElement).toBeInstanceOf(HTMLLegendElement);
      expect(screen.getAllByLabelText(/First name/)[1]).toHaveAttribute('name', 'delivery.agent.firstName');
      expect(screen.getAllByLabelText(/Last name/)[1]).toHaveAttribute('name', 'delivery.agent.lastName');
      expect(screen.getAllByLabelText(/Phone/)[1]).toHaveAttribute('name', 'delivery.agent.phone');
      expect(screen.getAllByLabelText(/Email/)[1]).toHaveAttribute('name', 'delivery.agent.email');

      expect(
        screen.queryByText(
          'Details about the facility where your things are now, including the name or address (if you know them)',
        ),
      ).not.toBeInTheDocument();

      expect(
        screen.getByLabelText(
          'Are there things about this shipment that your counselor or movers should discuss with you?',
        ),
      ).toBeInstanceOf(HTMLTextAreaElement);
    });

    it('renders the correct helper text when the UB allowance is null', async () => {
      renderUBShipmentForm({ orders: { entitlement: { ub_allowance: null } } });
      expect(
        screen.queryByText(
          'Remember: You can move up to your UB allowance for this UB shipment. The weight of your UB is part of your authorized weight allowance. You’ll be billed for any excess weight you move.',
        ),
      ).toBeInTheDocument();
    });

    it('renders the correct helper text for Delivery Address when orders type is RETIREMENT', async () => {
      renderUBShipmentForm({ orders: { orders_type: ORDERS_TYPE.RETIREMENT } });
      await waitFor(() =>
        expect(
          screen.getByText('We can use the zip of the HOR, PLEAD or HOS you entered with your orders.')
            .toBeInTheDocument,
        ),
      );
    });

    it('renders the correct helper text for Delivery Address when orders type is SEPARATION', async () => {
      renderUBShipmentForm({ orders: { orders_type: ORDERS_TYPE.SEPARATION } });
      await waitFor(() =>
        expect(
          screen.getByText('We can use the zip of the HOR, PLEAD or HOS you entered with your orders.')
            .toBeInTheDocument,
        ),
      );
    });

    it('renders the correct helper text for Delivery Address when orders type is PERMANENT_CHANGE_OF_STATION', async () => {
      renderUBShipmentForm({ orders: { orders_type: ORDERS_TYPE.PERMANENT_CHANGE_OF_STATION } });
      await waitFor(() => expect(screen.getByText(/We can use the zip of your new duty location./).toBeInTheDocument));
    });

    it('renders the correct helper text for Delivery Address when orders type is LOCAL_MOVE', async () => {
      renderUBShipmentForm({ orders: { orders_type: ORDERS_TYPE.LOCAL_MOVE } });
      await waitFor(() => expect(screen.getByText(/We can use the zip of your new duty location./).toBeInTheDocument));
    });

    it('renders the correct helper text for Delivery Address when orders type is TEMPORARY_DUTY', async () => {
      renderUBShipmentForm({ orders: { orders_type: ORDERS_TYPE.TEMPORARY_DUTY } });
      await waitFor(() => expect(screen.getByText(/We can use the zip of your new duty location./).toBeInTheDocument));
    });

    it('does not render special NTS What to expect section', async () => {
      const { queryByTestId } = renderUBShipmentForm();

      await waitFor(() => {
        expect(queryByTestId('nts-what-to-expect')).not.toBeInTheDocument();
      });
    });

    it('uses the current residence address for pickup address when checked', async () => {
      const { queryByLabelText, queryAllByLabelText } = renderUBShipmentForm();

      await userEvent.click(queryByLabelText('Use my current address'));

      await waitFor(() => {
        expect(queryAllByLabelText(/Address 1/)[0]).toHaveValue(defaultProps.currentResidence.streetAddress1);
        expect(queryAllByLabelText(/Address 2/)[0]).toHaveValue('');
        expect(
          screen.getAllByText(
            `${defaultProps.currentResidence.city}, ${defaultProps.currentResidence.state} ${defaultProps.currentResidence.postalCode} ()`,
          ),
        );
      });
    });

    it('renders a second address fieldset when the user has a pickup address', async () => {
      renderUBShipmentForm();

      await userEvent.click(screen.getByTitle('Yes, I have a second pickup address'));

      const streetAddress1 = await screen.findAllByLabelText(/Address 1/);
      expect(streetAddress1[0]).toHaveAttribute('name', 'pickup.address.streetAddress1');

      const streetAddress2 = await screen.findAllByLabelText(/Address 2/);
      expect(streetAddress2[0]).toHaveAttribute('name', 'pickup.address.streetAddress2');

      expect(screen.getAllByLabelText(/Location Lookup/).length).toBe(1);
    });

    it('renders a second address fieldset when the user has a delivery address', async () => {
      renderUBShipmentForm();

      await userEvent.click(screen.getByTitle('Yes, I know my delivery address'));

      const streetAddress1 = await screen.findAllByLabelText(/Address 1/);
      expect(streetAddress1[0]).toHaveAttribute('name', 'pickup.address.streetAddress1');
      expect(streetAddress1[1]).toHaveAttribute('name', 'delivery.address.streetAddress1');

      const streetAddress2 = await screen.findAllByLabelText(/Address 2/);
      expect(streetAddress2[0]).toHaveAttribute('name', 'pickup.address.streetAddress2');
      expect(streetAddress2[1]).toHaveAttribute('name', 'delivery.address.streetAddress2');

      expect(screen.getAllByLabelText(/Location Lookup/).length).toBe(2);
    });

    it('renders the secondary delivery address question once a user says they have a primary delivery address', async () => {
      renderUBShipmentForm();

      expect(screen.queryByRole('heading', { level: 4, name: 'Second Delivery Address' })).not.toBeInTheDocument();
      expect(screen.queryByTitle('Yes, I have a second delivery address')).not.toBeInTheDocument();
      expect(screen.queryByTitle('No, I do not have a second delivery address')).not.toBeInTheDocument();

      await userEvent.click(screen.getByTitle('Yes, I know my delivery address'));
      expect(screen.getByTitle('Yes, I have a second delivery address')).toBeInstanceOf(HTMLInputElement);
      expect(screen.getByTitle('No, I do not have a second delivery address')).toBeInstanceOf(HTMLInputElement);
    });

    it('renders another address fieldset when the user has a second delivery address', async () => {
      renderUBShipmentForm({ mtoShipment: mockMtoShipmentUB });

      await userEvent.click(screen.getByTitle('Yes, I know my delivery address'));
      await userEvent.click(screen.getByTitle('Yes, I have a second delivery address'));

      const streetAddress1 = await screen.findAllByLabelText(/Address 1/);
      expect(streetAddress1.length).toBe(3);
      expect(streetAddress1[2]).toHaveAttribute('name', 'secondaryDelivery.address.streetAddress1');

      const streetAddress2 = await screen.findAllByLabelText(/Address 2/);
      expect(streetAddress2.length).toBe(3);
      expect(streetAddress2[2]).toHaveAttribute('name', 'secondaryDelivery.address.streetAddress2');

      expect(screen.getAllByLabelText(/Location Lookup/).length).toBe(3);
    });

    it('goes back when the back button is clicked', async () => {
      renderUBShipmentForm();

      const backButton = await screen.findByRole('button', { name: 'Back' });
      await userEvent.click(backButton);

      await waitFor(() => {
        expect(mockNavigate).toHaveBeenCalledWith(-1);
      });
    });

    it('can submit a new UB shipment successfully', async () => {
      const expectedPayload = {
        moveTaskOrderID: moveId,
        shipmentType: SHIPMENT_OPTIONS.UNACCOMPANIED_BAGGAGE,
        pickupAddress: { ...mockMtoShipmentUB.pickupAddress, streetAddress2: '' },
        customerRemarks: mockMtoShipmentUB.customerRemarks,
        requestedPickupDate: mockMtoShipmentUB.requestedPickupDate,
        requestedDeliveryDate: mockMtoShipmentUB.requestedDeliveryDate,
        destinationAddress: { ...mockMtoShipmentUB.destinationAddress, streetAddress2: '' },
        hasSecondaryDeliveryAddress: false,
        hasSecondaryPickupAddress: false,
        hasTertiaryDeliveryAddress: false,
        hasTertiaryPickupAddress: false,
        destinationType: undefined,
        sacType: undefined,
        tacType: undefined,
        agents: [
          { agentType: 'RELEASING_AGENT', email: '', firstName: '', lastName: '', phone: '' },
          { agentType: 'RECEIVING_AGENT', email: '', firstName: '', lastName: '', phone: '' },
        ],
        counselorRemarks: undefined,
      };
      delete expectedPayload.destinationAddress.id;
      delete expectedPayload.pickupAddress.id;

      const expectedCreateResponse = {
        createdAt: '2021-06-11T18:12:11.918Z',
        customerRemarks: '',
        eTag: window.btoa(updatedAt),
        id: uuidv4(),
        moveTaskOrderID: moveId,
        pickupAddress: { ...mockMtoShipmentUB.pickupAddress, id: uuidv4() },
        requestedDeliveryDate: expectedPayload.requestedDeliveryDate,
        requestedPickupDate: expectedPayload.requestedPickupDate,
        shipmentType: SHIPMENT_OPTIONS.UNACCOMPANIED_BAGGAGE,
        status: 'SUBMITTED',
        updatedAt,
      };

      createMTOShipment.mockImplementation(() => Promise.resolve(expectedCreateResponse));
      const expectedDateSelectionIsWeekendHolidayResponse = {
        country_code: 'US',
        country_name: 'United States',
        is_weekend: false,
        is_holiday: false,
      };
      dateSelectionIsWeekendHoliday.mockImplementation(() =>
        Promise.resolve({ data: JSON.stringify(expectedDateSelectionIsWeekendHolidayResponse) }),
      );
      renderUBShipmentForm({ mtoShipment: mockMtoShipmentUB });

      const nextButton = await screen.findByRole('button', { name: 'Next' });
      expect(nextButton).not.toBeDisabled();
      await userEvent.click(nextButton);

      await waitFor(() => {
        expect(createMTOShipment).toHaveBeenCalledWith(expectedPayload);
      });

      expect(ubProps.updateMTOShipment).toHaveBeenCalledWith(expectedCreateResponse);

      expect(mockNavigate).toHaveBeenCalledWith(reviewPath);
    });

    it('shows an error when there is an error with the submission', async () => {
      const errorMessage = 'Something broke!';
      const errorResponse = { response: { errorMessage } };
      createMTOShipment.mockImplementation(() => Promise.reject(errorResponse));
      getResponseError.mockImplementation(() => errorMessage);
      const expectedDateSelectionIsWeekendHolidayResponse = {
        country_code: 'US',
        country_name: 'United States',
        is_weekend: true,
        is_holiday: true,
      };
      dateSelectionIsWeekendHoliday.mockImplementation(() =>
        Promise.resolve({ data: JSON.stringify(expectedDateSelectionIsWeekendHolidayResponse) }),
      );
      renderUBShipmentForm({ mtoShipment: mockMtoShipmentUB });

      const nextButton = await screen.findByRole('button', { name: 'Next' });
      expect(nextButton).not.toBeDisabled();
      await userEvent.click(nextButton);

      await waitFor(() => {
        expect(createMTOShipment).toHaveBeenCalled();
      });

      expect(getResponseError).toHaveBeenCalledWith(
        errorResponse.response,
        'failed to create MTO shipment due to server error',
      );

      expect(await screen.findByText(errorMessage)).toBeInTheDocument();
    });
  });

  describe('editing an already existing UB shipment', () => {
    it('renders the UB shipment form with pre-filled values', async () => {
      const expectedDateSelectionIsWeekendHolidayResponse = {
        country_code: 'US',
        country_name: 'United States',
        is_weekend: true,
        is_holiday: true,
      };
      dateSelectionIsWeekendHoliday.mockImplementation(() =>
        Promise.resolve({ data: JSON.stringify(expectedDateSelectionIsWeekendHolidayResponse) }),
      );
      renderUBShipmentForm({ isCreatePage: false, mtoShipment: mockMtoShipmentUB });

      expect(await screen.findByLabelText(/Preferred pickup date/)).toHaveValue('01 Aug 2021');
      expect(screen.getByLabelText('Use my current address')).not.toBeChecked();
      expect(screen.getAllByLabelText(/Address 1/)[0]).toHaveValue('812 S 129th St');
      expect(screen.getAllByLabelText(/Address 2/)[0]).toHaveValue('');
      expect(
        screen.getAllByText(
          `${mockMtoShipmentUB.pickupAddress.city}, ${mockMtoShipmentUB.pickupAddress.state} ${mockMtoShipmentUB.pickupAddress.postalCode} ()`,
        ),
      );
      expect(screen.getByLabelText(/Preferred delivery date/)).toHaveValue('11 Aug 2021');
      expect(screen.getByTitle('Yes, I know my delivery address')).toBeChecked();
      expect(screen.getAllByLabelText(/Address 1/)[1]).toHaveValue('441 SW Rio de la Plata Drive');
      expect(screen.getAllByLabelText(/Address 2/)[1]).toHaveValue('');
      expect(
        screen.getAllByText(
          `${mockMtoShipmentUB.destinationAddress.city}, ${mockMtoShipmentUB.destinationAddress.state} ${mockMtoShipmentUB.destinationAddress.postalCode} ()`,
        ),
      );
      expect(
        screen.getByLabelText(
          'Are there things about this shipment that your counselor or movers should discuss with you?',
        ),
      ).toHaveValue('mock remarks');

      expect(
        screen.getByText(
          /Preferred pickup date 01 Aug 2021 is on a holiday and weekend in the United States. This date may not be accepted. A government representative may not be available to provide assistance on this date./,
        ),
      ).toHaveClass('usa-alert__text');
      expect(
        screen.getAllByText(
          'Preferred pickup date 01 Aug 2021 is on a holiday and weekend in the United States. This date may not be accepted. A government representative may not be available to provide assistance on this date.',
        ),
      ).toHaveLength(1);
    });

    it('renders the UB shipment form with pre-filled secondary addresses', async () => {
      const shipment = {
        ...mockMtoShipmentUB,
        secondaryPickupAddress: {
          streetAddress1: '142 E Barrel Hoop Circle',
          streetAddress2: '#4A',
          city: 'Corpus Christi',
          state: 'TX',
          postalCode: '78412',
        },
        secondaryDeliveryAddress: {
          streetAddress1: '3373 NW Martin Luther King Jr Blvd',
          streetAddress2: '',
          city: 'Auburn',
          state: 'WA',
          postalCode: '98002',
        },
      };
      const expectedDateSelectionIsWeekendHolidayResponse = {
        country_code: 'US',
        country_name: 'United States',
        is_weekend: true,
        is_holiday: true,
      };
      dateSelectionIsWeekendHoliday.mockImplementation(() =>
        Promise.resolve({ data: JSON.stringify(expectedDateSelectionIsWeekendHolidayResponse) }),
      );
      renderUBShipmentForm({ isCreatePage: false, mtoShipment: shipment });

      expect(await screen.findByTitle('Yes, I have a second pickup address')).toBeChecked();
      expect(await screen.findByTitle('Yes, I have a second delivery address')).toBeChecked();

      const streetAddress1 = await screen.findAllByLabelText(/Address 1/);
      expect(streetAddress1.length).toBe(4);

      const streetAddress2 = await screen.findAllByLabelText(/Address 2/);
      expect(streetAddress2.length).toBe(4);

      expect(screen.getAllByLabelText(/Location Lookup/).length).toBe(4);

      // Secondary pickup address should be the 2nd address
      expect(streetAddress1[1]).toHaveValue('142 E Barrel Hoop Circle');
      expect(streetAddress2[1]).toHaveValue('#4A');
      expect(screen.getByText('Corpus Christi, TX 78412 ()'));

      // Secondary delivery address should be the 4th address
      expect(streetAddress1[3]).toHaveValue('3373 NW Martin Luther King Jr Blvd');
      expect(streetAddress2[3]).toHaveValue('');
      expect(screen.getByText('Auburn, WA 98002 ()'));
    });

    it('does not allow the user to save the form if the secondary addreess is the only one filled out', async () => {
      const expectedDateSelectionIsWeekendHolidayResponse = {
        country_code: 'US',
        country_name: 'United States',
        is_weekend: false,
        is_holiday: false,
      };
      dateSelectionIsWeekendHoliday.mockImplementation(() =>
        Promise.resolve({ data: JSON.stringify(expectedDateSelectionIsWeekendHolidayResponse) }),
      );
      renderUBShipmentForm({ isCreatePage: false, mtoShipment: mockMtoShipmentSecondaryAddress });

      await userEvent.click(screen.getByTitle('Yes, I have a second pickup address'));

      // Verify that the form cannot submit by checking that the save button is disabled.
      const saveButton = await screen.findByRole('button', { name: 'Save' });
      expect(saveButton).toBeDisabled();
    });

    it('goes back when the cancel button is clicked', async () => {
      const expectedDateSelectionIsWeekendHolidayResponse = {
        country_code: 'US',
        country_name: 'United States',
        is_weekend: true,
        is_holiday: true,
      };
      dateSelectionIsWeekendHoliday.mockImplementation(() =>
        Promise.resolve({ data: JSON.stringify(expectedDateSelectionIsWeekendHolidayResponse) }),
      );
      renderUBShipmentForm({ isCreatePage: false, mtoShipment: mockMtoShipmentUB });

      const cancelButton = await screen.findByRole('button', { name: 'Cancel' });
      await userEvent.click(cancelButton);

      await waitFor(() => {
        expect(mockNavigate).toHaveBeenCalledWith(-1);
      });
    });

    it('can submit edits to a UB shipment successfully', async () => {
      const shipmentInfo = {
        pickupAddress: {
          streetAddress1: '6622 Airport Way S',
          streetAddress2: '#1430',
          city: 'San Marcos',
          state: 'TX',
          postalCode: '78666',
        },
      };

      const expectedPayload = {
        moveTaskOrderID: moveId,
        shipmentType: SHIPMENT_OPTIONS.UNACCOMPANIED_BAGGAGE,
        pickupAddress: { ...shipmentInfo.pickupAddress, city: 'San Antonio', state: 'TX', postalCode: '78234' },
        customerRemarks: mockMtoShipmentUB.customerRemarks,
        requestedPickupDate: mockMtoShipmentUB.requestedPickupDate,
        requestedDeliveryDate: mockMtoShipmentUB.requestedDeliveryDate,
        destinationAddress: { ...mockMtoShipmentUB.destinationAddress, streetAddress2: '' },
        secondaryDeliveryAddress: undefined,
        hasSecondaryDeliveryAddress: false,
        secondaryPickupAddress: undefined,
        hasSecondaryPickupAddress: false,
        tertiaryDeliveryAddress: undefined,
        hasTertiaryDeliveryAddress: false,
        tertiaryPickupAddress: undefined,
        hasTertiaryPickupAddress: false,
        agents: [
          { agentType: 'RELEASING_AGENT', email: '', firstName: '', lastName: '', phone: '' },
          { agentType: 'RECEIVING_AGENT', email: '', firstName: '', lastName: '', phone: '' },
        ],
        counselorRemarks: undefined,
      };
      delete expectedPayload.destinationAddress.id;

      const newUpdatedAt = '2021-06-11T21:20:22.150Z';
      const expectedUpdateResponse = {
        ...mockMtoShipmentUB,
        pickupAddress: { ...shipmentInfo.pickupAddress },
        shipmentType: SHIPMENT_OPTIONS.UNACCOMPANIED_BAGGAGE,
        eTag: window.btoa(newUpdatedAt),
        status: 'SUBMITTED',
      };

      patchMTOShipment.mockImplementation(() => Promise.resolve(expectedUpdateResponse));
      const expectedDateSelectionIsWeekendHolidayResponse = {
        country_code: 'US',
        country_name: 'United States',
        is_weekend: true,
        is_holiday: true,
      };
      dateSelectionIsWeekendHoliday.mockImplementation(() =>
        Promise.resolve({ data: JSON.stringify(expectedDateSelectionIsWeekendHolidayResponse) }),
      );
      renderUBShipmentForm({ isCreatePage: false, mtoShipment: mockMtoShipmentUB });

      const pickupAddress1Input = screen.getAllByLabelText(/Address 1/)[0];
      await userEvent.clear(pickupAddress1Input);
      await userEvent.type(pickupAddress1Input, shipmentInfo.pickupAddress.streetAddress1);

      const pickupAddress2Input = screen.getAllByLabelText(/Address 2/)[0];
      await userEvent.clear(pickupAddress2Input);
      await userEvent.type(pickupAddress2Input, shipmentInfo.pickupAddress.streetAddress2);

      const saveButton = await screen.findByRole('button', { name: 'Save' });
      expect(saveButton).not.toBeDisabled();
      await userEvent.click(saveButton);

      await waitFor(() => {
        expect(patchMTOShipment).toHaveBeenCalledWith(mockMtoShipmentUB.id, expectedPayload, mockMtoShipmentUB.eTag);
      });

      expect(ubProps.updateMTOShipment).toHaveBeenCalledWith(expectedUpdateResponse);

      expect(mockNavigate).toHaveBeenCalledWith(reviewPath);
    });

    it('shows an error when there is an error with the submission', async () => {
      const shipmentInfo = {
        pickupAddress: {
          streetAddress1: '6622 Airport Way S',
          streetAddress2: '#1430',
          city: 'San Marcos',
          state: 'TX',
          postalCode: '78666',
        },
      };

      const errorMessage = 'Something broke!';
      const errorResponse = { response: { errorMessage } };
      patchMTOShipment.mockImplementation(() => Promise.reject(errorResponse));
      getResponseError.mockImplementation(() => errorMessage);
      const expectedDateSelectionIsWeekendHolidayResponse = {
        country_code: 'US',
        country_name: 'United States',
        is_weekend: true,
        is_holiday: true,
      };
      dateSelectionIsWeekendHoliday.mockImplementation(() =>
        Promise.resolve({ data: JSON.stringify(expectedDateSelectionIsWeekendHolidayResponse) }),
      );
      renderUBShipmentForm({ isCreatePage: false, mtoShipment: mockMtoShipmentUB });

      const pickupAddress1Input = screen.getAllByLabelText(/Address 1/)[0];
      await userEvent.clear(pickupAddress1Input);
      await userEvent.type(pickupAddress1Input, shipmentInfo.pickupAddress.streetAddress1);

      const pickupAddress2Input = screen.getAllByLabelText(/Address 2/)[0];
      await userEvent.clear(pickupAddress2Input);
      await userEvent.type(pickupAddress2Input, shipmentInfo.pickupAddress.streetAddress2);

      const saveButton = await screen.findByRole('button', { name: 'Save' });
      expect(saveButton).not.toBeDisabled();
      await userEvent.click(saveButton);

      await waitFor(() => {
        expect(patchMTOShipment).toHaveBeenCalled();
      });

      expect(getResponseError).toHaveBeenCalledWith(
        errorResponse.response,
        'failed to update MTO shipment due to server error',
      );

      expect(await screen.findByText(errorMessage)).toBeInTheDocument();
    });

    it('renders the UB shipment form with pre-filled values', async () => {
      const expectedDateSelectionIsWeekendHolidayResponse = {
        country_code: 'US',
        country_name: 'United States',
        is_weekend: true,
        is_holiday: true,
      };
      dateSelectionIsWeekendHoliday.mockImplementation(() =>
        Promise.resolve({ data: JSON.stringify(expectedDateSelectionIsWeekendHolidayResponse) }),
      );
      renderUBShipmentForm({ isCreatePage: false, mtoShipment: mockMtoShipmentUB });
      expect(await screen.findByLabelText(/Preferred pickup date/)).toHaveValue('01 Aug 2021');
      expect(screen.getByLabelText('Use my current address')).not.toBeChecked();
      expect(screen.getAllByLabelText(/Address 1/)[0]).toHaveValue('812 S 129th St');
      expect(screen.getAllByLabelText(/Address 2/)[0]).toHaveValue('');
      expect(screen.getByText('San Antonio, TX 78234 ()'));
      expect(screen.getByLabelText(/Preferred delivery date/)).toHaveValue('11 Aug 2021');
      expect(screen.getByTitle('Yes, I know my delivery address')).toBeChecked();
      expect(screen.getAllByLabelText(/Address 1/)[1]).toHaveValue('441 SW Rio de la Plata Drive');
      expect(screen.getAllByLabelText(/Address 2/)[1]).toHaveValue('');
      expect(screen.getByText('Auburn, WA 98001 ()'));

      expect(
        screen.getByLabelText(
          'Are there things about this shipment that your counselor or movers should discuss with you?',
        ),
      ).toHaveValue('mock remarks');
    });

    it('renders the UB shipment with date validaton alerts for weekend and holiday', async () => {
      const expectedDateSelectionIsWeekendHolidayResponse = {
        country_code: 'US',
        country_name: 'United of States',
        is_weekend: true,
        is_holiday: true,
      };
      dateSelectionIsWeekendHoliday.mockImplementation(() =>
        Promise.resolve({ data: JSON.stringify(expectedDateSelectionIsWeekendHolidayResponse) }),
      );
      renderUBShipmentForm({ isCreatePage: false, mtoShipment: mockMtoShipmentUB });
      expect(await screen.findByLabelText(/Preferred pickup date/)).toHaveValue('01 Aug 2021');
      expect(screen.getByLabelText(/Preferred delivery date/)).toHaveValue('11 Aug 2021');
      await waitFor(() => {
        expect(
          screen.getByText(
            /Preferred pickup date 01 Aug 2021 is on a holiday and weekend in the United of States. This date may not be accepted. A government representative may not be available to provide assistance on this date./,
          ),
        ).toHaveClass('usa-alert__text');
        expect(
          screen.getByText(
            /Preferred delivery date 11 Aug 2021 is on a holiday and weekend in the United of States. This date may not be accepted. A government representative may not be available to provide assistance on this date./,
          ),
        ).toHaveClass('usa-alert__text');
      });
    });

    it('renders the UB shipment with date validaton alerts for weekend', async () => {
      const expectedDateSelectionIsWeekendHolidayResponse = {
        country_code: 'US',
        country_name: 'United States',
        is_weekend: true,
        is_holiday: false,
      };
      dateSelectionIsWeekendHoliday.mockImplementation(() =>
        Promise.resolve({ data: JSON.stringify(expectedDateSelectionIsWeekendHolidayResponse) }),
      );
      renderUBShipmentForm({ isCreatePage: false, mtoShipment: mockMtoShipmentUB });
      expect(await screen.findByLabelText(/Preferred pickup date/)).toHaveValue('01 Aug 2021');
      expect(screen.getByLabelText(/Preferred delivery date/)).toHaveValue('11 Aug 2021');
      await waitFor(() => {
        expect(
          screen.getByText(
            /Preferred pickup date 01 Aug 2021 is on a weekend in the United States. This date may not be accepted. A government representative may not be available to provide assistance on this date./,
          ),
        ).toHaveClass('usa-alert__text');
        expect(
          screen.getByText(
            /Preferred delivery date 11 Aug 2021 is on a weekend in the United States. This date may not be accepted. A government representative may not be available to provide assistance on this date./,
          ),
        ).toHaveClass('usa-alert__text');
      });
    });

    it('renders the UB shipment with date validaton alerts for holiday', async () => {
      const expectedDateSelectionIsWeekendHolidayResponse = {
        country_code: 'US',
        country_name: 'United States',
        is_weekend: false,
        is_holiday: true,
      };
      dateSelectionIsWeekendHoliday.mockImplementation(() =>
        Promise.resolve({ data: JSON.stringify(expectedDateSelectionIsWeekendHolidayResponse) }),
      );
      renderUBShipmentForm({ isCreatePage: false, mtoShipment: mockMtoShipmentUB });
      expect(await screen.findByLabelText(/Preferred pickup date/)).toHaveValue('01 Aug 2021');
      expect(screen.getByLabelText(/Preferred delivery date/)).toHaveValue('11 Aug 2021');
      await waitFor(() => {
        expect(
          screen.getByText(
            /Preferred pickup date 01 Aug 2021 is on a holiday in the United States. This date may not be accepted. A government representative may not be available to provide assistance on this date./,
          ),
        ).toHaveClass('usa-alert__text');
        expect(
          screen.getByText(
            /Preferred delivery date 11 Aug 2021 is on a holiday in the United States. This date may not be accepted. A government representative may not be available to provide assistance on this date./,
          ),
        ).toHaveClass('usa-alert__text');
      });
    });

    it('renders the UB shipment with no date validaton alerts for pickup/delivery', async () => {
      const expectedDateSelectionIsWeekendHolidayResponse = {
        country_code: 'US',
        country_name: 'United States',
        is_weekend: false,
        is_holiday: false,
      };
      dateSelectionIsWeekendHoliday.mockImplementation(() =>
        Promise.resolve({ data: JSON.stringify(expectedDateSelectionIsWeekendHolidayResponse) }),
      );
      renderUBShipmentForm({ isCreatePage: false, mtoShipment: mockMtoShipmentUB });
      expect(await screen.findByLabelText(/Preferred pickup date/)).toHaveValue('01 Aug 2021');
      expect(screen.getByLabelText(/Preferred delivery date/)).toHaveValue('11 Aug 2021');
      expect(
        screen.getByLabelText(
          'Are there things about this shipment that your counselor or movers should discuss with you?',
        ),
      ).toHaveValue('mock remarks');

      await waitFor(() => {
        expect(
          screen.queryAllByText(
            'Preferred pickup date 01 Aug 2021 is on a holiday in the United States. This date may not be accepted. A government representative may not be available to provide assistance on this date.',
          ),
        ).toHaveLength(0);
        expect(
          screen.queryAllByText(
            'Preferred delivery date 11 Aug 2021 is on a holiday in the United States. This date may not be accepted. A government representative may not be available to provide assistance on this date.',
          ),
        ).toHaveLength(0);
      });
    });
  });

  describe('creating a new NTS shipment', () => {
    it('renders the NTS shipment form', async () => {
      renderMtoShipmentForm({ shipmentType: SHIPMENT_OPTIONS.NTS });

      expect(await screen.findByText('NTS')).toHaveClass('usa-tag');

      expect(screen.getByText(/5,000 lbs/)).toHaveClass('usa-alert__text');

      expect(screen.getByTestId('pickupDateHint')).toHaveTextContent(
        'This is the day movers would put this shipment on their truck. Packing starts earlier. Dates will be finalized when you talk to your Customer Care Representative. Your requested pickup/load date should be your latest preferred pickup/load date, or the date you need to be out of your origin residence.',
      );
      expect(screen.getByText('Date')).toBeInstanceOf(HTMLLegendElement);
      expect(screen.getByLabelText(/Preferred pickup date/)).toBeInstanceOf(HTMLInputElement);

      expect(screen.getByText('Pickup Address')).toBeInstanceOf(HTMLLegendElement);
      expect(screen.getByLabelText('Use my current address')).toBeInstanceOf(HTMLInputElement);
      expect(screen.getByLabelText(/Address 1/)).toBeInstanceOf(HTMLInputElement);
      expect(screen.getByLabelText(/Address 2/)).toBeInstanceOf(HTMLInputElement);
      expect(screen.getByLabelText('Location Lookup', { exact: false })).toBeInstanceOf(HTMLInputElement);

      expect(screen.getByText(/Releasing agent/).parentElement).toBeInstanceOf(HTMLLegendElement);
      expect(screen.getByLabelText(/First name/)).toHaveAttribute('name', 'pickup.agent.firstName');
      expect(screen.getByLabelText(/Last name/)).toHaveAttribute('name', 'pickup.agent.lastName');
      expect(screen.getByLabelText(/Phone/)).toHaveAttribute('name', 'pickup.agent.phone');
      expect(screen.getByLabelText(/Email/)).toHaveAttribute('name', 'pickup.agent.email');

      expect(screen.getAllByText('Date')).toHaveLength(1);
      expect(screen.getAllByText('Pickup Address')).toHaveLength(1);
      expect(screen.queryByText(/Receiving agent/)).not.toBeInTheDocument();
      expect(
        screen.queryByText(
          'Details about the facility where your things are now, including the name or address (if you know them)',
        ),
      ).not.toBeInTheDocument();

      expect(
        screen.getByLabelText(
          'Are there things about this shipment that your counselor or movers should discuss with you?',
        ),
      ).toBeInstanceOf(HTMLTextAreaElement);
    });

    it('renders the correct weight allowance when there are dependents', async () => {
      renderMtoShipmentForm({
        shipmentType: SHIPMENT_OPTIONS.NTS,
        orders: { has_dependents: true, authorizedWeight: 8000 },
      });

      expect(await screen.findByText('NTS')).toHaveClass('usa-tag');

      expect(screen.getByText(/8,000 lbs/)).toHaveClass('usa-alert__text');
    });

    it('renders special NTS What to expect section', async () => {
      const { queryByTestId } = renderMtoShipmentForm({ shipmentType: SHIPMENT_OPTIONS.NTS });

      await waitFor(() => {
        expect(queryByTestId('nts-what-to-expect')).toBeInTheDocument();
      });
    });

    it('renders NTS with preferred pickup date alert for holiday and weekend', async () => {
      const mockMtoShipment = {
        id: uuidv4(),
        eTag: window.btoa(updatedAt),
        createdAt: '2021-06-11T18:12:11.918Z',
        updatedAt,
        moveTaskOrderId: moveId,
        customerRemarks: 'mock remarks',
        requestedPickupDate: '2021-08-01',
        requestedDeliveryDate: '2021-08-11',
        pickupAddress: {
          id: uuidv4(),
          streetAddress1: '812 S 129th St',
          city: 'San Antonio',
          state: 'TX',
          postalCode: '78234',
        },
        destinationAddress: {
          id: uuidv4(),
          streetAddress1: '441 SW Rio de la Plata Drive',
          city: 'Tacoma',
          state: 'WA',
          postalCode: '98421',
        },
      };
      const expectedDateSelectionIsWeekendHolidayResponse = {
        country_code: 'US',
        country_name: 'United States',
        is_weekend: true,
        is_holiday: true,
      };
      dateSelectionIsWeekendHoliday.mockImplementation(() =>
        Promise.resolve({ data: JSON.stringify(expectedDateSelectionIsWeekendHolidayResponse) }),
      );
      renderMtoShipmentForm({ isCreatePage: false, shipmentType: SHIPMENT_OPTIONS.NTS, mtoShipment: mockMtoShipment });
      expect(await screen.findByLabelText(/Preferred pickup date/)).toHaveValue('01 Aug 2021');
      await waitFor(() => {
        // only pickup date is available. delivery alert will never be present.
        expect(
          screen.getByText(
            /Preferred pickup date 01 Aug 2021 is on a holiday and weekend in the United States. This date may not be accepted. A government representative may not be available to provide assistance on this date./,
          ),
        ).toHaveClass('usa-alert__text');
        expect(
          screen.queryAllByText(
            'Preferred delivery date 11 Aug 2021 is on a holiday in the United States. This date may not be accepted. A government representative may not be available to provide assistance on this date.',
          ),
        ).toHaveLength(0);
      });
    });
  });

  describe('creating a new NTS-release shipment', () => {
    it('renders the NTS-release shipment form', async () => {
      renderMtoShipmentForm({ shipmentType: SHIPMENT_OPTIONS.NTSR });

      expect(await screen.findByText('NTS-release')).toHaveClass('usa-tag');

      expect(screen.getByText(/5,000 lbs/)).toHaveClass('usa-alert__text');

      expect(screen.queryByLabelText(/Preferred pickup date/)).not.toBeInTheDocument();
      expect(screen.queryByText('Pickup Info')).not.toBeInTheDocument();
      expect(screen.queryByText(/Releasing agent/)).not.toBeInTheDocument();

      expect(screen.getAllByText('Date')).toHaveLength(1);
      expect(screen.getAllByText('Delivery Address')).toHaveLength(1);

      expect(screen.getByText('Date')).toBeInstanceOf(HTMLLegendElement);
      expect(screen.getByLabelText(/Preferred delivery date/)).toBeInstanceOf(HTMLInputElement);

      expect(screen.getByText('Delivery Address')).toBeInstanceOf(HTMLLegendElement);
      expect(screen.getByLabelText('Yes')).toBeInstanceOf(HTMLInputElement);
      expect(screen.getByLabelText('No')).toBeInstanceOf(HTMLInputElement);

      expect(screen.getByText(/Receiving agent/).parentElement).toBeInstanceOf(HTMLLegendElement);
      expect(screen.getByLabelText(/First name/)).toHaveAttribute('name', 'delivery.agent.firstName');
      expect(screen.getByLabelText(/Last name/)).toHaveAttribute('name', 'delivery.agent.lastName');
      expect(screen.getByLabelText(/Phone/)).toHaveAttribute('name', 'delivery.agent.phone');
      expect(screen.getByLabelText(/Email/)).toHaveAttribute('name', 'delivery.agent.email');

      expect(
        screen.queryByText(
          'Details about the facility where your things are now, including the name or address (if you know them)',
        ),
      ).toBeInTheDocument();

      expect(
        screen.getByLabelText(
          'Are there things about this shipment that your counselor or movers should discuss with you?',
        ),
      ).toBeInstanceOf(HTMLTextAreaElement);
    });

    it('renders the correct weight allowance when there are dependents', async () => {
      renderMtoShipmentForm({
        shipmentType: SHIPMENT_OPTIONS.NTSR,
        orders: { has_dependents: true, authorizedWeight: 8000 },
      });

      expect(await screen.findByText('NTS-release')).toHaveClass('usa-tag');

      expect(screen.getByText(/8,000 lbs/)).toHaveClass('usa-alert__text');
    });

    it('does not render special NTS What to expect section', async () => {
      const { queryByTestId } = renderMtoShipmentForm({ shipmentType: SHIPMENT_OPTIONS.NTSR });

      await waitFor(() => {
        expect(queryByTestId('nts-what-to-expect')).not.toBeInTheDocument();
      });
    });

    it('renders NTSR with preferred delivery date alert for holiday and weekend', async () => {
      const mockMtoShipment = {
        id: uuidv4(),
        eTag: window.btoa(updatedAt),
        createdAt: '2021-06-11T18:12:11.918Z',
        updatedAt,
        moveTaskOrderId: moveId,
        customerRemarks: 'mock remarks',
        requestedPickupDate: '2021-08-01',
        requestedDeliveryDate: '2021-08-11',
        pickupAddress: {
          id: uuidv4(),
          streetAddress1: '812 S 129th St',
          city: 'San Antonio',
          state: 'TX',
          postalCode: '78234',
        },
        destinationAddress: {
          id: uuidv4(),
          streetAddress1: '441 SW Rio de la Plata Drive',
          city: 'Tacoma',
          state: 'WA',
          postalCode: '98421',
        },
      };
      const expectedDateSelectionIsWeekendHolidayResponse = {
        country_code: 'US',
        country_name: 'United States',
        is_weekend: true,
        is_holiday: true,
      };
      dateSelectionIsWeekendHoliday.mockImplementation(() =>
        Promise.resolve({ data: JSON.stringify(expectedDateSelectionIsWeekendHolidayResponse) }),
      );
      renderMtoShipmentForm({ isCreatePage: false, shipmentType: SHIPMENT_OPTIONS.NTSR, mtoShipment: mockMtoShipment });
      expect(await screen.findByLabelText(/Preferred delivery date/)).toHaveValue('11 Aug 2021');
      await waitFor(() => {
        // only delivery date is available. pickup alert will never be present.
        expect(
          screen.queryAllByText(
            'Preferred pickup date 01 Aug 2021 is on a holiday and weekend in the United States. This date may not be accepted. A government representative may not be available to provide assistance on this date.',
          ),
        ).toHaveLength(0);
        expect(
          screen.getByText(
            /Preferred delivery date 11 Aug 2021 is on a holiday and weekend in the United States. This date may not be accepted. A government representative may not be available to provide assistance on this date./,
          ),
        ).toHaveClass('usa-alert__text');
      });
    });
  });
});<|MERGE_RESOLUTION|>--- conflicted
+++ resolved
@@ -371,43 +371,22 @@
     });
 
     it('renders a second address fieldset when the user has a second pickup address', async () => {
-      const { queryByLabelText } = renderMtoShipmentForm();
-
-<<<<<<< HEAD
+      renderMtoShipmentForm();
+
       fireEvent.click(screen.getByTestId('has-secondary-pickup'));
 
       const streetAddress1 = await screen.findAllByLabelText(/Address 1/);
       expect(streetAddress1.length).toBe(2);
-=======
-      await userEvent.click(queryByLabelText('Use my current address'));
-      await userEvent.click(screen.getByTitle('Yes, I have a second pickup address'));
-      const streetAddress1 = await screen.findAllByLabelText(/Address 1/);
->>>>>>> bdabd9a4
       expect(streetAddress1[1]).toHaveAttribute('name', 'secondaryPickup.address.streetAddress1');
 
       const streetAddress2 = await screen.findAllByLabelText(/Address 2/);
       expect(streetAddress2[1]).toHaveAttribute('name', 'secondaryPickup.address.streetAddress2');
 
-<<<<<<< HEAD
       expect(screen.getAllByLabelText(/Location Lookup/).length).toBe(2);
     });
 
-    it('renders a second address fieldset when the user has a delivery address', async () => {
-      renderMtoShipmentForm();
-=======
-      const city = screen.getAllByTestId('City');
-      expect(city[1]).toHaveAttribute('aria-label', 'secondaryPickup.address.city');
-
-      const state = screen.getAllByTestId(/State/);
-      expect(state[1]).toHaveAttribute('aria-label', 'secondaryPickup.address.state');
-
-      const zip = screen.getAllByTestId(/ZIP/);
-      expect(zip[1]).toHaveAttribute('aria-label', 'secondaryPickup.address.postalCode');
-    });
-
-    it('renders a thrid address fieldset when the user has a third pickup address', async () => {
+    it('renders a third address fieldset when the user has a third pickup address', async () => {
       const { queryByLabelText } = renderMtoShipmentForm({ mtoShipment: mockMtoShipmentSecondaryAddress });
->>>>>>> bdabd9a4
 
       await userEvent.click(queryByLabelText('Use my current address'));
       await userEvent.click(screen.getByTitle('Yes, I have a second pickup address'));
@@ -419,18 +398,7 @@
       const streetAddress2 = await screen.findAllByLabelText(/Address 2/);
       expect(streetAddress2[2]).toHaveAttribute('name', 'tertiaryPickup.address.streetAddress2');
 
-<<<<<<< HEAD
-      expect(screen.getAllByLabelText(/Location Lookup/).length).toBe(2);
-=======
-      const city = screen.getAllByTestId('City');
-      expect(city[2]).toHaveAttribute('aria-label', 'tertiaryPickup.address.city');
-
-      const state = screen.getAllByTestId(/State/);
-      expect(state[2]).toHaveAttribute('aria-label', 'tertiaryPickup.address.state');
-
-      const zip = screen.getAllByTestId(/ZIP/);
-      expect(zip[2]).toHaveAttribute('aria-label', 'tertiaryPickup.address.postalCode');
->>>>>>> bdabd9a4
+      expect(screen.getAllByLabelText(/Location Lookup/).length).toBe(5);
     });
 
     it('renders an address fieldset when the user has a delivery address', async () => {
@@ -444,18 +412,7 @@
       const streetAddress2 = await screen.findAllByLabelText(/Address 2/);
       expect(streetAddress2[1]).toHaveAttribute('name', 'delivery.address.streetAddress2');
 
-<<<<<<< HEAD
       expect(screen.getAllByLabelText(/Location Lookup/).length).toBe(2);
-=======
-      const city = screen.getAllByTestId('City');
-      expect(city[1]).toHaveAttribute('aria-label', 'delivery.address.city');
-
-      const state = screen.getAllByTestId('State');
-      expect(state[1]).toHaveAttribute('aria-label', 'delivery.address.state');
-
-      const zip = screen.getAllByTestId('ZIP');
-      expect(zip[1]).toHaveAttribute('aria-label', 'delivery.address.postalCode');
->>>>>>> bdabd9a4
     });
 
     it('renders the secondary delivery address question once a user says they have a primary delivery address', async () => {
@@ -483,17 +440,7 @@
       const streetAddress2 = await screen.findAllByLabelText(/Address 2/);
       expect(streetAddress2[2]).toHaveAttribute('name', 'secondaryDelivery.address.streetAddress2');
 
-<<<<<<< HEAD
-      expect(screen.getAllByLabelText(/Location Lookup/).length).toBe(2);
-=======
-      const city = screen.getAllByTestId('City');
-      expect(city[2]).toHaveAttribute('aria-label', 'secondaryDelivery.address.city');
-
-      const state = screen.getAllByTestId('State');
-      expect(state[2]).toHaveAttribute('aria-label', 'secondaryDelivery.address.state');
-
-      const zip = screen.getAllByTestId('ZIP');
-      expect(zip[2]).toHaveAttribute('aria-label', 'secondaryDelivery.address.postalCode');
+      expect(screen.getAllByLabelText(/Location Lookup/).length).toBe(3);
     });
 
     it('renders the third delivery address question once a user says they have a second delivery address', async () => {
@@ -523,15 +470,7 @@
       const streetAddress2 = await screen.findAllByLabelText(/Address 2/);
       expect(streetAddress2[3]).toHaveAttribute('name', 'tertiaryDelivery.address.streetAddress2');
 
-      const city = screen.getAllByTestId('City');
-      expect(city[3]).toHaveAttribute('aria-label', 'tertiaryDelivery.address.city');
-
-      const state = screen.getAllByTestId('State');
-      expect(state[3]).toHaveAttribute('aria-label', 'tertiaryDelivery.address.state');
-
-      const zip = screen.getAllByTestId('ZIP');
-      expect(zip[3]).toHaveAttribute('aria-label', 'tertiaryDelivery.address.postalCode');
->>>>>>> bdabd9a4
+      expect(screen.getAllByLabelText(/Location Lookup/).length).toBe(4);
     });
 
     it('goes back when the back button is clicked', async () => {
@@ -1099,14 +1038,10 @@
       expect(await screen.getAllByLabelText(/Address 1/)[2]).toHaveValue(
         mockMtoShipmentHHGWithDest.secondaryDeliveryAddress.streetAddress1,
       );
-      expect(await screen.getAllByTestId('City')[2]).toHaveTextContent(
-        mockMtoShipmentHHGWithDest.secondaryDeliveryAddress.city,
-      );
-      expect(await screen.getAllByTestId('State')[2]).toHaveTextContent(
-        mockMtoShipmentHHGWithDest.secondaryDeliveryAddress.state,
-      );
-      expect(await screen.getAllByTestId('ZIP')[2]).toHaveTextContent(
-        mockMtoShipmentHHGWithDest.secondaryDeliveryAddress.postalCode,
+      expect(
+        screen.getAllByText(
+          `${mockMtoShipmentHHGWithDest.secondaryDeliveryAddress.city}, ${mockMtoShipmentHHGWithDest.secondaryDeliveryAddress.state} ${mockMtoShipmentHHGWithDest.secondaryDeliveryAddress.postalCode} ()`,
+        ),
       );
 
       await userEvent.click(screen.getByTitle('No, I do not know my delivery address'));
@@ -1115,14 +1050,7 @@
       const streetAddress1 = await screen.findAllByLabelText(/Address 1/);
       expect(streetAddress1.length).toBe(1);
 
-      const city = screen.getAllByTestId('City');
-      expect(city.length).toBe(1);
-
-      const state = screen.getAllByTestId('State');
-      expect(state.length).toBe(1);
-
-      const zip = screen.getAllByTestId('ZIP');
-      expect(zip.length).toBe(1);
+      expect(screen.getAllByLabelText(/Location Lookup/).length).toBe(1);
 
       const saveButton = await screen.findByRole('button', { name: 'Save' });
       expect(saveButton).not.toBeDisabled();
