--- conflicted
+++ resolved
@@ -1,11 +1,7 @@
 /* eslint-disable react/jsx-props-no-spreading */
 import React from 'react';
 import { generatePath } from 'react-router-dom';
-<<<<<<< HEAD
-import { waitFor, screen, fireEvent } from '@testing-library/react';
-=======
 import { waitFor, screen, fireEvent, act, within } from '@testing-library/react';
->>>>>>> 44bc03e4
 import userEvent from '@testing-library/user-event';
 import { Provider } from 'react-redux';
 import { v4 as uuidv4 } from 'uuid';
@@ -491,20 +487,6 @@
       expect(streetAddress2[3]).toHaveAttribute('name', 'tertiaryDelivery.address.streetAddress2');
 
       expect(screen.getAllByLabelText(/Location Lookup/).length).toBe(4);
-<<<<<<< HEAD
-    });
-
-    it('goes back when the back button is clicked', async () => {
-      renderMtoShipmentForm();
-
-      const backButton = await screen.findByRole('button', { name: 'Back' });
-      await userEvent.click(backButton);
-
-      await waitFor(() => {
-        expect(mockNavigate).toHaveBeenCalledWith(-1);
-      });
-=======
->>>>>>> 44bc03e4
     });
 
     it('can submit a new HHG shipment successfully', async () => {
