/* eslint-disable react/jsx-props-no-spreading */
import React from 'react';
import { generatePath } from 'react-router-dom';
import { waitFor, screen } from '@testing-library/react';
import userEvent from '@testing-library/user-event';
import { v4 as uuidv4 } from 'uuid';

import MtoShipmentForm from './MtoShipmentForm';

import { customerRoutes } from 'constants/routes';
import {
  createMTOShipment,
  getResponseError,
  patchMTOShipment,
  dateSelectionIsWeekendHoliday,
} from 'services/internalApi';
import { SHIPMENT_OPTIONS } from 'shared/constants';
import { renderWithRouter } from 'testUtils';
import { ORDERS_TYPE } from 'constants/orders';

const mockNavigate = jest.fn();
jest.mock('react-router-dom', () => ({
  ...jest.requireActual('react-router-dom'),
  useNavigate: () => mockNavigate,
}));

jest.mock('services/internalApi', () => ({
  ...jest.requireActual('services/internalApi'),
  createMTOShipment: jest.fn(),
  getResponseError: jest.fn(),
  patchMTOShipment: jest.fn(),
  dateSelectionIsWeekendHoliday: jest.fn().mockImplementation(() => Promise.resolve()),
}));

const moveId = uuidv4();

const defaultProps = {
  isCreatePage: true,
  pageList: ['page1', 'anotherPage/:foo/:bar'],
  pageKey: 'page1',
  showLoggedInUser: jest.fn(),
  createMTOShipment: jest.fn(),
  updateMTOShipment: jest.fn(),
  dateSelectionIsWeekendHoliday: jest.fn().mockImplementation(() => Promise.resolve()),
  newDutyLocationAddress: {
    city: 'Fort Benning',
    state: 'GA',
    postalCode: '31905',
  },
  currentResidence: {
    city: 'Fort Benning',
    state: 'GA',
    postalCode: '31905',
    streetAddress1: '123 Main',
    streetAddress2: '',
  },
  orders: {
    orders_type: 'PERMANENT_CHANGE_OF_STATION',
    has_dependents: false,
    authorizedWeight: 5000,
  },
  shipmentType: SHIPMENT_OPTIONS.HHG,
};

const reviewPath = generatePath(customerRoutes.MOVE_REVIEW_PATH, { moveId });

beforeEach(jest.resetAllMocks);

const renderMtoShipmentForm = (props) => {
  return renderWithRouter(<MtoShipmentForm {...defaultProps} {...props} />, {
    path: customerRoutes.SHIPMENT_CREATE_PATH,
    params: { moveId },
  });
};

describe('MtoShipmentForm component', () => {
  describe('when creating a new HHG shipment', () => {
    it('renders the HHG shipment form', async () => {
      renderMtoShipmentForm();

      expect(await screen.findByText('HHG')).toHaveClass('usa-tag');

      expect(screen.getByText(/5,000 lbs/)).toHaveClass('usa-alert__text');

      expect(screen.getAllByText('Date')[0]).toBeInstanceOf(HTMLLegendElement);
      expect(screen.getByLabelText(/Preferred pickup date/)).toBeInstanceOf(HTMLInputElement);
      expect(screen.getByRole('heading', { level: 2, name: 'Pickup info' })).toBeInTheDocument();
      expect(screen.getByTestId('pickupDateHint')).toHaveTextContent(
        'This is the day movers would put this shipment on their truck. Packing starts earlier. Dates will be finalized when you talk to your Customer Care Representative. Your requested pickup/load date should be your latest preferred pickup/load date, or the date you need to be out of your origin residence.',
      );
      expect(screen.getByText('Pickup location')).toBeInstanceOf(HTMLLegendElement);
      expect(screen.getByLabelText('Use my current address')).toBeInstanceOf(HTMLInputElement);
      expect(screen.getByLabelText(/Address 1/)).toBeInstanceOf(HTMLInputElement);
      expect(screen.getByLabelText(/Address 2/)).toBeInstanceOf(HTMLInputElement);
      expect(screen.getByLabelText(/City/)).toBeInstanceOf(HTMLInputElement);
      expect(screen.getByLabelText(/State/)).toBeInstanceOf(HTMLSelectElement);
      expect(screen.getByLabelText(/ZIP/)).toBeInstanceOf(HTMLInputElement);

      expect(screen.getByRole('heading', { level: 4, name: 'Second pickup location' })).toBeInTheDocument();
      expect(screen.getByTitle('Yes, I have a second pickup location')).toBeInstanceOf(HTMLInputElement);
      expect(screen.getByTitle('No, I do not have a second pickup location')).toBeInstanceOf(HTMLInputElement);

      expect(screen.getByText(/Releasing agent/).parentElement).toBeInstanceOf(HTMLLegendElement);
      expect(screen.getAllByLabelText(/First name/)[0]).toHaveAttribute('name', 'pickup.agent.firstName');
      expect(screen.getAllByLabelText(/Last name/)[0]).toHaveAttribute('name', 'pickup.agent.lastName');
      expect(screen.getAllByLabelText(/Phone/)[0]).toHaveAttribute('name', 'pickup.agent.phone');
      expect(screen.getAllByLabelText(/Email/)[0]).toHaveAttribute('name', 'pickup.agent.email');

      expect(screen.getAllByText('Date')[1]).toBeInstanceOf(HTMLLegendElement);
      expect(screen.getByLabelText(/Preferred delivery date/)).toBeInstanceOf(HTMLInputElement);

      expect(screen.getByText(/Delivery location/)).toBeInstanceOf(HTMLLegendElement);
      expect(screen.getByTitle('Yes, I know my delivery address')).toBeInstanceOf(HTMLInputElement);
      expect(screen.getByTitle('No, I do not know my delivery address')).toBeInstanceOf(HTMLInputElement);

      expect(screen.queryByRole('heading', { level: 4, name: 'Second Destination Location' })).not.toBeInTheDocument();
      expect(screen.queryByTitle('Yes, I have a second destination location')).not.toBeInTheDocument();
      expect(screen.queryByTitle('No, I do not have a second destination location')).not.toBeInTheDocument();

      expect(screen.getByText(/Receiving agent/).parentElement).toBeInstanceOf(HTMLLegendElement);
      expect(screen.getAllByLabelText(/First name/)[1]).toHaveAttribute('name', 'delivery.agent.firstName');
      expect(screen.getAllByLabelText(/Last name/)[1]).toHaveAttribute('name', 'delivery.agent.lastName');
      expect(screen.getAllByLabelText(/Phone/)[1]).toHaveAttribute('name', 'delivery.agent.phone');
      expect(screen.getAllByLabelText(/Email/)[1]).toHaveAttribute('name', 'delivery.agent.email');

      expect(
        screen.queryByText(
          'Details about the facility where your things are now, including the name or address (if you know them)',
        ),
      ).not.toBeInTheDocument();

      expect(
        screen.getByLabelText(
          'Are there things about this shipment that your counselor or movers should discuss with you?',
        ),
      ).toBeInstanceOf(HTMLTextAreaElement);
    });

    it('renders the correct weight allowance when there are dependents', async () => {
      renderMtoShipmentForm({ orders: { has_dependents: true, authorizedWeight: 8000 } });

      expect(await screen.findByText('HHG')).toHaveClass('usa-tag');

      expect(screen.getByText(/8,000 lbs/)).toHaveClass('usa-alert__text');
    });

    it('renders the correct helper text for Delivery Location when orders type is RETIREMENT', async () => {
      renderMtoShipmentForm({ orders: { orders_type: ORDERS_TYPE.RETIREMENT } });
      await waitFor(() =>
        expect(
          screen.getByText('We can use the zip of the HOR, PLEAD or HOS you entered with your orders.')
            .toBeInTheDocument,
        ),
      );
    });

    it('renders the correct helper text for Delivery Location when orders type is SEPARATION', async () => {
      renderMtoShipmentForm({ orders: { orders_type: ORDERS_TYPE.SEPARATION } });
      await waitFor(() =>
        expect(
          screen.getByText('We can use the zip of the HOR, PLEAD or HOS you entered with your orders.')
            .toBeInTheDocument,
        ),
      );
    });

    it('renders the correct helper text for Delivery Location when orders type is PERMANENT_CHANGE_OF_STATION', async () => {
      renderMtoShipmentForm({ orders: { orders_type: ORDERS_TYPE.PERMANENT_CHANGE_OF_STATION } });
      await waitFor(() => expect(screen.getByText(/We can use the zip of your new duty location./).toBeInTheDocument));
    });

    it('renders the correct helper text for Delivery Location when orders type is LOCAL_MOVE', async () => {
      renderMtoShipmentForm({ orders: { orders_type: ORDERS_TYPE.LOCAL_MOVE } });
      await waitFor(() => expect(screen.getByText(/We can use the zip of your new duty location./).toBeInTheDocument));
    });

    it('does not render special NTS What to expect section', async () => {
      const { queryByTestId } = renderMtoShipmentForm();

      await waitFor(() => {
        expect(queryByTestId('nts-what-to-expect')).not.toBeInTheDocument();
      });
    });

    it('uses the current residence address for pickup address when checked', async () => {
      const { queryByLabelText, queryAllByLabelText } = renderMtoShipmentForm();

      await userEvent.click(queryByLabelText('Use my current address'));

      await waitFor(() => {
        expect(queryAllByLabelText(/Address 1/)[0]).toHaveValue(defaultProps.currentResidence.streetAddress1);
        expect(queryAllByLabelText(/Address 2/)[0]).toHaveValue('');
        expect(queryAllByLabelText(/City/)[0]).toHaveValue(defaultProps.currentResidence.city);
        expect(queryAllByLabelText(/State/)[0]).toHaveValue(defaultProps.currentResidence.state);
        expect(queryAllByLabelText(/ZIP/)[0]).toHaveValue(defaultProps.currentResidence.postalCode);
      });
    });

    it('renders a second address fieldset when the user has a second pickup address', async () => {
      renderMtoShipmentForm();

      await userEvent.click(screen.getByTitle('Yes, I have a second pickup location'));

      const streetAddress1 = await screen.findAllByLabelText(/Address 1/);
      expect(streetAddress1[1]).toHaveAttribute('name', 'secondaryPickup.address.streetAddress1');

      const streetAddress2 = await screen.findAllByLabelText(/Address 2/);
      expect(streetAddress2[1]).toHaveAttribute('name', 'secondaryPickup.address.streetAddress2');

      const city = await screen.findAllByLabelText(/City/);
      expect(city[1]).toHaveAttribute('name', 'secondaryPickup.address.city');

      const state = await screen.findAllByLabelText(/State/);
      expect(state[1]).toHaveAttribute('name', 'secondaryPickup.address.state');

      const zip = await screen.findAllByLabelText(/ZIP/);
      expect(zip[1]).toHaveAttribute('name', 'secondaryPickup.address.postalCode');
    });

    it('renders a second address fieldset when the user has a delivery address', async () => {
      renderMtoShipmentForm();

      await userEvent.click(screen.getByTitle('Yes, I know my delivery address'));

      const streetAddress1 = await screen.findAllByLabelText(/Address 1/);
      expect(streetAddress1[0]).toHaveAttribute('name', 'pickup.address.streetAddress1');
      expect(streetAddress1[1]).toHaveAttribute('name', 'delivery.address.streetAddress1');

      const streetAddress2 = await screen.findAllByLabelText(/Address 2/);
      expect(streetAddress2[0]).toHaveAttribute('name', 'pickup.address.streetAddress2');
      expect(streetAddress2[1]).toHaveAttribute('name', 'delivery.address.streetAddress2');

      const city = await screen.findAllByLabelText(/City/);
      expect(city[0]).toHaveAttribute('name', 'pickup.address.city');
      expect(city[1]).toHaveAttribute('name', 'delivery.address.city');

      const state = await screen.findAllByLabelText(/State/);
      expect(state[0]).toHaveAttribute('name', 'pickup.address.state');
      expect(state[1]).toHaveAttribute('name', 'delivery.address.state');

      const zip = await screen.findAllByLabelText(/ZIP/);
      expect(zip[0]).toHaveAttribute('name', 'pickup.address.postalCode');
      expect(zip[1]).toHaveAttribute('name', 'delivery.address.postalCode');
    });

    it('renders the secondary destination address question once a user says they have a primary destination address', async () => {
      renderMtoShipmentForm();

      expect(screen.queryByRole('heading', { level: 4, name: 'Second Destination Location' })).not.toBeInTheDocument();
      expect(screen.queryByTitle('Yes, I have a second destination location')).not.toBeInTheDocument();
      expect(screen.queryByTitle('No, I do not have a second destination location')).not.toBeInTheDocument();

      await userEvent.click(screen.getByTitle('Yes, I know my delivery address'));

      expect(await screen.findByRole('heading', { level: 4, name: 'Second delivery location' })).toBeInTheDocument();
      expect(screen.getByTitle('Yes, I have a second destination location')).toBeInstanceOf(HTMLInputElement);
      expect(screen.getByTitle('No, I do not have a second destination location')).toBeInstanceOf(HTMLInputElement);
    });

    it('renders another address fieldset when the user has a second destination address', async () => {
      renderMtoShipmentForm();

      await userEvent.click(screen.getByTitle('Yes, I know my delivery address'));
      await userEvent.click(screen.getByTitle('Yes, I have a second destination location'));

      const streetAddress1 = await screen.findAllByLabelText(/Address 1/);
      expect(streetAddress1.length).toBe(3);
      expect(streetAddress1[2]).toHaveAttribute('name', 'secondaryDelivery.address.streetAddress1');

      const streetAddress2 = await screen.findAllByLabelText(/Address 2/);
      expect(streetAddress2.length).toBe(3);
      expect(streetAddress2[2]).toHaveAttribute('name', 'secondaryDelivery.address.streetAddress2');

      const city = await screen.findAllByLabelText(/City/);
      expect(city.length).toBe(3);
      expect(city[2]).toHaveAttribute('name', 'secondaryDelivery.address.city');

      const state = await screen.findAllByLabelText(/State/);
      expect(state.length).toBe(3);
      expect(state[2]).toHaveAttribute('name', 'secondaryDelivery.address.state');

      const zip = await screen.findAllByLabelText(/ZIP/);
      expect(zip.length).toBe(3);
      expect(zip[2]).toHaveAttribute('name', 'secondaryDelivery.address.postalCode');
    });

    it('goes back when the back button is clicked', async () => {
      renderMtoShipmentForm();

      const backButton = await screen.findByRole('button', { name: 'Back' });
      await userEvent.click(backButton);

      await waitFor(() => {
        expect(mockNavigate).toHaveBeenCalledWith(-1);
      });
    });

    it('can submit a new HHG shipment successfully', async () => {
      const shipmentInfo = {
        requestedPickupDate: '07 Jun 2021',
        pickupAddress: {
          streetAddress1: '812 S 129th St',
          streetAddress2: '#123',
          city: 'San Antonio',
          state: 'TX',
          postalCode: '78234',
        },
        requestedDeliveryDate: '14 Jun 2021',
      };

      const expectedPayload = {
        agents: [
          { agentType: 'RELEASING_AGENT', email: '', firstName: '', lastName: '', phone: '' },
          { agentType: 'RECEIVING_AGENT', email: '', firstName: '', lastName: '', phone: '' },
        ],
        moveTaskOrderID: moveId,
        shipmentType: SHIPMENT_OPTIONS.HHG,
        customerRemarks: '',
        requestedPickupDate: '2021-06-07',
        pickupAddress: { ...shipmentInfo.pickupAddress },
        requestedDeliveryDate: '2021-06-14',
        hasSecondaryPickupAddress: false,
        hasSecondaryDeliveryAddress: false,
        hasTertiaryPickupAddress: false,
        hasTertiaryDeliveryAddress: false,
      };

      const updatedAt = '2021-06-11T18:12:11.918Z';
      const expectedCreateResponse = {
        createdAt: '2021-06-11T18:12:11.918Z',
        customerRemarks: '',
        eTag: window.btoa(updatedAt),
        id: uuidv4(),
        moveTaskOrderID: moveId,
        pickupAddress: { ...shipmentInfo.pickupAddress, id: uuidv4() },
        requestedDeliveryDate: expectedPayload.requestedDeliveryDate,
        requestedPickupDate: expectedPayload.requestedPickupDate,
        shipmentType: SHIPMENT_OPTIONS.HHG,
        status: 'SUBMITTED',
        updatedAt,
      };

      createMTOShipment.mockImplementation(() => Promise.resolve(expectedCreateResponse));
      const expectedDateSelectionIsWeekendHolidayResponse = {
        country_code: 'US',
        country_name: 'United States',
        is_weekend: false,
        is_holiday: false,
      };
      dateSelectionIsWeekendHoliday.mockImplementation(() =>
        Promise.resolve({ data: JSON.stringify(expectedDateSelectionIsWeekendHolidayResponse) }),
      );
      renderMtoShipmentForm();

      const pickupDateInput = await screen.findByLabelText(/Preferred pickup date/);
      await userEvent.type(pickupDateInput, shipmentInfo.requestedPickupDate);

      const pickupAddress1Input = screen.getByLabelText(/Address 1/);
      await userEvent.type(pickupAddress1Input, shipmentInfo.pickupAddress.streetAddress1);

      const pickupAddress2Input = screen.getByLabelText(/Address 2/);
      await userEvent.type(pickupAddress2Input, shipmentInfo.pickupAddress.streetAddress2);

      const pickupCityInput = screen.getByLabelText(/City/);
      await userEvent.type(pickupCityInput, shipmentInfo.pickupAddress.city);

      const pickupStateInput = screen.getByLabelText(/State/);
      await userEvent.selectOptions(pickupStateInput, shipmentInfo.pickupAddress.state);

      const pickupPostalCodeInput = screen.getByLabelText(/ZIP/);
      await userEvent.type(pickupPostalCodeInput, shipmentInfo.pickupAddress.postalCode);

      const deliveryDateInput = await screen.findByLabelText(/Preferred delivery date/);
      await userEvent.type(deliveryDateInput, shipmentInfo.requestedDeliveryDate);

      const nextButton = await screen.findByRole('button', { name: 'Next' });
      expect(nextButton).not.toBeDisabled();
      await userEvent.click(nextButton);

      await waitFor(() => {
        expect(createMTOShipment).toHaveBeenCalledWith(expectedPayload);
      });

      expect(defaultProps.updateMTOShipment).toHaveBeenCalledWith(expectedCreateResponse);

      expect(mockNavigate).toHaveBeenCalledWith(reviewPath);
    });

    it('shows an error when there is an error with the submission', async () => {
      const shipmentInfo = {
        requestedPickupDate: '07 Jun 2021',
        pickupAddress: {
          streetAddress1: '812 S 129th St',
          streetAddress2: '#123',
          city: 'San Antonio',
          state: 'TX',
          postalCode: '78234',
        },
        requestedDeliveryDate: '14 Jun 2021',
      };

      const errorMessage = 'Something broke!';
      const errorResponse = { response: { errorMessage } };
      createMTOShipment.mockImplementation(() => Promise.reject(errorResponse));
      getResponseError.mockImplementation(() => errorMessage);
      const expectedDateSelectionIsWeekendHolidayResponse = {
        country_code: 'US',
        country_name: 'United States',
        is_weekend: true,
        is_holiday: true,
      };
      dateSelectionIsWeekendHoliday.mockImplementation(() =>
        Promise.resolve({ data: JSON.stringify(expectedDateSelectionIsWeekendHolidayResponse) }),
      );
      renderMtoShipmentForm();

      const pickupDateInput = await screen.findByLabelText(/Preferred pickup date/);
      await userEvent.type(pickupDateInput, shipmentInfo.requestedPickupDate);

      const pickupAddress1Input = screen.getByLabelText(/Address 1/);
      await userEvent.type(pickupAddress1Input, shipmentInfo.pickupAddress.streetAddress1);

      const pickupAddress2Input = screen.getByLabelText(/Address 2/);
      await userEvent.type(pickupAddress2Input, shipmentInfo.pickupAddress.streetAddress2);

      const pickupCityInput = screen.getByLabelText(/City/);
      await userEvent.type(pickupCityInput, shipmentInfo.pickupAddress.city);

      const pickupStateInput = screen.getByLabelText(/State/);
      await userEvent.selectOptions(pickupStateInput, shipmentInfo.pickupAddress.state);

      const pickupPostalCodeInput = screen.getByLabelText(/ZIP/);
      await userEvent.type(pickupPostalCodeInput, shipmentInfo.pickupAddress.postalCode);

      const deliveryDateInput = await screen.findByLabelText(/Preferred delivery date/);
      await userEvent.type(deliveryDateInput, shipmentInfo.requestedDeliveryDate);

      const nextButton = await screen.findByRole('button', { name: 'Next' });
      expect(nextButton).not.toBeDisabled();
      await userEvent.click(nextButton);

      await waitFor(() => {
        expect(createMTOShipment).toHaveBeenCalled();
      });

      expect(getResponseError).toHaveBeenCalledWith(
        errorResponse.response,
        'failed to create MTO shipment due to server error',
      );

      expect(await screen.findByText(errorMessage)).toBeInTheDocument();
    });
  });

  describe('editing an already existing HHG shipment', () => {
    const updatedAt = '2021-06-11T18:12:11.918Z';

    const mockMtoShipment = {
      id: uuidv4(),
      eTag: window.btoa(updatedAt),
      createdAt: '2021-06-11T18:12:11.918Z',
      updatedAt,
      moveTaskOrderId: moveId,
      customerRemarks: 'mock remarks',
      requestedPickupDate: '2021-08-01',
      requestedDeliveryDate: '2021-08-11',
      pickupAddress: {
        id: uuidv4(),
        streetAddress1: '812 S 129th St',
        city: 'San Antonio',
        state: 'TX',
        postalCode: '78234',
      },
      destinationAddress: {
        id: uuidv4(),
        streetAddress1: '441 SW Rio de la Plata Drive',
        city: 'Tacoma',
        state: 'WA',
        postalCode: '98421',
      },
    };

    it('renders the HHG shipment form with pre-filled values', async () => {
      const expectedDateSelectionIsWeekendHolidayResponse = {
        country_code: 'US',
        country_name: 'United States',
        is_weekend: true,
        is_holiday: true,
      };
      dateSelectionIsWeekendHoliday.mockImplementation(() =>
        Promise.resolve({ data: JSON.stringify(expectedDateSelectionIsWeekendHolidayResponse) }),
      );
      renderMtoShipmentForm({ isCreatePage: false, mtoShipment: mockMtoShipment });
<<<<<<< HEAD
      expect(await screen.findByLabelText('Preferred pickup date')).toHaveValue('01 Aug 2021');
=======

      expect(await screen.findByLabelText(/Preferred pickup date/)).toHaveValue('01 Aug 2021');
>>>>>>> 0113c7e3
      expect(screen.getByLabelText('Use my current address')).not.toBeChecked();
      expect(screen.getAllByLabelText(/Address 1/)[0]).toHaveValue('812 S 129th St');
      expect(screen.getAllByLabelText(/Address 2/)[0]).toHaveValue('');
      expect(screen.getAllByLabelText(/City/)[0]).toHaveValue('San Antonio');
      expect(screen.getAllByLabelText(/State/)[0]).toHaveValue('TX');
      expect(screen.getAllByLabelText(/ZIP/)[0]).toHaveValue('78234');
      expect(screen.getByLabelText(/Preferred delivery date/)).toHaveValue('11 Aug 2021');
      expect(screen.getByTitle('Yes, I know my delivery address')).toBeChecked();
      expect(screen.getAllByLabelText(/Address 1/)[1]).toHaveValue('441 SW Rio de la Plata Drive');
      expect(screen.getAllByLabelText(/Address 2/)[1]).toHaveValue('');
      expect(screen.getAllByLabelText(/City/)[1]).toHaveValue('Tacoma');
      expect(screen.getAllByLabelText(/State/)[1]).toHaveValue('WA');
      expect(screen.getAllByLabelText(/ZIP/)[1]).toHaveValue('98421');
      expect(
        screen.getByLabelText(
          'Are there things about this shipment that your counselor or movers should discuss with you?',
        ),
      ).toHaveValue('mock remarks');

      expect(
        screen.getByText(
          /Preferred pickup date 01 Aug 2021 is on a holiday and weekend in the United States. This date may not be accepted. A government representative may not be available to provide assistance on this date./,
        ),
      ).toHaveClass('usa-alert__text');
      expect(
        screen.getAllByText(
          'Preferred pickup date 01 Aug 2021 is on a holiday and weekend in the United States. This date may not be accepted. A government representative may not be available to provide assistance on this date.',
        ),
      ).toHaveLength(1);
    });

    it('renders the HHG shipment form with pre-filled secondary addresses', async () => {
      const shipment = {
        ...mockMtoShipment,
        secondaryPickupAddress: {
          streetAddress1: '142 E Barrel Hoop Circle',
          streetAddress2: '#4A',
          city: 'Corpus Christi',
          state: 'TX',
          postalCode: '78412',
        },
        secondaryDeliveryAddress: {
          streetAddress1: '3373 NW Martin Luther King Jr Blvd',
          streetAddress2: '',
          city: mockMtoShipment.destinationAddress.city,
          state: mockMtoShipment.destinationAddress.state,
          postalCode: mockMtoShipment.destinationAddress.postalCode,
        },
      };
      const expectedDateSelectionIsWeekendHolidayResponse = {
        country_code: 'US',
        country_name: 'United States',
        is_weekend: true,
        is_holiday: true,
      };
      dateSelectionIsWeekendHoliday.mockImplementation(() =>
        Promise.resolve({ data: JSON.stringify(expectedDateSelectionIsWeekendHolidayResponse) }),
      );
      renderMtoShipmentForm({ isCreatePage: false, mtoShipment: shipment });

      expect(await screen.findByTitle('Yes, I have a second pickup location')).toBeChecked();
      expect(await screen.findByTitle('Yes, I have a second destination location')).toBeChecked();

      const streetAddress1 = await screen.findAllByLabelText(/Address 1/);
      expect(streetAddress1.length).toBe(4);

      const streetAddress2 = await screen.findAllByLabelText(/Address 2/);
      expect(streetAddress2.length).toBe(4);

      const city = await screen.findAllByLabelText(/City/);
      expect(city.length).toBe(4);

      const state = await screen.findAllByLabelText(/State/);
      expect(state.length).toBe(4);

      const zip = await screen.findAllByLabelText(/ZIP/);
      expect(zip.length).toBe(4);

      // Secondary pickup address should be the 2nd address
      expect(streetAddress1[1]).toHaveValue('142 E Barrel Hoop Circle');
      expect(streetAddress2[1]).toHaveValue('#4A');
      expect(city[1]).toHaveValue('Corpus Christi');
      expect(state[1]).toHaveValue('TX');
      expect(zip[1]).toHaveValue('78412');

      // Secondary delivery address should be the 4th address
      expect(streetAddress1[3]).toHaveValue('3373 NW Martin Luther King Jr Blvd');
      expect(streetAddress2[3]).toHaveValue('');
      expect(city[3]).toHaveValue(mockMtoShipment.destinationAddress.city);
      expect(state[3]).toHaveValue(mockMtoShipment.destinationAddress.state);
      expect(zip[3]).toHaveValue(mockMtoShipment.destinationAddress.postalCode);
    });

    it.each([
      [/Address 1/, 'Some Address'],
      [/Address 2/, '123'],
      [/City/, 'Some City'],
      [/ZIP/, '92131'],
    ])(
      'does not allow the user to save the form if the %s field on a secondary addreess is the only one filled out',
      async (fieldName, text) => {
        const expectedDateSelectionIsWeekendHolidayResponse = {
          country_code: 'US',
          country_name: 'United States',
          is_weekend: false,
          is_holiday: false,
        };
        dateSelectionIsWeekendHoliday.mockImplementation(() =>
          Promise.resolve({ data: JSON.stringify(expectedDateSelectionIsWeekendHolidayResponse) }),
        );
        renderMtoShipmentForm({ isCreatePage: false, mtoShipment: mockMtoShipment });

        // Verify that the form is good to submit by checking that the save button is not disabled.
        const saveButton = await screen.findByRole('button', { name: 'Save' });
        expect(saveButton).not.toBeDisabled();

        await userEvent.click(screen.getByTitle('Yes, I have a second pickup location'));
        await userEvent.click(screen.getByTitle('Yes, I have a second destination location'));

        const address = await screen.findAllByLabelText(fieldName);
        // The second instance of a field is the secondary pickup
        await userEvent.type(address[1], text);
        await waitFor(() => {
          expect(saveButton).toBeDisabled();
        });

        // Clear the field so that the secondary delivery address can be checked
        await userEvent.clear(address[1]);
        await waitFor(() => {
          expect(saveButton).not.toBeDisabled();
        });

        // The fourth instance found is the secondary delivery
        await userEvent.type(address[3], text);
        await waitFor(() => {
          expect(saveButton).toBeDisabled();
        });

        await userEvent.clear(address[3]);
        await waitFor(() => {
          expect(saveButton).not.toBeDisabled();
        });
      },
    );

    // Similar test as above, but with the state input.
    // Extracted out since the state field is not a text input.
    it('does not allow the user to save the form if the state field on a secondary addreess is the only one filled out', async () => {
      const expectedDateSelectionIsWeekendHolidayResponse = {
        country_code: 'US',
        country_name: 'United States',
        is_weekend: false,
        is_holiday: false,
      };
      dateSelectionIsWeekendHoliday.mockImplementation(() =>
        Promise.resolve({ data: JSON.stringify(expectedDateSelectionIsWeekendHolidayResponse) }),
      );
      renderMtoShipmentForm({ isCreatePage: false, mtoShipment: mockMtoShipment });

      // Verify that the form is good to submit by checking that the save button is not disabled.
      const saveButton = await screen.findByRole('button', { name: 'Save' });
      expect(saveButton).not.toBeDisabled();

      await userEvent.click(screen.getByTitle('Yes, I have a second pickup location'));
      await userEvent.click(screen.getByTitle('Yes, I have a second destination location'));

      const state = await screen.findAllByLabelText(/State/);
      // The second instance of a field is the secondary pickup
      await userEvent.selectOptions(state[1], 'CA');
      await waitFor(() => {
        expect(saveButton).toBeDisabled();
      });

      // Change the selection to blank so that the secondary delivery address can be checked
      await userEvent.selectOptions(state[1], '');
      await waitFor(() => {
        expect(saveButton).not.toBeDisabled();
      });

      // The fourth instance found is the secondary delivery
      await userEvent.selectOptions(state[3], 'CA');
      await waitFor(() => {
        expect(saveButton).toBeDisabled();
      });

      await userEvent.selectOptions(state[3], '');
      await waitFor(() => {
        expect(saveButton).not.toBeDisabled();
      });
    });

    it('goes back when the cancel button is clicked', async () => {
      const expectedDateSelectionIsWeekendHolidayResponse = {
        country_code: 'US',
        country_name: 'United States',
        is_weekend: true,
        is_holiday: true,
      };
      dateSelectionIsWeekendHoliday.mockImplementation(() =>
        Promise.resolve({ data: JSON.stringify(expectedDateSelectionIsWeekendHolidayResponse) }),
      );
      renderMtoShipmentForm({ isCreatePage: false, mtoShipment: mockMtoShipment });

      const cancelButton = await screen.findByRole('button', { name: 'Cancel' });
      await userEvent.click(cancelButton);

      await waitFor(() => {
        expect(mockNavigate).toHaveBeenCalledWith(-1);
      });
    });

    it('can submit edits to an HHG shipment successfully', async () => {
      const shipmentInfo = {
        pickupAddress: {
          streetAddress1: '6622 Airport Way S',
          streetAddress2: '#1430',
          city: 'San Marcos',
          state: 'TX',
          postalCode: '78666',
        },
      };

      const expectedPayload = {
        moveTaskOrderID: moveId,
        shipmentType: SHIPMENT_OPTIONS.HHG,
        pickupAddress: { ...shipmentInfo.pickupAddress },
        customerRemarks: mockMtoShipment.customerRemarks,
        requestedPickupDate: mockMtoShipment.requestedPickupDate,
        requestedDeliveryDate: mockMtoShipment.requestedDeliveryDate,
        destinationAddress: { ...mockMtoShipment.destinationAddress, streetAddress2: '' },
        secondaryDeliveryAddress: undefined,
        hasSecondaryDeliveryAddress: false,
        secondaryPickupAddress: undefined,
        hasSecondaryPickupAddress: false,
        tertiaryDeliveryAddress: undefined,
        hasTertiaryDeliveryAddress: false,
        tertiaryPickupAddress: undefined,
        hasTertiaryPickupAddress: false,
        agents: [
          { agentType: 'RELEASING_AGENT', email: '', firstName: '', lastName: '', phone: '' },
          { agentType: 'RECEIVING_AGENT', email: '', firstName: '', lastName: '', phone: '' },
        ],
        counselorRemarks: undefined,
      };
      delete expectedPayload.destinationAddress.id;

      const newUpdatedAt = '2021-06-11T21:20:22.150Z';
      const expectedUpdateResponse = {
        ...mockMtoShipment,
        pickupAddress: { ...shipmentInfo.pickupAddress },
        shipmentType: SHIPMENT_OPTIONS.HHG,
        eTag: window.btoa(newUpdatedAt),
        status: 'SUBMITTED',
      };

      patchMTOShipment.mockImplementation(() => Promise.resolve(expectedUpdateResponse));
      const expectedDateSelectionIsWeekendHolidayResponse = {
        country_code: 'US',
        country_name: 'United States',
        is_weekend: true,
        is_holiday: true,
      };
      dateSelectionIsWeekendHoliday.mockImplementation(() =>
        Promise.resolve({ data: JSON.stringify(expectedDateSelectionIsWeekendHolidayResponse) }),
      );
      renderMtoShipmentForm({ isCreatePage: false, mtoShipment: mockMtoShipment });

      const pickupAddress1Input = screen.getAllByLabelText(/Address 1/)[0];
      await userEvent.clear(pickupAddress1Input);
      await userEvent.type(pickupAddress1Input, shipmentInfo.pickupAddress.streetAddress1);

      const pickupAddress2Input = screen.getAllByLabelText(/Address 2/)[0];
      await userEvent.clear(pickupAddress2Input);
      await userEvent.type(pickupAddress2Input, shipmentInfo.pickupAddress.streetAddress2);

      const pickupCityInput = screen.getAllByLabelText(/City/)[0];
      await userEvent.clear(pickupCityInput);
      await userEvent.type(pickupCityInput, shipmentInfo.pickupAddress.city);

      const pickupStateInput = screen.getAllByLabelText(/State/)[0];
      await userEvent.selectOptions(pickupStateInput, shipmentInfo.pickupAddress.state);

      const pickupPostalCodeInput = screen.getAllByLabelText(/ZIP/)[0];
      await userEvent.clear(pickupPostalCodeInput);
      await userEvent.type(pickupPostalCodeInput, shipmentInfo.pickupAddress.postalCode);

      const saveButton = await screen.findByRole('button', { name: 'Save' });
      expect(saveButton).not.toBeDisabled();
      await userEvent.click(saveButton);

      await waitFor(() => {
        expect(patchMTOShipment).toHaveBeenCalledWith(mockMtoShipment.id, expectedPayload, mockMtoShipment.eTag);
      });

      expect(defaultProps.updateMTOShipment).toHaveBeenCalledWith(expectedUpdateResponse);

      expect(mockNavigate).toHaveBeenCalledWith(reviewPath);
    });

    it('shows an error when there is an error with the submission', async () => {
      const shipmentInfo = {
        pickupAddress: {
          streetAddress1: '6622 Airport Way S',
          streetAddress2: '#1430',
          city: 'San Marcos',
          state: 'TX',
          postalCode: '78666',
        },
      };

      const errorMessage = 'Something broke!';
      const errorResponse = { response: { errorMessage } };
      patchMTOShipment.mockImplementation(() => Promise.reject(errorResponse));
      getResponseError.mockImplementation(() => errorMessage);
      const expectedDateSelectionIsWeekendHolidayResponse = {
        country_code: 'US',
        country_name: 'United States',
        is_weekend: true,
        is_holiday: true,
      };
      dateSelectionIsWeekendHoliday.mockImplementation(() =>
        Promise.resolve({ data: JSON.stringify(expectedDateSelectionIsWeekendHolidayResponse) }),
      );
      renderMtoShipmentForm({ isCreatePage: false, mtoShipment: mockMtoShipment });

      const pickupAddress1Input = screen.getAllByLabelText(/Address 1/)[0];
      await userEvent.clear(pickupAddress1Input);
      await userEvent.type(pickupAddress1Input, shipmentInfo.pickupAddress.streetAddress1);

      const pickupAddress2Input = screen.getAllByLabelText(/Address 2/)[0];
      await userEvent.clear(pickupAddress2Input);
      await userEvent.type(pickupAddress2Input, shipmentInfo.pickupAddress.streetAddress2);

      const pickupCityInput = screen.getAllByLabelText(/City/)[0];
      await userEvent.clear(pickupCityInput);
      await userEvent.type(pickupCityInput, shipmentInfo.pickupAddress.city);

      const pickupStateInput = screen.getAllByLabelText(/State/)[0];
      await userEvent.selectOptions(pickupStateInput, shipmentInfo.pickupAddress.state);

      const pickupPostalCodeInput = screen.getAllByLabelText(/ZIP/)[0];
      await userEvent.clear(pickupPostalCodeInput);
      await userEvent.type(pickupPostalCodeInput, shipmentInfo.pickupAddress.postalCode);

      const saveButton = await screen.findByRole('button', { name: 'Save' });
      expect(saveButton).not.toBeDisabled();
      await userEvent.click(saveButton);

      await waitFor(() => {
        expect(patchMTOShipment).toHaveBeenCalled();
      });

      expect(getResponseError).toHaveBeenCalledWith(
        errorResponse.response,
        'failed to update MTO shipment due to server error',
      );

      expect(await screen.findByText(errorMessage)).toBeInTheDocument();
    });

    it('renders the HHG shipment form with pre-filled values', async () => {
      const expectedDateSelectionIsWeekendHolidayResponse = {
        country_code: 'US',
        country_name: 'United States',
        is_weekend: true,
        is_holiday: true,
      };
      dateSelectionIsWeekendHoliday.mockImplementation(() =>
        Promise.resolve({ data: JSON.stringify(expectedDateSelectionIsWeekendHolidayResponse) }),
      );
      renderMtoShipmentForm({ isCreatePage: false, mtoShipment: mockMtoShipment });
<<<<<<< HEAD
      expect(await screen.findByLabelText('Preferred pickup date')).toHaveValue('01 Aug 2021');
      expect(screen.getByLabelText('Use my current address')).not.toBeChecked();
      expect(screen.getAllByLabelText('Address 1')[0]).toHaveValue('812 S 129th St');
=======
      expect(await screen.findByLabelText(/Preferred pickup date/)).toHaveValue('01 Aug 2021');
      expect(screen.getByLabelText('Use my current address')).not.toBeChecked();
      expect(screen.getAllByLabelText(/Address 1/)[0]).toHaveValue('812 S 129th St');
>>>>>>> 0113c7e3
      expect(screen.getAllByLabelText(/Address 2/)[0]).toHaveValue('');
      expect(screen.getAllByLabelText('City')[0]).toHaveValue('San Antonio');
      expect(screen.getAllByLabelText('State')[0]).toHaveValue('TX');
      expect(screen.getAllByLabelText('ZIP')[0]).toHaveValue('78234');
<<<<<<< HEAD
      expect(screen.getByLabelText('Preferred delivery date')).toHaveValue('11 Aug 2021');
      expect(screen.getByTitle('Yes, I know my delivery address')).toBeChecked();
      expect(screen.getAllByLabelText('Address 1')[1]).toHaveValue('441 SW Rio de la Plata Drive');
=======
      expect(screen.getByLabelText(/Preferred delivery date/)).toHaveValue('11 Aug 2021');
      expect(screen.getByTitle('Yes, I know my delivery address')).toBeChecked();
      expect(screen.getAllByLabelText(/Address 1/)[1]).toHaveValue('441 SW Rio de la Plata Drive');
>>>>>>> 0113c7e3
      expect(screen.getAllByLabelText(/Address 2/)[1]).toHaveValue('');
      expect(screen.getAllByLabelText('City')[1]).toHaveValue('Tacoma');
      expect(screen.getAllByLabelText('State')[1]).toHaveValue('WA');
      expect(screen.getAllByLabelText('ZIP')[1]).toHaveValue('98421');
      expect(
        screen.getByLabelText(
          'Are there things about this shipment that your counselor or movers should discuss with you?',
        ),
      ).toHaveValue('mock remarks');
    });

    it('renders the HHG shipment with date validaton alerts for weekend and holiday', async () => {
      const expectedDateSelectionIsWeekendHolidayResponse = {
        country_code: 'US',
        country_name: 'United of States',
        is_weekend: true,
        is_holiday: true,
      };
      dateSelectionIsWeekendHoliday.mockImplementation(() =>
        Promise.resolve({ data: JSON.stringify(expectedDateSelectionIsWeekendHolidayResponse) }),
      );
      renderMtoShipmentForm({ isCreatePage: false, mtoShipment: mockMtoShipment });
<<<<<<< HEAD
      expect(await screen.findByLabelText('Preferred pickup date')).toHaveValue('01 Aug 2021');
      expect(screen.getByLabelText('Preferred delivery date')).toHaveValue('11 Aug 2021');
=======
      expect(await screen.findByLabelText(/Preferred pickup date/)).toHaveValue('01 Aug 2021');
      expect(screen.getByLabelText(/Preferred delivery date/)).toHaveValue('11 Aug 2021');
>>>>>>> 0113c7e3
      await waitFor(() => {
        expect(
          screen.getByText(
            /Preferred pickup date 01 Aug 2021 is on a holiday and weekend in the United of States. This date may not be accepted. A government representative may not be available to provide assistance on this date./,
          ),
        ).toHaveClass('usa-alert__text');
        expect(
          screen.getByText(
            /Preferred delivery date 11 Aug 2021 is on a holiday and weekend in the United of States. This date may not be accepted. A government representative may not be available to provide assistance on this date./,
          ),
        ).toHaveClass('usa-alert__text');
      });
    });

    it('renders the HHG shipment with date validaton alerts for weekend', async () => {
      const expectedDateSelectionIsWeekendHolidayResponse = {
        country_code: 'US',
        country_name: 'United States',
        is_weekend: true,
        is_holiday: false,
      };
      dateSelectionIsWeekendHoliday.mockImplementation(() =>
        Promise.resolve({ data: JSON.stringify(expectedDateSelectionIsWeekendHolidayResponse) }),
      );
      renderMtoShipmentForm({ isCreatePage: false, mtoShipment: mockMtoShipment });
<<<<<<< HEAD
      expect(await screen.findByLabelText('Preferred pickup date')).toHaveValue('01 Aug 2021');
      expect(screen.getByLabelText('Preferred delivery date')).toHaveValue('11 Aug 2021');
=======
      expect(await screen.findByLabelText(/Preferred pickup date/)).toHaveValue('01 Aug 2021');
      expect(screen.getByLabelText(/Preferred delivery date/)).toHaveValue('11 Aug 2021');
>>>>>>> 0113c7e3
      await waitFor(() => {
        expect(
          screen.getByText(
            /Preferred pickup date 01 Aug 2021 is on a weekend in the United States. This date may not be accepted. A government representative may not be available to provide assistance on this date./,
          ),
        ).toHaveClass('usa-alert__text');
        expect(
          screen.getByText(
            /Preferred delivery date 11 Aug 2021 is on a weekend in the United States. This date may not be accepted. A government representative may not be available to provide assistance on this date./,
          ),
        ).toHaveClass('usa-alert__text');
      });
    });

    it('renders the HHG shipment with date validaton alerts for holiday', async () => {
      const expectedDateSelectionIsWeekendHolidayResponse = {
        country_code: 'US',
        country_name: 'United States',
        is_weekend: false,
        is_holiday: true,
      };
      dateSelectionIsWeekendHoliday.mockImplementation(() =>
        Promise.resolve({ data: JSON.stringify(expectedDateSelectionIsWeekendHolidayResponse) }),
      );
      renderMtoShipmentForm({ isCreatePage: false, mtoShipment: mockMtoShipment });
<<<<<<< HEAD
      expect(await screen.findByLabelText('Preferred pickup date')).toHaveValue('01 Aug 2021');
      expect(screen.getByLabelText('Preferred delivery date')).toHaveValue('11 Aug 2021');
=======
      expect(await screen.findByLabelText(/Preferred pickup date/)).toHaveValue('01 Aug 2021');
      expect(screen.getByLabelText(/Preferred delivery date/)).toHaveValue('11 Aug 2021');
>>>>>>> 0113c7e3
      await waitFor(() => {
        expect(
          screen.getByText(
            /Preferred pickup date 01 Aug 2021 is on a holiday in the United States. This date may not be accepted. A government representative may not be available to provide assistance on this date./,
          ),
        ).toHaveClass('usa-alert__text');
        expect(
          screen.getByText(
            /Preferred delivery date 11 Aug 2021 is on a holiday in the United States. This date may not be accepted. A government representative may not be available to provide assistance on this date./,
          ),
        ).toHaveClass('usa-alert__text');
      });
    });

    it('renders the HHG shipment with no date validaton alerts for pickup/delivery', async () => {
      const expectedDateSelectionIsWeekendHolidayResponse = {
        country_code: 'US',
        country_name: 'United States',
        is_weekend: false,
        is_holiday: false,
      };
      dateSelectionIsWeekendHoliday.mockImplementation(() =>
        Promise.resolve({ data: JSON.stringify(expectedDateSelectionIsWeekendHolidayResponse) }),
      );
      renderMtoShipmentForm({ isCreatePage: false, mtoShipment: mockMtoShipment });
<<<<<<< HEAD
      expect(await screen.findByLabelText('Preferred pickup date')).toHaveValue('01 Aug 2021');
      expect(screen.getByLabelText('Preferred delivery date')).toHaveValue('11 Aug 2021');
=======
      expect(await screen.findByLabelText(/Preferred pickup date/)).toHaveValue('01 Aug 2021');
      expect(screen.getByLabelText(/Preferred delivery date/)).toHaveValue('11 Aug 2021');
>>>>>>> 0113c7e3
      expect(
        screen.getByLabelText(
          'Are there things about this shipment that your counselor or movers should discuss with you?',
        ),
      ).toHaveValue('mock remarks');

      await waitFor(() => {
        expect(
          screen.queryAllByText(
            'Preferred pickup date 01 Aug 2021 is on a holiday in the United States. This date may not be accepted. A government representative may not be available to provide assistance on this date.',
          ),
        ).toHaveLength(0);
        expect(
          screen.queryAllByText(
            'Preferred delivery date 11 Aug 2021 is on a holiday in the United States. This date may not be accepted. A government representative may not be available to provide assistance on this date.',
          ),
        ).toHaveLength(0);
      });
    });
  });

  describe('creating a new NTS shipment', () => {
    it('renders the NTS shipment form', async () => {
      renderMtoShipmentForm({ shipmentType: SHIPMENT_OPTIONS.NTS });

      expect(await screen.findByText('NTS')).toHaveClass('usa-tag');

      expect(screen.getByText(/5,000 lbs/)).toHaveClass('usa-alert__text');

      expect(screen.getByTestId('pickupDateHint')).toHaveTextContent(
        'This is the day movers would put this shipment on their truck. Packing starts earlier. Dates will be finalized when you talk to your Customer Care Representative. Your requested pickup/load date should be your latest preferred pickup/load date, or the date you need to be out of your origin residence.',
      );
      expect(screen.getByText('Date')).toBeInstanceOf(HTMLLegendElement);
      expect(screen.getByLabelText(/Preferred pickup date/)).toBeInstanceOf(HTMLInputElement);

      expect(screen.getByText('Pickup location')).toBeInstanceOf(HTMLLegendElement);
      expect(screen.getByLabelText('Use my current address')).toBeInstanceOf(HTMLInputElement);
      expect(screen.getByLabelText(/Address 1/)).toBeInstanceOf(HTMLInputElement);
      expect(screen.getByLabelText(/Address 2/)).toBeInstanceOf(HTMLInputElement);
      expect(screen.getByLabelText(/City/)).toBeInstanceOf(HTMLInputElement);
      expect(screen.getByLabelText(/State/)).toBeInstanceOf(HTMLSelectElement);
      expect(screen.getByLabelText(/ZIP/)).toBeInstanceOf(HTMLInputElement);

      expect(screen.getByText(/Releasing agent/).parentElement).toBeInstanceOf(HTMLLegendElement);
      expect(screen.getByLabelText(/First name/)).toHaveAttribute('name', 'pickup.agent.firstName');
      expect(screen.getByLabelText(/Last name/)).toHaveAttribute('name', 'pickup.agent.lastName');
      expect(screen.getByLabelText(/Phone/)).toHaveAttribute('name', 'pickup.agent.phone');
      expect(screen.getByLabelText(/Email/)).toHaveAttribute('name', 'pickup.agent.email');

      expect(screen.getAllByText('Date')).toHaveLength(1);
      expect(screen.getAllByText('Pickup location')).toHaveLength(1);
      expect(screen.queryByText(/Receiving agent/)).not.toBeInTheDocument();
      expect(
        screen.queryByText(
          'Details about the facility where your things are now, including the name or address (if you know them)',
        ),
      ).not.toBeInTheDocument();

      expect(
        screen.getByLabelText(
          'Are there things about this shipment that your counselor or movers should discuss with you?',
        ),
      ).toBeInstanceOf(HTMLTextAreaElement);
    });

    it('renders the correct weight allowance when there are dependents', async () => {
      renderMtoShipmentForm({
        shipmentType: SHIPMENT_OPTIONS.NTS,
        orders: { has_dependents: true, authorizedWeight: 8000 },
      });

      expect(await screen.findByText('NTS')).toHaveClass('usa-tag');

      expect(screen.getByText(/8,000 lbs/)).toHaveClass('usa-alert__text');
    });

    it('renders special NTS What to expect section', async () => {
      const { queryByTestId } = renderMtoShipmentForm({ shipmentType: SHIPMENT_OPTIONS.NTS });

      await waitFor(() => {
        expect(queryByTestId('nts-what-to-expect')).toBeInTheDocument();
      });
    });

    it('renders NTS with preferred pickup date alert for holiday and weekend', async () => {
      const updatedAt = '2021-06-11T18:12:11.918Z';
      const mockMtoShipment = {
        id: uuidv4(),
        eTag: window.btoa(updatedAt),
        createdAt: '2021-06-11T18:12:11.918Z',
        updatedAt,
        moveTaskOrderId: moveId,
        customerRemarks: 'mock remarks',
        requestedPickupDate: '2021-08-01',
        requestedDeliveryDate: '2021-08-11',
        pickupAddress: {
          id: uuidv4(),
          streetAddress1: '812 S 129th St',
          city: 'San Antonio',
          state: 'TX',
          postalCode: '78234',
        },
        destinationAddress: {
          id: uuidv4(),
          streetAddress1: '441 SW Rio de la Plata Drive',
          city: 'Tacoma',
          state: 'WA',
          postalCode: '98421',
        },
      };
      const expectedDateSelectionIsWeekendHolidayResponse = {
        country_code: 'US',
        country_name: 'United States',
        is_weekend: true,
        is_holiday: true,
      };
      dateSelectionIsWeekendHoliday.mockImplementation(() =>
        Promise.resolve({ data: JSON.stringify(expectedDateSelectionIsWeekendHolidayResponse) }),
      );
      renderMtoShipmentForm({ isCreatePage: false, shipmentType: SHIPMENT_OPTIONS.NTS, mtoShipment: mockMtoShipment });
<<<<<<< HEAD
      expect(await screen.findByLabelText('Preferred pickup date')).toHaveValue('01 Aug 2021');
=======
      expect(await screen.findByLabelText(/Preferred pickup date/)).toHaveValue('01 Aug 2021');
>>>>>>> 0113c7e3
      await waitFor(() => {
        // only pickup date is available. delivery alert will never be present.
        expect(
          screen.getByText(
            /Preferred pickup date 01 Aug 2021 is on a holiday and weekend in the United States. This date may not be accepted. A government representative may not be available to provide assistance on this date./,
          ),
        ).toHaveClass('usa-alert__text');
        expect(
          screen.queryAllByText(
            'Preferred delivery date 11 Aug 2021 is on a holiday in the United States. This date may not be accepted. A government representative may not be available to provide assistance on this date.',
          ),
        ).toHaveLength(0);
      });
    });
  });

  describe('creating a new NTS-release shipment', () => {
    it('renders the NTS-release shipment form', async () => {
      renderMtoShipmentForm({ shipmentType: SHIPMENT_OPTIONS.NTSR });

      expect(await screen.findByText('NTS-release')).toHaveClass('usa-tag');

      expect(screen.getByText(/5,000 lbs/)).toHaveClass('usa-alert__text');

      expect(screen.queryByLabelText(/Preferred pickup date/)).not.toBeInTheDocument();
      expect(screen.queryByText('Pickup Info')).not.toBeInTheDocument();
      expect(screen.queryByText(/Releasing agent/)).not.toBeInTheDocument();

      expect(screen.getAllByText('Date')).toHaveLength(1);
      expect(screen.getAllByText(/Delivery location/)).toHaveLength(1);

      expect(screen.getByText('Date')).toBeInstanceOf(HTMLLegendElement);
      expect(screen.getByLabelText(/Preferred delivery date/)).toBeInstanceOf(HTMLInputElement);

      expect(screen.getByText(/Delivery location/)).toBeInstanceOf(HTMLLegendElement);
      expect(screen.getByLabelText('Yes')).toBeInstanceOf(HTMLInputElement);
      expect(screen.getByLabelText('No')).toBeInstanceOf(HTMLInputElement);

      expect(screen.getByText(/Receiving agent/).parentElement).toBeInstanceOf(HTMLLegendElement);
      expect(screen.getByLabelText(/First name/)).toHaveAttribute('name', 'delivery.agent.firstName');
      expect(screen.getByLabelText(/Last name/)).toHaveAttribute('name', 'delivery.agent.lastName');
      expect(screen.getByLabelText(/Phone/)).toHaveAttribute('name', 'delivery.agent.phone');
      expect(screen.getByLabelText(/Email/)).toHaveAttribute('name', 'delivery.agent.email');

      expect(
        screen.queryByText(
          'Details about the facility where your things are now, including the name or address (if you know them)',
        ),
      ).toBeInTheDocument();

      expect(
        screen.getByLabelText(
          'Are there things about this shipment that your counselor or movers should discuss with you?',
        ),
      ).toBeInstanceOf(HTMLTextAreaElement);
    });

    it('renders the correct weight allowance when there are dependents', async () => {
      renderMtoShipmentForm({
        shipmentType: SHIPMENT_OPTIONS.NTSR,
        orders: { has_dependents: true, authorizedWeight: 8000 },
      });

      expect(await screen.findByText('NTS-release')).toHaveClass('usa-tag');

      expect(screen.getByText(/8,000 lbs/)).toHaveClass('usa-alert__text');
    });

    it('does not render special NTS What to expect section', async () => {
      const { queryByTestId } = renderMtoShipmentForm({ shipmentType: SHIPMENT_OPTIONS.NTSR });

      await waitFor(() => {
        expect(queryByTestId('nts-what-to-expect')).not.toBeInTheDocument();
      });
    });

    it('renders NTSR with preferred delivery date alert for holiday and weekend', async () => {
      const updatedAt = '2021-06-11T18:12:11.918Z';
      const mockMtoShipment = {
        id: uuidv4(),
        eTag: window.btoa(updatedAt),
        createdAt: '2021-06-11T18:12:11.918Z',
        updatedAt,
        moveTaskOrderId: moveId,
        customerRemarks: 'mock remarks',
        requestedPickupDate: '2021-08-01',
        requestedDeliveryDate: '2021-08-11',
        pickupAddress: {
          id: uuidv4(),
          streetAddress1: '812 S 129th St',
          city: 'San Antonio',
          state: 'TX',
          postalCode: '78234',
        },
        destinationAddress: {
          id: uuidv4(),
          streetAddress1: '441 SW Rio de la Plata Drive',
          city: 'Tacoma',
          state: 'WA',
          postalCode: '98421',
        },
      };
      const expectedDateSelectionIsWeekendHolidayResponse = {
        country_code: 'US',
        country_name: 'United States',
        is_weekend: true,
        is_holiday: true,
      };
      dateSelectionIsWeekendHoliday.mockImplementation(() =>
        Promise.resolve({ data: JSON.stringify(expectedDateSelectionIsWeekendHolidayResponse) }),
      );
      renderMtoShipmentForm({ isCreatePage: false, shipmentType: SHIPMENT_OPTIONS.NTSR, mtoShipment: mockMtoShipment });
<<<<<<< HEAD
      expect(await screen.findByLabelText('Preferred delivery date')).toHaveValue('11 Aug 2021');
=======
      expect(await screen.findByLabelText(/Preferred delivery date/)).toHaveValue('11 Aug 2021');
>>>>>>> 0113c7e3
      await waitFor(() => {
        // only delivery date is available. pickup alert will never be present.
        expect(
          screen.queryAllByText(
            'Preferred pickup date 01 Aug 2021 is on a holiday and weekend in the United States. This date may not be accepted. A government representative may not be available to provide assistance on this date.',
          ),
        ).toHaveLength(0);
        expect(
          screen.getByText(
            /Preferred delivery date 11 Aug 2021 is on a holiday and weekend in the United States. This date may not be accepted. A government representative may not be available to provide assistance on this date./,
          ),
        ).toHaveClass('usa-alert__text');
      });
    });
  });
});<|MERGE_RESOLUTION|>--- conflicted
+++ resolved
@@ -491,12 +491,8 @@
         Promise.resolve({ data: JSON.stringify(expectedDateSelectionIsWeekendHolidayResponse) }),
       );
       renderMtoShipmentForm({ isCreatePage: false, mtoShipment: mockMtoShipment });
-<<<<<<< HEAD
-      expect(await screen.findByLabelText('Preferred pickup date')).toHaveValue('01 Aug 2021');
-=======
 
       expect(await screen.findByLabelText(/Preferred pickup date/)).toHaveValue('01 Aug 2021');
->>>>>>> 0113c7e3
       expect(screen.getByLabelText('Use my current address')).not.toBeChecked();
       expect(screen.getAllByLabelText(/Address 1/)[0]).toHaveValue('812 S 129th St');
       expect(screen.getAllByLabelText(/Address 2/)[0]).toHaveValue('');
@@ -868,28 +864,16 @@
         Promise.resolve({ data: JSON.stringify(expectedDateSelectionIsWeekendHolidayResponse) }),
       );
       renderMtoShipmentForm({ isCreatePage: false, mtoShipment: mockMtoShipment });
-<<<<<<< HEAD
-      expect(await screen.findByLabelText('Preferred pickup date')).toHaveValue('01 Aug 2021');
-      expect(screen.getByLabelText('Use my current address')).not.toBeChecked();
-      expect(screen.getAllByLabelText('Address 1')[0]).toHaveValue('812 S 129th St');
-=======
       expect(await screen.findByLabelText(/Preferred pickup date/)).toHaveValue('01 Aug 2021');
       expect(screen.getByLabelText('Use my current address')).not.toBeChecked();
       expect(screen.getAllByLabelText(/Address 1/)[0]).toHaveValue('812 S 129th St');
->>>>>>> 0113c7e3
       expect(screen.getAllByLabelText(/Address 2/)[0]).toHaveValue('');
       expect(screen.getAllByLabelText('City')[0]).toHaveValue('San Antonio');
       expect(screen.getAllByLabelText('State')[0]).toHaveValue('TX');
       expect(screen.getAllByLabelText('ZIP')[0]).toHaveValue('78234');
-<<<<<<< HEAD
-      expect(screen.getByLabelText('Preferred delivery date')).toHaveValue('11 Aug 2021');
-      expect(screen.getByTitle('Yes, I know my delivery address')).toBeChecked();
-      expect(screen.getAllByLabelText('Address 1')[1]).toHaveValue('441 SW Rio de la Plata Drive');
-=======
       expect(screen.getByLabelText(/Preferred delivery date/)).toHaveValue('11 Aug 2021');
       expect(screen.getByTitle('Yes, I know my delivery address')).toBeChecked();
       expect(screen.getAllByLabelText(/Address 1/)[1]).toHaveValue('441 SW Rio de la Plata Drive');
->>>>>>> 0113c7e3
       expect(screen.getAllByLabelText(/Address 2/)[1]).toHaveValue('');
       expect(screen.getAllByLabelText('City')[1]).toHaveValue('Tacoma');
       expect(screen.getAllByLabelText('State')[1]).toHaveValue('WA');
@@ -912,13 +896,8 @@
         Promise.resolve({ data: JSON.stringify(expectedDateSelectionIsWeekendHolidayResponse) }),
       );
       renderMtoShipmentForm({ isCreatePage: false, mtoShipment: mockMtoShipment });
-<<<<<<< HEAD
-      expect(await screen.findByLabelText('Preferred pickup date')).toHaveValue('01 Aug 2021');
-      expect(screen.getByLabelText('Preferred delivery date')).toHaveValue('11 Aug 2021');
-=======
       expect(await screen.findByLabelText(/Preferred pickup date/)).toHaveValue('01 Aug 2021');
       expect(screen.getByLabelText(/Preferred delivery date/)).toHaveValue('11 Aug 2021');
->>>>>>> 0113c7e3
       await waitFor(() => {
         expect(
           screen.getByText(
@@ -944,13 +923,8 @@
         Promise.resolve({ data: JSON.stringify(expectedDateSelectionIsWeekendHolidayResponse) }),
       );
       renderMtoShipmentForm({ isCreatePage: false, mtoShipment: mockMtoShipment });
-<<<<<<< HEAD
-      expect(await screen.findByLabelText('Preferred pickup date')).toHaveValue('01 Aug 2021');
-      expect(screen.getByLabelText('Preferred delivery date')).toHaveValue('11 Aug 2021');
-=======
       expect(await screen.findByLabelText(/Preferred pickup date/)).toHaveValue('01 Aug 2021');
       expect(screen.getByLabelText(/Preferred delivery date/)).toHaveValue('11 Aug 2021');
->>>>>>> 0113c7e3
       await waitFor(() => {
         expect(
           screen.getByText(
@@ -976,13 +950,8 @@
         Promise.resolve({ data: JSON.stringify(expectedDateSelectionIsWeekendHolidayResponse) }),
       );
       renderMtoShipmentForm({ isCreatePage: false, mtoShipment: mockMtoShipment });
-<<<<<<< HEAD
-      expect(await screen.findByLabelText('Preferred pickup date')).toHaveValue('01 Aug 2021');
-      expect(screen.getByLabelText('Preferred delivery date')).toHaveValue('11 Aug 2021');
-=======
       expect(await screen.findByLabelText(/Preferred pickup date/)).toHaveValue('01 Aug 2021');
       expect(screen.getByLabelText(/Preferred delivery date/)).toHaveValue('11 Aug 2021');
->>>>>>> 0113c7e3
       await waitFor(() => {
         expect(
           screen.getByText(
@@ -1008,13 +977,8 @@
         Promise.resolve({ data: JSON.stringify(expectedDateSelectionIsWeekendHolidayResponse) }),
       );
       renderMtoShipmentForm({ isCreatePage: false, mtoShipment: mockMtoShipment });
-<<<<<<< HEAD
-      expect(await screen.findByLabelText('Preferred pickup date')).toHaveValue('01 Aug 2021');
-      expect(screen.getByLabelText('Preferred delivery date')).toHaveValue('11 Aug 2021');
-=======
       expect(await screen.findByLabelText(/Preferred pickup date/)).toHaveValue('01 Aug 2021');
       expect(screen.getByLabelText(/Preferred delivery date/)).toHaveValue('11 Aug 2021');
->>>>>>> 0113c7e3
       expect(
         screen.getByLabelText(
           'Are there things about this shipment that your counselor or movers should discuss with you?',
@@ -1135,11 +1099,7 @@
         Promise.resolve({ data: JSON.stringify(expectedDateSelectionIsWeekendHolidayResponse) }),
       );
       renderMtoShipmentForm({ isCreatePage: false, shipmentType: SHIPMENT_OPTIONS.NTS, mtoShipment: mockMtoShipment });
-<<<<<<< HEAD
-      expect(await screen.findByLabelText('Preferred pickup date')).toHaveValue('01 Aug 2021');
-=======
       expect(await screen.findByLabelText(/Preferred pickup date/)).toHaveValue('01 Aug 2021');
->>>>>>> 0113c7e3
       await waitFor(() => {
         // only pickup date is available. delivery alert will never be present.
         expect(
@@ -1252,11 +1212,7 @@
         Promise.resolve({ data: JSON.stringify(expectedDateSelectionIsWeekendHolidayResponse) }),
       );
       renderMtoShipmentForm({ isCreatePage: false, shipmentType: SHIPMENT_OPTIONS.NTSR, mtoShipment: mockMtoShipment });
-<<<<<<< HEAD
-      expect(await screen.findByLabelText('Preferred delivery date')).toHaveValue('11 Aug 2021');
-=======
       expect(await screen.findByLabelText(/Preferred delivery date/)).toHaveValue('11 Aug 2021');
->>>>>>> 0113c7e3
       await waitFor(() => {
         // only delivery date is available. pickup alert will never be present.
         expect(
