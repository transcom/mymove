import React, { Component, useState, useEffect } from 'react';
import { bool, func, string } from 'prop-types';
import { Field, Formik } from 'formik';
import { generatePath } from 'react-router-dom';
import {
  Alert,
  Checkbox,
  Fieldset,
  FormGroup,
  Grid,
  GridContainer,
  Label,
  Radio,
  Textarea,
  Button,
} from '@trussworks/react-uswds';
import moment from 'moment';

import boatShipmentstyles from '../BoatShipment/BoatShipmentForm/BoatShipmentForm.module.scss';

import getShipmentOptions from './getShipmentOptions';
import styles from './MtoShipmentForm.module.scss';

import { RouterShape } from 'types';
import Callout from 'components/Callout';
import SectionWrapper from 'components/Shared/SectionWrapper/SectionWrapper';
import WizardNavigation from 'components/Customer/WizardNavigation/WizardNavigation';
import { AddressFields } from 'components/form/AddressFields/AddressFields';
import { ContactInfoFields } from 'components/form/ContactInfoFields/ContactInfoFields';
import { DatePickerInput } from 'components/form/fields';
import { Form } from 'components/form';
import Hint from 'components/Hint/index';
import ShipmentTag from 'components/ShipmentTag/ShipmentTag';
import { customerRoutes } from 'constants/routes';
import { roleTypes } from 'constants/userRoles';
import { shipmentForm } from 'content/shipments';
import {
  createMTOShipment,
  getResponseError,
  patchMTOShipment,
  dateSelectionIsWeekendHoliday,
} from 'services/internalApi';
import { MOVE_LOCKED_WARNING, SHIPMENT_OPTIONS, SHIPMENT_TYPES } from 'shared/constants';
import formStyles from 'styles/form.module.scss';
import { AddressShape, SimpleAddressShape } from 'types/address';
import { OrdersShape } from 'types/customerShapes';
import { ShipmentShape } from 'types/shipment';
import { formatMtoShipmentForAPI, formatMtoShipmentForDisplay } from 'utils/formatMtoShipment';
import { formatUBAllowanceWeight, formatWeight } from 'utils/formatters';
import { validateDate } from 'utils/validation';
import withRouter from 'utils/routing';
import { ORDERS_TYPE } from 'constants/orders';
import { isBooleanFlagEnabled } from 'utils/featureFlags';
import { dateSelectionWeekendHolidayCheck } from 'utils/calendar';
import { isPreceedingAddressComplete } from 'shared/utils';
import { datePickerFormat, formatDate, formatDateWithUTC } from 'shared/dates';
import { handleAddressToggleChange, blankAddress, blankContact } from 'utils/shipments';
import NotificationScrollToTop from 'components/NotificationScrollToTop';
<<<<<<< HEAD
import { requiredAsteriskMessage } from 'components/form/RequiredAsterisk';
=======
>>>>>>> cfb9e3a8
import { BackupContactShape } from 'types/backupContact';

class MtoShipmentForm extends Component {
  constructor(props) {
    super(props);

    this.state = {
      errorMessage: null,
      isTertiaryAddressEnabled: false,
    };
  }

  componentDidMount() {
    isBooleanFlagEnabled('third_address_available').then((enabled) => {
      this.setState({
        isTertiaryAddressEnabled: enabled,
      });
    });
  }

  submitMTOShipment = ({
    pickup,
    delivery,
    customerRemarks,
    hasSecondaryPickup,
    secondaryPickup,
    hasSecondaryDelivery,
    secondaryDelivery,
    hasTertiaryDelivery,
    hasTertiaryPickup,
    tertiaryDelivery,
    tertiaryPickup,
  }) => {
    const {
      router: { navigate, params },
      shipmentType,
      isCreatePage,
      mtoShipment,
      updateMTOShipment,
    } = this.props;

    const { moveId } = params;

    const preformattedMtoShipment = {
      shipmentType,
      moveId,
      customerRemarks,
      pickup,
      delivery,
      hasSecondaryPickup: hasSecondaryPickup === 'true',
      secondaryPickup: hasSecondaryPickup === 'true' ? secondaryPickup : {},
      hasSecondaryDelivery: hasSecondaryDelivery === 'true',
      secondaryDelivery: hasSecondaryDelivery === 'true' ? secondaryDelivery : {},
      hasTertiaryPickup: hasTertiaryPickup === 'true',
      tertiaryPickup: hasTertiaryPickup === 'true' ? tertiaryPickup : {},
      hasTertiaryDelivery: hasTertiaryDelivery === 'true',
      tertiaryDelivery: hasTertiaryDelivery === 'true' ? tertiaryDelivery : {},
    };

    const pendingMtoShipment = formatMtoShipmentForAPI(preformattedMtoShipment);

    const reviewPath = generatePath(customerRoutes.MOVE_REVIEW_PATH, { moveId });

    if (isCreatePage) {
      createMTOShipment(pendingMtoShipment)
        .then((response) => {
          updateMTOShipment(response);
          navigate(reviewPath);
        })
        .catch((e) => {
          const { response } = e;
          const errorMessage = getResponseError(response, 'failed to create MTO shipment due to server error');

          this.setState({ errorMessage });
        });
    } else {
      patchMTOShipment(mtoShipment.id, pendingMtoShipment, mtoShipment.eTag)
        .then((response) => {
          updateMTOShipment(response);
          navigate(reviewPath);
        })
        .catch((e) => {
          const { response } = e;
          const errorMessage = getResponseError(response, 'failed to update MTO shipment due to server error');

          this.setState({ errorMessage });
        });
    }
  };

  // eslint-disable-next-line class-methods-use-this
  getShipmentNumber = () => {
    const {
      router: {
        location: { search },
      },
    } = this.props;

    const params = new URLSearchParams(search);
    const shipmentNumber = params.get('shipmentNumber');
    return shipmentNumber;
  };

  render() {
    const {
      newDutyLocationAddress,
      shipmentType,
      isCreatePage,
      mtoShipment,
      orders,
      currentResidence,
      backupContact,
      router: { params, navigate },
      handleBack,
      isMoveLocked,
    } = this.props;

    const { moveId } = params;
    const { isTertiaryAddressEnabled } = this.state;
    const { errorMessage } = this.state;
    const { showDeliveryFields, showPickupFields, schema } = getShipmentOptions(shipmentType, roleTypes.CUSTOMER);
    const isNTS = shipmentType === SHIPMENT_OPTIONS.NTS;
    const isNTSR = shipmentType === SHIPMENT_OPTIONS.NTSR;
    const isBoat = shipmentType === SHIPMENT_TYPES.BOAT_HAUL_AWAY || shipmentType === SHIPMENT_TYPES.BOAT_TOW_AWAY;
    const isMobileHome = shipmentType === SHIPMENT_TYPES.MOBILE_HOME;
    const isUB = shipmentType === SHIPMENT_OPTIONS.UNACCOMPANIED_BAGGAGE;
    const shipmentNumber =
      shipmentType === SHIPMENT_OPTIONS.HHG || isBoat || isMobileHome || isUB ? this.getShipmentNumber() : null;
    const isRetireeSeparatee =
      orders.orders_type === ORDERS_TYPE.RETIREMENT || orders.orders_type === ORDERS_TYPE.SEPARATION;

    const initialValues = formatMtoShipmentForDisplay(
      isCreatePage && !mtoShipment?.requestedPickupDate ? {} : mtoShipment, // check if data carried over from boat shipment
    );

    return (
      <>
        {isMoveLocked && (
          <Alert headingLevel="h4" type="warning">
            {MOVE_LOCKED_WARNING}
          </Alert>
        )}
        <Formik
          initialValues={initialValues}
          validateOnMount
          validateOnBlur
          validationSchema={schema}
          onSubmit={this.submitMTOShipment}
        >
          {({ values, isValid, isSubmitting, setValues, handleSubmit, ...formikProps }) => {
            const {
              hasDeliveryAddress,
              hasSecondaryPickup,
              hasSecondaryDelivery,
              hasTertiaryPickup,
              hasTertiaryDelivery,
              delivery,
            } = values;

            const handleUseCurrentResidenceChange = (e) => {
              const { checked } = e.target;
              if (checked) {
                // use current residence
                setValues(
                  {
                    ...values,
                    pickup: {
                      ...values.pickup,
                      address: currentResidence,
                    },
                  },
                  { shouldValidate: true },
                );
              } else if (moveId === mtoShipment?.moveTaskOrderId) {
                // TODO - what is the purpose of this check?
                // Revert address
                setValues(
                  {
                    ...values,
                    pickup: {
                      ...values.pickup,
                      address: mtoShipment.pickupAddress,
                    },
                  },
                  { shouldValidate: true },
                );
              } else {
                // Revert address
                setValues(
                  {
                    ...values,
                    pickup: {
                      ...values.pickup,
                      address: blankAddress.address,
                    },
                  },
                  { shouldValidate: true },
                );
              }
            };

            const handleUseBackupContactForReleaseAgentChange = (e) => {
              const { checked } = e.target;
              if (checked) {
                // use backup contact
                setValues(
                  {
                    ...values,
                    pickup: {
                      ...values.pickup,
                      agent: {
                        ...values.pickup.agent,
                        ...backupContact,
                        phone: backupContact.telephone,
                      },
                    },
                  },
                  { shouldValidate: true },
                );
              } else {
                // Revert address
                setValues(
                  {
                    ...values,
                    pickup: {
                      ...values.pickup,
                      agent: {
                        ...values.pickup.agent,
                        ...blankContact.contact,
                        phone: blankContact.contact.telephone,
                      },
                    },
                  },
                  { shouldValidate: true },
                );
              }
            };

            const handleUseBackupContactForReceivingAgentChange = (e) => {
              const { checked } = e.target;
              if (checked) {
                // use backup contact
                setValues(
                  {
                    ...values,
                    delivery: {
                      ...values.delivery,
                      agent: {
                        ...values.delivery.agent,
                        ...backupContact,
                        phone: backupContact.telephone,
                      },
                    },
                  },
                  { shouldValidate: true },
                );
              } else {
                // Revert address
                setValues(
                  {
                    ...values,
                    delivery: {
                      ...values.delivery,
                      agent: {
                        ...values.delivery.agent,
                        ...blankContact.contact,
                        phone: blankContact.contact.telephone,
                      },
                    },
                  },
                  { shouldValidate: true },
                );
              }
            };

            const [isPreferredPickupDateAlertVisible, setIsPreferredPickupDateAlertVisible] = useState(false);
            const [isPreferredDeliveryDateAlertVisible, setIsPreferredDeliveryDateAlertVisible] = useState(false);
            const [preferredPickupDateAlertMessage, setPreferredPickupDateAlertMessage] = useState('');
            const [isPreferredPickupDateInvalid, setIsPreferredPickupDateInvalid] = useState(false);
            const [isPreferredPickupDateChanged, setIsPreferredPickupDateChanged] = useState(false);
            const [preferredDeliveryDateAlertMessage, setPreferredDeliveryDateAlertMessage] = useState('');
            const DEFAULT_COUNTRY_CODE = 'US';

            const onDateSelectionErrorHandler = (e) => {
              const { response } = e;
              const msg = getResponseError(response, 'failed to retrieve date selection weekend/holiday info');
              this.setState({ errorMessage: msg });
            };

            const validatePickupDate = (e) => {
              let error = validateDate(e);

              // preferredPickupDate must be in the future for non-PPM shipments
              const pickupDate = moment(formatDateWithUTC(e)).startOf('day');
              const today = moment().startOf('day');

              if (!error && isPreferredPickupDateChanged && !pickupDate.isAfter(today)) {
                setIsPreferredPickupDateInvalid(true);
                error = 'Preferred pickup date must be in the future.';
              } else {
                setIsPreferredPickupDateInvalid(false);
              }

              return error;
            };

            const handlePickupDateChange = (e) => {
              setValues({
                ...values,
                pickup: {
                  ...values.pickup,
                  requestedDate: formatDate(e, datePickerFormat),
                },
<<<<<<< HEAD
              });

              setIsPreferredPickupDateChanged(true);

              if (!validatePickupDate(e)) {
=======
                { shouldValidate: true },
              );
            }
          };

          const handleUseBackupContactForReleaseAgentChange = (e) => {
            const { checked } = e.target;
            if (checked) {
              // use backup contact
              setValues(
                {
                  ...values,
                  pickup: {
                    ...values.pickup,
                    agent: {
                      ...values.pickup.agent,
                      ...backupContact,
                      phone: backupContact.telephone,
                    },
                  },
                },
                { shouldValidate: true },
              );
            } else {
              // Revert address
              setValues(
                {
                  ...values,
                  pickup: {
                    ...values.pickup,
                    agent: {
                      ...values.pickup.agent,
                      ...blankContact.contact,
                      phone: blankContact.contact.telephone,
                    },
                  },
                },
                { shouldValidate: true },
              );
            }
          };

          const handleUseBackupContactForReceivingAgentChange = (e) => {
            const { checked } = e.target;
            if (checked) {
              // use backup contact
              setValues(
                {
                  ...values,
                  delivery: {
                    ...values.delivery,
                    agent: {
                      ...values.delivery.agent,
                      ...backupContact,
                      phone: backupContact.telephone,
                    },
                  },
                },
                { shouldValidate: true },
              );
            } else {
              // Revert address
              setValues(
                {
                  ...values,
                  delivery: {
                    ...values.delivery,
                    agent: {
                      ...values.delivery.agent,
                      ...blankContact.contact,
                      phone: blankContact.contact.telephone,
                    },
                  },
                },
                { shouldValidate: true },
              );
            }
          };

          const [isPreferredPickupDateAlertVisible, setIsPreferredPickupDateAlertVisible] = useState(false);
          const [isPreferredDeliveryDateAlertVisible, setIsPreferredDeliveryDateAlertVisible] = useState(false);
          const [preferredPickupDateAlertMessage, setPreferredPickupDateAlertMessage] = useState('');
          const [isPreferredPickupDateInvalid, setIsPreferredPickupDateInvalid] = useState(false);
          const [isPreferredPickupDateChanged, setIsPreferredPickupDateChanged] = useState(false);
          const [preferredDeliveryDateAlertMessage, setPreferredDeliveryDateAlertMessage] = useState('');
          const DEFAULT_COUNTRY_CODE = 'US';

          const onDateSelectionErrorHandler = (e) => {
            const { response } = e;
            const msg = getResponseError(response, 'failed to retrieve date selection weekend/holiday info');
            this.setState({ errorMessage: msg });
          };

          const validatePickupDate = (e) => {
            let error = validateDate(e);

            // preferredPickupDate must be in the future for non-PPM shipments
            const pickupDate = moment(formatDateWithUTC(e)).startOf('day');
            const today = moment().startOf('day');

            if (!error && isPreferredPickupDateChanged && !pickupDate.isAfter(today)) {
              setIsPreferredPickupDateInvalid(true);
              error = 'Preferred pickup date must be in the future.';
            } else {
              setIsPreferredPickupDateInvalid(false);
            }

            return error;
          };

          const handlePickupDateChange = (e) => {
            setValues({
              ...values,
              pickup: {
                ...values.pickup,
                requestedDate: formatDate(e, datePickerFormat),
              },
            });

            setIsPreferredPickupDateChanged(true);

            if (!validatePickupDate(e)) {
              dateSelectionWeekendHolidayCheck(
                dateSelectionIsWeekendHoliday,
                DEFAULT_COUNTRY_CODE,
                new Date(e),
                'Preferred pickup date',
                setPreferredPickupDateAlertMessage,
                setIsPreferredPickupDateAlertVisible,
                onDateSelectionErrorHandler,
              );
            }
          };

          useEffect(() => {
            if (mtoShipment.requestedPickupDate !== '') {
              const preferredPickupDateSelectionHandler = (countryCode, date) => {
>>>>>>> cfb9e3a8
                dateSelectionWeekendHolidayCheck(
                  dateSelectionIsWeekendHoliday,
                  DEFAULT_COUNTRY_CODE,
                  new Date(e),
                  'Preferred pickup date',
                  setPreferredPickupDateAlertMessage,
                  setIsPreferredPickupDateAlertVisible,
                  onDateSelectionErrorHandler,
                );
              }
            };

            useEffect(() => {
              if (mtoShipment.requestedPickupDate !== '') {
                const preferredPickupDateSelectionHandler = (countryCode, date) => {
                  dateSelectionWeekendHolidayCheck(
                    dateSelectionIsWeekendHoliday,
                    countryCode,
                    date,
                    'Preferred pickup date',
                    setPreferredPickupDateAlertMessage,
                    setIsPreferredPickupDateAlertVisible,
                    onDateSelectionErrorHandler,
                  );
                };
                const dateSelection = new Date(mtoShipment.requestedPickupDate);
                preferredPickupDateSelectionHandler(DEFAULT_COUNTRY_CODE, dateSelection);
              }
            }, []);

            useEffect(() => {
              if (delivery?.requestedDate !== '') {
                const preferredDeliveryDateSelectionHandler = (countryCode, date) => {
                  dateSelectionWeekendHolidayCheck(
                    dateSelectionIsWeekendHoliday,
                    countryCode,
                    date,
                    'Preferred delivery date',
                    setPreferredDeliveryDateAlertMessage,
                    setIsPreferredDeliveryDateAlertVisible,
                    onDateSelectionErrorHandler,
                  );
                };
                const dateSelection = new Date(delivery.requestedDate);
                preferredDeliveryDateSelectionHandler(DEFAULT_COUNTRY_CODE, dateSelection);
              }
            }, [delivery.requestedDate]);

            return (
              <GridContainer>
                <NotificationScrollToTop dependency={errorMessage} />
                <Grid row>
                  <Grid col desktop={{ col: 8, offset: 2 }}>
                    {errorMessage && (
                      <Alert type="error" headingLevel="h4" heading="An error occurred">
                        {errorMessage}
                      </Alert>
                    )}

                    <div className={styles.MTOShipmentForm}>
                      <ShipmentTag shipmentType={shipmentType} shipmentNumber={shipmentNumber} />
                      <h1>{shipmentForm.header[`${shipmentType}`]}</h1>
                      <Alert headingLevel="h4" type="info" noIcon>
                        Remember:
                        {isUB
                          ? ` You can move up to ${formatUBAllowanceWeight(
                              orders?.entitlement?.ub_allowance,
                            )} for this UB shipment. The weight of your UB is part of your authorized weight allowance`
                          : ` Your standard weight allowance is ${formatWeight(
                              orders.authorizedWeight,
                            )} total. If you are moving to an administratively restricted HHG weight location this amount may be less`}
                        . You’ll be billed for any excess weight you move.
                      </Alert>
                      <Form className={formStyles.form}>
                        {showPickupFields && (
                          <SectionWrapper className={formStyles.formSection}>
                            {showDeliveryFields && <h2>Pickup info</h2>}
                            <Fieldset legend="Date" data-testid="preferredPickupDateFieldSet">
                              <Hint id="pickupDateHint" data-testid="pickupDateHint">
                                This is the day movers would put this shipment on their truck. Packing starts earlier.
                                Dates will be finalized when you talk to your Customer Care Representative. Your
                                requested pickup/load date should be your latest preferred pickup/load date, or the date
                                you need to be out of your origin residence.
                              </Hint>
                              {requiredAsteriskMessage}
                              {isPreferredPickupDateAlertVisible && !isPreferredPickupDateInvalid && (
                                <Alert
                                  type="warning"
                                  aria-live="polite"
                                  headingLevel="h4"
                                  data-testid="preferredPickupDateAlert"
                                >
                                  {preferredPickupDateAlertMessage}
                                </Alert>
                              )}
                              <DatePickerInput
                                name="pickup.requestedDate"
                                label="Preferred pickup date"
                                showRequiredAsterisk
                                required
                                id="requestedPickupDate"
                                validate={validatePickupDate}
                                onChange={handlePickupDateChange}
                              />
                            </Fieldset>
                            <AddressFields
                              name="pickup.address"
                              legend="Pickup Address"
                              formikProps={formikProps}
                              render={(fields) => (
                                <>
                                  <p>What address are the movers picking up from?</p>
                                  <Checkbox
                                    data-testid="useCurrentResidence"
                                    label="Use my current address"
                                    name="useCurrentResidence"
                                    onChange={handleUseCurrentResidenceChange}
                                    id="useCurrentResidenceCheckbox"
                                  />
                                  {fields}
                                  <FormGroup>
                                    <p aria-label="Do you want movers to pick up any belongings from a second address? (Must be near your pickup address. Subject to approval.">
                                      Do you want movers to pick up any belongings from a second address? (Must be near
                                      your pickup address. Subject to approval.)
                                    </p>
                                    <div className={formStyles.radioGroup}>
                                      <Field
                                        as={Radio}
                                        id="has-secondary-pickup"
                                        data-testid="has-secondary-pickup"
                                        label="Yes"
                                        name="hasSecondaryPickup"
                                        value="true"
                                        title="Yes, I have a second pickup address"
                                        checked={hasSecondaryPickup === 'true'}
                                        disabled={!isPreceedingAddressComplete('true', values.pickup.address)}
                                        onChange={(e) => handleAddressToggleChange(e, values, setValues, blankAddress)}
                                      />
                                      <Field
                                        as={Radio}
                                        id="no-secondary-pickup"
                                        data-testid="no-secondary-pickup"
                                        label="No"
                                        name="hasSecondaryPickup"
                                        value="false"
                                        title="No, I do not have a second pickup address"
                                        checked={hasSecondaryPickup !== 'true'}
                                        disabled={!isPreceedingAddressComplete('true', values.pickup.address)}
                                        onChange={(e) => handleAddressToggleChange(e, values, setValues, blankAddress)}
                                      />
                                    </div>
                                  </FormGroup>
                                  {hasSecondaryPickup === 'true' && (
                                    <>
                                      <h4>Second Pickup Address</h4>
                                      <AddressFields name="secondaryPickup.address" formikProps={formikProps} />
                                    </>
                                  )}
                                  {isTertiaryAddressEnabled && hasSecondaryPickup === 'true' && (
                                    <div>
                                      <FormGroup>
                                        <p>Do you want movers to pick up any belongings from a third address?</p>
                                        <div className={formStyles.radioGroup}>
                                          <Field
                                            as={Radio}
                                            id="has-tertiary-pickup"
                                            data-testid="has-tertiary-pickup"
                                            label="Yes"
                                            name="hasTertiaryPickup"
                                            value="true"
                                            title="Yes, I have a third pickup address"
                                            checked={hasTertiaryPickup === 'true'}
                                            disabled={
                                              !isPreceedingAddressComplete(
                                                hasSecondaryPickup,
                                                values.secondaryPickup.address,
                                              )
                                            }
                                            onChange={(e) =>
                                              handleAddressToggleChange(e, values, setValues, blankAddress)
                                            }
                                          />
                                          <Field
                                            as={Radio}
                                            id="no-tertiary-pickup"
                                            data-testid="no-tertiary-pickup"
                                            label="No"
                                            name="hasTertiaryPickup"
                                            value="false"
                                            title="No, I do not have a third pickup address"
                                            checked={hasTertiaryPickup !== 'true'}
                                            disabled={
                                              !isPreceedingAddressComplete(
                                                hasSecondaryPickup,
                                                values.secondaryPickup.address,
                                              )
                                            }
                                            onChange={(e) =>
                                              handleAddressToggleChange(e, values, setValues, blankAddress)
                                            }
                                          />
                                        </div>
                                      </FormGroup>
                                    </div>
                                  )}
                                  {isTertiaryAddressEnabled &&
                                    hasTertiaryPickup === 'true' &&
                                    hasSecondaryPickup === 'true' && (
                                      <>
                                        <h4>Third Pickup Address</h4>
                                        <AddressFields name="tertiaryPickup.address" formikProps={formikProps} />
                                      </>
                                    )}
                                </>
                              )}
                            />

                            <ContactInfoFields
                              name="pickup.agent"
                              legend={<div className={formStyles.legendContent}>Releasing agent</div>}
                              render={(fields) => (
                                <>
                                  <p>Who can let the movers pick up your personal property if you are not there?</p>
                                  <Checkbox
                                    data-testid="useBackupContactForReleaseAgent"
                                    label="Use backup contact"
                                    name="useBackupContactForReleaseAgent"
                                    onChange={handleUseBackupContactForReleaseAgentChange}
                                    id="useBackupContactForReleaseAgent"
                                  />
                                  {fields}
                                </>
                              )}
                            />
                          </SectionWrapper>
                        )}

                        {showDeliveryFields && (
                          <SectionWrapper className={formStyles.formSection}>
                            {showPickupFields && <h2>Delivery Address info</h2>}
                            <Fieldset legend="Date">
                              <Hint>
                                You will finalize an actual delivery date later by talking with your Customer Care
                                Representative once the shipment is underway.
                              </Hint>
                              {requiredAsteriskMessage}
                              {isPreferredDeliveryDateAlertVisible && (
                                <Alert type="warning" aria-live="polite" headingLevel="h4" required>
                                  {preferredDeliveryDateAlertMessage}
                                </Alert>
                              )}
                              <DatePickerInput
                                name="delivery.requestedDate"
                                label="Preferred delivery date"
                                showRequiredAsterisk
                                required
                                id="requestedDeliveryDate"
                                validate={validateDate}
                              />
                            </Fieldset>

                            <Fieldset legend="Delivery Address">
                              {!isNTSR && (
                                <FormGroup>
                                  <legend className="usa-label" htmlFor="hasDeliveryAddress">
                                    Do you know your delivery address yet?
                                  </legend>
                                  <div className={formStyles.radioGroup} required>
                                    <Field
                                      as={Radio}
                                      id="has-delivery-address"
                                      label="Yes"
                                      name="hasDeliveryAddress"
                                      value="true"
                                      title="Yes, I know my delivery address"
                                      checked={hasDeliveryAddress === 'true'}
                                      onChange={(e) => handleAddressToggleChange(e, values, setValues, blankAddress)}
                                    />
                                    <Field
                                      as={Radio}
                                      id="no-delivery-address"
                                      label="No"
                                      name="hasDeliveryAddress"
                                      value="false"
                                      title="No, I do not know my delivery address"
                                      checked={hasDeliveryAddress === 'false'}
                                      onChange={(e) =>
                                        handleAddressToggleChange(e, values, setValues, newDutyLocationAddress)
                                      }
                                    />
                                  </div>
                                </FormGroup>
                              )}
                              {(hasDeliveryAddress === 'true' || isNTSR) && (
                                <AddressFields
                                  name="delivery.address"
                                  formikProps={formikProps}
                                  render={(fields) => (
                                    <>
<<<<<<< HEAD
                                      {fields}
                                      <FormGroup>
                                        <p>
                                          Do you want the movers to deliver any belongings to a second address? (Must be
                                          near your delivery address. Subject to approval.)
                                        </p>
                                        <div className={formStyles.radioGroup}>
                                          <Field
                                            as={Radio}
                                            data-testid="has-secondary-delivery"
                                            id="has-secondary-delivery"
                                            label="Yes"
                                            name="hasSecondaryDelivery"
                                            value="true"
                                            title="Yes, I have a second delivery address"
                                            checked={hasSecondaryDelivery === 'true'}
                                            disabled={!isPreceedingAddressComplete('true', values.delivery.address)}
                                            onChange={(e) =>
                                              handleAddressToggleChange(e, values, setValues, blankAddress)
                                            }
=======
                                      <h4>Third Pickup Address</h4>
                                      <AddressFields
                                        name="tertiaryPickup.address"
                                        labelHint="Required"
                                        formikProps={formikProps}
                                      />
                                    </>
                                  )}
                              </>
                            )}
                          />

                          <fieldset>
                            <legend className={formStyles.legendContent}>Releasing agent</legend>
                            <ContactInfoFields
                              name="pickup.agent"
                              render={(fields) => (
                                <>
                                  <p>Who can let the movers pick up your personal property if you are not there?</p>
                                  <Checkbox
                                    data-testid="useBackupContactForReleaseAgent"
                                    label="Use backup contact"
                                    name="useBackupContactForReleaseAgent"
                                    onChange={handleUseBackupContactForReleaseAgentChange}
                                    id="useBackupContactForReleaseAgent"
                                  />
                                  {fields}
                                </>
                              )}
                            />
                          </fieldset>
                        </SectionWrapper>
                      )}

                      {showDeliveryFields && (
                        <SectionWrapper className={formStyles.formSection}>
                          {showPickupFields && <h2>Delivery Address info</h2>}
                          <Fieldset legend="Date">
                            <Hint>
                              You will finalize an actual delivery date later by talking with your Customer Care
                              Representative once the shipment is underway.
                            </Hint>
                            {isPreferredDeliveryDateAlertVisible && (
                              <Alert type="warning" aria-live="polite" headingLevel="h4">
                                {preferredDeliveryDateAlertMessage}
                              </Alert>
                            )}
                            <DatePickerInput
                              name="delivery.requestedDate"
                              label="Preferred delivery date"
                              id="requestedDeliveryDate"
                              validate={validateDate}
                              hint="Required"
                            />
                          </Fieldset>

                          <Fieldset legend="Delivery Address">
                            {!isNTSR && (
                              <FormGroup>
                                <Label hint="Required" htmlFor="hasDeliveryAddress">
                                  Do you know your delivery address yet?
                                </Label>
                                <div className={formStyles.radioGroup}>
                                  <Field
                                    as={Radio}
                                    id="has-delivery-address"
                                    label="Yes"
                                    name="hasDeliveryAddress"
                                    value="true"
                                    title="Yes, I know my delivery address"
                                    checked={hasDeliveryAddress === 'true'}
                                    onChange={(e) => handleAddressToggleChange(e, values, setValues, blankAddress)}
                                  />
                                  <Field
                                    as={Radio}
                                    id="no-delivery-address"
                                    label="No"
                                    name="hasDeliveryAddress"
                                    value="false"
                                    title="No, I do not know my delivery address"
                                    checked={hasDeliveryAddress === 'false'}
                                    onChange={(e) =>
                                      handleAddressToggleChange(e, values, setValues, newDutyLocationAddress)
                                    }
                                  />
                                </div>
                              </FormGroup>
                            )}
                            {(hasDeliveryAddress === 'true' || isNTSR) && (
                              <AddressFields
                                name="delivery.address"
                                labelHint="Required"
                                formikProps={formikProps}
                                render={(fields) => (
                                  <>
                                    {fields}
                                    <FormGroup>
                                      <p>
                                        Do you want the movers to deliver any belongings to a second address? (Must be
                                        near your delivery address. Subject to approval.)
                                      </p>
                                      <div className={formStyles.radioGroup}>
                                        <Field
                                          as={Radio}
                                          data-testid="has-secondary-delivery"
                                          id="has-secondary-delivery"
                                          label="Yes"
                                          name="hasSecondaryDelivery"
                                          value="true"
                                          title="Yes, I have a second delivery address"
                                          checked={hasSecondaryDelivery === 'true'}
                                          disabled={!isPreceedingAddressComplete('true', values.delivery.address)}
                                          onChange={(e) =>
                                            handleAddressToggleChange(e, values, setValues, blankAddress)
                                          }
                                        />
                                        <Field
                                          as={Radio}
                                          data-testid="no-secondary-delivery"
                                          id="no-secondary-delivery"
                                          label="No"
                                          name="hasSecondaryDelivery"
                                          value="false"
                                          title="No, I do not have a second delivery address"
                                          checked={hasSecondaryDelivery === 'false'}
                                          disabled={!isPreceedingAddressComplete('true', values.delivery.address)}
                                          onChange={(e) =>
                                            handleAddressToggleChange(e, values, setValues, blankAddress)
                                          }
                                        />
                                      </div>
                                    </FormGroup>
                                    {hasSecondaryDelivery === 'true' && (
                                      <>
                                        <h4>Second Delivery Address</h4>
                                        <AddressFields
                                          name="secondaryDelivery.address"
                                          labelHint="Required"
                                          formikProps={formikProps}
                                        />
                                      </>
                                    )}
                                    {isTertiaryAddressEnabled && hasSecondaryDelivery === 'true' && (
                                      <div>
                                        <FormGroup>
                                          <p>Do you want movers to deliver any belongings to a third address?</p>
                                          <div className={formStyles.radioGroup}>
                                            <Field
                                              as={Radio}
                                              id="has-tertiary-delivery"
                                              data-testid="has-tertiary-delivery"
                                              label="Yes"
                                              name="hasTertiaryDelivery"
                                              value="true"
                                              title="Yes, I have a third delivery address"
                                              checked={hasTertiaryDelivery === 'true'}
                                              disabled={
                                                !isPreceedingAddressComplete(
                                                  hasSecondaryDelivery,
                                                  values.secondaryDelivery.address,
                                                )
                                              }
                                              onChange={(e) =>
                                                handleAddressToggleChange(e, values, setValues, blankAddress)
                                              }
                                            />
                                            <Field
                                              as={Radio}
                                              id="no-tertiary-delivery"
                                              data-testid="no-tertiary-delivery"
                                              label="No"
                                              name="hasTertiaryDelivery"
                                              value="false"
                                              title="No, I do not have a third delivery address"
                                              checked={hasTertiaryDelivery === 'false'}
                                              disabled={
                                                !isPreceedingAddressComplete(
                                                  hasSecondaryDelivery,
                                                  values.secondaryDelivery.address,
                                                )
                                              }
                                              onChange={(e) =>
                                                handleAddressToggleChange(e, values, setValues, blankAddress)
                                              }
                                            />
                                          </div>
                                        </FormGroup>
                                      </div>
                                    )}
                                    {isTertiaryAddressEnabled &&
                                      hasTertiaryDelivery === 'true' &&
                                      hasSecondaryDelivery === 'true' && (
                                        <>
                                          <h4>Third Delivery Address</h4>
                                          <AddressFields
                                            name="tertiaryDelivery.address"
                                            labelHint="Required"
                                            formikProps={formikProps}
>>>>>>> cfb9e3a8
                                          />
                                          <Field
                                            as={Radio}
                                            data-testid="no-secondary-delivery"
                                            id="no-secondary-delivery"
                                            label="No"
                                            name="hasSecondaryDelivery"
                                            value="false"
                                            title="No, I do not have a second delivery address"
                                            checked={hasSecondaryDelivery === 'false'}
                                            disabled={!isPreceedingAddressComplete('true', values.delivery.address)}
                                            onChange={(e) =>
                                              handleAddressToggleChange(e, values, setValues, blankAddress)
                                            }
                                          />
                                        </div>
                                      </FormGroup>
                                      {hasSecondaryDelivery === 'true' && (
                                        <>
                                          <h4>Second Delivery Address</h4>
                                          <AddressFields name="secondaryDelivery.address" formikProps={formikProps} />
                                        </>
                                      )}
                                      {isTertiaryAddressEnabled && hasSecondaryDelivery === 'true' && (
                                        <div>
                                          <FormGroup>
                                            <p>Do you want movers to deliver any belongings to a third address?</p>
                                            <div className={formStyles.radioGroup}>
                                              <Field
                                                as={Radio}
                                                id="has-tertiary-delivery"
                                                data-testid="has-tertiary-delivery"
                                                label="Yes"
                                                name="hasTertiaryDelivery"
                                                value="true"
                                                title="Yes, I have a third delivery address"
                                                checked={hasTertiaryDelivery === 'true'}
                                                disabled={
                                                  !isPreceedingAddressComplete(
                                                    hasSecondaryDelivery,
                                                    values.secondaryDelivery.address,
                                                  )
                                                }
                                                onChange={(e) =>
                                                  handleAddressToggleChange(e, values, setValues, blankAddress)
                                                }
                                              />
                                              <Field
                                                as={Radio}
                                                id="no-tertiary-delivery"
                                                data-testid="no-tertiary-delivery"
                                                label="No"
                                                name="hasTertiaryDelivery"
                                                value="false"
                                                title="No, I do not have a third delivery address"
                                                checked={hasTertiaryDelivery === 'false'}
                                                disabled={
                                                  !isPreceedingAddressComplete(
                                                    hasSecondaryDelivery,
                                                    values.secondaryDelivery.address,
                                                  )
                                                }
                                                onChange={(e) =>
                                                  handleAddressToggleChange(e, values, setValues, blankAddress)
                                                }
                                              />
                                            </div>
                                          </FormGroup>
                                        </div>
                                      )}
                                      {isTertiaryAddressEnabled &&
                                        hasTertiaryDelivery === 'true' &&
                                        hasSecondaryDelivery === 'true' && (
                                          <>
                                            <h4>Third Delivery Address</h4>
                                            <AddressFields name="tertiaryDelivery.address" formikProps={formikProps} />
                                          </>
                                        )}
                                    </>
                                  )}
                                />
                              )}
                              {hasDeliveryAddress === 'false' && !isRetireeSeparatee && !isNTSR && (
                                <p>
                                  We can use the zip of your new duty location.
                                  <br />
                                  <strong>
                                    {newDutyLocationAddress.city}, {newDutyLocationAddress.state}{' '}
                                    {newDutyLocationAddress.postalCode}{' '}
                                  </strong>
                                  <br />
                                  You can add the specific delivery address later, once you know it.
                                </p>
                              )}
                              {hasDeliveryAddress === 'false' && isRetireeSeparatee && !isNTSR && (
                                <p>
                                  We can use the zip of the HOR, PLEAD or HOS you entered with your orders.
                                  <br />
                                  <strong>
                                    {newDutyLocationAddress.city}, {newDutyLocationAddress.state}{' '}
                                    {newDutyLocationAddress.postalCode}{' '}
                                  </strong>
                                  <br />
                                </p>
                              )}
                            </Fieldset>

                            <ContactInfoFields
                              name="delivery.agent"
                              legend={<div className={formStyles.legendContent}>Receiving agent</div>}
                              render={(fields) => (
                                <>
                                  <p>Who can take delivery for you if the movers arrive and you are not there?</p>
                                  <Checkbox
                                    data-testid="useBackupContactForReceivingAgent"
                                    label="Use backup contact"
                                    name="useBackupContactForReceivingAgent"
                                    onChange={handleUseBackupContactForReceivingAgentChange}
                                    id="useBackupContactForReceivingAgent"
                                  />
                                  {fields}
                                </>
                              )}
                            />
                          </SectionWrapper>
                        )}

                        {isNTS && (
                          <SectionWrapper className={formStyles.formSection} data-testid="nts-what-to-expect">
                            <Fieldset legend="What you can expect">
                              <p>
                                The moving company will find a storage facility approved by the government, and will
                                move your belongings there.
                              </p>
                              <p>
                                You will need to schedule an NTS release shipment to get your items back, most likely as
                                part of a future move.
                              </p>
<<<<<<< HEAD
                            </Fieldset>
                          </SectionWrapper>
                        )}

                        {!isBoat && !isMobileHome && (
                          <SectionWrapper className={formStyles.formSection}>
                            <Fieldset legend={<div className={formStyles.legendContent}>Remarks</div>}>
                              <Label htmlFor="customerRemarks">
                                Are there things about this shipment that your counselor or movers should discuss with
                                you?
                              </Label>

                              <Callout>
                                Examples
                                <ul>
                                  {isNTSR && (
                                    <li>
                                      Details about the facility where your things are now, including the name or
                                      address (if you know them)
                                    </li>
                                  )}
                                  <li>Large, bulky, or fragile items</li>
                                  <li>Access info for your pickup or delivery address</li>
                                  <li>You’re shipping weapons or alcohol</li>
                                </ul>
                              </Callout>

                              <Field
                                as={Textarea}
                                data-testid="remarks"
                                name="customerRemarks"
                                className={`${formStyles.remarks}`}
                                placeholder="Do not itemize your personal property here. Your movers will help do that when they talk to you."
                                id="customerRemarks"
                                maxLength={250}
                              />
                              <Hint>
                                <p>250 characters</p>
                              </Hint>
                            </Fieldset>
                          </SectionWrapper>
                        )}
                        <Hint darkText>
                          <p>You can change details about your move by talking with your counselor or your movers</p>
                        </Hint>

                        {isBoat || isMobileHome ? (
                          <div className={boatShipmentstyles.buttonContainer}>
                            <Button
                              className={boatShipmentstyles.backButton}
                              type="button"
                              onClick={handleBack}
                              secondary
                              outline
                            >
                              Back
                            </Button>
                            <Button
                              className={boatShipmentstyles.saveButton}
                              type="button"
                              onClick={handleSubmit}
                              disabled={!isValid || isSubmitting || isMoveLocked}
                            >
                              Save & Continue
                            </Button>
                          </div>
                        ) : (
                          <div className={formStyles.formActions}>
                            <WizardNavigation
                              disableNext={isSubmitting || !isValid || isMoveLocked}
                              editMode={!isCreatePage}
                              onNextClick={handleSubmit}
                              onBackClick={() => {
                                navigate(-1);
                              }}
                              onCancelClick={() => {
                                navigate(-1);
                              }}
=======
                            )}
                          </Fieldset>

                          <fieldset>
                            <legend className={formStyles.legendContent}>Receiving agent</legend>
                            <ContactInfoFields
                              name="delivery.agent"
                              render={(fields) => (
                                <>
                                  <p>Who can take delivery for you if the movers arrive and you are not there?</p>
                                  <Checkbox
                                    data-testid="useBackupContactForReceivingAgent"
                                    label="Use backup contact"
                                    name="useBackupContactForReceivingAgent"
                                    onChange={handleUseBackupContactForReceivingAgentChange}
                                    id="useBackupContactForReceivingAgent"
                                  />
                                  {fields}
                                </>
                              )}
                            />
                          </fieldset>
                        </SectionWrapper>
                      )}

                      {isNTS && (
                        <SectionWrapper className={formStyles.formSection} data-testid="nts-what-to-expect">
                          <Fieldset legend="What you can expect">
                            <p>
                              The moving company will find a storage facility approved by the government, and will move
                              your belongings there.
                            </p>
                            <p>
                              You will need to schedule an NTS release shipment to get your items back, most likely as
                              part of a future move.
                            </p>
                          </Fieldset>
                        </SectionWrapper>
                      )}

                      {!isBoat && !isMobileHome && (
                        <SectionWrapper className={formStyles.formSection}>
                          <Fieldset legend={<div className={formStyles.legendContent}>Remarks</div>}>
                            <Label htmlFor="customerRemarks">
                              Are there things about this shipment that your counselor or movers should discuss with
                              you?
                            </Label>

                            <Callout>
                              Examples
                              <ul>
                                {isNTSR && (
                                  <li>
                                    Details about the facility where your things are now, including the name or address
                                    (if you know them)
                                  </li>
                                )}
                                <li>Large, bulky, or fragile items</li>
                                <li>Access info for your pickup or delivery address</li>
                                <li>You’re shipping weapons or alcohol</li>
                              </ul>
                            </Callout>

                            <Field
                              as={Textarea}
                              data-testid="remarks"
                              name="customerRemarks"
                              className={`${formStyles.remarks}`}
                              placeholder="Do not itemize your personal property here. Your movers will help do that when they talk to you."
                              id="customerRemarks"
                              maxLength={250}
>>>>>>> cfb9e3a8
                            />
                          </div>
                        )}
                      </Form>
                    </div>
                  </Grid>
                </Grid>
              </GridContainer>
            );
          }}
        </Formik>
      </>
    );
  }
}

MtoShipmentForm.propTypes = {
  router: RouterShape.isRequired,
  updateMTOShipment: func.isRequired,
  isCreatePage: bool,
  currentResidence: AddressShape.isRequired,
  backupContact: BackupContactShape.isRequired,
  newDutyLocationAddress: SimpleAddressShape,
  shipmentType: string.isRequired,
  mtoShipment: ShipmentShape,
  orders: OrdersShape,
};

MtoShipmentForm.defaultProps = {
  isCreatePage: false,
  newDutyLocationAddress: {
    city: '',
    state: '',
    postalCode: '',
  },
  mtoShipment: {
    id: '',
    customerRemarks: '',
    requestedPickupDate: '',
    requestedDeliveryDate: '',
    destinationAddress: {
      city: '',
      postalCode: '',
      state: '',
      streetAddress1: '',
    },
  },
  orders: {},
};

export default withRouter(MtoShipmentForm);<|MERGE_RESOLUTION|>--- conflicted
+++ resolved
@@ -56,10 +56,7 @@
 import { datePickerFormat, formatDate, formatDateWithUTC } from 'shared/dates';
 import { handleAddressToggleChange, blankAddress, blankContact } from 'utils/shipments';
 import NotificationScrollToTop from 'components/NotificationScrollToTop';
-<<<<<<< HEAD
 import { requiredAsteriskMessage } from 'components/form/RequiredAsterisk';
-=======
->>>>>>> cfb9e3a8
 import { BackupContactShape } from 'types/backupContact';
 
 class MtoShipmentForm extends Component {
@@ -373,151 +370,11 @@
                   ...values.pickup,
                   requestedDate: formatDate(e, datePickerFormat),
                 },
-<<<<<<< HEAD
               });
 
               setIsPreferredPickupDateChanged(true);
 
               if (!validatePickupDate(e)) {
-=======
-                { shouldValidate: true },
-              );
-            }
-          };
-
-          const handleUseBackupContactForReleaseAgentChange = (e) => {
-            const { checked } = e.target;
-            if (checked) {
-              // use backup contact
-              setValues(
-                {
-                  ...values,
-                  pickup: {
-                    ...values.pickup,
-                    agent: {
-                      ...values.pickup.agent,
-                      ...backupContact,
-                      phone: backupContact.telephone,
-                    },
-                  },
-                },
-                { shouldValidate: true },
-              );
-            } else {
-              // Revert address
-              setValues(
-                {
-                  ...values,
-                  pickup: {
-                    ...values.pickup,
-                    agent: {
-                      ...values.pickup.agent,
-                      ...blankContact.contact,
-                      phone: blankContact.contact.telephone,
-                    },
-                  },
-                },
-                { shouldValidate: true },
-              );
-            }
-          };
-
-          const handleUseBackupContactForReceivingAgentChange = (e) => {
-            const { checked } = e.target;
-            if (checked) {
-              // use backup contact
-              setValues(
-                {
-                  ...values,
-                  delivery: {
-                    ...values.delivery,
-                    agent: {
-                      ...values.delivery.agent,
-                      ...backupContact,
-                      phone: backupContact.telephone,
-                    },
-                  },
-                },
-                { shouldValidate: true },
-              );
-            } else {
-              // Revert address
-              setValues(
-                {
-                  ...values,
-                  delivery: {
-                    ...values.delivery,
-                    agent: {
-                      ...values.delivery.agent,
-                      ...blankContact.contact,
-                      phone: blankContact.contact.telephone,
-                    },
-                  },
-                },
-                { shouldValidate: true },
-              );
-            }
-          };
-
-          const [isPreferredPickupDateAlertVisible, setIsPreferredPickupDateAlertVisible] = useState(false);
-          const [isPreferredDeliveryDateAlertVisible, setIsPreferredDeliveryDateAlertVisible] = useState(false);
-          const [preferredPickupDateAlertMessage, setPreferredPickupDateAlertMessage] = useState('');
-          const [isPreferredPickupDateInvalid, setIsPreferredPickupDateInvalid] = useState(false);
-          const [isPreferredPickupDateChanged, setIsPreferredPickupDateChanged] = useState(false);
-          const [preferredDeliveryDateAlertMessage, setPreferredDeliveryDateAlertMessage] = useState('');
-          const DEFAULT_COUNTRY_CODE = 'US';
-
-          const onDateSelectionErrorHandler = (e) => {
-            const { response } = e;
-            const msg = getResponseError(response, 'failed to retrieve date selection weekend/holiday info');
-            this.setState({ errorMessage: msg });
-          };
-
-          const validatePickupDate = (e) => {
-            let error = validateDate(e);
-
-            // preferredPickupDate must be in the future for non-PPM shipments
-            const pickupDate = moment(formatDateWithUTC(e)).startOf('day');
-            const today = moment().startOf('day');
-
-            if (!error && isPreferredPickupDateChanged && !pickupDate.isAfter(today)) {
-              setIsPreferredPickupDateInvalid(true);
-              error = 'Preferred pickup date must be in the future.';
-            } else {
-              setIsPreferredPickupDateInvalid(false);
-            }
-
-            return error;
-          };
-
-          const handlePickupDateChange = (e) => {
-            setValues({
-              ...values,
-              pickup: {
-                ...values.pickup,
-                requestedDate: formatDate(e, datePickerFormat),
-              },
-            });
-
-            setIsPreferredPickupDateChanged(true);
-
-            if (!validatePickupDate(e)) {
-              dateSelectionWeekendHolidayCheck(
-                dateSelectionIsWeekendHoliday,
-                DEFAULT_COUNTRY_CODE,
-                new Date(e),
-                'Preferred pickup date',
-                setPreferredPickupDateAlertMessage,
-                setIsPreferredPickupDateAlertVisible,
-                onDateSelectionErrorHandler,
-              );
-            }
-          };
-
-          useEffect(() => {
-            if (mtoShipment.requestedPickupDate !== '') {
-              const preferredPickupDateSelectionHandler = (countryCode, date) => {
->>>>>>> cfb9e3a8
                 dateSelectionWeekendHolidayCheck(
                   dateSelectionIsWeekendHoliday,
                   DEFAULT_COUNTRY_CODE,
@@ -735,23 +592,25 @@
                               )}
                             />
 
-                            <ContactInfoFields
-                              name="pickup.agent"
-                              legend={<div className={formStyles.legendContent}>Releasing agent</div>}
-                              render={(fields) => (
-                                <>
-                                  <p>Who can let the movers pick up your personal property if you are not there?</p>
-                                  <Checkbox
-                                    data-testid="useBackupContactForReleaseAgent"
-                                    label="Use backup contact"
-                                    name="useBackupContactForReleaseAgent"
-                                    onChange={handleUseBackupContactForReleaseAgentChange}
-                                    id="useBackupContactForReleaseAgent"
-                                  />
-                                  {fields}
-                                </>
-                              )}
-                            />
+                            <fieldset>
+                              <legend className={formStyles.legendContent}>Releasing agent</legend>
+                              <ContactInfoFields
+                                name="pickup.agent"
+                                render={(fields) => (
+                                  <>
+                                    <p>Who can let the movers pick up your personal property if you are not there?</p>
+                                    <Checkbox
+                                      data-testid="useBackupContactForReleaseAgent"
+                                      label="Use backup contact"
+                                      name="useBackupContactForReleaseAgent"
+                                      onChange={handleUseBackupContactForReleaseAgentChange}
+                                      id="useBackupContactForReleaseAgent"
+                                    />
+                                    {fields}
+                                  </>
+                                )}
+                              />
+                            </fieldset>
                           </SectionWrapper>
                         )}
 
@@ -817,7 +676,6 @@
                                   formikProps={formikProps}
                                   render={(fields) => (
                                     <>
-<<<<<<< HEAD
                                       {fields}
                                       <FormGroup>
                                         <p>
@@ -838,206 +696,6 @@
                                             onChange={(e) =>
                                               handleAddressToggleChange(e, values, setValues, blankAddress)
                                             }
-=======
-                                      <h4>Third Pickup Address</h4>
-                                      <AddressFields
-                                        name="tertiaryPickup.address"
-                                        labelHint="Required"
-                                        formikProps={formikProps}
-                                      />
-                                    </>
-                                  )}
-                              </>
-                            )}
-                          />
-
-                          <fieldset>
-                            <legend className={formStyles.legendContent}>Releasing agent</legend>
-                            <ContactInfoFields
-                              name="pickup.agent"
-                              render={(fields) => (
-                                <>
-                                  <p>Who can let the movers pick up your personal property if you are not there?</p>
-                                  <Checkbox
-                                    data-testid="useBackupContactForReleaseAgent"
-                                    label="Use backup contact"
-                                    name="useBackupContactForReleaseAgent"
-                                    onChange={handleUseBackupContactForReleaseAgentChange}
-                                    id="useBackupContactForReleaseAgent"
-                                  />
-                                  {fields}
-                                </>
-                              )}
-                            />
-                          </fieldset>
-                        </SectionWrapper>
-                      )}
-
-                      {showDeliveryFields && (
-                        <SectionWrapper className={formStyles.formSection}>
-                          {showPickupFields && <h2>Delivery Address info</h2>}
-                          <Fieldset legend="Date">
-                            <Hint>
-                              You will finalize an actual delivery date later by talking with your Customer Care
-                              Representative once the shipment is underway.
-                            </Hint>
-                            {isPreferredDeliveryDateAlertVisible && (
-                              <Alert type="warning" aria-live="polite" headingLevel="h4">
-                                {preferredDeliveryDateAlertMessage}
-                              </Alert>
-                            )}
-                            <DatePickerInput
-                              name="delivery.requestedDate"
-                              label="Preferred delivery date"
-                              id="requestedDeliveryDate"
-                              validate={validateDate}
-                              hint="Required"
-                            />
-                          </Fieldset>
-
-                          <Fieldset legend="Delivery Address">
-                            {!isNTSR && (
-                              <FormGroup>
-                                <Label hint="Required" htmlFor="hasDeliveryAddress">
-                                  Do you know your delivery address yet?
-                                </Label>
-                                <div className={formStyles.radioGroup}>
-                                  <Field
-                                    as={Radio}
-                                    id="has-delivery-address"
-                                    label="Yes"
-                                    name="hasDeliveryAddress"
-                                    value="true"
-                                    title="Yes, I know my delivery address"
-                                    checked={hasDeliveryAddress === 'true'}
-                                    onChange={(e) => handleAddressToggleChange(e, values, setValues, blankAddress)}
-                                  />
-                                  <Field
-                                    as={Radio}
-                                    id="no-delivery-address"
-                                    label="No"
-                                    name="hasDeliveryAddress"
-                                    value="false"
-                                    title="No, I do not know my delivery address"
-                                    checked={hasDeliveryAddress === 'false'}
-                                    onChange={(e) =>
-                                      handleAddressToggleChange(e, values, setValues, newDutyLocationAddress)
-                                    }
-                                  />
-                                </div>
-                              </FormGroup>
-                            )}
-                            {(hasDeliveryAddress === 'true' || isNTSR) && (
-                              <AddressFields
-                                name="delivery.address"
-                                labelHint="Required"
-                                formikProps={formikProps}
-                                render={(fields) => (
-                                  <>
-                                    {fields}
-                                    <FormGroup>
-                                      <p>
-                                        Do you want the movers to deliver any belongings to a second address? (Must be
-                                        near your delivery address. Subject to approval.)
-                                      </p>
-                                      <div className={formStyles.radioGroup}>
-                                        <Field
-                                          as={Radio}
-                                          data-testid="has-secondary-delivery"
-                                          id="has-secondary-delivery"
-                                          label="Yes"
-                                          name="hasSecondaryDelivery"
-                                          value="true"
-                                          title="Yes, I have a second delivery address"
-                                          checked={hasSecondaryDelivery === 'true'}
-                                          disabled={!isPreceedingAddressComplete('true', values.delivery.address)}
-                                          onChange={(e) =>
-                                            handleAddressToggleChange(e, values, setValues, blankAddress)
-                                          }
-                                        />
-                                        <Field
-                                          as={Radio}
-                                          data-testid="no-secondary-delivery"
-                                          id="no-secondary-delivery"
-                                          label="No"
-                                          name="hasSecondaryDelivery"
-                                          value="false"
-                                          title="No, I do not have a second delivery address"
-                                          checked={hasSecondaryDelivery === 'false'}
-                                          disabled={!isPreceedingAddressComplete('true', values.delivery.address)}
-                                          onChange={(e) =>
-                                            handleAddressToggleChange(e, values, setValues, blankAddress)
-                                          }
-                                        />
-                                      </div>
-                                    </FormGroup>
-                                    {hasSecondaryDelivery === 'true' && (
-                                      <>
-                                        <h4>Second Delivery Address</h4>
-                                        <AddressFields
-                                          name="secondaryDelivery.address"
-                                          labelHint="Required"
-                                          formikProps={formikProps}
-                                        />
-                                      </>
-                                    )}
-                                    {isTertiaryAddressEnabled && hasSecondaryDelivery === 'true' && (
-                                      <div>
-                                        <FormGroup>
-                                          <p>Do you want movers to deliver any belongings to a third address?</p>
-                                          <div className={formStyles.radioGroup}>
-                                            <Field
-                                              as={Radio}
-                                              id="has-tertiary-delivery"
-                                              data-testid="has-tertiary-delivery"
-                                              label="Yes"
-                                              name="hasTertiaryDelivery"
-                                              value="true"
-                                              title="Yes, I have a third delivery address"
-                                              checked={hasTertiaryDelivery === 'true'}
-                                              disabled={
-                                                !isPreceedingAddressComplete(
-                                                  hasSecondaryDelivery,
-                                                  values.secondaryDelivery.address,
-                                                )
-                                              }
-                                              onChange={(e) =>
-                                                handleAddressToggleChange(e, values, setValues, blankAddress)
-                                              }
-                                            />
-                                            <Field
-                                              as={Radio}
-                                              id="no-tertiary-delivery"
-                                              data-testid="no-tertiary-delivery"
-                                              label="No"
-                                              name="hasTertiaryDelivery"
-                                              value="false"
-                                              title="No, I do not have a third delivery address"
-                                              checked={hasTertiaryDelivery === 'false'}
-                                              disabled={
-                                                !isPreceedingAddressComplete(
-                                                  hasSecondaryDelivery,
-                                                  values.secondaryDelivery.address,
-                                                )
-                                              }
-                                              onChange={(e) =>
-                                                handleAddressToggleChange(e, values, setValues, blankAddress)
-                                              }
-                                            />
-                                          </div>
-                                        </FormGroup>
-                                      </div>
-                                    )}
-                                    {isTertiaryAddressEnabled &&
-                                      hasTertiaryDelivery === 'true' &&
-                                      hasSecondaryDelivery === 'true' && (
-                                        <>
-                                          <h4>Third Delivery Address</h4>
-                                          <AddressFields
-                                            name="tertiaryDelivery.address"
-                                            labelHint="Required"
-                                            formikProps={formikProps}
->>>>>>> cfb9e3a8
                                           />
                                           <Field
                                             as={Radio}
@@ -1145,23 +803,25 @@
                               )}
                             </Fieldset>
 
-                            <ContactInfoFields
-                              name="delivery.agent"
-                              legend={<div className={formStyles.legendContent}>Receiving agent</div>}
-                              render={(fields) => (
-                                <>
-                                  <p>Who can take delivery for you if the movers arrive and you are not there?</p>
-                                  <Checkbox
-                                    data-testid="useBackupContactForReceivingAgent"
-                                    label="Use backup contact"
-                                    name="useBackupContactForReceivingAgent"
-                                    onChange={handleUseBackupContactForReceivingAgentChange}
-                                    id="useBackupContactForReceivingAgent"
-                                  />
-                                  {fields}
-                                </>
-                              )}
-                            />
+                            <fieldset>
+                              <legend className={formStyles.legendContent}>Receiving agent</legend>
+                              <ContactInfoFields
+                                name="delivery.agent"
+                                render={(fields) => (
+                                  <>
+                                    <p>Who can take delivery for you if the movers arrive and you are not there?</p>
+                                    <Checkbox
+                                      data-testid="useBackupContactForReceivingAgent"
+                                      label="Use backup contact"
+                                      name="useBackupContactForReceivingAgent"
+                                      onChange={handleUseBackupContactForReceivingAgentChange}
+                                      id="useBackupContactForReceivingAgent"
+                                    />
+                                    {fields}
+                                  </>
+                                )}
+                              />
+                            </fieldset>
                           </SectionWrapper>
                         )}
 
@@ -1176,7 +836,6 @@
                                 You will need to schedule an NTS release shipment to get your items back, most likely as
                                 part of a future move.
                               </p>
-<<<<<<< HEAD
                             </Fieldset>
                           </SectionWrapper>
                         )}
@@ -1255,79 +914,6 @@
                               onCancelClick={() => {
                                 navigate(-1);
                               }}
-=======
-                            )}
-                          </Fieldset>
-
-                          <fieldset>
-                            <legend className={formStyles.legendContent}>Receiving agent</legend>
-                            <ContactInfoFields
-                              name="delivery.agent"
-                              render={(fields) => (
-                                <>
-                                  <p>Who can take delivery for you if the movers arrive and you are not there?</p>
-                                  <Checkbox
-                                    data-testid="useBackupContactForReceivingAgent"
-                                    label="Use backup contact"
-                                    name="useBackupContactForReceivingAgent"
-                                    onChange={handleUseBackupContactForReceivingAgentChange}
-                                    id="useBackupContactForReceivingAgent"
-                                  />
-                                  {fields}
-                                </>
-                              )}
-                            />
-                          </fieldset>
-                        </SectionWrapper>
-                      )}
-
-                      {isNTS && (
-                        <SectionWrapper className={formStyles.formSection} data-testid="nts-what-to-expect">
-                          <Fieldset legend="What you can expect">
-                            <p>
-                              The moving company will find a storage facility approved by the government, and will move
-                              your belongings there.
-                            </p>
-                            <p>
-                              You will need to schedule an NTS release shipment to get your items back, most likely as
-                              part of a future move.
-                            </p>
-                          </Fieldset>
-                        </SectionWrapper>
-                      )}
-
-                      {!isBoat && !isMobileHome && (
-                        <SectionWrapper className={formStyles.formSection}>
-                          <Fieldset legend={<div className={formStyles.legendContent}>Remarks</div>}>
-                            <Label htmlFor="customerRemarks">
-                              Are there things about this shipment that your counselor or movers should discuss with
-                              you?
-                            </Label>
-
-                            <Callout>
-                              Examples
-                              <ul>
-                                {isNTSR && (
-                                  <li>
-                                    Details about the facility where your things are now, including the name or address
-                                    (if you know them)
-                                  </li>
-                                )}
-                                <li>Large, bulky, or fragile items</li>
-                                <li>Access info for your pickup or delivery address</li>
-                                <li>You’re shipping weapons or alcohol</li>
-                              </ul>
-                            </Callout>
-
-                            <Field
-                              as={Textarea}
-                              data-testid="remarks"
-                              name="customerRemarks"
-                              className={`${formStyles.remarks}`}
-                              placeholder="Do not itemize your personal property here. Your movers will help do that when they talk to you."
-                              id="customerRemarks"
-                              maxLength={250}
->>>>>>> cfb9e3a8
                             />
                           </div>
                         )}
