import React, { Component, useState, useEffect } from 'react';
import { bool, func, string } from 'prop-types';
import { Field, Formik } from 'formik';
import { generatePath } from 'react-router-dom';
import {
  Alert,
  Checkbox,
  Fieldset,
  FormGroup,
  Grid,
  GridContainer,
  Label,
  Radio,
  Textarea,
  Button,
} from '@trussworks/react-uswds';

import boatShipmentstyles from '../BoatShipment/BoatShipmentForm/BoatShipmentForm.module.scss';

import getShipmentOptions from './getShipmentOptions';
import styles from './MtoShipmentForm.module.scss';

import { RouterShape } from 'types';
import Callout from 'components/Callout';
import SectionWrapper from 'components/Customer/SectionWrapper';
import WizardNavigation from 'components/Customer/WizardNavigation/WizardNavigation';
import { AddressFields } from 'components/form/AddressFields/AddressFields';
import { ContactInfoFields } from 'components/form/ContactInfoFields/ContactInfoFields';
import { DatePickerInput } from 'components/form/fields';
import { Form } from 'components/form/Form';
import Hint from 'components/Hint/index';
import ShipmentTag from 'components/ShipmentTag/ShipmentTag';
import { customerRoutes } from 'constants/routes';
import { roleTypes } from 'constants/userRoles';
import { shipmentForm } from 'content/shipments';
import {
  createMTOShipment,
  getResponseError,
  patchMTOShipment,
  dateSelectionIsWeekendHoliday,
} from 'services/internalApi';
import { SHIPMENT_OPTIONS, SHIPMENT_TYPES } from 'shared/constants';
import formStyles from 'styles/form.module.scss';
import { AddressShape, SimpleAddressShape } from 'types/address';
import { OrdersShape } from 'types/customerShapes';
import { ShipmentShape } from 'types/shipment';
import { formatMtoShipmentForAPI, formatMtoShipmentForDisplay } from 'utils/formatMtoShipment';
import { formatWeight } from 'utils/formatters';
import { validateDate } from 'utils/validation';
import withRouter from 'utils/routing';
import { ORDERS_TYPE } from 'constants/orders';
import { isBooleanFlagEnabled } from 'utils/featureFlags';
import { dateSelectionWeekendHolidayCheck } from 'shared/calendar';

const blankAddress = {
  address: {
    streetAddress1: '',
    streetAddress2: '',
    city: '',
    state: '',
    postalCode: '',
  },
};

class MtoShipmentForm extends Component {
  constructor(props) {
    super(props);

    this.state = {
      errorMessage: null,
      isTertiaryAddressEnabled: false,
    };
  }

  componentDidMount() {
    isBooleanFlagEnabled('third_address_available').then((enabled) => {
      this.setState({
        isTertiaryAddressEnabled: enabled,
      });
    });
  }

  submitMTOShipment = ({
    pickup,
    hasDeliveryAddress,
    delivery,
    customerRemarks,
    hasSecondaryPickup,
    secondaryPickup,
    hasSecondaryDelivery,
    secondaryDelivery,
    hasTertiaryDelivery,
    hasTertiaryPickup,
    tertiaryDelivery,
    tertiaryPickup,
  }) => {
    const {
      router: { navigate, params },
      shipmentType,
      isCreatePage,
      mtoShipment,
      updateMTOShipment,
    } = this.props;

    const { moveId } = params;

    const isNTSR = shipmentType === SHIPMENT_OPTIONS.NTSR;
    const saveDeliveryAddress = hasDeliveryAddress === 'yes' || isNTSR;

    const preformattedMtoShipment = {
      shipmentType,
      moveId,
      customerRemarks,
      pickup,
      delivery: {
        ...delivery,
        address: saveDeliveryAddress ? delivery.address : undefined,
      },
      hasSecondaryPickup: hasSecondaryPickup === 'yes',
      secondaryPickup: hasSecondaryPickup === 'yes' ? secondaryPickup : {},
      hasSecondaryDelivery: hasSecondaryDelivery === 'yes',
      secondaryDelivery: hasSecondaryDelivery === 'yes' ? secondaryDelivery : {},
      hasTertiaryPickup: hasTertiaryPickup === 'yes',
      tertiaryPickup: hasTertiaryPickup === 'yes' ? tertiaryPickup : {},
      hasTertiaryDelivery: hasTertiaryDelivery === 'yes',
      tertiaryDelivery: hasTertiaryDelivery === 'yes' ? tertiaryDelivery : {},
    };

    const pendingMtoShipment = formatMtoShipmentForAPI(preformattedMtoShipment);

    const reviewPath = generatePath(customerRoutes.MOVE_REVIEW_PATH, { moveId });

    if (isCreatePage) {
      createMTOShipment(pendingMtoShipment)
        .then((response) => {
          updateMTOShipment(response);
          navigate(reviewPath);
        })
        .catch((e) => {
          const { response } = e;
          const errorMessage = getResponseError(response, 'failed to create MTO shipment due to server error');

          this.setState({ errorMessage });
        });
    } else {
      patchMTOShipment(mtoShipment.id, pendingMtoShipment, mtoShipment.eTag)
        .then((response) => {
          updateMTOShipment(response);
          navigate(reviewPath);
        })
        .catch((e) => {
          const { response } = e;
          const errorMessage = getResponseError(response, 'failed to update MTO shipment due to server error');

          this.setState({ errorMessage });
        });
    }
  };

  // eslint-disable-next-line class-methods-use-this
  getShipmentNumber = () => {
    const {
      router: {
        location: { search },
      },
    } = this.props;

    const params = new URLSearchParams(search);
    const shipmentNumber = params.get('shipmentNumber');
    return shipmentNumber;
  };

  render() {
    const {
      newDutyLocationAddress,
      shipmentType,
      isCreatePage,
      mtoShipment,
      orders,
      currentResidence,
      router: { params, navigate },
      handleBack,
    } = this.props;

    const { moveId } = params;
    const { isTertiaryAddressEnabled } = this.state;
    const { errorMessage } = this.state;
    const { showDeliveryFields, showPickupFields, schema } = getShipmentOptions(shipmentType, roleTypes.CUSTOMER);
    const isNTS = shipmentType === SHIPMENT_OPTIONS.NTS;
    const isNTSR = shipmentType === SHIPMENT_OPTIONS.NTSR;
    const isBoat = shipmentType === SHIPMENT_TYPES.BOAT_HAUL_AWAY || shipmentType === SHIPMENT_TYPES.BOAT_TOW_AWAY;
    const shipmentNumber = shipmentType === SHIPMENT_OPTIONS.HHG || isBoat ? this.getShipmentNumber() : null;
    const isRetireeSeparatee =
      orders.orders_type === ORDERS_TYPE.RETIREMENT || orders.orders_type === ORDERS_TYPE.SEPARATION;

    const initialValues = formatMtoShipmentForDisplay(isCreatePage ? {} : mtoShipment);

    const optionalLabel = <span className={formStyles.optional}>Optional</span>;

    return (
      <Formik
        initialValues={initialValues}
        validateOnMount
        validateOnBlur
        validationSchema={schema}
        onSubmit={this.submitMTOShipment}
      >
        {({ values, isValid, isSubmitting, setValues, handleSubmit }) => {
          const {
            hasDeliveryAddress,
            hasSecondaryPickup,
            hasSecondaryDelivery,
            hasTertiaryPickup,
            hasTertiaryDelivery,
            pickup,
            delivery,
          } = values;

          const handleUseCurrentResidenceChange = (e) => {
            const { checked } = e.target;
            if (checked) {
              // use current residence
              setValues({
                ...values,
                pickup: {
                  ...values.pickup,
                  address: currentResidence,
                },
              });
            } else if (moveId === mtoShipment?.moveTaskOrderId) {
              // TODO - what is the purpose of this check?
              // Revert address
              setValues({
                ...values,
                pickup: {
                  ...values.pickup,
                  address: mtoShipment.pickupAddress,
                },
              });
            } else {
              // Revert address
              setValues({
                ...values,
                pickup: {
                  ...values.pickup,
                  ...blankAddress,
                },
              });
            }
          };

          const [isPreferredPickupDateAlertVisible, setIsPreferredPickupDateAlertVisible] = useState(false);
          const [isPreferredDeliveryDateAlertVisible, setIsPreferredDeliveryDateAlertVisible] = useState(false);
          const [preferredPickupDateAlertMessage, setPreferredPickupDateAlertMessage] = useState('');
          const [preferredDeliveryDateAlertMessage, setPreferredDeliveryDateAlertMessage] = useState('');
          const DEFAULT_COUNTRY_CODE = 'US';

          const onDateSelectionErrorHandler = (e) => {
            const { response } = e;
            const msg = getResponseError(response, 'failed to retrieve date selection weekend/holiday info');
            this.setState({ errorMessage: msg });
          };

          useEffect(() => {
            if (pickup?.requestedDate !== '') {
              const preferredPickupDateSelectionHandler = (countryCode, date) => {
                dateSelectionWeekendHolidayCheck(
                  dateSelectionIsWeekendHoliday,
                  countryCode,
                  date,
                  'Preferred pickup date',
                  setPreferredPickupDateAlertMessage,
                  setIsPreferredPickupDateAlertVisible,
                  onDateSelectionErrorHandler,
                );
              };
              const dateSelection = new Date(pickup.requestedDate);
              preferredPickupDateSelectionHandler(DEFAULT_COUNTRY_CODE, dateSelection);
            }
          }, [pickup.requestedDate]);

          useEffect(() => {
            if (delivery?.requestedDate !== '') {
              const preferredDeliveryDateSelectionHandler = (countryCode, date) => {
                dateSelectionWeekendHolidayCheck(
                  dateSelectionIsWeekendHoliday,
                  countryCode,
                  date,
                  'Preferred delivery date',
                  setPreferredDeliveryDateAlertMessage,
                  setIsPreferredDeliveryDateAlertVisible,
                  onDateSelectionErrorHandler,
                );
              };
              const dateSelection = new Date(delivery.requestedDate);
              preferredDeliveryDateSelectionHandler(DEFAULT_COUNTRY_CODE, dateSelection);
            }
          }, [delivery.requestedDate]);

          return (
            <GridContainer>
              <Grid row>
                <Grid col desktop={{ col: 8, offset: 2 }}>
                  {errorMessage && (
                    <Alert type="error" headingLevel="h4" heading="An error occurred">
                      {errorMessage}
                    </Alert>
                  )}

                  <div className={styles.MTOShipmentForm}>
                    <ShipmentTag shipmentType={shipmentType} shipmentNumber={shipmentNumber} />

                    <h1>{shipmentForm.header[`${shipmentType}`]}</h1>

                    <Alert headingLevel="h4" type="info" noIcon>
                      Remember: You can move {formatWeight(orders.authorizedWeight)} total. You’ll be billed for any
                      excess weight you move.
                    </Alert>

                    <Form className={formStyles.form}>
                      {showPickupFields && (
                        <SectionWrapper className={formStyles.formSection}>
                          {showDeliveryFields && <h2>Pickup info</h2>}
                          <Fieldset legend="Date">
                            <Hint id="pickupDateHint" data-testid="pickupDateHint">
                              This is the day movers would put this shipment on their truck. Packing starts earlier.
                              Dates will be finalized when you talk to your Customer Care Representative. Your requested
                              pickup/load date should be your latest preferred pickup/load date, or the date you need to
                              be out of your origin residence.
                            </Hint>
                            {isPreferredPickupDateAlertVisible && (
<<<<<<< HEAD
                              <Alert type="warning" headingLevel="h4">
=======
                              <Alert type="warning" aria-live="polite" headingLevel="h4">
>>>>>>> 6e050693
                                {preferredPickupDateAlertMessage}
                              </Alert>
                            )}
                            <DatePickerInput
                              name="pickup.requestedDate"
                              label="Preferred pickup date"
                              id="requestedPickupDate"
                              validate={validateDate}
                            />
                          </Fieldset>

                          <AddressFields
                            name="pickup.address"
                            legend="Pickup location"
                            render={(fields) => (
                              <>
                                <p>What address are the movers picking up from?</p>
                                <Checkbox
                                  data-testid="useCurrentResidence"
                                  label="Use my current address"
                                  name="useCurrentResidence"
                                  onChange={handleUseCurrentResidenceChange}
                                  id="useCurrentResidenceCheckbox"
                                />
                                {fields}
                                <h4>Second pickup location</h4>
                                <FormGroup>
                                  <p>
                                    Do you want movers to pick up any belongings from a second address? (Must be near
                                    your pickup address. Subject to approval.)
                                  </p>
                                  <div className={formStyles.radioGroup}>
                                    <Field
                                      as={Radio}
                                      id="has-secondary-pickup"
                                      data-testid="has-secondary-pickup"
                                      label="Yes"
                                      name="hasSecondaryPickup"
                                      value="yes"
                                      title="Yes, I have a second pickup location"
                                      checked={hasSecondaryPickup === 'yes'}
                                    />
                                    <Field
                                      as={Radio}
                                      id="no-secondary-pickup"
                                      data-testid="no-secondary-pickup"
                                      label="No"
                                      name="hasSecondaryPickup"
                                      value="no"
                                      title="No, I do not have a second pickup location"
                                      checked={hasSecondaryPickup !== 'yes'}
                                    />
                                  </div>
                                </FormGroup>
                                {hasSecondaryPickup === 'yes' && <AddressFields name="secondaryPickup.address" />}
                                {isTertiaryAddressEnabled && hasSecondaryPickup === 'yes' && (
                                  <div>
                                    <FormGroup>
                                      <p>Do you want movers to pick up any belongings from a third address?</p>
                                      <div className={formStyles.radioGroup}>
                                        <Field
                                          as={Radio}
                                          id="has-tertiary-pickup"
                                          data-testid="has-tertiary-pickup"
                                          label="Yes"
                                          name="hasTertiaryPickup"
                                          value="yes"
                                          title="Yes, I have a third pickup location"
                                          checked={hasTertiaryPickup === 'yes'}
                                        />
                                        <Field
                                          as={Radio}
                                          id="no-tertiary-pickup"
                                          data-testid="no-tertiary-pickup"
                                          label="No"
                                          name="hasTertiaryPickup"
                                          value="no"
                                          title="No, I do not have a third pickup location"
                                          checked={hasTertiaryPickup !== 'yes'}
                                        />
                                      </div>
                                    </FormGroup>
                                  </div>
                                )}
                                {isTertiaryAddressEnabled &&
                                  hasTertiaryPickup === 'yes' &&
                                  hasSecondaryPickup === 'yes' && (
                                    <>
                                      <h3>Third pickup location</h3>
                                      <AddressFields name="tertiaryPickup.address" />
                                    </>
                                  )}
                              </>
                            )}
                          />

                          <ContactInfoFields
                            name="pickup.agent"
                            legend={<div className={formStyles.legendContent}>Releasing agent {optionalLabel}</div>}
                            render={(fields) => (
                              <>
                                <p>Who can let the movers pick up your personal property if you are not there?</p>
                                {fields}
                              </>
                            )}
                          />
                        </SectionWrapper>
                      )}

                      {showDeliveryFields && (
                        <SectionWrapper className={formStyles.formSection}>
                          {showPickupFields && <h2>Destination info</h2>}
                          <Fieldset legend="Date">
                            <Hint>
                              You will finalize an actual delivery date later by talking with your Customer Care
                              Representative once the shipment is underway.
                            </Hint>
                            {isPreferredDeliveryDateAlertVisible && (
<<<<<<< HEAD
                              <Alert type="warning" headingLevel="h4">
=======
                              <Alert type="warning" aria-live="polite" headingLevel="h4">
>>>>>>> 6e050693
                                {preferredDeliveryDateAlertMessage}
                              </Alert>
                            )}
                            <DatePickerInput
                              name="delivery.requestedDate"
                              label="Preferred delivery date"
                              id="requestedDeliveryDate"
                              validate={validateDate}
                            />
                          </Fieldset>

                          <Fieldset legend="Delivery location">
                            {!isNTSR && (
                              <FormGroup>
                                <p>Do you know your delivery address yet?</p>
                                <div className={formStyles.radioGroup}>
                                  <Field
                                    as={Radio}
                                    id="has-delivery-address"
                                    label="Yes"
                                    name="hasDeliveryAddress"
                                    value="yes"
                                    title="Yes, I know my delivery address"
                                    checked={hasDeliveryAddress === 'yes'}
                                  />
                                  <Field
                                    as={Radio}
                                    id="no-delivery-address"
                                    label="No"
                                    name="hasDeliveryAddress"
                                    value="no"
                                    title="No, I do not know my delivery address"
                                    checked={hasDeliveryAddress === 'no'}
                                  />
                                </div>
                              </FormGroup>
                            )}
                            {(hasDeliveryAddress === 'yes' || isNTSR) && (
                              <AddressFields
                                name="delivery.address"
                                render={(fields) => (
                                  <>
                                    {fields}
                                    <h4>Second delivery location</h4>
                                    <FormGroup>
                                      <p>
                                        Do you want the movers to deliver any belongings to a second address? (Must be
                                        near your delivery address. Subject to approval.)
                                      </p>
                                      <div className={formStyles.radioGroup}>
                                        <Field
                                          as={Radio}
                                          data-testid="has-secondary-delivery"
                                          id="has-secondary-delivery"
                                          label="Yes"
                                          name="hasSecondaryDelivery"
                                          value="yes"
                                          title="Yes, I have a second destination location"
                                          checked={hasSecondaryDelivery === 'yes'}
                                        />
                                        <Field
                                          as={Radio}
                                          data-testid="no-secondary-delivery"
                                          id="no-secondary-delivery"
                                          label="No"
                                          name="hasSecondaryDelivery"
                                          value="no"
                                          title="No, I do not have a second destination location"
                                          checked={hasSecondaryDelivery === 'no'}
                                        />
                                      </div>
                                    </FormGroup>
                                    {hasSecondaryDelivery === 'yes' && (
                                      <AddressFields name="secondaryDelivery.address" />
                                    )}
                                    {isTertiaryAddressEnabled && hasSecondaryDelivery === 'yes' && (
                                      <div>
                                        <FormGroup>
                                          <p>Do you want movers to deliver any belongings to a third address?</p>
                                          <div className={formStyles.radioGroup}>
                                            <Field
                                              as={Radio}
                                              id="has-tertiary-delivery"
                                              data-testid="has-tertiary-delivery"
                                              label="Yes"
                                              name="hasTertiaryDelivery"
                                              value="yes"
                                              title="Yes, I have a third delivery location"
                                              checked={hasTertiaryDelivery === 'yes'}
                                            />
                                            <Field
                                              as={Radio}
                                              id="no-tertiary-delivery"
                                              data-testid="no-tertiary-delivery"
                                              label="No"
                                              name="hasTertiaryDelivery"
                                              value="no"
                                              title="No, I do not have a third delivery location"
                                              checked={hasTertiaryDelivery === 'no'}
                                            />
                                          </div>
                                        </FormGroup>
                                      </div>
                                    )}
                                    {isTertiaryAddressEnabled &&
                                      hasTertiaryDelivery === 'yes' &&
                                      hasSecondaryDelivery === 'yes' && (
                                        <>
                                          <h4>Third delivery location</h4>
                                          <AddressFields name="tertiaryDelivery.address" />
                                        </>
                                      )}
                                  </>
                                )}
                              />
                            )}
                            {hasDeliveryAddress === 'no' && !isRetireeSeparatee && !isNTSR && (
                              <p>
                                We can use the zip of your new duty location.
                                <br />
                                <strong>
                                  {newDutyLocationAddress.city}, {newDutyLocationAddress.state}{' '}
                                  {newDutyLocationAddress.postalCode}{' '}
                                </strong>
                                <br />
                                You can add the specific delivery address later, once you know it.
                              </p>
                            )}
                            {hasDeliveryAddress === 'no' && isRetireeSeparatee && !isNTSR && (
                              <p>
                                We can use the zip of the HOR, PLEAD or HOS you entered with your orders.
                                <br />
                                <strong>
                                  {newDutyLocationAddress.city}, {newDutyLocationAddress.state}{' '}
                                  {newDutyLocationAddress.postalCode}{' '}
                                </strong>
                                <br />
                              </p>
                            )}
                          </Fieldset>

                          <ContactInfoFields
                            name="delivery.agent"
                            legend={<div className={formStyles.legendContent}>Receiving agent {optionalLabel}</div>}
                            render={(fields) => (
                              <>
                                <p>Who can take delivery for you if the movers arrive and you are not there?</p>
                                {fields}
                              </>
                            )}
                          />
                        </SectionWrapper>
                      )}

                      {isNTS && (
                        <SectionWrapper className={formStyles.formSection} data-testid="nts-what-to-expect">
                          <Fieldset legend="What you can expect">
                            <p>
                              The moving company will find a storage facility approved by the government, and will move
                              your belongings there.
                            </p>
                            <p>
                              You will need to schedule an NTS release shipment to get your items back, most likely as
                              part of a future move.
                            </p>
                          </Fieldset>
                        </SectionWrapper>
                      )}

                      {!isBoat && (
                        <SectionWrapper className={formStyles.formSection}>
                          <Fieldset legend={<div className={formStyles.legendContent}>Remarks {optionalLabel}</div>}>
                            <Label htmlFor="customerRemarks">
                              Are there things about this shipment that your counselor or movers should discuss with
                              you?
                            </Label>

                            <Callout>
                              Examples
                              <ul>
                                {isNTSR && (
                                  <li>
                                    Details about the facility where your things are now, including the name or address
                                    (if you know them)
                                  </li>
                                )}
                                <li>Large, bulky, or fragile items</li>
                                <li>Access info for your origin or destination address</li>
                                <li>You’re shipping weapons or alcohol</li>
                              </ul>
                            </Callout>

                            <Field
                              as={Textarea}
                              data-testid="remarks"
                              name="customerRemarks"
                              className={`${formStyles.remarks}`}
                              placeholder="Do not itemize your personal property here. Your movers will help do that when they talk to you."
                              id="customerRemarks"
                              maxLength={250}
                            />
                            <Hint>
                              <p>250 characters</p>
                            </Hint>
                          </Fieldset>
                        </SectionWrapper>
                      )}
                      <Hint darkText>
                        <p>You can change details about your move by talking with your counselor or your movers</p>
                      </Hint>

                      {isBoat ? (
                        <div className={boatShipmentstyles.buttonContainer}>
                          <Button
                            className={boatShipmentstyles.backButton}
                            type="button"
                            onClick={handleBack}
                            secondary
                            outline
                          >
                            Back
                          </Button>
                          <Button
                            className={boatShipmentstyles.saveButton}
                            type="button"
                            onClick={handleSubmit}
                            disabled={!isValid || isSubmitting}
                          >
                            Save & Continue
                          </Button>
                        </div>
                      ) : (
                        <div className={formStyles.formActions}>
                          <WizardNavigation
                            disableNext={isSubmitting || !isValid}
                            editMode={!isCreatePage}
                            onNextClick={handleSubmit}
                            onBackClick={() => {
                              navigate(-1);
                            }}
                            onCancelClick={() => {
                              navigate(-1);
                            }}
                          />
                        </div>
                      )}
                    </Form>
                  </div>
                </Grid>
              </Grid>
            </GridContainer>
          );
        }}
      </Formik>
    );
  }
}

MtoShipmentForm.propTypes = {
  router: RouterShape.isRequired,
  updateMTOShipment: func.isRequired,
  isCreatePage: bool,
  currentResidence: AddressShape.isRequired,
  newDutyLocationAddress: SimpleAddressShape,
  shipmentType: string.isRequired,
  mtoShipment: ShipmentShape,
  orders: OrdersShape,
};

MtoShipmentForm.defaultProps = {
  isCreatePage: false,
  newDutyLocationAddress: {
    city: '',
    state: '',
    postalCode: '',
  },
  mtoShipment: {
    id: '',
    customerRemarks: '',
    requestedPickupDate: '',
    requestedDeliveryDate: '',
    destinationAddress: {
      city: '',
      postalCode: '',
      state: '',
      streetAddress1: '',
    },
  },
  orders: {},
};

export default withRouter(MtoShipmentForm);<|MERGE_RESOLUTION|>--- conflicted
+++ resolved
@@ -329,11 +329,7 @@
                               be out of your origin residence.
                             </Hint>
                             {isPreferredPickupDateAlertVisible && (
-<<<<<<< HEAD
-                              <Alert type="warning" headingLevel="h4">
-=======
                               <Alert type="warning" aria-live="polite" headingLevel="h4">
->>>>>>> 6e050693
                                 {preferredPickupDateAlertMessage}
                               </Alert>
                             )}
@@ -452,11 +448,7 @@
                               Representative once the shipment is underway.
                             </Hint>
                             {isPreferredDeliveryDateAlertVisible && (
-<<<<<<< HEAD
-                              <Alert type="warning" headingLevel="h4">
-=======
                               <Alert type="warning" aria-live="polite" headingLevel="h4">
->>>>>>> 6e050693
                                 {preferredDeliveryDateAlertMessage}
                               </Alert>
                             )}
