--- conflicted
+++ resolved
@@ -56,11 +56,7 @@
 import { datePickerFormat, formatDate, formatDateWithUTC } from 'shared/dates';
 import { handleAddressToggleChange, blankAddress } from 'utils/shipments';
 import NotificationScrollToTop from 'components/NotificationScrollToTop';
-<<<<<<< HEAD
-import RequiredAsterisk, { requiredAsteriskMessage } from 'components/form/RequiredAsterisk';
-=======
 import { requiredAsteriskMessage } from 'components/form/RequiredAsterisk';
->>>>>>> a8e24457
 
 class MtoShipmentForm extends Component {
   constructor(props) {
@@ -560,17 +556,9 @@
                             <Fieldset legend="Delivery Address">
                               {!isNTSR && (
                                 <FormGroup>
-<<<<<<< HEAD
-                                  <Label htmlFor="hasDeliveryAddress">
-                                    <span data-testid="preferredDeliveryAddress">
-                                      Do you know your delivery address yet? <RequiredAsterisk />
-                                    </span>
-                                  </Label>
-=======
                                   <legend className="usa-label" htmlFor="hasDeliveryAddress">
                                     Do you know your delivery address yet?
                                   </legend>
->>>>>>> a8e24457
                                   <div className={formStyles.radioGroup} required>
                                     <Field
                                       as={Radio}
