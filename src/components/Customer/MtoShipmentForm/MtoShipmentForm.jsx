--- conflicted
+++ resolved
@@ -554,47 +554,9 @@
                         </SectionWrapper>
                       )}
 
-<<<<<<< HEAD
-                      <SectionWrapper className={formStyles.formSection}>
-                        <Fieldset legend={<div className={formStyles.legendContent}>Remarks</div>}>
-                          <Label htmlFor="customerRemarks">
-                            Are there things about this shipment that your counselor or movers should discuss with you?
-                          </Label>
-
-                          <Callout>
-                            Examples
-                            <ul>
-                              {isNTSR && (
-                                <li>
-                                  Details about the facility where your things are now, including the name or address
-                                  (if you know them)
-                                </li>
-                              )}
-                              <li>Large, bulky, or fragile items</li>
-                              <li>Access info for your origin or destination address</li>
-                              <li>You’re shipping weapons or alcohol</li>
-                            </ul>
-                          </Callout>
-
-                          <Field
-                            as={Textarea}
-                            data-testid="remarks"
-                            name="customerRemarks"
-                            className={`${formStyles.remarks}`}
-                            placeholder="Do not itemize your personal property here. Your movers will help do that when they talk to you."
-                            id="customerRemarks"
-                            maxLength={250}
-                          />
-                          <Hint>
-                            <p>250 characters</p>
-                          </Hint>
-                        </Fieldset>
-                      </SectionWrapper>
-
-=======
                       {!isBoat && (
                         <SectionWrapper className={formStyles.formSection}>
-                          <Fieldset legend={<div className={formStyles.legendContent}>Remarks {optionalLabel}</div>}>
+                          <Fieldset legend={<div className={formStyles.legendContent}>Remarks</div>}>
                             <Label htmlFor="customerRemarks">
                               Are there things about this shipment that your counselor or movers should discuss with
                               you?
@@ -630,7 +592,6 @@
                           </Fieldset>
                         </SectionWrapper>
                       )}
->>>>>>> 9d8c958e
                       <Hint darkText>
                         <p>You can change details about your move by talking with your counselor or your movers</p>
                       </Hint>
