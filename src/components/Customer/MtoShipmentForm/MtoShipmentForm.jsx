import React, { Component, useState, useEffect } from 'react';
import { bool, func, string } from 'prop-types';
import { Field, Formik } from 'formik';
import { generatePath } from 'react-router-dom';
import {
  Alert,
  Checkbox,
  Fieldset,
  FormGroup,
  Grid,
  GridContainer,
  Label,
  Radio,
  Textarea,
  Button,
} from '@trussworks/react-uswds';

import boatShipmentstyles from '../BoatShipment/BoatShipmentForm/BoatShipmentForm.module.scss';

import getShipmentOptions from './getShipmentOptions';
import styles from './MtoShipmentForm.module.scss';

import { RouterShape } from 'types';
import Callout from 'components/Callout';
import SectionWrapper from 'components/Customer/SectionWrapper';
import WizardNavigation from 'components/Customer/WizardNavigation/WizardNavigation';
import { AddressFields } from 'components/form/AddressFields/AddressFields';
import { ContactInfoFields } from 'components/form/ContactInfoFields/ContactInfoFields';
import { DatePickerInput } from 'components/form/fields';
import { Form } from 'components/form/Form';
import Hint from 'components/Hint/index';
import ShipmentTag from 'components/ShipmentTag/ShipmentTag';
import { customerRoutes } from 'constants/routes';
import { roleTypes } from 'constants/userRoles';
import { shipmentForm } from 'content/shipments';
import {
  createMTOShipment,
  getResponseError,
  patchMTOShipment,
  dateSelectionIsWeekendHoliday,
} from 'services/internalApi';
import { SHIPMENT_OPTIONS, SHIPMENT_TYPES } from 'shared/constants';
import formStyles from 'styles/form.module.scss';
import { AddressShape, SimpleAddressShape } from 'types/address';
import { OrdersShape } from 'types/customerShapes';
import { ShipmentShape } from 'types/shipment';
import { formatMtoShipmentForAPI, formatMtoShipmentForDisplay } from 'utils/formatMtoShipment';
import { formatWeight } from 'utils/formatters';
import { validateDate } from 'utils/validation';
import withRouter from 'utils/routing';
import { ORDERS_TYPE } from 'constants/orders';
import { isBooleanFlagEnabled } from 'utils/featureFlags';
import { dateSelectionWeekendHolidayCheck } from 'utils/calendar';

const blankAddress = {
  address: {
    streetAddress1: '',
    streetAddress2: '',
    city: '',
    state: '',
    postalCode: '',
  },
};

class MtoShipmentForm extends Component {
  constructor(props) {
    super(props);

    this.state = {
      errorMessage: null,
      isTertiaryAddressEnabled: false,
    };
  }

  componentDidMount() {
    isBooleanFlagEnabled('third_address_available').then((enabled) => {
      this.setState({
        isTertiaryAddressEnabled: enabled,
      });
    });
  }

  submitMTOShipment = ({
    pickup,
    hasDeliveryAddress,
    delivery,
    customerRemarks,
    hasSecondaryPickup,
    secondaryPickup,
    hasSecondaryDelivery,
    secondaryDelivery,
    hasTertiaryDelivery,
    hasTertiaryPickup,
    tertiaryDelivery,
    tertiaryPickup,
  }) => {
    const {
      router: { navigate, params },
      shipmentType,
      isCreatePage,
      mtoShipment,
      updateMTOShipment,
    } = this.props;

    const { moveId } = params;

    const isNTSR = shipmentType === SHIPMENT_OPTIONS.NTSR;
    const saveDeliveryAddress = hasDeliveryAddress === 'yes' || isNTSR;

    const preformattedMtoShipment = {
      shipmentType,
      moveId,
      customerRemarks,
      pickup,
      delivery: {
        ...delivery,
        address: saveDeliveryAddress ? delivery.address : undefined,
      },
      hasSecondaryPickup: hasSecondaryPickup === 'yes',
      secondaryPickup: hasSecondaryPickup === 'yes' ? secondaryPickup : {},
      hasSecondaryDelivery: hasSecondaryDelivery === 'yes',
      secondaryDelivery: hasSecondaryDelivery === 'yes' ? secondaryDelivery : {},
      hasTertiaryPickup: hasTertiaryPickup === 'yes',
      tertiaryPickup: hasTertiaryPickup === 'yes' ? tertiaryPickup : {},
      hasTertiaryDelivery: hasTertiaryDelivery === 'yes',
      tertiaryDelivery: hasTertiaryDelivery === 'yes' ? tertiaryDelivery : {},
    };

    const pendingMtoShipment = formatMtoShipmentForAPI(preformattedMtoShipment);

    const reviewPath = generatePath(customerRoutes.MOVE_REVIEW_PATH, { moveId });

    if (isCreatePage) {
      createMTOShipment(pendingMtoShipment)
        .then((response) => {
          updateMTOShipment(response);
          navigate(reviewPath);
        })
        .catch((e) => {
          const { response } = e;
          const errorMessage = getResponseError(response, 'failed to create MTO shipment due to server error');

          this.setState({ errorMessage });
        });
    } else {
      patchMTOShipment(mtoShipment.id, pendingMtoShipment, mtoShipment.eTag)
        .then((response) => {
          updateMTOShipment(response);
          navigate(reviewPath);
        })
        .catch((e) => {
          const { response } = e;
          const errorMessage = getResponseError(response, 'failed to update MTO shipment due to server error');

          this.setState({ errorMessage });
        });
    }
  };

  // eslint-disable-next-line class-methods-use-this
  getShipmentNumber = () => {
    const {
      router: {
        location: { search },
      },
    } = this.props;

    const params = new URLSearchParams(search);
    const shipmentNumber = params.get('shipmentNumber');
    return shipmentNumber;
  };

  render() {
    const {
      newDutyLocationAddress,
      shipmentType,
      isCreatePage,
      mtoShipment,
      orders,
      currentResidence,
      router: { params, navigate },
      handleBack,
    } = this.props;

    const { moveId } = params;
    const { isTertiaryAddressEnabled } = this.state;
    const { errorMessage } = this.state;
    const { showDeliveryFields, showPickupFields, schema } = getShipmentOptions(shipmentType, roleTypes.CUSTOMER);
    const isNTS = shipmentType === SHIPMENT_OPTIONS.NTS;
    const isNTSR = shipmentType === SHIPMENT_OPTIONS.NTSR;
    const isBoat = shipmentType === SHIPMENT_TYPES.BOAT_HAUL_AWAY || shipmentType === SHIPMENT_TYPES.BOAT_TOW_AWAY;
    const isMobileHome = shipmentType === SHIPMENT_TYPES.MOBILE_HOME;
<<<<<<< HEAD
    const shipmentNumber =
      shipmentType === SHIPMENT_OPTIONS.HHG || isBoat || isMobileHome ? this.getShipmentNumber() : null;
=======
    const isUB = shipmentType === SHIPMENT_OPTIONS.UNACCOMPANIED_BAGGAGE;
    const shipmentNumber =
      shipmentType === SHIPMENT_OPTIONS.HHG || isBoat || isMobileHome || isUB ? this.getShipmentNumber() : null;
>>>>>>> 06c02e1e
    const isRetireeSeparatee =
      orders.orders_type === ORDERS_TYPE.RETIREMENT || orders.orders_type === ORDERS_TYPE.SEPARATION;

    const initialValues = formatMtoShipmentForDisplay(
      isCreatePage && !mtoShipment?.requestedPickupDate ? {} : mtoShipment, // check if data carried over from boat shipment
    );

    return (
      <Formik
        initialValues={initialValues}
        validateOnMount
        validateOnBlur
        validationSchema={schema}
        onSubmit={this.submitMTOShipment}
      >
        {({ values, isValid, isSubmitting, setValues, handleSubmit }) => {
          const {
            hasDeliveryAddress,
            hasSecondaryPickup,
            hasSecondaryDelivery,
            hasTertiaryPickup,
            hasTertiaryDelivery,
            pickup,
            delivery,
          } = values;

          const handleUseCurrentResidenceChange = (e) => {
            const { checked } = e.target;
            if (checked) {
              // use current residence
              setValues({
                ...values,
                pickup: {
                  ...values.pickup,
                  address: currentResidence,
                },
              });
            } else if (moveId === mtoShipment?.moveTaskOrderId) {
              // TODO - what is the purpose of this check?
              // Revert address
              setValues({
                ...values,
                pickup: {
                  ...values.pickup,
                  address: mtoShipment.pickupAddress,
                },
              });
            } else {
              // Revert address
              setValues({
                ...values,
                pickup: {
                  ...values.pickup,
                  ...blankAddress,
                },
              });
            }
          };

          const [isPreferredPickupDateAlertVisible, setIsPreferredPickupDateAlertVisible] = useState(false);
          const [isPreferredDeliveryDateAlertVisible, setIsPreferredDeliveryDateAlertVisible] = useState(false);
          const [preferredPickupDateAlertMessage, setPreferredPickupDateAlertMessage] = useState('');
          const [preferredDeliveryDateAlertMessage, setPreferredDeliveryDateAlertMessage] = useState('');
          const DEFAULT_COUNTRY_CODE = 'US';

          const onDateSelectionErrorHandler = (e) => {
            const { response } = e;
            const msg = getResponseError(response, 'failed to retrieve date selection weekend/holiday info');
            this.setState({ errorMessage: msg });
          };

          useEffect(() => {
            if (pickup?.requestedDate !== '') {
              const preferredPickupDateSelectionHandler = (countryCode, date) => {
                dateSelectionWeekendHolidayCheck(
                  dateSelectionIsWeekendHoliday,
                  countryCode,
                  date,
                  'Preferred pickup date',
                  setPreferredPickupDateAlertMessage,
                  setIsPreferredPickupDateAlertVisible,
                  onDateSelectionErrorHandler,
                );
              };
              const dateSelection = new Date(pickup.requestedDate);
              preferredPickupDateSelectionHandler(DEFAULT_COUNTRY_CODE, dateSelection);
            }
          }, [pickup.requestedDate]);

          useEffect(() => {
            if (delivery?.requestedDate !== '') {
              const preferredDeliveryDateSelectionHandler = (countryCode, date) => {
                dateSelectionWeekendHolidayCheck(
                  dateSelectionIsWeekendHoliday,
                  countryCode,
                  date,
                  'Preferred delivery date',
                  setPreferredDeliveryDateAlertMessage,
                  setIsPreferredDeliveryDateAlertVisible,
                  onDateSelectionErrorHandler,
                );
              };
              const dateSelection = new Date(delivery.requestedDate);
              preferredDeliveryDateSelectionHandler(DEFAULT_COUNTRY_CODE, dateSelection);
            }
          }, [delivery.requestedDate]);

          return (
            <GridContainer>
              <Grid row>
                <Grid col desktop={{ col: 8, offset: 2 }}>
                  {errorMessage && (
                    <Alert type="error" headingLevel="h4" heading="An error occurred">
                      {errorMessage}
                    </Alert>
                  )}

                  <div className={styles.MTOShipmentForm}>
                    <ShipmentTag shipmentType={shipmentType} shipmentNumber={shipmentNumber} />
                    <h1>{shipmentForm.header[`${shipmentType}`]}</h1>
                    <Alert headingLevel="h4" type="info" noIcon>
                      Remember: You can move
                      {isUB
                        ? ` up to your UB allowance for this move`
                        : ` ${formatWeight(orders.authorizedWeight)} total`}
                      . You’ll be billed for any excess weight you move.
                    </Alert>
                    <Form className={formStyles.form}>
                      {showPickupFields && (
                        <SectionWrapper className={formStyles.formSection}>
                          {showDeliveryFields && <h2>Pickup info</h2>}
                          <Fieldset legend="Date">
                            <Hint id="pickupDateHint" data-testid="pickupDateHint">
                              This is the day movers would put this shipment on their truck. Packing starts earlier.
                              Dates will be finalized when you talk to your Customer Care Representative. Your requested
                              pickup/load date should be your latest preferred pickup/load date, or the date you need to
                              be out of your origin residence.
                            </Hint>
                            {isPreferredPickupDateAlertVisible && (
                              <Alert type="warning" aria-live="polite" headingLevel="h4">
                                {preferredPickupDateAlertMessage}
                              </Alert>
                            )}
                            <DatePickerInput
                              name="pickup.requestedDate"
                              label="Preferred pickup date"
                              id="requestedPickupDate"
                              hint="Required"
                              validate={validateDate}
                            />
                          </Fieldset>

                          <AddressFields
                            name="pickup.address"
                            legend="Pickup location"
                            labelHint="Required"
                            render={(fields) => (
                              <>
                                <p>What address are the movers picking up from?</p>
                                <Checkbox
                                  data-testid="useCurrentResidence"
                                  label="Use my current address"
                                  name="useCurrentResidence"
                                  onChange={handleUseCurrentResidenceChange}
                                  id="useCurrentResidenceCheckbox"
                                />
                                {fields}
                                <h4>Second pickup location</h4>
                                <FormGroup>
                                  <p>
                                    Do you want movers to pick up any belongings from a second address? (Must be near
                                    your pickup address. Subject to approval.)
                                  </p>
                                  <div className={formStyles.radioGroup}>
                                    <Field
                                      as={Radio}
                                      id="has-secondary-pickup"
                                      data-testid="has-secondary-pickup"
                                      label="Yes"
                                      name="hasSecondaryPickup"
                                      value="yes"
                                      title="Yes, I have a second pickup location"
                                      checked={hasSecondaryPickup === 'yes'}
                                    />
                                    <Field
                                      as={Radio}
                                      id="no-secondary-pickup"
                                      data-testid="no-secondary-pickup"
                                      label="No"
                                      name="hasSecondaryPickup"
                                      value="no"
                                      title="No, I do not have a second pickup location"
                                      checked={hasSecondaryPickup !== 'yes'}
                                    />
                                  </div>
                                </FormGroup>
                                {hasSecondaryPickup === 'yes' && (
                                  <AddressFields name="secondaryPickup.address" labelHint="Required" />
                                )}
                                {isTertiaryAddressEnabled && hasSecondaryPickup === 'yes' && (
                                  <div>
                                    <FormGroup>
                                      <p>Do you want movers to pick up any belongings from a third address?</p>
                                      <div className={formStyles.radioGroup}>
                                        <Field
                                          as={Radio}
                                          id="has-tertiary-pickup"
                                          data-testid="has-tertiary-pickup"
                                          label="Yes"
                                          name="hasTertiaryPickup"
                                          value="yes"
                                          title="Yes, I have a third pickup location"
                                          checked={hasTertiaryPickup === 'yes'}
                                        />
                                        <Field
                                          as={Radio}
                                          id="no-tertiary-pickup"
                                          data-testid="no-tertiary-pickup"
                                          label="No"
                                          name="hasTertiaryPickup"
                                          value="no"
                                          title="No, I do not have a third pickup location"
                                          checked={hasTertiaryPickup !== 'yes'}
                                        />
                                      </div>
                                    </FormGroup>
                                  </div>
                                )}
                                {isTertiaryAddressEnabled &&
                                  hasTertiaryPickup === 'yes' &&
                                  hasSecondaryPickup === 'yes' && (
                                    <>
                                      <h3>Third pickup location</h3>
                                      <AddressFields name="tertiaryPickup.address" labelHint="Required" />
                                    </>
                                  )}
                              </>
                            )}
                          />

                          <ContactInfoFields
                            name="pickup.agent"
                            legend={<div className={formStyles.legendContent}>Releasing agent</div>}
                            render={(fields) => (
                              <>
                                <p>Who can let the movers pick up your personal property if you are not there?</p>
                                {fields}
                              </>
                            )}
                          />
                        </SectionWrapper>
                      )}

                      {showDeliveryFields && (
                        <SectionWrapper className={formStyles.formSection}>
                          {showPickupFields && <h2>Destination info</h2>}
                          <Fieldset legend="Date">
                            <Hint>
                              You will finalize an actual delivery date later by talking with your Customer Care
                              Representative once the shipment is underway.
                            </Hint>
                            {isPreferredDeliveryDateAlertVisible && (
                              <Alert type="warning" aria-live="polite" headingLevel="h4">
                                {preferredDeliveryDateAlertMessage}
                              </Alert>
                            )}
                            <DatePickerInput
                              name="delivery.requestedDate"
                              label="Preferred delivery date"
                              id="requestedDeliveryDate"
                              validate={validateDate}
                              hint="Required"
                            />
                          </Fieldset>

                          <Fieldset legend="Delivery location">
                            {!isNTSR && (
                              <FormGroup>
                                <Label hint="Required" htmlFor="hasDeliveryAddress">
                                  Do you know your delivery address yet?
                                </Label>
                                <div className={formStyles.radioGroup}>
                                  <Field
                                    as={Radio}
                                    id="has-delivery-address"
                                    label="Yes"
                                    name="hasDeliveryAddress"
                                    value="yes"
                                    title="Yes, I know my delivery address"
                                    checked={hasDeliveryAddress === 'yes'}
                                  />
                                  <Field
                                    as={Radio}
                                    id="no-delivery-address"
                                    label="No"
                                    name="hasDeliveryAddress"
                                    value="no"
                                    title="No, I do not know my delivery address"
                                    checked={hasDeliveryAddress === 'no'}
                                  />
                                </div>
                              </FormGroup>
                            )}
                            {(hasDeliveryAddress === 'yes' || isNTSR) && (
                              <AddressFields
                                name="delivery.address"
                                labelHint="Required"
                                render={(fields) => (
                                  <>
                                    {fields}
                                    <h4>Second delivery location</h4>
                                    <FormGroup>
                                      <p>
                                        Do you want the movers to deliver any belongings to a second address? (Must be
                                        near your delivery address. Subject to approval.)
                                      </p>
                                      <div className={formStyles.radioGroup}>
                                        <Field
                                          as={Radio}
                                          data-testid="has-secondary-delivery"
                                          id="has-secondary-delivery"
                                          label="Yes"
                                          name="hasSecondaryDelivery"
                                          value="yes"
                                          title="Yes, I have a second destination location"
                                          checked={hasSecondaryDelivery === 'yes'}
                                        />
                                        <Field
                                          as={Radio}
                                          data-testid="no-secondary-delivery"
                                          id="no-secondary-delivery"
                                          label="No"
                                          name="hasSecondaryDelivery"
                                          value="no"
                                          title="No, I do not have a second destination location"
                                          checked={hasSecondaryDelivery === 'no'}
                                        />
                                      </div>
                                    </FormGroup>
                                    {hasSecondaryDelivery === 'yes' && (
                                      <AddressFields name="secondaryDelivery.address" labelHint="Required" />
                                    )}
                                    {isTertiaryAddressEnabled && hasSecondaryDelivery === 'yes' && (
                                      <div>
                                        <FormGroup>
                                          <p>Do you want movers to deliver any belongings to a third address?</p>
                                          <div className={formStyles.radioGroup}>
                                            <Field
                                              as={Radio}
                                              id="has-tertiary-delivery"
                                              data-testid="has-tertiary-delivery"
                                              label="Yes"
                                              name="hasTertiaryDelivery"
                                              value="yes"
                                              title="Yes, I have a third delivery location"
                                              checked={hasTertiaryDelivery === 'yes'}
                                            />
                                            <Field
                                              as={Radio}
                                              id="no-tertiary-delivery"
                                              data-testid="no-tertiary-delivery"
                                              label="No"
                                              name="hasTertiaryDelivery"
                                              value="no"
                                              title="No, I do not have a third delivery location"
                                              checked={hasTertiaryDelivery === 'no'}
                                            />
                                          </div>
                                        </FormGroup>
                                      </div>
                                    )}
                                    {isTertiaryAddressEnabled &&
                                      hasTertiaryDelivery === 'yes' &&
                                      hasSecondaryDelivery === 'yes' && (
                                        <>
                                          <h4>Third delivery location</h4>
                                          <AddressFields name="tertiaryDelivery.address" labelHint="Required" />
                                        </>
                                      )}
                                  </>
                                )}
                              />
                            )}
                            {hasDeliveryAddress === 'no' && !isRetireeSeparatee && !isNTSR && (
                              <p>
                                We can use the zip of your new duty location.
                                <br />
                                <strong>
                                  {newDutyLocationAddress.city}, {newDutyLocationAddress.state}{' '}
                                  {newDutyLocationAddress.postalCode}{' '}
                                </strong>
                                <br />
                                You can add the specific delivery address later, once you know it.
                              </p>
                            )}
                            {hasDeliveryAddress === 'no' && isRetireeSeparatee && !isNTSR && (
                              <p>
                                We can use the zip of the HOR, PLEAD or HOS you entered with your orders.
                                <br />
                                <strong>
                                  {newDutyLocationAddress.city}, {newDutyLocationAddress.state}{' '}
                                  {newDutyLocationAddress.postalCode}{' '}
                                </strong>
                                <br />
                              </p>
                            )}
                          </Fieldset>

                          <ContactInfoFields
                            name="delivery.agent"
                            legend={<div className={formStyles.legendContent}>Receiving agent</div>}
                            render={(fields) => (
                              <>
                                <p>Who can take delivery for you if the movers arrive and you are not there?</p>
                                {fields}
                              </>
                            )}
                          />
                        </SectionWrapper>
                      )}

                      {isNTS && (
                        <SectionWrapper className={formStyles.formSection} data-testid="nts-what-to-expect">
                          <Fieldset legend="What you can expect">
                            <p>
                              The moving company will find a storage facility approved by the government, and will move
                              your belongings there.
                            </p>
                            <p>
                              You will need to schedule an NTS release shipment to get your items back, most likely as
                              part of a future move.
                            </p>
                          </Fieldset>
                        </SectionWrapper>
                      )}

                      {!isBoat && !isMobileHome && (
                        <SectionWrapper className={formStyles.formSection}>
                          <Fieldset legend={<div className={formStyles.legendContent}>Remarks</div>}>
                            <Label htmlFor="customerRemarks">
                              Are there things about this shipment that your counselor or movers should discuss with
                              you?
                            </Label>

                            <Callout>
                              Examples
                              <ul>
                                {isNTSR && (
                                  <li>
                                    Details about the facility where your things are now, including the name or address
                                    (if you know them)
                                  </li>
                                )}
                                <li>Large, bulky, or fragile items</li>
                                <li>Access info for your origin or destination address</li>
                                <li>You’re shipping weapons or alcohol</li>
                              </ul>
                            </Callout>

                            <Field
                              as={Textarea}
                              data-testid="remarks"
                              name="customerRemarks"
                              className={`${formStyles.remarks}`}
                              placeholder="Do not itemize your personal property here. Your movers will help do that when they talk to you."
                              id="customerRemarks"
                              maxLength={250}
                            />
                            <Hint>
                              <p>250 characters</p>
                            </Hint>
                          </Fieldset>
                        </SectionWrapper>
                      )}
                      <Hint darkText>
                        <p>You can change details about your move by talking with your counselor or your movers</p>
                      </Hint>

                      {isBoat || isMobileHome ? (
                        <div className={boatShipmentstyles.buttonContainer}>
                          <Button
                            className={boatShipmentstyles.backButton}
                            type="button"
                            onClick={handleBack}
                            secondary
                            outline
                          >
                            Back
                          </Button>
                          <Button
                            className={boatShipmentstyles.saveButton}
                            type="button"
                            onClick={handleSubmit}
                            disabled={!isValid || isSubmitting}
                          >
                            Save & Continue
                          </Button>
                        </div>
                      ) : (
                        <div className={formStyles.formActions}>
                          <WizardNavigation
                            disableNext={isSubmitting || !isValid}
                            editMode={!isCreatePage}
                            onNextClick={handleSubmit}
                            onBackClick={() => {
                              navigate(-1);
                            }}
                            onCancelClick={() => {
                              navigate(-1);
                            }}
                          />
                        </div>
                      )}
                    </Form>
                  </div>
                </Grid>
              </Grid>
            </GridContainer>
          );
        }}
      </Formik>
    );
  }
}

MtoShipmentForm.propTypes = {
  router: RouterShape.isRequired,
  updateMTOShipment: func.isRequired,
  isCreatePage: bool,
  currentResidence: AddressShape.isRequired,
  newDutyLocationAddress: SimpleAddressShape,
  shipmentType: string.isRequired,
  mtoShipment: ShipmentShape,
  orders: OrdersShape,
};

MtoShipmentForm.defaultProps = {
  isCreatePage: false,
  newDutyLocationAddress: {
    city: '',
    state: '',
    postalCode: '',
  },
  mtoShipment: {
    id: '',
    customerRemarks: '',
    requestedPickupDate: '',
    requestedDeliveryDate: '',
    destinationAddress: {
      city: '',
      postalCode: '',
      state: '',
      streetAddress1: '',
    },
  },
  orders: {},
};

export default withRouter(MtoShipmentForm);<|MERGE_RESOLUTION|>--- conflicted
+++ resolved
@@ -190,14 +190,9 @@
     const isNTSR = shipmentType === SHIPMENT_OPTIONS.NTSR;
     const isBoat = shipmentType === SHIPMENT_TYPES.BOAT_HAUL_AWAY || shipmentType === SHIPMENT_TYPES.BOAT_TOW_AWAY;
     const isMobileHome = shipmentType === SHIPMENT_TYPES.MOBILE_HOME;
-<<<<<<< HEAD
-    const shipmentNumber =
-      shipmentType === SHIPMENT_OPTIONS.HHG || isBoat || isMobileHome ? this.getShipmentNumber() : null;
-=======
     const isUB = shipmentType === SHIPMENT_OPTIONS.UNACCOMPANIED_BAGGAGE;
     const shipmentNumber =
       shipmentType === SHIPMENT_OPTIONS.HHG || isBoat || isMobileHome || isUB ? this.getShipmentNumber() : null;
->>>>>>> 06c02e1e
     const isRetireeSeparatee =
       orders.orders_type === ORDERS_TYPE.RETIREMENT || orders.orders_type === ORDERS_TYPE.SEPARATION;
 
