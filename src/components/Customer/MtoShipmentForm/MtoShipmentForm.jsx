import React, { Component } from 'react';
import { bool, func, number, shape, string } from 'prop-types';
import { Field, Formik } from 'formik';
import { generatePath } from 'react-router';
import {
  Alert,
  Checkbox,
  Fieldset,
  FormGroup,
  Grid,
  GridContainer,
  Label,
  Radio,
  Textarea,
} from '@trussworks/react-uswds';

import getShipmentOptions from './getShipmentOptions';
import styles from './MtoShipmentForm.module.scss';

import formStyles from 'styles/form.module.scss';
import { customerRoutes } from 'constants/routes';
import { SHIPMENT_OPTIONS } from 'shared/constants';
import { AddressShape, SimpleAddressShape } from 'types/address';
import { HhgShipmentShape, HistoryShape, MatchShape, OrdersShape } from 'types/customerShapes';
import { formatMtoShipmentForAPI, formatMtoShipmentForDisplay } from 'utils/formatMtoShipment';
import { formatWeight } from 'utils/formatters';
import { createMTOShipment, getResponseError, patchMTOShipment } from 'services/internalApi';
import { shipmentForm } from 'content/shipments';
import { DatePickerInput } from 'components/form/fields';
import { ContactInfoFields } from 'components/form/ContactInfoFields/ContactInfoFields';
import { AddressFields } from 'components/form/AddressFields/AddressFields';
import { Form } from 'components/form/Form';
import Hint from 'components/Hint/index';
import { validateDate } from 'utils/validation';
import ShipmentTag from 'components/ShipmentTag/ShipmentTag';
import SectionWrapper from 'components/Customer/SectionWrapper';
import WizardNavigation from 'components/Customer/WizardNavigation/WizardNavigation';
import Callout from 'components/Callout';
import { roleTypes } from 'constants/userRoles';

const blankAddress = {
  address: {
    streetAddress1: '',
    streetAddress2: '',
    city: '',
    state: '',
    postalCode: '',
  },
};

class MtoShipmentForm extends Component {
  constructor(props) {
    super(props);

    this.state = {
      errorMessage: null,
    };
  }

  submitMTOShipment = ({
    shipmentType,
    pickup,
    hasDeliveryAddress,
    delivery,
    customerRemarks,
    hasSecondaryPickup,
    secondaryPickup,
    hasSecondaryDelivery,
    secondaryDelivery,
  }) => {
    const { history, match, selectedMoveType, isCreatePage, mtoShipment, updateMTOShipment } = this.props;
    const { moveId } = match.params;

    const preformattedMtoShipment = {
      shipmentType: shipmentType || selectedMoveType,
      moveId,
      customerRemarks,
      pickup,
      delivery: {
        ...delivery,
        address: hasDeliveryAddress === 'yes' ? delivery.address : undefined,
      },
      secondaryPickup: hasSecondaryPickup ? secondaryPickup : {},
      secondaryDelivery: hasSecondaryDelivery ? secondaryDelivery : {},
    };

    const pendingMtoShipment = formatMtoShipmentForAPI(preformattedMtoShipment);

    const reviewPath = generatePath(customerRoutes.MOVE_REVIEW_PATH, { moveId });

    if (isCreatePage) {
      createMTOShipment(pendingMtoShipment)
        .then((response) => {
          updateMTOShipment(response);
          history.push(reviewPath);
        })
        .catch((e) => {
          const { response } = e;
          const errorMessage = getResponseError(response, 'failed to create MTO shipment due to server error');

          this.setState({ errorMessage });
        });
    } else {
      patchMTOShipment(mtoShipment.id, pendingMtoShipment, mtoShipment.eTag)
        .then((response) => {
          updateMTOShipment(response);
          history.push(reviewPath);
        })
        .catch((e) => {
          const { response } = e;
          const errorMessage = getResponseError(response, 'failed to update MTO shipment due to server error');

          this.setState({ errorMessage });
        });
    }
  };

  getShipmentNumber = () => {
    // TODO - this is not supported by IE11, shipment number should be calculable from Redux anyways
    // we should fix this also b/c it doesn't display correctly in storybook
    const { search } = window.location;
    const params = new URLSearchParams(search);
    const shipmentNumber = params.get('shipmentNumber');
    return shipmentNumber;
  };

  render() {
    const {
      match,
      history,
      newDutyStationAddress,
      selectedMoveType,
      isCreatePage,
      mtoShipment,
      serviceMember,
      orders,
      currentResidence,
    } = this.props;

    const { errorMessage } = this.state;

    const shipmentType = mtoShipment.shipmentType || selectedMoveType;
    const { showDeliveryFields, showPickupFields, schema } = getShipmentOptions(shipmentType, roleTypes.CUSTOMER);
    const isNTS = shipmentType === SHIPMENT_OPTIONS.NTS;
    const isNTSR = shipmentType === SHIPMENT_OPTIONS.NTSR;
    const shipmentNumber = shipmentType === SHIPMENT_OPTIONS.HHG ? this.getShipmentNumber() : null;

    const initialValues = formatMtoShipmentForDisplay(isCreatePage ? {} : mtoShipment);

    const optionalLabel = <span className={formStyles.optional}>Optional</span>;

    return (
      <Formik
        initialValues={initialValues}
        validateOnMount
        validateOnBlur
        validationSchema={schema}
        onSubmit={this.submitMTOShipment}
      >
        {({ values, isValid, isSubmitting, setValues, handleSubmit }) => {
          const { hasDeliveryAddress, hasSecondaryPickup, hasSecondaryDelivery } = values;

          const handleUseCurrentResidenceChange = (e) => {
            const { checked } = e.target;
            if (checked) {
              // use current residence
              setValues({
                ...values,
                pickup: {
                  ...values.pickup,
                  address: currentResidence,
                },
              });
            } else if (match.params.moveId === mtoShipment?.moveTaskOrderId) {
              // TODO - what is the purpose of this check?
              // Revert address
              setValues({
                ...values,
                pickup: {
                  ...values.pickup,
                  address: mtoShipment.pickupAddress,
                },
              });
            } else {
              // Revert address
              setValues({
                ...values,
                pickup: {
                  ...values.pickup,
                  ...blankAddress,
                },
              });
            }
          };

          return (
            <GridContainer>
              <Grid row>
                <Grid col desktop={{ col: 8, offset: 2 }}>
                  {errorMessage && (
                    <Alert type="error" heading="An error occurred">
                      {errorMessage}
                    </Alert>
                  )}

                  <div className={styles.MTOShipmentForm}>
                    <ShipmentTag shipmentType={shipmentType} shipmentNumber={shipmentNumber} />

                    <h1>{shipmentForm.header[`${shipmentType}`]}</h1>

                    <Alert type="info" noIcon>
<<<<<<< HEAD
                      Remember: You can move{' '}
                      {orders.has_dependents
                        ? serviceMember.weight_allotment.total_weight_self_plus_dependents
                        : serviceMember.weight_allotment.total_weight_self}{' '}
                      lbs total. You’ll be billed for any excess weight you move.
=======
                      Remember: You can move {formatWeight(serviceMember.weight_allotment.total_weight_self)} total.
                      You’ll be billed for any excess weight you move.
>>>>>>> cf58cddd
                    </Alert>

                    <Form className={formStyles.form}>
                      {showPickupFields && (
                        <>
                          <SectionWrapper className={formStyles.formSection}>
                            {showDeliveryFields && <h2>Pickup info</h2>}
                            <Fieldset legend="Date">
                              <Hint id="pickupDateHint">
                                This is the day movers would put this shipment on their truck. Packing starts earlier.
                                Dates will be finalized when you talk to your movers. Your actual pickup date will fall
                                within 7 days of your preferred date.
                              </Hint>
                              <DatePickerInput
                                name="pickup.requestedDate"
                                label="Preferred pickup date"
                                id="requestedPickupDate"
                                validate={validateDate}
                              />
                            </Fieldset>

                            <AddressFields
                              name="pickup.address"
                              legend="Pickup location"
                              render={(fields) => (
                                <>
                                  <p>What address are the movers picking up from?</p>
                                  <Checkbox
                                    data-testid="useCurrentResidence"
                                    label="Use my current address"
                                    name="useCurrentResidence"
                                    onChange={handleUseCurrentResidenceChange}
                                    id="useCurrentResidenceCheckbox"
                                  />
                                  {fields}
                                  <h4>Second pickup location</h4>
                                  <FormGroup>
                                    <p>
                                      Do you want movers to pick up any belongings from a second address? (Must be near
                                      your pickup address. Subject to approval.)
                                    </p>
                                    <div className={formStyles.radioGroup}>
                                      <Field
                                        as={Radio}
                                        id="has-secondary-pickup"
                                        data-testid="has-secondary-pickup"
                                        label="Yes"
                                        name="hasSecondaryPickup"
                                        value="yes"
                                        title="Yes, I have a second pickup location"
                                        checked={hasSecondaryPickup === 'yes'}
                                      />
                                      <Field
                                        as={Radio}
                                        id="no-secondary-pickup"
                                        data-testid="no-secondary-pickup"
                                        label="No"
                                        name="hasSecondaryPickup"
                                        value="no"
                                        title="No, I do not have a second pickup location"
                                        checked={hasSecondaryPickup !== 'yes'}
                                      />
                                    </div>
                                  </FormGroup>
                                  {hasSecondaryPickup === 'yes' && <AddressFields name="secondaryPickup.address" />}
                                </>
                              )}
                            />

                            <ContactInfoFields
                              name="pickup.agent"
                              legend={<div className={formStyles.legendContent}>Releasing agent {optionalLabel}</div>}
                              render={(fields) => (
                                <>
                                  <p>Who can let the movers pick up your things if you’re not there?</p>
                                  {fields}
                                </>
                              )}
                            />
                          </SectionWrapper>
                        </>
                      )}

                      {showDeliveryFields && (
                        <>
                          <SectionWrapper className={formStyles.formSection}>
                            {showPickupFields && <h2>Destination info</h2>}
                            <Fieldset legend="Date">
                              <Hint>
                                If you’re not sure, use your report-by date. You’ll finalize an actual delivery date
                                later by talking with your movers once the shipment is underway.
                              </Hint>
                              <DatePickerInput
                                name="delivery.requestedDate"
                                label="Preferred delivery date"
                                id="requestedDeliveryDate"
                                validate={validateDate}
                              />
                            </Fieldset>

                            <Fieldset legend="Delivery location">
                              {!isNTSR && (
                                <FormGroup>
                                  <p>Do you know your delivery address yet?</p>
                                  <div className={formStyles.radioGroup}>
                                    <Field
                                      as={Radio}
                                      id="has-delivery-address"
                                      label="Yes"
                                      name="hasDeliveryAddress"
                                      value="yes"
                                      title="Yes, I know my delivery address"
                                      checked={hasDeliveryAddress === 'yes'}
                                    />
                                    <Field
                                      as={Radio}
                                      id="no-delivery-address"
                                      label="No"
                                      name="hasDeliveryAddress"
                                      value="no"
                                      title="No, I do not know my delivery address"
                                      checked={hasDeliveryAddress === 'no'}
                                    />
                                  </div>
                                </FormGroup>
                              )}
                              {hasDeliveryAddress === 'yes' || isNTSR ? (
                                <AddressFields
                                  name="delivery.address"
                                  render={(fields) => (
                                    <>
                                      {fields}
                                      <h4>Second delivery location</h4>
                                      <FormGroup>
                                        <p>
                                          Do you want the movers to deliver any belongings to a second address? (Must be
                                          near your delivery address. Subject to approval.)
                                        </p>
                                        <div className={formStyles.radioGroup}>
                                          <Field
                                            as={Radio}
                                            data-testid="has-secondary-delivery"
                                            id="has-secondary-delivery"
                                            label="Yes"
                                            name="hasSecondaryDelivery"
                                            value="yes"
                                            title="Yes, I have a second destination location"
                                            checked={hasSecondaryDelivery === 'yes'}
                                          />
                                          <Field
                                            as={Radio}
                                            data-testid="no-secondary-delivery"
                                            id="no-secondary-delivery"
                                            label="No"
                                            name="hasSecondaryDelivery"
                                            value="no"
                                            title="No, I do not have a second destination location"
                                            checked={hasSecondaryDelivery !== 'yes'}
                                          />
                                        </div>
                                      </FormGroup>
                                      {hasSecondaryDelivery === 'yes' && (
                                        <AddressFields name="secondaryDelivery.address" />
                                      )}
                                    </>
                                  )}
                                />
                              ) : (
                                <p>
                                  We can use the zip of your new duty location.
                                  <br />
                                  <strong>
                                    {newDutyStationAddress.city}, {newDutyStationAddress.state}{' '}
                                    {newDutyStationAddress.postalCode}{' '}
                                  </strong>
                                  <br />
                                  You can add the specific delivery address later, once you know it.
                                </p>
                              )}
                            </Fieldset>

                            <ContactInfoFields
                              name="delivery.agent"
                              legend={<div className={formStyles.legendContent}>Receiving agent {optionalLabel}</div>}
                              render={(fields) => (
                                <>
                                  <p>Who can take delivery for you if the movers arrive and you’re not there?</p>
                                  {fields}
                                </>
                              )}
                            />
                          </SectionWrapper>
                        </>
                      )}

                      {isNTS && (
                        <>
                          <SectionWrapper className={formStyles.formSection} data-testid="nts-what-to-expect">
                            <Fieldset legend="What you can expect">
                              <p>
                                The moving company will find a storage facility approved by the government, and will
                                move your belongings there.
                              </p>
                              <p>
                                You’ll need to schedule an NTS release shipment to get your items back, most likely as
                                part of a future move.
                              </p>
                            </Fieldset>
                          </SectionWrapper>
                        </>
                      )}

                      <SectionWrapper className={formStyles.formSection}>
                        <Fieldset legend={<div className={formStyles.legendContent}>Remarks {optionalLabel}</div>}>
                          <Label htmlFor="customerRemarks">
                            Are there things about this shipment that your counselor or movers should discuss with you?
                          </Label>

                          <Callout>
                            Examples
                            <ul>
                              {isNTSR && <li>The storage facility or address where your items are currently stored</li>}
                              <li>Large, bulky, or fragile items</li>
                              <li>Access info for your origin or destination address</li>
                              <li>You’re shipping weapons or alcohol</li>
                            </ul>
                          </Callout>

                          <Field
                            as={Textarea}
                            data-testid="remarks"
                            name="customerRemarks"
                            className={`${formStyles.remarks}`}
                            placeholder="Don’t itemize your belongings here. Your movers will help do that when they talk to you."
                            id="customerRemarks"
                            maxLength={250}
                          />
                          <Hint>
                            <p>250 characters</p>
                          </Hint>
                        </Fieldset>
                      </SectionWrapper>

                      <Hint>
                        <p>You can change details about your move by talking with your counselor or your movers</p>
                      </Hint>

                      <div className={formStyles.formActions}>
                        <WizardNavigation
                          disableNext={isSubmitting || !isValid}
                          editMode={!isCreatePage}
                          onNextClick={handleSubmit}
                          onBackClick={history.goBack}
                          onCancelClick={history.goBack}
                        />
                      </div>
                    </Form>
                  </div>
                </Grid>
              </Grid>
            </GridContainer>
          );
        }}
      </Formik>
    );
  }
}

MtoShipmentForm.propTypes = {
  match: MatchShape,
  history: HistoryShape,
  updateMTOShipment: func.isRequired,
  isCreatePage: bool,
  currentResidence: AddressShape.isRequired,
  newDutyStationAddress: SimpleAddressShape,
  selectedMoveType: string.isRequired,
  mtoShipment: HhgShipmentShape,
  serviceMember: shape({
    weight_allotment: shape({
      total_weight_self: number,
    }),
  }).isRequired,
  orders: OrdersShape,
};

MtoShipmentForm.defaultProps = {
  isCreatePage: false,
  match: { isExact: false, params: { moveID: '' } },
  history: { goBack: () => {}, push: () => {} },
  newDutyStationAddress: {
    city: '',
    state: '',
    postalCode: '',
  },
  mtoShipment: {
    id: '',
    customerRemarks: '',
    requestedPickupDate: '',
    requestedDeliveryDate: '',
    destinationAddress: {
      city: '',
      postalCode: '',
      state: '',
      streetAddress1: '',
    },
  },
  orders: {},
};

export default MtoShipmentForm;<|MERGE_RESOLUTION|>--- conflicted
+++ resolved
@@ -209,16 +209,11 @@
                     <h1>{shipmentForm.header[`${shipmentType}`]}</h1>
 
                     <Alert type="info" noIcon>
-<<<<<<< HEAD
                       Remember: You can move{' '}
                       {orders.has_dependents
-                        ? serviceMember.weight_allotment.total_weight_self_plus_dependents
-                        : serviceMember.weight_allotment.total_weight_self}{' '}
+                        ? formatWeight(serviceMember.weight_allotment.total_weight_self_plus_dependents)
+                        : formatWeight(serviceMember.weight_allotment.total_weight_self)}{' '}
                       lbs total. You’ll be billed for any excess weight you move.
-=======
-                      Remember: You can move {formatWeight(serviceMember.weight_allotment.total_weight_self)} total.
-                      You’ll be billed for any excess weight you move.
->>>>>>> cf58cddd
                     </Alert>
 
                     <Form className={formStyles.form}>
