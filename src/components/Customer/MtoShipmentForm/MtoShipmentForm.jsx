import React, { Component, useState, useEffect } from 'react';
import { bool, func, string } from 'prop-types';
import { Field, Formik } from 'formik';
import { generatePath } from 'react-router-dom';
import {
  Alert,
  Checkbox,
  Fieldset,
  FormGroup,
  Grid,
  GridContainer,
  Label,
  Radio,
  Textarea,
  Button,
} from '@trussworks/react-uswds';
import moment from 'moment';

import boatShipmentstyles from '../BoatShipment/BoatShipmentForm/BoatShipmentForm.module.scss';

import getShipmentOptions from './getShipmentOptions';
import styles from './MtoShipmentForm.module.scss';

import { RouterShape } from 'types';
import Callout from 'components/Callout';
import SectionWrapper from 'components/Shared/SectionWrapper/SectionWrapper';
import WizardNavigation from 'components/Customer/WizardNavigation/WizardNavigation';
import { AddressFields } from 'components/form/AddressFields/AddressFields';
import { ContactInfoFields } from 'components/form/ContactInfoFields/ContactInfoFields';
import { DatePickerInput } from 'components/form/fields';
import { Form } from 'components/form';
import Hint from 'components/Hint/index';
import ShipmentTag from 'components/ShipmentTag/ShipmentTag';
import { customerRoutes } from 'constants/routes';
import { roleTypes } from 'constants/userRoles';
import { shipmentForm } from 'content/shipments';
import {
  createMTOShipment,
  getResponseError,
  patchMTOShipment,
  dateSelectionIsWeekendHoliday,
} from 'services/internalApi';
import { MOVE_LOCKED_WARNING, SHIPMENT_OPTIONS, SHIPMENT_TYPES } from 'shared/constants';
import formStyles from 'styles/form.module.scss';
import { AddressShape, SimpleAddressShape } from 'types/address';
import { OrdersShape } from 'types/customerShapes';
import { ShipmentShape } from 'types/shipment';
import { formatMtoShipmentForAPI, formatMtoShipmentForDisplay } from 'utils/formatMtoShipment';
import { formatUBAllowanceWeight, formatWeight } from 'utils/formatters';
import { validateDate } from 'utils/validation';
import withRouter from 'utils/routing';
import { ORDERS_TYPE } from 'constants/orders';
import { isBooleanFlagEnabled } from 'utils/featureFlags';
import { dateSelectionWeekendHolidayCheck } from 'utils/calendar';
import { isPreceedingAddressComplete } from 'shared/utils';
import { datePickerFormat, formatDate, formatDateWithUTC } from 'shared/dates';
import { handleAddressToggleChange, blankAddress } from 'utils/shipments';
import NotificationScrollToTop from 'components/NotificationScrollToTop';
import RequiredAsterisk, { requiredAsteriskMessage } from 'components/form/RequiredAsterisk';

class MtoShipmentForm extends Component {
  constructor(props) {
    super(props);

    this.state = {
      errorMessage: null,
      isTertiaryAddressEnabled: false,
    };
  }

  componentDidMount() {
    isBooleanFlagEnabled('third_address_available').then((enabled) => {
      this.setState({
        isTertiaryAddressEnabled: enabled,
      });
    });
  }

  submitMTOShipment = ({
    pickup,
    delivery,
    customerRemarks,
    hasSecondaryPickup,
    secondaryPickup,
    hasSecondaryDelivery,
    secondaryDelivery,
    hasTertiaryDelivery,
    hasTertiaryPickup,
    tertiaryDelivery,
    tertiaryPickup,
  }) => {
    const {
      router: { navigate, params },
      shipmentType,
      isCreatePage,
      mtoShipment,
      updateMTOShipment,
    } = this.props;

    const { moveId } = params;

    const preformattedMtoShipment = {
      shipmentType,
      moveId,
      customerRemarks,
      pickup,
      delivery,
      hasSecondaryPickup: hasSecondaryPickup === 'true',
      secondaryPickup: hasSecondaryPickup === 'true' ? secondaryPickup : {},
      hasSecondaryDelivery: hasSecondaryDelivery === 'true',
      secondaryDelivery: hasSecondaryDelivery === 'true' ? secondaryDelivery : {},
      hasTertiaryPickup: hasTertiaryPickup === 'true',
      tertiaryPickup: hasTertiaryPickup === 'true' ? tertiaryPickup : {},
      hasTertiaryDelivery: hasTertiaryDelivery === 'true',
      tertiaryDelivery: hasTertiaryDelivery === 'true' ? tertiaryDelivery : {},
    };

    const pendingMtoShipment = formatMtoShipmentForAPI(preformattedMtoShipment);

    const reviewPath = generatePath(customerRoutes.MOVE_REVIEW_PATH, { moveId });

    if (isCreatePage) {
      createMTOShipment(pendingMtoShipment)
        .then((response) => {
          updateMTOShipment(response);
          navigate(reviewPath);
        })
        .catch((e) => {
          const { response } = e;
          const errorMessage = getResponseError(response, 'failed to create MTO shipment due to server error');

          this.setState({ errorMessage });
        });
    } else {
      patchMTOShipment(mtoShipment.id, pendingMtoShipment, mtoShipment.eTag)
        .then((response) => {
          updateMTOShipment(response);
          navigate(reviewPath);
        })
        .catch((e) => {
          const { response } = e;
          const errorMessage = getResponseError(response, 'failed to update MTO shipment due to server error');

          this.setState({ errorMessage });
        });
    }
  };

  // eslint-disable-next-line class-methods-use-this
  getShipmentNumber = () => {
    const {
      router: {
        location: { search },
      },
    } = this.props;

    const params = new URLSearchParams(search);
    const shipmentNumber = params.get('shipmentNumber');
    return shipmentNumber;
  };

  render() {
    const {
      newDutyLocationAddress,
      shipmentType,
      isCreatePage,
      mtoShipment,
      orders,
      currentResidence,
      router: { params, navigate },
      handleBack,
      isMoveLocked,
    } = this.props;

    const { moveId } = params;
    const { isTertiaryAddressEnabled } = this.state;
    const { errorMessage } = this.state;
    const { showDeliveryFields, showPickupFields, schema } = getShipmentOptions(shipmentType, roleTypes.CUSTOMER);
    const isNTS = shipmentType === SHIPMENT_OPTIONS.NTS;
    const isNTSR = shipmentType === SHIPMENT_OPTIONS.NTSR;
    const isBoat = shipmentType === SHIPMENT_TYPES.BOAT_HAUL_AWAY || shipmentType === SHIPMENT_TYPES.BOAT_TOW_AWAY;
    const isMobileHome = shipmentType === SHIPMENT_TYPES.MOBILE_HOME;
    const isUB = shipmentType === SHIPMENT_OPTIONS.UNACCOMPANIED_BAGGAGE;
    const shipmentNumber =
      shipmentType === SHIPMENT_OPTIONS.HHG || isBoat || isMobileHome || isUB ? this.getShipmentNumber() : null;
    const isRetireeSeparatee =
      orders.orders_type === ORDERS_TYPE.RETIREMENT || orders.orders_type === ORDERS_TYPE.SEPARATION;

    const initialValues = formatMtoShipmentForDisplay(
      isCreatePage && !mtoShipment?.requestedPickupDate ? {} : mtoShipment, // check if data carried over from boat shipment
    );

    return (
      <>
        {isMoveLocked && (
          <Alert headingLevel="h4" type="warning">
            {MOVE_LOCKED_WARNING}
          </Alert>
        )}
        <Formik
          initialValues={initialValues}
          validateOnMount
          validateOnBlur
          validationSchema={schema}
          onSubmit={this.submitMTOShipment}
        >
          {({ values, isValid, isSubmitting, setValues, handleSubmit, ...formikProps }) => {
            const {
              hasDeliveryAddress,
              hasSecondaryPickup,
              hasSecondaryDelivery,
              hasTertiaryPickup,
              hasTertiaryDelivery,
              delivery,
            } = values;

            const handleUseCurrentResidenceChange = (e) => {
              const { checked } = e.target;
              if (checked) {
                // use current residence
                setValues(
                  {
                    ...values,
                    pickup: {
                      ...values.pickup,
                      address: currentResidence,
                    },
                  },
                  { shouldValidate: true },
                );
              } else if (moveId === mtoShipment?.moveTaskOrderId) {
                // TODO - what is the purpose of this check?
                // Revert address
                setValues(
                  {
                    ...values,
                    pickup: {
                      ...values.pickup,
                      address: mtoShipment.pickupAddress,
                    },
                  },
                  { shouldValidate: true },
                );
              } else {
                // Revert address
                setValues(
                  {
                    ...values,
                    pickup: {
                      ...values.pickup,
                      address: blankAddress.address,
                    },
                  },
                  { shouldValidate: true },
                );
              }
            };

            const [isPreferredPickupDateAlertVisible, setIsPreferredPickupDateAlertVisible] = useState(false);
            const [isPreferredDeliveryDateAlertVisible, setIsPreferredDeliveryDateAlertVisible] = useState(false);
            const [preferredPickupDateAlertMessage, setPreferredPickupDateAlertMessage] = useState('');
            const [isPreferredPickupDateInvalid, setIsPreferredPickupDateInvalid] = useState(false);
            const [isPreferredPickupDateChanged, setIsPreferredPickupDateChanged] = useState(false);
            const [preferredDeliveryDateAlertMessage, setPreferredDeliveryDateAlertMessage] = useState('');
            const DEFAULT_COUNTRY_CODE = 'US';

            const onDateSelectionErrorHandler = (e) => {
              const { response } = e;
              const msg = getResponseError(response, 'failed to retrieve date selection weekend/holiday info');
              this.setState({ errorMessage: msg });
            };

            const validatePickupDate = (e) => {
              let error = validateDate(e);

              // preferredPickupDate must be in the future for non-PPM shipments
              const pickupDate = moment(formatDateWithUTC(e)).startOf('day');
              const today = moment().startOf('day');

              if (!error && isPreferredPickupDateChanged && !pickupDate.isAfter(today)) {
                setIsPreferredPickupDateInvalid(true);
                error = 'Preferred pickup date must be in the future.';
              } else {
                setIsPreferredPickupDateInvalid(false);
              }

              return error;
            };

            const handlePickupDateChange = (e) => {
              setValues({
                ...values,
                pickup: {
                  ...values.pickup,
                  requestedDate: formatDate(e, datePickerFormat),
                },
              });

              setIsPreferredPickupDateChanged(true);

              if (!validatePickupDate(e)) {
                dateSelectionWeekendHolidayCheck(
                  dateSelectionIsWeekendHoliday,
                  DEFAULT_COUNTRY_CODE,
                  new Date(e),
                  'Preferred pickup date',
                  setPreferredPickupDateAlertMessage,
                  setIsPreferredPickupDateAlertVisible,
                  onDateSelectionErrorHandler,
                );
<<<<<<< HEAD
              }
            };

            useEffect(() => {
              if (mtoShipment.requestedPickupDate !== '') {
                const preferredPickupDateSelectionHandler = (countryCode, date) => {
                  dateSelectionWeekendHolidayCheck(
                    dateSelectionIsWeekendHoliday,
                    countryCode,
                    date,
                    'Preferred pickup date',
                    setPreferredPickupDateAlertMessage,
                    setIsPreferredPickupDateAlertVisible,
                    onDateSelectionErrorHandler,
                  );
                };
                const dateSelection = new Date(mtoShipment.requestedPickupDate);
                preferredPickupDateSelectionHandler(DEFAULT_COUNTRY_CODE, dateSelection);
              }
            }, []);

            useEffect(() => {
              if (delivery?.requestedDate !== '') {
                const preferredDeliveryDateSelectionHandler = (countryCode, date) => {
                  dateSelectionWeekendHolidayCheck(
                    dateSelectionIsWeekendHoliday,
                    countryCode,
                    date,
                    'Preferred delivery date',
                    setPreferredDeliveryDateAlertMessage,
                    setIsPreferredDeliveryDateAlertVisible,
                    onDateSelectionErrorHandler,
                  );
                };
                const dateSelection = new Date(delivery.requestedDate);
                preferredDeliveryDateSelectionHandler(DEFAULT_COUNTRY_CODE, dateSelection);
              }
            }, [delivery.requestedDate]);

            return (
              <GridContainer>
                <NotificationScrollToTop dependency={errorMessage} />
                <Grid row>
                  <Grid col desktop={{ col: 8, offset: 2 }}>
                    {errorMessage && (
                      <Alert type="error" headingLevel="h4" heading="An error occurred">
                        {errorMessage}
                      </Alert>
                    )}

                    <div className={styles.MTOShipmentForm}>
                      <ShipmentTag shipmentType={shipmentType} shipmentNumber={shipmentNumber} />
                      <h1>{shipmentForm.header[`${shipmentType}`]}</h1>
                      <Alert headingLevel="h4" type="info" noIcon>
                        Remember:
                        {isUB
                          ? ` You can move up to ${formatUBAllowanceWeight(
                              orders?.entitlement?.ub_allowance,
                            )} for this UB shipment. The weight of your UB is part of your authorized weight allowance`
                          : ` Your standard weight allowance is ${formatWeight(
                              orders.authorizedWeight,
                            )} total. If you are moving to an administratively restricted HHG weight location this amount may be less`}
                        . You’ll be billed for any excess weight you move.
                      </Alert>
                      <Form className={formStyles.form}>
                        {showPickupFields && (
                          <SectionWrapper className={formStyles.formSection}>
                            {showDeliveryFields && <h2>Pickup info</h2>}
                            <Fieldset legend="Date" data-testid="preferredPickupDateFieldSet">
                              <Hint id="pickupDateHint" data-testid="pickupDateHint">
                                This is the day movers would put this shipment on their truck. Packing starts earlier.
                                Dates will be finalized when you talk to your Customer Care Representative. Your
                                requested pickup/load date should be your latest preferred pickup/load date, or the date
                                you need to be out of your origin residence.
                              </Hint>
                              {isPreferredPickupDateAlertVisible && !isPreferredPickupDateInvalid && (
                                <Alert
                                  type="warning"
                                  aria-live="polite"
                                  headingLevel="h4"
                                  data-testid="preferredPickupDateAlert"
                                >
                                  {preferredPickupDateAlertMessage}
                                </Alert>
                              )}
                              <DatePickerInput
                                name="pickup.requestedDate"
                                label="Preferred pickup date"
                                id="requestedPickupDate"
                                hint="Required"
                                validate={validatePickupDate}
                                onChange={handlePickupDateChange}
                              />
                            </Fieldset>
                            <AddressFields
                              name="pickup.address"
                              legend="Pickup Address"
                              labelHint="Required"
                              formikProps={formikProps}
                              render={(fields) => (
                                <>
                                  <p>What address are the movers picking up from?</p>
                                  <Checkbox
                                    data-testid="useCurrentResidence"
                                    label="Use my current address"
                                    name="useCurrentResidence"
                                    onChange={handleUseCurrentResidenceChange}
                                    id="useCurrentResidenceCheckbox"
                                  />
                                  {fields}
                                  <FormGroup>
                                    <p>
                                      Do you want movers to pick up any belongings from a second address? (Must be near
                                      your pickup address. Subject to approval.)
                                    </p>
                                    <div className={formStyles.radioGroup}>
                                      <Field
                                        as={Radio}
                                        id="has-secondary-pickup"
                                        data-testid="has-secondary-pickup"
                                        label="Yes"
                                        name="hasSecondaryPickup"
                                        value="true"
                                        title="Yes, I have a second pickup address"
                                        checked={hasSecondaryPickup === 'true'}
                                        disabled={!isPreceedingAddressComplete('true', values.pickup.address)}
                                        onChange={(e) => handleAddressToggleChange(e, values, setValues, blankAddress)}
                                      />
                                      <Field
                                        as={Radio}
                                        id="no-secondary-pickup"
                                        data-testid="no-secondary-pickup"
                                        label="No"
                                        name="hasSecondaryPickup"
                                        value="false"
                                        title="No, I do not have a second pickup address"
                                        checked={hasSecondaryPickup !== 'true'}
                                        disabled={!isPreceedingAddressComplete('true', values.pickup.address)}
                                        onChange={(e) => handleAddressToggleChange(e, values, setValues, blankAddress)}
                                      />
                                    </div>
                                  </FormGroup>
                                  {hasSecondaryPickup === 'true' && (
                                    <>
                                      <h4>Second Pickup Address</h4>
                                      <AddressFields
                                        name="secondaryPickup.address"
                                        labelHint="Required"
                                        formikProps={formikProps}
                                      />
                                    </>
                                  )}
                                  {isTertiaryAddressEnabled && hasSecondaryPickup === 'true' && (
                                    <div>
                                      <FormGroup>
                                        <p>Do you want movers to pick up any belongings from a third address?</p>
                                        <div className={formStyles.radioGroup}>
                                          <Field
                                            as={Radio}
                                            id="has-tertiary-pickup"
                                            data-testid="has-tertiary-pickup"
                                            label="Yes"
                                            name="hasTertiaryPickup"
                                            value="true"
                                            title="Yes, I have a third pickup address"
                                            checked={hasTertiaryPickup === 'true'}
                                            disabled={
                                              !isPreceedingAddressComplete(
                                                hasSecondaryPickup,
                                                values.secondaryPickup.address,
                                              )
                                            }
                                            onChange={(e) =>
                                              handleAddressToggleChange(e, values, setValues, blankAddress)
                                            }
                                          />
                                          <Field
                                            as={Radio}
                                            id="no-tertiary-pickup"
                                            data-testid="no-tertiary-pickup"
                                            label="No"
                                            name="hasTertiaryPickup"
                                            value="false"
                                            title="No, I do not have a third pickup address"
                                            checked={hasTertiaryPickup !== 'true'}
                                            disabled={
                                              !isPreceedingAddressComplete(
                                                hasSecondaryPickup,
                                                values.secondaryPickup.address,
                                              )
                                            }
                                            onChange={(e) =>
                                              handleAddressToggleChange(e, values, setValues, blankAddress)
                                            }
                                          />
                                        </div>
                                      </FormGroup>
                                    </div>
                                  )}
                                  {isTertiaryAddressEnabled &&
                                    hasTertiaryPickup === 'true' &&
                                    hasSecondaryPickup === 'true' && (
                                      <>
                                        <h4>Third Pickup Address</h4>
                                        <AddressFields
                                          name="tertiaryPickup.address"
                                          labelHint="Required"
                                          formikProps={formikProps}
                                        />
                                      </>
                                    )}
                                </>
                              )}
                            />

                            <ContactInfoFields
                              name="pickup.agent"
                              legend={<div className={formStyles.legendContent}>Releasing agent</div>}
                              render={(fields) => (
                                <>
                                  <p>Who can let the movers pick up your personal property if you are not there?</p>
                                  {fields}
                                </>
                              )}
                            />
                          </SectionWrapper>
                        )}

                        {showDeliveryFields && (
                          <SectionWrapper className={formStyles.formSection}>
                            {showPickupFields && <h2>Delivery Address info</h2>}
                            <Fieldset legend="Date">
                              <Hint>
                                You will finalize an actual delivery date later by talking with your Customer Care
                                Representative once the shipment is underway.
                              </Hint>
                              {isPreferredDeliveryDateAlertVisible && (
                                <Alert type="warning" aria-live="polite" headingLevel="h4">
                                  {preferredDeliveryDateAlertMessage}
                                </Alert>
                              )}
                              <DatePickerInput
                                name="delivery.requestedDate"
                                label="Preferred delivery date"
                                id="requestedDeliveryDate"
                                validate={validateDate}
                                hint="Required"
                              />
                            </Fieldset>

                            <Fieldset legend="Delivery Address">
                              {!isNTSR && (
                                <FormGroup>
                                  <Label hint="Required" htmlFor="hasDeliveryAddress">
                                    Do you know your delivery address yet?
                                  </Label>
=======
              };
              const dateSelection = new Date(mtoShipment.requestedPickupDate);
              preferredPickupDateSelectionHandler(DEFAULT_COUNTRY_CODE, dateSelection);
            }
          }, []);

          useEffect(() => {
            if (delivery?.requestedDate !== '') {
              const preferredDeliveryDateSelectionHandler = (countryCode, date) => {
                dateSelectionWeekendHolidayCheck(
                  dateSelectionIsWeekendHoliday,
                  countryCode,
                  date,
                  'Preferred delivery date',
                  setPreferredDeliveryDateAlertMessage,
                  setIsPreferredDeliveryDateAlertVisible,
                  onDateSelectionErrorHandler,
                );
              };
              const dateSelection = new Date(delivery.requestedDate);
              preferredDeliveryDateSelectionHandler(DEFAULT_COUNTRY_CODE, dateSelection);
            }
          }, [delivery.requestedDate]);

          return (
            <GridContainer>
              <NotificationScrollToTop dependency={errorMessage} />
              <Grid row>
                <Grid col desktop={{ col: 8, offset: 2 }}>
                  {errorMessage && (
                    <Alert type="error" headingLevel="h4" heading="An error occurred">
                      {errorMessage}
                    </Alert>
                  )}

                  <div className={styles.MTOShipmentForm}>
                    <ShipmentTag shipmentType={shipmentType} shipmentNumber={shipmentNumber} />
                    <h1>{shipmentForm.header[`${shipmentType}`]}</h1>
                    <Alert headingLevel="h4" type="info" noIcon>
                      Remember:
                      {isUB
                        ? ` You can move up to ${formatUBAllowanceWeight(
                            orders?.entitlement?.ub_allowance,
                          )} for this UB shipment. The weight of your UB is part of your authorized weight allowance`
                        : ` Your standard weight allowance is ${formatWeight(
                            orders.authorizedWeight,
                          )} total. If you are moving to an administratively restricted HHG weight location this amount may be less`}
                      . You’ll be billed for any excess weight you move.
                    </Alert>
                    <Form className={formStyles.form}>
                      {showPickupFields && (
                        <SectionWrapper className={formStyles.formSection}>
                          {showDeliveryFields && <h2>Pickup info</h2>}
                          <Fieldset legend="Date" data-testid="preferredPickupDateFieldSet">
                            <Hint id="pickupDateHint" data-testid="pickupDateHint">
                              This is the day movers would put this shipment on their truck. Packing starts earlier.
                              Dates will be finalized when you talk to your Customer Care Representative. Your requested
                              pickup/load date should be your latest preferred pickup/load date, or the date you need to
                              be out of your origin residence.
                            </Hint>
                            {requiredAsteriskMessage}
                            {isPreferredPickupDateAlertVisible && !isPreferredPickupDateInvalid && (
                              <Alert
                                type="warning"
                                aria-live="polite"
                                headingLevel="h4"
                                data-testid="preferredPickupDateAlert"
                              >
                                {preferredPickupDateAlertMessage}
                              </Alert>
                            )}
                            <DatePickerInput
                              name="pickup.requestedDate"
                              label="Preferred pickup date"
                              showRequiredAsterisk
                              required
                              id="requestedPickupDate"
                              validate={validatePickupDate}
                              onChange={handlePickupDateChange}
                            />
                          </Fieldset>
                          <AddressFields
                            name="pickup.address"
                            legend="Pickup Address"
                            formikProps={formikProps}
                            render={(fields) => (
                              <>
                                <p>What address are the movers picking up from?</p>
                                <Checkbox
                                  data-testid="useCurrentResidence"
                                  label="Use my current address"
                                  name="useCurrentResidence"
                                  onChange={handleUseCurrentResidenceChange}
                                  id="useCurrentResidenceCheckbox"
                                />
                                {fields}
                                <FormGroup>
                                  <p aria-label="Do you want movers to pick up any belongings from a second address? (Must be near your pickup address. Subject to approval.">
                                    Do you want movers to pick up any belongings from a second address? (Must be near
                                    your pickup address. Subject to approval.)
                                  </p>
>>>>>>> cb8ca675
                                  <div className={formStyles.radioGroup}>
                                    <Field
                                      as={Radio}
                                      id="has-delivery-address"
                                      label="Yes"
                                      name="hasDeliveryAddress"
                                      value="true"
                                      title="Yes, I know my delivery address"
                                      checked={hasDeliveryAddress === 'true'}
                                      onChange={(e) => handleAddressToggleChange(e, values, setValues, blankAddress)}
                                    />
                                    <Field
                                      as={Radio}
                                      id="no-delivery-address"
                                      label="No"
                                      name="hasDeliveryAddress"
                                      value="false"
                                      title="No, I do not know my delivery address"
                                      checked={hasDeliveryAddress === 'false'}
                                      onChange={(e) =>
                                        handleAddressToggleChange(e, values, setValues, newDutyLocationAddress)
                                      }
                                    />
                                  </div>
                                </FormGroup>
<<<<<<< HEAD
                              )}
                              {(hasDeliveryAddress === 'true' || isNTSR) && (
                                <AddressFields
                                  name="delivery.address"
                                  labelHint="Required"
                                  formikProps={formikProps}
                                  render={(fields) => (
                                    <>
                                      {fields}
                                      <FormGroup>
                                        <p>
                                          Do you want the movers to deliver any belongings to a second address? (Must be
                                          near your delivery address. Subject to approval.)
                                        </p>
                                        <div className={formStyles.radioGroup}>
                                          <Field
                                            as={Radio}
                                            data-testid="has-secondary-delivery"
                                            id="has-secondary-delivery"
                                            label="Yes"
                                            name="hasSecondaryDelivery"
                                            value="true"
                                            title="Yes, I have a second delivery address"
                                            checked={hasSecondaryDelivery === 'true'}
                                            disabled={!isPreceedingAddressComplete('true', values.delivery.address)}
                                            onChange={(e) =>
                                              handleAddressToggleChange(e, values, setValues, blankAddress)
                                            }
                                          />
                                          <Field
                                            as={Radio}
                                            data-testid="no-secondary-delivery"
                                            id="no-secondary-delivery"
                                            label="No"
                                            name="hasSecondaryDelivery"
                                            value="false"
                                            title="No, I do not have a second delivery address"
                                            checked={hasSecondaryDelivery === 'false'}
                                            disabled={!isPreceedingAddressComplete('true', values.delivery.address)}
                                            onChange={(e) =>
                                              handleAddressToggleChange(e, values, setValues, blankAddress)
                                            }
                                          />
                                        </div>
                                      </FormGroup>
                                      {hasSecondaryDelivery === 'true' && (
                                        <>
                                          <h4>Second Delivery Address</h4>
                                          <AddressFields
                                            name="secondaryDelivery.address"
                                            labelHint="Required"
                                            formikProps={formikProps}
                                          />
=======
                                {hasSecondaryPickup === 'true' && (
                                  <>
                                    <h4>Second Pickup Address</h4>
                                    <AddressFields name="secondaryPickup.address" formikProps={formikProps} />
                                  </>
                                )}
                                {isTertiaryAddressEnabled && hasSecondaryPickup === 'true' && (
                                  <div>
                                    <FormGroup>
                                      <p>Do you want movers to pick up any belongings from a third address?</p>
                                      <div className={formStyles.radioGroup}>
                                        <Field
                                          as={Radio}
                                          id="has-tertiary-pickup"
                                          data-testid="has-tertiary-pickup"
                                          label="Yes"
                                          name="hasTertiaryPickup"
                                          value="true"
                                          title="Yes, I have a third pickup address"
                                          checked={hasTertiaryPickup === 'true'}
                                          disabled={
                                            !isPreceedingAddressComplete(
                                              hasSecondaryPickup,
                                              values.secondaryPickup.address,
                                            )
                                          }
                                          onChange={(e) =>
                                            handleAddressToggleChange(e, values, setValues, blankAddress)
                                          }
                                        />
                                        <Field
                                          as={Radio}
                                          id="no-tertiary-pickup"
                                          data-testid="no-tertiary-pickup"
                                          label="No"
                                          name="hasTertiaryPickup"
                                          value="false"
                                          title="No, I do not have a third pickup address"
                                          checked={hasTertiaryPickup !== 'true'}
                                          disabled={
                                            !isPreceedingAddressComplete(
                                              hasSecondaryPickup,
                                              values.secondaryPickup.address,
                                            )
                                          }
                                          onChange={(e) =>
                                            handleAddressToggleChange(e, values, setValues, blankAddress)
                                          }
                                        />
                                      </div>
                                    </FormGroup>
                                  </div>
                                )}
                                {isTertiaryAddressEnabled &&
                                  hasTertiaryPickup === 'true' &&
                                  hasSecondaryPickup === 'true' && (
                                    <>
                                      <h4>Third Pickup Address</h4>
                                      <AddressFields name="tertiaryPickup.address" formikProps={formikProps} />
                                    </>
                                  )}
                              </>
                            )}
                          />

                          <ContactInfoFields
                            name="pickup.agent"
                            legend={<div className={formStyles.legendContent}>Releasing agent</div>}
                            render={(fields) => (
                              <>
                                <p>Who can let the movers pick up your personal property if you are not there?</p>
                                {fields}
                              </>
                            )}
                          />
                        </SectionWrapper>
                      )}

                      {showDeliveryFields && (
                        <SectionWrapper className={formStyles.formSection}>
                          {showPickupFields && <h2>Delivery Address info</h2>}
                          <Fieldset legend="Date">
                            <Hint>
                              You will finalize an actual delivery date later by talking with your Customer Care
                              Representative once the shipment is underway.
                            </Hint>
                            {requiredAsteriskMessage}
                            {isPreferredDeliveryDateAlertVisible && (
                              <Alert type="warning" aria-live="polite" headingLevel="h4" required>
                                {preferredDeliveryDateAlertMessage}
                              </Alert>
                            )}
                            <DatePickerInput
                              name="delivery.requestedDate"
                              label="Preferred delivery date"
                              showRequiredAsterisk
                              required
                              id="requestedDeliveryDate"
                              validate={validateDate}
                            />
                          </Fieldset>

                          <Fieldset legend="Delivery Address">
                            {!isNTSR && (
                              <FormGroup>
                                <Label htmlFor="hasDeliveryAddress">
                                  <span data-testid="preferredDeliveryAddress">
                                    Do you know your delivery address yet? <RequiredAsterisk />
                                  </span>
                                </Label>
                                <div className={formStyles.radioGroup} required>
                                  <Field
                                    as={Radio}
                                    id="has-delivery-address"
                                    label="Yes"
                                    name="hasDeliveryAddress"
                                    value="true"
                                    title="Yes, I know my delivery address"
                                    checked={hasDeliveryAddress === 'true'}
                                    onChange={(e) => handleAddressToggleChange(e, values, setValues, blankAddress)}
                                  />
                                  <Field
                                    as={Radio}
                                    id="no-delivery-address"
                                    label="No"
                                    name="hasDeliveryAddress"
                                    value="false"
                                    title="No, I do not know my delivery address"
                                    checked={hasDeliveryAddress === 'false'}
                                    onChange={(e) =>
                                      handleAddressToggleChange(e, values, setValues, newDutyLocationAddress)
                                    }
                                  />
                                </div>
                              </FormGroup>
                            )}
                            {(hasDeliveryAddress === 'true' || isNTSR) && (
                              <AddressFields
                                name="delivery.address"
                                formikProps={formikProps}
                                render={(fields) => (
                                  <>
                                    {fields}
                                    <FormGroup>
                                      <p>
                                        Do you want the movers to deliver any belongings to a second address? (Must be
                                        near your delivery address. Subject to approval.)
                                      </p>
                                      <div className={formStyles.radioGroup}>
                                        <Field
                                          as={Radio}
                                          data-testid="has-secondary-delivery"
                                          id="has-secondary-delivery"
                                          label="Yes"
                                          name="hasSecondaryDelivery"
                                          value="true"
                                          title="Yes, I have a second delivery address"
                                          checked={hasSecondaryDelivery === 'true'}
                                          disabled={!isPreceedingAddressComplete('true', values.delivery.address)}
                                          onChange={(e) =>
                                            handleAddressToggleChange(e, values, setValues, blankAddress)
                                          }
                                        />
                                        <Field
                                          as={Radio}
                                          data-testid="no-secondary-delivery"
                                          id="no-secondary-delivery"
                                          label="No"
                                          name="hasSecondaryDelivery"
                                          value="false"
                                          title="No, I do not have a second delivery address"
                                          checked={hasSecondaryDelivery === 'false'}
                                          disabled={!isPreceedingAddressComplete('true', values.delivery.address)}
                                          onChange={(e) =>
                                            handleAddressToggleChange(e, values, setValues, blankAddress)
                                          }
                                        />
                                      </div>
                                    </FormGroup>
                                    {hasSecondaryDelivery === 'true' && (
                                      <>
                                        <h4>Second Delivery Address</h4>
                                        <AddressFields name="secondaryDelivery.address" formikProps={formikProps} />
                                      </>
                                    )}
                                    {isTertiaryAddressEnabled && hasSecondaryDelivery === 'true' && (
                                      <div>
                                        <FormGroup>
                                          <p>Do you want movers to deliver any belongings to a third address?</p>
                                          <div className={formStyles.radioGroup}>
                                            <Field
                                              as={Radio}
                                              id="has-tertiary-delivery"
                                              data-testid="has-tertiary-delivery"
                                              label="Yes"
                                              name="hasTertiaryDelivery"
                                              value="true"
                                              title="Yes, I have a third delivery address"
                                              checked={hasTertiaryDelivery === 'true'}
                                              disabled={
                                                !isPreceedingAddressComplete(
                                                  hasSecondaryDelivery,
                                                  values.secondaryDelivery.address,
                                                )
                                              }
                                              onChange={(e) =>
                                                handleAddressToggleChange(e, values, setValues, blankAddress)
                                              }
                                            />
                                            <Field
                                              as={Radio}
                                              id="no-tertiary-delivery"
                                              data-testid="no-tertiary-delivery"
                                              label="No"
                                              name="hasTertiaryDelivery"
                                              value="false"
                                              title="No, I do not have a third delivery address"
                                              checked={hasTertiaryDelivery === 'false'}
                                              disabled={
                                                !isPreceedingAddressComplete(
                                                  hasSecondaryDelivery,
                                                  values.secondaryDelivery.address,
                                                )
                                              }
                                              onChange={(e) =>
                                                handleAddressToggleChange(e, values, setValues, blankAddress)
                                              }
                                            />
                                          </div>
                                        </FormGroup>
                                      </div>
                                    )}
                                    {isTertiaryAddressEnabled &&
                                      hasTertiaryDelivery === 'true' &&
                                      hasSecondaryDelivery === 'true' && (
                                        <>
                                          <h4>Third Delivery Address</h4>
                                          <AddressFields name="tertiaryDelivery.address" formikProps={formikProps} />
>>>>>>> cb8ca675
                                        </>
                                      )}
                                      {isTertiaryAddressEnabled && hasSecondaryDelivery === 'true' && (
                                        <div>
                                          <FormGroup>
                                            <p>Do you want movers to deliver any belongings to a third address?</p>
                                            <div className={formStyles.radioGroup}>
                                              <Field
                                                as={Radio}
                                                id="has-tertiary-delivery"
                                                data-testid="has-tertiary-delivery"
                                                label="Yes"
                                                name="hasTertiaryDelivery"
                                                value="true"
                                                title="Yes, I have a third delivery address"
                                                checked={hasTertiaryDelivery === 'true'}
                                                disabled={
                                                  !isPreceedingAddressComplete(
                                                    hasSecondaryDelivery,
                                                    values.secondaryDelivery.address,
                                                  )
                                                }
                                                onChange={(e) =>
                                                  handleAddressToggleChange(e, values, setValues, blankAddress)
                                                }
                                              />
                                              <Field
                                                as={Radio}
                                                id="no-tertiary-delivery"
                                                data-testid="no-tertiary-delivery"
                                                label="No"
                                                name="hasTertiaryDelivery"
                                                value="false"
                                                title="No, I do not have a third delivery address"
                                                checked={hasTertiaryDelivery === 'false'}
                                                disabled={
                                                  !isPreceedingAddressComplete(
                                                    hasSecondaryDelivery,
                                                    values.secondaryDelivery.address,
                                                  )
                                                }
                                                onChange={(e) =>
                                                  handleAddressToggleChange(e, values, setValues, blankAddress)
                                                }
                                              />
                                            </div>
                                          </FormGroup>
                                        </div>
                                      )}
                                      {isTertiaryAddressEnabled &&
                                        hasTertiaryDelivery === 'true' &&
                                        hasSecondaryDelivery === 'true' && (
                                          <>
                                            <h4>Third Delivery Address</h4>
                                            <AddressFields
                                              name="tertiaryDelivery.address"
                                              labelHint="Required"
                                              formikProps={formikProps}
                                            />
                                          </>
                                        )}
                                    </>
                                  )}
                                />
                              )}
                              {hasDeliveryAddress === 'false' && !isRetireeSeparatee && !isNTSR && (
                                <p>
                                  We can use the zip of your new duty location.
                                  <br />
                                  <strong>
                                    {newDutyLocationAddress.city}, {newDutyLocationAddress.state}{' '}
                                    {newDutyLocationAddress.postalCode}{' '}
                                  </strong>
                                  <br />
                                  You can add the specific delivery address later, once you know it.
                                </p>
                              )}
                              {hasDeliveryAddress === 'false' && isRetireeSeparatee && !isNTSR && (
                                <p>
                                  We can use the zip of the HOR, PLEAD or HOS you entered with your orders.
                                  <br />
                                  <strong>
                                    {newDutyLocationAddress.city}, {newDutyLocationAddress.state}{' '}
                                    {newDutyLocationAddress.postalCode}{' '}
                                  </strong>
                                  <br />
                                </p>
                              )}
                            </Fieldset>

                            <ContactInfoFields
                              name="delivery.agent"
                              legend={<div className={formStyles.legendContent}>Receiving agent</div>}
                              render={(fields) => (
                                <>
                                  <p>Who can take delivery for you if the movers arrive and you are not there?</p>
                                  {fields}
                                </>
                              )}
                            />
                          </SectionWrapper>
                        )}

                        {isNTS && (
                          <SectionWrapper className={formStyles.formSection} data-testid="nts-what-to-expect">
                            <Fieldset legend="What you can expect">
                              <p>
                                The moving company will find a storage facility approved by the government, and will
                                move your belongings there.
                              </p>
                              <p>
                                You will need to schedule an NTS release shipment to get your items back, most likely as
                                part of a future move.
                              </p>
                            </Fieldset>
                          </SectionWrapper>
                        )}

                        {!isBoat && !isMobileHome && (
                          <SectionWrapper className={formStyles.formSection}>
                            <Fieldset legend={<div className={formStyles.legendContent}>Remarks</div>}>
                              <Label htmlFor="customerRemarks">
                                Are there things about this shipment that your counselor or movers should discuss with
                                you?
                              </Label>

                              <Callout>
                                Examples
                                <ul>
                                  {isNTSR && (
                                    <li>
                                      Details about the facility where your things are now, including the name or
                                      address (if you know them)
                                    </li>
                                  )}
                                  <li>Large, bulky, or fragile items</li>
                                  <li>Access info for your pickup or delivery address</li>
                                  <li>You’re shipping weapons or alcohol</li>
                                </ul>
                              </Callout>

                              <Field
                                as={Textarea}
                                data-testid="remarks"
                                name="customerRemarks"
                                className={`${formStyles.remarks}`}
                                placeholder="Do not itemize your personal property here. Your movers will help do that when they talk to you."
                                id="customerRemarks"
                                maxLength={250}
                              />
                              <Hint>
                                <p>250 characters</p>
                              </Hint>
                            </Fieldset>
                          </SectionWrapper>
                        )}
                        <Hint darkText>
                          <p>You can change details about your move by talking with your counselor or your movers</p>
                        </Hint>

                        {isBoat || isMobileHome ? (
                          <div className={boatShipmentstyles.buttonContainer}>
                            <Button
                              className={boatShipmentstyles.backButton}
                              type="button"
                              onClick={handleBack}
                              secondary
                              outline
                            >
                              Back
                            </Button>
                            <Button
                              className={boatShipmentstyles.saveButton}
                              type="button"
                              onClick={handleSubmit}
                              disabled={!isValid || isSubmitting || isMoveLocked}
                            >
                              Save & Continue
                            </Button>
                          </div>
                        ) : (
                          <div className={formStyles.formActions}>
                            <WizardNavigation
                              disableNext={isSubmitting || !isValid || isMoveLocked}
                              editMode={!isCreatePage}
                              onNextClick={handleSubmit}
                              onBackClick={() => {
                                navigate(-1);
                              }}
                              onCancelClick={() => {
                                navigate(-1);
                              }}
                            />
                          </div>
                        )}
                      </Form>
                    </div>
                  </Grid>
                </Grid>
              </GridContainer>
            );
          }}
        </Formik>
      </>
    );
  }
}

MtoShipmentForm.propTypes = {
  router: RouterShape.isRequired,
  updateMTOShipment: func.isRequired,
  isCreatePage: bool,
  currentResidence: AddressShape.isRequired,
  newDutyLocationAddress: SimpleAddressShape,
  shipmentType: string.isRequired,
  mtoShipment: ShipmentShape,
  orders: OrdersShape,
};

MtoShipmentForm.defaultProps = {
  isCreatePage: false,
  newDutyLocationAddress: {
    city: '',
    state: '',
    postalCode: '',
  },
  mtoShipment: {
    id: '',
    customerRemarks: '',
    requestedPickupDate: '',
    requestedDeliveryDate: '',
    destinationAddress: {
      city: '',
      postalCode: '',
      state: '',
      streetAddress1: '',
    },
  },
  orders: {},
};

export default withRouter(MtoShipmentForm);<|MERGE_RESOLUTION|>--- conflicted
+++ resolved
@@ -308,7 +308,6 @@
                   setIsPreferredPickupDateAlertVisible,
                   onDateSelectionErrorHandler,
                 );
-<<<<<<< HEAD
               }
             };
 
@@ -384,6 +383,7 @@
                                 requested pickup/load date should be your latest preferred pickup/load date, or the date
                                 you need to be out of your origin residence.
                               </Hint>
+                              {requiredAsteriskMessage}
                               {isPreferredPickupDateAlertVisible && !isPreferredPickupDateInvalid && (
                                 <Alert
                                   type="warning"
@@ -397,8 +397,9 @@
                               <DatePickerInput
                                 name="pickup.requestedDate"
                                 label="Preferred pickup date"
+                                showRequiredAsterisk
+                                required
                                 id="requestedPickupDate"
-                                hint="Required"
                                 validate={validatePickupDate}
                                 onChange={handlePickupDateChange}
                               />
@@ -406,7 +407,6 @@
                             <AddressFields
                               name="pickup.address"
                               legend="Pickup Address"
-                              labelHint="Required"
                               formikProps={formikProps}
                               render={(fields) => (
                                 <>
@@ -420,7 +420,7 @@
                                   />
                                   {fields}
                                   <FormGroup>
-                                    <p>
+                                    <p aria-label="Do you want movers to pick up any belongings from a second address? (Must be near your pickup address. Subject to approval.">
                                       Do you want movers to pick up any belongings from a second address? (Must be near
                                       your pickup address. Subject to approval.)
                                     </p>
@@ -454,11 +454,7 @@
                                   {hasSecondaryPickup === 'true' && (
                                     <>
                                       <h4>Second Pickup Address</h4>
-                                      <AddressFields
-                                        name="secondaryPickup.address"
-                                        labelHint="Required"
-                                        formikProps={formikProps}
-                                      />
+                                      <AddressFields name="secondaryPickup.address" formikProps={formikProps} />
                                     </>
                                   )}
                                   {isTertiaryAddressEnabled && hasSecondaryPickup === 'true' && (
@@ -513,11 +509,7 @@
                                     hasSecondaryPickup === 'true' && (
                                       <>
                                         <h4>Third Pickup Address</h4>
-                                        <AddressFields
-                                          name="tertiaryPickup.address"
-                                          labelHint="Required"
-                                          formikProps={formikProps}
-                                        />
+                                        <AddressFields name="tertiaryPickup.address" formikProps={formikProps} />
                                       </>
                                     )}
                                 </>
@@ -545,130 +537,31 @@
                                 You will finalize an actual delivery date later by talking with your Customer Care
                                 Representative once the shipment is underway.
                               </Hint>
+                              {requiredAsteriskMessage}
                               {isPreferredDeliveryDateAlertVisible && (
-                                <Alert type="warning" aria-live="polite" headingLevel="h4">
+                                <Alert type="warning" aria-live="polite" headingLevel="h4" required>
                                   {preferredDeliveryDateAlertMessage}
                                 </Alert>
                               )}
                               <DatePickerInput
                                 name="delivery.requestedDate"
                                 label="Preferred delivery date"
+                                showRequiredAsterisk
+                                required
                                 id="requestedDeliveryDate"
                                 validate={validateDate}
-                                hint="Required"
                               />
                             </Fieldset>
 
                             <Fieldset legend="Delivery Address">
                               {!isNTSR && (
                                 <FormGroup>
-                                  <Label hint="Required" htmlFor="hasDeliveryAddress">
-                                    Do you know your delivery address yet?
+                                  <Label htmlFor="hasDeliveryAddress">
+                                    <span data-testid="preferredDeliveryAddress">
+                                      Do you know your delivery address yet? <RequiredAsterisk />
+                                    </span>
                                   </Label>
-=======
-              };
-              const dateSelection = new Date(mtoShipment.requestedPickupDate);
-              preferredPickupDateSelectionHandler(DEFAULT_COUNTRY_CODE, dateSelection);
-            }
-          }, []);
-
-          useEffect(() => {
-            if (delivery?.requestedDate !== '') {
-              const preferredDeliveryDateSelectionHandler = (countryCode, date) => {
-                dateSelectionWeekendHolidayCheck(
-                  dateSelectionIsWeekendHoliday,
-                  countryCode,
-                  date,
-                  'Preferred delivery date',
-                  setPreferredDeliveryDateAlertMessage,
-                  setIsPreferredDeliveryDateAlertVisible,
-                  onDateSelectionErrorHandler,
-                );
-              };
-              const dateSelection = new Date(delivery.requestedDate);
-              preferredDeliveryDateSelectionHandler(DEFAULT_COUNTRY_CODE, dateSelection);
-            }
-          }, [delivery.requestedDate]);
-
-          return (
-            <GridContainer>
-              <NotificationScrollToTop dependency={errorMessage} />
-              <Grid row>
-                <Grid col desktop={{ col: 8, offset: 2 }}>
-                  {errorMessage && (
-                    <Alert type="error" headingLevel="h4" heading="An error occurred">
-                      {errorMessage}
-                    </Alert>
-                  )}
-
-                  <div className={styles.MTOShipmentForm}>
-                    <ShipmentTag shipmentType={shipmentType} shipmentNumber={shipmentNumber} />
-                    <h1>{shipmentForm.header[`${shipmentType}`]}</h1>
-                    <Alert headingLevel="h4" type="info" noIcon>
-                      Remember:
-                      {isUB
-                        ? ` You can move up to ${formatUBAllowanceWeight(
-                            orders?.entitlement?.ub_allowance,
-                          )} for this UB shipment. The weight of your UB is part of your authorized weight allowance`
-                        : ` Your standard weight allowance is ${formatWeight(
-                            orders.authorizedWeight,
-                          )} total. If you are moving to an administratively restricted HHG weight location this amount may be less`}
-                      . You’ll be billed for any excess weight you move.
-                    </Alert>
-                    <Form className={formStyles.form}>
-                      {showPickupFields && (
-                        <SectionWrapper className={formStyles.formSection}>
-                          {showDeliveryFields && <h2>Pickup info</h2>}
-                          <Fieldset legend="Date" data-testid="preferredPickupDateFieldSet">
-                            <Hint id="pickupDateHint" data-testid="pickupDateHint">
-                              This is the day movers would put this shipment on their truck. Packing starts earlier.
-                              Dates will be finalized when you talk to your Customer Care Representative. Your requested
-                              pickup/load date should be your latest preferred pickup/load date, or the date you need to
-                              be out of your origin residence.
-                            </Hint>
-                            {requiredAsteriskMessage}
-                            {isPreferredPickupDateAlertVisible && !isPreferredPickupDateInvalid && (
-                              <Alert
-                                type="warning"
-                                aria-live="polite"
-                                headingLevel="h4"
-                                data-testid="preferredPickupDateAlert"
-                              >
-                                {preferredPickupDateAlertMessage}
-                              </Alert>
-                            )}
-                            <DatePickerInput
-                              name="pickup.requestedDate"
-                              label="Preferred pickup date"
-                              showRequiredAsterisk
-                              required
-                              id="requestedPickupDate"
-                              validate={validatePickupDate}
-                              onChange={handlePickupDateChange}
-                            />
-                          </Fieldset>
-                          <AddressFields
-                            name="pickup.address"
-                            legend="Pickup Address"
-                            formikProps={formikProps}
-                            render={(fields) => (
-                              <>
-                                <p>What address are the movers picking up from?</p>
-                                <Checkbox
-                                  data-testid="useCurrentResidence"
-                                  label="Use my current address"
-                                  name="useCurrentResidence"
-                                  onChange={handleUseCurrentResidenceChange}
-                                  id="useCurrentResidenceCheckbox"
-                                />
-                                {fields}
-                                <FormGroup>
-                                  <p aria-label="Do you want movers to pick up any belongings from a second address? (Must be near your pickup address. Subject to approval.">
-                                    Do you want movers to pick up any belongings from a second address? (Must be near
-                                    your pickup address. Subject to approval.)
-                                  </p>
->>>>>>> cb8ca675
-                                  <div className={formStyles.radioGroup}>
+                                  <div className={formStyles.radioGroup} required>
                                     <Field
                                       as={Radio}
                                       id="has-delivery-address"
@@ -693,12 +586,10 @@
                                     />
                                   </div>
                                 </FormGroup>
-<<<<<<< HEAD
                               )}
                               {(hasDeliveryAddress === 'true' || isNTSR) && (
                                 <AddressFields
                                   name="delivery.address"
-                                  labelHint="Required"
                                   formikProps={formikProps}
                                   render={(fields) => (
                                     <>
@@ -742,251 +633,7 @@
                                       {hasSecondaryDelivery === 'true' && (
                                         <>
                                           <h4>Second Delivery Address</h4>
-                                          <AddressFields
-                                            name="secondaryDelivery.address"
-                                            labelHint="Required"
-                                            formikProps={formikProps}
-                                          />
-=======
-                                {hasSecondaryPickup === 'true' && (
-                                  <>
-                                    <h4>Second Pickup Address</h4>
-                                    <AddressFields name="secondaryPickup.address" formikProps={formikProps} />
-                                  </>
-                                )}
-                                {isTertiaryAddressEnabled && hasSecondaryPickup === 'true' && (
-                                  <div>
-                                    <FormGroup>
-                                      <p>Do you want movers to pick up any belongings from a third address?</p>
-                                      <div className={formStyles.radioGroup}>
-                                        <Field
-                                          as={Radio}
-                                          id="has-tertiary-pickup"
-                                          data-testid="has-tertiary-pickup"
-                                          label="Yes"
-                                          name="hasTertiaryPickup"
-                                          value="true"
-                                          title="Yes, I have a third pickup address"
-                                          checked={hasTertiaryPickup === 'true'}
-                                          disabled={
-                                            !isPreceedingAddressComplete(
-                                              hasSecondaryPickup,
-                                              values.secondaryPickup.address,
-                                            )
-                                          }
-                                          onChange={(e) =>
-                                            handleAddressToggleChange(e, values, setValues, blankAddress)
-                                          }
-                                        />
-                                        <Field
-                                          as={Radio}
-                                          id="no-tertiary-pickup"
-                                          data-testid="no-tertiary-pickup"
-                                          label="No"
-                                          name="hasTertiaryPickup"
-                                          value="false"
-                                          title="No, I do not have a third pickup address"
-                                          checked={hasTertiaryPickup !== 'true'}
-                                          disabled={
-                                            !isPreceedingAddressComplete(
-                                              hasSecondaryPickup,
-                                              values.secondaryPickup.address,
-                                            )
-                                          }
-                                          onChange={(e) =>
-                                            handleAddressToggleChange(e, values, setValues, blankAddress)
-                                          }
-                                        />
-                                      </div>
-                                    </FormGroup>
-                                  </div>
-                                )}
-                                {isTertiaryAddressEnabled &&
-                                  hasTertiaryPickup === 'true' &&
-                                  hasSecondaryPickup === 'true' && (
-                                    <>
-                                      <h4>Third Pickup Address</h4>
-                                      <AddressFields name="tertiaryPickup.address" formikProps={formikProps} />
-                                    </>
-                                  )}
-                              </>
-                            )}
-                          />
-
-                          <ContactInfoFields
-                            name="pickup.agent"
-                            legend={<div className={formStyles.legendContent}>Releasing agent</div>}
-                            render={(fields) => (
-                              <>
-                                <p>Who can let the movers pick up your personal property if you are not there?</p>
-                                {fields}
-                              </>
-                            )}
-                          />
-                        </SectionWrapper>
-                      )}
-
-                      {showDeliveryFields && (
-                        <SectionWrapper className={formStyles.formSection}>
-                          {showPickupFields && <h2>Delivery Address info</h2>}
-                          <Fieldset legend="Date">
-                            <Hint>
-                              You will finalize an actual delivery date later by talking with your Customer Care
-                              Representative once the shipment is underway.
-                            </Hint>
-                            {requiredAsteriskMessage}
-                            {isPreferredDeliveryDateAlertVisible && (
-                              <Alert type="warning" aria-live="polite" headingLevel="h4" required>
-                                {preferredDeliveryDateAlertMessage}
-                              </Alert>
-                            )}
-                            <DatePickerInput
-                              name="delivery.requestedDate"
-                              label="Preferred delivery date"
-                              showRequiredAsterisk
-                              required
-                              id="requestedDeliveryDate"
-                              validate={validateDate}
-                            />
-                          </Fieldset>
-
-                          <Fieldset legend="Delivery Address">
-                            {!isNTSR && (
-                              <FormGroup>
-                                <Label htmlFor="hasDeliveryAddress">
-                                  <span data-testid="preferredDeliveryAddress">
-                                    Do you know your delivery address yet? <RequiredAsterisk />
-                                  </span>
-                                </Label>
-                                <div className={formStyles.radioGroup} required>
-                                  <Field
-                                    as={Radio}
-                                    id="has-delivery-address"
-                                    label="Yes"
-                                    name="hasDeliveryAddress"
-                                    value="true"
-                                    title="Yes, I know my delivery address"
-                                    checked={hasDeliveryAddress === 'true'}
-                                    onChange={(e) => handleAddressToggleChange(e, values, setValues, blankAddress)}
-                                  />
-                                  <Field
-                                    as={Radio}
-                                    id="no-delivery-address"
-                                    label="No"
-                                    name="hasDeliveryAddress"
-                                    value="false"
-                                    title="No, I do not know my delivery address"
-                                    checked={hasDeliveryAddress === 'false'}
-                                    onChange={(e) =>
-                                      handleAddressToggleChange(e, values, setValues, newDutyLocationAddress)
-                                    }
-                                  />
-                                </div>
-                              </FormGroup>
-                            )}
-                            {(hasDeliveryAddress === 'true' || isNTSR) && (
-                              <AddressFields
-                                name="delivery.address"
-                                formikProps={formikProps}
-                                render={(fields) => (
-                                  <>
-                                    {fields}
-                                    <FormGroup>
-                                      <p>
-                                        Do you want the movers to deliver any belongings to a second address? (Must be
-                                        near your delivery address. Subject to approval.)
-                                      </p>
-                                      <div className={formStyles.radioGroup}>
-                                        <Field
-                                          as={Radio}
-                                          data-testid="has-secondary-delivery"
-                                          id="has-secondary-delivery"
-                                          label="Yes"
-                                          name="hasSecondaryDelivery"
-                                          value="true"
-                                          title="Yes, I have a second delivery address"
-                                          checked={hasSecondaryDelivery === 'true'}
-                                          disabled={!isPreceedingAddressComplete('true', values.delivery.address)}
-                                          onChange={(e) =>
-                                            handleAddressToggleChange(e, values, setValues, blankAddress)
-                                          }
-                                        />
-                                        <Field
-                                          as={Radio}
-                                          data-testid="no-secondary-delivery"
-                                          id="no-secondary-delivery"
-                                          label="No"
-                                          name="hasSecondaryDelivery"
-                                          value="false"
-                                          title="No, I do not have a second delivery address"
-                                          checked={hasSecondaryDelivery === 'false'}
-                                          disabled={!isPreceedingAddressComplete('true', values.delivery.address)}
-                                          onChange={(e) =>
-                                            handleAddressToggleChange(e, values, setValues, blankAddress)
-                                          }
-                                        />
-                                      </div>
-                                    </FormGroup>
-                                    {hasSecondaryDelivery === 'true' && (
-                                      <>
-                                        <h4>Second Delivery Address</h4>
-                                        <AddressFields name="secondaryDelivery.address" formikProps={formikProps} />
-                                      </>
-                                    )}
-                                    {isTertiaryAddressEnabled && hasSecondaryDelivery === 'true' && (
-                                      <div>
-                                        <FormGroup>
-                                          <p>Do you want movers to deliver any belongings to a third address?</p>
-                                          <div className={formStyles.radioGroup}>
-                                            <Field
-                                              as={Radio}
-                                              id="has-tertiary-delivery"
-                                              data-testid="has-tertiary-delivery"
-                                              label="Yes"
-                                              name="hasTertiaryDelivery"
-                                              value="true"
-                                              title="Yes, I have a third delivery address"
-                                              checked={hasTertiaryDelivery === 'true'}
-                                              disabled={
-                                                !isPreceedingAddressComplete(
-                                                  hasSecondaryDelivery,
-                                                  values.secondaryDelivery.address,
-                                                )
-                                              }
-                                              onChange={(e) =>
-                                                handleAddressToggleChange(e, values, setValues, blankAddress)
-                                              }
-                                            />
-                                            <Field
-                                              as={Radio}
-                                              id="no-tertiary-delivery"
-                                              data-testid="no-tertiary-delivery"
-                                              label="No"
-                                              name="hasTertiaryDelivery"
-                                              value="false"
-                                              title="No, I do not have a third delivery address"
-                                              checked={hasTertiaryDelivery === 'false'}
-                                              disabled={
-                                                !isPreceedingAddressComplete(
-                                                  hasSecondaryDelivery,
-                                                  values.secondaryDelivery.address,
-                                                )
-                                              }
-                                              onChange={(e) =>
-                                                handleAddressToggleChange(e, values, setValues, blankAddress)
-                                              }
-                                            />
-                                          </div>
-                                        </FormGroup>
-                                      </div>
-                                    )}
-                                    {isTertiaryAddressEnabled &&
-                                      hasTertiaryDelivery === 'true' &&
-                                      hasSecondaryDelivery === 'true' && (
-                                        <>
-                                          <h4>Third Delivery Address</h4>
-                                          <AddressFields name="tertiaryDelivery.address" formikProps={formikProps} />
->>>>>>> cb8ca675
+                                          <AddressFields name="secondaryDelivery.address" formikProps={formikProps} />
                                         </>
                                       )}
                                       {isTertiaryAddressEnabled && hasSecondaryDelivery === 'true' && (
@@ -1041,11 +688,7 @@
                                         hasSecondaryDelivery === 'true' && (
                                           <>
                                             <h4>Third Delivery Address</h4>
-                                            <AddressFields
-                                              name="tertiaryDelivery.address"
-                                              labelHint="Required"
-                                              formikProps={formikProps}
-                                            />
+                                            <AddressFields name="tertiaryDelivery.address" formikProps={formikProps} />
                                           </>
                                         )}
                                     </>
