--- conflicted
+++ resolved
@@ -434,18 +434,13 @@
                                   hasTertiaryPickup === 'yes' &&
                                   hasSecondaryPickup === 'yes' && (
                                     <>
-<<<<<<< HEAD
-                                      <h3>Third pickup location</h3>
+                                      <h3>Third Pickup Address</h3>
                                       <AddressFields
                                         name="tertiaryPickup.address"
                                         labelHint="Required"
                                         locationLookup
                                         formikProps={formikProps}
                                       />
-=======
-                                      <h3>Third Pickup Address</h3>
-                                      <AddressFields name="tertiaryPickup.address" labelHint="Required" />
->>>>>>> 68778aa2
                                     </>
                                   )}
                               </>
@@ -594,18 +589,13 @@
                                       hasTertiaryDelivery === 'yes' &&
                                       hasSecondaryDelivery === 'yes' && (
                                         <>
-<<<<<<< HEAD
-                                          <h4>Third delivery location</h4>
+                                          <h4>Third Delivery Address</h4>
                                           <AddressFields
                                             name="tertiaryDelivery.address"
                                             labelHint="Required"
                                             locationLookup
                                             formikProps={formikProps}
                                           />
-=======
-                                          <h4>Third Delivery Address</h4>
-                                          <AddressFields name="tertiaryDelivery.address" labelHint="Required" />
->>>>>>> 68778aa2
                                         </>
                                       )}
                                   </>
