--- conflicted
+++ resolved
@@ -397,23 +397,14 @@
                                   </div>
                                 </FormGroup>
                                 {hasSecondaryPickup === 'true' && (
-<<<<<<< HEAD
-                                  <AddressFields
-                                    name="secondaryPickup.address"
-                                    labelHint="Required"
-                                    formikProps={formikProps}
-                                  />
-=======
                                   <>
                                     <h4>Second Pickup Address</h4>
                                     <AddressFields
                                       name="secondaryPickup.address"
                                       labelHint="Required"
-                                      locationLookup
                                       formikProps={formikProps}
                                     />
                                   </>
->>>>>>> 7a68e389
                                 )}
                                 {isTertiaryAddressEnabled && hasSecondaryPickup === 'true' && (
                                   <div>
@@ -574,23 +565,14 @@
                                       </div>
                                     </FormGroup>
                                     {hasSecondaryDelivery === 'true' && (
-<<<<<<< HEAD
-                                      <AddressFields
-                                        name="secondaryDelivery.address"
-                                        labelHint="Required"
-                                        formikProps={formikProps}
-                                      />
-=======
                                       <>
                                         <h4 data-testid="oogabooga">Second Delivery Address</h4>
                                         <AddressFields
                                           name="secondaryDelivery.address"
                                           labelHint="Required"
-                                          locationLookup
                                           formikProps={formikProps}
                                         />
                                       </>
->>>>>>> 7a68e389
                                     )}
                                     {isTertiaryAddressEnabled && hasSecondaryDelivery === 'true' && (
                                       <div>
