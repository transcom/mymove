--- conflicted
+++ resolved
@@ -435,16 +435,12 @@
                                   hasSecondaryPickup === 'yes' && (
                                     <>
                                       <h3>Third Pickup Address</h3>
-<<<<<<< HEAD
-                                      <AddressFields name="tertiaryPickup.address" labelHint="Required" />
-=======
                                       <AddressFields
                                         name="tertiaryPickup.address"
                                         labelHint="Required"
                                         locationLookup
                                         formikProps={formikProps}
                                       />
->>>>>>> 06931ff8
                                     </>
                                   )}
                               </>
@@ -594,16 +590,12 @@
                                       hasSecondaryDelivery === 'yes' && (
                                         <>
                                           <h4>Third Delivery Address</h4>
-<<<<<<< HEAD
-                                          <AddressFields name="tertiaryDelivery.address" labelHint="Required" />
-=======
                                           <AddressFields
                                             name="tertiaryDelivery.address"
                                             labelHint="Required"
                                             locationLookup
                                             formikProps={formikProps}
                                           />
->>>>>>> 06931ff8
                                         </>
                                       )}
                                   </>
