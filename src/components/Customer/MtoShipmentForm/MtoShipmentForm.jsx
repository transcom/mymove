import React, { Component, useState, useEffect } from 'react';
import { bool, func, string } from 'prop-types';
import { Field, Formik } from 'formik';
import { generatePath } from 'react-router-dom';
import {
  Alert,
  Checkbox,
  Fieldset,
  FormGroup,
  Grid,
  GridContainer,
  Label,
  Radio,
  Textarea,
  Button,
} from '@trussworks/react-uswds';
import moment from 'moment';

import boatShipmentstyles from '../BoatShipment/BoatShipmentForm/BoatShipmentForm.module.scss';

import getShipmentOptions from './getShipmentOptions';
import styles from './MtoShipmentForm.module.scss';

import { RouterShape } from 'types';
import Callout from 'components/Callout';
import SectionWrapper from 'components/Shared/SectionWrapper/SectionWrapper';
import WizardNavigation from 'components/Customer/WizardNavigation/WizardNavigation';
import { AddressFields } from 'components/form/AddressFields/AddressFields';
import { ContactInfoFields } from 'components/form/ContactInfoFields/ContactInfoFields';
import { DatePickerInput } from 'components/form/fields';
import { Form } from 'components/form';
import Hint from 'components/Hint/index';
import ShipmentTag from 'components/ShipmentTag/ShipmentTag';
import { customerRoutes } from 'constants/routes';
import { roleTypes } from 'constants/userRoles';
import { shipmentForm } from 'content/shipments';
import {
  createMTOShipment,
  getResponseError,
  patchMTOShipment,
  dateSelectionIsWeekendHoliday,
} from 'services/internalApi';
import { MOVE_LOCKED_WARNING, SHIPMENT_OPTIONS, SHIPMENT_TYPES } from 'shared/constants';
import formStyles from 'styles/form.module.scss';
import { AddressShape, SimpleAddressShape } from 'types/address';
import { OrdersShape } from 'types/customerShapes';
import { ShipmentShape } from 'types/shipment';
import { formatMtoShipmentForAPI, formatMtoShipmentForDisplay } from 'utils/formatMtoShipment';
import { formatUBAllowanceWeight, formatWeight } from 'utils/formatters';
import { validateDate } from 'utils/validation';
import withRouter from 'utils/routing';
import { ORDERS_TYPE } from 'constants/orders';
import { isBooleanFlagEnabled } from 'utils/featureFlags';
import { dateSelectionWeekendHolidayCheck } from 'utils/calendar';
import { isPreceedingAddressComplete } from 'shared/utils';
import { datePickerFormat, formatDate, formatDateWithUTC } from 'shared/dates';
import { handleAddressToggleChange, blankAddress } from 'utils/shipments';
import NotificationScrollToTop from 'components/NotificationScrollToTop';
import { requiredAsteriskMessage } from 'components/form/RequiredAsterisk';

class MtoShipmentForm extends Component {
  constructor(props) {
    super(props);

    this.state = {
      errorMessage: null,
      isTertiaryAddressEnabled: false,
    };
  }

  componentDidMount() {
    isBooleanFlagEnabled('third_address_available').then((enabled) => {
      this.setState({
        isTertiaryAddressEnabled: enabled,
      });
    });
  }

  submitMTOShipment = ({
    pickup,
    delivery,
    customerRemarks,
    hasSecondaryPickup,
    secondaryPickup,
    hasSecondaryDelivery,
    secondaryDelivery,
    hasTertiaryDelivery,
    hasTertiaryPickup,
    tertiaryDelivery,
    tertiaryPickup,
  }) => {
    const {
      router: { navigate, params },
      shipmentType,
      isCreatePage,
      mtoShipment,
      updateMTOShipment,
    } = this.props;

    const { moveId } = params;

    const preformattedMtoShipment = {
      shipmentType,
      moveId,
      customerRemarks,
      pickup,
      delivery,
      hasSecondaryPickup: hasSecondaryPickup === 'true',
      secondaryPickup: hasSecondaryPickup === 'true' ? secondaryPickup : {},
      hasSecondaryDelivery: hasSecondaryDelivery === 'true',
      secondaryDelivery: hasSecondaryDelivery === 'true' ? secondaryDelivery : {},
      hasTertiaryPickup: hasTertiaryPickup === 'true',
      tertiaryPickup: hasTertiaryPickup === 'true' ? tertiaryPickup : {},
      hasTertiaryDelivery: hasTertiaryDelivery === 'true',
      tertiaryDelivery: hasTertiaryDelivery === 'true' ? tertiaryDelivery : {},
    };

    const pendingMtoShipment = formatMtoShipmentForAPI(preformattedMtoShipment);

    const reviewPath = generatePath(customerRoutes.MOVE_REVIEW_PATH, { moveId });

    if (isCreatePage) {
      createMTOShipment(pendingMtoShipment)
        .then((response) => {
          updateMTOShipment(response);
          navigate(reviewPath);
        })
        .catch((e) => {
          const { response } = e;
          const errorMessage = getResponseError(response, 'failed to create MTO shipment due to server error');

          this.setState({ errorMessage });
        });
    } else {
      patchMTOShipment(mtoShipment.id, pendingMtoShipment, mtoShipment.eTag)
        .then((response) => {
          updateMTOShipment(response);
          navigate(reviewPath);
        })
        .catch((e) => {
          const { response } = e;
          const errorMessage = getResponseError(response, 'failed to update MTO shipment due to server error');

          this.setState({ errorMessage });
        });
    }
  };

  // eslint-disable-next-line class-methods-use-this
  getShipmentNumber = () => {
    const {
      router: {
        location: { search },
      },
    } = this.props;

    const params = new URLSearchParams(search);
    const shipmentNumber = params.get('shipmentNumber');
    return shipmentNumber;
  };

  render() {
    const {
      newDutyLocationAddress,
      shipmentType,
      isCreatePage,
      mtoShipment,
      orders,
      currentResidence,
      router: { params, navigate },
      handleBack,
      isMoveLocked,
    } = this.props;

    const { moveId } = params;
    const { isTertiaryAddressEnabled } = this.state;
    const { errorMessage } = this.state;
    const { showDeliveryFields, showPickupFields, schema } = getShipmentOptions(shipmentType, roleTypes.CUSTOMER);
    const isNTS = shipmentType === SHIPMENT_OPTIONS.NTS;
    const isNTSR = shipmentType === SHIPMENT_OPTIONS.NTSR;
    const isBoat = shipmentType === SHIPMENT_TYPES.BOAT_HAUL_AWAY || shipmentType === SHIPMENT_TYPES.BOAT_TOW_AWAY;
    const isMobileHome = shipmentType === SHIPMENT_TYPES.MOBILE_HOME;
    const isUB = shipmentType === SHIPMENT_OPTIONS.UNACCOMPANIED_BAGGAGE;
    const shipmentNumber =
      shipmentType === SHIPMENT_OPTIONS.HHG || isBoat || isMobileHome || isUB ? this.getShipmentNumber() : null;
    const isRetireeSeparatee =
      orders.orders_type === ORDERS_TYPE.RETIREMENT || orders.orders_type === ORDERS_TYPE.SEPARATION;

    const initialValues = formatMtoShipmentForDisplay(
      isCreatePage && !mtoShipment?.requestedPickupDate ? {} : mtoShipment, // check if data carried over from boat shipment
    );

    return (
      <>
        {isMoveLocked && (
          <Alert headingLevel="h4" type="warning">
            {MOVE_LOCKED_WARNING}
          </Alert>
        )}
        <Formik
          initialValues={initialValues}
          validateOnMount
          validateOnBlur
          validationSchema={schema}
          onSubmit={this.submitMTOShipment}
        >
          {({ values, isValid, isSubmitting, setValues, handleSubmit, ...formikProps }) => {
            const {
              hasDeliveryAddress,
              hasSecondaryPickup,
              hasSecondaryDelivery,
              hasTertiaryPickup,
              hasTertiaryDelivery,
              delivery,
            } = values;

            const handleUseCurrentResidenceChange = (e) => {
              const { checked } = e.target;
              if (checked) {
                // use current residence
                setValues(
                  {
                    ...values,
                    pickup: {
                      ...values.pickup,
                      address: currentResidence,
                    },
                  },
                  { shouldValidate: true },
                );
              } else if (moveId === mtoShipment?.moveTaskOrderId) {
                // TODO - what is the purpose of this check?
                // Revert address
                setValues(
                  {
                    ...values,
                    pickup: {
                      ...values.pickup,
                      address: mtoShipment.pickupAddress,
                    },
                  },
                  { shouldValidate: true },
                );
              } else {
                // Revert address
                setValues(
                  {
                    ...values,
                    pickup: {
                      ...values.pickup,
                      address: blankAddress.address,
                    },
                  },
                  { shouldValidate: true },
                );
              }
            };

            const [isPreferredPickupDateAlertVisible, setIsPreferredPickupDateAlertVisible] = useState(false);
            const [isPreferredDeliveryDateAlertVisible, setIsPreferredDeliveryDateAlertVisible] = useState(false);
            const [preferredPickupDateAlertMessage, setPreferredPickupDateAlertMessage] = useState('');
            const [isPreferredPickupDateInvalid, setIsPreferredPickupDateInvalid] = useState(false);
            const [isPreferredPickupDateChanged, setIsPreferredPickupDateChanged] = useState(false);
            const [preferredDeliveryDateAlertMessage, setPreferredDeliveryDateAlertMessage] = useState('');
            const DEFAULT_COUNTRY_CODE = 'US';

            const onDateSelectionErrorHandler = (e) => {
              const { response } = e;
              const msg = getResponseError(response, 'failed to retrieve date selection weekend/holiday info');
              this.setState({ errorMessage: msg });
            };

            const validatePickupDate = (e) => {
              let error = validateDate(e);

              // preferredPickupDate must be in the future for non-PPM shipments
              const pickupDate = moment(formatDateWithUTC(e)).startOf('day');
              const today = moment().startOf('day');

              if (!error && isPreferredPickupDateChanged && !pickupDate.isAfter(today)) {
                setIsPreferredPickupDateInvalid(true);
                error = 'Preferred pickup date must be in the future.';
              } else {
                setIsPreferredPickupDateInvalid(false);
              }

              return error;
            };

            const handlePickupDateChange = (e) => {
              setValues({
                ...values,
                pickup: {
                  ...values.pickup,
                  requestedDate: formatDate(e, datePickerFormat),
                },
              });

              setIsPreferredPickupDateChanged(true);

              if (!validatePickupDate(e)) {
                dateSelectionWeekendHolidayCheck(
                  dateSelectionIsWeekendHoliday,
                  DEFAULT_COUNTRY_CODE,
                  new Date(e),
                  'Preferred pickup date',
                  setPreferredPickupDateAlertMessage,
                  setIsPreferredPickupDateAlertVisible,
                  onDateSelectionErrorHandler,
                );
              }
            };

            useEffect(() => {
              if (mtoShipment.requestedPickupDate !== '') {
                const preferredPickupDateSelectionHandler = (countryCode, date) => {
                  dateSelectionWeekendHolidayCheck(
                    dateSelectionIsWeekendHoliday,
                    countryCode,
                    date,
                    'Preferred pickup date',
                    setPreferredPickupDateAlertMessage,
                    setIsPreferredPickupDateAlertVisible,
                    onDateSelectionErrorHandler,
                  );
                };
                const dateSelection = new Date(mtoShipment.requestedPickupDate);
                preferredPickupDateSelectionHandler(DEFAULT_COUNTRY_CODE, dateSelection);
              }
            }, []);

            useEffect(() => {
              if (delivery?.requestedDate !== '') {
                const preferredDeliveryDateSelectionHandler = (countryCode, date) => {
                  dateSelectionWeekendHolidayCheck(
                    dateSelectionIsWeekendHoliday,
                    countryCode,
                    date,
                    'Preferred delivery date',
                    setPreferredDeliveryDateAlertMessage,
                    setIsPreferredDeliveryDateAlertVisible,
                    onDateSelectionErrorHandler,
                  );
                };
                const dateSelection = new Date(delivery.requestedDate);
                preferredDeliveryDateSelectionHandler(DEFAULT_COUNTRY_CODE, dateSelection);
              }
            }, [delivery.requestedDate]);

            return (
              <GridContainer>
                <NotificationScrollToTop dependency={errorMessage} />
                <Grid row>
                  <Grid col desktop={{ col: 8, offset: 2 }}>
                    {errorMessage && (
                      <Alert type="error" headingLevel="h4" heading="An error occurred">
                        {errorMessage}
                      </Alert>
                    )}

                    <div className={styles.MTOShipmentForm}>
                      <ShipmentTag shipmentType={shipmentType} shipmentNumber={shipmentNumber} />
                      <h1>{shipmentForm.header[`${shipmentType}`]}</h1>
                      <Alert headingLevel="h4" type="info" noIcon>
                        Remember:
                        {isUB
                          ? ` You can move up to ${formatUBAllowanceWeight(
                              orders?.entitlement?.ub_allowance,
                            )} for this UB shipment. The weight of your UB is part of your authorized weight allowance`
                          : ` Your standard weight allowance is ${formatWeight(
                              orders.authorizedWeight,
                            )} total. If you are moving to an administratively restricted HHG weight location this amount may be less`}
                        . You’ll be billed for any excess weight you move.
                      </Alert>
                      <Form className={formStyles.form}>
                        {showPickupFields && (
                          <SectionWrapper className={formStyles.formSection}>
                            {showDeliveryFields && <h2>Pickup info</h2>}
                            <Fieldset legend="Date" data-testid="preferredPickupDateFieldSet">
                              <Hint id="pickupDateHint" data-testid="pickupDateHint">
                                This is the day movers would put this shipment on their truck. Packing starts earlier.
                                Dates will be finalized when you talk to your Customer Care Representative. Your
                                requested pickup/load date should be your latest preferred pickup/load date, or the date
                                you need to be out of your origin residence.
                              </Hint>
                              {requiredAsteriskMessage}
                              {isPreferredPickupDateAlertVisible && !isPreferredPickupDateInvalid && (
                                <Alert
                                  type="warning"
                                  aria-live="polite"
                                  headingLevel="h4"
                                  data-testid="preferredPickupDateAlert"
                                >
                                  {preferredPickupDateAlertMessage}
                                </Alert>
                              )}
                              <DatePickerInput
                                name="pickup.requestedDate"
                                label="Preferred pickup date"
                                showRequiredAsterisk
                                required
                                id="requestedPickupDate"
                                validate={validatePickupDate}
                                onChange={handlePickupDateChange}
                              />
                            </Fieldset>
                            <AddressFields
                              name="pickup.address"
                              legend="Pickup Address"
                              formikProps={formikProps}
                              render={(fields) => (
                                <>
                                  <p>What address are the movers picking up from?</p>
                                  <Checkbox
                                    data-testid="useCurrentResidence"
                                    label="Use my current address"
                                    name="useCurrentResidence"
                                    onChange={handleUseCurrentResidenceChange}
                                    id="useCurrentResidenceCheckbox"
                                  />
                                  {fields}
                                  <FormGroup>
                                    <p aria-label="Do you want movers to pick up any belongings from a second address? (Must be near your pickup address. Subject to approval.">
                                      Do you want movers to pick up any belongings from a second address? (Must be near
                                      your pickup address. Subject to approval.)
                                    </p>
                                    <div className={formStyles.radioGroup}>
                                      <Field
                                        as={Radio}
                                        id="has-secondary-pickup"
                                        data-testid="has-secondary-pickup"
                                        label="Yes"
                                        name="hasSecondaryPickup"
                                        value="true"
                                        title="Yes, I have a second pickup address"
                                        checked={hasSecondaryPickup === 'true'}
                                        disabled={!isPreceedingAddressComplete('true', values.pickup.address)}
                                        onChange={(e) => handleAddressToggleChange(e, values, setValues, blankAddress)}
                                      />
                                      <Field
                                        as={Radio}
                                        id="no-secondary-pickup"
                                        data-testid="no-secondary-pickup"
                                        label="No"
                                        name="hasSecondaryPickup"
                                        value="false"
                                        title="No, I do not have a second pickup address"
                                        checked={hasSecondaryPickup !== 'true'}
                                        disabled={!isPreceedingAddressComplete('true', values.pickup.address)}
                                        onChange={(e) => handleAddressToggleChange(e, values, setValues, blankAddress)}
                                      />
                                    </div>
                                  </FormGroup>
                                  {hasSecondaryPickup === 'true' && (
                                    <>
                                      <h4>Second Pickup Address</h4>
                                      <AddressFields name="secondaryPickup.address" formikProps={formikProps} />
                                    </>
                                  )}
                                  {isTertiaryAddressEnabled && hasSecondaryPickup === 'true' && (
                                    <div>
                                      <FormGroup>
                                        <p>Do you want movers to pick up any belongings from a third address?</p>
                                        <div className={formStyles.radioGroup}>
                                          <Field
                                            as={Radio}
                                            id="has-tertiary-pickup"
                                            data-testid="has-tertiary-pickup"
                                            label="Yes"
                                            name="hasTertiaryPickup"
                                            value="true"
                                            title="Yes, I have a third pickup address"
                                            checked={hasTertiaryPickup === 'true'}
                                            disabled={
                                              !isPreceedingAddressComplete(
                                                hasSecondaryPickup,
                                                values.secondaryPickup.address,
                                              )
                                            }
                                            onChange={(e) =>
                                              handleAddressToggleChange(e, values, setValues, blankAddress)
                                            }
                                          />
                                          <Field
                                            as={Radio}
                                            id="no-tertiary-pickup"
                                            data-testid="no-tertiary-pickup"
                                            label="No"
                                            name="hasTertiaryPickup"
                                            value="false"
                                            title="No, I do not have a third pickup address"
                                            checked={hasTertiaryPickup !== 'true'}
                                            disabled={
                                              !isPreceedingAddressComplete(
                                                hasSecondaryPickup,
                                                values.secondaryPickup.address,
                                              )
                                            }
                                            onChange={(e) =>
                                              handleAddressToggleChange(e, values, setValues, blankAddress)
                                            }
                                          />
                                        </div>
                                      </FormGroup>
                                    </div>
                                  )}
                                  {isTertiaryAddressEnabled &&
                                    hasTertiaryPickup === 'true' &&
                                    hasSecondaryPickup === 'true' && (
                                      <>
                                        <h4>Third Pickup Address</h4>
                                        <AddressFields name="tertiaryPickup.address" formikProps={formikProps} />
                                      </>
                                    )}
                                </>
                              )}
                            />

                            <ContactInfoFields
                              name="pickup.agent"
                              legend={<div className={formStyles.legendContent}>Releasing agent</div>}
                              render={(fields) => (
                                <>
                                  <p>Who can let the movers pick up your personal property if you are not there?</p>
                                  {fields}
                                </>
                              )}
                            />
                          </SectionWrapper>
                        )}

                        {showDeliveryFields && (
                          <SectionWrapper className={formStyles.formSection}>
                            {showPickupFields && <h2>Delivery Address info</h2>}
                            <Fieldset legend="Date">
                              <Hint>
                                You will finalize an actual delivery date later by talking with your Customer Care
                                Representative once the shipment is underway.
                              </Hint>
                              {requiredAsteriskMessage}
                              {isPreferredDeliveryDateAlertVisible && (
                                <Alert type="warning" aria-live="polite" headingLevel="h4" required>
                                  {preferredDeliveryDateAlertMessage}
                                </Alert>
                              )}
                              <DatePickerInput
                                name="delivery.requestedDate"
                                label="Preferred delivery date"
                                showRequiredAsterisk
                                required
                                id="requestedDeliveryDate"
                                validate={validateDate}
                              />
                            </Fieldset>

                            <Fieldset legend="Delivery Address">
                              {!isNTSR && (
                                <FormGroup>
                                  <Label htmlFor="hasDeliveryAddress">
                                    <span data-testid="preferredDeliveryAddress">
                                      Do you know your delivery address yet? <RequiredAsterisk />
                                    </span>
                                  </Label>
                                  <div className={formStyles.radioGroup} required>
                                    <Field
                                      as={Radio}
                                      id="has-delivery-address"
                                      label="Yes"
                                      name="hasDeliveryAddress"
                                      value="true"
                                      title="Yes, I know my delivery address"
                                      checked={hasDeliveryAddress === 'true'}
                                      onChange={(e) => handleAddressToggleChange(e, values, setValues, blankAddress)}
                                    />
                                    <Field
                                      as={Radio}
                                      id="no-delivery-address"
                                      label="No"
                                      name="hasDeliveryAddress"
                                      value="false"
                                      title="No, I do not know my delivery address"
                                      checked={hasDeliveryAddress === 'false'}
                                      onChange={(e) =>
                                        handleAddressToggleChange(e, values, setValues, newDutyLocationAddress)
                                      }
                                    />
                                  </div>
                                </FormGroup>
                              )}
                              {(hasDeliveryAddress === 'true' || isNTSR) && (
                                <AddressFields
                                  name="delivery.address"
                                  formikProps={formikProps}
                                  render={(fields) => (
                                    <>
<<<<<<< HEAD
                                      {fields}
                                      <FormGroup>
                                        <p>
                                          Do you want the movers to deliver any belongings to a second address? (Must be
                                          near your delivery address. Subject to approval.)
                                        </p>
                                        <div className={formStyles.radioGroup}>
                                          <Field
                                            as={Radio}
                                            data-testid="has-secondary-delivery"
                                            id="has-secondary-delivery"
                                            label="Yes"
                                            name="hasSecondaryDelivery"
                                            value="true"
                                            title="Yes, I have a second delivery address"
                                            checked={hasSecondaryDelivery === 'true'}
                                            disabled={!isPreceedingAddressComplete('true', values.delivery.address)}
                                            onChange={(e) =>
                                              handleAddressToggleChange(e, values, setValues, blankAddress)
                                            }
                                          />
                                          <Field
                                            as={Radio}
                                            data-testid="no-secondary-delivery"
                                            id="no-secondary-delivery"
                                            label="No"
                                            name="hasSecondaryDelivery"
                                            value="false"
                                            title="No, I do not have a second delivery address"
                                            checked={hasSecondaryDelivery === 'false'}
                                            disabled={!isPreceedingAddressComplete('true', values.delivery.address)}
                                            onChange={(e) =>
                                              handleAddressToggleChange(e, values, setValues, blankAddress)
                                            }
                                          />
                                        </div>
                                      </FormGroup>
                                      {hasSecondaryDelivery === 'true' && (
=======
                                      <h4>Third Pickup Address</h4>
                                      <AddressFields name="tertiaryPickup.address" formikProps={formikProps} />
                                    </>
                                  )}
                              </>
                            )}
                          />

                          <ContactInfoFields
                            name="pickup.agent"
                            legend={<div className={formStyles.legendContent}>Releasing agent</div>}
                            render={(fields) => (
                              <>
                                <p>Who can let the movers pick up your personal property if you are not there?</p>
                                {fields}
                              </>
                            )}
                          />
                        </SectionWrapper>
                      )}

                      {showDeliveryFields && (
                        <SectionWrapper className={formStyles.formSection}>
                          {showPickupFields && <h2>Delivery Address info</h2>}
                          <Fieldset legend="Date">
                            <Hint>
                              You will finalize an actual delivery date later by talking with your Customer Care
                              Representative once the shipment is underway.
                            </Hint>
                            {requiredAsteriskMessage}
                            {isPreferredDeliveryDateAlertVisible && (
                              <Alert type="warning" aria-live="polite" headingLevel="h4" required>
                                {preferredDeliveryDateAlertMessage}
                              </Alert>
                            )}
                            <DatePickerInput
                              name="delivery.requestedDate"
                              label="Preferred delivery date"
                              showRequiredAsterisk
                              required
                              id="requestedDeliveryDate"
                              validate={validateDate}
                            />
                          </Fieldset>

                          <Fieldset legend="Delivery Address">
                            {!isNTSR && (
                              <FormGroup>
                                <legend className="usa-label" htmlFor="hasDeliveryAddress">
                                  Do you know your delivery address yet?
                                </legend>
                                <div className={formStyles.radioGroup} required>
                                  <Field
                                    as={Radio}
                                    id="has-delivery-address"
                                    label="Yes"
                                    name="hasDeliveryAddress"
                                    value="true"
                                    title="Yes, I know my delivery address"
                                    checked={hasDeliveryAddress === 'true'}
                                    onChange={(e) => handleAddressToggleChange(e, values, setValues, blankAddress)}
                                  />
                                  <Field
                                    as={Radio}
                                    id="no-delivery-address"
                                    label="No"
                                    name="hasDeliveryAddress"
                                    value="false"
                                    title="No, I do not know my delivery address"
                                    checked={hasDeliveryAddress === 'false'}
                                    onChange={(e) =>
                                      handleAddressToggleChange(e, values, setValues, newDutyLocationAddress)
                                    }
                                  />
                                </div>
                              </FormGroup>
                            )}
                            {(hasDeliveryAddress === 'true' || isNTSR) && (
                              <AddressFields
                                name="delivery.address"
                                formikProps={formikProps}
                                render={(fields) => (
                                  <>
                                    {fields}
                                    <FormGroup>
                                      <p>
                                        Do you want the movers to deliver any belongings to a second address? (Must be
                                        near your delivery address. Subject to approval.)
                                      </p>
                                      <div className={formStyles.radioGroup}>
                                        <Field
                                          as={Radio}
                                          data-testid="has-secondary-delivery"
                                          id="has-secondary-delivery"
                                          label="Yes"
                                          name="hasSecondaryDelivery"
                                          value="true"
                                          title="Yes, I have a second delivery address"
                                          checked={hasSecondaryDelivery === 'true'}
                                          disabled={!isPreceedingAddressComplete('true', values.delivery.address)}
                                          onChange={(e) =>
                                            handleAddressToggleChange(e, values, setValues, blankAddress)
                                          }
                                        />
                                        <Field
                                          as={Radio}
                                          data-testid="no-secondary-delivery"
                                          id="no-secondary-delivery"
                                          label="No"
                                          name="hasSecondaryDelivery"
                                          value="false"
                                          title="No, I do not have a second delivery address"
                                          checked={hasSecondaryDelivery === 'false'}
                                          disabled={!isPreceedingAddressComplete('true', values.delivery.address)}
                                          onChange={(e) =>
                                            handleAddressToggleChange(e, values, setValues, blankAddress)
                                          }
                                        />
                                      </div>
                                    </FormGroup>
                                    {hasSecondaryDelivery === 'true' && (
                                      <>
                                        <h4>Second Delivery Address</h4>
                                        <AddressFields name="secondaryDelivery.address" formikProps={formikProps} />
                                      </>
                                    )}
                                    {isTertiaryAddressEnabled && hasSecondaryDelivery === 'true' && (
                                      <div>
                                        <FormGroup>
                                          <p>Do you want movers to deliver any belongings to a third address?</p>
                                          <div className={formStyles.radioGroup}>
                                            <Field
                                              as={Radio}
                                              id="has-tertiary-delivery"
                                              data-testid="has-tertiary-delivery"
                                              label="Yes"
                                              name="hasTertiaryDelivery"
                                              value="true"
                                              title="Yes, I have a third delivery address"
                                              checked={hasTertiaryDelivery === 'true'}
                                              disabled={
                                                !isPreceedingAddressComplete(
                                                  hasSecondaryDelivery,
                                                  values.secondaryDelivery.address,
                                                )
                                              }
                                              onChange={(e) =>
                                                handleAddressToggleChange(e, values, setValues, blankAddress)
                                              }
                                            />
                                            <Field
                                              as={Radio}
                                              id="no-tertiary-delivery"
                                              data-testid="no-tertiary-delivery"
                                              label="No"
                                              name="hasTertiaryDelivery"
                                              value="false"
                                              title="No, I do not have a third delivery address"
                                              checked={hasTertiaryDelivery === 'false'}
                                              disabled={
                                                !isPreceedingAddressComplete(
                                                  hasSecondaryDelivery,
                                                  values.secondaryDelivery.address,
                                                )
                                              }
                                              onChange={(e) =>
                                                handleAddressToggleChange(e, values, setValues, blankAddress)
                                              }
                                            />
                                          </div>
                                        </FormGroup>
                                      </div>
                                    )}
                                    {isTertiaryAddressEnabled &&
                                      hasTertiaryDelivery === 'true' &&
                                      hasSecondaryDelivery === 'true' && (
>>>>>>> 2d766c23
                                        <>
                                          <h4>Second Delivery Address</h4>
                                          <AddressFields name="secondaryDelivery.address" formikProps={formikProps} />
                                        </>
                                      )}
                                      {isTertiaryAddressEnabled && hasSecondaryDelivery === 'true' && (
                                        <div>
                                          <FormGroup>
                                            <p>Do you want movers to deliver any belongings to a third address?</p>
                                            <div className={formStyles.radioGroup}>
                                              <Field
                                                as={Radio}
                                                id="has-tertiary-delivery"
                                                data-testid="has-tertiary-delivery"
                                                label="Yes"
                                                name="hasTertiaryDelivery"
                                                value="true"
                                                title="Yes, I have a third delivery address"
                                                checked={hasTertiaryDelivery === 'true'}
                                                disabled={
                                                  !isPreceedingAddressComplete(
                                                    hasSecondaryDelivery,
                                                    values.secondaryDelivery.address,
                                                  )
                                                }
                                                onChange={(e) =>
                                                  handleAddressToggleChange(e, values, setValues, blankAddress)
                                                }
                                              />
                                              <Field
                                                as={Radio}
                                                id="no-tertiary-delivery"
                                                data-testid="no-tertiary-delivery"
                                                label="No"
                                                name="hasTertiaryDelivery"
                                                value="false"
                                                title="No, I do not have a third delivery address"
                                                checked={hasTertiaryDelivery === 'false'}
                                                disabled={
                                                  !isPreceedingAddressComplete(
                                                    hasSecondaryDelivery,
                                                    values.secondaryDelivery.address,
                                                  )
                                                }
                                                onChange={(e) =>
                                                  handleAddressToggleChange(e, values, setValues, blankAddress)
                                                }
                                              />
                                            </div>
                                          </FormGroup>
                                        </div>
                                      )}
                                      {isTertiaryAddressEnabled &&
                                        hasTertiaryDelivery === 'true' &&
                                        hasSecondaryDelivery === 'true' && (
                                          <>
                                            <h4>Third Delivery Address</h4>
                                            <AddressFields name="tertiaryDelivery.address" formikProps={formikProps} />
                                          </>
                                        )}
                                    </>
                                  )}
                                />
                              )}
                              {hasDeliveryAddress === 'false' && !isRetireeSeparatee && !isNTSR && (
                                <p>
                                  We can use the zip of your new duty location.
                                  <br />
                                  <strong>
                                    {newDutyLocationAddress.city}, {newDutyLocationAddress.state}{' '}
                                    {newDutyLocationAddress.postalCode}{' '}
                                  </strong>
                                  <br />
                                  You can add the specific delivery address later, once you know it.
                                </p>
                              )}
                              {hasDeliveryAddress === 'false' && isRetireeSeparatee && !isNTSR && (
                                <p>
                                  We can use the zip of the HOR, PLEAD or HOS you entered with your orders.
                                  <br />
                                  <strong>
                                    {newDutyLocationAddress.city}, {newDutyLocationAddress.state}{' '}
                                    {newDutyLocationAddress.postalCode}{' '}
                                  </strong>
                                  <br />
                                </p>
                              )}
                            </Fieldset>

                            <ContactInfoFields
                              name="delivery.agent"
                              legend={<div className={formStyles.legendContent}>Receiving agent</div>}
                              render={(fields) => (
                                <>
                                  <p>Who can take delivery for you if the movers arrive and you are not there?</p>
                                  {fields}
                                </>
                              )}
                            />
                          </SectionWrapper>
                        )}

                        {isNTS && (
                          <SectionWrapper className={formStyles.formSection} data-testid="nts-what-to-expect">
                            <Fieldset legend="What you can expect">
                              <p>
                                The moving company will find a storage facility approved by the government, and will
                                move your belongings there.
                              </p>
                              <p>
                                You will need to schedule an NTS release shipment to get your items back, most likely as
                                part of a future move.
                              </p>
                            </Fieldset>
                          </SectionWrapper>
                        )}

                        {!isBoat && !isMobileHome && (
                          <SectionWrapper className={formStyles.formSection}>
                            <Fieldset legend={<div className={formStyles.legendContent}>Remarks</div>}>
                              <Label htmlFor="customerRemarks">
                                Are there things about this shipment that your counselor or movers should discuss with
                                you?
                              </Label>

                              <Callout>
                                Examples
                                <ul>
                                  {isNTSR && (
                                    <li>
                                      Details about the facility where your things are now, including the name or
                                      address (if you know them)
                                    </li>
                                  )}
                                  <li>Large, bulky, or fragile items</li>
                                  <li>Access info for your pickup or delivery address</li>
                                  <li>You’re shipping weapons or alcohol</li>
                                </ul>
                              </Callout>

                              <Field
                                as={Textarea}
                                data-testid="remarks"
                                name="customerRemarks"
                                className={`${formStyles.remarks}`}
                                placeholder="Do not itemize your personal property here. Your movers will help do that when they talk to you."
                                id="customerRemarks"
                                maxLength={250}
                              />
                              <Hint>
                                <p>250 characters</p>
                              </Hint>
                            </Fieldset>
                          </SectionWrapper>
                        )}
                        <Hint darkText>
                          <p>You can change details about your move by talking with your counselor or your movers</p>
                        </Hint>

                        {isBoat || isMobileHome ? (
                          <div className={boatShipmentstyles.buttonContainer}>
                            <Button
                              className={boatShipmentstyles.backButton}
                              type="button"
                              onClick={handleBack}
                              secondary
                              outline
                            >
                              Back
                            </Button>
                            <Button
                              className={boatShipmentstyles.saveButton}
                              type="button"
                              onClick={handleSubmit}
                              disabled={!isValid || isSubmitting || isMoveLocked}
                            >
                              Save & Continue
                            </Button>
                          </div>
                        ) : (
                          <div className={formStyles.formActions}>
                            <WizardNavigation
                              disableNext={isSubmitting || !isValid || isMoveLocked}
                              editMode={!isCreatePage}
                              onNextClick={handleSubmit}
                              onBackClick={() => {
                                navigate(-1);
                              }}
                              onCancelClick={() => {
                                navigate(-1);
                              }}
                            />
                          </div>
                        )}
                      </Form>
                    </div>
                  </Grid>
                </Grid>
              </GridContainer>
            );
          }}
        </Formik>
      </>
    );
  }
}

MtoShipmentForm.propTypes = {
  router: RouterShape.isRequired,
  updateMTOShipment: func.isRequired,
  isCreatePage: bool,
  currentResidence: AddressShape.isRequired,
  newDutyLocationAddress: SimpleAddressShape,
  shipmentType: string.isRequired,
  mtoShipment: ShipmentShape,
  orders: OrdersShape,
};

MtoShipmentForm.defaultProps = {
  isCreatePage: false,
  newDutyLocationAddress: {
    city: '',
    state: '',
    postalCode: '',
  },
  mtoShipment: {
    id: '',
    customerRemarks: '',
    requestedPickupDate: '',
    requestedDeliveryDate: '',
    destinationAddress: {
      city: '',
      postalCode: '',
      state: '',
      streetAddress1: '',
    },
  },
  orders: {},
};

export default withRouter(MtoShipmentForm);<|MERGE_RESOLUTION|>--- conflicted
+++ resolved
@@ -556,11 +556,9 @@
                             <Fieldset legend="Delivery Address">
                               {!isNTSR && (
                                 <FormGroup>
-                                  <Label htmlFor="hasDeliveryAddress">
-                                    <span data-testid="preferredDeliveryAddress">
-                                      Do you know your delivery address yet? <RequiredAsterisk />
-                                    </span>
-                                  </Label>
+                                  <legend className="usa-label" htmlFor="hasDeliveryAddress">
+                                    Do you know your delivery address yet?
+                                  </legend>
                                   <div className={formStyles.radioGroup} required>
                                     <Field
                                       as={Radio}
@@ -593,7 +591,6 @@
                                   formikProps={formikProps}
                                   render={(fields) => (
                                     <>
-<<<<<<< HEAD
                                       {fields}
                                       <FormGroup>
                                         <p>
@@ -632,184 +629,6 @@
                                         </div>
                                       </FormGroup>
                                       {hasSecondaryDelivery === 'true' && (
-=======
-                                      <h4>Third Pickup Address</h4>
-                                      <AddressFields name="tertiaryPickup.address" formikProps={formikProps} />
-                                    </>
-                                  )}
-                              </>
-                            )}
-                          />
-
-                          <ContactInfoFields
-                            name="pickup.agent"
-                            legend={<div className={formStyles.legendContent}>Releasing agent</div>}
-                            render={(fields) => (
-                              <>
-                                <p>Who can let the movers pick up your personal property if you are not there?</p>
-                                {fields}
-                              </>
-                            )}
-                          />
-                        </SectionWrapper>
-                      )}
-
-                      {showDeliveryFields && (
-                        <SectionWrapper className={formStyles.formSection}>
-                          {showPickupFields && <h2>Delivery Address info</h2>}
-                          <Fieldset legend="Date">
-                            <Hint>
-                              You will finalize an actual delivery date later by talking with your Customer Care
-                              Representative once the shipment is underway.
-                            </Hint>
-                            {requiredAsteriskMessage}
-                            {isPreferredDeliveryDateAlertVisible && (
-                              <Alert type="warning" aria-live="polite" headingLevel="h4" required>
-                                {preferredDeliveryDateAlertMessage}
-                              </Alert>
-                            )}
-                            <DatePickerInput
-                              name="delivery.requestedDate"
-                              label="Preferred delivery date"
-                              showRequiredAsterisk
-                              required
-                              id="requestedDeliveryDate"
-                              validate={validateDate}
-                            />
-                          </Fieldset>
-
-                          <Fieldset legend="Delivery Address">
-                            {!isNTSR && (
-                              <FormGroup>
-                                <legend className="usa-label" htmlFor="hasDeliveryAddress">
-                                  Do you know your delivery address yet?
-                                </legend>
-                                <div className={formStyles.radioGroup} required>
-                                  <Field
-                                    as={Radio}
-                                    id="has-delivery-address"
-                                    label="Yes"
-                                    name="hasDeliveryAddress"
-                                    value="true"
-                                    title="Yes, I know my delivery address"
-                                    checked={hasDeliveryAddress === 'true'}
-                                    onChange={(e) => handleAddressToggleChange(e, values, setValues, blankAddress)}
-                                  />
-                                  <Field
-                                    as={Radio}
-                                    id="no-delivery-address"
-                                    label="No"
-                                    name="hasDeliveryAddress"
-                                    value="false"
-                                    title="No, I do not know my delivery address"
-                                    checked={hasDeliveryAddress === 'false'}
-                                    onChange={(e) =>
-                                      handleAddressToggleChange(e, values, setValues, newDutyLocationAddress)
-                                    }
-                                  />
-                                </div>
-                              </FormGroup>
-                            )}
-                            {(hasDeliveryAddress === 'true' || isNTSR) && (
-                              <AddressFields
-                                name="delivery.address"
-                                formikProps={formikProps}
-                                render={(fields) => (
-                                  <>
-                                    {fields}
-                                    <FormGroup>
-                                      <p>
-                                        Do you want the movers to deliver any belongings to a second address? (Must be
-                                        near your delivery address. Subject to approval.)
-                                      </p>
-                                      <div className={formStyles.radioGroup}>
-                                        <Field
-                                          as={Radio}
-                                          data-testid="has-secondary-delivery"
-                                          id="has-secondary-delivery"
-                                          label="Yes"
-                                          name="hasSecondaryDelivery"
-                                          value="true"
-                                          title="Yes, I have a second delivery address"
-                                          checked={hasSecondaryDelivery === 'true'}
-                                          disabled={!isPreceedingAddressComplete('true', values.delivery.address)}
-                                          onChange={(e) =>
-                                            handleAddressToggleChange(e, values, setValues, blankAddress)
-                                          }
-                                        />
-                                        <Field
-                                          as={Radio}
-                                          data-testid="no-secondary-delivery"
-                                          id="no-secondary-delivery"
-                                          label="No"
-                                          name="hasSecondaryDelivery"
-                                          value="false"
-                                          title="No, I do not have a second delivery address"
-                                          checked={hasSecondaryDelivery === 'false'}
-                                          disabled={!isPreceedingAddressComplete('true', values.delivery.address)}
-                                          onChange={(e) =>
-                                            handleAddressToggleChange(e, values, setValues, blankAddress)
-                                          }
-                                        />
-                                      </div>
-                                    </FormGroup>
-                                    {hasSecondaryDelivery === 'true' && (
-                                      <>
-                                        <h4>Second Delivery Address</h4>
-                                        <AddressFields name="secondaryDelivery.address" formikProps={formikProps} />
-                                      </>
-                                    )}
-                                    {isTertiaryAddressEnabled && hasSecondaryDelivery === 'true' && (
-                                      <div>
-                                        <FormGroup>
-                                          <p>Do you want movers to deliver any belongings to a third address?</p>
-                                          <div className={formStyles.radioGroup}>
-                                            <Field
-                                              as={Radio}
-                                              id="has-tertiary-delivery"
-                                              data-testid="has-tertiary-delivery"
-                                              label="Yes"
-                                              name="hasTertiaryDelivery"
-                                              value="true"
-                                              title="Yes, I have a third delivery address"
-                                              checked={hasTertiaryDelivery === 'true'}
-                                              disabled={
-                                                !isPreceedingAddressComplete(
-                                                  hasSecondaryDelivery,
-                                                  values.secondaryDelivery.address,
-                                                )
-                                              }
-                                              onChange={(e) =>
-                                                handleAddressToggleChange(e, values, setValues, blankAddress)
-                                              }
-                                            />
-                                            <Field
-                                              as={Radio}
-                                              id="no-tertiary-delivery"
-                                              data-testid="no-tertiary-delivery"
-                                              label="No"
-                                              name="hasTertiaryDelivery"
-                                              value="false"
-                                              title="No, I do not have a third delivery address"
-                                              checked={hasTertiaryDelivery === 'false'}
-                                              disabled={
-                                                !isPreceedingAddressComplete(
-                                                  hasSecondaryDelivery,
-                                                  values.secondaryDelivery.address,
-                                                )
-                                              }
-                                              onChange={(e) =>
-                                                handleAddressToggleChange(e, values, setValues, blankAddress)
-                                              }
-                                            />
-                                          </div>
-                                        </FormGroup>
-                                      </div>
-                                    )}
-                                    {isTertiaryAddressEnabled &&
-                                      hasTertiaryDelivery === 'true' &&
-                                      hasSecondaryDelivery === 'true' && (
->>>>>>> 2d766c23
                                         <>
                                           <h4>Second Delivery Address</h4>
                                           <AddressFields name="secondaryDelivery.address" formikProps={formikProps} />
