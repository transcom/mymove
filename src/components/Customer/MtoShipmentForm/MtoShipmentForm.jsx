import React, { Component, useState, useEffect } from 'react';
import { bool, func, string } from 'prop-types';
import { Field, Formik } from 'formik';
import { generatePath } from 'react-router-dom';
import {
  Alert,
  Checkbox,
  Fieldset,
  FormGroup,
  Grid,
  GridContainer,
  Label,
  Radio,
  Textarea,
  Button,
} from '@trussworks/react-uswds';

import boatShipmentstyles from '../BoatShipment/BoatShipmentForm/BoatShipmentForm.module.scss';

import getShipmentOptions from './getShipmentOptions';
import styles from './MtoShipmentForm.module.scss';

import { RouterShape } from 'types';
import Callout from 'components/Callout';
import SectionWrapper from 'components/Customer/SectionWrapper';
import WizardNavigation from 'components/Customer/WizardNavigation/WizardNavigation';
import { AddressFields } from 'components/form/AddressFields/AddressFields';
import { ContactInfoFields } from 'components/form/ContactInfoFields/ContactInfoFields';
import { DatePickerInput } from 'components/form/fields';
import { Form } from 'components/form/Form';
import Hint from 'components/Hint/index';
import ShipmentTag from 'components/ShipmentTag/ShipmentTag';
import { customerRoutes } from 'constants/routes';
import { roleTypes } from 'constants/userRoles';
import { shipmentForm } from 'content/shipments';
<<<<<<< HEAD
import {
  createMTOShipment,
  getResponseError,
  patchMTOShipment,
  dateSelectionIsWeekendHoliday,
} from 'services/internalApi';
=======
import { createMTOShipment, getResponseError, patchMTOShipment } from 'services/internalApi';
>>>>>>> e08376a7
import { SHIPMENT_OPTIONS, SHIPMENT_TYPES } from 'shared/constants';
import formStyles from 'styles/form.module.scss';
import { AddressShape, SimpleAddressShape } from 'types/address';
import { OrdersShape } from 'types/customerShapes';
import { ShipmentShape } from 'types/shipment';
import { formatMtoShipmentForAPI, formatMtoShipmentForDisplay } from 'utils/formatMtoShipment';
import { formatWeight } from 'utils/formatters';
import { validateDate } from 'utils/validation';
import withRouter from 'utils/routing';
import { ORDERS_TYPE } from 'constants/orders';
import { isBooleanFlagEnabled } from 'utils/featureFlags';
import { dateSelectionWeekendHolidayCheck } from 'shared/calendar';

const blankAddress = {
  address: {
    streetAddress1: '',
    streetAddress2: '',
    city: '',
    state: '',
    postalCode: '',
  },
};

class MtoShipmentForm extends Component {
  constructor(props) {
    super(props);

    this.state = {
      errorMessage: null,
      isTertiaryAddressEnabled: false,
    };
  }

  componentDidMount() {
    isBooleanFlagEnabled('third_address_available').then((enabled) => {
      this.setState({
        isTertiaryAddressEnabled: enabled,
      });
    });
  }

  submitMTOShipment = ({
    pickup,
    hasDeliveryAddress,
    delivery,
    customerRemarks,
    hasSecondaryPickup,
    secondaryPickup,
    hasSecondaryDelivery,
    secondaryDelivery,
    hasTertiaryDelivery,
    hasTertiaryPickup,
    tertiaryDelivery,
    tertiaryPickup,
  }) => {
    const {
      router: { navigate, params },
      shipmentType,
      isCreatePage,
      mtoShipment,
      updateMTOShipment,
    } = this.props;

    const { moveId } = params;

    const isNTSR = shipmentType === SHIPMENT_OPTIONS.NTSR;
    const saveDeliveryAddress = hasDeliveryAddress === 'yes' || isNTSR;

    const preformattedMtoShipment = {
      shipmentType,
      moveId,
      customerRemarks,
      pickup,
      delivery: {
        ...delivery,
        address: saveDeliveryAddress ? delivery.address : undefined,
      },
      hasSecondaryPickup: hasSecondaryPickup === 'yes',
      secondaryPickup: hasSecondaryPickup === 'yes' ? secondaryPickup : {},
      hasSecondaryDelivery: hasSecondaryDelivery === 'yes',
      secondaryDelivery: hasSecondaryDelivery === 'yes' ? secondaryDelivery : {},
      hasTertiaryPickup: hasTertiaryPickup === 'yes',
      tertiaryPickup: hasTertiaryPickup === 'yes' ? tertiaryPickup : {},
      hasTertiaryDelivery: hasTertiaryDelivery === 'yes',
      tertiaryDelivery: hasTertiaryDelivery === 'yes' ? tertiaryDelivery : {},
    };

    const pendingMtoShipment = formatMtoShipmentForAPI(preformattedMtoShipment);

    const reviewPath = generatePath(customerRoutes.MOVE_REVIEW_PATH, { moveId });

    if (isCreatePage) {
      createMTOShipment(pendingMtoShipment)
        .then((response) => {
          updateMTOShipment(response);
          navigate(reviewPath);
        })
        .catch((e) => {
          const { response } = e;
          const errorMessage = getResponseError(response, 'failed to create MTO shipment due to server error');

          this.setState({ errorMessage });
        });
    } else {
      patchMTOShipment(mtoShipment.id, pendingMtoShipment, mtoShipment.eTag)
        .then((response) => {
          updateMTOShipment(response);
          navigate(reviewPath);
        })
        .catch((e) => {
          const { response } = e;
          const errorMessage = getResponseError(response, 'failed to update MTO shipment due to server error');

          this.setState({ errorMessage });
        });
    }
  };

  // eslint-disable-next-line class-methods-use-this
  getShipmentNumber = () => {
    const {
      router: {
        location: { search },
      },
    } = this.props;

    const params = new URLSearchParams(search);
    const shipmentNumber = params.get('shipmentNumber');
    return shipmentNumber;
  };

  render() {
    const {
      newDutyLocationAddress,
      shipmentType,
      isCreatePage,
      mtoShipment,
      orders,
      currentResidence,
      router: { params, navigate },
      handleBack,
    } = this.props;

    const { moveId } = params;
    const { isTertiaryAddressEnabled } = this.state;
    const { errorMessage } = this.state;
    const { showDeliveryFields, showPickupFields, schema } = getShipmentOptions(shipmentType, roleTypes.CUSTOMER);
    const isNTS = shipmentType === SHIPMENT_OPTIONS.NTS;
    const isNTSR = shipmentType === SHIPMENT_OPTIONS.NTSR;
    const isBoat = shipmentType === SHIPMENT_TYPES.BOAT_HAUL_AWAY || shipmentType === SHIPMENT_TYPES.BOAT_TOW_AWAY;
    const shipmentNumber = shipmentType === SHIPMENT_OPTIONS.HHG || isBoat ? this.getShipmentNumber() : null;
    const isRetireeSeparatee =
      orders.orders_type === ORDERS_TYPE.RETIREMENT || orders.orders_type === ORDERS_TYPE.SEPARATION;

    const initialValues = formatMtoShipmentForDisplay(
      isCreatePage && !mtoShipment?.requestedPickupDate ? {} : mtoShipment, // check if data carried over from boat shipment
    );
<<<<<<< HEAD

    const optionalLabel = <span className={formStyles.optional}>Optional</span>;
=======
>>>>>>> e08376a7

    return (
      <Formik
        initialValues={initialValues}
        validateOnMount
        validateOnBlur
        validationSchema={schema}
        onSubmit={this.submitMTOShipment}
      >
        {({ values, isValid, isSubmitting, setValues, handleSubmit }) => {
          const {
            hasDeliveryAddress,
            hasSecondaryPickup,
            hasSecondaryDelivery,
            hasTertiaryPickup,
            hasTertiaryDelivery,
            pickup,
            delivery,
          } = values;

          const handleUseCurrentResidenceChange = (e) => {
            const { checked } = e.target;
            if (checked) {
              // use current residence
              setValues({
                ...values,
                pickup: {
                  ...values.pickup,
                  address: currentResidence,
                },
              });
            } else if (moveId === mtoShipment?.moveTaskOrderId) {
              // TODO - what is the purpose of this check?
              // Revert address
              setValues({
                ...values,
                pickup: {
                  ...values.pickup,
                  address: mtoShipment.pickupAddress,
                },
              });
            } else {
              // Revert address
              setValues({
                ...values,
                pickup: {
                  ...values.pickup,
                  ...blankAddress,
                },
              });
            }
          };

          const [isPreferredPickupDateAlertVisible, setIsPreferredPickupDateAlertVisible] = useState(false);
          const [isPreferredDeliveryDateAlertVisible, setIsPreferredDeliveryDateAlertVisible] = useState(false);
          const [preferredPickupDateAlertMessage, setPreferredPickupDateAlertMessage] = useState('');
          const [preferredDeliveryDateAlertMessage, setPreferredDeliveryDateAlertMessage] = useState('');
          const DEFAULT_COUNTRY_CODE = 'US';

          const onDateSelectionErrorHandler = (e) => {
            const { response } = e;
            const msg = getResponseError(response, 'failed to retrieve date selection weekend/holiday info');
            this.setState({ errorMessage: msg });
          };

          useEffect(() => {
            if (pickup?.requestedDate !== '') {
              const preferredPickupDateSelectionHandler = (countryCode, date) => {
                dateSelectionWeekendHolidayCheck(
                  dateSelectionIsWeekendHoliday,
                  countryCode,
                  date,
                  'Preferred pickup date',
                  setPreferredPickupDateAlertMessage,
                  setIsPreferredPickupDateAlertVisible,
                  onDateSelectionErrorHandler,
                );
              };
              const dateSelection = new Date(pickup.requestedDate);
              preferredPickupDateSelectionHandler(DEFAULT_COUNTRY_CODE, dateSelection);
            }
          }, [pickup.requestedDate]);

          useEffect(() => {
            if (delivery?.requestedDate !== '') {
              const preferredDeliveryDateSelectionHandler = (countryCode, date) => {
                dateSelectionWeekendHolidayCheck(
                  dateSelectionIsWeekendHoliday,
                  countryCode,
                  date,
                  'Preferred delivery date',
                  setPreferredDeliveryDateAlertMessage,
                  setIsPreferredDeliveryDateAlertVisible,
                  onDateSelectionErrorHandler,
                );
              };
              const dateSelection = new Date(delivery.requestedDate);
              preferredDeliveryDateSelectionHandler(DEFAULT_COUNTRY_CODE, dateSelection);
            }
          }, [delivery.requestedDate]);

          return (
            <GridContainer>
              <Grid row>
                <Grid col desktop={{ col: 8, offset: 2 }}>
                  {errorMessage && (
                    <Alert type="error" headingLevel="h4" heading="An error occurred">
                      {errorMessage}
                    </Alert>
                  )}

                  <div className={styles.MTOShipmentForm}>
                    <ShipmentTag shipmentType={shipmentType} shipmentNumber={shipmentNumber} />

                    <h1>{shipmentForm.header[`${shipmentType}`]}</h1>

                    <Alert headingLevel="h4" type="info" noIcon>
                      Remember: You can move {formatWeight(orders.authorizedWeight)} total. You’ll be billed for any
                      excess weight you move.
                    </Alert>

                    <Form className={formStyles.form}>
                      {showPickupFields && (
                        <SectionWrapper className={formStyles.formSection}>
                          {showDeliveryFields && <h2>Pickup info</h2>}
                          <Fieldset legend="Date">
                            <Hint id="pickupDateHint" data-testid="pickupDateHint">
                              This is the day movers would put this shipment on their truck. Packing starts earlier.
                              Dates will be finalized when you talk to your Customer Care Representative. Your requested
                              pickup/load date should be your latest preferred pickup/load date, or the date you need to
                              be out of your origin residence.
                            </Hint>
                            {isPreferredPickupDateAlertVisible && (
                              <Alert type="warning" aria-live="polite" headingLevel="h4">
                                {preferredPickupDateAlertMessage}
                              </Alert>
                            )}
                            <DatePickerInput
                              name="pickup.requestedDate"
                              label="Preferred pickup date"
                              id="requestedPickupDate"
                              validate={validateDate}
                              required
                            />
                          </Fieldset>

                          <AddressFields
                            name="pickup.address"
                            legend="Pickup location"
                            render={(fields) => (
                              <>
                                <p>What address are the movers picking up from?</p>
                                <Checkbox
                                  data-testid="useCurrentResidence"
                                  label="Use my current address"
                                  name="useCurrentResidence"
                                  onChange={handleUseCurrentResidenceChange}
                                  id="useCurrentResidenceCheckbox"
                                />
                                {fields}
                                <h4>Second pickup location</h4>
                                <FormGroup>
                                  <p>
                                    Do you want movers to pick up any belongings from a second address? (Must be near
                                    your pickup address. Subject to approval.)
                                  </p>
                                  <div className={formStyles.radioGroup}>
                                    <Field
                                      as={Radio}
                                      id="has-secondary-pickup"
                                      data-testid="has-secondary-pickup"
                                      label="Yes"
                                      name="hasSecondaryPickup"
                                      value="yes"
                                      title="Yes, I have a second pickup location"
                                      checked={hasSecondaryPickup === 'yes'}
                                    />
                                    <Field
                                      as={Radio}
                                      id="no-secondary-pickup"
                                      data-testid="no-secondary-pickup"
                                      label="No"
                                      name="hasSecondaryPickup"
                                      value="no"
                                      title="No, I do not have a second pickup location"
                                      checked={hasSecondaryPickup !== 'yes'}
                                    />
                                  </div>
                                </FormGroup>
                                {hasSecondaryPickup === 'yes' && <AddressFields name="secondaryPickup.address" />}
                                {isTertiaryAddressEnabled && hasSecondaryPickup === 'yes' && (
                                  <div>
                                    <FormGroup>
                                      <p>Do you want movers to pick up any belongings from a third address?</p>
                                      <div className={formStyles.radioGroup}>
                                        <Field
                                          as={Radio}
                                          id="has-tertiary-pickup"
                                          data-testid="has-tertiary-pickup"
                                          label="Yes"
                                          name="hasTertiaryPickup"
                                          value="yes"
                                          title="Yes, I have a third pickup location"
                                          checked={hasTertiaryPickup === 'yes'}
                                        />
                                        <Field
                                          as={Radio}
                                          id="no-tertiary-pickup"
                                          data-testid="no-tertiary-pickup"
                                          label="No"
                                          name="hasTertiaryPickup"
                                          value="no"
                                          title="No, I do not have a third pickup location"
                                          checked={hasTertiaryPickup !== 'yes'}
                                        />
                                      </div>
                                    </FormGroup>
                                  </div>
                                )}
                                {isTertiaryAddressEnabled &&
                                  hasTertiaryPickup === 'yes' &&
                                  hasSecondaryPickup === 'yes' && (
                                    <>
                                      <h3>Third pickup location</h3>
                                      <AddressFields name="tertiaryPickup.address" />
                                    </>
                                  )}
                              </>
                            )}
                          />

                          <ContactInfoFields
                            optional
                            name="pickup.agent"
                            legend={<div className={formStyles.legendContent}>Releasing agent</div>}
                            render={(fields) => (
                              <>
                                <p>Who can let the movers pick up your personal property if you are not there?</p>
                                {fields}
                              </>
                            )}
                          />
                        </SectionWrapper>
                      )}

                      {showDeliveryFields && (
                        <SectionWrapper className={formStyles.formSection}>
                          {showPickupFields && <h2>Destination info</h2>}
                          <Fieldset legend="Date">
                            <Hint>
                              You will finalize an actual delivery date later by talking with your Customer Care
                              Representative once the shipment is underway.
                            </Hint>
                            {isPreferredDeliveryDateAlertVisible && (
                              <Alert type="warning" aria-live="polite" headingLevel="h4">
                                {preferredDeliveryDateAlertMessage}
                              </Alert>
                            )}
                            <DatePickerInput
                              name="delivery.requestedDate"
                              label="Preferred delivery date"
                              id="requestedDeliveryDate"
                              validate={validateDate}
                              required
                            />
                          </Fieldset>

                          <Fieldset legend="Delivery location">
                            {!isNTSR && (
                              <FormGroup>
                                <p>Do you know your delivery address yet?</p>
                                <div className={formStyles.radioGroup}>
                                  <Field
                                    as={Radio}
                                    id="has-delivery-address"
                                    label="Yes"
                                    name="hasDeliveryAddress"
                                    value="yes"
                                    title="Yes, I know my delivery address"
                                    checked={hasDeliveryAddress === 'yes'}
                                  />
                                  <Field
                                    as={Radio}
                                    id="no-delivery-address"
                                    label="No"
                                    name="hasDeliveryAddress"
                                    value="no"
                                    title="No, I do not know my delivery address"
                                    checked={hasDeliveryAddress === 'no'}
                                  />
                                </div>
                              </FormGroup>
                            )}
                            {(hasDeliveryAddress === 'yes' || isNTSR) && (
                              <AddressFields
                                name="delivery.address"
                                render={(fields) => (
                                  <>
                                    {fields}
                                    <h4>Second delivery location</h4>
                                    <FormGroup>
                                      <p>
                                        Do you want the movers to deliver any belongings to a second address? (Must be
                                        near your delivery address. Subject to approval.)
                                      </p>
                                      <div className={formStyles.radioGroup}>
                                        <Field
                                          as={Radio}
                                          data-testid="has-secondary-delivery"
                                          id="has-secondary-delivery"
                                          label="Yes"
                                          name="hasSecondaryDelivery"
                                          value="yes"
                                          title="Yes, I have a second destination location"
                                          checked={hasSecondaryDelivery === 'yes'}
                                        />
                                        <Field
                                          as={Radio}
                                          data-testid="no-secondary-delivery"
                                          id="no-secondary-delivery"
                                          label="No"
                                          name="hasSecondaryDelivery"
                                          value="no"
                                          title="No, I do not have a second destination location"
                                          checked={hasSecondaryDelivery === 'no'}
                                        />
                                      </div>
                                    </FormGroup>
                                    {hasSecondaryDelivery === 'yes' && (
                                      <AddressFields name="secondaryDelivery.address" />
                                    )}
                                    {isTertiaryAddressEnabled && hasSecondaryDelivery === 'yes' && (
                                      <div>
                                        <FormGroup>
                                          <p>Do you want movers to deliver any belongings to a third address?</p>
                                          <div className={formStyles.radioGroup}>
                                            <Field
                                              as={Radio}
                                              id="has-tertiary-delivery"
                                              data-testid="has-tertiary-delivery"
                                              label="Yes"
                                              name="hasTertiaryDelivery"
                                              value="yes"
                                              title="Yes, I have a third delivery location"
                                              checked={hasTertiaryDelivery === 'yes'}
                                            />
                                            <Field
                                              as={Radio}
                                              id="no-tertiary-delivery"
                                              data-testid="no-tertiary-delivery"
                                              label="No"
                                              name="hasTertiaryDelivery"
                                              value="no"
                                              title="No, I do not have a third delivery location"
                                              checked={hasTertiaryDelivery === 'no'}
                                            />
                                          </div>
                                        </FormGroup>
                                      </div>
                                    )}
                                    {isTertiaryAddressEnabled &&
                                      hasTertiaryDelivery === 'yes' &&
                                      hasSecondaryDelivery === 'yes' && (
                                        <>
                                          <h4>Third delivery location</h4>
                                          <AddressFields name="tertiaryDelivery.address" />
                                        </>
                                      )}
                                  </>
                                )}
                              />
                            )}
                            {hasDeliveryAddress === 'no' && !isRetireeSeparatee && !isNTSR && (
                              <p>
                                We can use the zip of your new duty location.
                                <br />
                                <strong>
                                  {newDutyLocationAddress.city}, {newDutyLocationAddress.state}{' '}
                                  {newDutyLocationAddress.postalCode}{' '}
                                </strong>
                                <br />
                                You can add the specific delivery address later, once you know it.
                              </p>
                            )}
                            {hasDeliveryAddress === 'no' && isRetireeSeparatee && !isNTSR && (
                              <p>
                                We can use the zip of the HOR, PLEAD or HOS you entered with your orders.
                                <br />
                                <strong>
                                  {newDutyLocationAddress.city}, {newDutyLocationAddress.state}{' '}
                                  {newDutyLocationAddress.postalCode}{' '}
                                </strong>
                                <br />
                              </p>
                            )}
                          </Fieldset>

                          <ContactInfoFields
                            optional
                            name="delivery.agent"
                            legend={<div className={formStyles.legendContent}>Receiving agent</div>}
                            render={(fields) => (
                              <>
                                <p>Who can take delivery for you if the movers arrive and you are not there?</p>
                                {fields}
                              </>
                            )}
                          />
                        </SectionWrapper>
                      )}

                      {isNTS && (
                        <SectionWrapper className={formStyles.formSection} data-testid="nts-what-to-expect">
                          <Fieldset legend="What you can expect">
                            <p>
                              The moving company will find a storage facility approved by the government, and will move
                              your belongings there.
                            </p>
                            <p>
                              You will need to schedule an NTS release shipment to get your items back, most likely as
                              part of a future move.
                            </p>
                          </Fieldset>
                        </SectionWrapper>
                      )}

                      {!isBoat && (
                        <SectionWrapper className={formStyles.formSection}>
<<<<<<< HEAD
                          <Fieldset legend={<div className={formStyles.legendContent}>Remarks {optionalLabel}</div>}>
=======
                          <Fieldset legend={<div className={formStyles.legendContent}>Remarks</div>}>
>>>>>>> e08376a7
                            <Label htmlFor="customerRemarks">
                              Are there things about this shipment that your counselor or movers should discuss with
                              you?
                            </Label>

                            <Callout>
                              Examples
                              <ul>
                                {isNTSR && (
                                  <li>
                                    Details about the facility where your things are now, including the name or address
                                    (if you know them)
                                  </li>
                                )}
                                <li>Large, bulky, or fragile items</li>
                                <li>Access info for your origin or destination address</li>
                                <li>You’re shipping weapons or alcohol</li>
                              </ul>
                            </Callout>

                            <Field
                              as={Textarea}
                              data-testid="remarks"
                              name="customerRemarks"
                              className={`${formStyles.remarks}`}
                              placeholder="Do not itemize your personal property here. Your movers will help do that when they talk to you."
                              id="customerRemarks"
                              maxLength={250}
                            />
                            <Hint>
                              <p>250 characters</p>
                            </Hint>
                          </Fieldset>
                        </SectionWrapper>
                      )}
                      <Hint darkText>
                        <p>You can change details about your move by talking with your counselor or your movers</p>
                      </Hint>

                      {isBoat ? (
                        <div className={boatShipmentstyles.buttonContainer}>
                          <Button
                            className={boatShipmentstyles.backButton}
                            type="button"
                            onClick={handleBack}
                            secondary
                            outline
                          >
                            Back
                          </Button>
                          <Button
                            className={boatShipmentstyles.saveButton}
                            type="button"
                            onClick={handleSubmit}
                            disabled={!isValid || isSubmitting}
                          >
                            Save & Continue
                          </Button>
                        </div>
                      ) : (
                        <div className={formStyles.formActions}>
                          <WizardNavigation
                            disableNext={isSubmitting || !isValid}
                            editMode={!isCreatePage}
                            onNextClick={handleSubmit}
                            onBackClick={() => {
                              navigate(-1);
                            }}
                            onCancelClick={() => {
                              navigate(-1);
                            }}
                          />
                        </div>
                      )}
                    </Form>
                  </div>
                </Grid>
              </Grid>
            </GridContainer>
          );
        }}
      </Formik>
    );
  }
}

MtoShipmentForm.propTypes = {
  router: RouterShape.isRequired,
  updateMTOShipment: func.isRequired,
  isCreatePage: bool,
  currentResidence: AddressShape.isRequired,
  newDutyLocationAddress: SimpleAddressShape,
  shipmentType: string.isRequired,
  mtoShipment: ShipmentShape,
  orders: OrdersShape,
};

MtoShipmentForm.defaultProps = {
  isCreatePage: false,
  newDutyLocationAddress: {
    city: '',
    state: '',
    postalCode: '',
  },
  mtoShipment: {
    id: '',
    customerRemarks: '',
    requestedPickupDate: '',
    requestedDeliveryDate: '',
    destinationAddress: {
      city: '',
      postalCode: '',
      state: '',
      streetAddress1: '',
    },
  },
  orders: {},
};

export default withRouter(MtoShipmentForm);<|MERGE_RESOLUTION|>--- conflicted
+++ resolved
@@ -33,16 +33,12 @@
 import { customerRoutes } from 'constants/routes';
 import { roleTypes } from 'constants/userRoles';
 import { shipmentForm } from 'content/shipments';
-<<<<<<< HEAD
 import {
   createMTOShipment,
   getResponseError,
   patchMTOShipment,
   dateSelectionIsWeekendHoliday,
 } from 'services/internalApi';
-=======
-import { createMTOShipment, getResponseError, patchMTOShipment } from 'services/internalApi';
->>>>>>> e08376a7
 import { SHIPMENT_OPTIONS, SHIPMENT_TYPES } from 'shared/constants';
 import formStyles from 'styles/form.module.scss';
 import { AddressShape, SimpleAddressShape } from 'types/address';
@@ -200,11 +196,6 @@
     const initialValues = formatMtoShipmentForDisplay(
       isCreatePage && !mtoShipment?.requestedPickupDate ? {} : mtoShipment, // check if data carried over from boat shipment
     );
-<<<<<<< HEAD
-
-    const optionalLabel = <span className={formStyles.optional}>Optional</span>;
-=======
->>>>>>> e08376a7
 
     return (
       <Formik
@@ -633,11 +624,7 @@
 
                       {!isBoat && (
                         <SectionWrapper className={formStyles.formSection}>
-<<<<<<< HEAD
-                          <Fieldset legend={<div className={formStyles.legendContent}>Remarks {optionalLabel}</div>}>
-=======
                           <Fieldset legend={<div className={formStyles.legendContent}>Remarks</div>}>
->>>>>>> e08376a7
                             <Label htmlFor="customerRemarks">
                               Are there things about this shipment that your counselor or movers should discuss with
                               you?
