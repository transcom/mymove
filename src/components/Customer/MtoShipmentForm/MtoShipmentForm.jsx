import React, { Component, useState, useEffect } from 'react';
import { bool, func, string } from 'prop-types';
import { Field, Formik } from 'formik';
import { generatePath } from 'react-router-dom';
import {
  Alert,
  Checkbox,
  Fieldset,
  FormGroup,
  Grid,
  GridContainer,
  Label,
  Radio,
  Textarea,
  Button,
} from '@trussworks/react-uswds';
import moment from 'moment';

import boatShipmentstyles from '../BoatShipment/BoatShipmentForm/BoatShipmentForm.module.scss';

import getShipmentOptions from './getShipmentOptions';
import styles from './MtoShipmentForm.module.scss';

import { RouterShape } from 'types';
import Callout from 'components/Callout';
import SectionWrapper from 'components/Shared/SectionWrapper/SectionWrapper';
import WizardNavigation from 'components/Customer/WizardNavigation/WizardNavigation';
import { AddressFields } from 'components/form/AddressFields/AddressFields';
import { ContactInfoFields } from 'components/form/ContactInfoFields/ContactInfoFields';
import { DatePickerInput } from 'components/form/fields';
import { Form } from 'components/form';
import Hint from 'components/Hint/index';
import ShipmentTag from 'components/ShipmentTag/ShipmentTag';
import { customerRoutes } from 'constants/routes';
import { roleTypes } from 'constants/userRoles';
import { shipmentForm } from 'content/shipments';
import {
  createMTOShipment,
  getResponseError,
  patchMTOShipment,
  dateSelectionIsWeekendHoliday,
} from 'services/internalApi';
import { MOVE_LOCKED_WARNING, SHIPMENT_OPTIONS, SHIPMENT_TYPES } from 'shared/constants';
import formStyles from 'styles/form.module.scss';
import { AddressShape, SimpleAddressShape } from 'types/address';
import { OrdersShape } from 'types/customerShapes';
import { ShipmentShape } from 'types/shipment';
import { formatMtoShipmentForAPI, formatMtoShipmentForDisplay } from 'utils/formatMtoShipment';
import { formatUBAllowanceWeight, formatWeight } from 'utils/formatters';
import { validateDate } from 'utils/validation';
import withRouter from 'utils/routing';
import { ORDERS_TYPE } from 'constants/orders';
import { isBooleanFlagEnabled } from 'utils/featureFlags';
import { dateSelectionWeekendHolidayCheck } from 'utils/calendar';
import { isPreceedingAddressComplete } from 'shared/utils';
import { datePickerFormat, formatDate, formatDateWithUTC } from 'shared/dates';
import { handleAddressToggleChange, blankAddress, blankContact } from 'utils/shipments';
import NotificationScrollToTop from 'components/NotificationScrollToTop';
import { requiredAsteriskMessage } from 'components/form/RequiredAsterisk';
import { BackupContactShape } from 'types/backupContact';

class MtoShipmentForm extends Component {
  constructor(props) {
    super(props);

    this.state = {
      errorMessage: null,
      isTertiaryAddressEnabled: false,
    };
  }

  componentDidMount() {
    isBooleanFlagEnabled('third_address_available').then((enabled) => {
      this.setState({
        isTertiaryAddressEnabled: enabled,
      });
    });
  }

  submitMTOShipment = ({
    pickup,
    delivery,
    customerRemarks,
    hasSecondaryPickup,
    secondaryPickup,
    hasSecondaryDelivery,
    secondaryDelivery,
    hasTertiaryDelivery,
    hasTertiaryPickup,
    tertiaryDelivery,
    tertiaryPickup,
  }) => {
    const {
      router: { navigate, params },
      shipmentType,
      isCreatePage,
      mtoShipment,
      updateMTOShipment,
    } = this.props;

    const { moveId } = params;

    const preformattedMtoShipment = {
      shipmentType,
      moveId,
      customerRemarks,
      pickup,
      delivery,
      hasSecondaryPickup: hasSecondaryPickup === 'true',
      secondaryPickup: hasSecondaryPickup === 'true' ? secondaryPickup : {},
      hasSecondaryDelivery: hasSecondaryDelivery === 'true',
      secondaryDelivery: hasSecondaryDelivery === 'true' ? secondaryDelivery : {},
      hasTertiaryPickup: hasTertiaryPickup === 'true',
      tertiaryPickup: hasTertiaryPickup === 'true' ? tertiaryPickup : {},
      hasTertiaryDelivery: hasTertiaryDelivery === 'true',
      tertiaryDelivery: hasTertiaryDelivery === 'true' ? tertiaryDelivery : {},
    };

    const pendingMtoShipment = formatMtoShipmentForAPI(preformattedMtoShipment);

    const reviewPath = generatePath(customerRoutes.MOVE_REVIEW_PATH, { moveId });

    if (isCreatePage) {
      createMTOShipment(pendingMtoShipment)
        .then((response) => {
          updateMTOShipment(response);
          navigate(reviewPath);
        })
        .catch((e) => {
          const { response } = e;
          const errorMessage = getResponseError(response, 'failed to create MTO shipment due to server error');

          this.setState({ errorMessage });
        });
    } else {
      patchMTOShipment(mtoShipment.id, pendingMtoShipment, mtoShipment.eTag)
        .then((response) => {
          updateMTOShipment(response);
          navigate(reviewPath);
        })
        .catch((e) => {
          const { response } = e;
          const errorMessage = getResponseError(response, 'failed to update MTO shipment due to server error');

          this.setState({ errorMessage });
        });
    }
  };

  // eslint-disable-next-line class-methods-use-this
  getShipmentNumber = () => {
    const {
      router: {
        location: { search },
      },
    } = this.props;

    const params = new URLSearchParams(search);
    const shipmentNumber = params.get('shipmentNumber');
    return shipmentNumber;
  };

  render() {
    const {
      newDutyLocationAddress,
      shipmentType,
      isCreatePage,
      mtoShipment,
      orders,
      currentResidence,
      backupContact,
      router: { params, navigate },
      handleBack,
      isMoveLocked,
    } = this.props;

    const { moveId } = params;
    const { isTertiaryAddressEnabled } = this.state;
    const { errorMessage } = this.state;
    const { showDeliveryFields, showPickupFields, schema } = getShipmentOptions(shipmentType, roleTypes.CUSTOMER);
    const isNTS = shipmentType === SHIPMENT_OPTIONS.NTS;
    const isNTSR = shipmentType === SHIPMENT_OPTIONS.NTSR;
    const isBoat = shipmentType === SHIPMENT_TYPES.BOAT_HAUL_AWAY || shipmentType === SHIPMENT_TYPES.BOAT_TOW_AWAY;
    const isMobileHome = shipmentType === SHIPMENT_TYPES.MOBILE_HOME;
    const isUB = shipmentType === SHIPMENT_OPTIONS.UNACCOMPANIED_BAGGAGE;
    const shipmentNumber =
      shipmentType === SHIPMENT_OPTIONS.HHG || isBoat || isMobileHome || isUB ? this.getShipmentNumber() : null;
    const isRetireeSeparatee =
      orders.orders_type === ORDERS_TYPE.RETIREMENT || orders.orders_type === ORDERS_TYPE.SEPARATION;

    const initialValues = formatMtoShipmentForDisplay(
      isCreatePage && !mtoShipment?.requestedPickupDate ? {} : mtoShipment, // check if data carried over from boat shipment
    );

    return (
      <>
        {isMoveLocked && (
          <Alert headingLevel="h4" type="warning">
            {MOVE_LOCKED_WARNING}
          </Alert>
        )}
        <Formik
          initialValues={initialValues}
          validateOnMount
          validateOnBlur
          validationSchema={schema}
          onSubmit={this.submitMTOShipment}
        >
          {({ values, isValid, isSubmitting, setValues, handleSubmit, ...formikProps }) => {
            const {
              hasDeliveryAddress,
              hasSecondaryPickup,
              hasSecondaryDelivery,
              hasTertiaryPickup,
              hasTertiaryDelivery,
              delivery,
            } = values;

            const handleUseCurrentResidenceChange = (e) => {
              const { checked } = e.target;
              if (checked) {
                // use current residence
                setValues(
                  {
                    ...values,
                    pickup: {
                      ...values.pickup,
                      address: currentResidence,
                    },
                  },
                  { shouldValidate: true },
                );
              } else if (moveId === mtoShipment?.moveTaskOrderId) {
                // TODO - what is the purpose of this check?
                // Revert address
                setValues(
                  {
                    ...values,
                    pickup: {
                      ...values.pickup,
                      address: mtoShipment.pickupAddress,
                    },
                  },
                  { shouldValidate: true },
                );
              } else {
                // Revert address
                setValues(
                  {
                    ...values,
                    pickup: {
                      ...values.pickup,
                      address: blankAddress.address,
                    },
                  },
                  { shouldValidate: true },
                );
              }
            };

            const handleUseBackupContactForReleaseAgentChange = (e) => {
              const { checked } = e.target;
              if (checked) {
                // use backup contact
                setValues(
                  {
                    ...values,
                    pickup: {
                      ...values.pickup,
                      agent: {
                        ...values.pickup.agent,
                        ...backupContact,
                        phone: backupContact.telephone,
                      },
                    },
                  },
                  { shouldValidate: true },
                );
              } else {
                // Revert address
                setValues(
                  {
                    ...values,
                    pickup: {
                      ...values.pickup,
                      agent: {
                        ...values.pickup.agent,
                        ...blankContact.contact,
                        phone: blankContact.contact.telephone,
                      },
                    },
                  },
                  { shouldValidate: true },
                );
              }
            };

            const handleUseBackupContactForReceivingAgentChange = (e) => {
              const { checked } = e.target;
              if (checked) {
                // use backup contact
                setValues(
                  {
                    ...values,
                    delivery: {
                      ...values.delivery,
                      agent: {
                        ...values.delivery.agent,
                        ...backupContact,
                        phone: backupContact.telephone,
                      },
                    },
                  },
                  { shouldValidate: true },
                );
              } else {
                // Revert address
                setValues(
                  {
                    ...values,
                    delivery: {
                      ...values.delivery,
                      agent: {
                        ...values.delivery.agent,
                        ...blankContact.contact,
                        phone: blankContact.contact.telephone,
                      },
                    },
                  },
                  { shouldValidate: true },
                );
              }
            };

            const [isPreferredPickupDateAlertVisible, setIsPreferredPickupDateAlertVisible] = useState(false);
            const [isPreferredDeliveryDateAlertVisible, setIsPreferredDeliveryDateAlertVisible] = useState(false);
            const [preferredPickupDateAlertMessage, setPreferredPickupDateAlertMessage] = useState('');
            const [isPreferredPickupDateInvalid, setIsPreferredPickupDateInvalid] = useState(false);
            const [isPreferredPickupDateChanged, setIsPreferredPickupDateChanged] = useState(false);
            const [preferredDeliveryDateAlertMessage, setPreferredDeliveryDateAlertMessage] = useState('');
            const DEFAULT_COUNTRY_CODE = 'US';

            const onDateSelectionErrorHandler = (e) => {
              const { response } = e;
              const msg = getResponseError(response, 'failed to retrieve date selection weekend/holiday info');
              this.setState({ errorMessage: msg });
            };

            const validatePickupDate = (e) => {
              let error = validateDate(e);

              // preferredPickupDate must be in the future for non-PPM shipments
              const pickupDate = moment(formatDateWithUTC(e)).startOf('day');
              const today = moment().startOf('day');

              if (!error && isPreferredPickupDateChanged && !pickupDate.isAfter(today)) {
                setIsPreferredPickupDateInvalid(true);
                error = 'Preferred pickup date must be in the future.';
              } else {
                setIsPreferredPickupDateInvalid(false);
              }

              return error;
            };

            const handlePickupDateChange = (e) => {
              setValues({
                ...values,
                pickup: {
                  ...values.pickup,
                  requestedDate: formatDate(e, datePickerFormat),
                },
              });

              setIsPreferredPickupDateChanged(true);

              if (!validatePickupDate(e)) {
                dateSelectionWeekendHolidayCheck(
                  dateSelectionIsWeekendHoliday,
                  DEFAULT_COUNTRY_CODE,
                  new Date(e),
                  'Preferred pickup date',
                  setPreferredPickupDateAlertMessage,
                  setIsPreferredPickupDateAlertVisible,
                  onDateSelectionErrorHandler,
                );
              }
            };

            useEffect(() => {
              if (mtoShipment.requestedPickupDate !== '') {
                const preferredPickupDateSelectionHandler = (countryCode, date) => {
                  dateSelectionWeekendHolidayCheck(
                    dateSelectionIsWeekendHoliday,
                    countryCode,
                    date,
                    'Preferred pickup date',
                    setPreferredPickupDateAlertMessage,
                    setIsPreferredPickupDateAlertVisible,
                    onDateSelectionErrorHandler,
                  );
                };
                const dateSelection = new Date(mtoShipment.requestedPickupDate);
                preferredPickupDateSelectionHandler(DEFAULT_COUNTRY_CODE, dateSelection);
              }
            }, []);

            useEffect(() => {
              if (delivery?.requestedDate !== '') {
                const preferredDeliveryDateSelectionHandler = (countryCode, date) => {
                  dateSelectionWeekendHolidayCheck(
                    dateSelectionIsWeekendHoliday,
                    countryCode,
                    date,
                    'Preferred delivery date',
                    setPreferredDeliveryDateAlertMessage,
                    setIsPreferredDeliveryDateAlertVisible,
                    onDateSelectionErrorHandler,
                  );
                };
                const dateSelection = new Date(delivery.requestedDate);
                preferredDeliveryDateSelectionHandler(DEFAULT_COUNTRY_CODE, dateSelection);
              }
            }, [delivery.requestedDate]);

            return (
              <GridContainer>
                <NotificationScrollToTop dependency={errorMessage} />
                <Grid row>
                  <Grid col desktop={{ col: 8, offset: 2 }}>
                    {errorMessage && (
                      <Alert type="error" headingLevel="h4" heading="An error occurred">
                        {errorMessage}
                      </Alert>
                    )}

                    <div className={styles.MTOShipmentForm}>
                      <ShipmentTag shipmentType={shipmentType} shipmentNumber={shipmentNumber} />
                      <h1>{shipmentForm.header[`${shipmentType}`]}</h1>
                      <Alert headingLevel="h4" type="info" noIcon>
                        Remember:
                        {isUB
                          ? ` You can move up to ${formatUBAllowanceWeight(
                              orders?.entitlement?.ub_allowance,
                            )} for this UB shipment. The weight of your UB is part of your authorized weight allowance`
                          : ` Your standard weight allowance is ${formatWeight(
                              orders.authorizedWeight,
                            )} total. If you are moving to an administratively restricted HHG weight location this amount may be less`}
                        . You’ll be billed for any excess weight you move.
                      </Alert>
                      <Form className={formStyles.form}>
                        {showPickupFields && (
                          <SectionWrapper className={formStyles.formSection}>
                            {showDeliveryFields && <h2>Pickup info</h2>}
                            <Fieldset legend="Date" data-testid="preferredPickupDateFieldSet">
                              <Hint id="pickupDateHint" data-testid="pickupDateHint">
                                This is the day movers would put this shipment on their truck. Packing starts earlier.
                                Dates will be finalized when you talk to your Customer Care Representative. Your
                                requested pickup/load date should be your latest preferred pickup/load date, or the date
                                you need to be out of your origin residence.
                              </Hint>
                              {requiredAsteriskMessage}
                              {isPreferredPickupDateAlertVisible && !isPreferredPickupDateInvalid && (
                                <Alert
                                  type="warning"
                                  aria-live="polite"
                                  headingLevel="h4"
                                  data-testid="preferredPickupDateAlert"
                                >
                                  {preferredPickupDateAlertMessage}
                                </Alert>
                              )}
                              <DatePickerInput
                                name="pickup.requestedDate"
                                label="Preferred pickup date"
                                showRequiredAsterisk
                                required
                                id="requestedPickupDate"
                                validate={validatePickupDate}
                                onChange={handlePickupDateChange}
                              />
                            </Fieldset>
                            <AddressFields
                              name="pickup.address"
                              legend="Pickup Address"
                              formikProps={formikProps}
                              render={(fields) => (
                                <>
                                  <p>What address are the movers picking up from?</p>
                                  <Checkbox
                                    data-testid="useCurrentResidence"
                                    label="Use my current address"
                                    name="useCurrentResidence"
                                    onChange={handleUseCurrentResidenceChange}
                                    id="useCurrentResidenceCheckbox"
                                  />
                                  {fields}
                                  <FormGroup>
                                    <p aria-label="Do you want movers to pick up any belongings from a second address? (Must be near your pickup address. Subject to approval.">
                                      Do you want movers to pick up any belongings from a second address? (Must be near
                                      your pickup address. Subject to approval.)
                                    </p>
                                    <div className={formStyles.radioGroup}>
                                      <Field
                                        as={Radio}
                                        id="has-secondary-pickup"
                                        data-testid="has-secondary-pickup"
                                        label="Yes"
                                        name="hasSecondaryPickup"
                                        value="true"
                                        title="Yes, I have a second pickup address"
                                        checked={hasSecondaryPickup === 'true'}
                                        disabled={!isPreceedingAddressComplete('true', values.pickup.address)}
                                        onChange={(e) => handleAddressToggleChange(e, values, setValues, blankAddress)}
                                      />
                                      <Field
                                        as={Radio}
                                        id="no-secondary-pickup"
                                        data-testid="no-secondary-pickup"
                                        label="No"
                                        name="hasSecondaryPickup"
                                        value="false"
                                        title="No, I do not have a second pickup address"
                                        checked={hasSecondaryPickup !== 'true'}
                                        disabled={!isPreceedingAddressComplete('true', values.pickup.address)}
                                        onChange={(e) => handleAddressToggleChange(e, values, setValues, blankAddress)}
                                      />
                                    </div>
                                  </FormGroup>
                                  {hasSecondaryPickup === 'true' && (
                                    <>
                                      <h4>Second Pickup Address</h4>
                                      <AddressFields name="secondaryPickup.address" formikProps={formikProps} />
                                    </>
                                  )}
                                  {isTertiaryAddressEnabled && hasSecondaryPickup === 'true' && (
                                    <div>
                                      <FormGroup>
                                        <p>Do you want movers to pick up any belongings from a third address?</p>
                                        <div className={formStyles.radioGroup}>
                                          <Field
                                            as={Radio}
                                            id="has-tertiary-pickup"
                                            data-testid="has-tertiary-pickup"
                                            label="Yes"
                                            name="hasTertiaryPickup"
                                            value="true"
                                            title="Yes, I have a third pickup address"
                                            checked={hasTertiaryPickup === 'true'}
                                            disabled={
                                              !isPreceedingAddressComplete(
                                                hasSecondaryPickup,
                                                values.secondaryPickup.address,
                                              )
                                            }
                                            onChange={(e) =>
                                              handleAddressToggleChange(e, values, setValues, blankAddress)
                                            }
                                          />
                                          <Field
                                            as={Radio}
                                            id="no-tertiary-pickup"
                                            data-testid="no-tertiary-pickup"
                                            label="No"
                                            name="hasTertiaryPickup"
                                            value="false"
                                            title="No, I do not have a third pickup address"
                                            checked={hasTertiaryPickup !== 'true'}
                                            disabled={
                                              !isPreceedingAddressComplete(
                                                hasSecondaryPickup,
                                                values.secondaryPickup.address,
                                              )
                                            }
                                            onChange={(e) =>
                                              handleAddressToggleChange(e, values, setValues, blankAddress)
                                            }
                                          />
                                        </div>
                                      </FormGroup>
                                    </div>
                                  )}
                                  {isTertiaryAddressEnabled &&
                                    hasTertiaryPickup === 'true' &&
                                    hasSecondaryPickup === 'true' && (
                                      <>
                                        <h4>Third Pickup Address</h4>
                                        <AddressFields name="tertiaryPickup.address" formikProps={formikProps} />
                                      </>
                                    )}
                                </>
                              )}
                            />

                            <fieldset>
                              <legend className={formStyles.legendContent}>Releasing agent</legend>
                              <ContactInfoFields
                                name="pickup.agent"
                                render={(fields) => (
                                  <>
                                    <p>Who can let the movers pick up your personal property if you are not there?</p>
                                    <Checkbox
                                      data-testid="useBackupContactForReleaseAgent"
                                      label="Use backup contact"
                                      name="useBackupContactForReleaseAgent"
                                      onChange={handleUseBackupContactForReleaseAgentChange}
                                      id="useBackupContactForReleaseAgent"
                                    />
                                    {fields}
                                  </>
                                )}
                              />
                            </fieldset>
                          </SectionWrapper>
                        )}

                        {showDeliveryFields && (
                          <SectionWrapper className={formStyles.formSection}>
                            {showPickupFields && <h2>Delivery Address info</h2>}
                            <Fieldset legend="Date">
                              <Hint>
                                You will finalize an actual delivery date later by talking with your Customer Care
                                Representative once the shipment is underway.
                              </Hint>
                              {requiredAsteriskMessage}
                              {isPreferredDeliveryDateAlertVisible && (
                                <Alert type="warning" aria-live="polite" headingLevel="h4" required>
                                  {preferredDeliveryDateAlertMessage}
                                </Alert>
                              )}
                              <DatePickerInput
                                name="delivery.requestedDate"
                                label="Preferred delivery date"
                                showRequiredAsterisk
                                required
                                id="requestedDeliveryDate"
                                validate={validateDate}
                              />
                            </Fieldset>

                            <Fieldset legend="Delivery Address">
                              {!isNTSR && (
                                <FormGroup>
                                  <legend className="usa-label" htmlFor="hasDeliveryAddress">
                                    Do you know your delivery address yet?
                                  </legend>
                                  <div className={formStyles.radioGroup} required>
                                    <Field
                                      as={Radio}
                                      id="has-delivery-address"
                                      label="Yes"
                                      name="hasDeliveryAddress"
                                      value="true"
                                      title="Yes, I know my delivery address"
                                      checked={hasDeliveryAddress === 'true'}
                                      onChange={(e) => handleAddressToggleChange(e, values, setValues, blankAddress)}
                                    />
                                    <Field
                                      as={Radio}
                                      id="no-delivery-address"
                                      label="No"
                                      name="hasDeliveryAddress"
                                      value="false"
                                      title="No, I do not know my delivery address"
                                      checked={hasDeliveryAddress === 'false'}
                                      onChange={(e) =>
                                        handleAddressToggleChange(e, values, setValues, newDutyLocationAddress)
                                      }
                                    />
                                  </div>
                                </FormGroup>
                              )}
                              {(hasDeliveryAddress === 'true' || isNTSR) && (
                                <AddressFields
                                  name="delivery.address"
                                  formikProps={formikProps}
                                  render={(fields) => (
                                    <>
                                      {fields}
                                      <FormGroup>
                                        <p>
                                          Do you want the movers to deliver any belongings to a second address? (Must be
                                          near your delivery address. Subject to approval.)
                                        </p>
                                        <div className={formStyles.radioGroup}>
                                          <Field
                                            as={Radio}
                                            data-testid="has-secondary-delivery"
                                            id="has-secondary-delivery"
                                            label="Yes"
                                            name="hasSecondaryDelivery"
                                            value="true"
                                            title="Yes, I have a second delivery address"
                                            checked={hasSecondaryDelivery === 'true'}
                                            disabled={!isPreceedingAddressComplete('true', values.delivery.address)}
                                            onChange={(e) =>
                                              handleAddressToggleChange(e, values, setValues, blankAddress)
                                            }
                                          />
                                          <Field
                                            as={Radio}
                                            data-testid="no-secondary-delivery"
                                            id="no-secondary-delivery"
                                            label="No"
                                            name="hasSecondaryDelivery"
                                            value="false"
                                            title="No, I do not have a second delivery address"
                                            checked={hasSecondaryDelivery === 'false'}
                                            disabled={!isPreceedingAddressComplete('true', values.delivery.address)}
                                            onChange={(e) =>
                                              handleAddressToggleChange(e, values, setValues, blankAddress)
                                            }
                                          />
                                        </div>
                                      </FormGroup>
                                      {hasSecondaryDelivery === 'true' && (
                                        <>
                                          <h4>Second Delivery Address</h4>
                                          <AddressFields name="secondaryDelivery.address" formikProps={formikProps} />
                                        </>
                                      )}
                                      {isTertiaryAddressEnabled && hasSecondaryDelivery === 'true' && (
                                        <div>
                                          <FormGroup>
                                            <p>Do you want movers to deliver any belongings to a third address?</p>
                                            <div className={formStyles.radioGroup}>
                                              <Field
                                                as={Radio}
                                                id="has-tertiary-delivery"
                                                data-testid="has-tertiary-delivery"
                                                label="Yes"
                                                name="hasTertiaryDelivery"
                                                value="true"
                                                title="Yes, I have a third delivery address"
                                                checked={hasTertiaryDelivery === 'true'}
                                                disabled={
                                                  !isPreceedingAddressComplete(
                                                    hasSecondaryDelivery,
                                                    values.secondaryDelivery.address,
                                                  )
                                                }
                                                onChange={(e) =>
                                                  handleAddressToggleChange(e, values, setValues, blankAddress)
                                                }
                                              />
                                              <Field
                                                as={Radio}
                                                id="no-tertiary-delivery"
                                                data-testid="no-tertiary-delivery"
                                                label="No"
                                                name="hasTertiaryDelivery"
                                                value="false"
                                                title="No, I do not have a third delivery address"
                                                checked={hasTertiaryDelivery === 'false'}
                                                disabled={
                                                  !isPreceedingAddressComplete(
                                                    hasSecondaryDelivery,
                                                    values.secondaryDelivery.address,
                                                  )
                                                }
                                                onChange={(e) =>
                                                  handleAddressToggleChange(e, values, setValues, blankAddress)
                                                }
                                              />
                                            </div>
                                          </FormGroup>
                                        </div>
                                      )}
                                      {isTertiaryAddressEnabled &&
                                        hasTertiaryDelivery === 'true' &&
                                        hasSecondaryDelivery === 'true' && (
                                          <>
                                            <h4>Third Delivery Address</h4>
                                            <AddressFields name="tertiaryDelivery.address" formikProps={formikProps} />
                                          </>
                                        )}
                                    </>
                                  )}
<<<<<<< HEAD
                                />
                              )}
                              {hasDeliveryAddress === 'false' && !isRetireeSeparatee && !isNTSR && (
                                <p>
                                  We can use the zip of your new duty location.
                                  <br />
                                  <strong>
                                    {newDutyLocationAddress.city}, {newDutyLocationAddress.state}{' '}
                                    {newDutyLocationAddress.postalCode}{' '}
                                  </strong>
                                  <br />
                                  You can add the specific delivery address later, once you know it.
                                </p>
                              )}
                              {hasDeliveryAddress === 'false' && isRetireeSeparatee && !isNTSR && (
                                <p>
                                  We can use the zip of the HOR, PLEAD or HOS you entered with your orders.
                                  <br />
                                  <strong>
                                    {newDutyLocationAddress.city}, {newDutyLocationAddress.state}{' '}
                                    {newDutyLocationAddress.postalCode}{' '}
                                  </strong>
                                  <br />
                                </p>
                              )}
                            </Fieldset>

                            <fieldset>
                              <legend className={formStyles.legendContent}>Receiving agent</legend>
                              <ContactInfoFields
                                name="delivery.agent"
=======
                              </>
                            )}
                          />

                          <Fieldset>
                            <legend className={formStyles.legendContent}>Releasing agent</legend>
                            <ContactInfoFields
                              name="pickup.agent"
                              render={(fields) => (
                                <>
                                  <p>Who can let the movers pick up your personal property if you are not there?</p>
                                  <Checkbox
                                    data-testid="useBackupContactForReleaseAgent"
                                    label="Use backup contact"
                                    name="useBackupContactForReleaseAgent"
                                    onChange={handleUseBackupContactForReleaseAgentChange}
                                    id="useBackupContactForReleaseAgent"
                                  />
                                  {fields}
                                </>
                              )}
                            />
                          </Fieldset>
                        </SectionWrapper>
                      )}

                      {showDeliveryFields && (
                        <SectionWrapper className={formStyles.formSection}>
                          {showPickupFields && <h2>Delivery Address info</h2>}
                          <Fieldset legend="Date">
                            <Hint>
                              You will finalize an actual delivery date later by talking with your Customer Care
                              Representative once the shipment is underway.
                            </Hint>
                            {isPreferredDeliveryDateAlertVisible && (
                              <Alert type="warning" aria-live="polite" headingLevel="h4">
                                {preferredDeliveryDateAlertMessage}
                              </Alert>
                            )}
                            <DatePickerInput
                              name="delivery.requestedDate"
                              label="Preferred delivery date"
                              id="requestedDeliveryDate"
                              validate={validateDate}
                              hint="Required"
                            />
                          </Fieldset>

                          <Fieldset legend="Delivery Address">
                            {!isNTSR && (
                              <FormGroup>
                                <Label hint="Required" htmlFor="hasDeliveryAddress">
                                  Do you know your delivery address yet?
                                </Label>
                                <div className={formStyles.radioGroup}>
                                  <Field
                                    as={Radio}
                                    id="has-delivery-address"
                                    label="Yes"
                                    name="hasDeliveryAddress"
                                    value="true"
                                    title="Yes, I know my delivery address"
                                    checked={hasDeliveryAddress === 'true'}
                                    onChange={(e) => handleAddressToggleChange(e, values, setValues, blankAddress)}
                                  />
                                  <Field
                                    as={Radio}
                                    id="no-delivery-address"
                                    label="No"
                                    name="hasDeliveryAddress"
                                    value="false"
                                    title="No, I do not know my delivery address"
                                    checked={hasDeliveryAddress === 'false'}
                                    onChange={(e) =>
                                      handleAddressToggleChange(e, values, setValues, newDutyLocationAddress)
                                    }
                                  />
                                </div>
                              </FormGroup>
                            )}
                            {(hasDeliveryAddress === 'true' || isNTSR) && (
                              <AddressFields
                                name="delivery.address"
                                labelHint="Required"
                                formikProps={formikProps}
>>>>>>> 5b6c4475
                                render={(fields) => (
                                  <>
                                    <p>Who can take delivery for you if the movers arrive and you are not there?</p>
                                    <Checkbox
                                      data-testid="useBackupContactForReceivingAgent"
                                      label="Use backup contact"
                                      name="useBackupContactForReceivingAgent"
                                      onChange={handleUseBackupContactForReceivingAgentChange}
                                      id="useBackupContactForReceivingAgent"
                                    />
                                    {fields}
                                  </>
                                )}
                              />
                            </fieldset>
                          </SectionWrapper>
                        )}

                        {isNTS && (
                          <SectionWrapper className={formStyles.formSection} data-testid="nts-what-to-expect">
                            <Fieldset legend="What you can expect">
                              <p>
                                The moving company will find a storage facility approved by the government, and will
                                move your belongings there.
                              </p>
                              <p>
                                You will need to schedule an NTS release shipment to get your items back, most likely as
                                part of a future move.
                              </p>
<<<<<<< HEAD
                            </Fieldset>
                          </SectionWrapper>
                        )}

                        {!isBoat && !isMobileHome && (
                          <SectionWrapper className={formStyles.formSection}>
                            <Fieldset legend={<div className={formStyles.legendContent}>Remarks</div>}>
                              <Label htmlFor="customerRemarks">
                                Are there things about this shipment that your counselor or movers should discuss with
                                you?
                              </Label>

                              <Callout>
                                Examples
                                <ul>
                                  {isNTSR && (
                                    <li>
                                      Details about the facility where your things are now, including the name or
                                      address (if you know them)
                                    </li>
                                  )}
                                  <li>Large, bulky, or fragile items</li>
                                  <li>Access info for your pickup or delivery address</li>
                                  <li>You’re shipping weapons or alcohol</li>
                                </ul>
                              </Callout>

                              <Field
                                as={Textarea}
                                data-testid="remarks"
                                name="customerRemarks"
                                className={`${formStyles.remarks}`}
                                placeholder="Do not itemize your personal property here. Your movers will help do that when they talk to you."
                                id="customerRemarks"
                                maxLength={250}
                              />
                              <Hint>
                                <p>250 characters</p>
                              </Hint>
                            </Fieldset>
                          </SectionWrapper>
                        )}
                        <Hint darkText>
                          <p>You can change details about your move by talking with your counselor or your movers</p>
                        </Hint>

                        {isBoat || isMobileHome ? (
                          <div className={boatShipmentstyles.buttonContainer}>
                            <Button
                              className={boatShipmentstyles.backButton}
                              type="button"
                              onClick={handleBack}
                              secondary
                              outline
                            >
                              Back
                            </Button>
                            <Button
                              className={boatShipmentstyles.saveButton}
                              type="button"
                              onClick={handleSubmit}
                              disabled={!isValid || isSubmitting || isMoveLocked}
                            >
                              Save & Continue
                            </Button>
                          </div>
                        ) : (
                          <div className={formStyles.formActions}>
                            <WizardNavigation
                              disableNext={isSubmitting || !isValid || isMoveLocked}
                              editMode={!isCreatePage}
                              onNextClick={handleSubmit}
                              onBackClick={() => {
                                navigate(-1);
                              }}
                              onCancelClick={() => {
                                navigate(-1);
                              }}
=======
                            )}
                          </Fieldset>

                          <Fieldset>
                            <legend className={formStyles.legendContent}>Receiving agent</legend>
                            <ContactInfoFields
                              name="delivery.agent"
                              render={(fields) => (
                                <>
                                  <p>Who can take delivery for you if the movers arrive and you are not there?</p>
                                  <Checkbox
                                    data-testid="useBackupContactForReceivingAgent"
                                    label="Use backup contact"
                                    name="useBackupContactForReceivingAgent"
                                    onChange={handleUseBackupContactForReceivingAgentChange}
                                    id="useBackupContactForReceivingAgent"
                                  />
                                  {fields}
                                </>
                              )}
                            />
                          </Fieldset>
                        </SectionWrapper>
                      )}

                      {isNTS && (
                        <SectionWrapper className={formStyles.formSection} data-testid="nts-what-to-expect">
                          <Fieldset legend="What you can expect">
                            <p>
                              The moving company will find a storage facility approved by the government, and will move
                              your belongings there.
                            </p>
                            <p>
                              You will need to schedule an NTS release shipment to get your items back, most likely as
                              part of a future move.
                            </p>
                          </Fieldset>
                        </SectionWrapper>
                      )}

                      {!isBoat && !isMobileHome && (
                        <SectionWrapper className={formStyles.formSection}>
                          <Fieldset legend={<div className={formStyles.legendContent}>Remarks</div>}>
                            <Label htmlFor="customerRemarks">
                              Are there things about this shipment that your counselor or movers should discuss with
                              you?
                            </Label>

                            <Callout>
                              Examples
                              <ul>
                                {isNTSR && (
                                  <li>
                                    Details about the facility where your things are now, including the name or address
                                    (if you know them)
                                  </li>
                                )}
                                <li>Large, bulky, or fragile items</li>
                                <li>Access info for your pickup or delivery address</li>
                                <li>You’re shipping weapons or alcohol</li>
                              </ul>
                            </Callout>

                            <Field
                              as={Textarea}
                              data-testid="remarks"
                              name="customerRemarks"
                              className={`${formStyles.remarks}`}
                              placeholder="Do not itemize your personal property here. Your movers will help do that when they talk to you."
                              id="customerRemarks"
                              maxLength={250}
>>>>>>> 5b6c4475
                            />
                          </div>
                        )}
                      </Form>
                    </div>
                  </Grid>
                </Grid>
              </GridContainer>
            );
          }}
        </Formik>
      </>
    );
  }
}

MtoShipmentForm.propTypes = {
  router: RouterShape.isRequired,
  updateMTOShipment: func.isRequired,
  isCreatePage: bool,
  currentResidence: AddressShape.isRequired,
  backupContact: BackupContactShape.isRequired,
  newDutyLocationAddress: SimpleAddressShape,
  shipmentType: string.isRequired,
  mtoShipment: ShipmentShape,
  orders: OrdersShape,
};

MtoShipmentForm.defaultProps = {
  isCreatePage: false,
  newDutyLocationAddress: {
    city: '',
    state: '',
    postalCode: '',
  },
  mtoShipment: {
    id: '',
    customerRemarks: '',
    requestedPickupDate: '',
    requestedDeliveryDate: '',
    destinationAddress: {
      city: '',
      postalCode: '',
      state: '',
      streetAddress1: '',
    },
  },
  orders: {},
};

export default withRouter(MtoShipmentForm);<|MERGE_RESOLUTION|>--- conflicted
+++ resolved
@@ -592,7 +592,7 @@
                               )}
                             />
 
-                            <fieldset>
+                            <Fieldset>
                               <legend className={formStyles.legendContent}>Releasing agent</legend>
                               <ContactInfoFields
                                 name="pickup.agent"
@@ -610,7 +610,7 @@
                                   </>
                                 )}
                               />
-                            </fieldset>
+                            </Fieldset>
                           </SectionWrapper>
                         )}
 
@@ -776,7 +776,6 @@
                                         )}
                                     </>
                                   )}
-<<<<<<< HEAD
                                 />
                               )}
                               {hasDeliveryAddress === 'false' && !isRetireeSeparatee && !isNTSR && (
@@ -804,97 +803,10 @@
                               )}
                             </Fieldset>
 
-                            <fieldset>
+                            <Fieldset>
                               <legend className={formStyles.legendContent}>Receiving agent</legend>
                               <ContactInfoFields
                                 name="delivery.agent"
-=======
-                              </>
-                            )}
-                          />
-
-                          <Fieldset>
-                            <legend className={formStyles.legendContent}>Releasing agent</legend>
-                            <ContactInfoFields
-                              name="pickup.agent"
-                              render={(fields) => (
-                                <>
-                                  <p>Who can let the movers pick up your personal property if you are not there?</p>
-                                  <Checkbox
-                                    data-testid="useBackupContactForReleaseAgent"
-                                    label="Use backup contact"
-                                    name="useBackupContactForReleaseAgent"
-                                    onChange={handleUseBackupContactForReleaseAgentChange}
-                                    id="useBackupContactForReleaseAgent"
-                                  />
-                                  {fields}
-                                </>
-                              )}
-                            />
-                          </Fieldset>
-                        </SectionWrapper>
-                      )}
-
-                      {showDeliveryFields && (
-                        <SectionWrapper className={formStyles.formSection}>
-                          {showPickupFields && <h2>Delivery Address info</h2>}
-                          <Fieldset legend="Date">
-                            <Hint>
-                              You will finalize an actual delivery date later by talking with your Customer Care
-                              Representative once the shipment is underway.
-                            </Hint>
-                            {isPreferredDeliveryDateAlertVisible && (
-                              <Alert type="warning" aria-live="polite" headingLevel="h4">
-                                {preferredDeliveryDateAlertMessage}
-                              </Alert>
-                            )}
-                            <DatePickerInput
-                              name="delivery.requestedDate"
-                              label="Preferred delivery date"
-                              id="requestedDeliveryDate"
-                              validate={validateDate}
-                              hint="Required"
-                            />
-                          </Fieldset>
-
-                          <Fieldset legend="Delivery Address">
-                            {!isNTSR && (
-                              <FormGroup>
-                                <Label hint="Required" htmlFor="hasDeliveryAddress">
-                                  Do you know your delivery address yet?
-                                </Label>
-                                <div className={formStyles.radioGroup}>
-                                  <Field
-                                    as={Radio}
-                                    id="has-delivery-address"
-                                    label="Yes"
-                                    name="hasDeliveryAddress"
-                                    value="true"
-                                    title="Yes, I know my delivery address"
-                                    checked={hasDeliveryAddress === 'true'}
-                                    onChange={(e) => handleAddressToggleChange(e, values, setValues, blankAddress)}
-                                  />
-                                  <Field
-                                    as={Radio}
-                                    id="no-delivery-address"
-                                    label="No"
-                                    name="hasDeliveryAddress"
-                                    value="false"
-                                    title="No, I do not know my delivery address"
-                                    checked={hasDeliveryAddress === 'false'}
-                                    onChange={(e) =>
-                                      handleAddressToggleChange(e, values, setValues, newDutyLocationAddress)
-                                    }
-                                  />
-                                </div>
-                              </FormGroup>
-                            )}
-                            {(hasDeliveryAddress === 'true' || isNTSR) && (
-                              <AddressFields
-                                name="delivery.address"
-                                labelHint="Required"
-                                formikProps={formikProps}
->>>>>>> 5b6c4475
                                 render={(fields) => (
                                   <>
                                     <p>Who can take delivery for you if the movers arrive and you are not there?</p>
@@ -909,7 +821,7 @@
                                   </>
                                 )}
                               />
-                            </fieldset>
+                            </Fieldset>
                           </SectionWrapper>
                         )}
 
@@ -924,7 +836,6 @@
                                 You will need to schedule an NTS release shipment to get your items back, most likely as
                                 part of a future move.
                               </p>
-<<<<<<< HEAD
                             </Fieldset>
                           </SectionWrapper>
                         )}
@@ -1003,79 +914,6 @@
                               onCancelClick={() => {
                                 navigate(-1);
                               }}
-=======
-                            )}
-                          </Fieldset>
-
-                          <Fieldset>
-                            <legend className={formStyles.legendContent}>Receiving agent</legend>
-                            <ContactInfoFields
-                              name="delivery.agent"
-                              render={(fields) => (
-                                <>
-                                  <p>Who can take delivery for you if the movers arrive and you are not there?</p>
-                                  <Checkbox
-                                    data-testid="useBackupContactForReceivingAgent"
-                                    label="Use backup contact"
-                                    name="useBackupContactForReceivingAgent"
-                                    onChange={handleUseBackupContactForReceivingAgentChange}
-                                    id="useBackupContactForReceivingAgent"
-                                  />
-                                  {fields}
-                                </>
-                              )}
-                            />
-                          </Fieldset>
-                        </SectionWrapper>
-                      )}
-
-                      {isNTS && (
-                        <SectionWrapper className={formStyles.formSection} data-testid="nts-what-to-expect">
-                          <Fieldset legend="What you can expect">
-                            <p>
-                              The moving company will find a storage facility approved by the government, and will move
-                              your belongings there.
-                            </p>
-                            <p>
-                              You will need to schedule an NTS release shipment to get your items back, most likely as
-                              part of a future move.
-                            </p>
-                          </Fieldset>
-                        </SectionWrapper>
-                      )}
-
-                      {!isBoat && !isMobileHome && (
-                        <SectionWrapper className={formStyles.formSection}>
-                          <Fieldset legend={<div className={formStyles.legendContent}>Remarks</div>}>
-                            <Label htmlFor="customerRemarks">
-                              Are there things about this shipment that your counselor or movers should discuss with
-                              you?
-                            </Label>
-
-                            <Callout>
-                              Examples
-                              <ul>
-                                {isNTSR && (
-                                  <li>
-                                    Details about the facility where your things are now, including the name or address
-                                    (if you know them)
-                                  </li>
-                                )}
-                                <li>Large, bulky, or fragile items</li>
-                                <li>Access info for your pickup or delivery address</li>
-                                <li>You’re shipping weapons or alcohol</li>
-                              </ul>
-                            </Callout>
-
-                            <Field
-                              as={Textarea}
-                              data-testid="remarks"
-                              name="customerRemarks"
-                              className={`${formStyles.remarks}`}
-                              placeholder="Do not itemize your personal property here. Your movers will help do that when they talk to you."
-                              id="customerRemarks"
-                              maxLength={250}
->>>>>>> 5b6c4475
                             />
                           </div>
                         )}
