--- conflicted
+++ resolved
@@ -26,6 +26,8 @@
   delivery: OptionalPlaceSchema,
   secondaryPickup: AdditionalAddressSchema,
   secondaryDelivery: AdditionalAddressSchema,
+  tertiaryPickup: AdditionalAddressSchema,
+  tertiaryDelivery: AdditionalAddressSchema,
   customerRemarks: Yup.string(),
   counselorRemarks: Yup.string(),
 });
@@ -95,7 +97,6 @@
         showDeliveryFields: true,
       };
 
-<<<<<<< HEAD
     case SHIPMENT_OPTIONS.MOBILE_HOME:
       return {
         schema: mobileHomeShipmentLocationSchema,
@@ -103,9 +104,7 @@
         showDeliveryFields: true,
       };
 
-=======
     case SHIPMENT_OPTIONS.BOAT:
->>>>>>> 00bda48e
     case SHIPMENT_TYPES.BOAT_HAUL_AWAY:
     case SHIPMENT_TYPES.BOAT_TOW_AWAY:
       return {
