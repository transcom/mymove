--- conflicted
+++ resolved
@@ -9,7 +9,6 @@
 
 import { SHIPMENT_OPTIONS } from 'shared/constants';
 import { roleTypes } from 'constants/userRoles';
-import { getFormattedMaxAdvancePercentage } from 'utils/incentives';
 
 const hhgShipmentSchema = Yup.object().shape({
   pickup: RequiredPlaceSchema,
@@ -60,36 +59,7 @@
   storageFacility: StorageFacilityAddressSchema,
 });
 
-<<<<<<< HEAD
-const ppmSchema = (estimatedIncentive = 0) =>
-  Yup.object().shape({
-    estimatedWeight: Yup.number().min(1, 'Enter a weight greater than 0 lbs').required('Required'),
-    hasProGear: Yup.boolean().required('Required'),
-    proGearWeight: Yup.number()
-      .min(0, 'Enter a weight 0 lbs or greater')
-      .when(['hasProGear', 'spouseProGearWeight'], {
-        is: (hasProGear, spouseProGearWeight) => hasProGear && !spouseProGearWeight,
-        then: (schema) =>
-          schema
-            .required(
-              `Enter weight in at least one pro-gear field. If the customer will not move pro-gear in this PPM, select No above.`,
-            )
-            .max(2000, 'Enter a weight 2,000 lbs or less'),
-        otherwise: Yup.number().min(0, 'Enter a weight 0 lbs or greater').max(2000, 'Enter a weight 2,000 lbs or less'),
-      }),
-    spouseProGearWeight: Yup.number()
-      .min(0, 'Enter a weight 0 lbs or greater')
-      .max(2000, 'Enter a weight 2,000 lbs or less'),
-    advance: Yup.number().max(
-      (estimatedIncentive * 0.6) / 100,
-      `Enter an amount that is less than or equal to the maximum advance (${getFormattedMaxAdvancePercentage()} of estimated incentive)`,
-    ),
-  });
-
-function getShipmentOptions(shipmentType, userRole, estimatedIncentive) {
-=======
 function getShipmentOptions(shipmentType, userRole) {
->>>>>>> 52dd0ce7
   switch (shipmentType) {
     case SHIPMENT_OPTIONS.HHG:
       return {
@@ -148,14 +118,6 @@
         }
       }
 
-<<<<<<< HEAD
-    case SHIPMENT_OPTIONS.PPM:
-      return {
-        schema: ppmSchema(estimatedIncentive),
-      };
-
-=======
->>>>>>> 52dd0ce7
     default:
       throw new Error('unrecognized move type');
   }
