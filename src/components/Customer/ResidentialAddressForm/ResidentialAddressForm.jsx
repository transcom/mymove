import React from 'react';
import PropTypes from 'prop-types';
import { Formik } from 'formik';
import classnames from 'classnames';
import * as Yup from 'yup';

import styles from './ResidentialAddressForm.module.scss';

import { AddressFields } from 'components/form/AddressFields/AddressFields';
import SectionWrapper from 'components/Customer/SectionWrapper';
import WizardNavigation from 'components/Customer/WizardNavigation/WizardNavigation';
import { Form } from 'components/form/Form';
import formStyles from 'styles/form.module.scss';
import { requiredAddressSchema } from 'utils/validation';
import { ResidentialAddressShape } from 'types/address';

const ResidentialAddressForm = ({ formFieldsName, initialValues, onSubmit, onBack, validators }) => {
  const validationSchema = Yup.object().shape({
    [formFieldsName]: requiredAddressSchema.required(),
  });

  return (
    <Formik
      initialValues={initialValues}
      onSubmit={onSubmit}
      validateOnChange={false}
      validateOnMount
      validationSchema={validationSchema}
    >
      {({ isValid, isSubmitting, handleSubmit, values, setValues }) => {
        const handleLocationChange = (value) => {
          setValues(
            {
              ...values,
              current_residence: {
                ...values.current_residence,
                city: value.city ? value.city : '',
                state: value.state ? value.state : '',
                county: value.county ? value.county : '',
                postalCode: value.postalCode ? value.postalCode : '',
                usprcId: value.usPostRegionCitiesId ? value.usPostRegionCitiesId : '',
              },
            },
            { shouldValidate: true },
          );
        };

        return (
          <Form className={formStyles.form}>
            <h1>Current address</h1>
            <p className={styles.noBottomMargin}>Must be a physical address.</p>
            <SectionWrapper className={classnames(styles.noTopMargin, formStyles.formSection)}>
              <AddressFields
                labelHint="Required"
                name={formFieldsName}
                validators={validators}
<<<<<<< HEAD
                zipCityEnabled
=======
                values={values}
>>>>>>> 3e3a20e6
                handleLocationChange={handleLocationChange}
              />
            </SectionWrapper>

            <div className={formStyles.formActions}>
              <WizardNavigation
                onBackClick={onBack}
                disableNext={!isValid || isSubmitting}
                onNextClick={handleSubmit}
              />
            </div>
          </Form>
        );
      }}
    </Formik>
  );
};

ResidentialAddressForm.propTypes = {
  formFieldsName: PropTypes.string.isRequired,
  initialValues: ResidentialAddressShape.isRequired,
  onBack: PropTypes.func.isRequired,
  onSubmit: PropTypes.func.isRequired,
  validators: PropTypes.shape({
    streetAddress1: PropTypes.func,
    streetAddress2: PropTypes.func,
    city: PropTypes.func,
    state: PropTypes.func,
    postalCode: PropTypes.func,
    county: PropTypes.func,
    usprcId: PropTypes.func,
  }),
};

ResidentialAddressForm.defaultProps = {
  validators: {},
};

export default ResidentialAddressForm;<|MERGE_RESOLUTION|>--- conflicted
+++ resolved
@@ -54,11 +54,7 @@
                 labelHint="Required"
                 name={formFieldsName}
                 validators={validators}
-<<<<<<< HEAD
-                zipCityEnabled
-=======
                 values={values}
->>>>>>> 3e3a20e6
                 handleLocationChange={handleLocationChange}
               />
             </SectionWrapper>
