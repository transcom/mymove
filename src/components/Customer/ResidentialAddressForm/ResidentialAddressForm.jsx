--- conflicted
+++ resolved
@@ -28,28 +28,7 @@
       validateOnChange
       validationSchema={validationSchema}
     >
-<<<<<<< HEAD
-      {({ isValid, isSubmitting, handleSubmit, values, setValues }) => {
-        const handleLocationChange = (value) => {
-          setValues(
-            {
-              ...values,
-              current_residence: {
-                ...values.current_residence,
-                city: value.city ? value.city : '',
-                state: value.state ? value.state : '',
-                county: value.county ? value.county : '',
-                postalCode: value.postalCode ? value.postalCode : '',
-                usprcId: value.usPostRegionCitiesId ? value.usPostRegionCitiesId : '',
-              },
-            },
-            { shouldValidate: true },
-          );
-        };
-
-=======
       {({ isValid, isSubmitting, handleSubmit, values, validateForm, ...formikProps }) => {
->>>>>>> e5df30ce
         return (
           <Form className={formStyles.form}>
             <h1>Current address</h1>
@@ -59,14 +38,9 @@
                 labelHint="Required"
                 name={formFieldsName}
                 validators={validators}
-<<<<<<< HEAD
-                zipCityEnabled
-                handleLocationChange={handleLocationChange}
-=======
                 locationLookup
                 validateForm={validateForm}
                 formikProps={formikProps}
->>>>>>> e5df30ce
               />
             </SectionWrapper>
 
