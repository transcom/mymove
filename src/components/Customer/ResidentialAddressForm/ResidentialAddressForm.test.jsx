--- conflicted
+++ resolved
@@ -65,11 +65,7 @@
 
       expect(getByLabelText(/City/)).toBeInstanceOf(HTMLInputElement);
 
-<<<<<<< HEAD
-      expect(getByLabelText(/State/)).toBeInstanceOf(HTMLSelectElement);
-=======
       expect(getByLabelText('State')).toBeInstanceOf(HTMLInputElement);
->>>>>>> 671d891b
 
       expect(getByLabelText(/ZIP/)).toBeInstanceOf(HTMLInputElement);
 
@@ -77,7 +73,6 @@
     });
   });
 
-<<<<<<< HEAD
   it('passes custom validators to fields', async () => {
     const postalCodeValidator = jest.fn().mockImplementation(() => undefined);
 
@@ -101,14 +96,6 @@
   });
 
   it('shows an error message if trying to submit an invalid form', async () => {
-    const { getByRole, findAllByRole, getByLabelText } = render(<ResidentialAddressForm {...testProps} />);
-    await userEvent.click(getByLabelText(/Address 1/));
-    await userEvent.click(getByLabelText(/Address 2/));
-    await userEvent.click(getByLabelText(/City/));
-    await userEvent.click(getByLabelText(/State/));
-    await userEvent.click(getByLabelText(/ZIP/));
-=======
-  it('shows an error message if trying to submit an invalid form', async () => {
     const mockStore = configureStore({});
     const { getByRole, findAllByRole, getByLabelText } = render(
       <Provider store={mockStore.store}>
@@ -117,7 +104,6 @@
     );
     await userEvent.click(getByLabelText('Address 1'));
     await userEvent.click(getByLabelText(/Address 2/));
->>>>>>> 671d891b
 
     const submitBtn = getByRole('button', { name: 'Next' });
     await userEvent.click(submitBtn);
@@ -144,12 +130,9 @@
 
     await userEvent.type(getByLabelText(/Address 1/), fakeAddress.streetAddress1);
     await userEvent.type(getByLabelText(/Address 2/), fakeAddress.streetAddress2);
-<<<<<<< HEAD
     await userEvent.type(getByLabelText(/City/), fakeAddress.city);
     await userEvent.selectOptions(getByLabelText(/State/), [fakeAddress.state]);
     await userEvent.type(getByLabelText(/ZIP/), fakeAddress.postalCode);
-=======
->>>>>>> 671d891b
     await userEvent.tab();
 
     await waitFor(() => {
