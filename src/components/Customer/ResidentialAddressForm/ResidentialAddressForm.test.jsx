import React from 'react';
import { render, waitFor } from '@testing-library/react';
import userEvent from '@testing-library/user-event';

import ResidentialAddressForm from './ResidentialAddressForm';

describe('ResidentialAddressForm component', () => {
  const formFieldsName = 'current_residence';

  const testProps = {
    formFieldsName,
    initialValues: {
      [formFieldsName]: {
        streetAddress1: '',
        streetAddress2: '',
        city: '',
        state: '',
        postalCode: '',
      },
    },
    onSubmit: jest.fn().mockImplementation(() => Promise.resolve()),
    onBack: jest.fn(),
  };

  const fakeAddress = {
    streetAddress1: '235 Prospect Valley Road SE',
    streetAddress2: '#125',
    city: 'El Paso',
    state: 'TX',
    postalCode: '79912',
    county: 'El Paso',
  };

  const dataProps = {
    formFieldsName,
    initialValues: {
      [formFieldsName]: {
        streetAddress1: '',
        streetAddress2: '',
        city: fakeAddress.city,
        state: fakeAddress.state,
        postalCode: fakeAddress.postalCode,
        county: fakeAddress.county,
      },
    },
    onSubmit: jest.fn().mockImplementation(() => Promise.resolve()),
    onBack: jest.fn(),
  };

  it('renders the form inputs and help text', async () => {
    const { getByLabelText, getByText } = render(<ResidentialAddressForm {...testProps} />);

    await waitFor(() => {
      expect(getByLabelText(/Address 1/)).toBeInstanceOf(HTMLInputElement);

      expect(getByLabelText(/Address 2/)).toBeInstanceOf(HTMLInputElement);

      expect(getByLabelText('City')).toBeInstanceOf(HTMLInputElement);

<<<<<<< HEAD
      expect(getByLabelText('State')).toBeInstanceOf(HTMLInputElement);
=======
      expect(getByLabelText(/State/)).toBeInstanceOf(HTMLInputElement);
>>>>>>> 0113c7e3

      expect(getByLabelText(/ZIP/)).toBeInstanceOf(HTMLInputElement);

      expect(getByText('Must be a physical address.')).toBeInTheDocument();
    });
  });

  it('shows an error message if trying to submit an invalid form', async () => {
    const { getByRole, findAllByRole, getByLabelText } = render(<ResidentialAddressForm {...testProps} />);
    await userEvent.click(getByLabelText(/Address 1/));
    await userEvent.click(getByLabelText(/Address 2/));
<<<<<<< HEAD
=======
    await userEvent.click(getByLabelText('City'));
    await userEvent.click(getByLabelText(/State/));
    await userEvent.click(getByLabelText(/ZIP/));
>>>>>>> 0113c7e3

    const submitBtn = getByRole('button', { name: 'Next' });
    await userEvent.click(submitBtn);

    const alerts = await findAllByRole('alert');

    expect(alerts.length).toBe(1);

    alerts.forEach((alert) => {
      expect(alert).toHaveTextContent('Required');
    });

    expect(testProps.onSubmit).not.toHaveBeenCalled();
  });

  it('submits the form when its valid', async () => {
    const { getByRole, getByLabelText } = render(<ResidentialAddressForm {...dataProps} />);
    const submitBtn = getByRole('button', { name: 'Next' });

    await userEvent.type(getByLabelText(/Address 1/), fakeAddress.streetAddress1);
    await userEvent.type(getByLabelText(/Address 2/), fakeAddress.streetAddress2);
    await userEvent.tab();

    await waitFor(() => {
      expect(submitBtn).toBeEnabled();
    });
    await userEvent.click(submitBtn);

    const expectedParams = {
      [formFieldsName]: fakeAddress,
    };

    await waitFor(() => {
      expect(dataProps.onSubmit).toHaveBeenCalledWith(expectedParams, expect.anything());
    });
  });

  it('implements the onBack handler when the Back button is clicked', async () => {
    const { getByRole } = render(<ResidentialAddressForm {...testProps} />);
    const backBtn = getByRole('button', { name: 'Back' });

    await userEvent.click(backBtn);

    await waitFor(() => {
      expect(testProps.onBack).toHaveBeenCalled();
    });
  });

  afterEach(jest.resetAllMocks);
});<|MERGE_RESOLUTION|>--- conflicted
+++ resolved
@@ -57,11 +57,7 @@
 
       expect(getByLabelText('City')).toBeInstanceOf(HTMLInputElement);
 
-<<<<<<< HEAD
-      expect(getByLabelText('State')).toBeInstanceOf(HTMLInputElement);
-=======
       expect(getByLabelText(/State/)).toBeInstanceOf(HTMLInputElement);
->>>>>>> 0113c7e3
 
       expect(getByLabelText(/ZIP/)).toBeInstanceOf(HTMLInputElement);
 
@@ -73,12 +69,9 @@
     const { getByRole, findAllByRole, getByLabelText } = render(<ResidentialAddressForm {...testProps} />);
     await userEvent.click(getByLabelText(/Address 1/));
     await userEvent.click(getByLabelText(/Address 2/));
-<<<<<<< HEAD
-=======
     await userEvent.click(getByLabelText('City'));
     await userEvent.click(getByLabelText(/State/));
     await userEvent.click(getByLabelText(/ZIP/));
->>>>>>> 0113c7e3
 
     const submitBtn = getByRole('button', { name: 'Next' });
     await userEvent.click(submitBtn);
