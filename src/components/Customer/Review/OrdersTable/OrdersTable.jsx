import React from 'react';
import { string, arrayOf, bool, shape, func } from 'prop-types';
import { Button } from '@trussworks/react-uswds';

import reviewStyles from '../Review.module.scss';

import { formatCustomerDate, formatLabelReportByDate } from 'utils/formatters';
import { ORDERS_TYPE_OPTIONS } from 'constants/orders';

const OrdersTable = ({
  hasDependents,
  issueDate,
  moveId,
  newDutyLocationName,
  onEditClick,
  orderType,
  reportByDate,
  uploads,
  originDutyLocationName,
  payGrade,
  orderId,
  counselingOfficeName,
  accompaniedTour,
  dependentsUnderTwelve,
  dependentsTwelveAndOver,
}) => {
  const isRetirementOrSeparation = ['RETIREMENT', 'SEPARATION'].includes(orderType);
  const editPath = `/move/${moveId}/review/edit-orders/${orderId}`;

  return (
    <div className={reviewStyles['review-container']}>
      <div className={reviewStyles['review-header']}>
        <h2>Orders</h2>
        <Button
          unstyled
          className={reviewStyles['edit-btn']}
          data-testid="edit-orders-table"
          onClick={() => onEditClick(editPath)}
        >
          Edit
        </Button>
      </div>
      <table className={`table--stacked ${reviewStyles['review-table']}`}>
        <colgroup>
          <col />
          <col />
        </colgroup>
        <tbody>
          <tr>
            <th scope="row">Orders type</th>
            <td style={{ wordBreak: 'break-word' }}>{ORDERS_TYPE_OPTIONS[orderType] || orderType}</td>
          </tr>
          <tr>
            <th scope="row">Orders date</th>
            <td>{formatCustomerDate(issueDate)}</td>
          </tr>
          <tr>
            <th scope="row">{formatLabelReportByDate(orderType)}</th>
            <td>{formatCustomerDate(reportByDate)}</td>
          </tr>
          <tr>
            <th className={reviewStyles['table-divider-top']} scope="row" style={{ borderBottom: 'none' }}>
              Current duty location
            </th>
            <td className={reviewStyles['table-divider-top']} style={{ borderBottom: 'none' }}>
              {originDutyLocationName}
            </td>
          </tr>
          <tr>
            <th className={reviewStyles['table-divider-top']} scope="row" style={{ borderBottom: 'none' }}>
              Counseling office
            </th>
            <td className={reviewStyles['table-divider-top']} style={{ borderBottom: 'none' }}>
              {counselingOfficeName}
            </td>
          </tr>
          <tr>
            <th scope="row">{isRetirementOrSeparation ? 'HOR, PLEAD or HOS' : 'New duty location'}</th>
            <td>{newDutyLocationName}</td>
          </tr>
          <tr>
            <th scope="row">Dependents</th>
            <td>{hasDependents ? 'Yes' : 'No'}</td>
          </tr>
          {/* Group conditionally rendered OCONUS fields */}
<<<<<<< HEAD
          {(accompaniedTour || dependentsUnderTwelve || dependentsTwelveAndOver) && (
=======
          {(accompaniedTour || dependentsUnderTwelve > 0 || dependentsTwelveAndOver > 0) && (
>>>>>>> 05a4f4ab
            <>
              <tr>
                <th scope="row">Accompanied tour</th>
                <td>{accompaniedTour ? 'Yes' : 'No'}</td>
              </tr>
              <tr>
                <th scope="row">Dependents under twelve</th>
                <td>{dependentsUnderTwelve || 0}</td>
              </tr>
              <tr>
                <th scope="row">Dependents twelve and over</th>
                <td>{dependentsTwelveAndOver || 0}</td>
              </tr>
            </>
          )}
          {/* End grouping of UB fields */}
          <tr>
            <th scope="row">Orders</th>
            <td>
              {uploads.length} file{uploads.length > 1 ? 's' : ''}
            </td>
          </tr>
          <tr>
            <th scope="row">Pay grade</th>
            <td>{payGrade}</td>
          </tr>
        </tbody>
      </table>
    </div>
  );
};

OrdersTable.propTypes = {
  hasDependents: bool.isRequired,
  issueDate: string.isRequired,
  moveId: string.isRequired,
  newDutyLocationName: string.isRequired,
  onEditClick: func.isRequired,
  orderType: string.isRequired,
  reportByDate: string.isRequired,
  uploads: arrayOf(shape({})).isRequired,
  payGrade: string.isRequired,
  originDutyLocationName: string.isRequired,
};

export default OrdersTable;<|MERGE_RESOLUTION|>--- conflicted
+++ resolved
@@ -83,11 +83,7 @@
             <td>{hasDependents ? 'Yes' : 'No'}</td>
           </tr>
           {/* Group conditionally rendered OCONUS fields */}
-<<<<<<< HEAD
-          {(accompaniedTour || dependentsUnderTwelve || dependentsTwelveAndOver) && (
-=======
           {(accompaniedTour || dependentsUnderTwelve > 0 || dependentsTwelveAndOver > 0) && (
->>>>>>> 05a4f4ab
             <>
               <tr>
                 <th scope="row">Accompanied tour</th>
