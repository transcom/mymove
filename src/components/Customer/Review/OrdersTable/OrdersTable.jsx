--- conflicted
+++ resolved
@@ -18,10 +18,7 @@
   uploads,
   originDutyLocationName,
   payGrade,
-<<<<<<< HEAD
-=======
   orderId,
->>>>>>> 5cffe6c5
 }) => {
   const isRetirementOrSeparation = ['RETIREMENT', 'SEPARATION'].includes(orderType);
   const editPath = `/move/${moveId}/review/edit-orders/${orderId}`;
