--- conflicted
+++ resolved
@@ -218,12 +218,11 @@
     // verify onclick is getting json string as parameter
     expect(mockedOnIncompleteClickFunction).toHaveBeenCalledWith('HHG 1', 'ABC123K-01', 'HHG');
   });
-<<<<<<< HEAD
 
   it('renders incomplete HHGShipmentCard with a heading that has a market code and shipment type', async () => {
     render(<HHGShipmentCard {...incompleteProps} />);
     expect(screen.getByRole('heading', { level: 3 })).toHaveTextContent(`${incompleteProps.marketCode}HHG 1`);
-=======
+  });
 });
 
 const ubProps = {
@@ -407,6 +406,5 @@
 
     // verify onclick is getting json string as parameter
     expect(mockedOnIncompleteClickFunction).toHaveBeenCalledWith('UB 1', 'ABC123K-01', 'UNACCOMPANIED_BAGGAGE');
->>>>>>> 974ab039
   });
 });