import React, { Component } from 'react';
import { connect } from 'react-redux';
import { generatePath, matchPath } from 'react-router-dom';
import { func, shape, bool, string } from 'prop-types';
import moment from 'moment';

import { isBooleanFlagEnabled } from '../../../../utils/featureFlags';
import { FEATURE_FLAG_KEYS, MOVE_STATUSES, SHIPMENT_OPTIONS, SHIPMENT_TYPES } from '../../../../shared/constants';

import styles from './Summary.module.scss';

import ConnectedDestructiveShipmentConfirmationModal from 'components/ConfirmationModals/DestructiveShipmentConfirmationModal';
import ConnectedAddShipmentModal from 'components/Customer/Review/AddShipmentModal/AddShipmentModal';
import ConnectedIncompleteShipmentModal from 'components/Customer/Review/IncompleteShipmentModal/IncompleteShipmentModal';
import OrdersTable from 'components/Customer/Review/OrdersTable/OrdersTable';
import ProfileTable from 'components/Customer/Review/ProfileTable/ProfileTable';
import HHGShipmentCard from 'components/Customer/Review/ShipmentCard/HHGShipmentCard/HHGShipmentCard';
import NTSRShipmentCard from 'components/Customer/Review/ShipmentCard/NTSRShipmentCard/NTSRShipmentCard';
import NTSShipmentCard from 'components/Customer/Review/ShipmentCard/NTSShipmentCard/NTSShipmentCard';
import PPMShipmentCard from 'components/Customer/Review/ShipmentCard/PPMShipmentCard/PPMShipmentCard';
import BoatShipmentCard from 'components/Customer/Review/ShipmentCard/BoatShipmentCard/BoatShipmentCard';
import MobileHomeShipmentCard from 'components/Customer/Review/ShipmentCard/MobileHomeShipmentCard/MobileHomeShipmentCard';
import SectionWrapper from 'components/Shared/SectionWrapper/SectionWrapper';
import { ORDERS_BRANCH_OPTIONS } from 'constants/orders';
import { customerRoutes } from 'constants/routes';
import { deleteMTOShipment, getAllMoves, getMTOShipmentsForMove } from 'services/internalApi';
import { loadEntitlementsFromState } from 'shared/entitlements';
import { updateMTOShipments, updateAllMoves as updateAllMovesAction } from 'store/entities/actions';
import {
  selectServiceMemberFromLoggedInUser,
  selectMoveIsApproved,
  selectHasCanceledMove,
  selectAllMoves,
  selectCurrentMoveFromAllMoves,
  selectShipmentsFromMove,
} from 'store/entities/selectors';
import { setFlashMessage } from 'store/flash/actions';
import withRouter from 'utils/routing';
import { RouterShape } from 'types';
import LoadingPlaceholder from 'shared/LoadingPlaceholder';

export class Summary extends Component {
  constructor(props) {
    super(props);

    this.state = {
      showModal: false,
      showIncompletePPMModal: false,
      showDeleteModal: false,
      targetShipmentId: null,
      targetShipmentLabel: null,
      targetShipmentMoveCode: null,
      targetShipmentType: null,
      enablePPM: true,
      enableNTS: true,
      enableNTSR: true,
      enableBoat: true,
      enableMobileHome: true,
      enableUB: true,
    };
  }

  componentDidMount() {
    const { onDidMount, serviceMember, updateAllMoves } = this.props;

    if (onDidMount) {
      onDidMount(serviceMember.id);
    }

    getAllMoves(serviceMember.id).then((response) => {
      updateAllMoves(response);
    });

    isBooleanFlagEnabled(FEATURE_FLAG_KEYS.PPM).then((enabled) => {
      this.setState({
        enablePPM: enabled,
      });
    });
    isBooleanFlagEnabled(FEATURE_FLAG_KEYS.NTS).then((enabled) => {
      this.setState({
        enableNTS: enabled,
      });
    });
    isBooleanFlagEnabled(FEATURE_FLAG_KEYS.NTSR).then((enabled) => {
      this.setState({
        enableNTSR: enabled,
      });
    });
    isBooleanFlagEnabled(FEATURE_FLAG_KEYS.BOAT).then((enabled) => {
      this.setState({
        enableBoat: enabled,
      });
    });
    isBooleanFlagEnabled(FEATURE_FLAG_KEYS.MOBILE_HOME).then((enabled) => {
      this.setState({
        enableMobileHome: enabled,
      });
    });
    isBooleanFlagEnabled(FEATURE_FLAG_KEYS.UNACCOMPANIED_BAGGAGE).then((enabled) => {
      this.setState({
        enableUB: enabled,
      });
    });
  }

  handleEditClick = (path) => {
    const { router } = this.props;
    const { state } = this;
    router.navigate(path, { state });
  };

  handleDeleteClick = (shipmentId) => {
    this.setState({
      showDeleteModal: true,
      targetShipmentId: shipmentId,
    });
  };

  hideDeleteModal = () => {
    this.setState({
      showDeleteModal: false,
    });
  };

  handleDeleteShipmentConfirmation = (shipmentId) => {
    const { serviceMember, updateAllMoves, moveId, updateShipmentList, setMsg } = this.props;
    deleteMTOShipment(shipmentId)
      .then(() => {
        getAllMoves(serviceMember.id).then((res) => {
          updateAllMoves(res);
        });
        getMTOShipmentsForMove(moveId).then((response) => {
          updateShipmentList(response);
          setMsg('MTO_SHIPMENT_DELETE_SUCCESS', 'success', 'The shipment was deleted.', '', true);
        });
      })
      .catch(() => {
        setMsg(
          'MTO_SHIPMENT_DELETE_FAILURE',
          'error',
          'Something went wrong, and your changes were not saved. Please try again later or contact your counselor.',
          '',
          true,
        );
      })
      .finally(() => {
        this.setState({ showDeleteModal: false });
      });
  };

  renderShipments = () => {
    const { router, serviceMember, serviceMemberMoves } = this.props;
    const { moveId } = router.params;

    const currentMove = selectCurrentMoveFromAllMoves(serviceMemberMoves, moveId);
    const { mtoShipments } = currentMove ?? {};
    const { orders } = currentMove ?? {};
    const currentOrders = orders;
    this.state = { ...this.state, moveId };

    const sortedShipments = mtoShipments.sort((a, b) => moment(a.createdAt) - moment(b.createdAt));

    // loading placeholder while data loads - this handles any async issues
    if (!currentMove || !mtoShipments) {
      return (
        <div className={styles.homeContainer}>
          <div className={`usa-prose grid-container ${styles['grid-container']}`}>
            <LoadingPlaceholder />
          </div>
        </div>
      );
    }

    const showEditAndDeleteBtn = currentMove.status === MOVE_STATUSES.DRAFT;
    let hhgShipmentNumber = 0;
    let ppmShipmentNumber = 0;
    let boatShipmentNumber = 0;
    let mobileHomeShipmentNumber = 0;
    let ubShipmentNumber = 0;
    return sortedShipments.map((shipment) => {
      let receivingAgent;
      let releasingAgent;

      if (shipment.shipmentType === SHIPMENT_OPTIONS.PPM) {
        ppmShipmentNumber += 1;
        return (
          <PPMShipmentCard
            key={shipment.id}
            move={currentMove}
            affiliation={serviceMember.affiliation}
            shipment={shipment}
            shipmentNumber={ppmShipmentNumber}
            showEditAndDeleteBtn={showEditAndDeleteBtn}
            onEditClick={this.handleEditClick}
            onDeleteClick={this.handleDeleteClick}
            onIncompleteClick={this.toggleIncompleteShipmentModal}
            marketCode={shipment.marketCode}
          />
        );
      }
      if (shipment.agents) {
        receivingAgent = shipment.agents.find((agent) => agent.agentType === 'RECEIVING_AGENT');
        releasingAgent = shipment.agents.find((agent) => agent.agentType === 'RELEASING_AGENT');
      }
      if (shipment.shipmentType === SHIPMENT_OPTIONS.NTS) {
        return (
          <NTSShipmentCard
            key={shipment.id}
            showEditAndDeleteBtn={showEditAndDeleteBtn}
            moveId={moveId}
            onEditClick={this.handleEditClick}
            onDeleteClick={this.handleDeleteClick}
            pickupLocation={shipment.pickupAddress}
            secondaryPickupAddress={shipment?.secondaryPickupAddress}
            tertiaryPickupAddress={shipment?.tertiaryPickupAddress}
            releasingAgent={releasingAgent}
            remarks={shipment.customerRemarks}
            requestedPickupDate={shipment.requestedPickupDate}
            shipmentId={shipment.id}
            shipmentType={shipment.shipmentType}
            status={shipment.status}
            onIncompleteClick={this.toggleIncompleteShipmentModal}
            shipmentLocator={shipment.shipmentLocator}
            marketCode={shipment.marketCode}
          />
        );
      }
      if (shipment.shipmentType === SHIPMENT_OPTIONS.NTSR) {
        return (
          <NTSRShipmentCard
            key={shipment.id}
            destinationLocation={shipment?.destinationAddress}
            destinationZIP={currentOrders.new_duty_location.address.postalCode}
            secondaryDeliveryAddress={shipment?.secondaryDeliveryAddress}
            tertiaryDeliveryAddress={shipment?.tertiaryDeliveryAddress}
            showEditAndDeleteBtn={showEditAndDeleteBtn}
            moveId={moveId}
            onEditClick={this.handleEditClick}
            onDeleteClick={this.handleDeleteClick}
            receivingAgent={receivingAgent}
            remarks={shipment.customerRemarks}
            requestedDeliveryDate={shipment.requestedDeliveryDate}
            shipmentId={shipment.id}
            shipmentType={shipment.shipmentType}
            status={shipment.status}
            onIncompleteClick={this.toggleIncompleteShipmentModal}
            shipmentLocator={shipment.shipmentLocator}
            marketCode={shipment.marketCode}
          />
        );
      }
      if (
        shipment.shipmentType === SHIPMENT_TYPES.BOAT_TOW_AWAY ||
        shipment.shipmentType === SHIPMENT_TYPES.BOAT_HAUL_AWAY
      ) {
        boatShipmentNumber += 1;
        return (
          <BoatShipmentCard
            key={shipment.id}
            shipment={shipment}
            destinationZIP={currentOrders.new_duty_location.address.postalCode}
            secondaryDeliveryAddress={shipment?.secondaryDeliveryAddress}
            tertiaryDeliveryAddress={shipment?.tertiaryDeliveryAddress}
            secondaryPickupAddress={shipment?.secondaryPickupAddress}
            tertiaryPickupAddress={shipment?.tertiaryPickupAddress}
            destinationLocation={shipment?.destinationAddress}
            moveId={moveId}
            onEditClick={this.handleEditClick}
            onDeleteClick={this.handleDeleteClick}
            pickupLocation={shipment.pickupAddress}
            receivingAgent={receivingAgent}
            releasingAgent={releasingAgent}
            remarks={shipment.customerRemarks}
            requestedDeliveryDate={shipment.requestedDeliveryDate}
            requestedPickupDate={shipment.requestedPickupDate}
            shipmentId={shipment.id}
            shipmentNumber={boatShipmentNumber}
            showEditAndDeleteBtn={showEditAndDeleteBtn}
            status={shipment.status}
            onIncompleteClick={this.toggleIncompleteShipmentModal}
            marketCode={shipment.marketCode}
          />
        );
      }
      if (shipment.shipmentType === SHIPMENT_TYPES.MOBILE_HOME) {
        mobileHomeShipmentNumber += 1;
        return (
          <MobileHomeShipmentCard
            key={shipment.id}
            shipment={shipment}
            destinationZIP={currentOrders.new_duty_location.address.postalCode}
            secondaryDeliveryAddress={shipment?.secondaryDeliveryAddress}
            tertiaryDeliveryAddress={shipment?.tertiaryDeliveryAddress}
            secondaryPickupAddress={shipment?.secondaryPickupAddress}
            tertiaryPickupAddress={shipment?.tertiaryPickupAddress}
            destinationLocation={shipment?.destinationAddress}
            moveId={moveId}
            onEditClick={this.handleEditClick}
            onDeleteClick={this.handleDeleteClick}
            pickupLocation={shipment.pickupAddress}
            receivingAgent={receivingAgent}
            releasingAgent={releasingAgent}
            remarks={shipment.customerRemarks}
            requestedDeliveryDate={shipment.requestedDeliveryDate}
            requestedPickupDate={shipment.requestedPickupDate}
            shipmentId={shipment.id}
            shipmentNumber={mobileHomeShipmentNumber}
            showEditAndDeleteBtn={showEditAndDeleteBtn}
            status={shipment.status}
            onIncompleteClick={this.toggleIncompleteShipmentModal}
            marketCode={shipment.marketCode}
          />
        );
      }
      if (shipment.shipmentType === SHIPMENT_TYPES.UNACCOMPANIED_BAGGAGE) {
        ubShipmentNumber += 1;
        return (
          <HHGShipmentCard
            key={shipment.id}
            destinationZIP={currentOrders.new_duty_location.address.postalCode}
            secondaryDeliveryAddress={shipment?.secondaryDeliveryAddress}
            tertiaryDeliveryAddress={shipment?.tertiaryDeliveryAddress}
            secondaryPickupAddress={shipment?.secondaryPickupAddress}
            tertiaryPickupAddress={shipment?.tertiaryPickupAddress}
            destinationLocation={shipment?.destinationAddress}
            moveId={moveId}
            onEditClick={this.handleEditClick}
            onDeleteClick={this.handleDeleteClick}
            pickupLocation={shipment.pickupAddress}
            receivingAgent={receivingAgent}
            releasingAgent={releasingAgent}
            remarks={shipment.customerRemarks}
            requestedDeliveryDate={shipment.requestedDeliveryDate}
            requestedPickupDate={shipment.requestedPickupDate}
            shipmentId={shipment.id}
            shipmentLocator={shipment.shipmentLocator}
            shipmentNumber={ubShipmentNumber}
            shipmentType={shipment.shipmentType}
            showEditAndDeleteBtn={showEditAndDeleteBtn}
            status={shipment.status}
            onIncompleteClick={this.toggleIncompleteShipmentModal}
            marketCode={shipment.marketCode}
          />
        );
      }
      hhgShipmentNumber += 1;
      return (
        <HHGShipmentCard
          key={shipment.id}
          destinationZIP={currentOrders.new_duty_location.address.postalCode}
          secondaryDeliveryAddress={shipment?.secondaryDeliveryAddress}
          tertiaryDeliveryAddress={shipment?.tertiaryDeliveryAddress}
          secondaryPickupAddress={shipment?.secondaryPickupAddress}
          tertiaryPickupAddress={shipment?.tertiaryPickupAddress}
          destinationLocation={shipment?.destinationAddress}
          moveId={moveId}
          onEditClick={this.handleEditClick}
          onDeleteClick={this.handleDeleteClick}
          pickupLocation={shipment.pickupAddress}
          receivingAgent={receivingAgent}
          releasingAgent={releasingAgent}
          remarks={shipment.customerRemarks}
          requestedDeliveryDate={shipment.requestedDeliveryDate}
          requestedPickupDate={shipment.requestedPickupDate}
          shipmentId={shipment.id}
          shipmentLocator={shipment.shipmentLocator}
          shipmentNumber={hhgShipmentNumber}
          shipmentType={shipment.shipmentType}
          showEditAndDeleteBtn={showEditAndDeleteBtn}
          status={shipment.status}
          onIncompleteClick={this.toggleIncompleteShipmentModal}
          marketCode={shipment.marketCode}
        />
      );
    });
  };

  toggleModal = () => {
    this.setState((state) => ({
      showModal: !state.showModal,
    }));
  };

  toggleIncompleteShipmentModal = (ShipmentLabel, shipmentMoveCode, shipmentType) => {
    this.setState((state) => ({
      showIncompletePPMModal: !state.showIncompletePPMModal,
      targetShipmentLabel: ShipmentLabel,
      targetShipmentMoveCode: shipmentMoveCode,
      targetShipmentType: shipmentType,
    }));
  };

  render() {
    const { serviceMemberMoves, router, moveIsApproved, serviceMember } = this.props;
    const {
      showModal,
      showDeleteModal,
      targetShipmentId,
      showIncompletePPMModal,
      targetShipmentLabel,
      targetShipmentMoveCode,
      targetShipmentType,
      enablePPM,
      enableNTS,
      enableNTSR,
      enableBoat,
      enableMobileHome,
    } = this.state;

    const { pathname } = router.location;
    const { moveId } = router.params;

    const currentMove = selectCurrentMoveFromAllMoves(serviceMemberMoves, moveId);
    const mtoShipments = selectShipmentsFromMove(currentMove);
    const { orders } = currentMove ?? {};
    const currentOrders = orders;

    // loading placeholder while data loads - this handles any async issues
    if (!currentMove || !mtoShipments) {
      return (
        <div className={styles.homeContainer}>
          <div className={`usa-prose grid-container ${styles['grid-container']}`}>
            <LoadingPlaceholder />
          </div>
        </div>
      );
    }

    const currentDutyLocation = orders?.origin_duty_location?.transportation_office;
    const officePhone = currentDutyLocation?.transportation_office?.phone_lines?.[0];

    const rootReviewAddressWithMoveId = generatePath(customerRoutes.MOVE_REVIEW_PATH, { moveId });

    // isReviewPage being false is the same thing as being in the /edit route
    const isReviewPage = matchPath(
      {
        path: rootReviewAddressWithMoveId,
        end: true,
      },
      pathname,
    );

    const showHHGShipmentSummary = isReviewPage && !!mtoShipments.length;

    // customer can add another shipment IFF the move is still draft
    const canAddAnotherShipment = isReviewPage && currentMove.status === MOVE_STATUSES.DRAFT;

    const showMoveSetup = showHHGShipmentSummary;

    const thirdSectionHasContent = showMoveSetup || (isReviewPage && mtoShipments.length > 0);

    return (
      <>
        <ConnectedDestructiveShipmentConfirmationModal
          isOpen={showDeleteModal}
          shipmentID={targetShipmentId}
          onClose={this.hideDeleteModal}
          onSubmit={this.handleDeleteShipmentConfirmation}
          title="Delete this?"
          content="Your information will be gone. You’ll need to start over if you want it back."
          submitText="Yes, Delete"
          closeText="No, Keep It"
        />
        <ConnectedIncompleteShipmentModal
          isOpen={showIncompletePPMModal}
          closeModal={this.toggleIncompleteShipmentModal}
          shipmentLabel={targetShipmentLabel}
          shipmentMoveCode={targetShipmentMoveCode}
          shipmentType={targetShipmentType}
        />
        <SectionWrapper className={styles.SummarySectionWrapper}>
          <ProfileTable
            affiliation={ORDERS_BRANCH_OPTIONS[serviceMember?.affiliation] || ''}
            city={serviceMember.residential_address.city}
            edipi={serviceMember.edipi}
            email={serviceMember.personal_email}
            firstName={serviceMember.first_name}
            onEditClick={this.handleEditClick}
            lastName={serviceMember.last_name}
            postalCode={serviceMember.residential_address.postalCode}
            state={serviceMember.residential_address.state}
            streetAddress1={serviceMember.residential_address.streetAddress1}
            streetAddress2={serviceMember.residential_address.streetAddress2}
            streetAddress3={serviceMember.residential_address?.streetAddress3 || ''}
            telephone={serviceMember.telephone}
          />
        </SectionWrapper>
        <SectionWrapper className={styles.SummarySectionWrapper}>
          <OrdersTable
            hasDependents={currentOrders.has_dependents}
            issueDate={currentOrders.issue_date}
            moveId={moveId}
            newDutyLocationName={currentOrders.new_duty_location.name}
            onEditClick={this.handleEditClick}
            orderType={currentOrders.orders_type}
            reportByDate={currentOrders.report_by_date}
            uploads={currentOrders.uploaded_orders.uploads}
<<<<<<< HEAD
            payGrade={ORDERS_PAY_GRADE_OPTIONS[currentOrders?.grade] || ''}
=======
            payGrade={currentOrders?.grade || ''}
>>>>>>> fd3723cb
            rank={currentOrders?.rank}
            originDutyLocationName={currentOrders.origin_duty_location.name}
            orderId={currentOrders.id}
            counselingOfficeName={currentMove.counselingOffice?.name || ''}
            accompaniedTour={currentOrders.entitlement?.accompanied_tour}
            dependentsUnderTwelve={currentOrders.entitlement?.dependents_under_twelve}
            dependentsTwelveAndOver={currentOrders.entitlement?.dependents_twelve_and_over}
          />
        </SectionWrapper>
        {thirdSectionHasContent && (
          <SectionWrapper className={styles.SummarySectionWrapper}>
            {showMoveSetup && <h2 className={styles.moveSetup}>Move setup</h2>}
            {isReviewPage && this.renderShipments()}
          </SectionWrapper>
        )}
        {!canAddAnotherShipment && <p>Talk with your movers directly if you want to add or change shipments.</p>}
        {moveIsApproved && currentDutyLocation && (
          <p>
            *To change these fields, contact your local PPPO office at {currentDutyLocation?.name}
            {officePhone ? ` at ${officePhone}` : ''}.
          </p>
        )}
        {moveIsApproved && !currentDutyLocation && <p>*To change these fields, contact your local PPPO office.</p>}
        <ConnectedAddShipmentModal
          isOpen={showModal}
          closeModal={this.toggleModal}
          enablePPM={enablePPM}
          enableNTS={enableNTS}
          enableNTSR={enableNTSR}
          enableBoat={enableBoat}
          enableMobileHome={enableMobileHome}
        />
      </>
    );
  }
}

Summary.propTypes = {
  router: RouterShape,
  moveIsApproved: bool.isRequired,
  onDidMount: func.isRequired,
  serviceMember: shape({ id: string.isRequired }).isRequired,
  updateShipmentList: func.isRequired,
  setMsg: func.isRequired,
};

Summary.defaultProps = {
  router: {},
};

function mapStateToProps(state, ownProps) {
  const serviceMemberMoves = selectAllMoves(state);
  const {
    router: {
      params: { moveId },
    },
  } = ownProps;
  const currentMove = selectCurrentMoveFromAllMoves(state, moveId);
  const mtoShipments = currentMove?.mtoShipments ?? [];
  const currentOrders = currentMove?.orders ?? {};

  return {
    serviceMemberMoves,
    mtoShipments,
    serviceMember: selectServiceMemberFromLoggedInUser(state),
    currentMove,
    currentOrders,
    moveId,
    moveIsApproved: selectMoveIsApproved(state),
    lastMoveIsCanceled: selectHasCanceledMove(state),
    entitlement: loadEntitlementsFromState(state),
  };
}

const mapDispatchToProps = {
  updateShipmentList: updateMTOShipments,
  updateAllMoves: updateAllMovesAction,
  setMsg: setFlashMessage,
};

export default withRouter(connect(mapStateToProps, mapDispatchToProps)(Summary));<|MERGE_RESOLUTION|>--- conflicted
+++ resolved
@@ -495,11 +495,7 @@
             orderType={currentOrders.orders_type}
             reportByDate={currentOrders.report_by_date}
             uploads={currentOrders.uploaded_orders.uploads}
-<<<<<<< HEAD
-            payGrade={ORDERS_PAY_GRADE_OPTIONS[currentOrders?.grade] || ''}
-=======
             payGrade={currentOrders?.grade || ''}
->>>>>>> fd3723cb
             rank={currentOrders?.rank}
             originDutyLocationName={currentOrders.origin_duty_location.name}
             orderId={currentOrders.id}
