--- conflicted
+++ resolved
@@ -58,10 +58,7 @@
       enableNTSR: true,
       enableBoat: true,
       enableMobileHome: true,
-<<<<<<< HEAD
-=======
       enableUB: true,
->>>>>>> ea3fdcd5
     };
   }
 
@@ -101,14 +98,11 @@
         enableMobileHome: enabled,
       });
     });
-<<<<<<< HEAD
-=======
     isBooleanFlagEnabled(FEATURE_FLAG_KEYS.UNACCOMPANIED_BAGGAGE).then((enabled) => {
       this.setState({
         enableUB: enabled,
       });
     });
->>>>>>> ea3fdcd5
   }
 
   handleEditClick = (path) => {
@@ -184,10 +178,7 @@
     let ppmShipmentNumber = 0;
     let boatShipmentNumber = 0;
     let mobileHomeShipmentNumber = 0;
-<<<<<<< HEAD
-=======
     let ubShipmentNumber = 0;
->>>>>>> ea3fdcd5
     return sortedShipments.map((shipment) => {
       let receivingAgent;
       let releasingAgent;
@@ -351,35 +342,6 @@
             status={shipment.status}
             onIncompleteClick={this.toggleIncompleteShipmentModal}
             marketCode={shipment.marketCode}
-          />
-        );
-      }
-      if (shipment.shipmentType === SHIPMENT_TYPES.MOBILE_HOME) {
-        mobileHomeShipmentNumber += 1;
-        return (
-          <MobileHomeShipmentCard
-            key={shipment.id}
-            shipment={shipment}
-            destinationZIP={currentOrders.new_duty_location.address.postalCode}
-            secondaryDeliveryAddress={shipment?.secondaryDeliveryAddress}
-            tertiaryDeliveryAddress={shipment?.tertiaryDeliveryAddress}
-            secondaryPickupAddress={shipment?.secondaryPickupAddress}
-            tertiaryPickupAddress={shipment?.tertiaryPickupAddress}
-            destinationLocation={shipment?.destinationAddress}
-            moveId={moveId}
-            onEditClick={this.handleEditClick}
-            onDeleteClick={this.handleDeleteClick}
-            pickupLocation={shipment.pickupAddress}
-            receivingAgent={receivingAgent}
-            releasingAgent={releasingAgent}
-            remarks={shipment.customerRemarks}
-            requestedDeliveryDate={shipment.requestedDeliveryDate}
-            requestedPickupDate={shipment.requestedPickupDate}
-            shipmentId={shipment.id}
-            shipmentNumber={mobileHomeShipmentNumber}
-            showEditAndDeleteBtn={showEditAndDeleteBtn}
-            status={shipment.status}
-            onIncompleteClick={this.toggleIncompleteShipmentModal}
           />
         );
       }
