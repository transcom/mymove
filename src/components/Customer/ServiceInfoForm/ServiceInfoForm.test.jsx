import React from 'react';
import { render, screen, waitFor } from '@testing-library/react';
import userEvent from '@testing-library/user-event';

import ServiceInfoForm from './ServiceInfoForm';

import { isBooleanFlagEnabled } from 'utils/featureFlags';

jest.mock('utils/featureFlags', () => ({
  ...jest.requireActual('utils/featureFlags'),
  isBooleanFlagEnabled: jest.fn().mockImplementation(() => Promise.resolve(false)),
}));

jest.mock('components/LocationSearchBox/api', () => ({
  ShowAddress: jest.fn().mockImplementation(() =>
    Promise.resolve({
      city: 'Test City',
      id: '25be4d12-fe93-47f1-bbec-1db386dfa67f',
      postalCode: '12345',
      state: 'NY',
      streetAddress1: '123 Main St',
    }),
  ),
  SearchDutyLocations: jest.fn().mockImplementation(() =>
    Promise.resolve([
      {
        address: {
          city: '',
          id: '00000000-0000-0000-0000-000000000000',
          postalCode: '',
          state: '',
          streetAddress1: '',
        },
        address_id: '46c4640b-c35e-4293-a2f1-36c7b629f903',
        affiliation: 'AIR_FORCE',
        created_at: '2021-02-11T16:48:04.117Z',
        id: '93f0755f-6f35-478b-9a75-35a69211da1c',
        name: 'Altus AFB',
        updated_at: '2021-02-11T16:48:04.117Z',
      },
      {
        address: {
          city: '',
          id: '00000000-0000-0000-0000-000000000000',
          postalCode: '',
          state: '',
          streetAddress1: '',
        },
        address_id: '2d7e17f6-1b8a-4727-8949-007c80961a62',
        affiliation: 'AIR_FORCE',
        created_at: '2021-02-11T16:48:04.117Z',
        id: '7d123884-7c1b-4611-92ae-e8d43ca03ad9',
        name: 'Hill AFB',
        updated_at: '2021-02-11T16:48:04.117Z',
      },
      {
        address: {
          city: 'Test City',
          id: '25be4d12-fe93-47f1-bbec-1db386dfa67f',
          postalCode: '12345',
          state: 'NY',
          streetAddress1: '123 Main St',
        },
        address_id: '25be4d12-fe93-47f1-bbec-1db386dfa67f',
        affiliation: 'AIR_FORCE',
        created_at: '2021-02-11T16:48:04.117Z',
        id: 'a8d6b33c-8370-4e92-8df2-356b8c9d0c1a',
        name: 'Luke AFB',
        updated_at: '2021-02-11T16:48:04.117Z',
      },
      {
        address: {
          city: '',
          id: '00000000-0000-0000-0000-000000000000',
          postalCode: '',
          state: '',
          streetAddress1: '',
        },
        address_id: '3dbf1fc7-3289-4c6e-90aa-01b530a7c3c3',
        affiliation: 'AIR_FORCE',
        created_at: '2021-02-11T16:48:20.225Z',
        id: 'd01bd2a4-6695-4d69-8f2f-69e88dff58f8',
        name: 'Shaw AFB',
        updated_at: '2021-02-11T16:48:20.225Z',
      },
      {
        address: {
          city: '',
          id: '00000000-0000-0000-0000-000000000000',
          postalCode: '',
          state: '',
          streetAddress1: '',
        },
        address_id: '1af8f0f3-f75f-46d3-8dc8-c67c2feeb9f0',
        affiliation: 'AIR_FORCE',
        created_at: '2021-02-11T16:49:14.322Z',
        id: 'b1f9a535-96d4-4cc3-adf1-b76505ce0765',
        name: 'Yuma AFB',
        updated_at: '2021-02-11T16:49:14.322Z',
      },
      {
        address: {
          city: '',
          id: '00000000-0000-0000-0000-000000000000',
          postalCode: '',
          state: '',
          streetAddress1: '',
        },
        address_id: 'f2adfebc-7703-4d06-9b49-c6ca8f7968f1',
        affiliation: 'AIR_FORCE',
        created_at: '2021-02-11T16:48:20.225Z',
        id: 'a268b48f-0ad1-4a58-b9d6-6de10fd63d96',
        name: 'Los Angeles AFB',
        updated_at: '2021-02-11T16:48:20.225Z',
      },
      {
        address: {
          city: '',
          id: '00000000-0000-0000-0000-000000000000',
          postalCode: '',
          state: '',
          streetAddress1: '',
        },
        address_id: '13eb2cab-cd68-4f43-9532-7a71996d3296',
        affiliation: 'AIR_FORCE',
        created_at: '2021-02-11T16:48:20.225Z',
        id: 'a48fda70-8124-4e90-be0d-bf8119a98717',
        name: 'Wright-Patterson AFB',
        updated_at: '2021-02-11T16:48:20.225Z',
      },
    ]),
  ),
}));

describe('ServiceInfoForm', () => {
  // loading edipi in initial values because the service member should have it
  // after authenticating with okta
  const testPropsWithEdipi = {
    onSubmit: jest.fn(),
    onCancel: jest.fn(),
    initialValues: {
      first_name: '',
      middle_name: '',
      last_name: '',
      suffix: '',
      affiliation: '',
      edipi: '1234567890',
      grade: '',
      current_location: {},
    },
    newDutyLocation: {},
  };

  it('renders the form inputs and asterisks for required fields', async () => {
    isBooleanFlagEnabled.mockImplementation(() => Promise.resolve(true));
    render(<ServiceInfoForm {...testPropsWithEdipi} />);

    expect(document.querySelector('#reqAsteriskMsg')).toHaveTextContent('Fields marked with * are required.');

    const firstNameInput = await screen.findByLabelText('First name *');
    expect(firstNameInput).toBeInstanceOf(HTMLInputElement);
    expect(firstNameInput).toBeRequired();

    expect(await screen.findByLabelText(/Middle name/)).toBeInstanceOf(HTMLInputElement);

    const lastNameInput = await screen.findByLabelText('Last name *');
    expect(lastNameInput).toBeInstanceOf(HTMLInputElement);
    expect(lastNameInput).toBeRequired();

    expect(await screen.findByLabelText(/Suffix/)).toBeInstanceOf(HTMLInputElement);

    const branchInput = await screen.findByLabelText('Branch of service *');
    expect(branchInput).toBeInstanceOf(HTMLSelectElement);
    expect(branchInput).toBeRequired();

    const dodInput = await screen.findByLabelText('DoD ID number *');
    expect(dodInput).toBeInstanceOf(HTMLInputElement);
    expect(dodInput).toBeDisabled();
  });

  it('shows an error message if trying to submit an invalid form', async () => {
    isBooleanFlagEnabled.mockImplementation(() => Promise.resolve(true));
    render(<ServiceInfoForm {...testPropsWithEdipi} />);

    // Touch required fields to show validation errors
    await userEvent.click(screen.getByLabelText('First name *'));
    await userEvent.click(screen.getByLabelText('Last name *'));
    await userEvent.click(screen.getByLabelText('Branch of service *'));

    const submitBtn = screen.getByRole('button', { name: 'Save' });
    await userEvent.click(submitBtn);

    await waitFor(() => {
      expect(screen.getAllByTestId('errorMessage').length).toBe(3);
    });
    expect(testPropsWithEdipi.onSubmit).not.toHaveBeenCalled();
  });

  it('submits the form when its valid', async () => {
    render(
      <ServiceInfoForm
        {...testPropsWithEdipi}
        newDutyLocation={{ name: 'Luke AFB', id: 'a8d6b33c-8370-4e92-8df2-356b8c9d0c1a' }}
      />,
    );
    const submitBtn = screen.getByRole('button', { name: 'Save' });

    await userEvent.type(screen.getByLabelText('First name *'), 'Leo');
    await userEvent.type(screen.getByLabelText('Last name *'), 'Spaceman');
    await userEvent.selectOptions(screen.getByLabelText('Branch of service *'), ['NAVY']);

    await userEvent.click(submitBtn);

    await waitFor(() => {
      expect(testPropsWithEdipi.onSubmit).toHaveBeenCalledWith(
        expect.objectContaining({
          first_name: 'Leo',
          last_name: 'Spaceman',
          affiliation: 'NAVY',
          edipi: '1234567890',
        }),
        expect.anything(),
      );
    });
  });

  it('converts the "Submit" button into the "Return to Home" button when the move has been locked by an office user', async () => {
    render(
      <ServiceInfoForm
        {...testPropsWithEdipi}
        isMoveLocked
        newDutyLocation={{ name: 'Luke AFB', id: 'a8d6b33c-8370-4e92-8df2-356b8c9d0c1a' }}
      />,
    );
    const returnButton = screen.getByRole('button', { name: 'Return home' });

<<<<<<< HEAD
    await userEvent.type(screen.getByLabelText('First name'), 'Leo');
    await userEvent.type(screen.getByLabelText('Last name'), 'Spaceman');
    await userEvent.selectOptions(screen.getByLabelText('Branch of service'), ['NAVY']);
=======
    await userEvent.type(screen.getByLabelText('First name *'), 'Leo');
    await userEvent.type(screen.getByLabelText('Last name *'), 'Spaceman');
    await userEvent.selectOptions(screen.getByLabelText('Branch of service *'), ['NAVY']);
>>>>>>> ea1a249c

    expect(returnButton).toBeInTheDocument();
  });

  it('uses the onCancel handler when the cancel button is clicked', async () => {
    const onCancel = jest.fn();
    render(<ServiceInfoForm {...testPropsWithEdipi} onCancel={onCancel} />);
    const cancelBtn = screen.getByRole('button', { name: 'Cancel' });

    await userEvent.click(cancelBtn);

    await waitFor(() => {
      expect(onCancel).toHaveBeenCalled();
    });
  });

  describe('Coast Guard customer', () => {
    it('renders the form inputs', async () => {
      testPropsWithEdipi.initialValues.affiliation = 'COAST_GUARD';
      render(<ServiceInfoForm {...testPropsWithEdipi} />);

      const firstNameInput = await screen.findByLabelText('First name *');
      expect(firstNameInput).toBeInstanceOf(HTMLInputElement);
      expect(firstNameInput).toBeRequired();

      expect(await screen.findByLabelText(/Middle name/)).toBeInstanceOf(HTMLInputElement);

      const lastNameInput = await screen.findByLabelText('Last name *');
      expect(lastNameInput).toBeInstanceOf(HTMLInputElement);
      expect(lastNameInput).toBeRequired();

      expect(await screen.findByLabelText(/Suffix/)).toBeInstanceOf(HTMLInputElement);

      const branchInput = await screen.findByLabelText('Branch of service *');
      expect(branchInput).toBeInstanceOf(HTMLSelectElement);
      expect(branchInput).toBeRequired();

      const dodInput = await screen.findByLabelText('DoD ID number *');
      expect(dodInput).toBeInstanceOf(HTMLInputElement);
      expect(dodInput).toBeRequired();

      const emplid = await screen.findByLabelText('EMPLID *');
      expect(emplid).toBeInstanceOf(HTMLInputElement);
      expect(emplid).toBeRequired();
    });

    it('validates the EMPLID number on blur', async () => {
      testPropsWithEdipi.initialValues.affiliation = 'COAST_GUARD';
      render(<ServiceInfoForm {...testPropsWithEdipi} />);

      const emplid = await screen.findByLabelText('EMPLID *');
      await userEvent.type(emplid, '123');
      await userEvent.tab();

      expect(emplid).not.toBeValid();
      expect(await screen.findByText('Enter a 7-digit EMPLID number')).toBeInTheDocument();
    });

    it('shows an error message if trying to submit an invalid form', async () => {
      testPropsWithEdipi.initialValues.affiliation = 'COAST_GUARD';
      render(<ServiceInfoForm {...testPropsWithEdipi} />);

      // Touch required fields to show validation errors
      // Skip branch because Coast Guard needs to be selected for EMPLID to appear
      await userEvent.click(screen.getByLabelText('First name *'));
      await userEvent.click(screen.getByLabelText('Last name *'));
      await userEvent.click(screen.getByLabelText('EMPLID *'));

      const submitBtn = screen.getByRole('button', { name: 'Save' });
      await userEvent.click(submitBtn);

      await waitFor(() => {
        expect(screen.getAllByTestId('errorMessage').length).toBe(3);
      });
    });
  });

  afterEach(jest.restoreAllMocks);
});<|MERGE_RESOLUTION|>--- conflicted
+++ resolved
@@ -234,15 +234,9 @@
     );
     const returnButton = screen.getByRole('button', { name: 'Return home' });
 
-<<<<<<< HEAD
-    await userEvent.type(screen.getByLabelText('First name'), 'Leo');
-    await userEvent.type(screen.getByLabelText('Last name'), 'Spaceman');
-    await userEvent.selectOptions(screen.getByLabelText('Branch of service'), ['NAVY']);
-=======
     await userEvent.type(screen.getByLabelText('First name *'), 'Leo');
     await userEvent.type(screen.getByLabelText('Last name *'), 'Spaceman');
     await userEvent.selectOptions(screen.getByLabelText('Branch of service *'), ['NAVY']);
->>>>>>> ea1a249c
 
     expect(returnButton).toBeInTheDocument();
   });
