--- conflicted
+++ resolved
@@ -17,10 +17,7 @@
 
 const ServiceInfoForm = ({ initialValues, onSubmit, onCancel, isEmplidEnabled }) => {
   const branchOptions = dropdownInputOptions(SERVICE_MEMBER_AGENCY_LABELS);
-<<<<<<< HEAD
-=======
   const [showEmplid, setShowEmplid] = useState(initialValues.affiliation === 'COAST_GUARD');
->>>>>>> 1dd87325
   const [isDodidDisabled, setIsDodidDisabled] = useState(false);
 
   useEffect(() => {
@@ -38,8 +35,6 @@
     last_name: Yup.string().required('Required'),
     suffix: Yup.string(),
     affiliation: Yup.mixed().oneOf(Object.keys(SERVICE_MEMBER_AGENCY_LABELS)).required('Required'),
-<<<<<<< HEAD
-=======
     emplid: Yup.string().when('showEmplid', () => {
       if (showEmplid && isEmplidEnabled)
         return Yup.string()
@@ -47,7 +42,6 @@
           .required('Required');
       return Yup.string().nullable();
     }),
->>>>>>> 1dd87325
     edipi: isDodidDisabled
       ? Yup.string().notRequired()
       : Yup.string()
