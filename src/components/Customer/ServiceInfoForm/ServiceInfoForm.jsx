import React, { useEffect, useState } from 'react';
import PropTypes from 'prop-types';
import { Formik } from 'formik';
import * as Yup from 'yup';
import { Grid } from '@trussworks/react-uswds';

import { SERVICE_MEMBER_AGENCY_LABELS } from 'content/serviceMemberAgencies';
import { Form } from 'components/form/Form';
import TextField from 'components/form/fields/TextField/TextField';
import { DropdownInput } from 'components/form/fields/DropdownInput';
import SectionWrapper from 'components/Customer/SectionWrapper';
import WizardNavigation from 'components/Customer/WizardNavigation/WizardNavigation';
import { dropdownInputOptions } from 'utils/formatters';
import formStyles from 'styles/form.module.scss';
import { DutyLocationShape } from 'types/dutyLocation';
import { isBooleanFlagEnabled } from 'utils/featureFlags';

const ServiceInfoForm = ({ initialValues, onSubmit, onCancel }) => {
  const branchOptions = dropdownInputOptions(SERVICE_MEMBER_AGENCY_LABELS);
  const [isDodidDisabled, setIsDodidDisabled] = useState(false);

  useEffect(() => {
    // checking feature flag to see if DODID input should be disabled
    // this data pulls from Okta and doens't let the customer update it
    const fetchData = async () => {
      setIsDodidDisabled(await isBooleanFlagEnabled('okta_dodid_input'));
    };
    fetchData();
  }, []);

  const validationSchema = Yup.object().shape({
    first_name: Yup.string().required('Required'),
    middle_name: Yup.string(),
    last_name: Yup.string().required('Required'),
    suffix: Yup.string(),
    affiliation: Yup.mixed().oneOf(Object.keys(SERVICE_MEMBER_AGENCY_LABELS)).required('Required'),
<<<<<<< HEAD
=======
    edipi: isDodidDisabled
      ? Yup.string().notRequired()
      : Yup.string()
          .matches(/[0-9]{10}/, 'Enter a 10-digit DOD ID number')
          .required('Required'),
>>>>>>> d5c0f407
  });

  return (
    <Formik initialValues={initialValues} validateOnMount validationSchema={validationSchema} onSubmit={onSubmit}>
      {({ isValid, isSubmitting, handleSubmit }) => {
        return (
          <Form className={formStyles.form}>
            <h1>Edit service info</h1>
            <SectionWrapper className={formStyles.formSection}>
              <Grid row gap>
                <Grid mobileLg={{ col: 6 }}>
                  <TextField label="First name" name="first_name" id="firstName" required />
                </Grid>
                <Grid mobileLg={{ col: 6 }}>
                  <TextField label="Middle name" name="middle_name" id="middleName" labelHint="Optional" />
                </Grid>
              </Grid>

              <Grid row gap>
                <Grid mobileLg={{ col: 6 }}>
                  <TextField label="Last name" name="last_name" id="lastName" required />
                </Grid>
                <Grid mobileLg={{ col: 6 }}>
                  <TextField label="Suffix" name="suffix" id="suffix" labelHint="Optional" />
                </Grid>
              </Grid>

              <Grid row gap>
                <Grid mobileLg={{ col: 6 }}>
                  <DropdownInput
                    label="Branch of service"
                    name="affiliation"
                    id="affiliation"
                    required
                    options={branchOptions}
                  />
                </Grid>
              </Grid>

              <Grid row gap>
                <Grid mobileLg={{ col: 6 }}>
                  <TextField
                    label="DoD ID number"
                    name="edipi"
                    id="edipi"
                    required
                    maxLength="10"
                    inputMode="numeric"
                    pattern="[0-9]{10}"
<<<<<<< HEAD
                    isDisabled
=======
                    isDisabled={isDodidDisabled}
>>>>>>> d5c0f407
                  />
                </Grid>
              </Grid>
            </SectionWrapper>

            <div className={formStyles.formActions}>
              <WizardNavigation
                editMode
                onCancelClick={onCancel}
                disableNext={!isValid || isSubmitting}
                onNextClick={handleSubmit}
              />
            </div>
          </Form>
        );
      }}
    </Formik>
  );
};

ServiceInfoForm.propTypes = {
  initialValues: PropTypes.shape({
    current_location: DutyLocationShape,
  }).isRequired,
  onCancel: PropTypes.func.isRequired,
  onSubmit: PropTypes.func.isRequired,
};

export default ServiceInfoForm;<|MERGE_RESOLUTION|>--- conflicted
+++ resolved
@@ -34,14 +34,11 @@
     last_name: Yup.string().required('Required'),
     suffix: Yup.string(),
     affiliation: Yup.mixed().oneOf(Object.keys(SERVICE_MEMBER_AGENCY_LABELS)).required('Required'),
-<<<<<<< HEAD
-=======
     edipi: isDodidDisabled
       ? Yup.string().notRequired()
       : Yup.string()
           .matches(/[0-9]{10}/, 'Enter a 10-digit DOD ID number')
           .required('Required'),
->>>>>>> d5c0f407
   });
 
   return (
@@ -91,11 +88,7 @@
                     maxLength="10"
                     inputMode="numeric"
                     pattern="[0-9]{10}"
-<<<<<<< HEAD
-                    isDisabled
-=======
                     isDisabled={isDodidDisabled}
->>>>>>> d5c0f407
                   />
                 </Grid>
               </Grid>
