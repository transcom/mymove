--- conflicted
+++ resolved
@@ -41,16 +41,6 @@
   const [isBackupLookupErrorVisible, setIsBackupLookupErrorVisible] = useState(false);
 
   return (
-<<<<<<< HEAD
-    <Formik
-      initialValues={initialValues}
-      onSubmit={onSubmit}
-      validateOnMount
-      validationSchema={validationSchema}
-      initialTouched={{ telephone: true }}
-    >
-      {({ isValid, isSubmitting, handleSubmit }) => {
-=======
     <Formik initialValues={initialValues} onSubmit={onSubmit} validateOnMount validationSchema={validationSchema}>
       {({ isValid, isSubmitting, handleSubmit, values, setValues }) => {
         const handleCurrentZipCityChange = (value) => {
@@ -95,7 +85,6 @@
             setIsBackupLookupErrorVisible(false);
           }
         };
->>>>>>> 671d891b
         return (
           <Form className={classnames(formStyles.form, editContactInfoFormStyle.form)}>
             <h1>Edit contact info</h1>
@@ -109,16 +98,13 @@
             <SectionWrapper className={sectionStyles}>
               <h2>Current address</h2>
 
-<<<<<<< HEAD
-              <AddressFields name={residentialAddressName} labelHint="Required" />
-=======
               <AddressFields
                 name={residentialAddressName}
+                labelHint="Required"
                 zipCityEnabled
                 zipCityError={isCurrentLookupErrorVisible}
                 handleZipCityChange={handleCurrentZipCityChange}
               />
->>>>>>> 671d891b
             </SectionWrapper>
 
             <SectionWrapper className={sectionStyles}>
@@ -128,16 +114,13 @@
                 transit during your move.
               </p>
 
-<<<<<<< HEAD
-              <AddressFields name={backupAddressName} labelHint="Required" />
-=======
               <AddressFields
                 name={backupAddressName}
+                labelHint="Required"
                 zipCityEnabled
                 zipCityError={isBackupLookupErrorVisible}
                 handleZipCityChange={handleBackupZipCityChange}
               />
->>>>>>> 671d891b
             </SectionWrapper>
 
             <SectionWrapper className={sectionStyles}>
