import classnames from 'classnames';
import React from 'react';
import PropTypes from 'prop-types';
import { Formik } from 'formik';
import * as Yup from 'yup';

import editContactInfoFormStyle from './EditContactInfoForm.module.scss';

import { AddressFields } from 'components/form/AddressFields/AddressFields';
import SectionWrapper from 'components/Customer/SectionWrapper';
import WizardNavigation from 'components/Customer/WizardNavigation/WizardNavigation';
import { Form } from 'components/form/Form';
import formStyles from 'styles/form.module.scss';
import {
  backupContactInfoSchema,
  contactInfoSchema,
  requiredAddressSchema,
  preferredContactMethodValidation,
} from 'utils/validation';
import { ResidentialAddressShape } from 'types/address';
import { CustomerContactInfoFields } from 'components/form/CustomerContactInfoFields';
import { BackupContactInfoFields } from 'components/form/BackupContactInfoFields';
import { BackupContactShape } from 'types/customerShapes';

export const residentialAddressName = 'residential_address';
export const backupAddressName = 'backup_mailing_address';
export const backupContactName = 'backup_contact';

const EditContactInfoForm = ({ initialValues, onSubmit, onCancel }) => {
  const validationSchema = Yup.object()
    .shape({
      ...contactInfoSchema.fields,
      [residentialAddressName]: requiredAddressSchema.required(),
      [backupAddressName]: requiredAddressSchema.required(),
      [backupContactName]: backupContactInfoSchema.required(),
    })
    .test('contactMethodRequired', 'Please select a preferred method of contact.', preferredContactMethodValidation);

  const sectionStyles = classnames(formStyles.formSection, editContactInfoFormStyle.formSection);

  return (
    <Formik initialValues={initialValues} onSubmit={onSubmit} validateOnMount validationSchema={validationSchema}>
<<<<<<< HEAD
      {({ isValid, isSubmitting, handleSubmit, values, setValues }) => {
        const handleCurrentZipCityChange = (value) => {
          setValues(
            {
              ...values,
              residential_address: {
                ...values.residential_address,
                city: value.city ? value.city : '',
                state: value.state ? value.state : '',
                county: value.county ? value.county : '',
                postalCode: value.postalCode ? value.postalCode : '',
                usprcId: value.usPostRegionCitiesId ? value.usPostRegionCitiesId : '',
              },
            },
            { shouldValidate: true },
          );
        };
        const handleBackupZipCityChange = (value) => {
          setValues(
            {
              ...values,
              backup_mailing_address: {
                ...values.backup_mailing_address,
                city: value.city ? value.city : '',
                state: value.state ? value.state : '',
                county: value.county ? value.county : '',
                postalCode: value.postalCode ? value.postalCode : '',
                usprcId: value.usPostRegionCitiesId ? value.usPostRegionCitiesId : '',
              },
            },
            { shouldValidate: true },
          );
        };
=======
      {({ isValid, isSubmitting, handleSubmit, values, ...formikProps }) => {
>>>>>>> 74d277af
        return (
          <Form className={classnames(formStyles.form, editContactInfoFormStyle.form)}>
            <h1>Edit contact info</h1>

            <SectionWrapper className={sectionStyles}>
              <h2>Your contact info</h2>

              <CustomerContactInfoFields labelHint="Required" />
            </SectionWrapper>

            <SectionWrapper className={sectionStyles}>
              <h2>Current address</h2>

              <AddressFields
                name={residentialAddressName}
                labelHint="Required"
<<<<<<< HEAD
                zipCityEnabled
                handleLocationChange={handleCurrentZipCityChange}
=======
                locationLookup
                values={values}
                formikProps={formikProps}
>>>>>>> 74d277af
              />
            </SectionWrapper>

            <SectionWrapper className={sectionStyles}>
              <h2>Backup address</h2>
              <p>
                Provide a physical address where either you can be reached or someone can contact you while you are in
                transit during your move.
              </p>

              <AddressFields
                name={backupAddressName}
                labelHint="Required"
<<<<<<< HEAD
                zipCityEnabled
                handleLocationChange={handleBackupZipCityChange}
=======
                locationLookup
                values={values}
                formikProps={formikProps}
>>>>>>> 74d277af
              />
            </SectionWrapper>

            <SectionWrapper className={sectionStyles}>
              <h2>Backup contact</h2>
              <p>
                If we can&apos;t reach you, who can we contact? Any person you assign as a backup contact must be 18
                years of age or older.
              </p>

              <BackupContactInfoFields name={backupContactName} labelHint="Required" />
            </SectionWrapper>

            <div className={formStyles.formActions}>
              <WizardNavigation
                editMode
                disableNext={!isValid || isSubmitting}
                onNextClick={handleSubmit}
                onCancelClick={onCancel}
              />
            </div>
          </Form>
        );
      }}
    </Formik>
  );
};

EditContactInfoForm.propTypes = {
  initialValues: PropTypes.shape({
    telephone: PropTypes.string.isRequired,
    secondary_telephone: PropTypes.string,
    personal_email: PropTypes.string.isRequired,
    phone_is_preferred: PropTypes.bool,
    email_is_preferred: PropTypes.bool,
    [residentialAddressName]: ResidentialAddressShape.isRequired,
    [backupAddressName]: ResidentialAddressShape.isRequired,
    [backupContactName]: BackupContactShape.isRequired,
  }),
  onCancel: PropTypes.func.isRequired,
  onSubmit: PropTypes.func.isRequired,
};

EditContactInfoForm.defaultProps = {
  initialValues: {
    secondaryTelephone: '',
    phoneIsPreferred: false,
    emailIsPreferred: false,
  },
};

export default EditContactInfoForm;<|MERGE_RESOLUTION|>--- conflicted
+++ resolved
@@ -40,43 +40,7 @@
 
   return (
     <Formik initialValues={initialValues} onSubmit={onSubmit} validateOnMount validationSchema={validationSchema}>
-<<<<<<< HEAD
-      {({ isValid, isSubmitting, handleSubmit, values, setValues }) => {
-        const handleCurrentZipCityChange = (value) => {
-          setValues(
-            {
-              ...values,
-              residential_address: {
-                ...values.residential_address,
-                city: value.city ? value.city : '',
-                state: value.state ? value.state : '',
-                county: value.county ? value.county : '',
-                postalCode: value.postalCode ? value.postalCode : '',
-                usprcId: value.usPostRegionCitiesId ? value.usPostRegionCitiesId : '',
-              },
-            },
-            { shouldValidate: true },
-          );
-        };
-        const handleBackupZipCityChange = (value) => {
-          setValues(
-            {
-              ...values,
-              backup_mailing_address: {
-                ...values.backup_mailing_address,
-                city: value.city ? value.city : '',
-                state: value.state ? value.state : '',
-                county: value.county ? value.county : '',
-                postalCode: value.postalCode ? value.postalCode : '',
-                usprcId: value.usPostRegionCitiesId ? value.usPostRegionCitiesId : '',
-              },
-            },
-            { shouldValidate: true },
-          );
-        };
-=======
       {({ isValid, isSubmitting, handleSubmit, values, ...formikProps }) => {
->>>>>>> 74d277af
         return (
           <Form className={classnames(formStyles.form, editContactInfoFormStyle.form)}>
             <h1>Edit contact info</h1>
@@ -93,14 +57,9 @@
               <AddressFields
                 name={residentialAddressName}
                 labelHint="Required"
-<<<<<<< HEAD
-                zipCityEnabled
-                handleLocationChange={handleCurrentZipCityChange}
-=======
                 locationLookup
                 values={values}
                 formikProps={formikProps}
->>>>>>> 74d277af
               />
             </SectionWrapper>
 
@@ -114,14 +73,9 @@
               <AddressFields
                 name={backupAddressName}
                 labelHint="Required"
-<<<<<<< HEAD
-                zipCityEnabled
-                handleLocationChange={handleBackupZipCityChange}
-=======
                 locationLookup
                 values={values}
                 formikProps={formikProps}
->>>>>>> 74d277af
               />
             </SectionWrapper>
 
