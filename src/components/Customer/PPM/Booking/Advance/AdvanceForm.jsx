import React from 'react';
import { func } from 'prop-types';
import * as Yup from 'yup';
import { Field, Formik } from 'formik';
import { Button, Form, Radio, Alert } from '@trussworks/react-uswds';
import classnames from 'classnames';

import ppmStyles from 'components/Customer/PPM/PPM.module.scss';
import SectionWrapper from 'components/Shared/SectionWrapper/SectionWrapper';
import { CheckboxField } from 'components/form/fields';
import MaskedTextField from 'components/form/fields/MaskedTextField/MaskedTextField';
import Hint from 'components/Hint';
import Fieldset from 'shared/Fieldset';
import formStyles from 'styles/form.module.scss';
import { ShipmentShape } from 'types/shipment';
import { formatCentsTruncateWhole } from 'utils/formatters';
import { calculateMaxAdvanceAndFormatAdvanceAndIncentive, getFormattedMaxAdvancePercentage } from 'utils/incentives';
import LoadingButton from 'components/LoadingButton/LoadingButton';
import RequiredAsterisk, { requiredAsteriskMessage } from 'components/form/RequiredAsterisk';

const validationSchema = (maxAdvance, formattedMaxAdvance, estimatedIncentive) => {
  let returnSchema = Yup.object().shape({
    hasRequestedAdvance: Yup.boolean().required('Required'),
    advanceAmountRequested: Yup.number().when('hasRequestedAdvance', {
      is: true,
      then: (schema) =>
        schema
          .required('Required')
          .min(1, "The minimum advance request is $1. If you don't want an advance, select No.")
          .max(maxAdvance, `Enter an amount $${formattedMaxAdvance} or less`),
    }),
    agreeToTerms: Yup.boolean().when('hasRequestedAdvance', {
      is: true,
      then: (schema) => schema.oneOf([true], 'Required'),
    }),
  });

  if (estimatedIncentive === 0) {
    returnSchema = Yup.object().shape({
      hasRequestedAdvance: Yup.boolean().required('Required'),
      agreeToTerms: Yup.boolean().when('hasRequestedAdvance', {
        is: true,
        then: (schema) => schema.oneOf([true], 'Required'),
      }),
    });
  }

  return returnSchema;
};

const AdvanceForm = ({ mtoShipment, onSubmit, onBack }) => {
  const { hasRequestedAdvance, advanceAmountRequested, estimatedIncentive } = mtoShipment?.ppmShipment || {};
  const initialValues = {
    advanceAmountRequested: hasRequestedAdvance ? formatCentsTruncateWhole(advanceAmountRequested) : '',
    hasRequestedAdvance: hasRequestedAdvance ? 'true' : 'false',
    agreeToTerms: false,
  };

  const { maxAdvance, formattedMaxAdvance, formattedIncentive } =
    calculateMaxAdvanceAndFormatAdvanceAndIncentive(estimatedIncentive);

  return (
    <Formik
      initialValues={initialValues}
      validationSchema={() => validationSchema(maxAdvance, formattedMaxAdvance, estimatedIncentive)}
      onSubmit={onSubmit}
    >
      {({ isValid, isSubmitting, handleSubmit, values }) => {
        return (
          <div className={ppmStyles.formContainer}>
            <Form className={(formStyles.form, ppmStyles.form)}>
              <SectionWrapper className={classnames(ppmStyles.sectionWrapper, formStyles.formSection)}>
                {estimatedIncentive === 0 && (
                  <Alert type="warning" aria-live="polite" headingLevel="h4">
                    The Defense Table of Distances (DTOD) was unavailable during your PPM creation, so we are currently
                    unable to provide information regarding any advances. This information will be updated and provided
                    to you during your counseling session.
                  </Alert>
                )}
                {estimatedIncentive !== 0 && (
                  <>
                    <h2>{`You can ask for up to $${formattedMaxAdvance} as an advance`}</h2>
                    <p>{`That is ${getFormattedMaxAdvancePercentage()} of $${formattedIncentive}, the estimated incentive for your PPM.`}</p>
                    <p>
                      You can request an Advance Operating Allowance (AOA, or “Advance”) to help cover some of your
                      up-front moving expenses.
                    </p>
                    <p>
                      Your service’s policy will determine if you are authorized to receive one. You will not receive an
                      advance if your service requires you to use your Government Travel Charge Card (GTCC) for PPM
                      expenses.
                    </p>
                    <p>
                      Your service may have other policies that mean you will not receive an advance. One example: Your
                      service might not authorize any advances for moves associated with retirement or separation.
                    </p>
                    <p>
                      If your service authorizes an advance, the amount you receive will be deducted from your final PPM
                      incentive payment. If your incentive ends up being less than your advance, you will be required to
                      pay back the difference.
                    </p>
                  </>
                )}
                {requiredAsteriskMessage}
                <Fieldset>
<<<<<<< HEAD
                  <legend
                    className="usa-label"
                    aria-label="Required: Would you like to request an advance on your incentive?"
                  >
                    <span required>
                      Would you like to request an advance on your incentive? <RequiredAsterisk />
                    </span>
=======
                  <legend className="usa-label" aria-label="Would you like to request an advance on your incentive?">
                    <span>Would you like to request an advance on your incentive?</span>
>>>>>>> a8e24457
                  </legend>
                  <Field
                    as={Radio}
                    id="hasRequestedAdvanceYes"
                    label="Yes"
                    name="hasRequestedAdvance"
                    value="true"
                    checked={values.hasRequestedAdvance === 'true'}
                  />
                  <Field
                    as={Radio}
                    id="hasRequestedAdvanceNo"
                    label="No"
                    name="hasRequestedAdvance"
                    value="false"
                    checked={values.hasRequestedAdvance === 'false'}
                  />
                </Fieldset>
                {values.hasRequestedAdvance === 'true' && (
                  <>
                    {requiredAsteriskMessage}
                    {estimatedIncentive !== 0 && (
                      <MaskedTextField
                        isDisabled={estimatedIncentive === 0}
                        defaultValue="0"
                        name="advanceAmountRequested"
                        label="Amount requested"
                        showRequiredAsterisk
                        required
                        id="advanceAmountRequested"
                        mask={Number}
                        scale={0} // digits after point, 0 for integers
                        signed={false} // disallow negative
                        thousandsSeparator=","
                        lazy={false} // immediate masking evaluation
                        prefix="$"
                        hintClassName={ppmStyles.innerHint}
                      />
                    )}
                    <Hint>
                      Your move counselor will discuss next steps with you and let you know how you&apos;ll receive your
                      advance.
                    </Hint>
                    <CheckboxField
                      id="agreeToTerms"
                      name="agreeToTerms"
                      label={
                        <>
                          <RequiredAsterisk /> I acknowledge that any advance I&apos;m given will be deducted from my
                          final incentive payment. If my advance ends up being more than my incentive, I will need to
                          repay the difference.
                        </>
                      }
                    />
                  </>
                )}
              </SectionWrapper>
              <div className={ppmStyles.buttonContainer}>
                <Button className={ppmStyles.backButton} type="button" onClick={onBack} secondary outline>
                  Back
                </Button>
                <LoadingButton
                  buttonClassName={ppmStyles.saveButton}
                  type="button"
                  onClick={handleSubmit}
                  disabled={isSubmitting || !isValid}
                  isLoading={isSubmitting}
                  labelText="Save & Continue"
                  loadingText="Saving"
                />
              </div>
            </Form>
          </div>
        );
      }}
    </Formik>
  );
};

AdvanceForm.propTypes = {
  mtoShipment: ShipmentShape,
  onBack: func.isRequired,
  onSubmit: func.isRequired,
};

AdvanceForm.defaultProps = {
  mtoShipment: undefined,
};

export default AdvanceForm;<|MERGE_RESOLUTION|>--- conflicted
+++ resolved
@@ -101,20 +101,9 @@
                     </p>
                   </>
                 )}
-                {requiredAsteriskMessage}
                 <Fieldset>
-<<<<<<< HEAD
-                  <legend
-                    className="usa-label"
-                    aria-label="Required: Would you like to request an advance on your incentive?"
-                  >
-                    <span required>
-                      Would you like to request an advance on your incentive? <RequiredAsterisk />
-                    </span>
-=======
                   <legend className="usa-label" aria-label="Would you like to request an advance on your incentive?">
                     <span>Would you like to request an advance on your incentive?</span>
->>>>>>> a8e24457
                   </legend>
                   <Field
                     as={Radio}
