--- conflicted
+++ resolved
@@ -6,12 +6,8 @@
 import classnames from 'classnames';
 
 import ppmStyles from 'components/Customer/PPM/PPM.module.scss';
-<<<<<<< HEAD
+import { ButtonUsa as Button } from 'shared/standardUI/Buttons/ButtonUsa';
 import SectionWrapper from 'components/Shared/SectionWrapper/SectionWrapper';
-=======
-import { ButtonUsa as Button } from 'shared/standardUI/Buttons/ButtonUsa';
-import SectionWrapper from 'components/Customer/SectionWrapper';
->>>>>>> 9c27505c
 import { CheckboxField } from 'components/form/fields';
 import MaskedTextField from 'components/form/fields/MaskedTextField/MaskedTextField';
 import Hint from 'components/Hint';
@@ -159,13 +155,8 @@
                 <Button className={formStyles.backButton} type="button" onClick={onBack} secondary outline>
                   Back
                 </Button>
-<<<<<<< HEAD
                 <LoadingButton
-                  buttonClassName={ppmStyles.saveButton}
-=======
-                <Button
-                  className={formStyles.saveButton}
->>>>>>> 9c27505c
+                  buttonClassName={formStyles.saveButton}
                   type="button"
                   onClick={handleSubmit}
                   disabled={isSubmitting || !isValid}
