import React from 'react';
import { func } from 'prop-types';
import * as Yup from 'yup';
import { Field, Formik } from 'formik';
import { Button, Form, Radio, Alert } from '@trussworks/react-uswds';
import classnames from 'classnames';

import ppmStyles from 'components/Customer/PPM/PPM.module.scss';
import SectionWrapper from 'components/Customer/SectionWrapper';
import { CheckboxField } from 'components/form/fields';
import MaskedTextField from 'components/form/fields/MaskedTextField/MaskedTextField';
import Hint from 'components/Hint';
import Fieldset from 'shared/Fieldset';
import formStyles from 'styles/form.module.scss';
import { ShipmentShape } from 'types/shipment';
import { formatCentsTruncateWhole } from 'utils/formatters';
import { calculateMaxAdvanceAndFormatAdvanceAndIncentive, getFormattedMaxAdvancePercentage } from 'utils/incentives';

const validationSchema = (maxAdvance, formattedMaxAdvance, estimatedIncentive) => {
  let returnSchema = Yup.object().shape({
    hasRequestedAdvance: Yup.boolean().required('Required'),
    advanceAmountRequested: Yup.number().when('hasRequestedAdvance', {
      is: true,
      then: (schema) =>
        schema
          .required('Required')
          .min(1, "The minimum advance request is $1. If you don't want an advance, select No.")
          .max(maxAdvance, `Enter an amount $${formattedMaxAdvance} or less`),
    }),
    agreeToTerms: Yup.boolean().when('hasRequestedAdvance', {
      is: true,
      then: (schema) => schema.oneOf([true], 'Required'),
    }),
  });

  if (estimatedIncentive === 0) {
    returnSchema = Yup.object().shape({
      hasRequestedAdvance: Yup.boolean().required('Required'),
<<<<<<< HEAD
=======
      agreeToTerms: Yup.boolean().when('hasRequestedAdvance', {
        is: true,
        then: (schema) => schema.oneOf([true], 'Required'),
      }),
>>>>>>> 82182218
    });
  }

  return returnSchema;
};

const AdvanceForm = ({ mtoShipment, onSubmit, onBack }) => {
  const { hasRequestedAdvance, advanceAmountRequested, estimatedIncentive } = mtoShipment?.ppmShipment || {};
  const initialValues = {
    advanceAmountRequested: hasRequestedAdvance ? formatCentsTruncateWhole(advanceAmountRequested) : '',
    hasRequestedAdvance: hasRequestedAdvance ? 'true' : 'false',
    agreeToTerms: false,
  };

  const { maxAdvance, formattedMaxAdvance, formattedIncentive } =
    calculateMaxAdvanceAndFormatAdvanceAndIncentive(estimatedIncentive);

  return (
    <Formik
      initialValues={initialValues}
      validationSchema={() => validationSchema(maxAdvance, formattedMaxAdvance, estimatedIncentive)}
      onSubmit={onSubmit}
    >
      {({ isValid, isSubmitting, handleSubmit, values }) => {
        return (
          <div className={ppmStyles.formContainer}>
            <Form className={(formStyles.form, ppmStyles.form)}>
              <SectionWrapper className={classnames(ppmStyles.sectionWrapper, formStyles.formSection)}>
                {estimatedIncentive === 0 && (
<<<<<<< HEAD
                  <p>
                    The Defense Table of Distances (DTOD) was unavailable during your PPM creation, so we are currently
                    unable to provide information regarding any advances. This information will be updated and provided
                    to you during your counseling session.
                  </p>
=======
                  <Alert type="warning" aria-live="polite" headingLevel="h4">
                    The Defense Table of Distances (DTOD) was unavailable during your PPM creation, so we are currently
                    unable to provide information regarding any advances. This information will be updated and provided
                    to you during your counseling session.
                  </Alert>
>>>>>>> 82182218
                )}
                {estimatedIncentive !== 0 && (
                  <>
                    <h2>{`You can ask for up to $${formattedMaxAdvance} as an advance`}</h2>
                    <p>{`That is ${getFormattedMaxAdvancePercentage()} of $${formattedIncentive}, the estimated incentive for your PPM.`}</p>
                    <p>
                      You can request an Advance Operating Allowance (AOA, or “Advance”) to help cover some of your
                      up-front moving expenses.
                    </p>
                    <p>
                      Your service’s policy will determine if you are authorized to receive one. You will not receive an
                      advance if your service requires you to use your Government Travel Charge Card (GTCC) for PPM
                      expenses.
                    </p>
                    <p>
                      Your service may have other policies that mean you will not receive an advance. One example: Your
                      service might not authorize any advances for moves associated with retirement or separation.
                    </p>
                    <p>
                      If your service authorizes an advance, the amount you receive will be deducted from your final PPM
                      incentive payment. If your incentive ends up being less than your advance, you will be required to
                      pay back the difference.
                    </p>
                  </>
                )}
                <Fieldset>
                  <legend className="usa-label">Would you like to request an advance on your incentive?</legend>
                  <Field
                    as={Radio}
                    id="hasRequestedAdvanceYes"
                    label="Yes"
                    name="hasRequestedAdvance"
                    value="true"
                    checked={values.hasRequestedAdvance === 'true'}
                  />
                  <Field
                    as={Radio}
                    id="hasRequestedAdvanceNo"
                    label="No"
                    name="hasRequestedAdvance"
                    value="false"
                    checked={values.hasRequestedAdvance === 'false'}
                  />
                </Fieldset>
                {values.hasRequestedAdvance === 'true' && (
                  <>
                    {estimatedIncentive !== 0 && (
                      <MaskedTextField
                        isDisabled={estimatedIncentive === 0}
                        defaultValue="0"
                        name="advanceAmountRequested"
                        label="Amount requested"
                        labelHint="Required"
                        id="advanceAmountRequested"
                        mask={Number}
                        scale={0} // digits after point, 0 for integers
                        signed={false} // disallow negative
                        thousandsSeparator=","
                        lazy={false} // immediate masking evaluation
                        prefix="$"
                        hintClassName={ppmStyles.innerHint}
                      />
                    )}
                    <Hint>
                      Your move counselor will discuss next steps with you and let you know how you&apos;ll receive your
                      advance.
                    </Hint>
                    <CheckboxField
                      id="agreeToTerms"
                      name="agreeToTerms"
                      label="I acknowledge that any advance I'm given will be deducted from my final incentive payment. If my advance ends up being more than my incentive, I will need to repay the difference."
                    />
                  </>
                )}
              </SectionWrapper>
              <div className={ppmStyles.buttonContainer}>
                <Button className={ppmStyles.backButton} type="button" onClick={onBack} secondary outline>
                  Back
                </Button>
                <Button
                  className={ppmStyles.saveButton}
                  type="button"
                  onClick={handleSubmit}
                  disabled={!isValid || isSubmitting}
                >
                  Save & Continue
                </Button>
              </div>
            </Form>
          </div>
        );
      }}
    </Formik>
  );
};

AdvanceForm.propTypes = {
  mtoShipment: ShipmentShape,
  onBack: func.isRequired,
  onSubmit: func.isRequired,
};

AdvanceForm.defaultProps = {
  mtoShipment: undefined,
};

export default AdvanceForm;<|MERGE_RESOLUTION|>--- conflicted
+++ resolved
@@ -36,13 +36,10 @@
   if (estimatedIncentive === 0) {
     returnSchema = Yup.object().shape({
       hasRequestedAdvance: Yup.boolean().required('Required'),
-<<<<<<< HEAD
-=======
       agreeToTerms: Yup.boolean().when('hasRequestedAdvance', {
         is: true,
         then: (schema) => schema.oneOf([true], 'Required'),
       }),
->>>>>>> 82182218
     });
   }
 
@@ -72,19 +69,11 @@
             <Form className={(formStyles.form, ppmStyles.form)}>
               <SectionWrapper className={classnames(ppmStyles.sectionWrapper, formStyles.formSection)}>
                 {estimatedIncentive === 0 && (
-<<<<<<< HEAD
-                  <p>
-                    The Defense Table of Distances (DTOD) was unavailable during your PPM creation, so we are currently
-                    unable to provide information regarding any advances. This information will be updated and provided
-                    to you during your counseling session.
-                  </p>
-=======
                   <Alert type="warning" aria-live="polite" headingLevel="h4">
                     The Defense Table of Distances (DTOD) was unavailable during your PPM creation, so we are currently
                     unable to provide information regarding any advances. This information will be updated and provided
                     to you during your counseling session.
                   </Alert>
->>>>>>> 82182218
                 )}
                 {estimatedIncentive !== 0 && (
                   <>
