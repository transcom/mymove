import React, { useEffect, useState } from 'react';
import { func } from 'prop-types';
import * as Yup from 'yup';
import { Formik, Field } from 'formik';
import { Button, Form, Radio, Alert } from '@trussworks/react-uswds';
import classnames from 'classnames';
import { FontAwesomeIcon } from '@fortawesome/react-fontawesome';

import styles from 'components/Customer/PPM/Booking/EstimatedWeightsProGearForm/EstimatedWeightsProGearForm.module.scss';
import ppmStyles from 'components/Customer/PPM/PPM.module.scss';
import SectionWrapper from 'components/Shared/SectionWrapper/SectionWrapper';
import MaskedTextField from 'components/form/fields/MaskedTextField/MaskedTextField';
import Hint from 'components/Hint';
import Fieldset from 'shared/Fieldset';
import formStyles from 'styles/form.module.scss';
import { OrdersShape } from 'types/customerShapes';
import { ShipmentShape } from 'types/shipment';
import { formatWeight } from 'utils/formatters';
import RequiredTag from 'components/form/RequiredTag';
import LoadingButton from 'components/LoadingButton/LoadingButton';
import { isBooleanFlagEnabled } from 'utils/featureFlags';
import { FEATURE_FLAG_KEYS } from 'shared/constants';

const validationSchema = Yup.object().shape({
  estimatedWeight: Yup.number().min(1, 'Enter a weight greater than 0 lbs').required('Required'),
  hasProGear: Yup.boolean().required('Required'),
  proGearWeight: Yup.number()
    .min(0, 'Enter a weight 0 lbs or greater')
    .when(['hasProGear', 'spouseProGearWeight'], {
      is: (hasProGear, spouseProGearWeight) => hasProGear && !spouseProGearWeight,
      then: (schema) =>
        schema
          .required(`Enter a weight into at least one pro-gear field. If you won't have pro-gear, select No above.`)
          .max(2000, 'Enter a weight 2,000 lbs or less'),
      otherwise: (schema) =>
        schema.min(0, 'Enter a weight 0 lbs or greater').max(2000, 'Enter a weight 2,000 lbs or less'),
    }),
  spouseProGearWeight: Yup.number()
    .min(0, 'Enter a weight 0 lbs or greater')
    .max(500, 'Enter a weight 500 lbs or less'),
  hasGunSafe: Yup.boolean().required('Required'),
  gunSafeWeight: Yup.number().when('hasGunSafe', {
    is: true,
    then: (schema) =>
      schema.min(1, 'Enter a weight 1 lb or greater').max(500, 'Enter a weight 500 lbs or less').required('Required'),
  }),
});

const EstimatedWeightsProGearForm = ({ orders, mtoShipment, onSubmit, onBack }) => {
  const initialValues = {
    estimatedWeight: mtoShipment?.ppmShipment?.estimatedWeight?.toString() || '',
    hasProGear: mtoShipment?.ppmShipment?.hasProGear?.toString() || 'false',
    proGearWeight: mtoShipment?.ppmShipment?.proGearWeight?.toString() || '',
    spouseProGearWeight: mtoShipment?.ppmShipment?.spouseProGearWeight?.toString() || '',
    hasGunSafe: mtoShipment?.ppmShipment?.hasGunSafe?.toString() || 'false',
    gunSafeWeight: mtoShipment?.ppmShipment?.gunSafeWeight?.toString() || '',
  };

  const [isGunSafeEnabled, setIsGunSafeEnabled] = useState(false);

  useEffect(() => {
    const fetchData = async () => {
      setIsGunSafeEnabled(await isBooleanFlagEnabled(FEATURE_FLAG_KEYS.GUN_SAFE));
    };
    fetchData();
  }, []);

  const weightAuthorized = orders.authorizedWeight;

  return (
    <Formik initialValues={initialValues} validationSchema={validationSchema} onSubmit={onSubmit}>
      {({ isValid, isSubmitting, handleSubmit, values }) => {
        return (
          <div className={classnames(styles.EstimatedWeightsProGearForm, ppmStyles.formContainer)}>
            <Form className={(formStyles.form, ppmStyles.form)}>
              <Alert headingLevel="h4" type="info">{`Remember: Your standard weight allowance is: ${formatWeight(
                weightAuthorized,
              )}. If you are moving to an administratively restricted HHG weight location this amount may be less. You will not be reimbursed for any excess weight you move.`}</Alert>
              <SectionWrapper className={classnames(ppmStyles.sectionWrapper, formStyles.formSection)}>
                <h2>PPM</h2>
                <p>
                  Estimate the full weight of your PPM, including everything you plan to move. If you are moving
                  pro-gear in this PPM, include that weight in this estimate.
                </p>
                <p className={formStyles.pBeforeFormGroup}>
                  Do not count weight twice, though. Do not include weight in your estimate that will be moved in other
                  shipments.
                </p>
                <MaskedTextField
                  defaultValue="0"
                  name="estimatedWeight"
                  label="Estimated weight of this PPM shipment"
                  labelHint="Required"
                  id="estimatedWeight"
                  mask={Number}
                  scale={0} // digits after point, 0 for integers
                  signed={false} // disallow negative
                  thousandsSeparator=","
                  lazy={false} // immediate masking evaluation
                  suffix="lbs"
                  warning={
                    values.estimatedWeight > weightAuthorized
                      ? 'This weight is more than your weight allowance. Talk to your counselor about what that could mean for your move.'
                      : ''
                  }
                  hintClassName={ppmStyles.innerHint}
                />

                <p>
                  This estimate can give you an idea of what you could earn for your PPM incentive. It&apos;s OK if you
                  end up moving more or less weight than this estimate.
                </p>

                <p>
                  Your final incentive amount will be determined by your finance office, based on certified weight
                  tickets that document the actual weight you moved in your PPM.
                </p>
                <h3>Need help estimating your PPM&apos;s weight?</h3>
                <p>A good guideline: Estimate 1,000 to 1,500 lbs per room.</p>

                <p>
                  If you own a lot of personal property, estimate on the higher side. If you own less, estimate lower.
                  The Services have an official{' '}
                  <a
                    href="https://www.ustranscom.mil/dp3/weightestimator.cfm"
                    target="_blank"
                    rel="noreferrer noopener"
                  >
                    weight estimation calculator
                  </a>{' '}
                  <FontAwesomeIcon icon="external-link-alt" /> tool to discover the average weight of standard household
                  items and get a calculation to compare with your entitlement allowance. (Link opens in a new window.)
                </p>
              </SectionWrapper>
              <SectionWrapper className={classnames(ppmStyles.sectionWrapper, formStyles.formSection)}>
                <h2>Pro-gear</h2>
                <p>
                  Pro-gear, or PBP&E, includes books, papers, and equipment you need for your official duties. Service
                  members can move up to 2,000 lbs of pro-gear. Additionally, spouses can move up to 500 lbs.
                </p>

                <p>You get paid for moving pro-gear, but it does not count against your total weight allowance.</p>
                <Fieldset>
                  <legend className="usa-label">
                    Do you or your spouse have pro-gear that you&apos;ll move in this PPM?
                  </legend>
                  <RequiredTag />
                  <Field
                    as={Radio}
                    id="hasProGearYes"
                    data-testid="hasProGearYes"
                    label="Yes"
                    name="hasProGear"
                    value="true"
                    checked={values.hasProGear === 'true'}
                  />
                  <Field
                    as={Radio}
                    id="hasProGearNo"
                    data-testid="hasProGearNo"
                    label="No"
                    name="hasProGear"
                    value="false"
                    checked={values.hasProGear === 'false'}
                  />
                </Fieldset>
                <Hint className={ppmStyles.hint}>
                  If you are not sure, select yes and your counselor can help you figure it out.
                </Hint>
                {values.hasProGear === 'true' && (
                  <>
                    <MaskedTextField
                      defaultValue="0"
                      name="proGearWeight"
                      label="Estimated weight of your pro-gear"
                      labelHint="Required"
                      id="proGearWeight"
                      mask={Number}
                      scale={0} // digits after point, 0 for integers
                      signed={false} // disallow negative
                      thousandsSeparator=","
                      lazy={false} // immediate masking evaluation
                      suffix="lbs"
                    />
                    <MaskedTextField
                      defaultValue="0"
                      name="spouseProGearWeight"
                      label="Estimated weight of your spouse’s pro-gear"
                      labelHint="Required"
                      id="spouseProGearWeight"
                      mask={Number}
                      scale={0} // digits after point, 0 for integers
                      signed={false} // disallow negative
                      thousandsSeparator=","
                      lazy={false} // immediate masking evaluation
                      suffix="lbs"
                    />
                    <Hint>
                      Talk to your counselor about requirements for documenting pro-gear included in your PPM.
                    </Hint>
                  </>
                )}
              </SectionWrapper>
              {isGunSafeEnabled && (
                <SectionWrapper className={classnames(ppmStyles.sectionWrapper, formStyles.formSection)}>
                  <h2>Gun safe</h2>
                  <Fieldset>
                    <legend className="usa-label">Do you have a gun safe that you&apos;ll move in this PPM?</legend>
                    <RequiredTag />
                    <Field
                      as={Radio}
                      id="hasGunSafeYes"
                      data-testid="hasGunSafeYes"
                      label="Yes"
                      name="hasGunSafe"
                      value="true"
                      checked={values.hasGunSafe === 'true'}
                    />
                    <Field
                      as={Radio}
                      id="hasGunSafeNo"
                      data-testid="hasGunSafeNo"
                      label="No"
                      name="hasGunSafe"
                      value="false"
                      checked={values.hasGunSafe === 'false'}
                    />
                  </Fieldset>
                  {values.hasGunSafe === 'true' && (
                    <div>
                      <MaskedTextField
                        defaultValue="0"
                        name="gunSafeWeight"
                        label="Estimated weight of your gun safe"
                        labelHint="Required"
                        id="gunSafeWeight"
                        mask={Number}
                        scale={0} // digits after point, 0 for integers
<<<<<<< HEAD
                        signed={false} // disallow negative
=======
>>>>>>> 2a51df92
                        thousandsSeparator=","
                        lazy={false} // immediate masking evaluation
                        suffix="lbs"
                      />
                      <Hint>
                        The government authorizes the shipment of a gun safe up to 500 lbs. This is not charged against
                        the authorized weight entitlement. Any weight over 500 lbs. is charged against the weight
                        entitlement. The gun safe weight cannot be added to overall entitlement for O-6 and higher
                        ranks.
                      </Hint>
                    </div>
                  )}
                </SectionWrapper>
              )}
              <div className={ppmStyles.buttonContainer}>
                <Button className={ppmStyles.backButton} type="button" onClick={onBack} secondary outline>
                  Back
                </Button>
                <LoadingButton
                  buttonClassName={ppmStyles.saveButton}
                  type="button"
                  onClick={handleSubmit}
                  disabled={isSubmitting || !isValid}
                  isLoading={isSubmitting}
                  labelText="Save & Continue"
                  loadingText="Saving"
                />
              </div>
            </Form>
          </div>
        );
      }}
    </Formik>
  );
};

EstimatedWeightsProGearForm.propTypes = {
  orders: OrdersShape.isRequired,
  mtoShipment: ShipmentShape.isRequired,
  onBack: func.isRequired,
  onSubmit: func.isRequired,
};

export default EstimatedWeightsProGearForm;<|MERGE_RESOLUTION|>--- conflicted
+++ resolved
@@ -236,10 +236,6 @@
                         id="gunSafeWeight"
                         mask={Number}
                         scale={0} // digits after point, 0 for integers
-<<<<<<< HEAD
-                        signed={false} // disallow negative
-=======
->>>>>>> 2a51df92
                         thousandsSeparator=","
                         lazy={false} // immediate masking evaluation
                         suffix="lbs"
