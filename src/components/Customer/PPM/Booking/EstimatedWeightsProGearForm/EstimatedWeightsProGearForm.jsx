import React, { useEffect, useState } from 'react';
import { func } from 'prop-types';
import * as Yup from 'yup';
import { Formik, Field } from 'formik';
import { Button, Form, Radio, Alert } from '@trussworks/react-uswds';
import classnames from 'classnames';
import { FontAwesomeIcon } from '@fortawesome/react-fontawesome';

import styles from 'components/Customer/PPM/Booking/EstimatedWeightsProGearForm/EstimatedWeightsProGearForm.module.scss';
import ppmStyles from 'components/Customer/PPM/PPM.module.scss';
import SectionWrapper from 'components/Shared/SectionWrapper/SectionWrapper';
import MaskedTextField from 'components/form/fields/MaskedTextField/MaskedTextField';
import Hint from 'components/Hint';
import Fieldset from 'shared/Fieldset';
import formStyles from 'styles/form.module.scss';
import { OrdersShape } from 'types/customerShapes';
import { ShipmentShape } from 'types/shipment';
import { formatWeight } from 'utils/formatters';
import RequiredTag from 'components/form/RequiredTag';
import LoadingButton from 'components/LoadingButton/LoadingButton';
import { isBooleanFlagEnabled } from 'utils/featureFlags';
import { FEATURE_FLAG_KEYS } from 'shared/constants';

const validationSchema = Yup.object().shape({
  estimatedWeight: Yup.number().min(1, 'Enter a weight greater than 0 lbs').required('Required'),
  hasProGear: Yup.boolean().required('Required'),
  proGearWeight: Yup.number()
    .min(0, 'Enter a weight 0 lbs or greater')
    .when(['hasProGear', 'spouseProGearWeight'], {
      is: (hasProGear, spouseProGearWeight) => hasProGear && !spouseProGearWeight,
      then: (schema) =>
        schema
          .required(`Enter a weight into at least one pro-gear field. If you won't have pro-gear, select No above.`)
          .max(2000, 'Enter a weight 2,000 lbs or less'),
      otherwise: (schema) =>
        schema.min(0, 'Enter a weight 0 lbs or greater').max(2000, 'Enter a weight 2,000 lbs or less'),
    }),
  spouseProGearWeight: Yup.number()
    .min(0, 'Enter a weight 0 lbs or greater')
    .max(500, 'Enter a weight 500 lbs or less'),
  hasGunSafe: Yup.boolean().required('Required'),
  gunSafeWeight: Yup.number().when('hasGunSafe', {
    is: true,
    then: (schema) =>
      schema.min(1, 'Enter a weight 1 lb or greater').max(500, 'Enter a weight 500 lbs or less').required('Required'),
  }),
});

const EstimatedWeightsProGearForm = ({ orders, mtoShipment, onSubmit, onBack }) => {
  const initialValues = {
    estimatedWeight: mtoShipment?.ppmShipment?.estimatedWeight?.toString() || '',
    hasProGear: mtoShipment?.ppmShipment?.hasProGear?.toString() || 'false',
    proGearWeight: mtoShipment?.ppmShipment?.proGearWeight?.toString() || '',
    spouseProGearWeight: mtoShipment?.ppmShipment?.spouseProGearWeight?.toString() || '',
    hasGunSafe: mtoShipment?.ppmShipment?.hasGunSafe?.toString() || 'false',
    gunSafeWeight: mtoShipment?.ppmShipment?.gunSafeWeight?.toString() || '',
  };

  const [isGunSafeEnabled, setIsGunSafeEnabled] = useState(false);

  useEffect(() => {
    const fetchData = async () => {
      setIsGunSafeEnabled(await isBooleanFlagEnabled(FEATURE_FLAG_KEYS.GUN_SAFE));
    };
    fetchData();
  }, []);

  const weightAuthorized = orders.authorizedWeight;

  return (
    <Formik initialValues={initialValues} validationSchema={validationSchema} onSubmit={onSubmit}>
      {({ isValid, isSubmitting, handleSubmit, values }) => {
        return (
          <div className={classnames(styles.EstimatedWeightsProGearForm, ppmStyles.formContainer)}>
            <Form className={(formStyles.form, ppmStyles.form)}>
              <Alert headingLevel="h4" type="info">{`Remember: Your standard weight allowance is: ${formatWeight(
                weightAuthorized,
              )}. If you are moving to an administratively restricted HHG weight location this amount may be less. You will not be reimbursed for any excess weight you move.`}</Alert>
              <SectionWrapper className={classnames(ppmStyles.sectionWrapper, formStyles.formSection)}>
                <h2>PPM</h2>
                <p>
                  Estimate the full weight of your PPM, including everything you plan to move. If you are moving
                  pro-gear in this PPM, include that weight in this estimate.
                </p>
                <p className={formStyles.pBeforeFormGroup}>
                  Do not count weight twice, though. Do not include weight in your estimate that will be moved in other
                  shipments.
                </p>
                <MaskedTextField
                  defaultValue="0"
                  name="estimatedWeight"
                  label="Estimated weight of this PPM shipment"
                  labelHint="Required"
                  id="estimatedWeight"
                  mask={Number}
                  scale={0} // digits after point, 0 for integers
                  signed={false} // disallow negative
                  thousandsSeparator=","
                  lazy={false} // immediate masking evaluation
                  suffix="lbs"
                  warning={
                    values.estimatedWeight > weightAuthorized
                      ? 'This weight is more than your weight allowance. Talk to your counselor about what that could mean for your move.'
                      : ''
                  }
                  hintClassName={ppmStyles.innerHint}
                />

                <p>
                  This estimate can give you an idea of what you could earn for your PPM incentive. It&apos;s OK if you
                  end up moving more or less weight than this estimate.
                </p>

                <p>
                  Your final incentive amount will be determined by your finance office, based on certified weight
                  tickets that document the actual weight you moved in your PPM.
                </p>
                <h3>Need help estimating your PPM&apos;s weight?</h3>
                <p>A good guideline: Estimate 1,000 to 1,500 lbs per room.</p>

                <p>
                  If you own a lot of personal property, estimate on the higher side. If you own less, estimate lower.
                  The Services have an official{' '}
                  <a
                    href="https://www.ustranscom.mil/dp3/weightestimator.cfm"
                    target="_blank"
                    rel="noreferrer noopener"
                  >
                    weight estimation calculator
                  </a>{' '}
                  <FontAwesomeIcon icon="external-link-alt" /> tool to discover the average weight of standard household
                  items and get a calculation to compare with your entitlement allowance. (Link opens in a new window.)
                </p>
              </SectionWrapper>
              <SectionWrapper className={classnames(ppmStyles.sectionWrapper, formStyles.formSection)}>
                <h2>Pro-gear</h2>
                <p>
                  Pro-gear, or PBP&E, includes books, papers, and equipment you need for your official duties. Service
                  members can move up to 2,000 lbs of pro-gear. Additionally, spouses can move up to 500 lbs.
                </p>

                <p>You get paid for moving pro-gear, but it does not count against your total weight allowance.</p>
                <Fieldset>
                  <legend className="usa-label">
                    Do you or your spouse have pro-gear that you&apos;ll move in this PPM?
                  </legend>
                  <RequiredTag />
                  <Field
                    as={Radio}
                    id="hasProGearYes"
                    data-testid="hasProGearYes"
                    label="Yes"
                    name="hasProGear"
                    value="true"
                    checked={values.hasProGear === 'true'}
                  />
                  <Field
                    as={Radio}
                    id="hasProGearNo"
                    data-testid="hasProGearNo"
                    label="No"
                    name="hasProGear"
                    value="false"
                    checked={values.hasProGear === 'false'}
                  />
                </Fieldset>
                <Hint className={ppmStyles.hint}>
                  If you are not sure, select yes and your counselor can help you figure it out.
                </Hint>
                {values.hasProGear === 'true' && (
                  <>
                    <MaskedTextField
                      defaultValue="0"
                      name="proGearWeight"
                      label="Estimated weight of your pro-gear"
                      labelHint="Required"
                      id="proGearWeight"
                      mask={Number}
                      scale={0} // digits after point, 0 for integers
                      signed={false} // disallow negative
                      thousandsSeparator=","
                      lazy={false} // immediate masking evaluation
                      suffix="lbs"
                    />
                    <MaskedTextField
                      defaultValue="0"
                      name="spouseProGearWeight"
                      label="Estimated weight of your spouse’s pro-gear"
                      labelHint="Required"
                      id="spouseProGearWeight"
                      mask={Number}
                      scale={0} // digits after point, 0 for integers
                      signed={false} // disallow negative
                      thousandsSeparator=","
                      lazy={false} // immediate masking evaluation
                      suffix="lbs"
                    />
                    <Hint>
                      Talk to your counselor about requirements for documenting pro-gear included in your PPM.
                    </Hint>
                  </>
                )}
              </SectionWrapper>
              {isGunSafeEnabled && (
                <SectionWrapper className={classnames(ppmStyles.sectionWrapper, formStyles.formSection)}>
                  <h2>Gun safe</h2>
                  <Fieldset>
                    <legend className="usa-label">Do you have a gun safe that you&apos;ll move in this PPM?</legend>
                    <RequiredTag />
                    <Field
                      as={Radio}
                      id="hasGunSafeYes"
                      data-testid="hasGunSafeYes"
                      label="Yes"
                      name="hasGunSafe"
                      value="true"
                      checked={values.hasGunSafe === 'true'}
                    />
                    <Field
                      as={Radio}
                      id="hasGunSafeNo"
                      data-testid="hasGunSafeNo"
                      label="No"
                      name="hasGunSafe"
                      value="false"
                      checked={values.hasGunSafe === 'false'}
                    />
                  </Fieldset>
                  {values.hasGunSafe === 'true' && (
                    <div>
                      <MaskedTextField
                        defaultValue="0"
                        name="gunSafeWeight"
                        label="Estimated weight of your gun safe"
                        labelHint="Required"
                        id="gunSafeWeight"
                        mask={Number}
                        scale={0} // digits after point, 0 for integers
                        thousandsSeparator=","
                        lazy={false} // immediate masking evaluation
                        suffix="lbs"
                      />
                      <Hint>
                        The government authorizes the shipment of a gun safe up to 500 lbs. This is not charged against
<<<<<<< HEAD
                        the authorized weight entitlement. Any weight over 500 lbs. is charged against the weight
                        entitlement. The gun safe weight cannot be added to overall entitlement for O-6 and higher
                        ranks.
=======
                        the authorized weight entitlement. The weight entitlement is charged for any weight over 500
                        lbs. The gun safe weight cannot be added to overall entitlement for O-6 and higher ranks.
>>>>>>> 0b03f42d
                      </Hint>
                    </div>
                  )}
                </SectionWrapper>
              )}
              <div className={ppmStyles.buttonContainer}>
                <Button className={ppmStyles.backButton} type="button" onClick={onBack} secondary outline>
                  Back
                </Button>
                <LoadingButton
                  buttonClassName={ppmStyles.saveButton}
                  type="button"
                  onClick={handleSubmit}
                  disabled={isSubmitting || !isValid}
                  isLoading={isSubmitting}
                  labelText="Save & Continue"
                  loadingText="Saving"
                />
              </div>
            </Form>
          </div>
        );
      }}
    </Formik>
  );
};

EstimatedWeightsProGearForm.propTypes = {
  orders: OrdersShape.isRequired,
  mtoShipment: ShipmentShape.isRequired,
  onBack: func.isRequired,
  onSubmit: func.isRequired,
};

export default EstimatedWeightsProGearForm;<|MERGE_RESOLUTION|>--- conflicted
+++ resolved
@@ -242,14 +242,8 @@
                       />
                       <Hint>
                         The government authorizes the shipment of a gun safe up to 500 lbs. This is not charged against
-<<<<<<< HEAD
-                        the authorized weight entitlement. Any weight over 500 lbs. is charged against the weight
-                        entitlement. The gun safe weight cannot be added to overall entitlement for O-6 and higher
-                        ranks.
-=======
                         the authorized weight entitlement. The weight entitlement is charged for any weight over 500
                         lbs. The gun safe weight cannot be added to overall entitlement for O-6 and higher ranks.
->>>>>>> 0b03f42d
                       </Hint>
                     </div>
                   )}
