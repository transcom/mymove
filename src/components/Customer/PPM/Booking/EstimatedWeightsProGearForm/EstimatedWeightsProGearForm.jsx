--- conflicted
+++ resolved
@@ -202,10 +202,6 @@
                   </>
                 )}
               </SectionWrapper>
-<<<<<<< HEAD
-              <div className={formStyles.buttonContainer}>
-                <Button className={formStyles.backButton} type="button" onClick={onBack} secondary outline>
-=======
               {isGunSafeEnabled && (
                 <SectionWrapper className={classnames(ppmStyles.sectionWrapper, formStyles.formSection)}>
                   <h2>Gun safe</h2>
@@ -256,7 +252,6 @@
               )}
               <div className={ppmStyles.buttonContainer}>
                 <Button className={ppmStyles.backButton} type="button" onClick={onBack} secondary outline>
->>>>>>> b36eda52
                   Back
                 </Button>
                 <LoadingButton
