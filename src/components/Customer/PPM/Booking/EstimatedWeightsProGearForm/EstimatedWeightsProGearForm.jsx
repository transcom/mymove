--- conflicted
+++ resolved
@@ -19,11 +19,7 @@
 import LoadingButton from 'components/LoadingButton/LoadingButton';
 import { isBooleanFlagEnabled } from 'utils/featureFlags';
 import { FEATURE_FLAG_KEYS } from 'shared/constants';
-<<<<<<< HEAD
-import RequiredAsterisk, { requiredAsteriskMessage } from 'components/form/RequiredAsterisk';
-=======
 import { requiredAsteriskMessage } from 'components/form/RequiredAsterisk';
->>>>>>> a8e24457
 
 const validationSchema = Yup.object().shape({
   estimatedWeight: Yup.number().min(1, 'Enter a weight greater than 0 lbs').required('Required'),
@@ -146,21 +142,12 @@
                 </p>
 
                 <p>You get paid for moving pro-gear, but it does not count against your total weight allowance.</p>
-                {requiredAsteriskMessage}
                 <Fieldset>
                   <legend
                     className="usa-label"
-<<<<<<< HEAD
-                    aria-label="Required: Do you or your spouse have pro-gear that you'll move in this PPM?"
-                  >
-                    <span required>
-                      Do you or your spouse have pro-gear that you&apos;ll move in this PPM? <RequiredAsterisk />
-                    </span>
-=======
                     aria-label="Do you or your spouse have pro-gear that you'll move in this PPM?"
                   >
                     <span>Do you or your spouse have pro-gear that you&apos;ll move in this PPM?</span>
->>>>>>> a8e24457
                   </legend>
                   <Field
                     as={Radio}
@@ -221,20 +208,9 @@
               {isGunSafeEnabled && (
                 <SectionWrapper className={classnames(ppmStyles.sectionWrapper, formStyles.formSection)}>
                   <h2>Gun safe</h2>
-                  {requiredAsteriskMessage}
                   <Fieldset>
-<<<<<<< HEAD
-                    <legend
-                      className="usa-label"
-                      aria-label="Required: Do you have a gun safe that you'll move in this PPM?"
-                    >
-                      <span required>
-                        Do you have a gun safe that you&apos;ll move in this PPM? <RequiredAsterisk />
-                      </span>
-=======
                     <legend className="usa-label" aria-label="Do you have a gun safe that you'll move in this PPM?">
                       <span>Do you have a gun safe that you&apos;ll move in this PPM?</span>
->>>>>>> a8e24457
                     </legend>
                     <Field
                       as={Radio}
