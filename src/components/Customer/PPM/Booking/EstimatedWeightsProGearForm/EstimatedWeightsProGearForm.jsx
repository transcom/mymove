--- conflicted
+++ resolved
@@ -144,11 +144,6 @@
                 <p>You get paid for moving pro-gear, but it does not count against your total weight allowance.</p>
                 {requiredAsteriskMessage}
                 <Fieldset>
-<<<<<<< HEAD
-                  <legend className="usa-label">
-                    Do you or your spouse have pro-gear that you&apos;ll move in this PPM?
-                    <RequiredTag />
-=======
                   <legend
                     className="usa-label"
                     aria-label="Required: Do you or your spouse have pro-gear that you'll move in this PPM?"
@@ -156,7 +151,6 @@
                     <span required>
                       Do you or your spouse have pro-gear that you&apos;ll move in this PPM? <RequiredAsterisk />
                     </span>
->>>>>>> cb8ca675
                   </legend>
                   <Field
                     as={Radio}
@@ -221,11 +215,6 @@
                   <h2>Gun safe</h2>
                   {requiredAsteriskMessage}
                   <Fieldset>
-<<<<<<< HEAD
-                    <legend className="usa-label">
-                      Do you have a gun safe that you&apos;ll move in this PPM?
-                      <RequiredTag />
-=======
                     <legend
                       className="usa-label"
                       aria-label="Required: Do you have a gun safe that you'll move in this PPM?"
@@ -233,7 +222,6 @@
                       <span required>
                         Do you have a gun safe that you&apos;ll move in this PPM? <RequiredAsterisk />
                       </span>
->>>>>>> cb8ca675
                     </legend>
                     <Field
                       as={Radio}
