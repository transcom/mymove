--- conflicted
+++ resolved
@@ -122,11 +122,7 @@
         expect(screen.getByLabelText(/Estimated weight of your gun safe/)).toBeInstanceOf(HTMLInputElement);
         expect(
           screen.queryByText(
-<<<<<<< HEAD
-            /The government authorizes the shipment of a gun safe up to 500 lbs. This is not charged against the authorized weight entitlement. Any weight over 500 lbs. is charged against the weight entitlement. The gun safe weight cannot be added to overall entitlement for O-6 and higher ranks./,
-=======
             /The government authorizes the shipment of a gun safe up to 500 lbs. This is not charged against the authorized weight entitlement. The weight entitlement is charged for any weight over 500 lbs. The gun safe weight cannot be added to overall entitlement for O-6 and higher ranks./,
->>>>>>> 0b03f42d
           ),
         ).toBeInTheDocument();
       });
