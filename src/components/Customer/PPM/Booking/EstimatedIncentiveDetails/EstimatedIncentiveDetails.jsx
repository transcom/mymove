--- conflicted
+++ resolved
@@ -26,19 +26,12 @@
           <p>This is an estimate of how much you could earn by moving your PPM, based on what you have entered:</p>
           <ul>
             <li>{formatWeight(estimatedWeight)} estimated weight</li>
-<<<<<<< HEAD
-            <li>Starting from {pickupAddress.postalCode}</li>
-            {hasSecondaryPickupAddress && <li>Picking up things in {secondaryPickupAddress.postalCode}</li>}
-            {hasSecondaryDestinationAddress && <li>Dropping off things in {secondaryDestinationAddress.postalCode}</li>}
-            <li>Ending in {destinationAddress.postalCode}</li>
-=======
             <li>Starting from {formatAddress(pickupAddress)}</li>
             {hasSecondaryPickupAddress && <li>Picking up things at {formatAddress(secondaryPickupAddress)}</li>}
             {hasSecondaryDestinationAddress && (
               <li>Dropping off things at {formatAddress(secondaryDestinationAddress)}</li>
             )}
             <li>Ending at {formatAddress(destinationAddress)}</li>
->>>>>>> b56febcb
             <li>Starting your PPM on {formatCustomerDate(expectedDepartureDate)}</li>
           </ul>
         </div>
