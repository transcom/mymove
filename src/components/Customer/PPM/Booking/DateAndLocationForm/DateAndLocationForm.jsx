--- conflicted
+++ resolved
@@ -242,18 +242,13 @@
                       </FormGroup>
                       {values.hasSecondaryPickupAddress === 'true' && (
                         <>
-<<<<<<< HEAD
-                          <h3>Second pickup location</h3>
+                          <h3>Second Pickup Address</h3>
                           <AddressFields
                             labelHint="Required"
                             name="secondaryPickupAddress.address"
                             locationLookup
                             formikProps={formikProps}
                           />
-=======
-                          <h3>Second Pickup Address</h3>
-                          <AddressFields labelHint="Required" name="secondaryPickupAddress.address" />
->>>>>>> 56fe5aba
                           <Hint className={ppmStyles.hint}>
                             <p>
                               A second pickup address could mean that your final incentive is lower than your estimate.
@@ -300,18 +295,13 @@
                         values.hasSecondaryPickupAddress === 'true' &&
                         values.hasTertiaryPickupAddress === 'true' && (
                           <>
-<<<<<<< HEAD
-                            <h3>Third pickup location</h3>
+                            <h3>Third Pickup Address</h3>
                             <AddressFields
                               labelHint="Required"
                               name="tertiaryPickupAddress.address"
                               locationLookup
                               formikProps={formikProps}
                             />
-=======
-                            <h3>Third Pickup Address</h3>
-                            <AddressFields labelHint="Required" name="tertiaryPickupAddress.address" />
->>>>>>> 56fe5aba
                           </>
                         )}
                     </>
@@ -365,18 +355,13 @@
                       </FormGroup>
                       {values.hasSecondaryDestinationAddress === 'true' && (
                         <>
-<<<<<<< HEAD
-                          <h3>Second delivery location</h3>
+                          <h3>Second Delivery Address</h3>
                           <AddressFields
                             name="secondaryDestinationAddress.address"
                             labelHint="Required"
                             locationLookup
                             formikProps={formikProps}
                           />
-=======
-                          <h3>Second Delivery Address</h3>
-                          <AddressFields name="secondaryDestinationAddress.address" labelHint="Required" />
->>>>>>> 56fe5aba
                           <Hint className={ppmStyles.hint}>
                             <p>
                               A second delivery address could mean that your final incentive is lower than your
@@ -424,18 +409,13 @@
                         values.hasSecondaryDestinationAddress === 'true' &&
                         values.hasTertiaryDestinationAddress === 'true' && (
                           <>
-<<<<<<< HEAD
-                            <h3>Third delivery location</h3>
+                            <h3>Third Delivery Address</h3>
                             <AddressFields
                               name="tertiaryDestinationAddress.address"
                               labelHint="Required"
                               locationLookup
                               formikProps={formikProps}
                             />
-=======
-                            <h3>Third Delivery Address</h3>
-                            <AddressFields name="tertiaryDestinationAddress.address" labelHint="Required" />
->>>>>>> 56fe5aba
                           </>
                         )}
                     </>
