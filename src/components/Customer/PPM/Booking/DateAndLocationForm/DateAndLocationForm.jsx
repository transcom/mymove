import React from 'react';
import { func } from 'prop-types';
import * as Yup from 'yup';
import { Formik, Field } from 'formik';
import { Button, Form, Checkbox, Radio, FormGroup } from '@trussworks/react-uswds';
import classnames from 'classnames';

import ppmStyles from 'components/Customer/PPM/PPM.module.scss';
import SectionWrapper from 'components/Customer/SectionWrapper';
import { DatePickerInput, DutyLocationInput } from 'components/form/fields';
import Hint from 'components/Hint';
import Fieldset from 'shared/Fieldset';
import formStyles from 'styles/form.module.scss';
import { DutyLocationShape } from 'types';
import { MoveShape, ServiceMemberShape } from 'types/customerShapes';
import { ShipmentShape } from 'types/shipment';
import { searchTransportationOffices } from 'services/internalApi';
import SERVICE_MEMBER_AGENCIES from 'content/serviceMemberAgencies';
import { AddressFields } from 'components/form/AddressFields/AddressFields';
import { OptionalAddressSchema } from 'components/Customer/MtoShipmentForm/validationSchemas';
import { requiredAddressSchema } from 'utils/validation';

<<<<<<< HEAD
=======
let meta = '';

>>>>>>> 8d0e7410
let validationShape = {
  useCurrentResidence: Yup.boolean(),
  hasSecondaryPickupAddress: Yup.boolean(),
  useCurrentDestinationAddress: Yup.boolean(),
  hasSecondaryDestinationAddress: Yup.boolean(),
  sitExpected: Yup.boolean().required('Required'),
  expectedDepartureDate: Yup.date()
    .typeError('Enter a complete date in DD MMM YYYY format (day, month, year).')
    .required('Required'),
  pickupAddress: Yup.object().shape({
    address: requiredAddressSchema,
  }),
  destinationAddress: Yup.object().shape({
    address: requiredAddressSchema,
  }),
  secondaryPickupAddress: Yup.object().shape({
    address: OptionalAddressSchema,
  }),
  secondaryDestinationAddress: Yup.object().shape({
    address: OptionalAddressSchema,
  }),
};

const DateAndLocationForm = ({ mtoShipment, destinationDutyLocation, serviceMember, move, onBack, onSubmit }) => {
  const initialValues = {
    pickupPostalCode: mtoShipment?.ppmShipment?.pickupPostalCode || '',
    useCurrentResidence: false,
    pickupAddress: {},
    secondaryPickupAddress: {},
    hasSecondaryPickupAddress: mtoShipment?.ppmShipment?.secondaryPickupAddress ? 'true' : 'false',
    secondaryPickupPostalCode: mtoShipment?.ppmShipment?.secondaryPickupPostalCode || '',
    useCurrentDestinationAddress: false,
    destinationPostalCode: mtoShipment?.ppmShipment?.destinationPostalCode || '',
    hasSecondaryDestinationAddress: mtoShipment?.ppmShipment?.secondaryDestinationAddress ? 'true' : 'false',
    destinationAddress: {},
    secondaryDestinationAddress: {},
    secondaryDestinationPostalCode: mtoShipment?.ppmShipment?.secondaryDestinationPostalCode || '',
    sitExpected: mtoShipment?.ppmShipment?.sitExpected ? 'true' : 'false',
    expectedDepartureDate: mtoShipment?.ppmShipment?.expectedDepartureDate || '',
    closeoutOffice: move?.closeoutOffice || {},
  };

  if (mtoShipment?.ppmShipment?.pickupAddress) {
    initialValues.pickupAddress = { address: { ...mtoShipment.ppmShipment.pickupAddress } };
  }

  if (mtoShipment?.ppmShipment?.secondaryPickupAddress) {
    initialValues.secondaryPickupAddress = { address: { ...mtoShipment.ppmShipment.secondaryPickupAddress } };
  }

  if (mtoShipment?.ppmShipment?.destinationAddress) {
    initialValues.destinationAddress = { address: { ...mtoShipment.ppmShipment.destinationAddress } };
  }

  if (mtoShipment?.ppmShipment?.secondaryDestinationAddress) {
    initialValues.secondaryDestinationAddress = { address: { ...mtoShipment.ppmShipment.secondaryDestinationAddress } };
  }

  const residentialAddress = serviceMember?.residential_address;
  const destinationDutyAddress = destinationDutyLocation?.address;

  const showCloseoutOffice =
    serviceMember.affiliation === SERVICE_MEMBER_AGENCIES.ARMY ||
    serviceMember.affiliation === SERVICE_MEMBER_AGENCIES.AIR_FORCE ||
    serviceMember.affiliation === SERVICE_MEMBER_AGENCIES.SPACE_FORCE;
  if (showCloseoutOffice) {
<<<<<<< HEAD
    validationShape = { ...validationShape, closeoutOffice: Yup.object().required('Required') };
=======
    // TODO: when you fail the following test, change the value of the variable called meta to 'Required' when you pass, make it '';

    validationShape = {
      ...validationShape,
      closeoutOffice: Yup.object().shape({
        address: Yup.object().required('Required'),
      }),
    };
>>>>>>> 8d0e7410
  } else {
    delete validationShape.closeoutOffice;
  }

  const validate = (values) => {
    if (!values.closeoutOffice) {
      meta = 'Required';
    }
    if (values.closeoutOffice) {
      meta = '';
    }
    return {};
  };

  return (
    <Formik
      initialValues={initialValues}
      validationSchema={Yup.object().shape(validationShape)}
      onSubmit={onSubmit}
      validate={validate}
      validateOnBlur
      validateOnMount
      validateOnChange
    >
      {({ isValid, isSubmitting, handleSubmit, setValues, values }) => {
        const handleUseCurrentResidenceChange = (e) => {
          const { checked } = e.target;
          if (checked) {
            // use current residence
            setValues({
              ...values,
              pickupAddress: {
                address: residentialAddress,
              },
            });
          } else {
            // Revert address
            setValues({
              ...values,
              pickupAddress: {
                address: {
                  streetAddress1: '',
                  streetAddress2: '',
                  city: '',
                  state: '',
                  postalCode: '',
                },
              },
            });
          }
        };

        const handleUseDestinationAddress = (e) => {
          const { checked } = e.target;
          if (checked) {
            // use current residence
            setValues({
              ...values,
              destinationAddress: {
                address: destinationDutyAddress,
              },
            });
          } else {
            // Revert address
            setValues({
              ...values,
              destinationAddress: {
                address: {
                  streetAddress1: '',
                  streetAddress2: '',
                  city: '',
                  state: '',
                  postalCode: '',
                },
              },
            });
          }
        };
        return (
          <div className={ppmStyles.formContainer}>
            <Form className={formStyles.form}>
              <SectionWrapper className={classnames(ppmStyles.sectionWrapper, formStyles.formSection, 'origin')}>
                <h2>Origin</h2>
                <AddressFields
                  name="pickupAddress.address"
                  render={(fields) => (
                    <>
                      <p>What address are you moving from?</p>
                      <Checkbox
                        data-testid="useCurrentResidence"
                        label="Use my current origin address"
                        name="useCurrentResidence"
                        onChange={handleUseCurrentResidenceChange}
                        id="useCurrentResidence"
                      />
                      {fields}
                      <FormGroup>
                        <Fieldset>
                          <legend className="usa-label">
                            Will you add items to your PPM from a different address?
                          </legend>
                          <Field
                            as={Radio}
                            data-testid="yes-secondary-pickup-address"
                            id="yes-secondary-pickup-address"
                            label="Yes"
                            name="hasSecondaryPickupAddress"
                            value="true"
                            checked={values.hasSecondaryPickupAddress === 'true'}
                          />
                          <Field
                            as={Radio}
                            data-testid="no-secondary-pickup-address"
                            id="no-secondary-pickup-address"
                            label="No"
                            name="hasSecondaryPickupAddress"
                            value="false"
                            checked={values.hasSecondaryPickupAddress === 'false'}
                          />
                        </Fieldset>
                      </FormGroup>
                      {values.hasSecondaryPickupAddress === 'true' && (
                        <>
                          <AddressFields name="secondaryPickupAddress.address" />
                          <Hint className={ppmStyles.hint}>
                            <p>
                              A second origin address could mean that your final incentive is lower than your estimate.
                            </p>
                            <p>
                              Get separate weight tickets for each leg of the trip to show how the weight changes. Talk
                              to your move counselor for more detailed information.
                            </p>
                          </Hint>
                        </>
                      )}
                    </>
                  )}
                />
              </SectionWrapper>
              <SectionWrapper className={classnames(ppmStyles.sectionWrapper, formStyles.formSection)}>
                <h2>Destination</h2>
                <AddressFields
                  name="destinationAddress.address"
                  render={(fields) => (
                    <>
                      <p>Please input your destination address.</p>
                      <Checkbox
                        data-testid="useCurrentDestinationAddress"
                        label="Use my current destination address"
                        name="useCurrentDestinationAddress"
                        onChange={handleUseDestinationAddress}
                        id="useCurrentDestinationAddress"
                      />
                      {fields}
                      <FormGroup>
                        <Fieldset>
                          <legend className="usa-label">
                            Will you deliver part of your PPM to a different address?
                          </legend>
                          <Field
                            as={Radio}
                            data-testid="yes-secondary-destination-address"
                            id="hasSecondaryDestinationAddressYes"
                            label="Yes"
                            name="hasSecondaryDestinationAddress"
                            value="true"
                            checked={values.hasSecondaryDestinationAddress === 'true'}
                          />
                          <Field
                            as={Radio}
                            data-testid="no-secondary-destination-address"
                            id="hasSecondaryDestinationAddressNo"
                            label="No"
                            name="hasSecondaryDestinationAddress"
                            value="false"
                            checked={values.hasSecondaryDestinationAddress === 'false'}
                          />
                        </Fieldset>
                      </FormGroup>
                      {values.hasSecondaryDestinationAddress === 'true' && (
                        <>
                          <AddressFields name="secondaryDestinationAddress.address" />
                          <Hint className={ppmStyles.hint}>
                            <p>
                              A second destination address could mean that your final incentive is lower than your
                              estimate.
                            </p>
                            <p>
                              Get separate weight tickets for each leg of the trip to show how the weight changes. Talk
                              to your move counselor for more detailed information.
                            </p>
                          </Hint>
                        </>
                      )}
                    </>
                  )}
                />
              </SectionWrapper>
              {showCloseoutOffice && (
                <SectionWrapper className={classnames(ppmStyles.sectionWrapper, formStyles.formSection)}>
                  <h2>Closeout Office</h2>
                  <Fieldset>
                    <Hint className={ppmStyles.hint}>
                      <p>
                        A closeout office is where your PPM paperwork will be reviewed before you can submit it to
                        finance to receive your incentive. This will typically be your destination installation&apos;s
                        transportation office or an installation near your destination. If you are not sure what to
                        select, contact your origin transportation office.
                      </p>
                    </Hint>
                    <DutyLocationInput
                      name="closeoutOffice"
                      label="Which closeout office should review your PPM?"
                      placeholder="Start typing a closeout office..."
                      searchLocations={searchTransportationOffices}
                      metaOverride={meta}
                    />
                    <Hint className={ppmStyles.hint}>
                      If you have more than one PPM for this move, your closeout office will be the same for all your
                      PPMs.
                    </Hint>
                  </Fieldset>
                </SectionWrapper>
              )}
              <SectionWrapper className={classnames(ppmStyles.sectionWrapper, formStyles.formSection)}>
                <h2>Storage</h2>
                <Fieldset>
                  <legend className="usa-label">Do you plan to store items from your PPM?</legend>
                  <Field
                    as={Radio}
                    id="sitExpectedYes"
                    label="Yes"
                    name="sitExpected"
                    value="true"
                    checked={values.sitExpected === 'true'}
                  />
                  <Field
                    as={Radio}
                    id="sitExpectedNo"
                    label="No"
                    name="sitExpected"
                    value="false"
                    checked={values.sitExpected === 'false'}
                  />
                </Fieldset>
                {values.sitExpected === 'false' ? (
                  <Hint className={ppmStyles.hint}>
                    You can be reimbursed for up to 90 days of temporary storage (SIT).
                  </Hint>
                ) : (
                  <Hint>
                    <p>You can be reimbursed for up to 90 days of temporary storage (SIT).</p>
                    <p>
                      Your reimbursement amount is limited to the Government&apos;s Constructed Cost — what the
                      government would have paid to store your belongings.
                    </p>
                    <p>
                      You will need to pay for the storage yourself, then submit receipts and request reimbursement
                      after your PPM is complete.
                    </p>
                    <p>Your move counselor can give you more information about additional requirements.</p>
                  </Hint>
                )}
              </SectionWrapper>
              <SectionWrapper className={classnames(ppmStyles.sectionWrapper, formStyles.formSection)}>
                <h2>Departure date</h2>
                <DatePickerInput name="expectedDepartureDate" label="When do you plan to start moving your PPM?" />
                <Hint className={ppmStyles.hint}>
                  Enter the first day you expect to move things. It&apos;s OK if the actual date is different. We will
                  ask for your actual departure date when you document and complete your PPM.
                </Hint>
              </SectionWrapper>
              <div className={ppmStyles.buttonContainer}>
                <Button className={ppmStyles.backButton} type="button" onClick={onBack} secondary outline>
                  Back
                </Button>
                <Button
                  className={ppmStyles.saveButton}
                  type="button"
                  onClick={handleSubmit}
                  disabled={!isValid || isSubmitting}
                >
                  Save & Continue
                </Button>
              </div>
            </Form>
          </div>
        );
      }}
    </Formik>
  );
};

DateAndLocationForm.propTypes = {
  mtoShipment: ShipmentShape,
  serviceMember: ServiceMemberShape.isRequired,
  move: MoveShape,
  destinationDutyLocation: DutyLocationShape.isRequired,
  onBack: func.isRequired,
  onSubmit: func.isRequired,
};

DateAndLocationForm.defaultProps = {
  mtoShipment: undefined,
  move: undefined,
};

export default DateAndLocationForm;<|MERGE_RESOLUTION|>--- conflicted
+++ resolved
@@ -20,11 +20,8 @@
 import { OptionalAddressSchema } from 'components/Customer/MtoShipmentForm/validationSchemas';
 import { requiredAddressSchema } from 'utils/validation';
 
-<<<<<<< HEAD
-=======
 let meta = '';
 
->>>>>>> 8d0e7410
 let validationShape = {
   useCurrentResidence: Yup.boolean(),
   hasSecondaryPickupAddress: Yup.boolean(),
@@ -91,9 +88,6 @@
     serviceMember.affiliation === SERVICE_MEMBER_AGENCIES.AIR_FORCE ||
     serviceMember.affiliation === SERVICE_MEMBER_AGENCIES.SPACE_FORCE;
   if (showCloseoutOffice) {
-<<<<<<< HEAD
-    validationShape = { ...validationShape, closeoutOffice: Yup.object().required('Required') };
-=======
     // TODO: when you fail the following test, change the value of the variable called meta to 'Required' when you pass, make it '';
 
     validationShape = {
@@ -102,7 +96,6 @@
         address: Yup.object().required('Required'),
       }),
     };
->>>>>>> 8d0e7410
   } else {
     delete validationShape.closeoutOffice;
   }
