import { React, useEffect, useState } from 'react';
import { func } from 'prop-types';
import * as Yup from 'yup';
import { Formik, Field } from 'formik';
import { Form, Checkbox, Radio, FormGroup } from '@trussworks/react-uswds';
import classnames from 'classnames';

import ppmStyles from 'components/Customer/PPM/PPM.module.scss';
<<<<<<< HEAD
import SectionWrapper from 'components/Shared/SectionWrapper/SectionWrapper';
=======
import { ButtonUsa as Button } from 'shared/standardUI/Buttons/ButtonUsa';
import SectionWrapper from 'components/Customer/SectionWrapper';
>>>>>>> 9c27505c
import { DatePickerInput, DutyLocationInput } from 'components/form/fields';
import Hint from 'components/Hint';
import Fieldset from 'shared/Fieldset';
import formStyles from 'styles/form.module.scss';
import { DutyLocationShape } from 'types';
import { MoveShape, ServiceMemberShape } from 'types/customerShapes';
import { ShipmentShape } from 'types/shipment';
import { searchTransportationOffices } from 'services/internalApi';
import SERVICE_MEMBER_AGENCIES from 'content/serviceMemberAgencies';
import { AddressFields } from 'components/form/AddressFields/AddressFields';
import { OptionalAddressSchema } from 'components/Shared/MtoShipmentForm/validationSchemas';
import { requiredAddressSchema, partialRequiredAddressSchema } from 'utils/validation';
import { isBooleanFlagEnabled } from 'utils/featureFlags';
import RequiredTag from 'components/form/RequiredTag';
import { isPreceedingAddressComplete, isPreceedingAddressPPMPrimaryDestinationComplete } from 'shared/utils';
import { handleAddressToggleChange, blankAddress } from 'utils/shipments';
import LoadingButton from 'components/LoadingButton/LoadingButton';

let meta = '';

let validationShape = {
  useCurrentResidence: Yup.boolean(),
  hasSecondaryPickupAddress: Yup.boolean(),
  useCurrentDestinationAddress: Yup.boolean(),
  hasSecondaryDestinationAddress: Yup.boolean(),
  sitExpected: Yup.boolean().required('Required'),
  expectedDepartureDate: Yup.date()
    .typeError('Enter a complete date in DD MMM YYYY format (day, month, year).')
    .required('Required'),
  pickupAddress: Yup.object().shape({
    address: requiredAddressSchema,
  }),
  destinationAddress: Yup.object().shape({
    address: partialRequiredAddressSchema,
  }),
  secondaryPickupAddress: Yup.object().shape({
    address: OptionalAddressSchema,
  }),
  secondaryDestinationAddress: Yup.object().shape({
    address: OptionalAddressSchema,
  }),
  tertiaryPickupAddress: Yup.object().shape({
    address: OptionalAddressSchema,
  }),
  tertiaryDestinationAddress: Yup.object().shape({
    address: OptionalAddressSchema,
  }),
};

const DateAndLocationForm = ({ mtoShipment, destinationDutyLocation, serviceMember, move, onBack, onSubmit }) => {
  const initialValues = {
    useCurrentResidence: false,
    pickupAddress: {},
    secondaryPickupAddress: {},
    tertiaryPickupAddress: {},
    hasSecondaryPickupAddress: mtoShipment?.ppmShipment?.secondaryPickupAddress ? 'true' : 'false',
    hasTertiaryPickupAddress: mtoShipment?.ppmShipment?.tertiaryPickupAddress ? 'true' : 'false',
    useCurrentDestinationAddress: false,
    destinationAddress: {},
    secondaryDestinationAddress: {},
    tertiaryDestinationAddress: {},
    hasSecondaryDestinationAddress: mtoShipment?.ppmShipment?.secondaryDestinationAddress ? 'true' : 'false',
    hasTertiaryDestinationAddress: mtoShipment?.ppmShipment?.tertiaryDestinationAddress ? 'true' : 'false',
    sitExpected: mtoShipment?.ppmShipment?.sitExpected ? 'true' : 'false',
    expectedDepartureDate: mtoShipment?.ppmShipment?.expectedDepartureDate || '',
    closeoutOffice: move?.closeoutOffice || {},
  };

  if (mtoShipment?.ppmShipment?.pickupAddress) {
    initialValues.pickupAddress = { address: { ...mtoShipment.ppmShipment.pickupAddress } };
  }

  if (mtoShipment?.ppmShipment?.secondaryPickupAddress) {
    initialValues.secondaryPickupAddress = { address: { ...mtoShipment.ppmShipment.secondaryPickupAddress } };
  }

  if (mtoShipment?.ppmShipment?.tertiaryPickupAddress) {
    initialValues.tertiaryPickupAddress = { address: { ...mtoShipment.ppmShipment.tertiaryPickupAddress } };
  }

  if (mtoShipment?.ppmShipment?.destinationAddress) {
    initialValues.destinationAddress = { address: { ...mtoShipment.ppmShipment.destinationAddress } };
  }

  if (mtoShipment?.ppmShipment?.secondaryDestinationAddress) {
    initialValues.secondaryDestinationAddress = { address: { ...mtoShipment.ppmShipment.secondaryDestinationAddress } };
  }

  if (mtoShipment?.ppmShipment?.tertiaryDestinationAddress) {
    initialValues.tertiaryDestinationAddress = { address: { ...mtoShipment.ppmShipment.tertiaryDestinationAddress } };
  }

  const residentialAddress = serviceMember?.residential_address;
  const destinationDutyAddress = destinationDutyLocation?.address;

  const [isTertiaryAddressEnabled, setIsTertiaryAddressEnabled] = useState(false);

  useEffect(() => {
    const fetchData = async () => {
      isBooleanFlagEnabled('third_address_available').then((enabled) => {
        setIsTertiaryAddressEnabled(enabled);
      });
    };
    fetchData();
  }, []);

  const showCloseoutOffice =
    serviceMember.affiliation === SERVICE_MEMBER_AGENCIES.ARMY ||
    serviceMember.affiliation === SERVICE_MEMBER_AGENCIES.AIR_FORCE ||
    serviceMember.affiliation === SERVICE_MEMBER_AGENCIES.SPACE_FORCE;
  if (showCloseoutOffice) {
    validationShape = {
      ...validationShape,
      closeoutOffice: Yup.object().shape({
        address: Yup.object().required('Required'),
      }),
    };
  } else {
    delete validationShape.closeoutOffice;
  }

  const validate = (values) => {
    if (!values.closeoutOffice) {
      meta = 'Required';
    }
    if (values.closeoutOffice) {
      meta = '';
    }
    return {};
  };

  return (
    <Formik
      initialValues={initialValues}
      validationSchema={Yup.object().shape(validationShape)}
      onSubmit={onSubmit}
      validate={validate}
      validateOnBlur
      validateOnMount
      validateOnChange
    >
      {({ isValid, isSubmitting, handleSubmit, setValues, values, errors, ...formikProps }) => {
        const handleUseCurrentResidenceChange = (e) => {
          const { checked } = e.target;
          if (checked) {
            // use current residence
            setValues(
              {
                ...values,
                pickupAddress: {
                  ...values.pickup,
                  address: residentialAddress,
                },
              },
              { shouldValidate: true },
            );
          } else {
            // Revert address
            setValues(
              {
                ...values,
                pickupAddress: {
                  ...values.pickup,
                  address: blankAddress.address,
                },
              },
              { shouldValidate: true },
            );
          }
        };

        const handleUseDestinationAddress = (e) => {
          const { checked } = e.target;
          if (checked) {
            // use current residence
            setValues({
              ...values,
              destinationAddress: {
                ...values.destinationAddress,
                address: destinationDutyAddress,
              },
            });
          } else {
            // Revert address
            setValues(
              {
                ...values,
                destinationAddress: {
                  ...values.destinationAddress,
                  address: blankAddress.address,
                },
              },
              { shouldValidate: true },
            );
          }
        };

        return (
          <div className={ppmStyles.formContainer}>
            <Form className={formStyles.form}>
              <SectionWrapper className={classnames(ppmStyles.sectionWrapper, formStyles.formSection, 'origin')}>
                <h2>Pickup Address</h2>
                <AddressFields
                  name="pickupAddress.address"
                  labelHint="Required"
                  formikProps={formikProps}
                  render={(fields) => (
                    <>
                      <p>What address are you moving from?</p>
                      <Checkbox
                        data-testid="useCurrentResidence"
                        label="Use my current pickup address"
                        name="useCurrentResidence"
                        onChange={handleUseCurrentResidenceChange}
                        id="useCurrentResidence"
                      />
                      {fields}
                      <FormGroup>
                        <Fieldset>
                          <legend className="usa-label">Will you add items to your PPM from a second address?</legend>
                          <RequiredTag />

                          <div className={formStyles.radioGroup}>
                            <Field
                              as={Radio}
                              data-testid="yes-secondary-pickup-address"
                              id="yes-secondary-pickup-address"
                              label="Yes"
                              name="hasSecondaryPickupAddress"
                              value="true"
                              title="Yes, I have a second pickup address"
                              checked={values.hasSecondaryPickupAddress === 'true'}
                              disabled={!isPreceedingAddressComplete('true', values.pickupAddress.address)}
                              onChange={(e) => handleAddressToggleChange(e, values, setValues, blankAddress)}
                            />
                            <Field
                              as={Radio}
                              data-testid="no-secondary-pickup-address"
                              id="no-secondary-pickup-address"
                              label="No"
                              name="hasSecondaryPickupAddress"
                              value="false"
                              title="No, I do not have a second pickup address"
                              checked={values.hasSecondaryPickupAddress === 'false'}
                              disabled={!isPreceedingAddressComplete('true', values.pickupAddress.address)}
                              onChange={(e) => handleAddressToggleChange(e, values, setValues, blankAddress)}
                            />
                          </div>
                        </Fieldset>
                      </FormGroup>
                      {values.hasSecondaryPickupAddress === 'true' && (
                        <>
                          <h4>Second Pickup Address</h4>
                          <AddressFields
                            labelHint="Required"
                            name="secondaryPickupAddress.address"
                            formikProps={formikProps}
                          />
                          <Hint className={ppmStyles.hint}>
                            <p>
                              A second pickup address could mean that your final incentive is lower than your estimate.
                            </p>
                            <p>
                              Get separate weight tickets for each leg of the trip to show how the weight changes. Talk
                              to your move counselor for more detailed information.
                            </p>
                          </Hint>
                        </>
                      )}

                      {isTertiaryAddressEnabled && values.hasSecondaryPickupAddress === 'true' && (
                        <div>
                          <FormGroup>
                            <legend className="usa-label">Will you add items to your PPM from a third address?</legend>
                            <RequiredTag />
                            <Fieldset>
                              <div className={formStyles.radioGroup}>
                                <Field
                                  as={Radio}
                                  id="yes-tertiary-pickup-address"
                                  data-testid="yes-tertiary-pickup-address"
                                  label="Yes"
                                  name="hasTertiaryPickupAddress"
                                  value="true"
                                  title="Yes, I have a third pickup address"
                                  checked={values.hasTertiaryPickupAddress === 'true'}
                                  disabled={
                                    !isPreceedingAddressComplete(
                                      values.hasSecondaryPickupAddress,
                                      values.secondaryPickupAddress.address,
                                    )
                                  }
                                  onChange={(e) => handleAddressToggleChange(e, values, setValues, blankAddress)}
                                />
                                <Field
                                  as={Radio}
                                  id="no-tertiary-pickup-address"
                                  data-testid="no-tertiary-pickup-address"
                                  label="No"
                                  name="hasTertiaryPickupAddress"
                                  value="false"
                                  title="No, I do not have a third pickup address"
                                  checked={values.hasTertiaryPickupAddress === 'false'}
                                  disabled={
                                    !isPreceedingAddressComplete(
                                      values.hasSecondaryPickupAddress,
                                      values.secondaryPickupAddress.address,
                                    )
                                  }
                                  onChange={(e) => handleAddressToggleChange(e, values, setValues, blankAddress)}
                                />
                              </div>
                            </Fieldset>
                          </FormGroup>
                        </div>
                      )}
                      {isTertiaryAddressEnabled &&
                        values.hasSecondaryPickupAddress === 'true' &&
                        values.hasTertiaryPickupAddress === 'true' && (
                          <>
                            <h4>Third Pickup Address</h4>
                            <AddressFields
                              labelHint="Required"
                              name="tertiaryPickupAddress.address"
                              formikProps={formikProps}
                            />
                          </>
                        )}
                    </>
                  )}
                />
              </SectionWrapper>
              <SectionWrapper className={classnames(ppmStyles.sectionWrapper, formStyles.formSection)}>
                <h2>Delivery Address</h2>
                <AddressFields
                  name="destinationAddress.address"
                  labelHint="Required"
                  formikProps={formikProps}
                  // White spaces are used specifically to override incoming labelHint prop
                  // not to display anything.
                  address1LabelHint=" "
                  render={(fields) => (
                    <>
                      <p>Please input your delivery address.</p>
                      <Checkbox
                        data-testid="useCurrentDestinationAddress"
                        label="Use my current delivery address"
                        name="useCurrentDestinationAddress"
                        onChange={handleUseDestinationAddress}
                        id="useCurrentDestinationAddress"
                      />
                      {fields}
                      <FormGroup>
                        <div className={formStyles.radioGroup}>
                          <Fieldset>
                            <legend className="usa-label">
                              Will you deliver part of your PPM to a second address?
                            </legend>
                            <RequiredTag />
                            <div className={formStyles.radioGroup}>
                              <Field
                                as={Radio}
                                data-testid="yes-secondary-destination-address"
                                id="hasSecondaryDestinationAddressYes"
                                label="Yes"
                                name="hasSecondaryDestinationAddress"
                                value="true"
                                title="Yes, I have a second delivery address"
                                checked={values.hasSecondaryDestinationAddress === 'true'}
                                disabled={
                                  !isPreceedingAddressPPMPrimaryDestinationComplete(values.destinationAddress.address)
                                }
                                onChange={(e) => handleAddressToggleChange(e, values, setValues, blankAddress)}
                              />
                              <Field
                                as={Radio}
                                data-testid="no-secondary-destination-address"
                                id="hasSecondaryDestinationAddressNo"
                                label="No"
                                name="hasSecondaryDestinationAddress"
                                value="false"
                                title="No, I do not have a second delivery address"
                                checked={values.hasSecondaryDestinationAddress === 'false'}
                                disabled={
                                  !isPreceedingAddressPPMPrimaryDestinationComplete(values.destinationAddress.address)
                                }
                                onChange={(e) => handleAddressToggleChange(e, values, setValues, blankAddress)}
                              />
                            </div>
                          </Fieldset>
                        </div>
                      </FormGroup>
                      {values.hasSecondaryDestinationAddress === 'true' && (
                        <>
                          <h4>Second Delivery Address</h4>
                          <AddressFields
                            name="secondaryDestinationAddress.address"
                            labelHint="Required"
                            formikProps={formikProps}
                          />
                          <Hint className={ppmStyles.hint}>
                            <p>
                              A second delivery address could mean that your final incentive is lower than your
                              estimate.
                            </p>
                            <p>
                              Get separate weight tickets for each leg of the trip to show how the weight changes. Talk
                              to your move counselor for more detailed information.
                            </p>
                          </Hint>
                        </>
                      )}

                      {isTertiaryAddressEnabled && values.hasSecondaryDestinationAddress === 'true' && (
                        <div>
                          <FormGroup>
                            <legend className="usa-label">Will you deliver part of your PPM to a third address?</legend>
                            <RequiredTag />
                            <Fieldset>
                              <div className={formStyles.radioGroup}>
                                <Field
                                  as={Radio}
                                  id="has-tertiary-delivery"
                                  data-testid="yes-tertiary-destination-address"
                                  label="Yes"
                                  name="hasTertiaryDestinationAddress"
                                  value="true"
                                  title="Yes, I have a third delivery address"
                                  checked={values.hasTertiaryDestinationAddress === 'true'}
                                  disabled={
                                    !isPreceedingAddressComplete(
                                      values.hasSecondaryDestinationAddress,
                                      values.secondaryDestinationAddress.address,
                                    )
                                  }
                                  onChange={(e) => handleAddressToggleChange(e, values, setValues, blankAddress)}
                                />
                                <Field
                                  as={Radio}
                                  id="no-tertiary-delivery"
                                  data-testid="no-tertiary-destination-address"
                                  label="No"
                                  name="hasTertiaryDestinationAddress"
                                  value="false"
                                  title="No, I do not have a third delivery address"
                                  checked={values.hasTertiaryDestinationAddress === 'false'}
                                  disabled={
                                    !isPreceedingAddressComplete(
                                      values.hasSecondaryDestinationAddress,
                                      values.secondaryDestinationAddress.address,
                                    )
                                  }
                                  onChange={(e) => handleAddressToggleChange(e, values, setValues, blankAddress)}
                                />
                              </div>
                            </Fieldset>
                          </FormGroup>
                        </div>
                      )}
                      {isTertiaryAddressEnabled &&
                        values.hasSecondaryDestinationAddress === 'true' &&
                        values.hasTertiaryDestinationAddress === 'true' && (
                          <>
                            <h4>Third Delivery Address</h4>
                            <AddressFields
                              name="tertiaryDestinationAddress.address"
                              labelHint="Required"
                              formikProps={formikProps}
                            />
                          </>
                        )}
                    </>
                  )}
                />
              </SectionWrapper>
              {showCloseoutOffice && (
                <SectionWrapper className={classnames(ppmStyles.sectionWrapper, formStyles.formSection)}>
                  <h2>Closeout Office</h2>
                  <Fieldset>
                    <Hint className={ppmStyles.hint}>
                      <p>
                        A closeout office is where your PPM paperwork will be reviewed before you can submit it to
                        finance to receive your incentive. This will typically be your destination installation&apos;s
                        transportation office or an installation near your destination. If you are not sure what to
                        select, contact your origin transportation office.
                      </p>
                    </Hint>
                    <DutyLocationInput
                      name="closeoutOffice"
                      label="Which closeout office should review your PPM?"
                      hint="Required"
                      placeholder="Start typing a closeout office..."
                      searchLocations={searchTransportationOffices}
                      metaOverride={meta}
                    />
                    <Hint className={ppmStyles.hint}>
                      If you have more than one PPM for this move, your closeout office will be the same for all your
                      PPMs.
                    </Hint>
                  </Fieldset>
                </SectionWrapper>
              )}
              <SectionWrapper className={classnames(ppmStyles.sectionWrapper, formStyles.formSection)}>
                <h2>Storage</h2>
                <Fieldset>
                  <legend className="usa-label">Do you plan to store items from your PPM?</legend>
                  <RequiredTag />
                  <Field
                    as={Radio}
                    id="sitExpectedYes"
                    data-testid="storePPMYes"
                    label="Yes"
                    name="sitExpected"
                    value="true"
                    checked={values.sitExpected === 'true'}
                  />
                  <Field
                    as={Radio}
                    id="sitExpectedNo"
                    data-testid="storePPMNo"
                    label="No"
                    name="sitExpected"
                    value="false"
                    checked={values.sitExpected === 'false'}
                  />
                </Fieldset>
                {values.sitExpected === 'false' ? (
                  <Hint className={ppmStyles.hint}>
                    You can be reimbursed for up to 90 days of temporary storage (SIT).
                  </Hint>
                ) : (
                  <Hint>
                    <p>You can be reimbursed for up to 90 days of temporary storage (SIT).</p>
                    <p>
                      Your reimbursement amount is limited to the Government&apos;s Constructed Cost — what the
                      government would have paid to store your belongings.
                    </p>
                    <p>
                      You will need to pay for the storage yourself, then submit receipts and request reimbursement
                      after your PPM is complete.
                    </p>
                    <p>Your move counselor can give you more information about additional requirements.</p>
                  </Hint>
                )}
              </SectionWrapper>
              <SectionWrapper className={classnames(ppmStyles.sectionWrapper, formStyles.formSection)}>
                <h2>Departure date</h2>
                <DatePickerInput
                  hint="Required"
                  name="expectedDepartureDate"
                  label="When do you plan to start moving your PPM?"
                />
                <Hint className={ppmStyles.hint}>
                  Enter the first day you expect to move things. It&apos;s OK if the actual date is different. We will
                  ask for your actual departure date when you document and complete your PPM.
                </Hint>
              </SectionWrapper>
              <div className={formStyles.buttonContainer}>
                <Button className={formStyles.backButton} type="button" onClick={onBack} secondary outline>
                  Back
                </Button>
<<<<<<< HEAD
                <LoadingButton
                  buttonClassName={ppmStyles.saveButton}
=======
                <Button
                  className={formStyles.saveButton}
>>>>>>> 9c27505c
                  type="button"
                  onClick={handleSubmit}
                  disabled={isSubmitting || !isValid}
                  isLoading={isSubmitting}
                  labelText="Save & Continue"
                  loadingText="Saving"
                />
              </div>
            </Form>
          </div>
        );
      }}
    </Formik>
  );
};

DateAndLocationForm.propTypes = {
  mtoShipment: ShipmentShape,
  serviceMember: ServiceMemberShape.isRequired,
  move: MoveShape,
  destinationDutyLocation: DutyLocationShape.isRequired,
  onBack: func.isRequired,
  onSubmit: func.isRequired,
};

DateAndLocationForm.defaultProps = {
  mtoShipment: undefined,
  move: undefined,
};

export default DateAndLocationForm;<|MERGE_RESOLUTION|>--- conflicted
+++ resolved
@@ -6,12 +6,8 @@
 import classnames from 'classnames';
 
 import ppmStyles from 'components/Customer/PPM/PPM.module.scss';
-<<<<<<< HEAD
+import { ButtonUsa as Button } from 'shared/standardUI/Buttons/ButtonUsa';
 import SectionWrapper from 'components/Shared/SectionWrapper/SectionWrapper';
-=======
-import { ButtonUsa as Button } from 'shared/standardUI/Buttons/ButtonUsa';
-import SectionWrapper from 'components/Customer/SectionWrapper';
->>>>>>> 9c27505c
 import { DatePickerInput, DutyLocationInput } from 'components/form/fields';
 import Hint from 'components/Hint';
 import Fieldset from 'shared/Fieldset';
@@ -573,13 +569,8 @@
                 <Button className={formStyles.backButton} type="button" onClick={onBack} secondary outline>
                   Back
                 </Button>
-<<<<<<< HEAD
                 <LoadingButton
-                  buttonClassName={ppmStyles.saveButton}
-=======
-                <Button
-                  className={formStyles.saveButton}
->>>>>>> 9c27505c
+                  buttonClassName={formStyles.saveButton}
                   type="button"
                   onClick={handleSubmit}
                   disabled={isSubmitting || !isValid}
