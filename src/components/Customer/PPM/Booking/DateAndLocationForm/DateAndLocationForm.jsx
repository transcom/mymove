--- conflicted
+++ resolved
@@ -299,12 +299,9 @@
                 <AddressFields
                   name="destinationAddress.address"
                   labelHint="Required"
-<<<<<<< HEAD
-=======
                   // White spaces are used specifically to override incoming labelHint prop
                   // not to display anything.
                   address1LabelHint=" "
->>>>>>> 80aceb4f
                   render={(fields) => (
                     <>
                       <p>Please input your destination address.</p>
