--- conflicted
+++ resolved
@@ -8,101 +8,89 @@
 import ppmStyles from 'components/Customer/PPM/PPM.module.scss';
 import SectionWrapper from 'components/Customer/SectionWrapper';
 import { DatePickerInput, DutyLocationInput } from 'components/form/fields';
-<<<<<<< HEAD
-// import TextField from 'components/form/fields/TextField/TextField';
-=======
->>>>>>> 813b5f6a
 import Hint from 'components/Hint';
 import Fieldset from 'shared/Fieldset';
 import formStyles from 'styles/form.module.scss';
 import { DutyLocationShape } from 'types';
 import { MoveShape, ServiceMemberShape } from 'types/customerShapes';
 import { ShipmentShape } from 'types/shipment';
-import { ZIP5_CODE_REGEX } from 'utils/validation';
 import { searchTransportationOffices } from 'services/internalApi';
 import SERVICE_MEMBER_AGENCIES from 'content/serviceMemberAgencies';
 import { AddressFields } from 'components/form/AddressFields/AddressFields';
 
-<<<<<<< HEAD
-const blankAddress = {
-  address: {
-    streetAddress1: '',
-    streetAddress2: '',
-    city: '',
-    state: '',
-    postalCode: '',
-  },
-};
-
-// TODO -- map new address fields and deprecate OLD ZIP implementation
-=======
->>>>>>> 813b5f6a
 const validationShape = {
   useCurrentResidence: Yup.boolean(),
   hasSecondaryPickupAddress: Yup.boolean(),
   useCurrentDestinationAddress: Yup.boolean(),
   hasSecondaryDestinationAddress: Yup.boolean(),
-<<<<<<< HEAD
-  // pickupAddress
-  // secondaryPickupAddress
-  // destinationAddress
-  // secondaryDestinationAddress
-=======
->>>>>>> 813b5f6a
   sitExpected: Yup.boolean().required('Required'),
   expectedDepartureDate: Yup.date()
     .typeError('Enter a complete date in DD MMM YYYY format (day, month, year).')
     .required('Required'),
 };
-<<<<<<< HEAD
-
-const setZip = (setFieldValue, postalCodeField, postalCode, isChecked, isCheckedField) => {
-  setFieldValue(isCheckedField, !isChecked);
-  setFieldValue(postalCodeField, isChecked ? '' : postalCode);
-};
-
-const DateAndLocationForm = ({
-  mtoShipment,
-  destinationDutyLocation,
-  serviceMember,
-  move,
-  onBack,
-  onSubmit,
-  postalCodeValidator,
-}) => {
-  const [postalCodeValid, setPostalCodeValid] = useState({});
-=======
->>>>>>> 813b5f6a
+
+const emptyAddressShape = {
+  streetAddress1: '',
+  streetAddress2: '',
+  city: '',
+  state: '',
+  postalCode: '',
+};
 
 const DateAndLocationForm = ({ mtoShipment, destinationDutyLocation, serviceMember, move, onBack, onSubmit }) => {
+  // const initialValues = {
+  //   pickupPostalCode: mtoShipment?.ppmShipment?.pickupPostalCode || '',
+  //   useCurrentResidence: false,
+  //   pickupAddress: mtoShipment?.ppmShipment?.pickupAddress || {},
+  //   secondaryPickupAddress: mtoShipment?.ppmShipment?.secondaryPickupAddress || {},
+  //   hasSecondaryPickupAddress: mtoShipment?.ppmShipment?.hasSecondaryPickup ? 'true' : 'false',
+  //   secondaryPickupPostalCode: mtoShipment?.ppmShipment?.secondaryPickupPostalCode || '',
+  //   useCurrentDestinationAddress: false,
+  //   destinationPostalCode: mtoShipment?.ppmShipment?.destinationPostalCode || '',
+  //   hasSecondaryDestinationAddress: mtoShipment?.ppmShipment?.secondaryDestinationAddress ? 'true' : 'false',
+  //   destinationAddress: mtoShipment?.ppmShipment?.destinationAddress || {},
+  //   secondaryDestinationAddress: mtoShipment?.ppmShipment?.secondaryDestinationAddress || {},
+  //   secondaryDestinationPostalCode: mtoShipment?.ppmShipment?.secondaryDestinationPostalCode || '',
+  //   sitExpected: mtoShipment?.ppmShipment?.sitExpected ? 'true' : 'false',
+  //   expectedDepartureDate: mtoShipment?.ppmShipment?.expectedDepartureDate || '',
+  //   closeoutOffice: move?.closeout_office,
+  // };
   const initialValues = {
     pickupPostalCode: mtoShipment?.ppmShipment?.pickupPostalCode || '',
     useCurrentResidence: false,
-    pickupAddress: mtoShipment?.ppmShipment?.pickupAddress || {},
-    secondaryPickupAddress: mtoShipment?.ppmShipment?.secondaryPickupAddress || {},
-<<<<<<< HEAD
+    pickupAddress: {},
+    secondaryPickupAddress: {},
     hasSecondaryPickupAddress: mtoShipment?.ppmShipment?.secondaryPickupAddress ? 'true' : 'false',
-=======
-    hasSecondaryPickupAddress: mtoShipment?.ppmShipment?.hasSecondaryPickup ? 'true' : 'false',
->>>>>>> 813b5f6a
     secondaryPickupPostalCode: mtoShipment?.ppmShipment?.secondaryPickupPostalCode || '',
     useCurrentDestinationAddress: false,
     destinationPostalCode: mtoShipment?.ppmShipment?.destinationPostalCode || '',
     hasSecondaryDestinationAddress: mtoShipment?.ppmShipment?.secondaryDestinationAddress ? 'true' : 'false',
-    destinationAddress: mtoShipment?.ppmShipment?.destinationAddress || {},
-    secondaryDestinationAddress: mtoShipment?.ppmShipment?.secondaryDestinationAddress || {},
+    destinationAddress: {},
+    secondaryDestinationAddress: { address: { ...emptyAddressShape } },
     secondaryDestinationPostalCode: mtoShipment?.ppmShipment?.secondaryDestinationPostalCode || '',
     sitExpected: mtoShipment?.ppmShipment?.sitExpected ? 'true' : 'false',
     expectedDepartureDate: mtoShipment?.ppmShipment?.expectedDepartureDate || '',
     closeoutOffice: move?.closeout_office,
   };
 
+  if (mtoShipment?.ppmShipment?.pickupAddress) {
+    initialValues.pickupAddress = { address: { ...mtoShipment.ppmShipment.pickupAddress } };
+  }
+
+  if (mtoShipment?.ppmShipment?.secondaryPickupAddress) {
+    initialValues.secondaryPickupAddress = { address: { ...mtoShipment.ppmShipment.secondaryPickupAddress } };
+  }
+
+  if (mtoShipment?.ppmShipment?.destinationAddress) {
+    initialValues.destinationAddress = { address: { ...mtoShipment.ppmShipment.destinationAddress } };
+  }
+
+  if (mtoShipment?.ppmShipment?.secondaryDestinationAddress) {
+    initialValues.secondaryDestinationAddress = { address: { ...mtoShipment.ppmShipment.secondaryDestinationAddress } };
+  }
+
   const residentialAddress = serviceMember?.residential_address;
-<<<<<<< HEAD
-  const destinationAddress = destinationDutyLocation?.address;
-=======
   const destinationDutyAddress = destinationDutyLocation?.address;
->>>>>>> 813b5f6a
 
   const showCloseoutOffice =
     serviceMember.affiliation === SERVICE_MEMBER_AGENCIES.ARMY ||
@@ -124,10 +112,6 @@
             setValues({
               ...values,
               pickupAddress: {
-<<<<<<< HEAD
-                ...values.pickupAddress,
-=======
->>>>>>> 813b5f6a
                 address: residentialAddress,
               },
             });
@@ -136,10 +120,6 @@
             setValues({
               ...values,
               pickupAddress: {
-<<<<<<< HEAD
-                ...values.pickupAddress,
-                blankAddress,
-=======
                 address: {
                   streetAddress1: '',
                   streetAddress2: '',
@@ -147,7 +127,6 @@
                   state: '',
                   postalCode: '',
                 },
->>>>>>> 813b5f6a
               },
             });
           }
@@ -160,12 +139,7 @@
             setValues({
               ...values,
               destinationAddress: {
-<<<<<<< HEAD
-                ...values.destinationAddress,
-                address: destinationAddress,
-=======
                 address: destinationDutyAddress,
->>>>>>> 813b5f6a
               },
             });
           } else {
@@ -173,10 +147,6 @@
             setValues({
               ...values,
               destinationAddress: {
-<<<<<<< HEAD
-                ...values.destinationAddress,
-                blankAddress,
-=======
                 address: {
                   streetAddress1: '',
                   streetAddress2: '',
@@ -184,7 +154,6 @@
                   state: '',
                   postalCode: '',
                 },
->>>>>>> 813b5f6a
               },
             });
           }
@@ -215,13 +184,8 @@
                           </legend>
                           <Field
                             as={Radio}
-<<<<<<< HEAD
-                            data-testid="yes-secondary-pickup-code"
-                            id="yes-secondary-pickup-code"
-=======
                             data-testid="yes-secondary-pickup-address"
                             id="yes-secondary-pickup-address"
->>>>>>> 813b5f6a
                             label="Yes"
                             name="hasSecondaryPickupAddress"
                             value="true"
@@ -229,13 +193,8 @@
                           />
                           <Field
                             as={Radio}
-<<<<<<< HEAD
-                            data-testid="no-secondary-pickup-code"
-                            id="no-secondary-pickup-code"
-=======
                             data-testid="no-secondary-pickup-address"
                             id="no-secondary-pickup-address"
->>>>>>> 813b5f6a
                             label="No"
                             name="hasSecondaryPickupAddress"
                             value="false"
