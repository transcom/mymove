import { React, useEffect, useState } from 'react';
import { func } from 'prop-types';
import * as Yup from 'yup';
import { Formik, Field } from 'formik';
import { Button, Form, Checkbox, Radio, FormGroup } from '@trussworks/react-uswds';
import classnames from 'classnames';

import ppmStyles from 'components/Customer/PPM/PPM.module.scss';
import SectionWrapper from 'components/Customer/SectionWrapper';
import { DatePickerInput, DutyLocationInput } from 'components/form/fields';
import Hint from 'components/Hint';
import Fieldset from 'shared/Fieldset';
import formStyles from 'styles/form.module.scss';
import { DutyLocationShape } from 'types';
import { MoveShape, ServiceMemberShape } from 'types/customerShapes';
import { ShipmentShape } from 'types/shipment';
import { searchTransportationOffices } from 'services/internalApi';
import SERVICE_MEMBER_AGENCIES from 'content/serviceMemberAgencies';
import { AddressFields } from 'components/form/AddressFields/AddressFields';
import { OptionalAddressSchema } from 'components/Customer/MtoShipmentForm/validationSchemas';
import { requiredAddressSchema, partialRequiredAddressSchema } from 'utils/validation';
import { isBooleanFlagEnabled } from 'utils/featureFlags';
import RequiredTag from 'components/form/RequiredTag';
import { isPreceedingAddressComplete } from 'shared/utils';
import { handleAddressToggleChange } from 'utils/shipments';

let meta = '';

const blankAddress = {
  address: {
    streetAddress1: '',
    streetAddress2: '',
    streetAddress3: '',
    city: '',
    state: '',
    postalCode: '',
    usPostRegionCitiesID: '',
  },
};

let validationShape = {
  useCurrentResidence: Yup.boolean(),
  hasSecondaryPickupAddress: Yup.boolean(),
  useCurrentDestinationAddress: Yup.boolean(),
  hasSecondaryDestinationAddress: Yup.boolean(),
  sitExpected: Yup.boolean().required('Required'),
  expectedDepartureDate: Yup.date()
    .typeError('Enter a complete date in DD MMM YYYY format (day, month, year).')
    .required('Required'),
  pickupAddress: Yup.object().shape({
    address: requiredAddressSchema,
  }),
  destinationAddress: Yup.object().shape({
    address: partialRequiredAddressSchema,
  }),
  secondaryPickupAddress: Yup.object().shape({
    address: OptionalAddressSchema,
  }),
  secondaryDestinationAddress: Yup.object().shape({
    address: OptionalAddressSchema,
  }),
  tertiaryPickupAddress: Yup.object().shape({
    address: OptionalAddressSchema,
  }),
  tertiaryDestinationAddress: Yup.object().shape({
    address: OptionalAddressSchema,
  }),
};

const DateAndLocationForm = ({ mtoShipment, destinationDutyLocation, serviceMember, move, onBack, onSubmit }) => {
  const initialValues = {
    useCurrentResidence: false,
    pickupAddress: {},
    secondaryPickupAddress: {},
    tertiaryPickupAddress: {},
    hasSecondaryPickupAddress: mtoShipment?.ppmShipment?.secondaryPickupAddress ? 'true' : 'false',
    hasTertiaryPickupAddress: mtoShipment?.ppmShipment?.tertiaryPickupAddress ? 'true' : 'false',
    useCurrentDestinationAddress: false,
    destinationAddress: {},
    secondaryDestinationAddress: {},
    tertiaryDestinationAddress: {},
    hasSecondaryDestinationAddress: mtoShipment?.ppmShipment?.secondaryDestinationAddress ? 'true' : 'false',
    hasTertiaryDestinationAddress: mtoShipment?.ppmShipment?.tertiaryDestinationAddress ? 'true' : 'false',
    sitExpected: mtoShipment?.ppmShipment?.sitExpected ? 'true' : 'false',
    expectedDepartureDate: mtoShipment?.ppmShipment?.expectedDepartureDate || '',
    closeoutOffice: move?.closeoutOffice || {},
  };

  if (mtoShipment?.ppmShipment?.pickupAddress) {
    initialValues.pickupAddress = { address: { ...mtoShipment.ppmShipment.pickupAddress } };
  }

  if (mtoShipment?.ppmShipment?.secondaryPickupAddress) {
    initialValues.secondaryPickupAddress = { address: { ...mtoShipment.ppmShipment.secondaryPickupAddress } };
  }

  if (mtoShipment?.ppmShipment?.tertiaryPickupAddress) {
    initialValues.tertiaryPickupAddress = { address: { ...mtoShipment.ppmShipment.tertiaryPickupAddress } };
  }

  if (mtoShipment?.ppmShipment?.destinationAddress) {
    initialValues.destinationAddress = { address: { ...mtoShipment.ppmShipment.destinationAddress } };
  }

  if (mtoShipment?.ppmShipment?.secondaryDestinationAddress) {
    initialValues.secondaryDestinationAddress = { address: { ...mtoShipment.ppmShipment.secondaryDestinationAddress } };
  }

  if (mtoShipment?.ppmShipment?.tertiaryDestinationAddress) {
    initialValues.tertiaryDestinationAddress = { address: { ...mtoShipment.ppmShipment.tertiaryDestinationAddress } };
  }

  const residentialAddress = serviceMember?.residential_address;
  const destinationDutyAddress = destinationDutyLocation?.address;

  const [isTertiaryAddressEnabled, setIsTertiaryAddressEnabled] = useState(false);

  useEffect(() => {
    const fetchData = async () => {
      isBooleanFlagEnabled('third_address_available').then((enabled) => {
        setIsTertiaryAddressEnabled(enabled);
      });
    };
    fetchData();
  }, []);

  const showCloseoutOffice =
    serviceMember.affiliation === SERVICE_MEMBER_AGENCIES.ARMY ||
    serviceMember.affiliation === SERVICE_MEMBER_AGENCIES.AIR_FORCE ||
    serviceMember.affiliation === SERVICE_MEMBER_AGENCIES.SPACE_FORCE;
  if (showCloseoutOffice) {
    validationShape = {
      ...validationShape,
      closeoutOffice: Yup.object().shape({
        address: Yup.object().required('Required'),
      }),
    };
  } else {
    delete validationShape.closeoutOffice;
  }

  const validate = (values) => {
    if (!values.closeoutOffice) {
      meta = 'Required';
    }
    if (values.closeoutOffice) {
      meta = '';
    }
    return {};
  };

  return (
    <Formik
      initialValues={initialValues}
      validationSchema={Yup.object().shape(validationShape)}
      onSubmit={onSubmit}
      validate={validate}
      validateOnBlur
      validateOnMount
      validateOnChange
    >
      {({ isValid, isSubmitting, handleSubmit, setValues, values, errors, ...formikProps }) => {
        const handleUseCurrentResidenceChange = (e) => {
          const { checked } = e.target;
          if (checked) {
            // use current residence
            setValues({
              ...values,
              pickupAddress: {
                address: residentialAddress,
              },
            });
          } else {
            // Revert address
            setValues({
              ...values,
              pickupAddress: {
                blankAddress,
              },
            });
          }
        };

        const handleUseDestinationAddress = (e) => {
          const { checked } = e.target;
          if (checked) {
            // use current residence
            setValues({
              ...values,
              destinationAddress: {
                address: destinationDutyAddress,
              },
            });
          } else {
            // Revert address
            setValues({
              ...values,
              destinationAddress: {
                blankAddress,
              },
            });
          }
        };

        return (
          <div className={ppmStyles.formContainer}>
            <Form className={formStyles.form}>
              <SectionWrapper className={classnames(ppmStyles.sectionWrapper, formStyles.formSection, 'origin')}>
                <h2>Pickup Address</h2>
                <AddressFields
                  name="pickupAddress.address"
                  labelHint="Required"
                  locationLookup
                  formikProps={formikProps}
                  render={(fields) => (
                    <>
                      <p>What address are you moving from?</p>
                      <Checkbox
                        data-testid="useCurrentResidence"
                        label="Use my current pickup address"
                        name="useCurrentResidence"
                        onChange={handleUseCurrentResidenceChange}
                        id="useCurrentResidence"
                      />
                      {fields}
                      <FormGroup>
                        <Fieldset>
                          <legend className="usa-label">Will you add items to your PPM from a second address?</legend>
                          <RequiredTag />
<<<<<<< HEAD
                          <Field
                            as={Radio}
                            data-testid="yes-secondary-pickup-address"
                            id="yes-secondary-pickup-address"
                            label="Yes"
                            name="hasSecondaryPickupAddress"
                            value="true"
                            title="Yes, I have a second pickup address"
                            checked={values.hasSecondaryPickupAddress === 'true'}
                            disabled={!isPreceedingAddressComplete('true', values.pickupAddress.address)}
                            onChange={(e) => handleAddressToggleChange(e, values, setValues, blankAddress)}
                          />
                          <Field
                            as={Radio}
                            data-testid="no-secondary-pickup-address"
                            id="no-secondary-pickup-address"
                            label="No"
                            name="hasSecondaryPickupAddress"
                            value="false"
                            title="No, I do not have a second pickup address"
                            checked={values.hasSecondaryPickupAddress === 'false'}
                            disabled={!isPreceedingAddressComplete('true', values.pickupAddress.address)}
                            onChange={(e) => handleAddressToggleChange(e, values, setValues, blankAddress)}
                          />
=======

                          <div className={formStyles.radioGroup}>
                            <Field
                              as={Radio}
                              data-testid="yes-secondary-pickup-address"
                              id="yes-secondary-pickup-address"
                              label="Yes"
                              name="hasSecondaryPickupAddress"
                              value="true"
                              checked={values.hasSecondaryPickupAddress === 'true'}
                              disabled={!isPreceedingAddressComplete('true', values.pickupAddress.address)}
                            />
                            <Field
                              as={Radio}
                              data-testid="no-secondary-pickup-address"
                              id="no-secondary-pickup-address"
                              label="No"
                              name="hasSecondaryPickupAddress"
                              value="false"
                              checked={values.hasSecondaryPickupAddress === 'false'}
                              disabled={!isPreceedingAddressComplete('true', values.pickupAddress.address)}
                            />
                          </div>
>>>>>>> 3d8ad6eb
                        </Fieldset>
                      </FormGroup>
                      {values.hasSecondaryPickupAddress === 'true' && (
                        <>
                          <h4>Second Pickup Address</h4>
                          <AddressFields
                            labelHint="Required"
                            name="secondaryPickupAddress.address"
                            locationLookup
                            formikProps={formikProps}
                          />
                          <Hint className={ppmStyles.hint}>
                            <p>
                              A second pickup address could mean that your final incentive is lower than your estimate.
                            </p>
                            <p>
                              Get separate weight tickets for each leg of the trip to show how the weight changes. Talk
                              to your move counselor for more detailed information.
                            </p>
                          </Hint>
                        </>
                      )}

                      {isTertiaryAddressEnabled && values.hasSecondaryPickupAddress === 'true' && (
                        <div>
                          <FormGroup>
                            <legend className="usa-label">Will you add items to your PPM from a third address?</legend>
                            <RequiredTag />
                            <Fieldset>
<<<<<<< HEAD
                              <Field
                                as={Radio}
                                id="yes-tertiary-pickup-address"
                                data-testid="yes-tertiary-pickup-address"
                                label="Yes"
                                name="hasTertiaryPickupAddress"
                                value="true"
                                title="Yes, I have a third pickup address"
                                checked={values.hasTertiaryPickupAddress === 'true'}
                                disabled={
                                  !isPreceedingAddressComplete(
                                    values.hasSecondaryPickupAddress,
                                    values.secondaryPickupAddress.address,
                                  )
                                }
                                onChange={(e) => handleAddressToggleChange(e, values, setValues, blankAddress)}
                              />
                              <Field
                                as={Radio}
                                id="no-tertiary-pickup-address"
                                data-testid="no-tertiary-pickup-address"
                                label="No"
                                name="hasTertiaryPickupAddress"
                                value="false"
                                title="No, I do not have a third pickup address"
                                checked={values.hasTertiaryPickupAddress === 'false'}
                                disabled={
                                  !isPreceedingAddressComplete(
                                    values.hasSecondaryPickupAddress,
                                    values.secondaryPickupAddress.address,
                                  )
                                }
                                onChange={(e) => handleAddressToggleChange(e, values, setValues, blankAddress)}
                              />
=======
                              <div className={formStyles.radioGroup}>
                                <Field
                                  as={Radio}
                                  id="yes-tertiary-pickup-address"
                                  data-testid="yes-tertiary-pickup-address"
                                  label="Yes"
                                  name="hasTertiaryPickupAddress"
                                  value="true"
                                  title="Yes, I have a third delivery address"
                                  checked={values.hasTertiaryPickupAddress === 'true'}
                                  disabled={
                                    !isPreceedingAddressComplete(
                                      values.hasSecondaryPickupAddress,
                                      values.secondaryPickupAddress.address,
                                    )
                                  }
                                />
                                <Field
                                  as={Radio}
                                  id="no-tertiary-pickup-address"
                                  data-testid="no-tertiary-pickup-address"
                                  label="No"
                                  name="hasTertiaryPickupAddress"
                                  value="false"
                                  title="No, I do not have a third delivery address"
                                  checked={values.hasTertiaryPickupAddress === 'false'}
                                  disabled={
                                    !isPreceedingAddressComplete(
                                      values.hasSecondaryPickupAddress,
                                      values.secondaryPickupAddress.address,
                                    )
                                  }
                                />
                              </div>
>>>>>>> 3d8ad6eb
                            </Fieldset>
                          </FormGroup>
                        </div>
                      )}
                      {isTertiaryAddressEnabled &&
                        values.hasSecondaryPickupAddress === 'true' &&
                        values.hasTertiaryPickupAddress === 'true' && (
                          <>
                            <h4>Third Pickup Address</h4>
                            <AddressFields
                              labelHint="Required"
                              name="tertiaryPickupAddress.address"
                              locationLookup
                              formikProps={formikProps}
                            />
                          </>
                        )}
                    </>
                  )}
                />
              </SectionWrapper>
              <SectionWrapper className={classnames(ppmStyles.sectionWrapper, formStyles.formSection)}>
                <h2>Delivery Address</h2>
                <AddressFields
                  name="destinationAddress.address"
                  labelHint="Required"
                  locationLookup
                  formikProps={formikProps}
                  // White spaces are used specifically to override incoming labelHint prop
                  // not to display anything.
                  address1LabelHint=" "
                  render={(fields) => (
                    <>
                      <p>Please input your delivery address.</p>
                      <Checkbox
                        data-testid="useCurrentDestinationAddress"
                        label="Use my current delivery address"
                        name="useCurrentDestinationAddress"
                        onChange={handleUseDestinationAddress}
                        id="useCurrentDestinationAddress"
                      />
                      {fields}
                      <FormGroup>
<<<<<<< HEAD
                        <Fieldset>
                          <legend className="usa-label">Will you deliver part of your PPM to a second address?</legend>
                          <RequiredTag />
                          <Field
                            as={Radio}
                            data-testid="yes-secondary-destination-address"
                            id="hasSecondaryDestinationAddressYes"
                            label="Yes"
                            name="hasSecondaryDestinationAddress"
                            value="true"
                            title="Yes, I have a second delivery address"
                            checked={values.hasSecondaryDestinationAddress === 'true'}
                            disabled={!isPreceedingAddressComplete('true', values.destinationAddress.address)}
                            onChange={(e) => handleAddressToggleChange(e, values, setValues, blankAddress)}
                          />
                          <Field
                            as={Radio}
                            data-testid="no-secondary-destination-address"
                            id="hasSecondaryDestinationAddressNo"
                            label="No"
                            name="hasSecondaryDestinationAddress"
                            value="false"
                            title="No, I do not have a second delivery address"
                            checked={values.hasSecondaryDestinationAddress === 'false'}
                            disabled={!isPreceedingAddressComplete('true', values.destinationAddress.address)}
                            onChange={(e) => handleAddressToggleChange(e, values, setValues, blankAddress)}
                          />
                        </Fieldset>
=======
                        <div className={formStyles.radioGroup}>
                          <Fieldset>
                            <legend className="usa-label">
                              Will you deliver part of your PPM to a second address?
                            </legend>
                            <RequiredTag />
                            <div className={formStyles.radioGroup}>
                              <Field
                                as={Radio}
                                data-testid="yes-secondary-destination-address"
                                id="hasSecondaryDestinationAddressYes"
                                label="Yes"
                                name="hasSecondaryDestinationAddress"
                                value="true"
                                checked={values.hasSecondaryDestinationAddress === 'true'}
                                disabled={!isPreceedingAddressComplete('true', values.destinationAddress.address)}
                              />
                              <Field
                                as={Radio}
                                data-testid="no-secondary-destination-address"
                                id="hasSecondaryDestinationAddressNo"
                                label="No"
                                name="hasSecondaryDestinationAddress"
                                value="false"
                                checked={values.hasSecondaryDestinationAddress === 'false'}
                                disabled={!isPreceedingAddressComplete('true', values.destinationAddress.address)}
                              />
                            </div>
                          </Fieldset>
                        </div>
>>>>>>> 3d8ad6eb
                      </FormGroup>
                      {values.hasSecondaryDestinationAddress === 'true' && (
                        <>
                          <h4>Second Delivery Address</h4>
                          <AddressFields
                            name="secondaryDestinationAddress.address"
                            labelHint="Required"
                            locationLookup
                            formikProps={formikProps}
                          />
                          <Hint className={ppmStyles.hint}>
                            <p>
                              A second delivery address could mean that your final incentive is lower than your
                              estimate.
                            </p>
                            <p>
                              Get separate weight tickets for each leg of the trip to show how the weight changes. Talk
                              to your move counselor for more detailed information.
                            </p>
                          </Hint>
                        </>
                      )}

                      {isTertiaryAddressEnabled && values.hasSecondaryDestinationAddress === 'true' && (
                        <div>
                          <FormGroup>
                            <legend className="usa-label">Will you deliver part of your PPM to a third address?</legend>
                            <RequiredTag />
                            <Fieldset>
<<<<<<< HEAD
                              <Field
                                as={Radio}
                                id="has-tertiary-delivery"
                                data-testid="yes-tertiary-destination-address"
                                label="Yes"
                                name="hasTertiaryDestinationAddress"
                                value="true"
                                title="Yes, I have a third delivery address"
                                checked={values.hasTertiaryDestinationAddress === 'true'}
                                disabled={
                                  !isPreceedingAddressComplete(
                                    values.hasSecondaryDestinationAddress,
                                    values.secondaryDestinationAddress.address,
                                  )
                                }
                                onChange={(e) => handleAddressToggleChange(e, values, setValues, blankAddress)}
                              />
                              <Field
                                as={Radio}
                                id="no-tertiary-delivery"
                                data-testid="no-tertiary-destination-address"
                                label="No"
                                name="hasTertiaryDestinationAddress"
                                value="false"
                                title="No, I do not have a third delivery address"
                                checked={values.hasTertiaryDestinationAddress === 'false'}
                                disabled={
                                  !isPreceedingAddressComplete(
                                    values.hasSecondaryDestinationAddress,
                                    values.secondaryDestinationAddress.address,
                                  )
                                }
                                onChange={(e) => handleAddressToggleChange(e, values, setValues, blankAddress)}
                              />
=======
                              <div className={formStyles.radioGroup}>
                                <Field
                                  as={Radio}
                                  id="has-tertiary-delivery"
                                  data-testid="yes-tertiary-destination-address"
                                  label="Yes"
                                  name="hasTertiaryDestinationAddress"
                                  value="true"
                                  title="Yes, I have a third delivery address"
                                  checked={values.hasTertiaryDestinationAddress === 'true'}
                                  disabled={
                                    !isPreceedingAddressComplete(
                                      values.hasSecondaryDestinationAddress,
                                      values.secondaryDestinationAddress.address,
                                    )
                                  }
                                />
                                <Field
                                  as={Radio}
                                  id="no-tertiary-delivery"
                                  data-testid="no-tertiary-destination-address"
                                  label="No"
                                  name="hasTertiaryDestinationAddress"
                                  value="false"
                                  title="No, I do not have a third delivery address"
                                  checked={values.hasTertiaryDestinationAddress === 'false'}
                                  disabled={
                                    !isPreceedingAddressComplete(
                                      values.hasSecondaryDestinationAddress,
                                      values.secondaryDestinationAddress.address,
                                    )
                                  }
                                />
                              </div>
>>>>>>> 3d8ad6eb
                            </Fieldset>
                          </FormGroup>
                        </div>
                      )}
                      {isTertiaryAddressEnabled &&
                        values.hasSecondaryDestinationAddress === 'true' &&
                        values.hasTertiaryDestinationAddress === 'true' && (
                          <>
                            <h4>Third Delivery Address</h4>
                            <AddressFields
                              name="tertiaryDestinationAddress.address"
                              labelHint="Required"
                              locationLookup
                              formikProps={formikProps}
                            />
                          </>
                        )}
                    </>
                  )}
                />
              </SectionWrapper>
              {showCloseoutOffice && (
                <SectionWrapper className={classnames(ppmStyles.sectionWrapper, formStyles.formSection)}>
                  <h2>Closeout Office</h2>
                  <Fieldset>
                    <Hint className={ppmStyles.hint}>
                      <p>
                        A closeout office is where your PPM paperwork will be reviewed before you can submit it to
                        finance to receive your incentive. This will typically be your destination installation&apos;s
                        transportation office or an installation near your destination. If you are not sure what to
                        select, contact your origin transportation office.
                      </p>
                    </Hint>
                    <DutyLocationInput
                      name="closeoutOffice"
                      label="Which closeout office should review your PPM?"
                      hint="Required"
                      placeholder="Start typing a closeout office..."
                      searchLocations={searchTransportationOffices}
                      metaOverride={meta}
                    />
                    <Hint className={ppmStyles.hint}>
                      If you have more than one PPM for this move, your closeout office will be the same for all your
                      PPMs.
                    </Hint>
                  </Fieldset>
                </SectionWrapper>
              )}
              <SectionWrapper className={classnames(ppmStyles.sectionWrapper, formStyles.formSection)}>
                <h2>Storage</h2>
                <Fieldset>
                  <legend className="usa-label">Do you plan to store items from your PPM?</legend>
                  <RequiredTag />
                  <Field
                    as={Radio}
                    id="sitExpectedYes"
                    data-testid="storePPMYes"
                    label="Yes"
                    name="sitExpected"
                    value="true"
                    checked={values.sitExpected === 'true'}
                  />
                  <Field
                    as={Radio}
                    id="sitExpectedNo"
                    data-testid="storePPMNo"
                    label="No"
                    name="sitExpected"
                    value="false"
                    checked={values.sitExpected === 'false'}
                  />
                </Fieldset>
                {values.sitExpected === 'false' ? (
                  <Hint className={ppmStyles.hint}>
                    You can be reimbursed for up to 90 days of temporary storage (SIT).
                  </Hint>
                ) : (
                  <Hint>
                    <p>You can be reimbursed for up to 90 days of temporary storage (SIT).</p>
                    <p>
                      Your reimbursement amount is limited to the Government&apos;s Constructed Cost — what the
                      government would have paid to store your belongings.
                    </p>
                    <p>
                      You will need to pay for the storage yourself, then submit receipts and request reimbursement
                      after your PPM is complete.
                    </p>
                    <p>Your move counselor can give you more information about additional requirements.</p>
                  </Hint>
                )}
              </SectionWrapper>
              <SectionWrapper className={classnames(ppmStyles.sectionWrapper, formStyles.formSection)}>
                <h2>Departure date</h2>
                <DatePickerInput
                  hint="Required"
                  name="expectedDepartureDate"
                  label="When do you plan to start moving your PPM?"
                />
                <Hint className={ppmStyles.hint}>
                  Enter the first day you expect to move things. It&apos;s OK if the actual date is different. We will
                  ask for your actual departure date when you document and complete your PPM.
                </Hint>
              </SectionWrapper>
              <div className={ppmStyles.buttonContainer}>
                <Button className={ppmStyles.backButton} type="button" onClick={onBack} secondary outline>
                  Back
                </Button>
                <Button
                  className={ppmStyles.saveButton}
                  type="button"
                  onClick={handleSubmit}
                  disabled={!isValid || isSubmitting}
                >
                  Save & Continue
                </Button>
              </div>
            </Form>
          </div>
        );
      }}
    </Formik>
  );
};

DateAndLocationForm.propTypes = {
  mtoShipment: ShipmentShape,
  serviceMember: ServiceMemberShape.isRequired,
  move: MoveShape,
  destinationDutyLocation: DutyLocationShape.isRequired,
  onBack: func.isRequired,
  onSubmit: func.isRequired,
};

DateAndLocationForm.defaultProps = {
  mtoShipment: undefined,
  move: undefined,
};

export default DateAndLocationForm;<|MERGE_RESOLUTION|>--- conflicted
+++ resolved
@@ -227,32 +227,6 @@
                         <Fieldset>
                           <legend className="usa-label">Will you add items to your PPM from a second address?</legend>
                           <RequiredTag />
-<<<<<<< HEAD
-                          <Field
-                            as={Radio}
-                            data-testid="yes-secondary-pickup-address"
-                            id="yes-secondary-pickup-address"
-                            label="Yes"
-                            name="hasSecondaryPickupAddress"
-                            value="true"
-                            title="Yes, I have a second pickup address"
-                            checked={values.hasSecondaryPickupAddress === 'true'}
-                            disabled={!isPreceedingAddressComplete('true', values.pickupAddress.address)}
-                            onChange={(e) => handleAddressToggleChange(e, values, setValues, blankAddress)}
-                          />
-                          <Field
-                            as={Radio}
-                            data-testid="no-secondary-pickup-address"
-                            id="no-secondary-pickup-address"
-                            label="No"
-                            name="hasSecondaryPickupAddress"
-                            value="false"
-                            title="No, I do not have a second pickup address"
-                            checked={values.hasSecondaryPickupAddress === 'false'}
-                            disabled={!isPreceedingAddressComplete('true', values.pickupAddress.address)}
-                            onChange={(e) => handleAddressToggleChange(e, values, setValues, blankAddress)}
-                          />
-=======
 
                           <div className={formStyles.radioGroup}>
                             <Field
@@ -262,8 +236,10 @@
                               label="Yes"
                               name="hasSecondaryPickupAddress"
                               value="true"
+                              title="Yes, I have a second pickup address"
                               checked={values.hasSecondaryPickupAddress === 'true'}
                               disabled={!isPreceedingAddressComplete('true', values.pickupAddress.address)}
+                              onChange={(e) => handleAddressToggleChange(e, values, setValues, blankAddress)}
                             />
                             <Field
                               as={Radio}
@@ -272,11 +248,12 @@
                               label="No"
                               name="hasSecondaryPickupAddress"
                               value="false"
+                              title="No, I do not have a second pickup address"
                               checked={values.hasSecondaryPickupAddress === 'false'}
                               disabled={!isPreceedingAddressComplete('true', values.pickupAddress.address)}
+                              onChange={(e) => handleAddressToggleChange(e, values, setValues, blankAddress)}
                             />
                           </div>
->>>>>>> 3d8ad6eb
                         </Fieldset>
                       </FormGroup>
                       {values.hasSecondaryPickupAddress === 'true' && (
@@ -306,42 +283,6 @@
                             <legend className="usa-label">Will you add items to your PPM from a third address?</legend>
                             <RequiredTag />
                             <Fieldset>
-<<<<<<< HEAD
-                              <Field
-                                as={Radio}
-                                id="yes-tertiary-pickup-address"
-                                data-testid="yes-tertiary-pickup-address"
-                                label="Yes"
-                                name="hasTertiaryPickupAddress"
-                                value="true"
-                                title="Yes, I have a third pickup address"
-                                checked={values.hasTertiaryPickupAddress === 'true'}
-                                disabled={
-                                  !isPreceedingAddressComplete(
-                                    values.hasSecondaryPickupAddress,
-                                    values.secondaryPickupAddress.address,
-                                  )
-                                }
-                                onChange={(e) => handleAddressToggleChange(e, values, setValues, blankAddress)}
-                              />
-                              <Field
-                                as={Radio}
-                                id="no-tertiary-pickup-address"
-                                data-testid="no-tertiary-pickup-address"
-                                label="No"
-                                name="hasTertiaryPickupAddress"
-                                value="false"
-                                title="No, I do not have a third pickup address"
-                                checked={values.hasTertiaryPickupAddress === 'false'}
-                                disabled={
-                                  !isPreceedingAddressComplete(
-                                    values.hasSecondaryPickupAddress,
-                                    values.secondaryPickupAddress.address,
-                                  )
-                                }
-                                onChange={(e) => handleAddressToggleChange(e, values, setValues, blankAddress)}
-                              />
-=======
                               <div className={formStyles.radioGroup}>
                                 <Field
                                   as={Radio}
@@ -350,7 +291,7 @@
                                   label="Yes"
                                   name="hasTertiaryPickupAddress"
                                   value="true"
-                                  title="Yes, I have a third delivery address"
+                                  title="Yes, I have a third pickup address"
                                   checked={values.hasTertiaryPickupAddress === 'true'}
                                   disabled={
                                     !isPreceedingAddressComplete(
@@ -358,6 +299,7 @@
                                       values.secondaryPickupAddress.address,
                                     )
                                   }
+                                  onChange={(e) => handleAddressToggleChange(e, values, setValues, blankAddress)}
                                 />
                                 <Field
                                   as={Radio}
@@ -366,7 +308,7 @@
                                   label="No"
                                   name="hasTertiaryPickupAddress"
                                   value="false"
-                                  title="No, I do not have a third delivery address"
+                                  title="No, I do not have a third pickup address"
                                   checked={values.hasTertiaryPickupAddress === 'false'}
                                   disabled={
                                     !isPreceedingAddressComplete(
@@ -374,9 +316,9 @@
                                       values.secondaryPickupAddress.address,
                                     )
                                   }
+                                  onChange={(e) => handleAddressToggleChange(e, values, setValues, blankAddress)}
                                 />
                               </div>
->>>>>>> 3d8ad6eb
                             </Fieldset>
                           </FormGroup>
                         </div>
@@ -420,36 +362,6 @@
                       />
                       {fields}
                       <FormGroup>
-<<<<<<< HEAD
-                        <Fieldset>
-                          <legend className="usa-label">Will you deliver part of your PPM to a second address?</legend>
-                          <RequiredTag />
-                          <Field
-                            as={Radio}
-                            data-testid="yes-secondary-destination-address"
-                            id="hasSecondaryDestinationAddressYes"
-                            label="Yes"
-                            name="hasSecondaryDestinationAddress"
-                            value="true"
-                            title="Yes, I have a second delivery address"
-                            checked={values.hasSecondaryDestinationAddress === 'true'}
-                            disabled={!isPreceedingAddressComplete('true', values.destinationAddress.address)}
-                            onChange={(e) => handleAddressToggleChange(e, values, setValues, blankAddress)}
-                          />
-                          <Field
-                            as={Radio}
-                            data-testid="no-secondary-destination-address"
-                            id="hasSecondaryDestinationAddressNo"
-                            label="No"
-                            name="hasSecondaryDestinationAddress"
-                            value="false"
-                            title="No, I do not have a second delivery address"
-                            checked={values.hasSecondaryDestinationAddress === 'false'}
-                            disabled={!isPreceedingAddressComplete('true', values.destinationAddress.address)}
-                            onChange={(e) => handleAddressToggleChange(e, values, setValues, blankAddress)}
-                          />
-                        </Fieldset>
-=======
                         <div className={formStyles.radioGroup}>
                           <Fieldset>
                             <legend className="usa-label">
@@ -464,8 +376,10 @@
                                 label="Yes"
                                 name="hasSecondaryDestinationAddress"
                                 value="true"
+                                title="Yes, I have a second delivery address"
                                 checked={values.hasSecondaryDestinationAddress === 'true'}
                                 disabled={!isPreceedingAddressComplete('true', values.destinationAddress.address)}
+                                onChange={(e) => handleAddressToggleChange(e, values, setValues, blankAddress)}
                               />
                               <Field
                                 as={Radio}
@@ -474,13 +388,14 @@
                                 label="No"
                                 name="hasSecondaryDestinationAddress"
                                 value="false"
+                                title="No, I do not have a second delivery address"
                                 checked={values.hasSecondaryDestinationAddress === 'false'}
                                 disabled={!isPreceedingAddressComplete('true', values.destinationAddress.address)}
+                                onChange={(e) => handleAddressToggleChange(e, values, setValues, blankAddress)}
                               />
                             </div>
                           </Fieldset>
                         </div>
->>>>>>> 3d8ad6eb
                       </FormGroup>
                       {values.hasSecondaryDestinationAddress === 'true' && (
                         <>
@@ -510,42 +425,6 @@
                             <legend className="usa-label">Will you deliver part of your PPM to a third address?</legend>
                             <RequiredTag />
                             <Fieldset>
-<<<<<<< HEAD
-                              <Field
-                                as={Radio}
-                                id="has-tertiary-delivery"
-                                data-testid="yes-tertiary-destination-address"
-                                label="Yes"
-                                name="hasTertiaryDestinationAddress"
-                                value="true"
-                                title="Yes, I have a third delivery address"
-                                checked={values.hasTertiaryDestinationAddress === 'true'}
-                                disabled={
-                                  !isPreceedingAddressComplete(
-                                    values.hasSecondaryDestinationAddress,
-                                    values.secondaryDestinationAddress.address,
-                                  )
-                                }
-                                onChange={(e) => handleAddressToggleChange(e, values, setValues, blankAddress)}
-                              />
-                              <Field
-                                as={Radio}
-                                id="no-tertiary-delivery"
-                                data-testid="no-tertiary-destination-address"
-                                label="No"
-                                name="hasTertiaryDestinationAddress"
-                                value="false"
-                                title="No, I do not have a third delivery address"
-                                checked={values.hasTertiaryDestinationAddress === 'false'}
-                                disabled={
-                                  !isPreceedingAddressComplete(
-                                    values.hasSecondaryDestinationAddress,
-                                    values.secondaryDestinationAddress.address,
-                                  )
-                                }
-                                onChange={(e) => handleAddressToggleChange(e, values, setValues, blankAddress)}
-                              />
-=======
                               <div className={formStyles.radioGroup}>
                                 <Field
                                   as={Radio}
@@ -562,6 +441,7 @@
                                       values.secondaryDestinationAddress.address,
                                     )
                                   }
+                                  onChange={(e) => handleAddressToggleChange(e, values, setValues, blankAddress)}
                                 />
                                 <Field
                                   as={Radio}
@@ -578,9 +458,9 @@
                                       values.secondaryDestinationAddress.address,
                                     )
                                   }
+                                  onChange={(e) => handleAddressToggleChange(e, values, setValues, blankAddress)}
                                 />
                               </div>
->>>>>>> 3d8ad6eb
                             </Fieldset>
                           </FormGroup>
                         </div>
