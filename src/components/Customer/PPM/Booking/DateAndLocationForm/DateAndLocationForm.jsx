import { React, useEffect, useState } from 'react';
import { func } from 'prop-types';
import * as Yup from 'yup';
import { Formik, Field } from 'formik';
import { Button, Form, Checkbox, Radio, FormGroup } from '@trussworks/react-uswds';
import classnames from 'classnames';

import ppmStyles from 'components/Customer/PPM/PPM.module.scss';
import SectionWrapper from 'components/Customer/SectionWrapper';
import { DatePickerInput, DutyLocationInput } from 'components/form/fields';
import Hint from 'components/Hint';
import Fieldset from 'shared/Fieldset';
import formStyles from 'styles/form.module.scss';
import { DutyLocationShape } from 'types';
import { MoveShape, ServiceMemberShape } from 'types/customerShapes';
import { ShipmentShape } from 'types/shipment';
import { searchTransportationOffices } from 'services/internalApi';
import SERVICE_MEMBER_AGENCIES from 'content/serviceMemberAgencies';
import { AddressFields } from 'components/form/AddressFields/AddressFields';
import { OptionalAddressSchema } from 'components/Customer/MtoShipmentForm/validationSchemas';
import { requiredAddressSchema, partialRequiredAddressSchema } from 'utils/validation';
import { isBooleanFlagEnabled } from 'utils/featureFlags';
import RequiredTag from 'components/form/RequiredTag';
import { isPreceedingAddressComplete } from 'shared/utils';

let meta = '';

const blankAddress = {
  address: {
    streetAddress1: '',
    streetAddress2: '',
    city: '',
    state: '',
    postalCode: '',
    usPostRegionCitiesID: '',
  },
};

let validationShape = {
  useCurrentResidence: Yup.boolean(),
  hasSecondaryPickupAddress: Yup.boolean(),
  useCurrentDestinationAddress: Yup.boolean(),
  hasSecondaryDestinationAddress: Yup.boolean(),
  sitExpected: Yup.boolean().required('Required'),
  expectedDepartureDate: Yup.date()
    .typeError('Enter a complete date in DD MMM YYYY format (day, month, year).')
    .required('Required'),
  pickupAddress: Yup.object().shape({
    address: requiredAddressSchema,
  }),
  destinationAddress: Yup.object().shape({
    address: partialRequiredAddressSchema,
  }),
  secondaryPickupAddress: Yup.object().shape({
    address: OptionalAddressSchema,
  }),
  secondaryDestinationAddress: Yup.object().shape({
    address: OptionalAddressSchema,
  }),
  tertiaryPickupAddress: Yup.object().shape({
    address: OptionalAddressSchema,
  }),
  tertiaryDestinationAddress: Yup.object().shape({
    address: OptionalAddressSchema,
  }),
};

const DateAndLocationForm = ({ mtoShipment, destinationDutyLocation, serviceMember, move, onBack, onSubmit }) => {
  const initialValues = {
    useCurrentResidence: false,
    pickupAddress: {},
    secondaryPickupAddress: {},
    tertiaryPickupAddress: {},
    hasSecondaryPickupAddress: mtoShipment?.ppmShipment?.secondaryPickupAddress ? 'true' : 'false',
    hasTertiaryPickupAddress: mtoShipment?.ppmShipment?.tertiaryPickupAddress ? 'true' : 'false',
    useCurrentDestinationAddress: false,
    destinationAddress: {},
    secondaryDestinationAddress: {},
    tertiaryDestinationAddress: {},
    hasSecondaryDestinationAddress: mtoShipment?.ppmShipment?.secondaryDestinationAddress ? 'true' : 'false',
    hasTertiaryDestinationAddress: mtoShipment?.ppmShipment?.tertiaryDestinationAddress ? 'true' : 'false',
    sitExpected: mtoShipment?.ppmShipment?.sitExpected ? 'true' : 'false',
    expectedDepartureDate: mtoShipment?.ppmShipment?.expectedDepartureDate || '',
    closeoutOffice: move?.closeoutOffice || {},
<<<<<<< HEAD
=======
    tertiaryDestinationAddress: {},
>>>>>>> ea62b7b1
  };

  if (mtoShipment?.ppmShipment?.pickupAddress) {
    initialValues.pickupAddress = { address: { ...mtoShipment.ppmShipment.pickupAddress } };
  }

  if (mtoShipment?.ppmShipment?.secondaryPickupAddress) {
    initialValues.secondaryPickupAddress = { address: { ...mtoShipment.ppmShipment.secondaryPickupAddress } };
  }

  if (mtoShipment?.ppmShipment?.tertiaryPickupAddress) {
    initialValues.tertiaryPickupAddress = { address: { ...mtoShipment.ppmShipment.tertiaryPickupAddress } };
  }

  if (mtoShipment?.ppmShipment?.destinationAddress) {
    initialValues.destinationAddress = { address: { ...mtoShipment.ppmShipment.destinationAddress } };
  }

  if (mtoShipment?.ppmShipment?.secondaryDestinationAddress) {
    initialValues.secondaryDestinationAddress = { address: { ...mtoShipment.ppmShipment.secondaryDestinationAddress } };
  }

  if (mtoShipment?.ppmShipment?.tertiaryDestinationAddress) {
    initialValues.tertiaryDestinationAddress = { address: { ...mtoShipment.ppmShipment.tertiaryDestinationAddress } };
  }

  const residentialAddress = serviceMember?.residential_address;
  const destinationDutyAddress = destinationDutyLocation?.address;

  const [isTertiaryAddressEnabled, setIsTertiaryAddressEnabled] = useState(false);

  useEffect(() => {
    const fetchData = async () => {
      isBooleanFlagEnabled('third_address_available').then((enabled) => {
        setIsTertiaryAddressEnabled(enabled);
      });
    };
    fetchData();
  }, []);

  const showCloseoutOffice =
    serviceMember.affiliation === SERVICE_MEMBER_AGENCIES.ARMY ||
    serviceMember.affiliation === SERVICE_MEMBER_AGENCIES.AIR_FORCE ||
    serviceMember.affiliation === SERVICE_MEMBER_AGENCIES.SPACE_FORCE;
  if (showCloseoutOffice) {
    validationShape = {
      ...validationShape,
      closeoutOffice: Yup.object().shape({
        address: Yup.object().required('Required'),
      }),
    };
  } else {
    delete validationShape.closeoutOffice;
  }

  const validate = (values) => {
    if (!values.closeoutOffice) {
      meta = 'Required';
    }
    if (values.closeoutOffice) {
      meta = '';
    }
    return {};
  };

  return (
    <Formik
      initialValues={initialValues}
      validationSchema={Yup.object().shape(validationShape)}
      onSubmit={onSubmit}
      validate={validate}
      validateOnBlur
      validateOnMount
      validateOnChange
    >
      {({ isValid, isSubmitting, handleSubmit, setValues, values, ...formikProps }) => {
        const handleUseCurrentResidenceChange = (e) => {
          const { checked } = e.target;
          if (checked) {
            // use current residence
            setValues({
              ...values,
              pickupAddress: {
                address: residentialAddress,
              },
            });
          } else {
            // Revert address
            setValues({
              ...values,
              pickupAddress: {
                blankAddress,
              },
            });
          }
        };

        const handleUseDestinationAddress = (e) => {
          const { checked } = e.target;
          if (checked) {
            // use current residence
            setValues({
              ...values,
              destinationAddress: {
                address: destinationDutyAddress,
              },
            });
          } else {
            // Revert address
            setValues({
              ...values,
              destinationAddress: {
                blankAddress,
              },
            });
          }
        };

        const handleAddressToggleChange = (e) => {
          if (e.target.name === 'hasSecondaryPickupAddress') {
            if (e.target.value === 'false') {
              setValues({
                ...values,
                hasSecondaryPickupAddress: 'false',
                secondaryPickupAddress: {
                  blankAddress,
                },
              });
            } else if (e.target.value === 'true') {
              setValues({
                ...values,
                hasSecondaryPickupAddress: 'true',
                secondaryPickupAddress: {
                  ...values.secondaryPickupAddress,
                },
              });
            }
          }
          if (e.target.name === 'hasTertiaryPickupAddress') {
            if (e.target.value === 'false') {
              setValues({
                ...values,
                hasTertiaryPickupAddress: 'false',
                tertiaryPickupAddress: {
                  blankAddress,
                },
              });
            } else if (e.target.value === 'true') {
              setValues({
                ...values,
                hasTertiaryPickupAddress: 'true',
                tertiaryPickupAddress: {
                  ...values.tertiaryPickupAddress,
                },
              });
            }
          }
          if (e.target.name === 'hasSecondaryDestinationAddress') {
            if (e.target.value === 'false') {
              setValues({
                ...values,
                hasSecondaryDestinationAddress: 'false',
                secondaryDestinationAddress: {
                  blankAddress,
                },
              });
            } else if (e.target.value === 'true') {
              setValues({
                ...values,
                hasSecondaryDestinationAddress: 'true',
                secondaryDestinationAddress: {
                  ...values.secondaryDestinationAddress,
                },
              });
            }
          }
          if (e.target.name === 'hasTertiaryDestinationAddress') {
            if (e.target.value === 'false') {
              setValues({
                ...values,
                hasTertiaryDestinationAddress: 'false',
                tertiaryDestinationAddress: {
                  blankAddress,
                },
              });
            } else if (e.target.value === 'true') {
              setValues({
                ...values,
                hasTertiaryDestinationAddress: 'true',
                tertiaryDestinationAddress: {
                  ...values.tertiaryDestinationAddress,
                },
              });
            }
          }
        };

        return (
          <div className={ppmStyles.formContainer}>
            <Form className={formStyles.form}>
              <SectionWrapper className={classnames(ppmStyles.sectionWrapper, formStyles.formSection, 'origin')}>
                <h2>Pickup Address</h2>
                <AddressFields
                  name="pickupAddress.address"
                  labelHint="Required"
                  locationLookup
                  formikProps={formikProps}
                  render={(fields) => (
                    <>
                      <p>What address are you moving from?</p>
                      <Checkbox
                        data-testid="useCurrentResidence"
                        label="Use my current pickup address"
                        name="useCurrentResidence"
                        onChange={handleUseCurrentResidenceChange}
                        id="useCurrentResidence"
                      />
                      {fields}
                      <FormGroup>
                        <Fieldset>
                          <legend className="usa-label">Will you add items to your PPM from a second address?</legend>
                          <RequiredTag />
                          <Field
                            as={Radio}
                            data-testid="yes-secondary-pickup-address"
                            id="yes-secondary-pickup-address"
                            label="Yes"
                            name="hasSecondaryPickupAddress"
                            value="true"
                            checked={values.hasSecondaryPickupAddress === 'true'}
<<<<<<< HEAD
                            onChange={handleAddressToggleChange}
=======
                            disabled={!isPreceedingAddressComplete('true', values.pickupAddress.address)}
>>>>>>> ea62b7b1
                          />
                          <Field
                            as={Radio}
                            data-testid="no-secondary-pickup-address"
                            id="no-secondary-pickup-address"
                            label="No"
                            name="hasSecondaryPickupAddress"
                            value="false"
                            checked={values.hasSecondaryPickupAddress === 'false'}
<<<<<<< HEAD
                            onChange={handleAddressToggleChange}
=======
                            disabled={!isPreceedingAddressComplete('true', values.pickupAddress.address)}
>>>>>>> ea62b7b1
                          />
                        </Fieldset>
                      </FormGroup>
                      {values.hasSecondaryPickupAddress === 'true' && (
                        <>
                          <h3>Second Pickup Address</h3>
                          <AddressFields
                            labelHint="Required"
                            name="secondaryPickupAddress.address"
                            locationLookup
                            formikProps={formikProps}
                          />
                          <Hint className={ppmStyles.hint}>
                            <p>
                              A second pickup address could mean that your final incentive is lower than your estimate.
                            </p>
                            <p>
                              Get separate weight tickets for each leg of the trip to show how the weight changes. Talk
                              to your move counselor for more detailed information.
                            </p>
                          </Hint>
                        </>
                      )}

                      {isTertiaryAddressEnabled && values.hasSecondaryPickupAddress === 'true' && (
                        <div>
                          <FormGroup>
                            <legend className="usa-label">Will you add items to your PPM from a third address?</legend>
                            <RequiredTag />
                            <Fieldset>
                              <Field
                                as={Radio}
                                id="yes-tertiary-pickup-address"
                                data-testid="yes-tertiary-pickup-address"
                                label="Yes"
                                name="hasTertiaryPickupAddress"
                                value="true"
                                title="Yes, I have a third delivery address"
                                checked={values.hasTertiaryPickupAddress === 'true'}
<<<<<<< HEAD
                                onChange={handleAddressToggleChange}
=======
                                disabled={
                                  !isPreceedingAddressComplete(
                                    values.hasSecondaryPickupAddress,
                                    values.secondaryPickupAddress.address,
                                  )
                                }
>>>>>>> ea62b7b1
                              />
                              <Field
                                as={Radio}
                                id="no-tertiary-pickup-address"
                                data-testid="no-tertiary-pickup-address"
                                label="No"
                                name="hasTertiaryPickupAddress"
                                value="false"
                                title="No, I do not have a third delivery address"
                                checked={values.hasTertiaryPickupAddress === 'false'}
<<<<<<< HEAD
                                onChange={handleAddressToggleChange}
=======
                                disabled={
                                  !isPreceedingAddressComplete(
                                    values.hasSecondaryPickupAddress,
                                    values.secondaryPickupAddress.address,
                                  )
                                }
>>>>>>> ea62b7b1
                              />
                            </Fieldset>
                          </FormGroup>
                        </div>
                      )}
                      {isTertiaryAddressEnabled &&
                        values.hasSecondaryPickupAddress === 'true' &&
                        values.hasTertiaryPickupAddress === 'true' && (
                          <>
                            <h3>Third Pickup Address</h3>
                            <AddressFields
                              labelHint="Required"
                              name="tertiaryPickupAddress.address"
                              locationLookup
                              formikProps={formikProps}
                            />
                          </>
                        )}
                    </>
                  )}
                />
              </SectionWrapper>
              <SectionWrapper className={classnames(ppmStyles.sectionWrapper, formStyles.formSection)}>
                <h2>Delivery Address</h2>
                <AddressFields
                  name="destinationAddress.address"
                  labelHint="Required"
                  locationLookup
                  formikProps={formikProps}
                  // White spaces are used specifically to override incoming labelHint prop
                  // not to display anything.
                  address1LabelHint=" "
                  render={(fields) => (
                    <>
                      <p>Please input your delivery address.</p>
                      <Checkbox
                        data-testid="useCurrentDestinationAddress"
                        label="Use my current delivery address"
                        name="useCurrentDestinationAddress"
                        onChange={handleUseDestinationAddress}
                        id="useCurrentDestinationAddress"
                      />
                      {fields}
                      <FormGroup>
                        <Fieldset>
                          <legend className="usa-label">Will you deliver part of your PPM to a second address?</legend>
                          <RequiredTag />
                          <Field
                            as={Radio}
                            data-testid="yes-secondary-destination-address"
                            id="hasSecondaryDestinationAddressYes"
                            label="Yes"
                            name="hasSecondaryDestinationAddress"
                            value="true"
                            checked={values.hasSecondaryDestinationAddress === 'true'}
<<<<<<< HEAD
                            onChange={handleAddressToggleChange}
=======
                            disabled={!isPreceedingAddressComplete('true', values.destinationAddress.address)}
>>>>>>> ea62b7b1
                          />
                          <Field
                            as={Radio}
                            data-testid="no-secondary-destination-address"
                            id="hasSecondaryDestinationAddressNo"
                            label="No"
                            name="hasSecondaryDestinationAddress"
                            value="false"
                            checked={values.hasSecondaryDestinationAddress === 'false'}
<<<<<<< HEAD
                            onChange={handleAddressToggleChange}
=======
                            disabled={!isPreceedingAddressComplete('true', values.destinationAddress.address)}
>>>>>>> ea62b7b1
                          />
                        </Fieldset>
                      </FormGroup>
                      {values.hasSecondaryDestinationAddress === 'true' && (
                        <>
                          <h3>Second Delivery Address</h3>
                          <AddressFields
                            name="secondaryDestinationAddress.address"
                            labelHint="Required"
                            locationLookup
                            formikProps={formikProps}
                          />
                          <Hint className={ppmStyles.hint}>
                            <p>
                              A second delivery address could mean that your final incentive is lower than your
                              estimate.
                            </p>
                            <p>
                              Get separate weight tickets for each leg of the trip to show how the weight changes. Talk
                              to your move counselor for more detailed information.
                            </p>
                          </Hint>
                        </>
                      )}

                      {isTertiaryAddressEnabled && values.hasSecondaryDestinationAddress === 'true' && (
                        <div>
                          <FormGroup>
                            <legend className="usa-label">Will you deliver part of your PPM to a third address?</legend>
                            <RequiredTag />
                            <Fieldset>
                              <Field
                                as={Radio}
                                id="has-tertiary-delivery"
                                data-testid="yes-tertiary-destination-address"
                                label="Yes"
                                name="hasTertiaryDestinationAddress"
                                value="true"
                                title="Yes, I have a third delivery address"
                                checked={values.hasTertiaryDestinationAddress === 'true'}
<<<<<<< HEAD
                                onChange={handleAddressToggleChange}
=======
                                disabled={
                                  !isPreceedingAddressComplete(
                                    values.hasSecondaryDestinationAddress,
                                    values.secondaryDestinationAddress.address,
                                  )
                                }
>>>>>>> ea62b7b1
                              />
                              <Field
                                as={Radio}
                                id="no-tertiary-delivery"
                                data-testid="no-tertiary-destination-address"
                                label="No"
                                name="hasTertiaryDestinationAddress"
                                value="false"
                                title="No, I do not have a third delivery address"
                                checked={values.hasTertiaryDestinationAddress === 'false'}
<<<<<<< HEAD
                                onChange={handleAddressToggleChange}
=======
                                disabled={
                                  !isPreceedingAddressComplete(
                                    values.hasSecondaryDestinationAddress,
                                    values.secondaryDestinationAddress.address,
                                  )
                                }
>>>>>>> ea62b7b1
                              />
                            </Fieldset>
                          </FormGroup>
                        </div>
                      )}
                      {isTertiaryAddressEnabled &&
                        values.hasSecondaryDestinationAddress === 'true' &&
                        values.hasTertiaryDestinationAddress === 'true' && (
                          <>
                            <h3>Third Delivery Address</h3>
                            <AddressFields
                              name="tertiaryDestinationAddress.address"
                              labelHint="Required"
                              locationLookup
                              formikProps={formikProps}
                            />
                          </>
                        )}
                    </>
                  )}
                />
              </SectionWrapper>
              {showCloseoutOffice && (
                <SectionWrapper className={classnames(ppmStyles.sectionWrapper, formStyles.formSection)}>
                  <h2>Closeout Office</h2>
                  <Fieldset>
                    <Hint className={ppmStyles.hint}>
                      <p>
                        A closeout office is where your PPM paperwork will be reviewed before you can submit it to
                        finance to receive your incentive. This will typically be your destination installation&apos;s
                        transportation office or an installation near your destination. If you are not sure what to
                        select, contact your origin transportation office.
                      </p>
                    </Hint>
                    <DutyLocationInput
                      name="closeoutOffice"
                      label="Which closeout office should review your PPM?"
                      hint="Required"
                      placeholder="Start typing a closeout office..."
                      searchLocations={searchTransportationOffices}
                      metaOverride={meta}
                    />
                    <Hint className={ppmStyles.hint}>
                      If you have more than one PPM for this move, your closeout office will be the same for all your
                      PPMs.
                    </Hint>
                  </Fieldset>
                </SectionWrapper>
              )}
              <SectionWrapper className={classnames(ppmStyles.sectionWrapper, formStyles.formSection)}>
                <h2>Storage</h2>
                <Fieldset>
                  <legend className="usa-label">Do you plan to store items from your PPM?</legend>
                  <RequiredTag />
                  <Field
                    as={Radio}
                    id="sitExpectedYes"
                    data-testid="storePPMYes"
                    label="Yes"
                    name="sitExpected"
                    value="true"
                    checked={values.sitExpected === 'true'}
                  />
                  <Field
                    as={Radio}
                    id="sitExpectedNo"
                    data-testid="storePPMNo"
                    label="No"
                    name="sitExpected"
                    value="false"
                    checked={values.sitExpected === 'false'}
                  />
                </Fieldset>
                {values.sitExpected === 'false' ? (
                  <Hint className={ppmStyles.hint}>
                    You can be reimbursed for up to 90 days of temporary storage (SIT).
                  </Hint>
                ) : (
                  <Hint>
                    <p>You can be reimbursed for up to 90 days of temporary storage (SIT).</p>
                    <p>
                      Your reimbursement amount is limited to the Government&apos;s Constructed Cost — what the
                      government would have paid to store your belongings.
                    </p>
                    <p>
                      You will need to pay for the storage yourself, then submit receipts and request reimbursement
                      after your PPM is complete.
                    </p>
                    <p>Your move counselor can give you more information about additional requirements.</p>
                  </Hint>
                )}
              </SectionWrapper>
              <SectionWrapper className={classnames(ppmStyles.sectionWrapper, formStyles.formSection)}>
                <h2>Departure date</h2>
                <DatePickerInput
                  hint="Required"
                  name="expectedDepartureDate"
                  label="When do you plan to start moving your PPM?"
                />
                <Hint className={ppmStyles.hint}>
                  Enter the first day you expect to move things. It&apos;s OK if the actual date is different. We will
                  ask for your actual departure date when you document and complete your PPM.
                </Hint>
              </SectionWrapper>
              <div className={ppmStyles.buttonContainer}>
                <Button className={ppmStyles.backButton} type="button" onClick={onBack} secondary outline>
                  Back
                </Button>
                <Button
                  className={ppmStyles.saveButton}
                  type="button"
                  onClick={handleSubmit}
                  disabled={!isValid || isSubmitting}
                >
                  Save & Continue
                </Button>
              </div>
            </Form>
          </div>
        );
      }}
    </Formik>
  );
};

DateAndLocationForm.propTypes = {
  mtoShipment: ShipmentShape,
  serviceMember: ServiceMemberShape.isRequired,
  move: MoveShape,
  destinationDutyLocation: DutyLocationShape.isRequired,
  onBack: func.isRequired,
  onSubmit: func.isRequired,
};

DateAndLocationForm.defaultProps = {
  mtoShipment: undefined,
  move: undefined,
};

export default DateAndLocationForm;<|MERGE_RESOLUTION|>--- conflicted
+++ resolved
@@ -82,10 +82,6 @@
     sitExpected: mtoShipment?.ppmShipment?.sitExpected ? 'true' : 'false',
     expectedDepartureDate: mtoShipment?.ppmShipment?.expectedDepartureDate || '',
     closeoutOffice: move?.closeoutOffice || {},
-<<<<<<< HEAD
-=======
-    tertiaryDestinationAddress: {},
->>>>>>> ea62b7b1
   };
 
   if (mtoShipment?.ppmShipment?.pickupAddress) {
@@ -316,11 +312,8 @@
                             name="hasSecondaryPickupAddress"
                             value="true"
                             checked={values.hasSecondaryPickupAddress === 'true'}
-<<<<<<< HEAD
+                            disabled={!isPreceedingAddressComplete('true', values.pickupAddress.address)}
                             onChange={handleAddressToggleChange}
-=======
-                            disabled={!isPreceedingAddressComplete('true', values.pickupAddress.address)}
->>>>>>> ea62b7b1
                           />
                           <Field
                             as={Radio}
@@ -330,11 +323,8 @@
                             name="hasSecondaryPickupAddress"
                             value="false"
                             checked={values.hasSecondaryPickupAddress === 'false'}
-<<<<<<< HEAD
+                            disabled={!isPreceedingAddressComplete('true', values.pickupAddress.address)}
                             onChange={handleAddressToggleChange}
-=======
-                            disabled={!isPreceedingAddressComplete('true', values.pickupAddress.address)}
->>>>>>> ea62b7b1
                           />
                         </Fieldset>
                       </FormGroup>
@@ -374,16 +364,13 @@
                                 value="true"
                                 title="Yes, I have a third delivery address"
                                 checked={values.hasTertiaryPickupAddress === 'true'}
-<<<<<<< HEAD
-                                onChange={handleAddressToggleChange}
-=======
                                 disabled={
                                   !isPreceedingAddressComplete(
                                     values.hasSecondaryPickupAddress,
                                     values.secondaryPickupAddress.address,
                                   )
                                 }
->>>>>>> ea62b7b1
+                                onChange={handleAddressToggleChange}
                               />
                               <Field
                                 as={Radio}
@@ -394,16 +381,13 @@
                                 value="false"
                                 title="No, I do not have a third delivery address"
                                 checked={values.hasTertiaryPickupAddress === 'false'}
-<<<<<<< HEAD
-                                onChange={handleAddressToggleChange}
-=======
                                 disabled={
                                   !isPreceedingAddressComplete(
                                     values.hasSecondaryPickupAddress,
                                     values.secondaryPickupAddress.address,
                                   )
                                 }
->>>>>>> ea62b7b1
+                                onChange={handleAddressToggleChange}
                               />
                             </Fieldset>
                           </FormGroup>
@@ -459,11 +443,8 @@
                             name="hasSecondaryDestinationAddress"
                             value="true"
                             checked={values.hasSecondaryDestinationAddress === 'true'}
-<<<<<<< HEAD
+                            disabled={!isPreceedingAddressComplete('true', values.destinationAddress.address)}
                             onChange={handleAddressToggleChange}
-=======
-                            disabled={!isPreceedingAddressComplete('true', values.destinationAddress.address)}
->>>>>>> ea62b7b1
                           />
                           <Field
                             as={Radio}
@@ -473,11 +454,8 @@
                             name="hasSecondaryDestinationAddress"
                             value="false"
                             checked={values.hasSecondaryDestinationAddress === 'false'}
-<<<<<<< HEAD
+                            disabled={!isPreceedingAddressComplete('true', values.destinationAddress.address)}
                             onChange={handleAddressToggleChange}
-=======
-                            disabled={!isPreceedingAddressComplete('true', values.destinationAddress.address)}
->>>>>>> ea62b7b1
                           />
                         </Fieldset>
                       </FormGroup>
@@ -518,16 +496,13 @@
                                 value="true"
                                 title="Yes, I have a third delivery address"
                                 checked={values.hasTertiaryDestinationAddress === 'true'}
-<<<<<<< HEAD
-                                onChange={handleAddressToggleChange}
-=======
                                 disabled={
                                   !isPreceedingAddressComplete(
                                     values.hasSecondaryDestinationAddress,
                                     values.secondaryDestinationAddress.address,
                                   )
                                 }
->>>>>>> ea62b7b1
+                                onChange={handleAddressToggleChange}
                               />
                               <Field
                                 as={Radio}
@@ -538,16 +513,13 @@
                                 value="false"
                                 title="No, I do not have a third delivery address"
                                 checked={values.hasTertiaryDestinationAddress === 'false'}
-<<<<<<< HEAD
-                                onChange={handleAddressToggleChange}
-=======
                                 disabled={
                                   !isPreceedingAddressComplete(
                                     values.hasSecondaryDestinationAddress,
                                     values.secondaryDestinationAddress.address,
                                   )
                                 }
->>>>>>> ea62b7b1
+                                onChange={handleAddressToggleChange}
                               />
                             </Fieldset>
                           </FormGroup>
