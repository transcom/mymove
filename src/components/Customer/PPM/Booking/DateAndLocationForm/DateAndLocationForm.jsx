import { React, useEffect, useState } from 'react';
import { func } from 'prop-types';
import * as Yup from 'yup';
import { Formik, Field } from 'formik';
import { Button, Form, Checkbox, Radio, FormGroup } from '@trussworks/react-uswds';
import classnames from 'classnames';

import ppmStyles from 'components/Customer/PPM/PPM.module.scss';
import SectionWrapper from 'components/Customer/SectionWrapper';
import { DatePickerInput, DutyLocationInput } from 'components/form/fields';
import Hint from 'components/Hint';
import Fieldset from 'shared/Fieldset';
import formStyles from 'styles/form.module.scss';
import { DutyLocationShape } from 'types';
import { MoveShape, ServiceMemberShape } from 'types/customerShapes';
import { ShipmentShape } from 'types/shipment';
import { searchTransportationOffices } from 'services/internalApi';
import SERVICE_MEMBER_AGENCIES from 'content/serviceMemberAgencies';
import { AddressFields } from 'components/form/AddressFields/AddressFields';
import { OptionalAddressSchema } from 'components/Customer/MtoShipmentForm/validationSchemas';
import { requiredAddressSchema } from 'utils/validation';
import { isBooleanFlagEnabled } from 'utils/featureFlags';

let meta = '';

let validationShape = {
  useCurrentResidence: Yup.boolean(),
  hasSecondaryPickupAddress: Yup.boolean(),
  useCurrentDestinationAddress: Yup.boolean(),
  hasSecondaryDestinationAddress: Yup.boolean(),
  sitExpected: Yup.boolean().required('Required'),
  expectedDepartureDate: Yup.date()
    .typeError('Enter a complete date in DD MMM YYYY format (day, month, year).')
    .required('Required'),
  pickupAddress: Yup.object().shape({
    address: requiredAddressSchema,
  }),
  destinationAddress: Yup.object().shape({
    address: requiredAddressSchema,
  }),
  secondaryPickupAddress: Yup.object().shape({
    address: OptionalAddressSchema,
  }),
  secondaryDestinationAddress: Yup.object().shape({
    address: OptionalAddressSchema,
  }),
};

const DateAndLocationForm = ({ mtoShipment, destinationDutyLocation, serviceMember, move, onBack, onSubmit }) => {
  const initialValues = {
    useCurrentResidence: false,
    pickupAddress: {},
    secondaryPickupAddress: {},
    hasSecondaryPickupAddress: mtoShipment?.ppmShipment?.secondaryPickupAddress ? 'true' : 'false',
<<<<<<< HEAD
    hasTertiaryPickupAddress: mtoShipment?.ppmShipment?.tertiaryPickupAddress ? 'true' : 'false',
    secondaryPickupPostalCode: mtoShipment?.ppmShipment?.secondaryPickupPostalCode || '',
=======
>>>>>>> 17e47ccd
    useCurrentDestinationAddress: false,
    hasSecondaryDestinationAddress: mtoShipment?.ppmShipment?.secondaryDestinationAddress ? 'true' : 'false',
    hasTertiaryDestinationAddress: mtoShipment?.ppmShipment?.tertiaryDestinationAddress ? 'true' : 'false',
    destinationAddress: {},
    secondaryDestinationAddress: {},
    sitExpected: mtoShipment?.ppmShipment?.sitExpected ? 'true' : 'false',
    expectedDepartureDate: mtoShipment?.ppmShipment?.expectedDepartureDate || '',
    closeoutOffice: move?.closeoutOffice || {},
    tertiaryPickupAddress: {},
    tertiaryDestinationAddress: {},
  };

  if (mtoShipment?.ppmShipment?.pickupAddress) {
    initialValues.pickupAddress = { address: { ...mtoShipment.ppmShipment.pickupAddress } };
  }

  if (mtoShipment?.ppmShipment?.secondaryPickupAddress) {
    initialValues.secondaryPickupAddress = { address: { ...mtoShipment.ppmShipment.secondaryPickupAddress } };
  }

  if (mtoShipment?.ppmShipment?.tertiaryPickupAddress) {
    initialValues.tertiaryPickupAddress = { address: { ...mtoShipment.ppmShipment.tertiaryPickupAddress } };
  }

  if (mtoShipment?.ppmShipment?.destinationAddress) {
    initialValues.destinationAddress = { address: { ...mtoShipment.ppmShipment.destinationAddress } };
  }

  if (mtoShipment?.ppmShipment?.secondaryDestinationAddress) {
    initialValues.secondaryDestinationAddress = { address: { ...mtoShipment.ppmShipment.secondaryDestinationAddress } };
  }

  if (mtoShipment?.ppmShipment?.tertiaryDestinationAddress) {
    initialValues.tertiaryDestinationAddress = { address: { ...mtoShipment.ppmShipment.tertiaryDestinationAddress } };
  }

  const residentialAddress = serviceMember?.residential_address;
  const destinationDutyAddress = destinationDutyLocation?.address;

  const [isTertiaryAddressEnabled, setIsTertiaryAddressEnabled] = useState(false);

  useEffect(() => {
    const fetchData = async () => {
      isBooleanFlagEnabled('third_address_available').then((enabled) => {
        setIsTertiaryAddressEnabled(enabled);
      });
    };
    fetchData();
  }, []);

  const showCloseoutOffice =
    serviceMember.affiliation === SERVICE_MEMBER_AGENCIES.ARMY ||
    serviceMember.affiliation === SERVICE_MEMBER_AGENCIES.AIR_FORCE ||
    serviceMember.affiliation === SERVICE_MEMBER_AGENCIES.SPACE_FORCE;
  if (showCloseoutOffice) {
    validationShape = {
      ...validationShape,
      closeoutOffice: Yup.object().shape({
        address: Yup.object().required('Required'),
      }),
    };
  } else {
    delete validationShape.closeoutOffice;
  }

  const validate = (values) => {
    if (!values.closeoutOffice) {
      meta = 'Required';
    }
    if (values.closeoutOffice) {
      meta = '';
    }
    return {};
  };

  return (
    <Formik
      initialValues={initialValues}
      validationSchema={Yup.object().shape(validationShape)}
      onSubmit={onSubmit}
      validate={validate}
      validateOnBlur
      validateOnMount
      validateOnChange
    >
      {({ isValid, isSubmitting, handleSubmit, setValues, values }) => {
        const handleUseCurrentResidenceChange = (e) => {
          const { checked } = e.target;
          if (checked) {
            // use current residence
            setValues({
              ...values,
              pickupAddress: {
                address: residentialAddress,
              },
            });
          } else {
            // Revert address
            setValues({
              ...values,
              pickupAddress: {
                address: {
                  streetAddress1: '',
                  streetAddress2: '',
                  city: '',
                  state: '',
                  postalCode: '',
                },
              },
            });
          }
        };

        const handleUseDestinationAddress = (e) => {
          const { checked } = e.target;
          if (checked) {
            // use current residence
            setValues({
              ...values,
              destinationAddress: {
                address: destinationDutyAddress,
              },
            });
          } else {
            // Revert address
            setValues({
              ...values,
              destinationAddress: {
                address: {
                  streetAddress1: '',
                  streetAddress2: '',
                  city: '',
                  state: '',
                  postalCode: '',
                },
              },
            });
          }
        };
        return (
          <div className={ppmStyles.formContainer}>
            <Form className={formStyles.form}>
              <SectionWrapper className={classnames(ppmStyles.sectionWrapper, formStyles.formSection, 'origin')}>
                <h2>Origin</h2>
                <AddressFields
                  name="pickupAddress.address"
                  render={(fields) => (
                    <>
                      <p>What address are you moving from?</p>
                      <Checkbox
                        data-testid="useCurrentResidence"
                        label="Use my current origin address"
                        name="useCurrentResidence"
                        onChange={handleUseCurrentResidenceChange}
                        id="useCurrentResidence"
                      />
                      {fields}
                      <FormGroup>
                        <Fieldset>
                          <legend className="usa-label">Will you add items to your PPM from a second address?</legend>
                          <Field
                            as={Radio}
                            data-testid="yes-secondary-pickup-address"
                            id="yes-secondary-pickup-address"
                            label="Yes"
                            name="hasSecondaryPickupAddress"
                            value="true"
                            checked={values.hasSecondaryPickupAddress === 'true'}
                          />
                          <Field
                            as={Radio}
                            data-testid="no-secondary-pickup-address"
                            id="no-secondary-pickup-address"
                            label="No"
                            name="hasSecondaryPickupAddress"
                            value="false"
                            checked={values.hasSecondaryPickupAddress === 'false'}
                          />
                        </Fieldset>
                      </FormGroup>
                      {values.hasSecondaryPickupAddress === 'true' && (
                        <>
                          <h3>Second pickup location</h3>
                          <AddressFields name="secondaryPickupAddress.address" />
                          <Hint className={ppmStyles.hint}>
                            <p>
                              A second origin address could mean that your final incentive is lower than your estimate.
                            </p>
                            <p>
                              Get separate weight tickets for each leg of the trip to show how the weight changes. Talk
                              to your move counselor for more detailed information.
                            </p>
                          </Hint>
                        </>
                      )}

                      {isTertiaryAddressEnabled && values.hasSecondaryPickupAddress === 'true' && (
                        <div>
                          <FormGroup>
                            <legend className="usa-label">Will you add items to your PPM from a third address?</legend>
                            <Fieldset>
                              <Field
                                as={Radio}
                                id="yes-tertiary-pickup-address"
                                data-testid="yes-tertiary-pickup-address"
                                label="Yes"
                                name="hasTertiaryPickupAddress"
                                value="true"
                                title="Yes, I have a third delivery location"
                                checked={values.hasTertiaryPickupAddress === 'true'}
                              />
                              <Field
                                as={Radio}
                                id="no-tertiary-pickup-address"
                                data-testid="no-tertiary-pickup-address"
                                label="No"
                                name="hasTertiaryPickupAddress"
                                value="false"
                                title="No, I do not have a third delivery location"
                                checked={values.hasTertiaryPickupAddress === 'false'}
                              />
                            </Fieldset>
                          </FormGroup>
                        </div>
                      )}
                      {isTertiaryAddressEnabled &&
                        values.hasSecondaryPickupAddress === 'true' &&
                        values.hasTertiaryPickupAddress === 'true' && (
                          <>
                            <h3>Third pickup location</h3>
                            <AddressFields name="tertiaryPickupAddress.address" />
                          </>
                        )}
                    </>
                  )}
                />
              </SectionWrapper>
              <SectionWrapper className={classnames(ppmStyles.sectionWrapper, formStyles.formSection)}>
                <h2>Destination</h2>
                <AddressFields
                  name="destinationAddress.address"
                  render={(fields) => (
                    <>
                      <p>Please input your destination address.</p>
                      <Checkbox
                        data-testid="useCurrentDestinationAddress"
                        label="Use my current destination address"
                        name="useCurrentDestinationAddress"
                        onChange={handleUseDestinationAddress}
                        id="useCurrentDestinationAddress"
                      />
                      {fields}
                      <FormGroup>
                        <Fieldset>
                          <legend className="usa-label">Will you deliver part of your PPM to a second address?</legend>
                          <Field
                            as={Radio}
                            data-testid="yes-secondary-destination-address"
                            id="hasSecondaryDestinationAddressYes"
                            label="Yes"
                            name="hasSecondaryDestinationAddress"
                            value="true"
                            checked={values.hasSecondaryDestinationAddress === 'true'}
                          />
                          <Field
                            as={Radio}
                            data-testid="no-secondary-destination-address"
                            id="hasSecondaryDestinationAddressNo"
                            label="No"
                            name="hasSecondaryDestinationAddress"
                            value="false"
                            checked={values.hasSecondaryDestinationAddress === 'false'}
                          />
                        </Fieldset>
                      </FormGroup>
                      {values.hasSecondaryDestinationAddress === 'true' && (
                        <>
                          <h3>Second delivery location</h3>
                          <AddressFields name="secondaryDestinationAddress.address" />
                          <Hint className={ppmStyles.hint}>
                            <p>
                              A second destination address could mean that your final incentive is lower than your
                              estimate.
                            </p>
                            <p>
                              Get separate weight tickets for each leg of the trip to show how the weight changes. Talk
                              to your move counselor for more detailed information.
                            </p>
                          </Hint>
                        </>
                      )}

                      {isTertiaryAddressEnabled && values.hasSecondaryDestinationAddress === 'true' && (
                        <div>
                          <FormGroup>
                            <legend className="usa-label">Will you deliver part of your PPM to a third address?</legend>
                            <Fieldset>
                              <Field
                                as={Radio}
                                id="has-tertiary-delivery"
                                data-testid="yes-tertiary-destination-address"
                                label="Yes"
                                name="hasTertiaryDestinationAddress"
                                value="true"
                                title="Yes, I have a third delivery location"
                                checked={values.hasTertiaryDestinationAddress === 'true'}
                              />
                              <Field
                                as={Radio}
                                id="no-tertiary-delivery"
                                data-testid="no-tertiary-destination-address"
                                label="No"
                                name="hasTertiaryDestinationAddress"
                                value="false"
                                title="No, I do not have a third delivery location"
                                checked={values.hasTertiaryDestinationAddress === 'false'}
                              />
                            </Fieldset>
                          </FormGroup>
                        </div>
                      )}
                      {isTertiaryAddressEnabled &&
                        values.hasSecondaryDestinationAddress === 'true' &&
                        values.hasTertiaryDestinationAddress === 'true' && (
                          <>
                            <h3>Third delivery location</h3>
                            <AddressFields name="tertiaryDestinationAddress.address" />
                          </>
                        )}
                    </>
                  )}
                />
              </SectionWrapper>
              {showCloseoutOffice && (
                <SectionWrapper className={classnames(ppmStyles.sectionWrapper, formStyles.formSection)}>
                  <h2>Closeout Office</h2>
                  <Fieldset>
                    <Hint className={ppmStyles.hint}>
                      <p>
                        A closeout office is where your PPM paperwork will be reviewed before you can submit it to
                        finance to receive your incentive. This will typically be your destination installation&apos;s
                        transportation office or an installation near your destination. If you are not sure what to
                        select, contact your origin transportation office.
                      </p>
                    </Hint>
                    <DutyLocationInput
                      name="closeoutOffice"
                      label="Which closeout office should review your PPM?"
                      placeholder="Start typing a closeout office..."
                      searchLocations={searchTransportationOffices}
                      metaOverride={meta}
                    />
                    <Hint className={ppmStyles.hint}>
                      If you have more than one PPM for this move, your closeout office will be the same for all your
                      PPMs.
                    </Hint>
                  </Fieldset>
                </SectionWrapper>
              )}
              <SectionWrapper className={classnames(ppmStyles.sectionWrapper, formStyles.formSection)}>
                <h2>Storage</h2>
                <Fieldset>
                  <legend className="usa-label">Do you plan to store items from your PPM?</legend>
                  <Field
                    as={Radio}
                    id="sitExpectedYes"
                    data-testid="storePPMYes"
                    label="Yes"
                    name="sitExpected"
                    value="true"
                    checked={values.sitExpected === 'true'}
                  />
                  <Field
                    as={Radio}
                    id="sitExpectedNo"
                    data-testid="storePPMNo"
                    label="No"
                    name="sitExpected"
                    value="false"
                    checked={values.sitExpected === 'false'}
                  />
                </Fieldset>
                {values.sitExpected === 'false' ? (
                  <Hint className={ppmStyles.hint}>
                    You can be reimbursed for up to 90 days of temporary storage (SIT).
                  </Hint>
                ) : (
                  <Hint>
                    <p>You can be reimbursed for up to 90 days of temporary storage (SIT).</p>
                    <p>
                      Your reimbursement amount is limited to the Government&apos;s Constructed Cost — what the
                      government would have paid to store your belongings.
                    </p>
                    <p>
                      You will need to pay for the storage yourself, then submit receipts and request reimbursement
                      after your PPM is complete.
                    </p>
                    <p>Your move counselor can give you more information about additional requirements.</p>
                  </Hint>
                )}
              </SectionWrapper>
              <SectionWrapper className={classnames(ppmStyles.sectionWrapper, formStyles.formSection)}>
                <h2>Departure date</h2>
                <DatePickerInput name="expectedDepartureDate" label="When do you plan to start moving your PPM?" />
                <Hint className={ppmStyles.hint}>
                  Enter the first day you expect to move things. It&apos;s OK if the actual date is different. We will
                  ask for your actual departure date when you document and complete your PPM.
                </Hint>
              </SectionWrapper>
              <div className={ppmStyles.buttonContainer}>
                <Button className={ppmStyles.backButton} type="button" onClick={onBack} secondary outline>
                  Back
                </Button>
                <Button
                  className={ppmStyles.saveButton}
                  type="button"
                  onClick={handleSubmit}
                  disabled={!isValid || isSubmitting}
                >
                  Save & Continue
                </Button>
              </div>
            </Form>
          </div>
        );
      }}
    </Formik>
  );
};

DateAndLocationForm.propTypes = {
  mtoShipment: ShipmentShape,
  serviceMember: ServiceMemberShape.isRequired,
  move: MoveShape,
  destinationDutyLocation: DutyLocationShape.isRequired,
  onBack: func.isRequired,
  onSubmit: func.isRequired,
};

DateAndLocationForm.defaultProps = {
  mtoShipment: undefined,
  move: undefined,
};

export default DateAndLocationForm;<|MERGE_RESOLUTION|>--- conflicted
+++ resolved
@@ -52,11 +52,7 @@
     pickupAddress: {},
     secondaryPickupAddress: {},
     hasSecondaryPickupAddress: mtoShipment?.ppmShipment?.secondaryPickupAddress ? 'true' : 'false',
-<<<<<<< HEAD
     hasTertiaryPickupAddress: mtoShipment?.ppmShipment?.tertiaryPickupAddress ? 'true' : 'false',
-    secondaryPickupPostalCode: mtoShipment?.ppmShipment?.secondaryPickupPostalCode || '',
-=======
->>>>>>> 17e47ccd
     useCurrentDestinationAddress: false,
     hasSecondaryDestinationAddress: mtoShipment?.ppmShipment?.secondaryDestinationAddress ? 'true' : 'false',
     hasTertiaryDestinationAddress: mtoShipment?.ppmShipment?.tertiaryDestinationAddress ? 'true' : 'false',
