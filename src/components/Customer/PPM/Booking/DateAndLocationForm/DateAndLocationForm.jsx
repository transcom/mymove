--- conflicted
+++ resolved
@@ -17,11 +17,8 @@
 import { searchTransportationOffices } from 'services/internalApi';
 import SERVICE_MEMBER_AGENCIES from 'content/serviceMemberAgencies';
 import { AddressFields } from 'components/form/AddressFields/AddressFields';
-<<<<<<< HEAD
-=======
 import { OptionalAddressSchema } from 'components/Customer/MtoShipmentForm/validationSchemas';
 import { requiredAddressSchema } from 'utils/validation';
->>>>>>> 21911234
 
 const validationShape = {
   useCurrentResidence: Yup.boolean(),
@@ -50,34 +47,21 @@
   const initialValues = {
     pickupPostalCode: mtoShipment?.ppmShipment?.pickupPostalCode || '',
     useCurrentResidence: false,
-<<<<<<< HEAD
-    pickupAddress: mtoShipment?.ppmShipment?.pickupAddress || {},
-    secondaryPickupAddress: mtoShipment?.ppmShipment?.secondaryPickupAddress || {},
-    hasSecondaryPickupAddress: mtoShipment?.ppmShipment?.hasSecondaryPickup ? 'true' : 'false',
-=======
     pickupAddress: {},
     secondaryPickupAddress: {},
     hasSecondaryPickupAddress: mtoShipment?.ppmShipment?.secondaryPickupAddress ? 'true' : 'false',
->>>>>>> 21911234
     secondaryPickupPostalCode: mtoShipment?.ppmShipment?.secondaryPickupPostalCode || '',
     useCurrentDestinationAddress: false,
     destinationPostalCode: mtoShipment?.ppmShipment?.destinationPostalCode || '',
     hasSecondaryDestinationAddress: mtoShipment?.ppmShipment?.secondaryDestinationAddress ? 'true' : 'false',
-<<<<<<< HEAD
-    destinationAddress: mtoShipment?.ppmShipment?.destinationAddress || {},
-    secondaryDestinationAddress: mtoShipment?.ppmShipment?.secondaryDestinationAddress || {},
-=======
     destinationAddress: {},
     secondaryDestinationAddress: {},
->>>>>>> 21911234
     secondaryDestinationPostalCode: mtoShipment?.ppmShipment?.secondaryDestinationPostalCode || '',
     sitExpected: mtoShipment?.ppmShipment?.sitExpected ? 'true' : 'false',
     expectedDepartureDate: mtoShipment?.ppmShipment?.expectedDepartureDate || '',
     closeoutOffice: move?.closeout_office,
   };
 
-<<<<<<< HEAD
-=======
   if (mtoShipment?.ppmShipment?.pickupAddress) {
     initialValues.pickupAddress = { address: { ...mtoShipment.ppmShipment.pickupAddress } };
   }
@@ -94,7 +78,6 @@
     initialValues.secondaryDestinationAddress = { address: { ...mtoShipment.ppmShipment.secondaryDestinationAddress } };
   }
 
->>>>>>> 21911234
   const residentialAddress = serviceMember?.residential_address;
   const destinationDutyAddress = destinationDutyLocation?.address;
 
