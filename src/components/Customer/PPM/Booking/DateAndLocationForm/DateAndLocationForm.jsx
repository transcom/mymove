import { React, useEffect, useState } from 'react';
import { func } from 'prop-types';
import * as Yup from 'yup';
import { Formik, Field } from 'formik';
import { Button, Form, Checkbox, Radio, FormGroup } from '@trussworks/react-uswds';
import classnames from 'classnames';

import ppmStyles from 'components/Customer/PPM/PPM.module.scss';
import SectionWrapper from 'components/Customer/SectionWrapper';
import { DatePickerInput, DutyLocationInput } from 'components/form/fields';
import Hint from 'components/Hint';
import Fieldset from 'shared/Fieldset';
import formStyles from 'styles/form.module.scss';
import { DutyLocationShape } from 'types';
import { MoveShape, ServiceMemberShape } from 'types/customerShapes';
import { ShipmentShape } from 'types/shipment';
import { searchTransportationOffices } from 'services/internalApi';
import SERVICE_MEMBER_AGENCIES from 'content/serviceMemberAgencies';
import { AddressFields } from 'components/form/AddressFields/AddressFields';
import { OptionalAddressSchema } from 'components/Customer/MtoShipmentForm/validationSchemas';
import { requiredAddressSchema, partialRequiredAddressSchema } from 'utils/validation';
import { isBooleanFlagEnabled } from 'utils/featureFlags';
import RequiredTag from 'components/form/RequiredTag';
<<<<<<< HEAD
import { isSecondaryAddressCompletePPM } from 'shared/utils';
=======
import { isPreceedingAddressComplete } from 'shared/utils';
>>>>>>> 7cbb6616

let meta = '';

let validationShape = {
  useCurrentResidence: Yup.boolean(),
  hasSecondaryPickupAddress: Yup.boolean(),
  useCurrentDestinationAddress: Yup.boolean(),
  hasSecondaryDestinationAddress: Yup.boolean(),
  sitExpected: Yup.boolean().required('Required'),
  expectedDepartureDate: Yup.date()
    .typeError('Enter a complete date in DD MMM YYYY format (day, month, year).')
    .required('Required'),
  pickupAddress: Yup.object().shape({
    address: requiredAddressSchema,
  }),
  destinationAddress: Yup.object().shape({
    address: partialRequiredAddressSchema,
  }),
  secondaryPickupAddress: Yup.object().shape({
    address: OptionalAddressSchema,
  }),
  secondaryDestinationAddress: Yup.object().shape({
    address: OptionalAddressSchema,
  }),
  tertiaryPickupAddress: Yup.object().shape({
    address: OptionalAddressSchema,
  }),
  tertiaryDestinationAddress: Yup.object().shape({
    address: OptionalAddressSchema,
  }),
};

const DateAndLocationForm = ({ mtoShipment, destinationDutyLocation, serviceMember, move, onBack, onSubmit }) => {
  const initialValues = {
    useCurrentResidence: false,
    pickupAddress: {},
    secondaryPickupAddress: {},
    tertiaryPickupAddress: {},
    hasSecondaryPickupAddress: mtoShipment?.ppmShipment?.secondaryPickupAddress ? 'true' : 'false',
    hasTertiaryPickupAddress: mtoShipment?.ppmShipment?.tertiaryPickupAddress ? 'true' : 'false',
    useCurrentDestinationAddress: false,
    hasSecondaryDestinationAddress: mtoShipment?.ppmShipment?.secondaryDestinationAddress ? 'true' : 'false',
    hasTertiaryDestinationAddress: mtoShipment?.ppmShipment?.tertiaryDestinationAddress ? 'true' : 'false',
    destinationAddress: {},
    secondaryDestinationAddress: {},
    sitExpected: mtoShipment?.ppmShipment?.sitExpected ? 'true' : 'false',
    expectedDepartureDate: mtoShipment?.ppmShipment?.expectedDepartureDate || '',
    closeoutOffice: move?.closeoutOffice || {},
    tertiaryDestinationAddress: {},
  };

  if (mtoShipment?.ppmShipment?.pickupAddress) {
    initialValues.pickupAddress = { address: { ...mtoShipment.ppmShipment.pickupAddress } };
  }

  if (mtoShipment?.ppmShipment?.secondaryPickupAddress) {
    initialValues.secondaryPickupAddress = { address: { ...mtoShipment.ppmShipment.secondaryPickupAddress } };
  }

  if (mtoShipment?.ppmShipment?.tertiaryPickupAddress) {
    initialValues.tertiaryPickupAddress = { address: { ...mtoShipment.ppmShipment.tertiaryPickupAddress } };
  }

  if (mtoShipment?.ppmShipment?.destinationAddress) {
    initialValues.destinationAddress = { address: { ...mtoShipment.ppmShipment.destinationAddress } };
  }

  if (mtoShipment?.ppmShipment?.secondaryDestinationAddress) {
    initialValues.secondaryDestinationAddress = { address: { ...mtoShipment.ppmShipment.secondaryDestinationAddress } };
  }

  if (mtoShipment?.ppmShipment?.tertiaryDestinationAddress) {
    initialValues.tertiaryDestinationAddress = { address: { ...mtoShipment.ppmShipment.tertiaryDestinationAddress } };
  }

  const residentialAddress = serviceMember?.residential_address;
  const destinationDutyAddress = destinationDutyLocation?.address;

  const [isTertiaryAddressEnabled, setIsTertiaryAddressEnabled] = useState(false);

  useEffect(() => {
    const fetchData = async () => {
      isBooleanFlagEnabled('third_address_available').then((enabled) => {
        setIsTertiaryAddressEnabled(enabled);
      });
    };
    fetchData();
  }, []);

  const showCloseoutOffice =
    serviceMember.affiliation === SERVICE_MEMBER_AGENCIES.ARMY ||
    serviceMember.affiliation === SERVICE_MEMBER_AGENCIES.AIR_FORCE ||
    serviceMember.affiliation === SERVICE_MEMBER_AGENCIES.SPACE_FORCE;
  if (showCloseoutOffice) {
    validationShape = {
      ...validationShape,
      closeoutOffice: Yup.object().shape({
        address: Yup.object().required('Required'),
      }),
    };
  } else {
    delete validationShape.closeoutOffice;
  }

  const validate = (values) => {
    if (!values.closeoutOffice) {
      meta = 'Required';
    }
    if (values.closeoutOffice) {
      meta = '';
    }
    return {};
  };

  return (
    <Formik
      initialValues={initialValues}
      validationSchema={Yup.object().shape(validationShape)}
      onSubmit={onSubmit}
      validate={validate}
      validateOnBlur
      validateOnMount
      validateOnChange
    >
      {({ isValid, isSubmitting, handleSubmit, setValues, values, ...formikProps }) => {
        const handleUseCurrentResidenceChange = (e) => {
          const { checked } = e.target;
          if (checked) {
            // use current residence
            setValues({
              ...values,
              pickupAddress: {
                address: residentialAddress,
              },
            });
          } else {
            // Revert address
            setValues({
              ...values,
              pickupAddress: {
                address: {
                  streetAddress1: '',
                  streetAddress2: '',
                  city: '',
                  state: '',
                  postalCode: '',
                  usPostRegionCitiesID: '',
                },
              },
            });
          }
        };

        const handleUseDestinationAddress = (e) => {
          const { checked } = e.target;
          if (checked) {
            // use current residence
            setValues({
              ...values,
              destinationAddress: {
                address: destinationDutyAddress,
              },
            });
          } else {
            // Revert address
            setValues({
              ...values,
              destinationAddress: {
                address: {
                  streetAddress1: '',
                  streetAddress2: '',
                  city: '',
                  state: '',
                  postalCode: '',
                  usPostRegionCitiesID: '',
                },
              },
            });
          }
        };
        return (
          <div className={ppmStyles.formContainer}>
            <Form className={formStyles.form}>
              <SectionWrapper className={classnames(ppmStyles.sectionWrapper, formStyles.formSection, 'origin')}>
                <h2>Pickup Address</h2>
                <AddressFields
                  name="pickupAddress.address"
                  labelHint="Required"
                  locationLookup
                  formikProps={formikProps}
                  render={(fields) => (
                    <>
                      <p>What address are you moving from?</p>
                      <Checkbox
                        data-testid="useCurrentResidence"
                        label="Use my current pickup address"
                        name="useCurrentResidence"
                        onChange={handleUseCurrentResidenceChange}
                        id="useCurrentResidence"
                      />
                      {fields}
                      <FormGroup>
                        <Fieldset>
                          <legend className="usa-label">Will you add items to your PPM from a second address?</legend>
                          <RequiredTag />
                          <Field
                            as={Radio}
                            data-testid="yes-secondary-pickup-address"
                            id="yes-secondary-pickup-address"
                            label="Yes"
                            name="hasSecondaryPickupAddress"
                            value="true"
                            checked={values.hasSecondaryPickupAddress === 'true'}
                            disabled={!isPreceedingAddressComplete('true', values.pickupAddress.address)}
                          />
                          <Field
                            as={Radio}
                            data-testid="no-secondary-pickup-address"
                            id="no-secondary-pickup-address"
                            label="No"
                            name="hasSecondaryPickupAddress"
                            value="false"
                            checked={values.hasSecondaryPickupAddress === 'false'}
                            disabled={!isPreceedingAddressComplete('true', values.pickupAddress.address)}
                          />
                        </Fieldset>
                      </FormGroup>
                      {values.hasSecondaryPickupAddress === 'true' && (
                        <>
                          <h3>Second Pickup Address</h3>
                          <AddressFields
                            labelHint="Required"
                            name="secondaryPickupAddress.address"
                            locationLookup
                            formikProps={formikProps}
                          />
                          <Hint className={ppmStyles.hint}>
                            <p>
                              A second pickup address could mean that your final incentive is lower than your estimate.
                            </p>
                            <p>
                              Get separate weight tickets for each leg of the trip to show how the weight changes. Talk
                              to your move counselor for more detailed information.
                            </p>
                          </Hint>
                        </>
                      )}

                      {isTertiaryAddressEnabled && values.hasSecondaryPickupAddress === 'true' && (
                        <div>
                          <FormGroup>
                            <legend className="usa-label">Will you add items to your PPM from a third address?</legend>
                            <RequiredTag />
                            <Fieldset>
                              <Field
                                as={Radio}
                                id="yes-tertiary-pickup-address"
                                data-testid="yes-tertiary-pickup-address"
                                label="Yes"
                                name="hasTertiaryPickupAddress"
                                value="true"
                                title="Yes, I have a third delivery address"
                                checked={values.hasTertiaryPickupAddress === 'true'}
                                disabled={
<<<<<<< HEAD
                                  !isSecondaryAddressCompletePPM(
=======
                                  !isPreceedingAddressComplete(
>>>>>>> 7cbb6616
                                    values.hasSecondaryPickupAddress,
                                    values.secondaryPickupAddress.address,
                                  )
                                }
                              />
                              <Field
                                as={Radio}
                                id="no-tertiary-pickup-address"
                                data-testid="no-tertiary-pickup-address"
                                label="No"
                                name="hasTertiaryPickupAddress"
                                value="false"
                                title="No, I do not have a third delivery address"
                                checked={values.hasTertiaryPickupAddress === 'false'}
                                disabled={
<<<<<<< HEAD
                                  !isSecondaryAddressCompletePPM(
=======
                                  !isPreceedingAddressComplete(
>>>>>>> 7cbb6616
                                    values.hasSecondaryPickupAddress,
                                    values.secondaryPickupAddress.address,
                                  )
                                }
                              />
                            </Fieldset>
                          </FormGroup>
                        </div>
                      )}
                      {isTertiaryAddressEnabled &&
                        values.hasSecondaryPickupAddress === 'true' &&
                        values.hasTertiaryPickupAddress === 'true' && (
                          <>
                            <h3>Third Pickup Address</h3>
                            <AddressFields
                              labelHint="Required"
                              name="tertiaryPickupAddress.address"
                              locationLookup
                              formikProps={formikProps}
                            />
                          </>
                        )}
                    </>
                  )}
                />
              </SectionWrapper>
              <SectionWrapper className={classnames(ppmStyles.sectionWrapper, formStyles.formSection)}>
                <h2>Delivery Address</h2>
                <AddressFields
                  name="destinationAddress.address"
                  labelHint="Required"
                  locationLookup
                  formikProps={formikProps}
                  // White spaces are used specifically to override incoming labelHint prop
                  // not to display anything.
                  address1LabelHint=" "
                  render={(fields) => (
                    <>
                      <p>Please input your delivery address.</p>
                      <Checkbox
                        data-testid="useCurrentDestinationAddress"
                        label="Use my current delivery address"
                        name="useCurrentDestinationAddress"
                        onChange={handleUseDestinationAddress}
                        id="useCurrentDestinationAddress"
                      />
                      {fields}
                      <FormGroup>
                        <Fieldset>
                          <legend className="usa-label">Will you deliver part of your PPM to a second address?</legend>
                          <RequiredTag />
                          <Field
                            as={Radio}
                            data-testid="yes-secondary-destination-address"
                            id="hasSecondaryDestinationAddressYes"
                            label="Yes"
                            name="hasSecondaryDestinationAddress"
                            value="true"
                            checked={values.hasSecondaryDestinationAddress === 'true'}
                            disabled={!isPreceedingAddressComplete('true', values.destinationAddress.address)}
                          />
                          <Field
                            as={Radio}
                            data-testid="no-secondary-destination-address"
                            id="hasSecondaryDestinationAddressNo"
                            label="No"
                            name="hasSecondaryDestinationAddress"
                            value="false"
                            checked={values.hasSecondaryDestinationAddress === 'false'}
                            disabled={!isPreceedingAddressComplete('true', values.destinationAddress.address)}
                          />
                        </Fieldset>
                      </FormGroup>
                      {values.hasSecondaryDestinationAddress === 'true' && (
                        <>
                          <h3>Second Delivery Address</h3>
                          <AddressFields
                            name="secondaryDestinationAddress.address"
                            labelHint="Required"
                            locationLookup
                            formikProps={formikProps}
                          />
                          <Hint className={ppmStyles.hint}>
                            <p>
                              A second delivery address could mean that your final incentive is lower than your
                              estimate.
                            </p>
                            <p>
                              Get separate weight tickets for each leg of the trip to show how the weight changes. Talk
                              to your move counselor for more detailed information.
                            </p>
                          </Hint>
                        </>
                      )}

                      {isTertiaryAddressEnabled && values.hasSecondaryDestinationAddress === 'true' && (
                        <div>
                          <FormGroup>
                            <legend className="usa-label">Will you deliver part of your PPM to a third address?</legend>
                            <RequiredTag />
                            <Fieldset>
                              <Field
                                as={Radio}
                                id="has-tertiary-delivery"
                                data-testid="yes-tertiary-destination-address"
                                label="Yes"
                                name="hasTertiaryDestinationAddress"
                                value="true"
                                title="Yes, I have a third delivery address"
                                checked={values.hasTertiaryDestinationAddress === 'true'}
                                disabled={
<<<<<<< HEAD
                                  !isSecondaryAddressCompletePPM(
=======
                                  !isPreceedingAddressComplete(
>>>>>>> 7cbb6616
                                    values.hasSecondaryDestinationAddress,
                                    values.secondaryDestinationAddress.address,
                                  )
                                }
                              />
                              <Field
                                as={Radio}
                                id="no-tertiary-delivery"
                                data-testid="no-tertiary-destination-address"
                                label="No"
                                name="hasTertiaryDestinationAddress"
                                value="false"
                                title="No, I do not have a third delivery address"
                                checked={values.hasTertiaryDestinationAddress === 'false'}
                                disabled={
<<<<<<< HEAD
                                  !isSecondaryAddressCompletePPM(
=======
                                  !isPreceedingAddressComplete(
>>>>>>> 7cbb6616
                                    values.hasSecondaryDestinationAddress,
                                    values.secondaryDestinationAddress.address,
                                  )
                                }
                              />
                            </Fieldset>
                          </FormGroup>
                        </div>
                      )}
                      {isTertiaryAddressEnabled &&
                        values.hasSecondaryDestinationAddress === 'true' &&
                        values.hasTertiaryDestinationAddress === 'true' && (
                          <>
                            <h3>Third Delivery Address</h3>
                            <AddressFields
                              name="tertiaryDestinationAddress.address"
                              labelHint="Required"
                              locationLookup
                              formikProps={formikProps}
                            />
                          </>
                        )}
                    </>
                  )}
                />
              </SectionWrapper>
              {showCloseoutOffice && (
                <SectionWrapper className={classnames(ppmStyles.sectionWrapper, formStyles.formSection)}>
                  <h2>Closeout Office</h2>
                  <Fieldset>
                    <Hint className={ppmStyles.hint}>
                      <p>
                        A closeout office is where your PPM paperwork will be reviewed before you can submit it to
                        finance to receive your incentive. This will typically be your destination installation&apos;s
                        transportation office or an installation near your destination. If you are not sure what to
                        select, contact your origin transportation office.
                      </p>
                    </Hint>
                    <DutyLocationInput
                      name="closeoutOffice"
                      label="Which closeout office should review your PPM?"
                      hint="Required"
                      placeholder="Start typing a closeout office..."
                      searchLocations={searchTransportationOffices}
                      metaOverride={meta}
                    />
                    <Hint className={ppmStyles.hint}>
                      If you have more than one PPM for this move, your closeout office will be the same for all your
                      PPMs.
                    </Hint>
                  </Fieldset>
                </SectionWrapper>
              )}
              <SectionWrapper className={classnames(ppmStyles.sectionWrapper, formStyles.formSection)}>
                <h2>Storage</h2>
                <Fieldset>
                  <legend className="usa-label">Do you plan to store items from your PPM?</legend>
                  <RequiredTag />
                  <Field
                    as={Radio}
                    id="sitExpectedYes"
                    data-testid="storePPMYes"
                    label="Yes"
                    name="sitExpected"
                    value="true"
                    checked={values.sitExpected === 'true'}
                  />
                  <Field
                    as={Radio}
                    id="sitExpectedNo"
                    data-testid="storePPMNo"
                    label="No"
                    name="sitExpected"
                    value="false"
                    checked={values.sitExpected === 'false'}
                  />
                </Fieldset>
                {values.sitExpected === 'false' ? (
                  <Hint className={ppmStyles.hint}>
                    You can be reimbursed for up to 90 days of temporary storage (SIT).
                  </Hint>
                ) : (
                  <Hint>
                    <p>You can be reimbursed for up to 90 days of temporary storage (SIT).</p>
                    <p>
                      Your reimbursement amount is limited to the Government&apos;s Constructed Cost — what the
                      government would have paid to store your belongings.
                    </p>
                    <p>
                      You will need to pay for the storage yourself, then submit receipts and request reimbursement
                      after your PPM is complete.
                    </p>
                    <p>Your move counselor can give you more information about additional requirements.</p>
                  </Hint>
                )}
              </SectionWrapper>
              <SectionWrapper className={classnames(ppmStyles.sectionWrapper, formStyles.formSection)}>
                <h2>Departure date</h2>
                <DatePickerInput
                  hint="Required"
                  name="expectedDepartureDate"
                  label="When do you plan to start moving your PPM?"
                />
                <Hint className={ppmStyles.hint}>
                  Enter the first day you expect to move things. It&apos;s OK if the actual date is different. We will
                  ask for your actual departure date when you document and complete your PPM.
                </Hint>
              </SectionWrapper>
              <div className={ppmStyles.buttonContainer}>
                <Button className={ppmStyles.backButton} type="button" onClick={onBack} secondary outline>
                  Back
                </Button>
                <Button
                  className={ppmStyles.saveButton}
                  type="button"
                  onClick={handleSubmit}
                  disabled={!isValid || isSubmitting}
                >
                  Save & Continue
                </Button>
              </div>
            </Form>
          </div>
        );
      }}
    </Formik>
  );
};

DateAndLocationForm.propTypes = {
  mtoShipment: ShipmentShape,
  serviceMember: ServiceMemberShape.isRequired,
  move: MoveShape,
  destinationDutyLocation: DutyLocationShape.isRequired,
  onBack: func.isRequired,
  onSubmit: func.isRequired,
};

DateAndLocationForm.defaultProps = {
  mtoShipment: undefined,
  move: undefined,
};

export default DateAndLocationForm;<|MERGE_RESOLUTION|>--- conflicted
+++ resolved
@@ -21,11 +21,7 @@
 import { requiredAddressSchema, partialRequiredAddressSchema } from 'utils/validation';
 import { isBooleanFlagEnabled } from 'utils/featureFlags';
 import RequiredTag from 'components/form/RequiredTag';
-<<<<<<< HEAD
-import { isSecondaryAddressCompletePPM } from 'shared/utils';
-=======
 import { isPreceedingAddressComplete } from 'shared/utils';
->>>>>>> 7cbb6616
 
 let meta = '';
 
@@ -290,11 +286,7 @@
                                 title="Yes, I have a third delivery address"
                                 checked={values.hasTertiaryPickupAddress === 'true'}
                                 disabled={
-<<<<<<< HEAD
-                                  !isSecondaryAddressCompletePPM(
-=======
                                   !isPreceedingAddressComplete(
->>>>>>> 7cbb6616
                                     values.hasSecondaryPickupAddress,
                                     values.secondaryPickupAddress.address,
                                   )
@@ -310,11 +302,7 @@
                                 title="No, I do not have a third delivery address"
                                 checked={values.hasTertiaryPickupAddress === 'false'}
                                 disabled={
-<<<<<<< HEAD
-                                  !isSecondaryAddressCompletePPM(
-=======
                                   !isPreceedingAddressComplete(
->>>>>>> 7cbb6616
                                     values.hasSecondaryPickupAddress,
                                     values.secondaryPickupAddress.address,
                                   )
@@ -426,11 +414,7 @@
                                 title="Yes, I have a third delivery address"
                                 checked={values.hasTertiaryDestinationAddress === 'true'}
                                 disabled={
-<<<<<<< HEAD
-                                  !isSecondaryAddressCompletePPM(
-=======
                                   !isPreceedingAddressComplete(
->>>>>>> 7cbb6616
                                     values.hasSecondaryDestinationAddress,
                                     values.secondaryDestinationAddress.address,
                                   )
@@ -446,11 +430,7 @@
                                 title="No, I do not have a third delivery address"
                                 checked={values.hasTertiaryDestinationAddress === 'false'}
                                 disabled={
-<<<<<<< HEAD
-                                  !isSecondaryAddressCompletePPM(
-=======
                                   !isPreceedingAddressComplete(
->>>>>>> 7cbb6616
                                     values.hasSecondaryDestinationAddress,
                                     values.secondaryDestinationAddress.address,
                                   )
