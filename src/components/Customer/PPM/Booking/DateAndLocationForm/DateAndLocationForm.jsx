import { React, useEffect, useState } from 'react';
import { func } from 'prop-types';
import * as Yup from 'yup';
import { Formik, Field } from 'formik';
import { Button, Form, Checkbox, Radio, FormGroup, Label } from '@trussworks/react-uswds';
import classnames from 'classnames';

import ppmStyles from 'components/Customer/PPM/PPM.module.scss';
import SectionWrapper from 'components/Shared/SectionWrapper/SectionWrapper';
import { DatePickerInput, DutyLocationInput } from 'components/form/fields';
import Hint from 'components/Hint';
import Fieldset from 'shared/Fieldset';
import formStyles from 'styles/form.module.scss';
import { DutyLocationShape } from 'types';
import { MoveShape, ServiceMemberShape } from 'types/customerShapes';
import { ShipmentShape } from 'types/shipment';
import { searchTransportationOffices } from 'services/internalApi';
import SERVICE_MEMBER_AGENCIES from 'content/serviceMemberAgencies';
import { AddressFields } from 'components/form/AddressFields/AddressFields';
import { OptionalAddressSchema } from 'components/Shared/MtoShipmentForm/validationSchemas';
import { requiredAddressSchema, partialRequiredAddressSchema } from 'utils/validation';
import { isBooleanFlagEnabled } from 'utils/featureFlags';
import { isPreceedingAddressComplete, isPreceedingAddressPPMPrimaryDestinationComplete } from 'shared/utils';
import { handleAddressToggleChange, blankAddress } from 'utils/shipments';
import LoadingButton from 'components/LoadingButton/LoadingButton';
<<<<<<< HEAD
import RequiredAsterisk, { requiredAsteriskMessage } from 'components/form/RequiredAsterisk';
=======
import { requiredAsteriskMessage } from 'components/form/RequiredAsterisk';
>>>>>>> 56f72db4

let meta = '';

let validationShape = {
  useCurrentResidence: Yup.boolean(),
  hasSecondaryPickupAddress: Yup.boolean(),
  useCurrentDestinationAddress: Yup.boolean(),
  hasSecondaryDestinationAddress: Yup.boolean(),
  sitExpected: Yup.boolean().required('Required'),
  expectedDepartureDate: Yup.date()
    .typeError('Enter a complete date in DD MMM YYYY format (day, month, year).')
    .required('Required'),
  pickupAddress: Yup.object().shape({
    address: requiredAddressSchema,
  }),
  destinationAddress: Yup.object().shape({
    address: partialRequiredAddressSchema,
  }),
  secondaryPickupAddress: Yup.object().shape({
    address: OptionalAddressSchema,
  }),
  secondaryDestinationAddress: Yup.object().shape({
    address: OptionalAddressSchema,
  }),
  tertiaryPickupAddress: Yup.object().shape({
    address: OptionalAddressSchema,
  }),
  tertiaryDestinationAddress: Yup.object().shape({
    address: OptionalAddressSchema,
  }),
};

const DateAndLocationForm = ({
  mtoShipment,
  destinationDutyLocation,
  serviceMember,
  move,
  onBack,
  onSubmit,
  isMoveLocked,
}) => {
  const initialValues = {
    useCurrentResidence: false,
    pickupAddress: {},
    secondaryPickupAddress: {},
    tertiaryPickupAddress: {},
    hasSecondaryPickupAddress: mtoShipment?.ppmShipment?.secondaryPickupAddress ? 'true' : 'false',
    hasTertiaryPickupAddress: mtoShipment?.ppmShipment?.tertiaryPickupAddress ? 'true' : 'false',
    useCurrentDestinationAddress: false,
    destinationAddress: {},
    secondaryDestinationAddress: {},
    tertiaryDestinationAddress: {},
    hasSecondaryDestinationAddress: mtoShipment?.ppmShipment?.secondaryDestinationAddress ? 'true' : 'false',
    hasTertiaryDestinationAddress: mtoShipment?.ppmShipment?.tertiaryDestinationAddress ? 'true' : 'false',
    sitExpected: mtoShipment?.ppmShipment?.sitExpected ? 'true' : 'false',
    expectedDepartureDate: mtoShipment?.ppmShipment?.expectedDepartureDate || '',
    closeoutOffice: move?.closeoutOffice || {},
  };

  if (mtoShipment?.ppmShipment?.pickupAddress) {
    initialValues.pickupAddress = { address: { ...mtoShipment.ppmShipment.pickupAddress } };
  }

  if (mtoShipment?.ppmShipment?.secondaryPickupAddress) {
    initialValues.secondaryPickupAddress = { address: { ...mtoShipment.ppmShipment.secondaryPickupAddress } };
  }

  if (mtoShipment?.ppmShipment?.tertiaryPickupAddress) {
    initialValues.tertiaryPickupAddress = { address: { ...mtoShipment.ppmShipment.tertiaryPickupAddress } };
  }

  if (mtoShipment?.ppmShipment?.destinationAddress) {
    initialValues.destinationAddress = { address: { ...mtoShipment.ppmShipment.destinationAddress } };
  }

  if (mtoShipment?.ppmShipment?.secondaryDestinationAddress) {
    initialValues.secondaryDestinationAddress = { address: { ...mtoShipment.ppmShipment.secondaryDestinationAddress } };
  }

  if (mtoShipment?.ppmShipment?.tertiaryDestinationAddress) {
    initialValues.tertiaryDestinationAddress = { address: { ...mtoShipment.ppmShipment.tertiaryDestinationAddress } };
  }

  const residentialAddress = serviceMember?.residential_address;
  const destinationDutyAddress = destinationDutyLocation?.address;

  const [isTertiaryAddressEnabled, setIsTertiaryAddressEnabled] = useState(false);

  useEffect(() => {
    const fetchData = async () => {
      isBooleanFlagEnabled('third_address_available').then((enabled) => {
        setIsTertiaryAddressEnabled(enabled);
      });
    };
    fetchData();
  }, []);

  const showCloseoutOffice =
    serviceMember.affiliation === SERVICE_MEMBER_AGENCIES.ARMY ||
    serviceMember.affiliation === SERVICE_MEMBER_AGENCIES.AIR_FORCE ||
    serviceMember.affiliation === SERVICE_MEMBER_AGENCIES.SPACE_FORCE;
  if (showCloseoutOffice) {
    validationShape = {
      ...validationShape,
      closeoutOffice: Yup.object().shape({
        address: Yup.object().required('Required'),
      }),
    };
  } else {
    delete validationShape.closeoutOffice;
  }

  const validate = (values) => {
    if (!values.closeoutOffice) {
      meta = 'Required';
    }
    if (values.closeoutOffice) {
      meta = '';
    }
    return {};
  };

  return (
    <Formik
      initialValues={initialValues}
      validationSchema={Yup.object().shape(validationShape)}
      onSubmit={onSubmit}
      validate={validate}
      validateOnBlur
      validateOnMount
      validateOnChange
    >
      {({ isValid, isSubmitting, handleSubmit, setValues, values, errors, ...formikProps }) => {
        const handleUseCurrentResidenceChange = (e) => {
          const { checked } = e.target;
          if (checked) {
            // use current residence
            setValues(
              {
                ...values,
                pickupAddress: {
                  ...values.pickup,
                  address: residentialAddress,
                },
              },
              { shouldValidate: true },
            );
          } else {
            // Revert address
            setValues(
              {
                ...values,
                pickupAddress: {
                  ...values.pickup,
                  address: blankAddress.address,
                },
              },
              { shouldValidate: true },
            );
          }
        };

        const handleUseDestinationAddress = (e) => {
          const { checked } = e.target;
          if (checked) {
            // use current residence
            setValues({
              ...values,
              destinationAddress: {
                ...values.destinationAddress,
                address: destinationDutyAddress,
              },
            });
          } else {
            // Revert address
            setValues(
              {
                ...values,
                destinationAddress: {
                  ...values.destinationAddress,
                  address: blankAddress.address,
                },
              },
              { shouldValidate: true },
            );
          }
        };

        return (
          <div className={ppmStyles.formContainer}>
            <Form className={formStyles.form}>
              <SectionWrapper className={classnames(ppmStyles.sectionWrapper, formStyles.formSection, 'origin')}>
                <h2>Pickup Address</h2>
                <AddressFields
                  name="pickupAddress.address"
                  formikProps={formikProps}
                  render={(fields) => (
                    <>
                      <p>What address are you moving from?</p>
                      <Checkbox
                        data-testid="useCurrentResidence"
                        label="Use my current pickup address"
                        name="useCurrentResidence"
                        onChange={handleUseCurrentResidenceChange}
                        id="useCurrentResidence"
                      />
                      {fields}
                      <FormGroup>
                        <Fieldset>
                          <legend
                            className="usa-label"
<<<<<<< HEAD
                            aria-label="Required: Will you add items to your PPM from a second address?"
                          >
                            <span required>
                              Will you add items to your PPM from a second address? <RequiredAsterisk />
                            </span>
=======
                            aria-label="Will you add items to your PPM from a second address?"
                          >
                            <span>Will you add items to your PPM from a second address?</span>
>>>>>>> 56f72db4
                          </legend>

                          <div className={formStyles.radioGroup}>
                            <Field
                              as={Radio}
                              data-testid="yes-secondary-pickup-address"
                              id="yes-secondary-pickup-address"
                              label="Yes"
                              name="hasSecondaryPickupAddress"
                              value="true"
                              title="Yes, I have a second pickup address"
                              checked={values.hasSecondaryPickupAddress === 'true'}
                              disabled={!isPreceedingAddressComplete('true', values.pickupAddress.address)}
                              onChange={(e) => handleAddressToggleChange(e, values, setValues, blankAddress)}
                            />
                            <Field
                              as={Radio}
                              data-testid="no-secondary-pickup-address"
                              id="no-secondary-pickup-address"
                              label="No"
                              name="hasSecondaryPickupAddress"
                              value="false"
                              title="No, I do not have a second pickup address"
                              checked={values.hasSecondaryPickupAddress === 'false'}
                              disabled={!isPreceedingAddressComplete('true', values.pickupAddress.address)}
                              onChange={(e) => handleAddressToggleChange(e, values, setValues, blankAddress)}
                            />
                          </div>
                        </Fieldset>
                      </FormGroup>
                      {values.hasSecondaryPickupAddress === 'true' && (
                        <>
                          <h4>Second Pickup Address</h4>
                          <AddressFields name="secondaryPickupAddress.address" formikProps={formikProps} />
                          <Hint className={ppmStyles.hint}>
                            <p>
                              A second pickup address could mean that your final incentive is lower than your estimate.
                            </p>
                            <p>
                              Get separate weight tickets for each leg of the trip to show how the weight changes. Talk
                              to your move counselor for more detailed information.
                            </p>
                          </Hint>
                        </>
                      )}

                      {isTertiaryAddressEnabled && values.hasSecondaryPickupAddress === 'true' && (
                        <div>
                          <FormGroup>
                            <legend
                              className="usa-label"
<<<<<<< HEAD
                              aria-label="Required: Will you add items to your PPM from a third address?"
                            >
                              <span required>
                                Will you add items to your PPM from a third address? <RequiredAsterisk />
                              </span>
=======
                              aria-label="Will you add items to your PPM from a third address?"
                            >
                              <span>Will you add items to your PPM from a third address?</span>
>>>>>>> 56f72db4
                            </legend>
                            <Fieldset>
                              <div className={formStyles.radioGroup}>
                                <Field
                                  as={Radio}
                                  id="yes-tertiary-pickup-address"
                                  data-testid="yes-tertiary-pickup-address"
                                  label="Yes"
                                  name="hasTertiaryPickupAddress"
                                  value="true"
                                  title="Yes, I have a third pickup address"
                                  checked={values.hasTertiaryPickupAddress === 'true'}
                                  disabled={
                                    !isPreceedingAddressComplete(
                                      values.hasSecondaryPickupAddress,
                                      values.secondaryPickupAddress.address,
                                    )
                                  }
                                  onChange={(e) => handleAddressToggleChange(e, values, setValues, blankAddress)}
                                />
                                <Field
                                  as={Radio}
                                  id="no-tertiary-pickup-address"
                                  data-testid="no-tertiary-pickup-address"
                                  label="No"
                                  name="hasTertiaryPickupAddress"
                                  value="false"
                                  title="No, I do not have a third pickup address"
                                  checked={values.hasTertiaryPickupAddress === 'false'}
                                  disabled={
                                    !isPreceedingAddressComplete(
                                      values.hasSecondaryPickupAddress,
                                      values.secondaryPickupAddress.address,
                                    )
                                  }
                                  onChange={(e) => handleAddressToggleChange(e, values, setValues, blankAddress)}
                                />
                              </div>
                            </Fieldset>
                          </FormGroup>
                        </div>
                      )}
                      {isTertiaryAddressEnabled &&
                        values.hasSecondaryPickupAddress === 'true' &&
                        values.hasTertiaryPickupAddress === 'true' && (
                          <>
                            <h4>Third Pickup Address</h4>
                            <AddressFields name="tertiaryPickupAddress.address" formikProps={formikProps} />
                          </>
                        )}
                    </>
                  )}
                />
              </SectionWrapper>
              <SectionWrapper className={classnames(ppmStyles.sectionWrapper, formStyles.formSection)}>
                <h2>Delivery Address</h2>
                <AddressFields
                  name="destinationAddress.address"
                  formikProps={formikProps}
                  // E-05732: for PPMs, the destination address street 1 is now optional except for closeout
                  // this field is usually always required other than PPMs
                  optionalAddress1
                  render={(fields) => (
                    <>
                      <p>Please input your delivery address.</p>
                      <Checkbox
                        data-testid="useCurrentDestinationAddress"
                        label="Use my current delivery address"
                        name="useCurrentDestinationAddress"
                        onChange={handleUseDestinationAddress}
                        id="useCurrentDestinationAddress"
                      />
                      {fields}
                      <FormGroup>
                        <div className={formStyles.radioGroup}>
                          <Fieldset>
                            <legend
                              className="usa-label"
<<<<<<< HEAD
                              aria-label="Required: Will you deliver part of your PPM to a second address?"
                            >
                              <span required>
                                Will you deliver part of your PPM to a second address? <RequiredAsterisk />
                              </span>
=======
                              aria-label="Will you deliver part of your PPM to a second address?"
                            >
                              <span>Will you deliver part of your PPM to a second address?</span>
>>>>>>> 56f72db4
                            </legend>
                            <div className={formStyles.radioGroup}>
                              <Field
                                as={Radio}
                                data-testid="yes-secondary-destination-address"
                                id="hasSecondaryDestinationAddressYes"
                                label="Yes"
                                name="hasSecondaryDestinationAddress"
                                value="true"
                                title="Yes, I have a second delivery address"
                                checked={values.hasSecondaryDestinationAddress === 'true'}
                                disabled={
                                  !isPreceedingAddressPPMPrimaryDestinationComplete(values.destinationAddress.address)
                                }
                                onChange={(e) => handleAddressToggleChange(e, values, setValues, blankAddress)}
                              />
                              <Field
                                as={Radio}
                                data-testid="no-secondary-destination-address"
                                id="hasSecondaryDestinationAddressNo"
                                label="No"
                                name="hasSecondaryDestinationAddress"
                                value="false"
                                title="No, I do not have a second delivery address"
                                checked={values.hasSecondaryDestinationAddress === 'false'}
                                disabled={
                                  !isPreceedingAddressPPMPrimaryDestinationComplete(values.destinationAddress.address)
                                }
                                onChange={(e) => handleAddressToggleChange(e, values, setValues, blankAddress)}
                              />
                            </div>
                          </Fieldset>
                        </div>
                      </FormGroup>
                      {values.hasSecondaryDestinationAddress === 'true' && (
                        <>
                          <h4>Second Delivery Address</h4>
                          <AddressFields name="secondaryDestinationAddress.address" formikProps={formikProps} />
                          <Hint className={ppmStyles.hint}>
                            <p>
                              A second delivery address could mean that your final incentive is lower than your
                              estimate.
                            </p>
                            <p>
                              Get separate weight tickets for each leg of the trip to show how the weight changes. Talk
                              to your move counselor for more detailed information.
                            </p>
                          </Hint>
                        </>
                      )}

                      {isTertiaryAddressEnabled && values.hasSecondaryDestinationAddress === 'true' && (
                        <div>
                          <FormGroup>
                            <legend
                              className="usa-label"
<<<<<<< HEAD
                              aria-label="Required: Will you deliver part of your PPM to a third address?"
                            >
                              <span required>
                                Will you deliver part of your PPM to a third address? <RequiredAsterisk />
                              </span>
=======
                              aria-label="Will you deliver part of your PPM to a third address?"
                            >
                              <span>Will you deliver part of your PPM to a third address?</span>
>>>>>>> 56f72db4
                            </legend>
                            <Fieldset>
                              <div className={formStyles.radioGroup}>
                                <Field
                                  as={Radio}
                                  id="has-tertiary-delivery"
                                  data-testid="yes-tertiary-destination-address"
                                  label="Yes"
                                  name="hasTertiaryDestinationAddress"
                                  value="true"
                                  title="Yes, I have a third delivery address"
                                  checked={values.hasTertiaryDestinationAddress === 'true'}
                                  disabled={
                                    !isPreceedingAddressComplete(
                                      values.hasSecondaryDestinationAddress,
                                      values.secondaryDestinationAddress.address,
                                    )
                                  }
                                  onChange={(e) => handleAddressToggleChange(e, values, setValues, blankAddress)}
                                />
                                <Field
                                  as={Radio}
                                  id="no-tertiary-delivery"
                                  data-testid="no-tertiary-destination-address"
                                  label="No"
                                  name="hasTertiaryDestinationAddress"
                                  value="false"
                                  title="No, I do not have a third delivery address"
                                  checked={values.hasTertiaryDestinationAddress === 'false'}
                                  disabled={
                                    !isPreceedingAddressComplete(
                                      values.hasSecondaryDestinationAddress,
                                      values.secondaryDestinationAddress.address,
                                    )
                                  }
                                  onChange={(e) => handleAddressToggleChange(e, values, setValues, blankAddress)}
                                />
                              </div>
                            </Fieldset>
                          </FormGroup>
                        </div>
                      )}
                      {isTertiaryAddressEnabled &&
                        values.hasSecondaryDestinationAddress === 'true' &&
                        values.hasTertiaryDestinationAddress === 'true' && (
                          <>
                            <h4>Third Delivery Address</h4>
                            <AddressFields name="tertiaryDestinationAddress.address" formikProps={formikProps} />
                          </>
                        )}
                    </>
                  )}
                />
              </SectionWrapper>
              {showCloseoutOffice && (
                <SectionWrapper className={classnames(ppmStyles.sectionWrapper, formStyles.formSection)}>
                  <h2>Closeout Office</h2>
                  <Fieldset>
                    <Hint className={ppmStyles.hint}>
                      <p>
                        A closeout office is where your PPM paperwork will be reviewed before you can submit it to
                        finance to receive your incentive. This will typically be your destination installation&apos;s
                        transportation office or an installation near your destination. If you are not sure what to
                        select, contact your origin transportation office.
                      </p>
                    </Hint>
                    {requiredAsteriskMessage}
                    <DutyLocationInput
                      name="closeoutOffice"
                      label="Which closeout office should review your PPM?"
                      showRequiredAsterisk
                      required
                      placeholder="Start typing a closeout office..."
                      searchLocations={searchTransportationOffices}
                      metaOverride={meta}
                    />
                    <Hint className={ppmStyles.hint}>
                      If you have more than one PPM for this move, your closeout office will be the same for all your
                      PPMs.
                    </Hint>
                  </Fieldset>
                </SectionWrapper>
              )}
              <SectionWrapper className={classnames(ppmStyles.sectionWrapper, formStyles.formSection)}>
                <h2>Storage</h2>
                {requiredAsteriskMessage}
                <Fieldset>
                  <Label htmlFor="hasDeliveryAddress">
<<<<<<< HEAD
                    <span data-testid="preferredDeliveryAddress">
                      Do you plan to store items from your PPM? <RequiredAsterisk />
                    </span>
=======
                    <span data-testid="preferredDeliveryAddress">Do you plan to store items from your PPM?</span>
>>>>>>> 56f72db4
                  </Label>
                  <Field
                    as={Radio}
                    id="sitExpectedYes"
                    data-testid="storePPMYes"
                    label="Yes"
                    showRequiredAsterisk
                    required
                    name="sitExpected"
                    value="true"
                    checked={values.sitExpected === 'true'}
                  />
                  <Field
                    as={Radio}
                    id="sitExpectedNo"
                    data-testid="storePPMNo"
                    label="No"
                    name="sitExpected"
                    value="false"
                    checked={values.sitExpected === 'false'}
                  />
                </Fieldset>
                {values.sitExpected === 'false' ? (
                  <Hint className={ppmStyles.hint}>
                    You can be reimbursed for up to 90 days of temporary storage (SIT).
                  </Hint>
                ) : (
                  <Hint>
                    <p>You can be reimbursed for up to 90 days of temporary storage (SIT).</p>
                    <p>
                      Your reimbursement amount is limited to the Government&apos;s Constructed Cost — what the
                      government would have paid to store your belongings.
                    </p>
                    <p>
                      You will need to pay for the storage yourself, then submit receipts and request reimbursement
                      after your PPM is complete.
                    </p>
                    <p>Your move counselor can give you more information about additional requirements.</p>
                  </Hint>
                )}
              </SectionWrapper>
              <SectionWrapper className={classnames(ppmStyles.sectionWrapper, formStyles.formSection)}>
                <h2>Departure date</h2>
                {requiredAsteriskMessage}
                <DatePickerInput
                  showRequiredAsterisk
                  required
                  name="expectedDepartureDate"
                  label="When do you plan to start moving your PPM?"
                />
                <Hint className={ppmStyles.hint}>
                  Enter the first day you expect to move things. It&apos;s OK if the actual date is different. We will
                  ask for your actual departure date when you document and complete your PPM.
                </Hint>
              </SectionWrapper>
              <div className={ppmStyles.buttonContainer}>
                <Button className={ppmStyles.backButton} type="button" onClick={onBack} secondary outline>
                  Back
                </Button>
                <LoadingButton
                  buttonClassName={ppmStyles.saveButton}
                  type="button"
                  onClick={handleSubmit}
                  disabled={isSubmitting || !isValid || isMoveLocked}
                  isLoading={isSubmitting}
                  data-testid="saveAndContinueButton"
                  labelText="Save & Continue"
                  loadingText="Saving"
                />
              </div>
            </Form>
          </div>
        );
      }}
    </Formik>
  );
};

DateAndLocationForm.propTypes = {
  mtoShipment: ShipmentShape,
  serviceMember: ServiceMemberShape.isRequired,
  move: MoveShape,
  destinationDutyLocation: DutyLocationShape.isRequired,
  onBack: func.isRequired,
  onSubmit: func.isRequired,
};

DateAndLocationForm.defaultProps = {
  mtoShipment: undefined,
  move: undefined,
};

export default DateAndLocationForm;<|MERGE_RESOLUTION|>--- conflicted
+++ resolved
@@ -23,11 +23,7 @@
 import { isPreceedingAddressComplete, isPreceedingAddressPPMPrimaryDestinationComplete } from 'shared/utils';
 import { handleAddressToggleChange, blankAddress } from 'utils/shipments';
 import LoadingButton from 'components/LoadingButton/LoadingButton';
-<<<<<<< HEAD
-import RequiredAsterisk, { requiredAsteriskMessage } from 'components/form/RequiredAsterisk';
-=======
 import { requiredAsteriskMessage } from 'components/form/RequiredAsterisk';
->>>>>>> 56f72db4
 
 let meta = '';
 
@@ -239,17 +235,9 @@
                         <Fieldset>
                           <legend
                             className="usa-label"
-<<<<<<< HEAD
-                            aria-label="Required: Will you add items to your PPM from a second address?"
-                          >
-                            <span required>
-                              Will you add items to your PPM from a second address? <RequiredAsterisk />
-                            </span>
-=======
                             aria-label="Will you add items to your PPM from a second address?"
                           >
                             <span>Will you add items to your PPM from a second address?</span>
->>>>>>> 56f72db4
                           </legend>
 
                           <div className={formStyles.radioGroup}>
@@ -301,17 +289,9 @@
                           <FormGroup>
                             <legend
                               className="usa-label"
-<<<<<<< HEAD
-                              aria-label="Required: Will you add items to your PPM from a third address?"
-                            >
-                              <span required>
-                                Will you add items to your PPM from a third address? <RequiredAsterisk />
-                              </span>
-=======
                               aria-label="Will you add items to your PPM from a third address?"
                             >
                               <span>Will you add items to your PPM from a third address?</span>
->>>>>>> 56f72db4
                             </legend>
                             <Fieldset>
                               <div className={formStyles.radioGroup}>
@@ -390,17 +370,9 @@
                           <Fieldset>
                             <legend
                               className="usa-label"
-<<<<<<< HEAD
-                              aria-label="Required: Will you deliver part of your PPM to a second address?"
-                            >
-                              <span required>
-                                Will you deliver part of your PPM to a second address? <RequiredAsterisk />
-                              </span>
-=======
                               aria-label="Will you deliver part of your PPM to a second address?"
                             >
                               <span>Will you deliver part of your PPM to a second address?</span>
->>>>>>> 56f72db4
                             </legend>
                             <div className={formStyles.radioGroup}>
                               <Field
@@ -457,17 +429,9 @@
                           <FormGroup>
                             <legend
                               className="usa-label"
-<<<<<<< HEAD
-                              aria-label="Required: Will you deliver part of your PPM to a third address?"
-                            >
-                              <span required>
-                                Will you deliver part of your PPM to a third address? <RequiredAsterisk />
-                              </span>
-=======
                               aria-label="Will you deliver part of your PPM to a third address?"
                             >
                               <span>Will you deliver part of your PPM to a third address?</span>
->>>>>>> 56f72db4
                             </legend>
                             <Fieldset>
                               <div className={formStyles.radioGroup}>
@@ -553,16 +517,9 @@
               )}
               <SectionWrapper className={classnames(ppmStyles.sectionWrapper, formStyles.formSection)}>
                 <h2>Storage</h2>
-                {requiredAsteriskMessage}
                 <Fieldset>
                   <Label htmlFor="hasDeliveryAddress">
-<<<<<<< HEAD
-                    <span data-testid="preferredDeliveryAddress">
-                      Do you plan to store items from your PPM? <RequiredAsterisk />
-                    </span>
-=======
                     <span data-testid="preferredDeliveryAddress">Do you plan to store items from your PPM?</span>
->>>>>>> 56f72db4
                   </Label>
                   <Field
                     as={Radio}
