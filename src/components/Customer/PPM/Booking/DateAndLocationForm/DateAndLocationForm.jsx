import { React, useEffect, useState } from 'react';
import { func } from 'prop-types';
import * as Yup from 'yup';
import { Formik, Field } from 'formik';
import { Button, Form, Checkbox, Radio, FormGroup } from '@trussworks/react-uswds';
import classnames from 'classnames';

import ppmStyles from 'components/Customer/PPM/PPM.module.scss';
import SectionWrapper from 'components/Customer/SectionWrapper';
import { DatePickerInput, DutyLocationInput } from 'components/form/fields';
import Hint from 'components/Hint';
import Fieldset from 'shared/Fieldset';
import formStyles from 'styles/form.module.scss';
import { DutyLocationShape } from 'types';
import { MoveShape, ServiceMemberShape } from 'types/customerShapes';
import { ShipmentShape } from 'types/shipment';
import { searchTransportationOffices } from 'services/internalApi';
import SERVICE_MEMBER_AGENCIES from 'content/serviceMemberAgencies';
import { AddressFields } from 'components/form/AddressFields/AddressFields';
import { OptionalAddressSchema } from 'components/Customer/MtoShipmentForm/validationSchemas';
import { requiredAddressSchema } from 'utils/validation';
import { isBooleanFlagEnabled } from 'utils/featureFlags';

let meta = '';

let validationShape = {
  useCurrentResidence: Yup.boolean(),
  hasSecondaryPickupAddress: Yup.boolean(),
  useCurrentDestinationAddress: Yup.boolean(),
  hasSecondaryDestinationAddress: Yup.boolean(),
  sitExpected: Yup.boolean().required('Required'),
  expectedDepartureDate: Yup.date()
    .typeError('Enter a complete date in DD MMM YYYY format (day, month, year).')
    .required('Required'),
  pickupAddress: Yup.object().shape({
    address: requiredAddressSchema,
  }),
  destinationAddress: Yup.object().shape({
    address: requiredAddressSchema,
  }),
  secondaryPickupAddress: Yup.object().shape({
    address: OptionalAddressSchema,
  }),
  secondaryDestinationAddress: Yup.object().shape({
    address: OptionalAddressSchema,
  }),
};

const DateAndLocationForm = ({ mtoShipment, destinationDutyLocation, serviceMember, move, onBack, onSubmit }) => {
  const initialValues = {
    pickupPostalCode: mtoShipment?.ppmShipment?.pickupPostalCode || '',
    useCurrentResidence: false,
    pickupAddress: {},
    secondaryPickupAddress: {},
    hasSecondaryPickupAddress: mtoShipment?.ppmShipment?.secondaryPickupAddress ? 'true' : 'false',
    hasTertiaryPickupAddress: mtoShipment?.ppmShipment?.tertiaryPickupAddress ? 'true' : 'false',
    secondaryPickupPostalCode: mtoShipment?.ppmShipment?.secondaryPickupPostalCode || '',
    useCurrentDestinationAddress: false,
    destinationPostalCode: mtoShipment?.ppmShipment?.destinationPostalCode || '',
    hasSecondaryDestinationAddress: mtoShipment?.ppmShipment?.secondaryDestinationAddress ? 'true' : 'false',
    hasTertiaryDestinationAddress: mtoShipment?.ppmShipment?.tertiaryDestinationAddress ? 'true' : 'false',
    destinationAddress: {},
    secondaryDestinationAddress: {},
    secondaryDestinationPostalCode: mtoShipment?.ppmShipment?.secondaryDestinationPostalCode || '',
    sitExpected: mtoShipment?.ppmShipment?.sitExpected ? 'true' : 'false',
    expectedDepartureDate: mtoShipment?.ppmShipment?.expectedDepartureDate || '',
<<<<<<< HEAD
    closeoutOffice: move?.closeoutOffice || {},
=======
    closeoutOffice: move?.closeoutOffice,
    tertiaryPickupAddress: {},
    tertiaryDestinationAddress: {},
    tertiaryPickupPostalCode: mtoShipment?.ppmShipment?.tertiaryPickupPostalCode,
    tertiaryDestinationPostalCode: mtoShipment?.ppmShipment?.tertiaryDestinationPostalCode,
>>>>>>> 9e4be8d6
  };

  if (mtoShipment?.ppmShipment?.pickupAddress) {
    initialValues.pickupAddress = { address: { ...mtoShipment.ppmShipment.pickupAddress } };
  }

  if (mtoShipment?.ppmShipment?.secondaryPickupAddress) {
    initialValues.secondaryPickupAddress = { address: { ...mtoShipment.ppmShipment.secondaryPickupAddress } };
  }

  if (mtoShipment?.ppmShipment?.tertiaryPickupAddress) {
    initialValues.tertiaryPickupAddress = { address: { ...mtoShipment.ppmShipment.tertiaryPickupAddress } };
  }

  if (mtoShipment?.ppmShipment?.destinationAddress) {
    initialValues.destinationAddress = { address: { ...mtoShipment.ppmShipment.destinationAddress } };
  }

  if (mtoShipment?.ppmShipment?.secondaryDestinationAddress) {
    initialValues.secondaryDestinationAddress = { address: { ...mtoShipment.ppmShipment.secondaryDestinationAddress } };
  }

  if (mtoShipment?.ppmShipment?.tertiaryDestinationAddress) {
    initialValues.tertiaryDestinationAddress = { address: { ...mtoShipment.ppmShipment.tertiaryDestinationAddress } };
  }

  const residentialAddress = serviceMember?.residential_address;
  const destinationDutyAddress = destinationDutyLocation?.address;

  const [isTertiaryAddressEnabled, setYourFFHere] = useState(false);

  useEffect(() => {
    const fetchData = async () => {
      isBooleanFlagEnabled('third_address_available').then((enabled) => {
        setYourFFHere(enabled);
      });
    };
    fetchData();
  }, []);

  const showCloseoutOffice =
    serviceMember.affiliation === SERVICE_MEMBER_AGENCIES.ARMY ||
    serviceMember.affiliation === SERVICE_MEMBER_AGENCIES.AIR_FORCE ||
    serviceMember.affiliation === SERVICE_MEMBER_AGENCIES.SPACE_FORCE;
  if (showCloseoutOffice) {
    // TODO: when you fail the following test, change the value of the variable called meta to 'Required' when you pass, make it '';

    validationShape = {
      ...validationShape,
      closeoutOffice: Yup.object().shape({
        address: Yup.object().required('Required'),
      }),
    };
  } else {
    delete validationShape.closeoutOffice;
  }

  const validate = (values) => {
    if (!values.closeoutOffice) {
      meta = 'Required';
    }
    if (values.closeoutOffice) {
      meta = '';
    }
    return {};
  };

  return (
    <Formik
      initialValues={initialValues}
      validationSchema={Yup.object().shape(validationShape)}
      onSubmit={onSubmit}
      validate={validate}
      validateOnBlur
      validateOnMount
      validateOnChange
    >
      {({ isValid, isSubmitting, handleSubmit, setValues, values }) => {
        const handleUseCurrentResidenceChange = (e) => {
          const { checked } = e.target;
          if (checked) {
            // use current residence
            setValues({
              ...values,
              pickupAddress: {
                address: residentialAddress,
              },
            });
          } else {
            // Revert address
            setValues({
              ...values,
              pickupAddress: {
                address: {
                  streetAddress1: '',
                  streetAddress2: '',
                  city: '',
                  state: '',
                  postalCode: '',
                },
              },
            });
          }
        };

        const handleUseDestinationAddress = (e) => {
          const { checked } = e.target;
          if (checked) {
            // use current residence
            setValues({
              ...values,
              destinationAddress: {
                address: destinationDutyAddress,
              },
            });
          } else {
            // Revert address
            setValues({
              ...values,
              destinationAddress: {
                address: {
                  streetAddress1: '',
                  streetAddress2: '',
                  city: '',
                  state: '',
                  postalCode: '',
                },
              },
            });
          }
        };
        return (
          <div className={ppmStyles.formContainer}>
            <Form className={formStyles.form}>
              <SectionWrapper className={classnames(ppmStyles.sectionWrapper, formStyles.formSection, 'origin')}>
                <h2>Origin</h2>
                <AddressFields
                  name="pickupAddress.address"
                  render={(fields) => (
                    <>
                      <p>What address are you moving from?</p>
                      <Checkbox
                        data-testid="useCurrentResidence"
                        label="Use my current origin address"
                        name="useCurrentResidence"
                        onChange={handleUseCurrentResidenceChange}
                        id="useCurrentResidence"
                      />
                      {fields}
                      <FormGroup>
                        <Fieldset>
                          <legend className="usa-label">Will you add items to your PPM from a second address?</legend>
                          <Field
                            as={Radio}
                            data-testid="yes-secondary-pickup-address"
                            id="yes-secondary-pickup-address"
                            label="Yes"
                            name="hasSecondaryPickupAddress"
                            value="true"
                            checked={values.hasSecondaryPickupAddress === 'true'}
                          />
                          <Field
                            as={Radio}
                            data-testid="no-secondary-pickup-address"
                            id="no-secondary-pickup-address"
                            label="No"
                            name="hasSecondaryPickupAddress"
                            value="false"
                            checked={values.hasSecondaryPickupAddress === 'false'}
                          />
                        </Fieldset>
                      </FormGroup>
                      {values.hasSecondaryPickupAddress === 'true' && (
                        <>
                          <h3>Second pickup location</h3>
                          <AddressFields name="secondaryPickupAddress.address" />
                          <Hint className={ppmStyles.hint}>
                            <p>
                              A second origin address could mean that your final incentive is lower than your estimate.
                            </p>
                            <p>
                              Get separate weight tickets for each leg of the trip to show how the weight changes. Talk
                              to your move counselor for more detailed information.
                            </p>
                          </Hint>
                        </>
                      )}

                      {isTertiaryAddressEnabled && values.hasSecondaryPickupAddress === 'true' && (
                        <div>
                          <FormGroup>
                            <legend className="usa-label">Will you add items to your PPM from a third address?</legend>
                            <Fieldset>
                              <Field
                                as={Radio}
                                id="yes-tertiary-pickup-address"
                                data-testid="yes-tertiary-pickup-address"
                                label="Yes"
                                name="hasTertiaryPickupAddress"
                                value="true"
                                title="Yes, I have a third delivery location"
                                checked={values.hasTertiaryPickupAddress === 'true'}
                              />
                              <Field
                                as={Radio}
                                id="no-tertiary-pickup-address"
                                data-testid="no-tertiary-pickup-address"
                                label="No"
                                name="hasTertiaryPickupAddress"
                                value="false"
                                title="No, I do not have a third delivery location"
                                checked={values.hasTertiaryPickupAddress === 'false'}
                              />
                            </Fieldset>
                          </FormGroup>
                        </div>
                      )}
                      {isTertiaryAddressEnabled &&
                        values.hasSecondaryPickupAddress === 'true' &&
                        values.hasTertiaryPickupAddress === 'true' && (
                          <>
                            <h3>Third pickup location</h3>
                            <AddressFields name="tertiaryPickupAddress.address" />
                          </>
                        )}
                    </>
                  )}
                />
              </SectionWrapper>
              <SectionWrapper className={classnames(ppmStyles.sectionWrapper, formStyles.formSection)}>
                <h2>Destination</h2>
                <AddressFields
                  name="destinationAddress.address"
                  render={(fields) => (
                    <>
                      <p>Please input your destination address.</p>
                      <Checkbox
                        data-testid="useCurrentDestinationAddress"
                        label="Use my current destination address"
                        name="useCurrentDestinationAddress"
                        onChange={handleUseDestinationAddress}
                        id="useCurrentDestinationAddress"
                      />
                      {fields}
                      <FormGroup>
                        <Fieldset>
                          <legend className="usa-label">Will you deliver part of your PPM to a second address?</legend>
                          <Field
                            as={Radio}
                            data-testid="yes-secondary-destination-address"
                            id="hasSecondaryDestinationAddressYes"
                            label="Yes"
                            name="hasSecondaryDestinationAddress"
                            value="true"
                            checked={values.hasSecondaryDestinationAddress === 'true'}
                          />
                          <Field
                            as={Radio}
                            data-testid="no-secondary-destination-address"
                            id="hasSecondaryDestinationAddressNo"
                            label="No"
                            name="hasSecondaryDestinationAddress"
                            value="false"
                            checked={values.hasSecondaryDestinationAddress === 'false'}
                          />
                        </Fieldset>
                      </FormGroup>
                      {values.hasSecondaryDestinationAddress === 'true' && (
                        <>
                          <h3>Second delivery location</h3>
                          <AddressFields name="secondaryDestinationAddress.address" />
                          <Hint className={ppmStyles.hint}>
                            <p>
                              A second destination address could mean that your final incentive is lower than your
                              estimate.
                            </p>
                            <p>
                              Get separate weight tickets for each leg of the trip to show how the weight changes. Talk
                              to your move counselor for more detailed information.
                            </p>
                          </Hint>
                        </>
                      )}

                      {isTertiaryAddressEnabled && values.hasSecondaryDestinationAddress === 'true' && (
                        <div>
                          <FormGroup>
                            <legend className="usa-label">Will you deliver part of your PPM to a third address?</legend>
                            <Fieldset>
                              <Field
                                as={Radio}
                                id="has-tertiary-delivery"
                                data-testid="yes-tertiary-destination-address"
                                label="Yes"
                                name="hasTertiaryDestinationAddress"
                                value="true"
                                title="Yes, I have a third delivery location"
                                checked={values.hasTertiaryDestinationAddress === 'true'}
                              />
                              <Field
                                as={Radio}
                                id="no-tertiary-delivery"
                                data-testid="no-tertiary-destination-address"
                                label="No"
                                name="hasTertiaryDestinationAddress"
                                value="false"
                                title="No, I do not have a third delivery location"
                                checked={values.hasTertiaryDestinationAddress === 'false'}
                              />
                            </Fieldset>
                          </FormGroup>
                        </div>
                      )}
                      {isTertiaryAddressEnabled &&
                        values.hasSecondaryDestinationAddress === 'true' &&
                        values.hasTertiaryDestinationAddress === 'true' && (
                          <>
                            <h3>Third delivery location</h3>
                            <AddressFields name="tertiaryDestinationAddress.address" />
                          </>
                        )}
                    </>
                  )}
                />
              </SectionWrapper>
              {showCloseoutOffice && (
                <SectionWrapper className={classnames(ppmStyles.sectionWrapper, formStyles.formSection)}>
                  <h2>Closeout Office</h2>
                  <Fieldset>
                    <Hint className={ppmStyles.hint}>
                      <p>
                        A closeout office is where your PPM paperwork will be reviewed before you can submit it to
                        finance to receive your incentive. This will typically be your destination installation&apos;s
                        transportation office or an installation near your destination. If you are not sure what to
                        select, contact your origin transportation office.
                      </p>
                    </Hint>
                    <DutyLocationInput
                      name="closeoutOffice"
                      label="Which closeout office should review your PPM?"
                      placeholder="Start typing a closeout office..."
                      searchLocations={searchTransportationOffices}
                      metaOverride={meta}
                    />
                    <Hint className={ppmStyles.hint}>
                      If you have more than one PPM for this move, your closeout office will be the same for all your
                      PPMs.
                    </Hint>
                  </Fieldset>
                </SectionWrapper>
              )}
              <SectionWrapper className={classnames(ppmStyles.sectionWrapper, formStyles.formSection)}>
                <h2>Storage</h2>
                <Fieldset>
                  <legend className="usa-label">Do you plan to store items from your PPM?</legend>
                  <Field
                    as={Radio}
                    id="sitExpectedYes"
                    data-testid="storePPMYes"
                    label="Yes"
                    name="sitExpected"
                    value="true"
                    checked={values.sitExpected === 'true'}
                  />
                  <Field
                    as={Radio}
                    id="sitExpectedNo"
                    data-testid="storePPMNo"
                    label="No"
                    name="sitExpected"
                    value="false"
                    checked={values.sitExpected === 'false'}
                  />
                </Fieldset>
                {values.sitExpected === 'false' ? (
                  <Hint className={ppmStyles.hint}>
                    You can be reimbursed for up to 90 days of temporary storage (SIT).
                  </Hint>
                ) : (
                  <Hint>
                    <p>You can be reimbursed for up to 90 days of temporary storage (SIT).</p>
                    <p>
                      Your reimbursement amount is limited to the Government&apos;s Constructed Cost — what the
                      government would have paid to store your belongings.
                    </p>
                    <p>
                      You will need to pay for the storage yourself, then submit receipts and request reimbursement
                      after your PPM is complete.
                    </p>
                    <p>Your move counselor can give you more information about additional requirements.</p>
                  </Hint>
                )}
              </SectionWrapper>
              <SectionWrapper className={classnames(ppmStyles.sectionWrapper, formStyles.formSection)}>
                <h2>Departure date</h2>
                <DatePickerInput name="expectedDepartureDate" label="When do you plan to start moving your PPM?" />
                <Hint className={ppmStyles.hint}>
                  Enter the first day you expect to move things. It&apos;s OK if the actual date is different. We will
                  ask for your actual departure date when you document and complete your PPM.
                </Hint>
              </SectionWrapper>
              <div className={ppmStyles.buttonContainer}>
                <Button className={ppmStyles.backButton} type="button" onClick={onBack} secondary outline>
                  Back
                </Button>
                <Button
                  className={ppmStyles.saveButton}
                  type="button"
                  onClick={handleSubmit}
                  disabled={!isValid || isSubmitting}
                >
                  Save & Continue
                </Button>
              </div>
            </Form>
          </div>
        );
      }}
    </Formik>
  );
};

DateAndLocationForm.propTypes = {
  mtoShipment: ShipmentShape,
  serviceMember: ServiceMemberShape.isRequired,
  move: MoveShape,
  destinationDutyLocation: DutyLocationShape.isRequired,
  onBack: func.isRequired,
  onSubmit: func.isRequired,
};

DateAndLocationForm.defaultProps = {
  mtoShipment: undefined,
  move: undefined,
};

export default DateAndLocationForm;<|MERGE_RESOLUTION|>--- conflicted
+++ resolved
@@ -64,15 +64,11 @@
     secondaryDestinationPostalCode: mtoShipment?.ppmShipment?.secondaryDestinationPostalCode || '',
     sitExpected: mtoShipment?.ppmShipment?.sitExpected ? 'true' : 'false',
     expectedDepartureDate: mtoShipment?.ppmShipment?.expectedDepartureDate || '',
-<<<<<<< HEAD
     closeoutOffice: move?.closeoutOffice || {},
-=======
-    closeoutOffice: move?.closeoutOffice,
     tertiaryPickupAddress: {},
     tertiaryDestinationAddress: {},
     tertiaryPickupPostalCode: mtoShipment?.ppmShipment?.tertiaryPickupPostalCode,
     tertiaryDestinationPostalCode: mtoShipment?.ppmShipment?.tertiaryDestinationPostalCode,
->>>>>>> 9e4be8d6
   };
 
   if (mtoShipment?.ppmShipment?.pickupAddress) {
