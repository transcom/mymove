import { React, useEffect, useState } from 'react';
import { func } from 'prop-types';
import * as Yup from 'yup';
import { Formik, Field } from 'formik';
import { Button, Form, Checkbox, Radio, FormGroup } from '@trussworks/react-uswds';
import classnames from 'classnames';

import ppmStyles from 'components/Customer/PPM/PPM.module.scss';
import SectionWrapper from 'components/Customer/SectionWrapper';
import { DatePickerInput, DutyLocationInput } from 'components/form/fields';
import Hint from 'components/Hint';
import Fieldset from 'shared/Fieldset';
import formStyles from 'styles/form.module.scss';
import { DutyLocationShape } from 'types';
import { MoveShape, ServiceMemberShape } from 'types/customerShapes';
import { ShipmentShape } from 'types/shipment';
import { searchTransportationOffices } from 'services/internalApi';
import SERVICE_MEMBER_AGENCIES from 'content/serviceMemberAgencies';
import { AddressFields } from 'components/form/AddressFields/AddressFields';
import { OptionalAddressSchema } from 'components/Customer/MtoShipmentForm/validationSchemas';
import { requiredAddressSchema, partialRequiredAddressSchema } from 'utils/validation';
import { isBooleanFlagEnabled } from 'utils/featureFlags';
import RequiredTag from 'components/form/RequiredTag';
import { isPreceedingAddressComplete } from 'shared/utils';

let meta = '';

const blankAddress = {
  address: {
    streetAddress1: '',
    streetAddress2: '',
    streetAddress3: '',
    city: '',
    state: '',
    postalCode: '',
    usPostRegionCitiesID: '',
  },
};

let validationShape = {
  useCurrentResidence: Yup.boolean(),
  hasSecondaryPickupAddress: Yup.boolean(),
  useCurrentDestinationAddress: Yup.boolean(),
  hasSecondaryDestinationAddress: Yup.boolean(),
  sitExpected: Yup.boolean().required('Required'),
  expectedDepartureDate: Yup.date()
    .typeError('Enter a complete date in DD MMM YYYY format (day, month, year).')
    .required('Required'),
  pickupAddress: Yup.object().shape({
    address: requiredAddressSchema,
  }),
  destinationAddress: Yup.object().shape({
    address: partialRequiredAddressSchema,
  }),
  secondaryPickupAddress: Yup.object().shape({
    address: OptionalAddressSchema,
  }),
  secondaryDestinationAddress: Yup.object().shape({
    address: OptionalAddressSchema,
  }),
  tertiaryPickupAddress: Yup.object().shape({
    address: OptionalAddressSchema,
  }),
  tertiaryDestinationAddress: Yup.object().shape({
    address: OptionalAddressSchema,
  }),
};

const DateAndLocationForm = ({ mtoShipment, destinationDutyLocation, serviceMember, move, onBack, onSubmit }) => {
  const initialValues = {
    useCurrentResidence: false,
    pickupAddress: {},
    secondaryPickupAddress: {},
    tertiaryPickupAddress: {},
    hasSecondaryPickupAddress: mtoShipment?.ppmShipment?.secondaryPickupAddress ? 'true' : 'false',
    hasTertiaryPickupAddress: mtoShipment?.ppmShipment?.tertiaryPickupAddress ? 'true' : 'false',
    useCurrentDestinationAddress: false,
    destinationAddress: {},
    secondaryDestinationAddress: {},
    tertiaryDestinationAddress: {},
    hasSecondaryDestinationAddress: mtoShipment?.ppmShipment?.secondaryDestinationAddress ? 'true' : 'false',
    hasTertiaryDestinationAddress: mtoShipment?.ppmShipment?.tertiaryDestinationAddress ? 'true' : 'false',
    sitExpected: mtoShipment?.ppmShipment?.sitExpected ? 'true' : 'false',
    expectedDepartureDate: mtoShipment?.ppmShipment?.expectedDepartureDate || '',
    closeoutOffice: move?.closeoutOffice || {},
  };

  if (mtoShipment?.ppmShipment?.pickupAddress) {
    initialValues.pickupAddress = { address: { ...mtoShipment.ppmShipment.pickupAddress } };
  }

  if (mtoShipment?.ppmShipment?.secondaryPickupAddress) {
    initialValues.secondaryPickupAddress = { address: { ...mtoShipment.ppmShipment.secondaryPickupAddress } };
  }

  if (mtoShipment?.ppmShipment?.tertiaryPickupAddress) {
    initialValues.tertiaryPickupAddress = { address: { ...mtoShipment.ppmShipment.tertiaryPickupAddress } };
  }

  if (mtoShipment?.ppmShipment?.destinationAddress) {
    initialValues.destinationAddress = { address: { ...mtoShipment.ppmShipment.destinationAddress } };
  }

  if (mtoShipment?.ppmShipment?.secondaryDestinationAddress) {
    initialValues.secondaryDestinationAddress = { address: { ...mtoShipment.ppmShipment.secondaryDestinationAddress } };
  }

  if (mtoShipment?.ppmShipment?.tertiaryDestinationAddress) {
    initialValues.tertiaryDestinationAddress = { address: { ...mtoShipment.ppmShipment.tertiaryDestinationAddress } };
  }

  const residentialAddress = serviceMember?.residential_address;
  const destinationDutyAddress = destinationDutyLocation?.address;

  const [isTertiaryAddressEnabled, setIsTertiaryAddressEnabled] = useState(false);

  useEffect(() => {
    const fetchData = async () => {
      isBooleanFlagEnabled('third_address_available').then((enabled) => {
        setIsTertiaryAddressEnabled(enabled);
      });
    };
    fetchData();
  }, []);

  const showCloseoutOffice =
    serviceMember.affiliation === SERVICE_MEMBER_AGENCIES.ARMY ||
    serviceMember.affiliation === SERVICE_MEMBER_AGENCIES.AIR_FORCE ||
    serviceMember.affiliation === SERVICE_MEMBER_AGENCIES.SPACE_FORCE;
  if (showCloseoutOffice) {
    validationShape = {
      ...validationShape,
      closeoutOffice: Yup.object().shape({
        address: Yup.object().required('Required'),
      }),
    };
  } else {
    delete validationShape.closeoutOffice;
  }

  const validate = (values) => {
    if (!values.closeoutOffice) {
      meta = 'Required';
    }
    if (values.closeoutOffice) {
      meta = '';
    }
    return {};
  };

  return (
    <Formik
      initialValues={initialValues}
      validationSchema={Yup.object().shape(validationShape)}
      onSubmit={onSubmit}
      validate={validate}
      validateOnBlur
      validateOnMount
      validateOnChange
    >
      {({ isValid, isSubmitting, handleSubmit, setValues, values, errors, ...formikProps }) => {
        const handleUseCurrentResidenceChange = (e) => {
          const { checked } = e.target;
          if (checked) {
            // use current residence
            setValues({
              ...values,
              pickupAddress: {
                address: residentialAddress,
              },
            });
          } else {
            // Revert address
            setValues({
              ...values,
              pickupAddress: {
                blankAddress,
              },
            });
          }
        };

        const handleUseDestinationAddress = (e) => {
          const { checked } = e.target;
          if (checked) {
            // use current residence
            setValues({
              ...values,
              destinationAddress: {
                address: destinationDutyAddress,
              },
            });
          } else {
            // Revert address
            setValues({
              ...values,
              destinationAddress: {
                blankAddress,
              },
            });
          }
        };

        const handleAddressToggleChange = (e) => {
          if (e.target.name === 'hasSecondaryPickupAddress') {
            if (e.target.value === 'false') {
              setValues({
                ...values,
                hasSecondaryPickupAddress: 'false',
                secondaryPickupAddress: {
                  blankAddress,
                },
              });
            } else if (e.target.value === 'true') {
              setValues({
                ...values,
                hasSecondaryPickupAddress: 'true',
                secondaryPickupAddress: {
                  ...values.secondaryPickupAddress,
                },
              });
            }
          }
          if (e.target.name === 'hasTertiaryPickupAddress') {
            if (e.target.value === 'false') {
              setValues({
                ...values,
                hasTertiaryPickupAddress: 'false',
                tertiaryPickupAddress: {
                  blankAddress,
                },
              });
            } else if (e.target.value === 'true') {
              setValues({
                ...values,
                hasTertiaryPickupAddress: 'true',
                tertiaryPickupAddress: {
                  ...values.tertiaryPickupAddress,
                },
              });
            }
          }
          if (e.target.name === 'hasSecondaryDestinationAddress') {
            if (e.target.value === 'false') {
              setValues({
                ...values,
                hasSecondaryDestinationAddress: 'false',
                secondaryDestinationAddress: {
                  blankAddress,
                },
              });
            } else if (e.target.value === 'true') {
              setValues({
                ...values,
                hasSecondaryDestinationAddress: 'true',
                secondaryDestinationAddress: {
                  ...values.secondaryDestinationAddress,
                },
              });
            }
          }
          if (e.target.name === 'hasTertiaryDestinationAddress') {
            if (e.target.value === 'false') {
              setValues({
                ...values,
                hasTertiaryDestinationAddress: 'false',
                tertiaryDestinationAddress: {
                  blankAddress,
                },
              });
            } else if (e.target.value === 'true') {
              setValues({
                ...values,
                hasTertiaryDestinationAddress: 'true',
                tertiaryDestinationAddress: {
                  ...values.tertiaryDestinationAddress,
                },
              });
            }
          }
        };

        return (
          <div className={ppmStyles.formContainer}>
            <Form className={formStyles.form}>
              <SectionWrapper className={classnames(ppmStyles.sectionWrapper, formStyles.formSection, 'origin')}>
                <h2>Pickup Address</h2>
                <AddressFields
                  name="pickupAddress.address"
                  labelHint="Required"
                  locationLookup
                  formikProps={formikProps}
                  render={(fields) => (
                    <>
                      <p>What address are you moving from?</p>
                      <Checkbox
                        data-testid="useCurrentResidence"
                        label="Use my current pickup address"
                        name="useCurrentResidence"
                        onChange={handleUseCurrentResidenceChange}
                        id="useCurrentResidence"
                      />
                      {fields}
                      <FormGroup>
                        <Fieldset>
                          <legend className="usa-label">Will you add items to your PPM from a second address?</legend>
                          <RequiredTag />
<<<<<<< HEAD
                          <Field
                            as={Radio}
                            data-testid="yes-secondary-pickup-address"
                            id="yes-secondary-pickup-address"
                            label="Yes"
                            name="hasSecondaryPickupAddress"
                            value="true"
                            title="Yes, I have a second pickup address"
                            checked={values.hasSecondaryPickupAddress === 'true'}
                            disabled={!isPreceedingAddressComplete('true', values.pickupAddress.address)}
                          />
                          <Field
                            as={Radio}
                            data-testid="no-secondary-pickup-address"
                            id="no-secondary-pickup-address"
                            label="No"
                            name="hasSecondaryPickupAddress"
                            value="false"
                            title="No, I do not have a second pickup address"
                            checked={values.hasSecondaryPickupAddress === 'false'}
                            disabled={!isPreceedingAddressComplete('true', values.pickupAddress.address)}
                          />
=======

                          <div className={formStyles.radioGroup}>
                            <Field
                              as={Radio}
                              data-testid="yes-secondary-pickup-address"
                              id="yes-secondary-pickup-address"
                              label="Yes"
                              name="hasSecondaryPickupAddress"
                              value="true"
                              checked={values.hasSecondaryPickupAddress === 'true'}
                              disabled={!isPreceedingAddressComplete('true', values.pickupAddress.address)}
                            />
                            <Field
                              as={Radio}
                              data-testid="no-secondary-pickup-address"
                              id="no-secondary-pickup-address"
                              label="No"
                              name="hasSecondaryPickupAddress"
                              value="false"
                              checked={values.hasSecondaryPickupAddress === 'false'}
                              disabled={!isPreceedingAddressComplete('true', values.pickupAddress.address)}
                            />
                          </div>
>>>>>>> b69c3adf
                        </Fieldset>
                      </FormGroup>
                      {values.hasSecondaryPickupAddress === 'true' && (
                        <>
                          <h4>Second Pickup Address</h4>
                          <AddressFields
                            labelHint="Required"
                            name="secondaryPickupAddress.address"
                            locationLookup
                            formikProps={formikProps}
                          />
                          <Hint className={ppmStyles.hint}>
                            <p>
                              A second pickup address could mean that your final incentive is lower than your estimate.
                            </p>
                            <p>
                              Get separate weight tickets for each leg of the trip to show how the weight changes. Talk
                              to your move counselor for more detailed information.
                            </p>
                          </Hint>
                        </>
                      )}

                      {isTertiaryAddressEnabled && values.hasSecondaryPickupAddress === 'true' && (
                        <div>
                          <FormGroup>
                            <legend className="usa-label">Will you add items to your PPM from a third address?</legend>
                            <RequiredTag />
                            <Fieldset>
<<<<<<< HEAD
                              <Field
                                as={Radio}
                                id="yes-tertiary-pickup-address"
                                data-testid="yes-tertiary-pickup-address"
                                label="Yes"
                                name="hasTertiaryPickupAddress"
                                value="true"
                                title="Yes, I have a third pickup address"
                                checked={values.hasTertiaryPickupAddress === 'true'}
                                disabled={
                                  !isPreceedingAddressComplete(
                                    values.hasSecondaryPickupAddress,
                                    values.secondaryPickupAddress.address,
                                  )
                                }
                                onChange={handleAddressToggleChange}
                              />
                              <Field
                                as={Radio}
                                id="no-tertiary-pickup-address"
                                data-testid="no-tertiary-pickup-address"
                                label="No"
                                name="hasTertiaryPickupAddress"
                                value="false"
                                title="No, I do not have a third pickup address"
                                checked={values.hasTertiaryPickupAddress === 'false'}
                                disabled={
                                  !isPreceedingAddressComplete(
                                    values.hasSecondaryPickupAddress,
                                    values.secondaryPickupAddress.address,
                                  )
                                }
                                onChange={handleAddressToggleChange}
                              />
=======
                              <div className={formStyles.radioGroup}>
                                <Field
                                  as={Radio}
                                  id="yes-tertiary-pickup-address"
                                  data-testid="yes-tertiary-pickup-address"
                                  label="Yes"
                                  name="hasTertiaryPickupAddress"
                                  value="true"
                                  title="Yes, I have a third delivery address"
                                  checked={values.hasTertiaryPickupAddress === 'true'}
                                  disabled={
                                    !isPreceedingAddressComplete(
                                      values.hasSecondaryPickupAddress,
                                      values.secondaryPickupAddress.address,
                                    )
                                  }
                                />
                                <Field
                                  as={Radio}
                                  id="no-tertiary-pickup-address"
                                  data-testid="no-tertiary-pickup-address"
                                  label="No"
                                  name="hasTertiaryPickupAddress"
                                  value="false"
                                  title="No, I do not have a third delivery address"
                                  checked={values.hasTertiaryPickupAddress === 'false'}
                                  disabled={
                                    !isPreceedingAddressComplete(
                                      values.hasSecondaryPickupAddress,
                                      values.secondaryPickupAddress.address,
                                    )
                                  }
                                />
                              </div>
>>>>>>> b69c3adf
                            </Fieldset>
                          </FormGroup>
                        </div>
                      )}
                      {isTertiaryAddressEnabled &&
                        values.hasSecondaryPickupAddress === 'true' &&
                        values.hasTertiaryPickupAddress === 'true' && (
                          <>
                            <h4>Third Pickup Address</h4>
                            <AddressFields
                              labelHint="Required"
                              name="tertiaryPickupAddress.address"
                              locationLookup
                              formikProps={formikProps}
                            />
                          </>
                        )}
                    </>
                  )}
                />
              </SectionWrapper>
              <SectionWrapper className={classnames(ppmStyles.sectionWrapper, formStyles.formSection)}>
                <h2>Delivery Address</h2>
                <AddressFields
                  name="destinationAddress.address"
                  labelHint="Required"
                  locationLookup
                  formikProps={formikProps}
                  // White spaces are used specifically to override incoming labelHint prop
                  // not to display anything.
                  address1LabelHint=" "
                  render={(fields) => (
                    <>
                      <p>Please input your delivery address.</p>
                      <Checkbox
                        data-testid="useCurrentDestinationAddress"
                        label="Use my current delivery address"
                        name="useCurrentDestinationAddress"
                        onChange={handleUseDestinationAddress}
                        id="useCurrentDestinationAddress"
                      />
                      {fields}
                      <FormGroup>
<<<<<<< HEAD
                        <Fieldset>
                          <legend className="usa-label">Will you deliver part of your PPM to a second address?</legend>
                          <RequiredTag />
                          <Field
                            as={Radio}
                            data-testid="yes-secondary-destination-address"
                            id="hasSecondaryDestinationAddressYes"
                            label="Yes"
                            name="hasSecondaryDestinationAddress"
                            value="true"
                            title="Yes, I have a second delivery address"
                            checked={values.hasSecondaryDestinationAddress === 'true'}
                            disabled={!isPreceedingAddressComplete('true', values.destinationAddress.address)}
                            onChange={handleAddressToggleChange}
                          />
                          <Field
                            as={Radio}
                            data-testid="no-secondary-destination-address"
                            id="hasSecondaryDestinationAddressNo"
                            label="No"
                            name="hasSecondaryDestinationAddress"
                            value="false"
                            title="No, I do not have a second delivery address"
                            checked={values.hasSecondaryDestinationAddress === 'false'}
                            disabled={!isPreceedingAddressComplete('true', values.destinationAddress.address)}
                            onChange={handleAddressToggleChange}
                          />
                        </Fieldset>
=======
                        <div className={formStyles.radioGroup}>
                          <Fieldset>
                            <legend className="usa-label">
                              Will you deliver part of your PPM to a second address?
                            </legend>
                            <RequiredTag />
                            <div className={formStyles.radioGroup}>
                              <Field
                                as={Radio}
                                data-testid="yes-secondary-destination-address"
                                id="hasSecondaryDestinationAddressYes"
                                label="Yes"
                                name="hasSecondaryDestinationAddress"
                                value="true"
                                checked={values.hasSecondaryDestinationAddress === 'true'}
                                disabled={!isPreceedingAddressComplete('true', values.destinationAddress.address)}
                              />
                              <Field
                                as={Radio}
                                data-testid="no-secondary-destination-address"
                                id="hasSecondaryDestinationAddressNo"
                                label="No"
                                name="hasSecondaryDestinationAddress"
                                value="false"
                                checked={values.hasSecondaryDestinationAddress === 'false'}
                                disabled={!isPreceedingAddressComplete('true', values.destinationAddress.address)}
                              />
                            </div>
                          </Fieldset>
                        </div>
>>>>>>> b69c3adf
                      </FormGroup>
                      {values.hasSecondaryDestinationAddress === 'true' && (
                        <>
                          <h4>Second Delivery Address</h4>
                          <AddressFields
                            name="secondaryDestinationAddress.address"
                            labelHint="Required"
                            locationLookup
                            formikProps={formikProps}
                          />
                          <Hint className={ppmStyles.hint}>
                            <p>
                              A second delivery address could mean that your final incentive is lower than your
                              estimate.
                            </p>
                            <p>
                              Get separate weight tickets for each leg of the trip to show how the weight changes. Talk
                              to your move counselor for more detailed information.
                            </p>
                          </Hint>
                        </>
                      )}

                      {isTertiaryAddressEnabled && values.hasSecondaryDestinationAddress === 'true' && (
                        <div>
                          <FormGroup>
                            <legend className="usa-label">Will you deliver part of your PPM to a third address?</legend>
                            <RequiredTag />
                            <Fieldset>
<<<<<<< HEAD
                              <Field
                                as={Radio}
                                id="has-tertiary-delivery"
                                data-testid="yes-tertiary-destination-address"
                                label="Yes"
                                name="hasTertiaryDestinationAddress"
                                value="true"
                                title="Yes, I have a third delivery address"
                                checked={values.hasTertiaryDestinationAddress === 'true'}
                                disabled={
                                  !isPreceedingAddressComplete(
                                    values.hasSecondaryDestinationAddress,
                                    values.secondaryDestinationAddress.address,
                                  )
                                }
                                onChange={handleAddressToggleChange}
                              />
                              <Field
                                as={Radio}
                                id="no-tertiary-delivery"
                                data-testid="no-tertiary-destination-address"
                                label="No"
                                name="hasTertiaryDestinationAddress"
                                value="false"
                                title="No, I do not have a third delivery address"
                                checked={values.hasTertiaryDestinationAddress === 'false'}
                                disabled={
                                  !isPreceedingAddressComplete(
                                    values.hasSecondaryDestinationAddress,
                                    values.secondaryDestinationAddress.address,
                                  )
                                }
                                onChange={handleAddressToggleChange}
                              />
=======
                              <div className={formStyles.radioGroup}>
                                <Field
                                  as={Radio}
                                  id="has-tertiary-delivery"
                                  data-testid="yes-tertiary-destination-address"
                                  label="Yes"
                                  name="hasTertiaryDestinationAddress"
                                  value="true"
                                  title="Yes, I have a third delivery address"
                                  checked={values.hasTertiaryDestinationAddress === 'true'}
                                  disabled={
                                    !isPreceedingAddressComplete(
                                      values.hasSecondaryDestinationAddress,
                                      values.secondaryDestinationAddress.address,
                                    )
                                  }
                                />
                                <Field
                                  as={Radio}
                                  id="no-tertiary-delivery"
                                  data-testid="no-tertiary-destination-address"
                                  label="No"
                                  name="hasTertiaryDestinationAddress"
                                  value="false"
                                  title="No, I do not have a third delivery address"
                                  checked={values.hasTertiaryDestinationAddress === 'false'}
                                  disabled={
                                    !isPreceedingAddressComplete(
                                      values.hasSecondaryDestinationAddress,
                                      values.secondaryDestinationAddress.address,
                                    )
                                  }
                                />
                              </div>
>>>>>>> b69c3adf
                            </Fieldset>
                          </FormGroup>
                        </div>
                      )}
                      {isTertiaryAddressEnabled &&
                        values.hasSecondaryDestinationAddress === 'true' &&
                        values.hasTertiaryDestinationAddress === 'true' && (
                          <>
                            <h4>Third Delivery Address</h4>
                            <AddressFields
                              name="tertiaryDestinationAddress.address"
                              labelHint="Required"
                              locationLookup
                              formikProps={formikProps}
                            />
                          </>
                        )}
                    </>
                  )}
                />
              </SectionWrapper>
              {showCloseoutOffice && (
                <SectionWrapper className={classnames(ppmStyles.sectionWrapper, formStyles.formSection)}>
                  <h2>Closeout Office</h2>
                  <Fieldset>
                    <Hint className={ppmStyles.hint}>
                      <p>
                        A closeout office is where your PPM paperwork will be reviewed before you can submit it to
                        finance to receive your incentive. This will typically be your destination installation&apos;s
                        transportation office or an installation near your destination. If you are not sure what to
                        select, contact your origin transportation office.
                      </p>
                    </Hint>
                    <DutyLocationInput
                      name="closeoutOffice"
                      label="Which closeout office should review your PPM?"
                      hint="Required"
                      placeholder="Start typing a closeout office..."
                      searchLocations={searchTransportationOffices}
                      metaOverride={meta}
                    />
                    <Hint className={ppmStyles.hint}>
                      If you have more than one PPM for this move, your closeout office will be the same for all your
                      PPMs.
                    </Hint>
                  </Fieldset>
                </SectionWrapper>
              )}
              <SectionWrapper className={classnames(ppmStyles.sectionWrapper, formStyles.formSection)}>
                <h2>Storage</h2>
                <Fieldset>
                  <legend className="usa-label">Do you plan to store items from your PPM?</legend>
                  <RequiredTag />
                  <Field
                    as={Radio}
                    id="sitExpectedYes"
                    data-testid="storePPMYes"
                    label="Yes"
                    name="sitExpected"
                    value="true"
                    checked={values.sitExpected === 'true'}
                  />
                  <Field
                    as={Radio}
                    id="sitExpectedNo"
                    data-testid="storePPMNo"
                    label="No"
                    name="sitExpected"
                    value="false"
                    checked={values.sitExpected === 'false'}
                  />
                </Fieldset>
                {values.sitExpected === 'false' ? (
                  <Hint className={ppmStyles.hint}>
                    You can be reimbursed for up to 90 days of temporary storage (SIT).
                  </Hint>
                ) : (
                  <Hint>
                    <p>You can be reimbursed for up to 90 days of temporary storage (SIT).</p>
                    <p>
                      Your reimbursement amount is limited to the Government&apos;s Constructed Cost — what the
                      government would have paid to store your belongings.
                    </p>
                    <p>
                      You will need to pay for the storage yourself, then submit receipts and request reimbursement
                      after your PPM is complete.
                    </p>
                    <p>Your move counselor can give you more information about additional requirements.</p>
                  </Hint>
                )}
              </SectionWrapper>
              <SectionWrapper className={classnames(ppmStyles.sectionWrapper, formStyles.formSection)}>
                <h2>Departure date</h2>
                <DatePickerInput
                  hint="Required"
                  name="expectedDepartureDate"
                  label="When do you plan to start moving your PPM?"
                />
                <Hint className={ppmStyles.hint}>
                  Enter the first day you expect to move things. It&apos;s OK if the actual date is different. We will
                  ask for your actual departure date when you document and complete your PPM.
                </Hint>
              </SectionWrapper>
              <div className={ppmStyles.buttonContainer}>
                <Button className={ppmStyles.backButton} type="button" onClick={onBack} secondary outline>
                  Back
                </Button>
                <Button
                  className={ppmStyles.saveButton}
                  type="button"
                  onClick={handleSubmit}
                  disabled={!isValid || isSubmitting}
                >
                  Save & Continue
                </Button>
              </div>
            </Form>
          </div>
        );
      }}
    </Formik>
  );
};

DateAndLocationForm.propTypes = {
  mtoShipment: ShipmentShape,
  serviceMember: ServiceMemberShape.isRequired,
  move: MoveShape,
  destinationDutyLocation: DutyLocationShape.isRequired,
  onBack: func.isRequired,
  onSubmit: func.isRequired,
};

DateAndLocationForm.defaultProps = {
  mtoShipment: undefined,
  move: undefined,
};

export default DateAndLocationForm;<|MERGE_RESOLUTION|>--- conflicted
+++ resolved
@@ -305,30 +305,6 @@
                         <Fieldset>
                           <legend className="usa-label">Will you add items to your PPM from a second address?</legend>
                           <RequiredTag />
-<<<<<<< HEAD
-                          <Field
-                            as={Radio}
-                            data-testid="yes-secondary-pickup-address"
-                            id="yes-secondary-pickup-address"
-                            label="Yes"
-                            name="hasSecondaryPickupAddress"
-                            value="true"
-                            title="Yes, I have a second pickup address"
-                            checked={values.hasSecondaryPickupAddress === 'true'}
-                            disabled={!isPreceedingAddressComplete('true', values.pickupAddress.address)}
-                          />
-                          <Field
-                            as={Radio}
-                            data-testid="no-secondary-pickup-address"
-                            id="no-secondary-pickup-address"
-                            label="No"
-                            name="hasSecondaryPickupAddress"
-                            value="false"
-                            title="No, I do not have a second pickup address"
-                            checked={values.hasSecondaryPickupAddress === 'false'}
-                            disabled={!isPreceedingAddressComplete('true', values.pickupAddress.address)}
-                          />
-=======
 
                           <div className={formStyles.radioGroup}>
                             <Field
@@ -338,6 +314,7 @@
                               label="Yes"
                               name="hasSecondaryPickupAddress"
                               value="true"
+                              title="Yes, I have a second pickup address"
                               checked={values.hasSecondaryPickupAddress === 'true'}
                               disabled={!isPreceedingAddressComplete('true', values.pickupAddress.address)}
                             />
@@ -348,11 +325,11 @@
                               label="No"
                               name="hasSecondaryPickupAddress"
                               value="false"
+                              title="No, I do not have a second pickup address"
                               checked={values.hasSecondaryPickupAddress === 'false'}
                               disabled={!isPreceedingAddressComplete('true', values.pickupAddress.address)}
                             />
                           </div>
->>>>>>> b69c3adf
                         </Fieldset>
                       </FormGroup>
                       {values.hasSecondaryPickupAddress === 'true' && (
@@ -382,42 +359,6 @@
                             <legend className="usa-label">Will you add items to your PPM from a third address?</legend>
                             <RequiredTag />
                             <Fieldset>
-<<<<<<< HEAD
-                              <Field
-                                as={Radio}
-                                id="yes-tertiary-pickup-address"
-                                data-testid="yes-tertiary-pickup-address"
-                                label="Yes"
-                                name="hasTertiaryPickupAddress"
-                                value="true"
-                                title="Yes, I have a third pickup address"
-                                checked={values.hasTertiaryPickupAddress === 'true'}
-                                disabled={
-                                  !isPreceedingAddressComplete(
-                                    values.hasSecondaryPickupAddress,
-                                    values.secondaryPickupAddress.address,
-                                  )
-                                }
-                                onChange={handleAddressToggleChange}
-                              />
-                              <Field
-                                as={Radio}
-                                id="no-tertiary-pickup-address"
-                                data-testid="no-tertiary-pickup-address"
-                                label="No"
-                                name="hasTertiaryPickupAddress"
-                                value="false"
-                                title="No, I do not have a third pickup address"
-                                checked={values.hasTertiaryPickupAddress === 'false'}
-                                disabled={
-                                  !isPreceedingAddressComplete(
-                                    values.hasSecondaryPickupAddress,
-                                    values.secondaryPickupAddress.address,
-                                  )
-                                }
-                                onChange={handleAddressToggleChange}
-                              />
-=======
                               <div className={formStyles.radioGroup}>
                                 <Field
                                   as={Radio}
@@ -426,7 +367,7 @@
                                   label="Yes"
                                   name="hasTertiaryPickupAddress"
                                   value="true"
-                                  title="Yes, I have a third delivery address"
+                                  title="Yes, I have a third pickup address"
                                   checked={values.hasTertiaryPickupAddress === 'true'}
                                   disabled={
                                     !isPreceedingAddressComplete(
@@ -434,6 +375,7 @@
                                       values.secondaryPickupAddress.address,
                                     )
                                   }
+                                  onChange={handleAddressToggleChange}
                                 />
                                 <Field
                                   as={Radio}
@@ -442,7 +384,7 @@
                                   label="No"
                                   name="hasTertiaryPickupAddress"
                                   value="false"
-                                  title="No, I do not have a third delivery address"
+                                  title="No, I do not have a third pickup address"
                                   checked={values.hasTertiaryPickupAddress === 'false'}
                                   disabled={
                                     !isPreceedingAddressComplete(
@@ -450,9 +392,9 @@
                                       values.secondaryPickupAddress.address,
                                     )
                                   }
+                                  onChange={handleAddressToggleChange}
                                 />
                               </div>
->>>>>>> b69c3adf
                             </Fieldset>
                           </FormGroup>
                         </div>
@@ -496,36 +438,6 @@
                       />
                       {fields}
                       <FormGroup>
-<<<<<<< HEAD
-                        <Fieldset>
-                          <legend className="usa-label">Will you deliver part of your PPM to a second address?</legend>
-                          <RequiredTag />
-                          <Field
-                            as={Radio}
-                            data-testid="yes-secondary-destination-address"
-                            id="hasSecondaryDestinationAddressYes"
-                            label="Yes"
-                            name="hasSecondaryDestinationAddress"
-                            value="true"
-                            title="Yes, I have a second delivery address"
-                            checked={values.hasSecondaryDestinationAddress === 'true'}
-                            disabled={!isPreceedingAddressComplete('true', values.destinationAddress.address)}
-                            onChange={handleAddressToggleChange}
-                          />
-                          <Field
-                            as={Radio}
-                            data-testid="no-secondary-destination-address"
-                            id="hasSecondaryDestinationAddressNo"
-                            label="No"
-                            name="hasSecondaryDestinationAddress"
-                            value="false"
-                            title="No, I do not have a second delivery address"
-                            checked={values.hasSecondaryDestinationAddress === 'false'}
-                            disabled={!isPreceedingAddressComplete('true', values.destinationAddress.address)}
-                            onChange={handleAddressToggleChange}
-                          />
-                        </Fieldset>
-=======
                         <div className={formStyles.radioGroup}>
                           <Fieldset>
                             <legend className="usa-label">
@@ -540,8 +452,10 @@
                                 label="Yes"
                                 name="hasSecondaryDestinationAddress"
                                 value="true"
+                                title="Yes, I have a second delivery address"
                                 checked={values.hasSecondaryDestinationAddress === 'true'}
                                 disabled={!isPreceedingAddressComplete('true', values.destinationAddress.address)}
+                                onChange={handleAddressToggleChange}
                               />
                               <Field
                                 as={Radio}
@@ -550,13 +464,14 @@
                                 label="No"
                                 name="hasSecondaryDestinationAddress"
                                 value="false"
+                                title="No, I do not have a second delivery address"
                                 checked={values.hasSecondaryDestinationAddress === 'false'}
                                 disabled={!isPreceedingAddressComplete('true', values.destinationAddress.address)}
+                                onChange={handleAddressToggleChange}
                               />
                             </div>
                           </Fieldset>
                         </div>
->>>>>>> b69c3adf
                       </FormGroup>
                       {values.hasSecondaryDestinationAddress === 'true' && (
                         <>
@@ -586,42 +501,6 @@
                             <legend className="usa-label">Will you deliver part of your PPM to a third address?</legend>
                             <RequiredTag />
                             <Fieldset>
-<<<<<<< HEAD
-                              <Field
-                                as={Radio}
-                                id="has-tertiary-delivery"
-                                data-testid="yes-tertiary-destination-address"
-                                label="Yes"
-                                name="hasTertiaryDestinationAddress"
-                                value="true"
-                                title="Yes, I have a third delivery address"
-                                checked={values.hasTertiaryDestinationAddress === 'true'}
-                                disabled={
-                                  !isPreceedingAddressComplete(
-                                    values.hasSecondaryDestinationAddress,
-                                    values.secondaryDestinationAddress.address,
-                                  )
-                                }
-                                onChange={handleAddressToggleChange}
-                              />
-                              <Field
-                                as={Radio}
-                                id="no-tertiary-delivery"
-                                data-testid="no-tertiary-destination-address"
-                                label="No"
-                                name="hasTertiaryDestinationAddress"
-                                value="false"
-                                title="No, I do not have a third delivery address"
-                                checked={values.hasTertiaryDestinationAddress === 'false'}
-                                disabled={
-                                  !isPreceedingAddressComplete(
-                                    values.hasSecondaryDestinationAddress,
-                                    values.secondaryDestinationAddress.address,
-                                  )
-                                }
-                                onChange={handleAddressToggleChange}
-                              />
-=======
                               <div className={formStyles.radioGroup}>
                                 <Field
                                   as={Radio}
@@ -638,6 +517,7 @@
                                       values.secondaryDestinationAddress.address,
                                     )
                                   }
+                                  onChange={handleAddressToggleChange}
                                 />
                                 <Field
                                   as={Radio}
@@ -654,9 +534,9 @@
                                       values.secondaryDestinationAddress.address,
                                     )
                                   }
+                                  onChange={handleAddressToggleChange}
                                 />
                               </div>
->>>>>>> b69c3adf
                             </Fieldset>
                           </FormGroup>
                         </div>
