import { React, useEffect, useState } from 'react';
import { func } from 'prop-types';
import * as Yup from 'yup';
import { Formik, Field } from 'formik';
import { Button, Form, Checkbox, Radio, FormGroup } from '@trussworks/react-uswds';
import classnames from 'classnames';

import ppmStyles from 'components/Customer/PPM/PPM.module.scss';
import SectionWrapper from 'components/Customer/SectionWrapper';
import { DatePickerInput, DutyLocationInput } from 'components/form/fields';
import Hint from 'components/Hint';
import Fieldset from 'shared/Fieldset';
import formStyles from 'styles/form.module.scss';
import { DutyLocationShape } from 'types';
import { MoveShape, ServiceMemberShape } from 'types/customerShapes';
import { ShipmentShape } from 'types/shipment';
import { searchTransportationOffices } from 'services/internalApi';
import SERVICE_MEMBER_AGENCIES from 'content/serviceMemberAgencies';
import { AddressFields } from 'components/form/AddressFields/AddressFields';
import { OptionalAddressSchema } from 'components/Customer/MtoShipmentForm/validationSchemas';
import { requiredAddressSchema } from 'utils/validation';
import { isBooleanFlagEnabled } from 'utils/featureFlags';
import RequiredTag from 'components/form/RequiredTag';

let meta = '';

let validationShape = {
  useCurrentResidence: Yup.boolean(),
  hasSecondaryPickupAddress: Yup.boolean(),
  useCurrentDestinationAddress: Yup.boolean(),
  hasSecondaryDestinationAddress: Yup.boolean(),
  sitExpected: Yup.boolean().required('Required'),
  expectedDepartureDate: Yup.date()
    .typeError('Enter a complete date in DD MMM YYYY format (day, month, year).')
    .required('Required'),
  pickupAddress: Yup.object().shape({
    address: requiredAddressSchema,
  }),
  destinationAddress: Yup.object().shape({
    address: requiredAddressSchema,
  }),
  secondaryPickupAddress: Yup.object().shape({
    address: OptionalAddressSchema,
  }),
  secondaryDestinationAddress: Yup.object().shape({
    address: OptionalAddressSchema,
  }),
};

const DateAndLocationForm = ({ mtoShipment, destinationDutyLocation, serviceMember, move, onBack, onSubmit }) => {
  const initialValues = {
    useCurrentResidence: false,
    pickupAddress: {},
    secondaryPickupAddress: {},
    hasSecondaryPickupAddress: mtoShipment?.ppmShipment?.secondaryPickupAddress ? 'true' : 'false',
    hasTertiaryPickupAddress: mtoShipment?.ppmShipment?.tertiaryPickupAddress ? 'true' : 'false',
    useCurrentDestinationAddress: false,
    hasSecondaryDestinationAddress: mtoShipment?.ppmShipment?.secondaryDestinationAddress ? 'true' : 'false',
    hasTertiaryDestinationAddress: mtoShipment?.ppmShipment?.tertiaryDestinationAddress ? 'true' : 'false',
    destinationAddress: {},
    secondaryDestinationAddress: {},
    sitExpected: mtoShipment?.ppmShipment?.sitExpected ? 'true' : 'false',
    expectedDepartureDate: mtoShipment?.ppmShipment?.expectedDepartureDate || '',
    closeoutOffice: move?.closeoutOffice || {},
    tertiaryPickupAddress: {},
    tertiaryDestinationAddress: {},
  };

  if (mtoShipment?.ppmShipment?.pickupAddress) {
    initialValues.pickupAddress = { address: { ...mtoShipment.ppmShipment.pickupAddress } };
  }

  if (mtoShipment?.ppmShipment?.secondaryPickupAddress) {
    initialValues.secondaryPickupAddress = { address: { ...mtoShipment.ppmShipment.secondaryPickupAddress } };
  }

  if (mtoShipment?.ppmShipment?.tertiaryPickupAddress) {
    initialValues.tertiaryPickupAddress = { address: { ...mtoShipment.ppmShipment.tertiaryPickupAddress } };
  }

  if (mtoShipment?.ppmShipment?.destinationAddress) {
    initialValues.destinationAddress = { address: { ...mtoShipment.ppmShipment.destinationAddress } };
  }

  if (mtoShipment?.ppmShipment?.secondaryDestinationAddress) {
    initialValues.secondaryDestinationAddress = { address: { ...mtoShipment.ppmShipment.secondaryDestinationAddress } };
  }

  if (mtoShipment?.ppmShipment?.tertiaryDestinationAddress) {
    initialValues.tertiaryDestinationAddress = { address: { ...mtoShipment.ppmShipment.tertiaryDestinationAddress } };
  }

  const residentialAddress = serviceMember?.residential_address;
  const destinationDutyAddress = destinationDutyLocation?.address;

  const [isTertiaryAddressEnabled, setIsTertiaryAddressEnabled] = useState(false);

  useEffect(() => {
    const fetchData = async () => {
      isBooleanFlagEnabled('third_address_available').then((enabled) => {
        setIsTertiaryAddressEnabled(enabled);
      });
    };
    fetchData();
  }, []);

  const showCloseoutOffice =
    serviceMember.affiliation === SERVICE_MEMBER_AGENCIES.ARMY ||
    serviceMember.affiliation === SERVICE_MEMBER_AGENCIES.AIR_FORCE ||
    serviceMember.affiliation === SERVICE_MEMBER_AGENCIES.SPACE_FORCE;
  if (showCloseoutOffice) {
    validationShape = {
      ...validationShape,
      closeoutOffice: Yup.object().shape({
        address: Yup.object().required('Required'),
      }),
    };
  } else {
    delete validationShape.closeoutOffice;
  }

  const validate = (values) => {
    if (!values.closeoutOffice) {
      meta = 'Required';
    }
    if (values.closeoutOffice) {
      meta = '';
    }
    return {};
  };

  return (
    <Formik
      initialValues={initialValues}
      validationSchema={Yup.object().shape(validationShape)}
      onSubmit={onSubmit}
      validate={validate}
      validateOnBlur
      validateOnMount
      validateOnChange
    >
      {({ isValid, isSubmitting, handleSubmit, setValues, values, touched }) => {
        const handleUseCurrentResidenceChange = (e) => {
          const { checked } = e.target;
          if (checked) {
            // use current residence
            setValues({
              ...values,
              pickupAddress: {
                address: residentialAddress,
              },
            });
          } else {
            // Revert address
            setValues({
              ...values,
              pickupAddress: {
                address: {
                  streetAddress1: '',
                  streetAddress2: '',
                  city: '',
                  state: '',
                  postalCode: '',
                },
              },
            });
          }
        };

        const handleUseDestinationAddress = (e) => {
          const { checked } = e.target;
          if (checked) {
            // use current residence
            setValues({
              ...values,
              destinationAddress: {
                address: destinationDutyAddress,
              },
            });
          } else {
            // Revert address
            setValues({
              ...values,
              destinationAddress: {
                address: {
                  streetAddress1: '',
                  streetAddress2: '',
                  city: '',
                  state: '',
                  postalCode: '',
                },
              },
            });
          }
        };
        return (
          <div className={ppmStyles.formContainer}>
            <Form className={formStyles.form}>
              <SectionWrapper className={classnames(ppmStyles.sectionWrapper, formStyles.formSection, 'origin')}>
                <h2>Origin</h2>
                <AddressFields
                  name="pickupAddress.address"
                  labelHint="Required"
                  render={(fields) => (
                    <>
                      <p>What address are you moving from?</p>
                      <Checkbox
                        data-testid="useCurrentResidence"
                        label="Use my current origin address"
                        name="useCurrentResidence"
                        onChange={handleUseCurrentResidenceChange}
                        id="useCurrentResidence"
                      />
                      {fields}
                      <FormGroup>
                        <Fieldset>
                          <legend className="usa-label">Will you add items to your PPM from a second address?</legend>
                          <RequiredTag />
                          <Field
                            as={Radio}
                            data-testid="yes-secondary-pickup-address"
                            id="yes-secondary-pickup-address"
                            label="Yes"
                            name="hasSecondaryPickupAddress"
                            value="true"
                            checked={values.hasSecondaryPickupAddress === 'true'}
                          />
                          <Field
                            as={Radio}
                            data-testid="no-secondary-pickup-address"
                            id="no-secondary-pickup-address"
                            label="No"
                            name="hasSecondaryPickupAddress"
                            value="false"
                            checked={values.hasSecondaryPickupAddress === 'false'}
                          />
                        </Fieldset>
                      </FormGroup>
                      {values.hasSecondaryPickupAddress === 'true' && (
                        <>
                          <h3>Second pickup location</h3>
                          <AddressFields labelHint="Required" name="secondaryPickupAddress.address" />
                          <Hint className={ppmStyles.hint}>
                            <p>
                              A second origin address could mean that your final incentive is lower than your estimate.
                            </p>
                            <p>
                              Get separate weight tickets for each leg of the trip to show how the weight changes. Talk
                              to your move counselor for more detailed information.
                            </p>
                          </Hint>
                        </>
                      )}

                      {isTertiaryAddressEnabled && values.hasSecondaryPickupAddress === 'true' && (
                        <div>
                          <FormGroup>
                            <legend className="usa-label">Will you add items to your PPM from a third address?</legend>
                            <RequiredTag />
                            <Fieldset>
                              <Field
                                as={Radio}
                                id="yes-tertiary-pickup-address"
                                data-testid="yes-tertiary-pickup-address"
                                label="Yes"
                                name="hasTertiaryPickupAddress"
                                value="true"
                                title="Yes, I have a third delivery location"
                                checked={values.hasTertiaryPickupAddress === 'true'}
                              />
                              <Field
                                as={Radio}
                                id="no-tertiary-pickup-address"
                                data-testid="no-tertiary-pickup-address"
                                label="No"
                                name="hasTertiaryPickupAddress"
                                value="false"
                                title="No, I do not have a third delivery location"
                                checked={values.hasTertiaryPickupAddress === 'false'}
                              />
                            </Fieldset>
                          </FormGroup>
                        </div>
                      )}
                      {isTertiaryAddressEnabled &&
                        values.hasSecondaryPickupAddress === 'true' &&
                        values.hasTertiaryPickupAddress === 'true' && (
                          <>
                            <h3>Third pickup location</h3>
                            <AddressFields labelHint="Required" name="tertiaryPickupAddress.address" />
                          </>
                        )}
                    </>
                  )}
                />
              </SectionWrapper>
              <SectionWrapper className={classnames(ppmStyles.sectionWrapper, formStyles.formSection)}>
                <h2>Destination</h2>
                <AddressFields
                  name="destinationAddress.address"
                  labelHint="Required"
                  render={(fields) => (
                    <>
                      <p>Please input your destination address.</p>
                      <Checkbox
                        data-testid="useCurrentDestinationAddress"
                        label="Use my current destination address"
                        name="useCurrentDestinationAddress"
                        onChange={handleUseDestinationAddress}
                        id="useCurrentDestinationAddress"
                      />
                      {fields}
                      <FormGroup>
                        <Fieldset>
                          <legend className="usa-label">Will you deliver part of your PPM to a second address?</legend>
                          <RequiredTag />
                          <Field
                            as={Radio}
                            data-testid="yes-secondary-destination-address"
                            id="hasSecondaryDestinationAddressYes"
                            label="Yes"
                            name="hasSecondaryDestinationAddress"
                            value="true"
                            checked={values.hasSecondaryDestinationAddress === 'true'}
                          />
                          <Field
                            as={Radio}
                            data-testid="no-secondary-destination-address"
                            id="hasSecondaryDestinationAddressNo"
                            label="No"
                            name="hasSecondaryDestinationAddress"
                            value="false"
                            checked={values.hasSecondaryDestinationAddress === 'false'}
                          />
                        </Fieldset>
                      </FormGroup>
                      {values.hasSecondaryDestinationAddress === 'true' && (
                        <>
                          <h3>Second delivery location</h3>
                          <AddressFields name="secondaryDestinationAddress.address" labelHint="Required" />
                          <Hint className={ppmStyles.hint}>
                            <p>
                              A second destination address could mean that your final incentive is lower than your
                              estimate.
                            </p>
                            <p>
                              Get separate weight tickets for each leg of the trip to show how the weight changes. Talk
                              to your move counselor for more detailed information.
                            </p>
                          </Hint>
                        </>
                      )}

                      {isTertiaryAddressEnabled && values.hasSecondaryDestinationAddress === 'true' && (
                        <div>
                          <FormGroup>
                            <legend className="usa-label">Will you deliver part of your PPM to a third address?</legend>
                            <RequiredTag />
                            <Fieldset>
                              <Field
                                as={Radio}
                                id="has-tertiary-delivery"
                                data-testid="yes-tertiary-destination-address"
                                label="Yes"
                                name="hasTertiaryDestinationAddress"
                                value="true"
                                title="Yes, I have a third delivery location"
                                checked={values.hasTertiaryDestinationAddress === 'true'}
                              />
                              <Field
                                as={Radio}
                                id="no-tertiary-delivery"
                                data-testid="no-tertiary-destination-address"
                                label="No"
                                name="hasTertiaryDestinationAddress"
                                value="false"
                                title="No, I do not have a third delivery location"
                                checked={values.hasTertiaryDestinationAddress === 'false'}
                              />
                            </Fieldset>
                          </FormGroup>
                        </div>
                      )}
                      {isTertiaryAddressEnabled &&
                        values.hasSecondaryDestinationAddress === 'true' &&
                        values.hasTertiaryDestinationAddress === 'true' && (
                          <>
                            <h3>Third delivery location</h3>
                            <AddressFields name="tertiaryDestinationAddress.address" labelHint="Required" />
                          </>
                        )}
                    </>
                  )}
                />
              </SectionWrapper>
              {showCloseoutOffice && (
                <SectionWrapper className={classnames(ppmStyles.sectionWrapper, formStyles.formSection)}>
                  <h2>Closeout Office</h2>
                  <Fieldset>
                    <Hint className={ppmStyles.hint}>
                      <p>
                        A closeout office is where your PPM paperwork will be reviewed before you can submit it to
                        finance to receive your incentive. This will typically be your destination installation&apos;s
                        transportation office or an installation near your destination. If you are not sure what to
                        select, contact your origin transportation office.
                      </p>
                    </Hint>
                    <DutyLocationInput
                      name="closeoutOffice"
                      label="Which closeout office should review your PPM?"
                      hint="Required"
                      placeholder="Start typing a closeout office..."
                      searchLocations={searchTransportationOffices}
                      metaOverride={meta}
                      touched={touched}
                      required
                    />
                    <Hint className={ppmStyles.hint}>
                      If you have more than one PPM for this move, your closeout office will be the same for all your
                      PPMs.
                    </Hint>
                  </Fieldset>
                </SectionWrapper>
              )}
              <SectionWrapper className={classnames(ppmStyles.sectionWrapper, formStyles.formSection)}>
                <h2>Storage</h2>
                <Fieldset>
                  <legend className="usa-label">Do you plan to store items from your PPM?</legend>
                  <RequiredTag />
                  <Field
                    as={Radio}
                    id="sitExpectedYes"
                    data-testid="storePPMYes"
                    label="Yes"
                    name="sitExpected"
                    value="true"
                    checked={values.sitExpected === 'true'}
                  />
                  <Field
                    as={Radio}
                    id="sitExpectedNo"
                    data-testid="storePPMNo"
                    label="No"
                    name="sitExpected"
                    value="false"
                    checked={values.sitExpected === 'false'}
                  />
                </Fieldset>
                {values.sitExpected === 'false' ? (
                  <Hint className={ppmStyles.hint}>
                    You can be reimbursed for up to 90 days of temporary storage (SIT).
                  </Hint>
                ) : (
                  <Hint>
                    <p>You can be reimbursed for up to 90 days of temporary storage (SIT).</p>
                    <p>
                      Your reimbursement amount is limited to the Government&apos;s Constructed Cost — what the
                      government would have paid to store your belongings.
                    </p>
                    <p>
                      You will need to pay for the storage yourself, then submit receipts and request reimbursement
                      after your PPM is complete.
                    </p>
                    <p>Your move counselor can give you more information about additional requirements.</p>
                  </Hint>
                )}
              </SectionWrapper>
              <SectionWrapper className={classnames(ppmStyles.sectionWrapper, formStyles.formSection)}>
                <h2>Departure date</h2>
                <DatePickerInput
<<<<<<< HEAD
                  name="expectedDepartureDate"
                  label="When do you plan to start moving your PPM?"
                  required
=======
                  hint="Required"
                  name="expectedDepartureDate"
                  label="When do you plan to start moving your PPM?"
>>>>>>> 0113c7e3
                />
                <Hint className={ppmStyles.hint}>
                  Enter the first day you expect to move things. It&apos;s OK if the actual date is different. We will
                  ask for your actual departure date when you document and complete your PPM.
                </Hint>
              </SectionWrapper>
              <div className={ppmStyles.buttonContainer}>
                <Button className={ppmStyles.backButton} type="button" onClick={onBack} secondary outline>
                  Back
                </Button>
                <Button
                  className={ppmStyles.saveButton}
                  type="button"
                  onClick={handleSubmit}
                  disabled={!isValid || isSubmitting}
                >
                  Save & Continue
                </Button>
              </div>
            </Form>
          </div>
        );
      }}
    </Formik>
  );
};

DateAndLocationForm.propTypes = {
  mtoShipment: ShipmentShape,
  serviceMember: ServiceMemberShape.isRequired,
  move: MoveShape,
  destinationDutyLocation: DutyLocationShape.isRequired,
  onBack: func.isRequired,
  onSubmit: func.isRequired,
};

DateAndLocationForm.defaultProps = {
  mtoShipment: undefined,
  move: undefined,
};

export default DateAndLocationForm;<|MERGE_RESOLUTION|>--- conflicted
+++ resolved
@@ -139,7 +139,7 @@
       validateOnMount
       validateOnChange
     >
-      {({ isValid, isSubmitting, handleSubmit, setValues, values, touched }) => {
+      {({ isValid, isSubmitting, handleSubmit, setValues, values }) => {
         const handleUseCurrentResidenceChange = (e) => {
           const { checked } = e.target;
           if (checked) {
@@ -412,8 +412,6 @@
                       placeholder="Start typing a closeout office..."
                       searchLocations={searchTransportationOffices}
                       metaOverride={meta}
-                      touched={touched}
-                      required
                     />
                     <Hint className={ppmStyles.hint}>
                       If you have more than one PPM for this move, your closeout office will be the same for all your
@@ -468,15 +466,9 @@
               <SectionWrapper className={classnames(ppmStyles.sectionWrapper, formStyles.formSection)}>
                 <h2>Departure date</h2>
                 <DatePickerInput
-<<<<<<< HEAD
-                  name="expectedDepartureDate"
-                  label="When do you plan to start moving your PPM?"
-                  required
-=======
                   hint="Required"
                   name="expectedDepartureDate"
                   label="When do you plan to start moving your PPM?"
->>>>>>> 0113c7e3
                 />
                 <Hint className={ppmStyles.hint}>
                   Enter the first day you expect to move things. It&apos;s OK if the actual date is different. We will
