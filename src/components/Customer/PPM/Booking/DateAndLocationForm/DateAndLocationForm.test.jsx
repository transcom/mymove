--- conflicted
+++ resolved
@@ -57,24 +57,20 @@
         </Provider>,
       );
       expect(screen.getByRole('heading', { level: 2, name: 'Pickup Address' })).toBeInTheDocument();
-<<<<<<< HEAD
-=======
       const postalCodes = screen.getAllByTestId('ZIP');
->>>>>>> 35d0f978
       const locationLookups = screen.getAllByLabelText(/Location Lookup/);
       const address1 = screen.getAllByLabelText(/Address 1/);
       const address2 = screen.getAllByLabelText('Address 2', { exact: false });
       const address3 = screen.getAllByLabelText('Address 3', { exact: false });
+      const state = screen.getAllByTestId(/State/);
+      const city = screen.getAllByTestId(/City/);
 
       expect(address1[0]).toBeInstanceOf(HTMLInputElement);
       expect(address2[0]).toBeInstanceOf(HTMLInputElement);
       expect(address3[0]).toBeInstanceOf(HTMLInputElement);
-<<<<<<< HEAD
-=======
       expect(state[0]).toBeInstanceOf(HTMLLabelElement);
       expect(city[0]).toBeInstanceOf(HTMLLabelElement);
       expect(postalCodes[0]).toBeInstanceOf(HTMLLabelElement);
->>>>>>> 35d0f978
       expect(locationLookups[0]).toBeInstanceOf(HTMLInputElement);
       expect(screen.getAllByLabelText('Yes')[0]).toBeInstanceOf(HTMLInputElement);
       expect(screen.getAllByLabelText('No')[0]).toBeInstanceOf(HTMLInputElement);
@@ -82,12 +78,9 @@
       expect(address1[1]).toBeInstanceOf(HTMLInputElement);
       expect(address2[1]).toBeInstanceOf(HTMLInputElement);
       expect(address3[1]).toBeInstanceOf(HTMLInputElement);
-<<<<<<< HEAD
-=======
       expect(state[1]).toBeInstanceOf(HTMLLabelElement);
       expect(city[1]).toBeInstanceOf(HTMLLabelElement);
       expect(postalCodes[1]).toBeInstanceOf(HTMLLabelElement);
->>>>>>> 35d0f978
       expect(locationLookups[1]).toBeInstanceOf(HTMLInputElement);
       expect(screen.getAllByLabelText('Yes')[1]).toBeInstanceOf(HTMLInputElement);
       expect(screen.getAllByLabelText('No')[1]).toBeInstanceOf(HTMLInputElement);
@@ -108,14 +101,13 @@
           <DateAndLocationForm {...defaultProps} />
         </Provider>,
       );
+      const postalCodes = screen.getAllByTestId(/ZIP/);
+      expect(postalCodes[0]).toHaveTextContent('');
       await act(async () => {
         await userEvent.click(screen.getByLabelText('Use my current pickup address'));
       });
       await waitFor(() => {
-<<<<<<< HEAD
-=======
         expect(postalCodes[0]).toHaveTextContent(defaultProps.serviceMember.residential_address.postalCode);
->>>>>>> 35d0f978
         expect(
           screen.getAllByText(
             `${defaultProps.serviceMember.residential_address.city}, ${defaultProps.serviceMember.residential_address.state} ${defaultProps.serviceMember.residential_address.postalCode} (${defaultProps.serviceMember.residential_address.county})`,
@@ -133,12 +125,10 @@
       await act(async () => {
         await userEvent.click(screen.getByLabelText('Use my current pickup address'));
       });
-
-      await waitFor(() => {
-<<<<<<< HEAD
-=======
+      const postalCodes = screen.getAllByTestId(/ZIP/);
+
+      await waitFor(() => {
         expect(postalCodes[0]).toHaveTextContent(defaultProps.serviceMember.residential_address.postalCode);
->>>>>>> 35d0f978
         expect(screen.getAllByText('Start typing a Zip or City, State Zip').length).toBe(1);
       });
 
@@ -155,10 +145,7 @@
       });
 
       await waitFor(() => {
-<<<<<<< HEAD
-=======
         expect(postalCodes[0]).toHaveTextContent('');
->>>>>>> 35d0f978
         expect(screen.getAllByText('Start typing a Zip or City, State Zip').length).toBe(2);
       });
     });
@@ -173,22 +160,18 @@
         const hasSecondaryPickupAddress = await screen.getAllByLabelText('Yes')[1];
 
         await userEvent.click(hasSecondaryPickupAddress);
-<<<<<<< HEAD
-=======
         const postalCodes = screen.getAllByTestId(/ZIP/);
->>>>>>> 35d0f978
         const locationLookups = screen.getAllByLabelText(/Location Lookup/);
         const address1 = screen.getAllByLabelText(/Address 1/, { exact: false });
         const address2 = screen.getAllByLabelText('Address 2', { exact: false });
+        const state = screen.getAllByTestId(/State/);
+        const city = screen.getAllByTestId(/City/);
         await waitFor(() => {
           expect(address1[1]).toBeInstanceOf(HTMLInputElement);
           expect(address2[1]).toBeInstanceOf(HTMLInputElement);
-<<<<<<< HEAD
-=======
           expect(city[1]).toBeInstanceOf(HTMLLabelElement);
           expect(state[1]).toBeInstanceOf(HTMLLabelElement);
           expect(postalCodes[1]).toBeInstanceOf(HTMLLabelElement);
->>>>>>> 35d0f978
           expect(locationLookups[1]).toBeInstanceOf(HTMLInputElement);
         });
       });
@@ -202,16 +185,16 @@
           </Provider>,
         );
         await userEvent.click(screen.getByLabelText('Use my current delivery address'));
+        const postalCodes = screen.getAllByTestId(/ZIP/);
         const address1 = screen.getAllByLabelText(/Address 1/, { exact: false });
         const address2 = screen.getAllByLabelText('Address 2', { exact: false });
+        const state = screen.getAllByTestId(/State/);
+        const city = screen.getAllByTestId(/City/);
         expect(address1[1]).toHaveValue(defaultProps.destinationDutyLocation.address.streetAddress1);
         expect(address2[1]).toHaveValue('');
-<<<<<<< HEAD
-=======
         expect(city[1]).toHaveTextContent(defaultProps.destinationDutyLocation.address.city);
         expect(state[1]).toHaveTextContent(defaultProps.destinationDutyLocation.address.state);
         expect(postalCodes[1]).toHaveTextContent(defaultProps.destinationDutyLocation.address.postalCode);
->>>>>>> 35d0f978
         expect(
           screen.getAllByText(
             `${defaultProps.destinationDutyLocation.address.city}, ${defaultProps.destinationDutyLocation.address.state} ${defaultProps.destinationDutyLocation.address.postalCode} (${defaultProps.destinationDutyLocation.address.county})`,
@@ -230,16 +213,17 @@
       );
 
       await userEvent.click(screen.getByLabelText('Use my current delivery address'));
+
+      const postalCodes = screen.getAllByTestId(/ZIP/);
       const address1 = screen.getAllByLabelText(/Address 1/, { exact: false });
       const address2 = screen.getAllByLabelText('Address 2', { exact: false });
+      const state = screen.getAllByTestId(/State/);
+      const city = screen.getAllByTestId(/City/);
       expect(address1[1]).toHaveValue(defaultProps.destinationDutyLocation.address.streetAddress1);
       expect(address2[1]).toHaveValue('');
-<<<<<<< HEAD
-=======
       expect(city[1]).toHaveTextContent(defaultProps.destinationDutyLocation.address.city);
       expect(state[1]).toHaveTextContent(defaultProps.destinationDutyLocation.address.state);
       expect(postalCodes[1]).toHaveTextContent(defaultProps.destinationDutyLocation.address.postalCode);
->>>>>>> 35d0f978
       expect(
         screen.getAllByText(
           `${defaultProps.destinationDutyLocation.address.city}, ${defaultProps.destinationDutyLocation.address.state} ${defaultProps.destinationDutyLocation.address.postalCode} (${defaultProps.destinationDutyLocation.address.county})`,
@@ -248,25 +232,21 @@
 
       const hasSecondaryDestinationAddress = await screen.getAllByLabelText('Yes')[1];
       await userEvent.click(hasSecondaryDestinationAddress);
-<<<<<<< HEAD
-=======
       const secondaryPostalCodes = screen.getAllByTestId(/ZIP/);
->>>>>>> 35d0f978
       const locationLookups = screen.getAllByLabelText(/Location Lookup/);
       const secondaryAddress1 = screen.getAllByLabelText(/Address 1/, { exact: false });
       const secondaryAddress2 = screen.getAllByLabelText('Address 2', { exact: false });
       const secondaryAddress3 = screen.getAllByLabelText('Address 3', { exact: false });
+      const secondaryState = screen.getAllByTestId(/State/);
+      const secondaryCity = screen.getAllByTestId(/City/);
 
       await waitFor(() => {
         expect(secondaryAddress1[2]).toBeInstanceOf(HTMLInputElement);
         expect(secondaryAddress2[2]).toBeInstanceOf(HTMLInputElement);
         expect(secondaryAddress3[2]).toBeInstanceOf(HTMLInputElement);
-<<<<<<< HEAD
-=======
         expect(secondaryState[2]).toBeInstanceOf(HTMLLabelElement);
         expect(secondaryCity[2]).toBeInstanceOf(HTMLLabelElement);
         expect(secondaryPostalCodes[2]).toBeInstanceOf(HTMLLabelElement);
->>>>>>> 35d0f978
         expect(locationLookups[2]).toBeInstanceOf(HTMLInputElement);
       });
     });
@@ -401,11 +381,7 @@
         // This is to verify Required labelHints are displayed correctly for PPM onboarding/edit for the delivery address
         // street 1 is now OPTIONAL. If this fails it means addtional labelHints have been introduced elsewhere within the control.
         const hints = document.getElementsByClassName('usa-hint');
-<<<<<<< HEAD
-        expect(hints.length).toBe(5);
-=======
         expect(hints.length).toBe(13);
->>>>>>> 35d0f978
         // verify labelHints are actually 'Optional'
         for (let i = 0; i < hints.length; i += 1) {
           expect(hints[i]).toHaveTextContent('Required');
@@ -425,28 +401,19 @@
       const hasTertiaryPickupAddress = screen.getAllByLabelText('Yes')[2];
 
       await userEvent.click(hasTertiaryPickupAddress);
-<<<<<<< HEAD
-      const locationLookups = screen.getAllByLabelText(/Location Lookup/);
-      const address1 = screen.getAllByLabelText(/Address 1/, { exact: false });
-      const address2 = screen.getAllByLabelText('Address 2', { exact: false });
-=======
       const postalCodes = screen.getAllByTestId(/ZIP/);
       const locationLookups = screen.getAllByLabelText(/Location Lookup/);
       const address1 = screen.getAllByLabelText(/Address 1/, { exact: false });
       const address2 = screen.getAllByLabelText('Address 2', { exact: false });
       const state = screen.getAllByTestId(/State/);
       const city = screen.getAllByTestId(/City/);
->>>>>>> 35d0f978
 
       await waitFor(() => {
         expect(address1[1]).toBeInstanceOf(HTMLInputElement);
         expect(address2[1]).toBeInstanceOf(HTMLInputElement);
-<<<<<<< HEAD
-=======
         expect(city[1]).toBeInstanceOf(HTMLLabelElement);
         expect(state[1]).toBeInstanceOf(HTMLLabelElement);
         expect(postalCodes[1]).toBeInstanceOf(HTMLLabelElement);
->>>>>>> 35d0f978
         expect(locationLookups[1]).toBeInstanceOf(HTMLInputElement);
       });
     });
@@ -461,26 +428,21 @@
       const hasTertiaryDestinationAddress = screen.getAllByLabelText('Yes')[2];
 
       await userEvent.click(hasTertiaryDestinationAddress);
+      const postalCodes = screen.getAllByTestId(/ZIP/);
       const address1 = screen.getAllByLabelText(/Address 1/, { exact: false });
       const address2 = screen.getAllByLabelText('Address 2', { exact: false });
       const address3 = screen.getAllByLabelText('Address 3', { exact: false });
-<<<<<<< HEAD
-=======
       const state = screen.getAllByTestId(/State/);
       const city = screen.getAllByTestId(/City/);
->>>>>>> 35d0f978
       const locationLookup = screen.getAllByLabelText('Location Lookup', { exact: false });
 
       await waitFor(() => {
         expect(address1[1]).toBeInstanceOf(HTMLInputElement);
         expect(address2[1]).toBeInstanceOf(HTMLInputElement);
         expect(address3[1]).toBeInstanceOf(HTMLInputElement);
-<<<<<<< HEAD
-=======
         expect(state[1]).toBeInstanceOf(HTMLLabelElement);
         expect(city[1]).toBeInstanceOf(HTMLLabelElement);
         expect(postalCodes[1]).toBeInstanceOf(HTMLLabelElement);
->>>>>>> 35d0f978
         expect(locationLookup[1]).toBeInstanceOf(HTMLInputElement);
       });
     });
