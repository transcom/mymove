--- conflicted
+++ resolved
@@ -232,29 +232,15 @@
     expect(screen.getByText('Required')).toBeVisible();
   });
   it('displays type errors when input fails validation schema', async () => {
-<<<<<<< HEAD
     await act(async () => {
       const invalidTypes = {
         ...defaultProps,
         mtoShipment: {
-          ppmShipment: {
-            pickupPostalCode: '1000',
-            secondaryPickupPostalCode: '2000',
-            destinationPostalCode: '3000',
-            secondaryDestinationPostalCode: '4000',
-          },
+          ppmShipment: {},
         },
       };
+
       render(<DateAndLocationForm {...invalidTypes} />);
-=======
-    const invalidTypes = {
-      ...defaultProps,
-      mtoShipment: {
-        ppmShipment: {},
-      },
-    };
-    render(<DateAndLocationForm {...invalidTypes} />);
->>>>>>> 7fe01974
 
       await userEvent.type(document.querySelector('input[name="pickupAddress.address.postalCode"]'), '1000');
 
