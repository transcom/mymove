import React from 'react';
import { render, waitFor, screen, within, act } from '@testing-library/react';
import userEvent from '@testing-library/user-event';
import { Provider } from 'react-redux';

import DateAndLocationForm from 'components/Customer/PPM/Booking/DateAndLocationForm/DateAndLocationForm';
import SERVICE_MEMBER_AGENCIES from 'content/serviceMemberAgencies';
import { configureStore } from 'shared/store';

const serviceMember = {
  serviceMember: {
    id: '123',
    current_location: {
      name: 'Fort Drum',
    },
    residential_address: {
      city: 'Fort Benning',
      state: 'GA',
      postalCode: '90210',
      streetAddress1: '123 Main',
      streetAddress2: '',
      county: 'Muscogee',
    },
    affiliation: SERVICE_MEMBER_AGENCIES.ARMY,
  },
};

const defaultProps = {
  onSubmit: jest.fn(),
  onBack: jest.fn(),
  destinationDutyLocation: {
    address: {
      city: 'Fort Benning',
      state: 'GA',
      postalCode: '94611',
      streetAddress1: '658 West Ave',
      streetAddress2: '',
      county: 'Muscogee',
    },
  },
  postalCodeValidator: jest.fn(),
  ...serviceMember,
};

beforeEach(() => {
  jest.clearAllMocks();
});

const mockStore = configureStore({});

describe('DateAndLocationForm component', () => {
  describe('displays form', () => {
    it('renders blank form on load', async () => {
      render(
        <Provider store={mockStore.store}>
          <DateAndLocationForm {...defaultProps} />
        </Provider>,
      );
      expect(screen.getByRole('heading', { level: 2, name: 'Pickup Address' })).toBeInTheDocument();
      const locationLookups = screen.getAllByLabelText(/Location Lookup/);
      const address1 = screen.getAllByLabelText(/Address 1/);
      const address2 = screen.getAllByLabelText('Address 2', { exact: false });
      const address3 = screen.getAllByLabelText('Address 3', { exact: false });

      expect(address1[0]).toBeInstanceOf(HTMLInputElement);
      expect(address2[0]).toBeInstanceOf(HTMLInputElement);
      expect(address3[0]).toBeInstanceOf(HTMLInputElement);
      expect(locationLookups[0]).toBeInstanceOf(HTMLInputElement);
      expect(screen.getAllByLabelText('Yes')[0]).toBeInstanceOf(HTMLInputElement);
      expect(screen.getAllByLabelText('No')[0]).toBeInstanceOf(HTMLInputElement);
      expect(screen.getByRole('heading', { level: 2, name: 'Delivery Address' })).toBeInTheDocument();
      expect(address1[1]).toBeInstanceOf(HTMLInputElement);
      expect(address2[1]).toBeInstanceOf(HTMLInputElement);
      expect(address3[1]).toBeInstanceOf(HTMLInputElement);
      expect(locationLookups[1]).toBeInstanceOf(HTMLInputElement);
      expect(screen.getAllByLabelText('Yes')[1]).toBeInstanceOf(HTMLInputElement);
      expect(screen.getAllByLabelText('No')[1]).toBeInstanceOf(HTMLInputElement);
      expect(screen.getByRole('heading', { level: 2, name: 'Closeout Office' })).toBeInTheDocument();
      expect(screen.getByLabelText(/Which closeout office should review your PPM\?/)).toBeInstanceOf(HTMLInputElement);
      expect(screen.getByRole('heading', { level: 2, name: 'Storage' })).toBeInTheDocument();
      expect(screen.getAllByLabelText('Yes')[2]).toBeInstanceOf(HTMLInputElement);
      expect(screen.getAllByLabelText('No')[2]).toBeInstanceOf(HTMLInputElement);
      expect(screen.getByRole('heading', { level: 2, name: 'Departure date' })).toBeInTheDocument();
      expect(screen.getByLabelText(/When do you plan to start moving your PPM?/)).toBeInstanceOf(HTMLInputElement);
    });
  });

  describe('displays conditional inputs', () => {
    it('displays current address when "Use my current pickup address" is selected', async () => {
      render(
        <Provider store={mockStore.store}>
          <DateAndLocationForm {...defaultProps} />
        </Provider>,
      );
      await act(async () => {
        await userEvent.click(screen.getByLabelText('Use my current pickup address'));
      });
      await waitFor(() => {
        expect(
          screen.getAllByText(
            `${defaultProps.serviceMember.residential_address.city}, ${defaultProps.serviceMember.residential_address.state} ${defaultProps.serviceMember.residential_address.postalCode} (${defaultProps.serviceMember.residential_address.county})`,
          ),
        );
      });
    });

    it('removes current Address when "Use my current pickup address" is deselected', async () => {
      render(
        <Provider store={mockStore.store}>
          <DateAndLocationForm {...defaultProps} />
        </Provider>,
      );
      await act(async () => {
        await userEvent.click(screen.getByLabelText('Use my current pickup address'));
      });

      await waitFor(() => {
        expect(screen.getAllByText('Start typing a Zip or City, State Zip').length).toBe(1);
      });

      await waitFor(() => {
        expect(
          screen.getAllByText(
            `${defaultProps.serviceMember.residential_address.city}, ${defaultProps.serviceMember.residential_address.state} ${defaultProps.serviceMember.residential_address.postalCode} (${defaultProps.serviceMember.residential_address.county})`,
          ),
        );
      });

      await act(async () => {
        await userEvent.click(screen.getByLabelText('Use my current pickup address'));
      });

      await waitFor(() => {
        expect(screen.getAllByText('Start typing a Zip or City, State Zip').length).toBe(2);
      });
    });

    it('displays secondary pickup Address input when hasSecondaryPickupAddress is true', async () => {
      await act(async () => {
        render(
          <Provider store={mockStore.store}>
            <DateAndLocationForm {...defaultProps} />
          </Provider>,
        );
        const hasSecondaryPickupAddress = await screen.getAllByLabelText('Yes')[1];

        await userEvent.click(hasSecondaryPickupAddress);
        const locationLookups = screen.getAllByLabelText(/Location Lookup/);
        const address1 = screen.getAllByLabelText(/Address 1/, { exact: false });
        const address2 = screen.getAllByLabelText('Address 2', { exact: false });
        await waitFor(() => {
          expect(address1[1]).toBeInstanceOf(HTMLInputElement);
          expect(address2[1]).toBeInstanceOf(HTMLInputElement);
          expect(locationLookups[1]).toBeInstanceOf(HTMLInputElement);
        });
      });
    });

    it('displays delivery address when "Use my current delivery address" is selected', async () => {
      await act(async () => {
        render(
          <Provider store={mockStore.store}>
            <DateAndLocationForm {...defaultProps} />
          </Provider>,
        );
        await userEvent.click(screen.getByLabelText('Use my current delivery address'));
        const address1 = screen.getAllByLabelText(/Address 1/, { exact: false });
        const address2 = screen.getAllByLabelText('Address 2', { exact: false });
        expect(address1[1]).toHaveValue(defaultProps.destinationDutyLocation.address.streetAddress1);
        expect(address2[1]).toHaveValue('');
        expect(
          screen.getAllByText(
            `${defaultProps.destinationDutyLocation.address.city}, ${defaultProps.destinationDutyLocation.address.state} ${defaultProps.destinationDutyLocation.address.postalCode} (${defaultProps.destinationDutyLocation.address.county})`,
          ),
        );
      });
    });
  });

  it('displays secondary delivery address input when hasSecondaryDestinationAddress is true', async () => {
    await act(async () => {
      render(
        <Provider store={mockStore.store}>
          <DateAndLocationForm {...defaultProps} />
        </Provider>,
      );

      await userEvent.click(screen.getByLabelText('Use my current delivery address'));
<<<<<<< HEAD
=======

>>>>>>> 9eb553ce
      const address1 = screen.getAllByLabelText(/Address 1/, { exact: false });
      const address2 = screen.getAllByLabelText('Address 2', { exact: false });
      expect(address1[1]).toHaveValue(defaultProps.destinationDutyLocation.address.streetAddress1);
      expect(address2[1]).toHaveValue('');
      expect(
        screen.getAllByText(
          `${defaultProps.destinationDutyLocation.address.city}, ${defaultProps.destinationDutyLocation.address.state} ${defaultProps.destinationDutyLocation.address.postalCode} (${defaultProps.destinationDutyLocation.address.county})`,
        ),
      );

      const hasSecondaryDestinationAddress = await screen.getAllByLabelText('Yes')[1];
      await userEvent.click(hasSecondaryDestinationAddress);
      const locationLookups = screen.getAllByLabelText(/Location Lookup/);
      const secondaryAddress1 = screen.getAllByLabelText(/Address 1/, { exact: false });
      const secondaryAddress2 = screen.getAllByLabelText('Address 2', { exact: false });
      const secondaryAddress3 = screen.getAllByLabelText('Address 3', { exact: false });

      await waitFor(() => {
        expect(secondaryAddress1[2]).toBeInstanceOf(HTMLInputElement);
        expect(secondaryAddress2[2]).toBeInstanceOf(HTMLInputElement);
        expect(secondaryAddress3[2]).toBeInstanceOf(HTMLInputElement);
        expect(locationLookups[2]).toBeInstanceOf(HTMLInputElement);
      });
    });
  });

  it('displays the closeout office select when the service member is in the Army', async () => {
    await act(async () => {
      const armyServiceMember = {
        ...defaultProps.serviceMember,
        affiliation: SERVICE_MEMBER_AGENCIES.ARMY,
      };
      render(
        <Provider store={mockStore.store}>
          <DateAndLocationForm {...defaultProps} serviceMember={armyServiceMember} />
        </Provider>,
      );

      expect(screen.getByText('Closeout Office')).toBeInTheDocument();
      expect(screen.getByLabelText(/Which closeout office should review your PPM\?/)).toBeInTheDocument();
      expect(screen.getByText('Start typing a closeout office...')).toBeInTheDocument();
    });
  });

  it('displays the closeout office select when the service member is in the Air Force', async () => {
    await act(async () => {
      const airForceServiceMember = {
        ...defaultProps.serviceMember,
        affiliation: SERVICE_MEMBER_AGENCIES.AIR_FORCE,
      };
      render(
        <Provider store={mockStore.store}>
          <DateAndLocationForm {...defaultProps} serviceMember={airForceServiceMember} />
        </Provider>,
      );
      expect(screen.getByText('Closeout Office')).toBeInTheDocument();
      expect(screen.getByLabelText(/Which closeout office should review your PPM\?/)).toBeInTheDocument();
      expect(screen.getByText('Start typing a closeout office...')).toBeInTheDocument();
    });
  });

  it('displays the closeout office select when the service member is in the Navy', async () => {
    await act(async () => {
      const navyServiceMember = {
        ...defaultProps.serviceMember,
        affiliation: SERVICE_MEMBER_AGENCIES.NAVY,
      };

      render(
        <Provider store={mockStore.store}>
          <DateAndLocationForm {...defaultProps} serviceMember={navyServiceMember} />
        </Provider>,
      );
      expect(screen.queryByText('Closeout Office')).not.toBeInTheDocument();
      expect(screen.queryByLabelText(/Which closeout office should review your PPM\?/)).not.toBeInTheDocument();
      expect(screen.queryByText('Start typing a closeout office...')).not.toBeInTheDocument();
    });
  });
});

describe('validates form fields and displays error messages', () => {
  it('marks required inputs when left empty', async () => {
    render(
      <Provider store={mockStore.store}>
        <DateAndLocationForm {...defaultProps} />
      </Provider>,
    );

    await act(async () => {
      await userEvent.click(screen.getByLabelText(/Which closeout office should review your PPM\?/));
      await userEvent.keyboard('{backspace}[Tab]');
    });

    expect(screen.getByRole('button', { name: 'Save & Continue' })).toBeDisabled();
    await userEvent.click(screen.getByText('Start typing a closeout office...'));
    expect(screen.getByTestId('errorMessage')).toBeVisible();
  });
  it('displays type errors when input fails validation schema', async () => {
    await act(async () => {
      const invalidTypes = {
        ...defaultProps,
        mtoShipment: {
          ppmShipment: {},
        },
      };

      render(
        <Provider store={mockStore.store}>
          <DateAndLocationForm {...invalidTypes} />
        </Provider>,
      );

      await userEvent.type(screen.getByLabelText(/When do you plan to start moving your PPM?/), '1 January 2022');
      await userEvent.click(screen.getByRole('button', { name: 'Save & Continue' }));

      await waitFor(() => {
        expect(screen.getByRole('button', { name: 'Save & Continue' })).toBeDisabled();

        const requiredAlerts = screen.getAllByRole('alert');
        expect(requiredAlerts.length).toBe(1);

        // Departure date
        expect(requiredAlerts[0]).toHaveTextContent('Enter a complete date in DD MMM YYYY format (day, month, year).');
        expect(
          within(requiredAlerts[0].nextElementSibling).getByLabelText(/When do you plan to start moving your PPM?/),
        ).toBeInTheDocument();
      });
    });
  });

  it('delivery address 1 is empty passes validation schema - destination street 1 is OPTIONAL', async () => {
    await act(async () => {
      render(
        <Provider store={mockStore.store}>
          <DateAndLocationForm {...defaultProps} />
        </Provider>,
      );

      // type something in for delivery address 1
      await userEvent.type(
        document.querySelector('input[name="destinationAddress.address.streetAddress1"]'),
        '1234 Street',
      );
      // now clear out text, should not raise required alert because street is OPTIONAL in DateAndLocationForm context.
      await userEvent.clear(document.querySelector('input[name="destinationAddress.address.streetAddress1"]'));

      await userEvent.click(screen.getByRole('button', { name: 'Save & Continue' }));

      await waitFor(() => {
        expect(screen.getByRole('button', { name: 'Save & Continue' })).toBeDisabled();

        // 'Required' labelHint on address display. expecting a total of 7(2 for pickup address and 3 delivery address with 2 misc).
        // This is to verify Required labelHints are displayed correctly for PPM onboarding/edit for the delivery address
        // street 1 is now OPTIONAL. If this fails it means addtional labelHints have been introduced elsewhere within the control.
        const hints = document.getElementsByClassName('usa-hint');
        expect(hints.length).toBe(5);
        // verify labelHints are actually 'Optional'
        for (let i = 0; i < hints.length; i += 1) {
          expect(hints[i]).toHaveTextContent('Required');
        }
      });
    });
  });

  it('displays tertiary pickup Address input when hasTertiaryPickupAddress is true', async () => {
    await act(async () => {
      render(
        <Provider store={mockStore.store}>
          <DateAndLocationForm {...defaultProps} />
        </Provider>,
      );

      const hasTertiaryPickupAddress = screen.getAllByLabelText('Yes')[2];

      await userEvent.click(hasTertiaryPickupAddress);
      const locationLookups = screen.getAllByLabelText(/Location Lookup/);
      const address1 = screen.getAllByLabelText(/Address 1/, { exact: false });
      const address2 = screen.getAllByLabelText('Address 2', { exact: false });

      await waitFor(() => {
        expect(address1[1]).toBeInstanceOf(HTMLInputElement);
        expect(address2[1]).toBeInstanceOf(HTMLInputElement);
        expect(locationLookups[1]).toBeInstanceOf(HTMLInputElement);
      });
    });
  });
  it('displays tertiary delivery address input when hasTertiaryDestinationAddress is true', async () => {
    await act(async () => {
      render(
        <Provider store={mockStore.store}>
          <DateAndLocationForm {...defaultProps} />
        </Provider>,
      );
      const hasTertiaryDestinationAddress = screen.getAllByLabelText('Yes')[2];

      await userEvent.click(hasTertiaryDestinationAddress);
      const address1 = screen.getAllByLabelText(/Address 1/, { exact: false });
      const address2 = screen.getAllByLabelText('Address 2', { exact: false });
      const address3 = screen.getAllByLabelText('Address 3', { exact: false });
      const locationLookup = screen.getAllByLabelText('Location Lookup', { exact: false });

      await waitFor(() => {
        expect(address1[1]).toBeInstanceOf(HTMLInputElement);
        expect(address2[1]).toBeInstanceOf(HTMLInputElement);
        expect(address3[1]).toBeInstanceOf(HTMLInputElement);
        expect(locationLookup[1]).toBeInstanceOf(HTMLInputElement);
      });
    });
  });

  it('remove Required alert when secondary pickup/delivery streetAddress1 is cleared but the toggle is switched to No', async () => {
    await act(async () => {
      const newPPM = {
        ...defaultProps,
        mtoShipment: {
          ppmShipment: {
            secondaryPickupAddress: {
              streetAddress1: '777 Test Street',
              city: 'ELIZABETHTOWN',
              state: 'KY',
              postalCode: '42702',
              county: 'Hardin',
            },
            secondaryDestinationAddress: {
              streetAddress1: '68 West Elm',
              city: 'Fort Benning',
              state: 'GA',
              postalCode: '94611',
              county: 'Muscogee',
            },
            expectedDepartureDate: '2025-03-08',
          },
        },
      };
      const navyServiceMember = {
        ...defaultProps.serviceMember,
        affiliation: SERVICE_MEMBER_AGENCIES.NAVY,
      };
      render(
        <Provider store={mockStore.store}>
          <DateAndLocationForm {...newPPM} serviceMember={navyServiceMember} />
        </Provider>,
      );
      await act(async () => {
        await userEvent.click(screen.getByLabelText('Use my current pickup address'));
      });

      await userEvent.click(screen.getByTitle('Yes, I have a second pickup address'));
      await act(async () => {
        await userEvent.click(screen.getByLabelText('Use my current delivery address'));
      });
      await userEvent.click(screen.getByTitle('Yes, I have a second delivery address'));

      const address1 = screen.getAllByLabelText(/Address 1/, { exact: false });
<<<<<<< HEAD
=======
      const locationLookups = screen.getAllByLabelText(/Location Lookup/);
>>>>>>> 9eb553ce

      // verify pickup address is populated
      expect(address1[0]).toHaveValue('123 Main');
      expect(screen.getByText('Fort Benning, GA 90210 (Muscogee)'));

      await waitFor(() => {
        expect(address1[1]).toBeInstanceOf(HTMLInputElement);
<<<<<<< HEAD
        expect(screen.getAllByLabelText(/Location Lookup/)[1]).toBeInstanceOf(HTMLInputElement);
=======
        expect(locationLookups[1]).toBeInstanceOf(HTMLInputElement);
>>>>>>> 9eb553ce
      });

      // verify 2nd pickup is populated
      expect(screen.getByRole('heading', { level: 4, name: 'Second Pickup Address' })).toBeInTheDocument();
      expect(address1[1]).toHaveValue('777 Test Street');
<<<<<<< HEAD
      expect(screen.getAllByText('ELIZABETHTOWN, KY 42702 (Hardin)')[1]);

      // verify delivery address is populated
      expect(address1[2]).toHaveValue('658 West Ave');
      expect(screen.getAllByText('Fort Benning, GA 94611 (Muscogee)')[2]);

      await waitFor(() => {
        expect(address1[3]).toBeInstanceOf(HTMLInputElement);
        expect(screen.getAllByLabelText(/Location Lookup/)[3]).toBeInstanceOf(HTMLInputElement);
=======
      expect(screen.getByText('ELIZABETHTOWN, KY 42702 (Hardin)'));

      // verify delivery address is populated
      expect(address1[2]).toHaveValue('658 West Ave');
      expect(screen.getAllByText('Fort Benning, GA 94611 (Muscogee)')[0]);

      await waitFor(() => {
        expect(address1[3]).toBeInstanceOf(HTMLInputElement);
        expect(locationLookups[3]).toBeInstanceOf(HTMLInputElement);
>>>>>>> 9eb553ce
      });

      // verify 2nd delivery address is populated
      expect(screen.getByRole('heading', { level: 4, name: 'Second Delivery Address' })).toBeInTheDocument();

      expect(address1[3]).toHaveValue('68 West Elm');
<<<<<<< HEAD
      expect(screen.getAllByText('Fort Benning, GA 94611 (Muscogee)')[3]);
=======
      expect(screen.getAllByText('Fort Benning, GA 94611 (Muscogee)')[1]);
>>>>>>> 9eb553ce

      // now clear out 2nd pickup address1 text, should raise required alert
      await userEvent.clear(document.querySelector('input[name="secondaryPickupAddress.address.streetAddress1"]'));
      await userEvent.keyboard('[Tab]');

      await waitFor(() => {
        const requiredAlerts = screen.queryAllByRole('alert');
        expect(requiredAlerts.length).toBe(1);
        requiredAlerts.forEach((alert) => {
          expect(alert).toHaveTextContent('Required');
        });
      });

      // toggle second pickup address to No, should get rid of Required error
      await userEvent.click(screen.getByTitle('No, I do not have a second pickup address'));

      const alerts = screen.queryAllByRole('alert');
      expect(alerts.length).toBe(0);

      // now clear out 2nd delivery address1 text, should raise required alert
      await userEvent.clear(document.querySelector('input[name="secondaryDestinationAddress.address.streetAddress1"]'));
      await userEvent.keyboard('[Tab]');

      await waitFor(() => {
        const requiredAlerts = screen.queryAllByRole('alert');
        expect(requiredAlerts.length).toBe(1);
        requiredAlerts.forEach((alert) => {
          expect(alert).toHaveTextContent('Required');
        });
      });

      // toggle second delivery address to No, should get rid of Required error
      await userEvent.click(screen.getByTitle('No, I do not have a second delivery address'));

      const newAlerts = screen.queryAllByRole('alert');
      expect(newAlerts.length).toBe(0);
    });
  });
});<|MERGE_RESOLUTION|>--- conflicted
+++ resolved
@@ -186,10 +186,6 @@
       );
 
       await userEvent.click(screen.getByLabelText('Use my current delivery address'));
-<<<<<<< HEAD
-=======
-
->>>>>>> 9eb553ce
       const address1 = screen.getAllByLabelText(/Address 1/, { exact: false });
       const address2 = screen.getAllByLabelText('Address 2', { exact: false });
       expect(address1[1]).toHaveValue(defaultProps.destinationDutyLocation.address.streetAddress1);
@@ -444,10 +440,7 @@
       await userEvent.click(screen.getByTitle('Yes, I have a second delivery address'));
 
       const address1 = screen.getAllByLabelText(/Address 1/, { exact: false });
-<<<<<<< HEAD
-=======
       const locationLookups = screen.getAllByLabelText(/Location Lookup/);
->>>>>>> 9eb553ce
 
       // verify pickup address is populated
       expect(address1[0]).toHaveValue('123 Main');
@@ -455,27 +448,12 @@
 
       await waitFor(() => {
         expect(address1[1]).toBeInstanceOf(HTMLInputElement);
-<<<<<<< HEAD
-        expect(screen.getAllByLabelText(/Location Lookup/)[1]).toBeInstanceOf(HTMLInputElement);
-=======
         expect(locationLookups[1]).toBeInstanceOf(HTMLInputElement);
->>>>>>> 9eb553ce
       });
 
       // verify 2nd pickup is populated
       expect(screen.getByRole('heading', { level: 4, name: 'Second Pickup Address' })).toBeInTheDocument();
       expect(address1[1]).toHaveValue('777 Test Street');
-<<<<<<< HEAD
-      expect(screen.getAllByText('ELIZABETHTOWN, KY 42702 (Hardin)')[1]);
-
-      // verify delivery address is populated
-      expect(address1[2]).toHaveValue('658 West Ave');
-      expect(screen.getAllByText('Fort Benning, GA 94611 (Muscogee)')[2]);
-
-      await waitFor(() => {
-        expect(address1[3]).toBeInstanceOf(HTMLInputElement);
-        expect(screen.getAllByLabelText(/Location Lookup/)[3]).toBeInstanceOf(HTMLInputElement);
-=======
       expect(screen.getByText('ELIZABETHTOWN, KY 42702 (Hardin)'));
 
       // verify delivery address is populated
@@ -485,18 +463,13 @@
       await waitFor(() => {
         expect(address1[3]).toBeInstanceOf(HTMLInputElement);
         expect(locationLookups[3]).toBeInstanceOf(HTMLInputElement);
->>>>>>> 9eb553ce
       });
 
       // verify 2nd delivery address is populated
       expect(screen.getByRole('heading', { level: 4, name: 'Second Delivery Address' })).toBeInTheDocument();
 
       expect(address1[3]).toHaveValue('68 West Elm');
-<<<<<<< HEAD
-      expect(screen.getAllByText('Fort Benning, GA 94611 (Muscogee)')[3]);
-=======
       expect(screen.getAllByText('Fort Benning, GA 94611 (Muscogee)')[1]);
->>>>>>> 9eb553ce
 
       // now clear out 2nd pickup address1 text, should raise required alert
       await userEvent.clear(document.querySelector('input[name="secondaryPickupAddress.address.streetAddress1"]'));
