import React from 'react';
import { render, waitFor, screen, within, act } from '@testing-library/react';
import userEvent from '@testing-library/user-event';

import DateAndLocationForm from 'components/Customer/PPM/Booking/DateAndLocationForm/DateAndLocationForm';
import SERVICE_MEMBER_AGENCIES from 'content/serviceMemberAgencies';

const serviceMember = {
  serviceMember: {
    id: '123',
    current_location: {
      name: 'Fort Drum',
    },
    residential_address: {
      city: 'Fort Benning',
      state: 'GA',
      postalCode: '90210',
      streetAddress1: '123 Main',
      streetAddress2: '',
    },
    affiliation: SERVICE_MEMBER_AGENCIES.ARMY,
  },
};

const defaultProps = {
  onSubmit: jest.fn(),
  onBack: jest.fn(),
  destinationDutyLocation: {
    address: {
      city: 'Fort Benning',
      state: 'GA',
      postalCode: '94611',
      streetAddress1: '123 Main',
      streetAddress2: '',
    },
  },
  postalCodeValidator: jest.fn(),
  ...serviceMember,
};

beforeEach(() => {
  jest.clearAllMocks();
});

describe('DateAndLocationForm component', () => {
  describe('displays form', () => {
    it('renders blank form on load', async () => {
      render(<DateAndLocationForm {...defaultProps} />);
      expect(await screen.getByRole('heading', { level: 2, name: 'Origin' })).toBeInTheDocument();
      const postalCodes = screen.getAllByLabelText('ZIP');
      const address1 = screen.getAllByLabelText('Address 1');
      const address2 = screen.getAllByLabelText('Address 2', { exact: false });
      const address3 = screen.getAllByLabelText('Address 3', { exact: false });
      const state = screen.getAllByLabelText('State');
      const city = screen.getAllByLabelText('City');

      expect(address1[0]).toBeInstanceOf(HTMLInputElement);
      expect(address2[0]).toBeInstanceOf(HTMLInputElement);
      expect(address3[0]).toBeInstanceOf(HTMLInputElement);
      expect(state[0]).toBeInstanceOf(HTMLSelectElement);
      expect(city[0]).toBeInstanceOf(HTMLInputElement);
      expect(postalCodes[0]).toBeInstanceOf(HTMLInputElement);
      expect(screen.getAllByLabelText('Yes')[0]).toBeInstanceOf(HTMLInputElement);
      expect(screen.getAllByLabelText('No')[0]).toBeInstanceOf(HTMLInputElement);
      expect(screen.getByRole('heading', { level: 2, name: 'Destination' })).toBeInTheDocument();
      expect(address1[1]).toBeInstanceOf(HTMLInputElement);
      expect(address2[1]).toBeInstanceOf(HTMLInputElement);
      expect(address3[1]).toBeInstanceOf(HTMLInputElement);
      expect(state[1]).toBeInstanceOf(HTMLSelectElement);
      expect(city[1]).toBeInstanceOf(HTMLInputElement);
      expect(postalCodes[1]).toBeInstanceOf(HTMLInputElement);
      expect(screen.getAllByLabelText('Yes')[1]).toBeInstanceOf(HTMLInputElement);
      expect(screen.getAllByLabelText('No')[1]).toBeInstanceOf(HTMLInputElement);
      expect(screen.getByRole('heading', { level: 2, name: 'Closeout Office' })).toBeInTheDocument();
      expect(screen.getByLabelText('Which closeout office should review your PPM?')).toBeInstanceOf(HTMLInputElement);
      expect(screen.getByRole('heading', { level: 2, name: 'Storage' })).toBeInTheDocument();
      expect(screen.getAllByLabelText('Yes')[2]).toBeInstanceOf(HTMLInputElement);
      expect(screen.getAllByLabelText('No')[2]).toBeInstanceOf(HTMLInputElement);
      expect(screen.getByRole('heading', { level: 2, name: 'Departure date' })).toBeInTheDocument();
      expect(screen.getByLabelText('When do you plan to start moving your PPM?')).toBeInstanceOf(HTMLInputElement);
    });
  });

  describe('displays conditional inputs', () => {
    it('displays current address when "Use my current origin address" is selected', async () => {
      render(<DateAndLocationForm {...defaultProps} />);
      const postalCodes = screen.getAllByLabelText('ZIP');
      expect(postalCodes[0].value).toBe('');
      await act(async () => {
        await userEvent.click(screen.getByLabelText('Use my current origin address'));
      });
      await waitFor(() => {
        expect(postalCodes[0].value).toBe(defaultProps.serviceMember.residential_address.postalCode);
      });
    });

    it('removes current Address when "Use my current origin address" is deselected', async () => {
      render(<DateAndLocationForm {...defaultProps} />);
      await act(async () => {
        await userEvent.click(screen.getByLabelText('Use my current origin address'));
      });
      const postalCodes = screen.getAllByLabelText('ZIP');

      await waitFor(() => {
        expect(postalCodes[0].value).toBe(defaultProps.serviceMember.residential_address.postalCode);
      });

      await act(async () => {
        await userEvent.click(screen.getByLabelText('Use my current origin address'));
      });

      await waitFor(() => {
        expect(postalCodes[0].value).toBe('');
      });
    });

    it('displays secondary pickup Address input when hasSecondaryPickupAddress is true', async () => {
      await act(async () => {
        render(<DateAndLocationForm {...defaultProps} />);
        const hasSecondaryPickupAddress = await screen.getAllByLabelText('Yes')[1];

        await userEvent.click(hasSecondaryPickupAddress);
        const postalCodes = screen.getAllByLabelText('ZIP');
        const address1 = screen.getAllByLabelText('Address 1', { exact: false });
        const address2 = screen.getAllByLabelText('Address 2', { exact: false });
        const state = screen.getAllByLabelText('State');
        const city = screen.getAllByLabelText('City');
        await waitFor(() => {
          expect(address1[1]).toBeInstanceOf(HTMLInputElement);
          expect(address2[1]).toBeInstanceOf(HTMLInputElement);
          expect(city[1]).toBeInstanceOf(HTMLInputElement);
          expect(state[1]).toBeInstanceOf(HTMLSelectElement);
          expect(postalCodes[1]).toBeInstanceOf(HTMLInputElement);
        });
      });
    });

    it('displays destination address when "Use my current destination address" is selected', async () => {
      await act(async () => {
        render(<DateAndLocationForm {...defaultProps} />);
        await userEvent.click(screen.getByLabelText('Use my current destination address'));
        const postalCodes = screen.getAllByLabelText('ZIP');
        const address1 = screen.getAllByLabelText('Address 1', { exact: false });
        const address2 = screen.getAllByLabelText('Address 2', { exact: false });
        const state = screen.getAllByLabelText('State');
        const city = screen.getAllByLabelText('City');
        expect(await address1[1]).toHaveValue(defaultProps.destinationDutyLocation.address.streetAddress1);
        expect(address2[1]).toHaveValue('');
        expect(city[1]).toHaveValue(defaultProps.destinationDutyLocation.address.city);
        expect(state[1]).toHaveValue(defaultProps.destinationDutyLocation.address.state);
        expect(postalCodes[1]).toHaveValue(defaultProps.destinationDutyLocation.address.postalCode);
      });
    });
  });

  it('displays secondary destination Address input when hasSecondaryDestinationAddress is true', async () => {
    await act(async () => {
      render(<DateAndLocationForm {...defaultProps} />);
      const hasSecondaryDestinationAddress = await screen.getAllByLabelText('Yes')[1];

      await userEvent.click(hasSecondaryDestinationAddress);
      const postalCodes = screen.getAllByLabelText('ZIP');
      const address1 = screen.getAllByLabelText('Address 1', { exact: false });
      const address2 = screen.getAllByLabelText('Address 2', { exact: false });
      const address3 = screen.getAllByLabelText('Address 3', { exact: false });
      const state = screen.getAllByLabelText('State');
      const city = screen.getAllByLabelText('City');

      await waitFor(() => {
        expect(address1[2]).toBeInstanceOf(HTMLInputElement);
        expect(address2[2]).toBeInstanceOf(HTMLInputElement);
        expect(address3[2]).toBeInstanceOf(HTMLInputElement);
        expect(state[2]).toBeInstanceOf(HTMLSelectElement);
        expect(city[2]).toBeInstanceOf(HTMLInputElement);
        expect(postalCodes[2]).toBeInstanceOf(HTMLInputElement);
      });
    });
  });

  it('displays the closeout office select when the service member is in the Army', async () => {
    await act(async () => {
      const armyServiceMember = {
        ...defaultProps.serviceMember,
        affiliation: SERVICE_MEMBER_AGENCIES.ARMY,
      };
      render(<DateAndLocationForm {...defaultProps} serviceMember={armyServiceMember} />);

      expect(screen.getByText('Closeout Office')).toBeInTheDocument();
      expect(screen.getByLabelText('Which closeout office should review your PPM?')).toBeInTheDocument();
      expect(screen.getByText('Start typing a closeout office...')).toBeInTheDocument();
    });
  });

  it('displays the closeout office select when the service member is in the Air Force', async () => {
    await act(async () => {
      const airForceServiceMember = {
        ...defaultProps.serviceMember,
        affiliation: SERVICE_MEMBER_AGENCIES.AIR_FORCE,
      };
      render(<DateAndLocationForm {...defaultProps} serviceMember={airForceServiceMember} />);

      expect(screen.getByText('Closeout Office')).toBeInTheDocument();
      expect(screen.getByLabelText('Which closeout office should review your PPM?')).toBeInTheDocument();
      expect(screen.getByText('Start typing a closeout office...')).toBeInTheDocument();
    });
  });

  it('displays the closeout office select when the service member is in the Navy', async () => {
    await act(async () => {
      const navyServiceMember = {
        ...defaultProps.serviceMember,
        affiliation: SERVICE_MEMBER_AGENCIES.NAVY,
      };

      render(<DateAndLocationForm {...defaultProps} serviceMember={navyServiceMember} />);
      expect(screen.queryByText('Closeout Office')).not.toBeInTheDocument();
      expect(screen.queryByLabelText('Which closeout office should review your PPM?')).not.toBeInTheDocument();
      expect(screen.queryByText('Start typing a closeout office...')).not.toBeInTheDocument();
    });
  });
});

describe('validates form fields and displays error messages', () => {
  it('marks required inputs when left empty', async () => {
    render(<DateAndLocationForm {...defaultProps} />);

    await act(async () => {
      await userEvent.click(screen.getByLabelText('Which closeout office should review your PPM?'));
      await userEvent.keyboard('{backspace}');
    });

    expect(screen.getByRole('button', { name: 'Save & Continue' })).toBeDisabled();
    await userEvent.click(screen.getByText('Start typing a closeout office...'));
    expect(screen.getByText('Required')).toBeVisible();
  });
  it('displays type errors when input fails validation schema', async () => {
<<<<<<< HEAD
    const invalidTypes = {
      ...defaultProps,
      mtoShipment: {
        ppmShipment: {},
      },
    };
    render(<DateAndLocationForm {...invalidTypes} />);
=======
    await act(async () => {
      const invalidTypes = {
        ...defaultProps,
        mtoShipment: {
          ppmShipment: {
            pickupPostalCode: '1000',
            secondaryPickupPostalCode: '2000',
            destinationPostalCode: '3000',
            secondaryDestinationPostalCode: '4000',
          },
        },
      };
      render(<DateAndLocationForm {...invalidTypes} />);
>>>>>>> 1064a1fb

      await userEvent.type(document.querySelector('input[name="pickupAddress.address.postalCode"]'), '1000');

      await userEvent.type(document.querySelector('input[name="destinationAddress.address.postalCode"]'), '1000');

      await userEvent.type(screen.getByLabelText('When do you plan to start moving your PPM?'), '1 January 2022');
      await userEvent.click(screen.getByRole('button', { name: 'Save & Continue' }));

      await waitFor(() => {
        expect(screen.getByRole('button', { name: 'Save & Continue' })).toBeDisabled();

        const requiredAlerts = screen.getAllByRole('alert');
        expect(requiredAlerts.length).toBe(3);

        // Departure date
        expect(requiredAlerts[2]).toHaveTextContent('Enter a complete date in DD MMM YYYY format (day, month, year).');
        expect(
          within(requiredAlerts[2].nextElementSibling).getByLabelText('When do you plan to start moving your PPM?'),
        ).toBeInTheDocument();
      });
    });
  });
});<|MERGE_RESOLUTION|>--- conflicted
+++ resolved
@@ -234,15 +234,6 @@
     expect(screen.getByText('Required')).toBeVisible();
   });
   it('displays type errors when input fails validation schema', async () => {
-<<<<<<< HEAD
-    const invalidTypes = {
-      ...defaultProps,
-      mtoShipment: {
-        ppmShipment: {},
-      },
-    };
-    render(<DateAndLocationForm {...invalidTypes} />);
-=======
     await act(async () => {
       const invalidTypes = {
         ...defaultProps,
@@ -256,7 +247,6 @@
         },
       };
       render(<DateAndLocationForm {...invalidTypes} />);
->>>>>>> 1064a1fb
 
       await userEvent.type(document.querySelector('input[name="pickupAddress.address.postalCode"]'), '1000');
 
