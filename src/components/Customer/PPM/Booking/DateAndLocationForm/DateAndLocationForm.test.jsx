import React from 'react';
import { render, waitFor, screen, within, act } from '@testing-library/react';
import userEvent from '@testing-library/user-event';
import { Provider } from 'react-redux';

import DateAndLocationForm from 'components/Customer/PPM/Booking/DateAndLocationForm/DateAndLocationForm';
import SERVICE_MEMBER_AGENCIES from 'content/serviceMemberAgencies';
import { configureStore } from 'shared/store';

const serviceMember = {
  serviceMember: {
    id: '123',
    current_location: {
      name: 'Fort Drum',
    },
    residential_address: {
      city: 'Fort Benning',
      state: 'GA',
      postalCode: '90210',
      streetAddress1: '123 Main',
      streetAddress2: '',
    },
    affiliation: SERVICE_MEMBER_AGENCIES.ARMY,
  },
};

const defaultProps = {
  onSubmit: jest.fn(),
  onBack: jest.fn(),
  destinationDutyLocation: {
    address: {
      city: 'Fort Benning',
      state: 'GA',
      postalCode: '94611',
      streetAddress1: '123 Main',
      streetAddress2: '',
    },
  },
  postalCodeValidator: jest.fn(),
  ...serviceMember,
};

beforeEach(() => {
  jest.clearAllMocks();
});

const mockStore = configureStore({});

describe('DateAndLocationForm component', () => {
  describe('displays form', () => {
    it('renders blank form on load', async () => {
<<<<<<< HEAD
      render(<DateAndLocationForm {...defaultProps} />);
      expect(await screen.getByRole('heading', { level: 2, name: 'Pickup Address' })).toBeInTheDocument();
      const postalCodes = screen.getAllByLabelText(/ZIP/);
=======
      render(
        <Provider store={mockStore.store}>
          <DateAndLocationForm {...defaultProps} />
        </Provider>,
      );
      expect(screen.getByRole('heading', { level: 2, name: 'Pickup Address' })).toBeInTheDocument();
      const postalCodes = screen.getAllByTestId('ZIP');
>>>>>>> 06931ff8
      const address1 = screen.getAllByLabelText(/Address 1/);
      const address2 = screen.getAllByLabelText('Address 2', { exact: false });
      const address3 = screen.getAllByLabelText('Address 3', { exact: false });
      const state = screen.getAllByTestId(/State/);
      const city = screen.getAllByTestId(/City/);

      expect(address1[0]).toBeInstanceOf(HTMLInputElement);
      expect(address2[0]).toBeInstanceOf(HTMLInputElement);
      expect(address3[0]).toBeInstanceOf(HTMLInputElement);
      expect(state[0]).toBeInstanceOf(HTMLLabelElement);
      expect(city[0]).toBeInstanceOf(HTMLLabelElement);
      expect(postalCodes[0]).toBeInstanceOf(HTMLLabelElement);
      expect(screen.getAllByLabelText('Yes')[0]).toBeInstanceOf(HTMLInputElement);
      expect(screen.getAllByLabelText('No')[0]).toBeInstanceOf(HTMLInputElement);
      expect(screen.getByRole('heading', { level: 2, name: 'Delivery Address' })).toBeInTheDocument();
      expect(address1[1]).toBeInstanceOf(HTMLInputElement);
      expect(address2[1]).toBeInstanceOf(HTMLInputElement);
      expect(address3[1]).toBeInstanceOf(HTMLInputElement);
      expect(state[1]).toBeInstanceOf(HTMLLabelElement);
      expect(city[1]).toBeInstanceOf(HTMLLabelElement);
      expect(postalCodes[1]).toBeInstanceOf(HTMLLabelElement);
      expect(screen.getAllByLabelText('Yes')[1]).toBeInstanceOf(HTMLInputElement);
      expect(screen.getAllByLabelText('No')[1]).toBeInstanceOf(HTMLInputElement);
      expect(screen.getByRole('heading', { level: 2, name: 'Closeout Office' })).toBeInTheDocument();
      expect(screen.getByLabelText(/Which closeout office should review your PPM\?/)).toBeInstanceOf(HTMLInputElement);
      expect(screen.getByRole('heading', { level: 2, name: 'Storage' })).toBeInTheDocument();
      expect(screen.getAllByLabelText('Yes')[2]).toBeInstanceOf(HTMLInputElement);
      expect(screen.getAllByLabelText('No')[2]).toBeInstanceOf(HTMLInputElement);
      expect(screen.getByRole('heading', { level: 2, name: 'Departure date' })).toBeInTheDocument();
      expect(screen.getByLabelText(/When do you plan to start moving your PPM?/)).toBeInstanceOf(HTMLInputElement);
    });
  });

  describe('displays conditional inputs', () => {
    it('displays current address when "Use my current pickup address" is selected', async () => {
<<<<<<< HEAD
      render(<DateAndLocationForm {...defaultProps} />);
      const postalCodes = screen.getAllByLabelText(/ZIP/);
      expect(postalCodes[0].value).toBe('');
=======
      render(
        <Provider store={mockStore.store}>
          <DateAndLocationForm {...defaultProps} />
        </Provider>,
      );
      const postalCodes = screen.getAllByTestId(/ZIP/);
      expect(postalCodes[0]).toHaveTextContent('');
>>>>>>> 06931ff8
      await act(async () => {
        await userEvent.click(screen.getByLabelText('Use my current pickup address'));
      });
      await waitFor(() => {
        expect(postalCodes[0]).toHaveTextContent(defaultProps.serviceMember.residential_address.postalCode);
      });
    });

    it('removes current Address when "Use my current pickup address" is deselected', async () => {
<<<<<<< HEAD
      render(<DateAndLocationForm {...defaultProps} />);
=======
      render(
        <Provider store={mockStore.store}>
          <DateAndLocationForm {...defaultProps} />
        </Provider>,
      );
>>>>>>> 06931ff8
      await act(async () => {
        await userEvent.click(screen.getByLabelText('Use my current pickup address'));
      });
      const postalCodes = screen.getAllByTestId(/ZIP/);

      await waitFor(() => {
        expect(postalCodes[0]).toHaveTextContent(defaultProps.serviceMember.residential_address.postalCode);
      });

      await act(async () => {
        await userEvent.click(screen.getByLabelText('Use my current pickup address'));
      });

      await waitFor(() => {
        expect(postalCodes[0]).toHaveTextContent('');
      });
    });

    it('displays secondary pickup Address input when hasSecondaryPickupAddress is true', async () => {
      await act(async () => {
        render(
          <Provider store={mockStore.store}>
            <DateAndLocationForm {...defaultProps} />
          </Provider>,
        );
        const hasSecondaryPickupAddress = await screen.getAllByLabelText('Yes')[1];

        await userEvent.click(hasSecondaryPickupAddress);
        const postalCodes = screen.getAllByTestId(/ZIP/);
        const address1 = screen.getAllByLabelText(/Address 1/, { exact: false });
        const address2 = screen.getAllByLabelText('Address 2', { exact: false });
        const state = screen.getAllByTestId(/State/);
        const city = screen.getAllByTestId(/City/);
        await waitFor(() => {
          expect(address1[1]).toBeInstanceOf(HTMLInputElement);
          expect(address2[1]).toBeInstanceOf(HTMLInputElement);
          expect(city[1]).toBeInstanceOf(HTMLLabelElement);
          expect(state[1]).toBeInstanceOf(HTMLLabelElement);
          expect(postalCodes[1]).toBeInstanceOf(HTMLLabelElement);
        });
      });
    });

    it('displays delivery address when "Use my current delivery address" is selected', async () => {
      await act(async () => {
<<<<<<< HEAD
        render(<DateAndLocationForm {...defaultProps} />);
        await userEvent.click(screen.getByLabelText('Use my current delivery address'));
        const postalCodes = screen.getAllByLabelText(/ZIP/);
=======
        render(
          <Provider store={mockStore.store}>
            <DateAndLocationForm {...defaultProps} />
          </Provider>,
        );
        await userEvent.click(screen.getByLabelText('Use my current delivery address'));
        const postalCodes = screen.getAllByTestId(/ZIP/);
>>>>>>> 06931ff8
        const address1 = screen.getAllByLabelText(/Address 1/, { exact: false });
        const address2 = screen.getAllByLabelText('Address 2', { exact: false });
        const state = screen.getAllByTestId(/State/);
        const city = screen.getAllByTestId(/City/);
        expect(address1[1]).toHaveValue(defaultProps.destinationDutyLocation.address.streetAddress1);
        expect(address2[1]).toHaveValue('');
        expect(city[1]).toHaveTextContent(defaultProps.destinationDutyLocation.address.city);
        expect(state[1]).toHaveTextContent(defaultProps.destinationDutyLocation.address.state);
        expect(postalCodes[1]).toHaveTextContent(defaultProps.destinationDutyLocation.address.postalCode);
      });
    });
  });

  it('displays secondary delivery address input when hasSecondaryDestinationAddress is true', async () => {
    await act(async () => {
      render(
        <Provider store={mockStore.store}>
          <DateAndLocationForm {...defaultProps} />
        </Provider>,
      );
      const hasSecondaryDestinationAddress = await screen.getAllByLabelText('Yes')[1];

      await userEvent.click(hasSecondaryDestinationAddress);
      const postalCodes = screen.getAllByTestId(/ZIP/);
      const address1 = screen.getAllByLabelText(/Address 1/, { exact: false });
      const address2 = screen.getAllByLabelText('Address 2', { exact: false });
      const address3 = screen.getAllByLabelText('Address 3', { exact: false });
      const state = screen.getAllByTestId(/State/);
      const city = screen.getAllByTestId(/City/);

      await waitFor(() => {
        expect(address1[2]).toBeInstanceOf(HTMLInputElement);
        expect(address2[2]).toBeInstanceOf(HTMLInputElement);
        expect(address3[2]).toBeInstanceOf(HTMLInputElement);
        expect(state[2]).toBeInstanceOf(HTMLLabelElement);
        expect(city[2]).toBeInstanceOf(HTMLLabelElement);
        expect(postalCodes[2]).toBeInstanceOf(HTMLLabelElement);
      });
    });
  });

  it('displays the closeout office select when the service member is in the Army', async () => {
    await act(async () => {
      const armyServiceMember = {
        ...defaultProps.serviceMember,
        affiliation: SERVICE_MEMBER_AGENCIES.ARMY,
      };
      render(
        <Provider store={mockStore.store}>
          <DateAndLocationForm {...defaultProps} serviceMember={armyServiceMember} />
        </Provider>,
      );

      expect(screen.getByText('Closeout Office')).toBeInTheDocument();
      expect(screen.getByLabelText(/Which closeout office should review your PPM\?/)).toBeInTheDocument();
      expect(screen.getByText('Start typing a closeout office...')).toBeInTheDocument();
    });
  });

  it('displays the closeout office select when the service member is in the Air Force', async () => {
    await act(async () => {
      const airForceServiceMember = {
        ...defaultProps.serviceMember,
        affiliation: SERVICE_MEMBER_AGENCIES.AIR_FORCE,
      };
      render(
        <Provider store={mockStore.store}>
          <DateAndLocationForm {...defaultProps} serviceMember={airForceServiceMember} />
        </Provider>,
      );
      expect(screen.getByText('Closeout Office')).toBeInTheDocument();
      expect(screen.getByLabelText(/Which closeout office should review your PPM\?/)).toBeInTheDocument();
      expect(screen.getByText('Start typing a closeout office...')).toBeInTheDocument();
    });
  });

  it('displays the closeout office select when the service member is in the Navy', async () => {
    await act(async () => {
      const navyServiceMember = {
        ...defaultProps.serviceMember,
        affiliation: SERVICE_MEMBER_AGENCIES.NAVY,
      };

      render(
        <Provider store={mockStore.store}>
          <DateAndLocationForm {...defaultProps} serviceMember={navyServiceMember} />
        </Provider>,
      );
      expect(screen.queryByText('Closeout Office')).not.toBeInTheDocument();
      expect(screen.queryByLabelText(/Which closeout office should review your PPM\?/)).not.toBeInTheDocument();
      expect(screen.queryByText('Start typing a closeout office...')).not.toBeInTheDocument();
    });
  });
});

describe('validates form fields and displays error messages', () => {
  it('marks required inputs when left empty', async () => {
    render(
      <Provider store={mockStore.store}>
        <DateAndLocationForm {...defaultProps} />
      </Provider>,
    );

    await act(async () => {
      await userEvent.click(screen.getByLabelText(/Which closeout office should review your PPM\?/));
      await userEvent.keyboard('{backspace}[Tab]');
    });

    expect(screen.getByRole('button', { name: 'Save & Continue' })).toBeDisabled();
    await userEvent.click(screen.getByText('Start typing a closeout office...'));
    expect(screen.getByTestId('errorMessage')).toBeVisible();
  });
  it('displays type errors when input fails validation schema', async () => {
    await act(async () => {
      const invalidTypes = {
        ...defaultProps,
        mtoShipment: {
          ppmShipment: {},
        },
      };

      render(
        <Provider store={mockStore.store}>
          <DateAndLocationForm {...invalidTypes} />
        </Provider>,
      );

      await userEvent.type(screen.getByLabelText(/When do you plan to start moving your PPM?/), '1 January 2022');
      await userEvent.click(screen.getByRole('button', { name: 'Save & Continue' }));

      await waitFor(() => {
        expect(screen.getByRole('button', { name: 'Save & Continue' })).toBeDisabled();

        const requiredAlerts = screen.getAllByRole('alert');
        expect(requiredAlerts.length).toBe(1);

        // Departure date
        expect(requiredAlerts[0]).toHaveTextContent('Enter a complete date in DD MMM YYYY format (day, month, year).');
        expect(
          within(requiredAlerts[0].nextElementSibling).getByLabelText(/When do you plan to start moving your PPM?/),
        ).toBeInTheDocument();
      });
    });
  });

  it('delivery address 1 is empty passes validation schema - destination street 1 is OPTIONAL', async () => {
    await act(async () => {
      render(
        <Provider store={mockStore.store}>
          <DateAndLocationForm {...defaultProps} />
        </Provider>,
      );

      // type something in for delivery address 1
      await userEvent.type(
        document.querySelector('input[name="destinationAddress.address.streetAddress1"]'),
        '1234 Street',
      );
      // now clear out text, should not raise required alert because street is OPTIONAL in DateAndLocationForm context.
      await userEvent.clear(document.querySelector('input[name="destinationAddress.address.streetAddress1"]'));

      await userEvent.click(screen.getByRole('button', { name: 'Save & Continue' }));

      await waitFor(() => {
        expect(screen.getByRole('button', { name: 'Save & Continue' })).toBeDisabled();

        // 'Required' labelHint on address display. expecting a total of 7(2 for pickup address and 3 delivery address with 2 misc).
        // This is to verify Required labelHints are displayed correctly for PPM onboarding/edit for the delivery address
        // street 1 is now OPTIONAL. If this fails it means addtional labelHints have been introduced elsewhere within the control.
        const hints = document.getElementsByClassName('usa-hint');
        expect(hints.length).toBe(11);
        // verify labelHints are actually 'Optional'
        for (let i = 0; i < hints.length; i += 1) {
          expect(hints[i]).toHaveTextContent('Required');
        }
      });
    });
  });

  it('displays tertiary pickup Address input when hasTertiaryPickupAddress is true', async () => {
    await act(async () => {
      render(
        <Provider store={mockStore.store}>
          <DateAndLocationForm {...defaultProps} />
        </Provider>,
      );

      const hasTertiaryPickupAddress = screen.getAllByLabelText('Yes')[2];

      await userEvent.click(hasTertiaryPickupAddress);
      const postalCodes = screen.getAllByTestId(/ZIP/);
      const address1 = screen.getAllByLabelText(/Address 1/, { exact: false });
      const address2 = screen.getAllByLabelText('Address 2', { exact: false });
      const state = screen.getAllByTestId(/State/);
      const city = screen.getAllByTestId(/City/);
      await waitFor(() => {
        expect(address1[1]).toBeInstanceOf(HTMLInputElement);
        expect(address2[1]).toBeInstanceOf(HTMLInputElement);
        expect(city[1]).toBeInstanceOf(HTMLLabelElement);
        expect(state[1]).toBeInstanceOf(HTMLLabelElement);
        expect(postalCodes[1]).toBeInstanceOf(HTMLLabelElement);
      });
    });
  });
  it('displays tertiary delivery address input when hasTertiaryDestinationAddress is true', async () => {
    await act(async () => {
      render(
        <Provider store={mockStore.store}>
          <DateAndLocationForm {...defaultProps} />
        </Provider>,
      );
      const hasTertiaryDestinationAddress = screen.getAllByLabelText('Yes')[2];

      await userEvent.click(hasTertiaryDestinationAddress);
      const postalCodes = screen.getAllByTestId(/ZIP/);
      const address1 = screen.getAllByLabelText(/Address 1/, { exact: false });
      const address2 = screen.getAllByLabelText('Address 2', { exact: false });
      const address3 = screen.getAllByLabelText('Address 3', { exact: false });
      const state = screen.getAllByTestId(/State/);
      const city = screen.getAllByTestId(/City/);

      await waitFor(() => {
        expect(address1[1]).toBeInstanceOf(HTMLInputElement);
        expect(address2[1]).toBeInstanceOf(HTMLInputElement);
        expect(address3[1]).toBeInstanceOf(HTMLInputElement);
        expect(state[1]).toBeInstanceOf(HTMLLabelElement);
        expect(city[1]).toBeInstanceOf(HTMLLabelElement);
        expect(postalCodes[1]).toBeInstanceOf(HTMLLabelElement);
      });
    });
  });
});<|MERGE_RESOLUTION|>--- conflicted
+++ resolved
@@ -49,11 +49,6 @@
 describe('DateAndLocationForm component', () => {
   describe('displays form', () => {
     it('renders blank form on load', async () => {
-<<<<<<< HEAD
-      render(<DateAndLocationForm {...defaultProps} />);
-      expect(await screen.getByRole('heading', { level: 2, name: 'Pickup Address' })).toBeInTheDocument();
-      const postalCodes = screen.getAllByLabelText(/ZIP/);
-=======
       render(
         <Provider store={mockStore.store}>
           <DateAndLocationForm {...defaultProps} />
@@ -61,7 +56,6 @@
       );
       expect(screen.getByRole('heading', { level: 2, name: 'Pickup Address' })).toBeInTheDocument();
       const postalCodes = screen.getAllByTestId('ZIP');
->>>>>>> 06931ff8
       const address1 = screen.getAllByLabelText(/Address 1/);
       const address2 = screen.getAllByLabelText('Address 2', { exact: false });
       const address3 = screen.getAllByLabelText('Address 3', { exact: false });
@@ -97,11 +91,6 @@
 
   describe('displays conditional inputs', () => {
     it('displays current address when "Use my current pickup address" is selected', async () => {
-<<<<<<< HEAD
-      render(<DateAndLocationForm {...defaultProps} />);
-      const postalCodes = screen.getAllByLabelText(/ZIP/);
-      expect(postalCodes[0].value).toBe('');
-=======
       render(
         <Provider store={mockStore.store}>
           <DateAndLocationForm {...defaultProps} />
@@ -109,7 +98,6 @@
       );
       const postalCodes = screen.getAllByTestId(/ZIP/);
       expect(postalCodes[0]).toHaveTextContent('');
->>>>>>> 06931ff8
       await act(async () => {
         await userEvent.click(screen.getByLabelText('Use my current pickup address'));
       });
@@ -119,15 +107,11 @@
     });
 
     it('removes current Address when "Use my current pickup address" is deselected', async () => {
-<<<<<<< HEAD
-      render(<DateAndLocationForm {...defaultProps} />);
-=======
-      render(
-        <Provider store={mockStore.store}>
-          <DateAndLocationForm {...defaultProps} />
-        </Provider>,
-      );
->>>>>>> 06931ff8
+      render(
+        <Provider store={mockStore.store}>
+          <DateAndLocationForm {...defaultProps} />
+        </Provider>,
+      );
       await act(async () => {
         await userEvent.click(screen.getByLabelText('Use my current pickup address'));
       });
@@ -173,11 +157,6 @@
 
     it('displays delivery address when "Use my current delivery address" is selected', async () => {
       await act(async () => {
-<<<<<<< HEAD
-        render(<DateAndLocationForm {...defaultProps} />);
-        await userEvent.click(screen.getByLabelText('Use my current delivery address'));
-        const postalCodes = screen.getAllByLabelText(/ZIP/);
-=======
         render(
           <Provider store={mockStore.store}>
             <DateAndLocationForm {...defaultProps} />
@@ -185,7 +164,6 @@
         );
         await userEvent.click(screen.getByLabelText('Use my current delivery address'));
         const postalCodes = screen.getAllByTestId(/ZIP/);
->>>>>>> 06931ff8
         const address1 = screen.getAllByLabelText(/Address 1/, { exact: false });
         const address2 = screen.getAllByLabelText('Address 2', { exact: false });
         const state = screen.getAllByTestId(/State/);
