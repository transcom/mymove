import React from 'react';
import { render, waitFor, screen, within, act } from '@testing-library/react';
import userEvent from '@testing-library/user-event';

import DateAndLocationForm from 'components/Customer/PPM/Booking/DateAndLocationForm/DateAndLocationForm';
import SERVICE_MEMBER_AGENCIES from 'content/serviceMemberAgencies';

const serviceMember = {
  serviceMember: {
    id: '123',
    current_location: {
      name: 'Fort Drum',
    },
    residential_address: {
      city: 'Fort Benning',
      state: 'GA',
      postalCode: '90210',
      streetAddress1: '123 Main',
      streetAddress2: '',
    },
    affiliation: SERVICE_MEMBER_AGENCIES.ARMY,
  },
};

const defaultProps = {
  onSubmit: jest.fn(),
  onBack: jest.fn(),
  destinationDutyLocation: {
    address: {
      city: 'Fort Benning',
      state: 'GA',
      postalCode: '94611',
      streetAddress1: '123 Main',
      streetAddress2: '',
    },
  },
  postalCodeValidator: jest.fn(),
  ...serviceMember,
};

beforeEach(() => {
  jest.clearAllMocks();
});

describe('DateAndLocationForm component', () => {
  describe('displays form', () => {
    it('renders blank form on load', async () => {
      render(<DateAndLocationForm {...defaultProps} />);
      expect(await screen.getByRole('heading', { level: 2, name: 'Origin' })).toBeInTheDocument();
      const postalCodes = screen.getAllByLabelText('ZIP');
      const address1 = screen.getAllByLabelText('Address 1');
      const address2 = screen.getAllByLabelText('Address 2', { exact: false });
      const address3 = screen.getAllByLabelText('Address 3', { exact: false });
      const state = screen.getAllByLabelText('State');
      const city = screen.getAllByLabelText('City');

      expect(address1[0]).toBeInstanceOf(HTMLInputElement);
      expect(address2[0]).toBeInstanceOf(HTMLInputElement);
      expect(address3[0]).toBeInstanceOf(HTMLInputElement);
      expect(state[0]).toBeInstanceOf(HTMLSelectElement);
      expect(city[0]).toBeInstanceOf(HTMLInputElement);
      expect(postalCodes[0]).toBeInstanceOf(HTMLInputElement);
      expect(screen.getAllByLabelText('Yes')[0]).toBeInstanceOf(HTMLInputElement);
      expect(screen.getAllByLabelText('No')[0]).toBeInstanceOf(HTMLInputElement);
      expect(screen.getByRole('heading', { level: 2, name: 'Destination' })).toBeInTheDocument();
      expect(address1[1]).toBeInstanceOf(HTMLInputElement);
      expect(address2[1]).toBeInstanceOf(HTMLInputElement);
      expect(address3[1]).toBeInstanceOf(HTMLInputElement);
      expect(state[1]).toBeInstanceOf(HTMLSelectElement);
      expect(city[1]).toBeInstanceOf(HTMLInputElement);
      expect(postalCodes[1]).toBeInstanceOf(HTMLInputElement);
      expect(screen.getAllByLabelText('Yes')[1]).toBeInstanceOf(HTMLInputElement);
      expect(screen.getAllByLabelText('No')[1]).toBeInstanceOf(HTMLInputElement);
      expect(screen.getByRole('heading', { level: 2, name: 'Closeout Office' })).toBeInTheDocument();
      expect(screen.getByLabelText('Which closeout office should review your PPM?')).toBeInstanceOf(HTMLInputElement);
      expect(screen.getByRole('heading', { level: 2, name: 'Storage' })).toBeInTheDocument();
      expect(screen.getAllByLabelText('Yes')[2]).toBeInstanceOf(HTMLInputElement);
      expect(screen.getAllByLabelText('No')[2]).toBeInstanceOf(HTMLInputElement);
      expect(screen.getByRole('heading', { level: 2, name: 'Departure date' })).toBeInTheDocument();
      expect(screen.getByLabelText('When do you plan to start moving your PPM?')).toBeInstanceOf(HTMLInputElement);
    });
  });

  describe('displays conditional inputs', () => {
    it('displays current address when "Use my current origin address" is selected', async () => {
      render(<DateAndLocationForm {...defaultProps} />);
      const postalCodes = screen.getAllByLabelText('ZIP');
      expect(postalCodes[0].value).toBe('');
      await act(async () => {
        await userEvent.click(screen.getByLabelText('Use my current origin address'));
      });
      await waitFor(() => {
        expect(postalCodes[0].value).toBe(defaultProps.serviceMember.residential_address.postalCode);
      });
    });

    it('removes current Address when "Use my current origin address" is deselected', async () => {
      render(<DateAndLocationForm {...defaultProps} />);
      await act(async () => {
        await userEvent.click(screen.getByLabelText('Use my current origin address'));
      });
      const postalCodes = screen.getAllByLabelText('ZIP');

      await waitFor(() => {
        expect(postalCodes[0].value).toBe(defaultProps.serviceMember.residential_address.postalCode);
      });

      await act(async () => {
        await userEvent.click(screen.getByLabelText('Use my current origin address'));
      });

      await waitFor(() => {
        expect(postalCodes[0].value).toBe('');
      });
    });

    it('displays secondary pickup Address input when hasSecondaryPickupAddress is true', async () => {
      await act(async () => {
        render(<DateAndLocationForm {...defaultProps} />);
        const hasSecondaryPickupAddress = await screen.getAllByLabelText('Yes')[1];

        await userEvent.click(hasSecondaryPickupAddress);
        const postalCodes = screen.getAllByLabelText('ZIP');
        const address1 = screen.getAllByLabelText('Address 1', { exact: false });
        const address2 = screen.getAllByLabelText('Address 2', { exact: false });
        const state = screen.getAllByLabelText('State');
        const city = screen.getAllByLabelText('City');
        await waitFor(() => {
          expect(address1[1]).toBeInstanceOf(HTMLInputElement);
          expect(address2[1]).toBeInstanceOf(HTMLInputElement);
          expect(city[1]).toBeInstanceOf(HTMLInputElement);
          expect(state[1]).toBeInstanceOf(HTMLSelectElement);
          expect(postalCodes[1]).toBeInstanceOf(HTMLInputElement);
        });
      });
    });

    it('displays destination address when "Use my current destination address" is selected', async () => {
      await act(async () => {
        render(<DateAndLocationForm {...defaultProps} />);
        await userEvent.click(screen.getByLabelText('Use my current destination address'));
        const postalCodes = screen.getAllByLabelText('ZIP');
        const address1 = screen.getAllByLabelText('Address 1', { exact: false });
        const address2 = screen.getAllByLabelText('Address 2', { exact: false });
        const state = screen.getAllByLabelText('State');
        const city = screen.getAllByLabelText('City');
        expect(await address1[1]).toHaveValue(defaultProps.destinationDutyLocation.address.streetAddress1);
        expect(address2[1]).toHaveValue('');
        expect(city[1]).toHaveValue(defaultProps.destinationDutyLocation.address.city);
        expect(state[1]).toHaveValue(defaultProps.destinationDutyLocation.address.state);
        expect(postalCodes[1]).toHaveValue(defaultProps.destinationDutyLocation.address.postalCode);
      });
    });
  });

  it('displays secondary destination Address input when hasSecondaryDestinationAddress is true', async () => {
    await act(async () => {
      render(<DateAndLocationForm {...defaultProps} />);
      const hasSecondaryDestinationAddress = await screen.getAllByLabelText('Yes')[1];

      await userEvent.click(hasSecondaryDestinationAddress);
      const postalCodes = screen.getAllByLabelText('ZIP');
      const address1 = screen.getAllByLabelText('Address 1', { exact: false });
      const address2 = screen.getAllByLabelText('Address 2', { exact: false });
      const address3 = screen.getAllByLabelText('Address 3', { exact: false });
      const state = screen.getAllByLabelText('State');
      const city = screen.getAllByLabelText('City');

      await waitFor(() => {
        expect(address1[2]).toBeInstanceOf(HTMLInputElement);
        expect(address2[2]).toBeInstanceOf(HTMLInputElement);
        expect(address3[2]).toBeInstanceOf(HTMLInputElement);
        expect(state[2]).toBeInstanceOf(HTMLSelectElement);
        expect(city[2]).toBeInstanceOf(HTMLInputElement);
        expect(postalCodes[2]).toBeInstanceOf(HTMLInputElement);
      });
    });
  });

  it('displays the closeout office select when the service member is in the Army', async () => {
    await act(async () => {
      const armyServiceMember = {
        ...defaultProps.serviceMember,
        affiliation: SERVICE_MEMBER_AGENCIES.ARMY,
      };
      render(<DateAndLocationForm {...defaultProps} serviceMember={armyServiceMember} />);

      expect(screen.getByText('Closeout Office')).toBeInTheDocument();
      expect(screen.getByLabelText('Which closeout office should review your PPM?')).toBeInTheDocument();
      expect(screen.getByText('Start typing a closeout office...')).toBeInTheDocument();
    });
  });

  it('displays the closeout office select when the service member is in the Air Force', async () => {
    await act(async () => {
      const airForceServiceMember = {
        ...defaultProps.serviceMember,
        affiliation: SERVICE_MEMBER_AGENCIES.AIR_FORCE,
      };
      render(<DateAndLocationForm {...defaultProps} serviceMember={airForceServiceMember} />);

      expect(screen.getByText('Closeout Office')).toBeInTheDocument();
      expect(screen.getByLabelText('Which closeout office should review your PPM?')).toBeInTheDocument();
      expect(screen.getByText('Start typing a closeout office...')).toBeInTheDocument();
    });
  });

  it('displays the closeout office select when the service member is in the Navy', async () => {
    await act(async () => {
      const navyServiceMember = {
        ...defaultProps.serviceMember,
        affiliation: SERVICE_MEMBER_AGENCIES.NAVY,
      };

      render(<DateAndLocationForm {...defaultProps} serviceMember={navyServiceMember} />);
      expect(screen.queryByText('Closeout Office')).not.toBeInTheDocument();
      expect(screen.queryByLabelText('Which closeout office should review your PPM?')).not.toBeInTheDocument();
      expect(screen.queryByText('Start typing a closeout office...')).not.toBeInTheDocument();
    });
  });
});

describe('validates form fields and displays error messages', () => {
  it('marks required inputs when left empty', async () => {
    render(<DateAndLocationForm {...defaultProps} />);
<<<<<<< HEAD
=======

>>>>>>> 8e5a2cfe
    await act(async () => {
      await userEvent.click(screen.getByLabelText('Which closeout office should review your PPM?'));
      await userEvent.keyboard('{backspace}');
    });

    expect(screen.getByRole('button', { name: 'Save & Continue' })).toBeDisabled();
    await userEvent.click(screen.getByText('Start typing a closeout office...'));
    expect(screen.getByText('Required')).toBeVisible();
  });
  it('displays type errors when input fails validation schema', async () => {
    await act(async () => {
      const invalidTypes = {
        ...defaultProps,
        mtoShipment: {
          ppmShipment: {},
        },
      };

      render(<DateAndLocationForm {...invalidTypes} />);

      await userEvent.type(document.querySelector('input[name="pickupAddress.address.postalCode"]'), '1000');

      await userEvent.type(document.querySelector('input[name="destinationAddress.address.postalCode"]'), '1000');

      await userEvent.type(screen.getByLabelText('When do you plan to start moving your PPM?'), '1 January 2022');
      await userEvent.click(screen.getByRole('button', { name: 'Save & Continue' }));

      await waitFor(() => {
        expect(screen.getByRole('button', { name: 'Save & Continue' })).toBeDisabled();

        const requiredAlerts = screen.getAllByRole('alert');
        expect(requiredAlerts.length).toBe(3);

        // Departure date
        expect(requiredAlerts[2]).toHaveTextContent('Enter a complete date in DD MMM YYYY format (day, month, year).');
        expect(
          within(requiredAlerts[2].nextElementSibling).getByLabelText('When do you plan to start moving your PPM?'),
        ).toBeInTheDocument();
      });
    });
  });
});<|MERGE_RESOLUTION|>--- conflicted
+++ resolved
@@ -223,10 +223,7 @@
 describe('validates form fields and displays error messages', () => {
   it('marks required inputs when left empty', async () => {
     render(<DateAndLocationForm {...defaultProps} />);
-<<<<<<< HEAD
-=======
-
->>>>>>> 8e5a2cfe
+
     await act(async () => {
       await userEvent.click(screen.getByLabelText('Which closeout office should review your PPM?'));
       await userEvent.keyboard('{backspace}');
