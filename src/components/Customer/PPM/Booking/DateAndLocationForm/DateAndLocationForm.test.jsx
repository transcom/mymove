import React from 'react';
import { render, waitFor, screen, within, act } from '@testing-library/react';
import userEvent from '@testing-library/user-event';

import DateAndLocationForm from 'components/Customer/PPM/Booking/DateAndLocationForm/DateAndLocationForm';
import SERVICE_MEMBER_AGENCIES from 'content/serviceMemberAgencies';

const serviceMember = {
  serviceMember: {
    id: '123',
    current_location: {
      name: 'Fort Drum',
    },
    residential_address: {
      city: 'Fort Benning',
      state: 'GA',
      postalCode: '90210',
      streetAddress1: '123 Main',
      streetAddress2: '',
    },
    affiliation: SERVICE_MEMBER_AGENCIES.ARMY,
  },
};

const defaultProps = {
  onSubmit: jest.fn(),
  onBack: jest.fn(),
  destinationDutyLocation: {
    address: {
      city: 'Fort Benning',
      state: 'GA',
      postalCode: '94611',
      streetAddress1: '123 Main',
      streetAddress2: '',
    },
  },
  postalCodeValidator: jest.fn(),
  ...serviceMember,
};

beforeEach(() => {
  jest.clearAllMocks();
});

describe('DateAndLocationForm component', () => {
  describe('displays form', () => {
    it('renders blank form on load', async () => {
      render(<DateAndLocationForm {...defaultProps} />);
      expect(await screen.getByRole('heading', { level: 2, name: 'Origin' })).toBeInTheDocument();
      const postalCodes = screen.getAllByLabelText('ZIP');
      const address1 = screen.getAllByLabelText('Address 1');
      const address2 = screen.getAllByLabelText('Address 2', { exact: false });
      const address3 = screen.getAllByLabelText('Address 3', { exact: false });
      const state = screen.getAllByLabelText('State');
      const city = screen.getAllByLabelText('City');

      expect(address1[0]).toBeInstanceOf(HTMLInputElement);
      expect(address2[0]).toBeInstanceOf(HTMLInputElement);
      expect(address3[0]).toBeInstanceOf(HTMLInputElement);
      expect(state[0]).toBeInstanceOf(HTMLSelectElement);
      expect(city[0]).toBeInstanceOf(HTMLInputElement);
      expect(postalCodes[0]).toBeInstanceOf(HTMLInputElement);
      expect(screen.getAllByLabelText('Yes')[0]).toBeInstanceOf(HTMLInputElement);
      expect(screen.getAllByLabelText('No')[0]).toBeInstanceOf(HTMLInputElement);
      expect(screen.getByRole('heading', { level: 2, name: 'Destination' })).toBeInTheDocument();
      expect(address1[1]).toBeInstanceOf(HTMLInputElement);
      expect(address2[1]).toBeInstanceOf(HTMLInputElement);
      expect(address3[1]).toBeInstanceOf(HTMLInputElement);
      expect(state[1]).toBeInstanceOf(HTMLSelectElement);
      expect(city[1]).toBeInstanceOf(HTMLInputElement);
      expect(postalCodes[1]).toBeInstanceOf(HTMLInputElement);
      expect(screen.getAllByLabelText('Yes')[1]).toBeInstanceOf(HTMLInputElement);
      expect(screen.getAllByLabelText('No')[1]).toBeInstanceOf(HTMLInputElement);
      expect(screen.getByRole('heading', { level: 2, name: 'Closeout Office' })).toBeInTheDocument();
      expect(screen.getByLabelText('Which closeout office should review your PPM?')).toBeInstanceOf(HTMLInputElement);
      expect(screen.getByRole('heading', { level: 2, name: 'Storage' })).toBeInTheDocument();
      expect(screen.getAllByLabelText('Yes')[2]).toBeInstanceOf(HTMLInputElement);
      expect(screen.getAllByLabelText('No')[2]).toBeInstanceOf(HTMLInputElement);
      expect(screen.getByRole('heading', { level: 2, name: 'Departure date' })).toBeInTheDocument();
      expect(screen.getByLabelText('When do you plan to start moving your PPM?')).toBeInstanceOf(HTMLInputElement);
    });
  });

  describe('displays conditional inputs', () => {
    it('displays current address when "Use my current origin address" is selected', async () => {
      render(<DateAndLocationForm {...defaultProps} />);
      const postalCodes = screen.getAllByLabelText('ZIP');
      expect(postalCodes[0].value).toBe('');
      await act(async () => {
        await userEvent.click(screen.getByLabelText('Use my current origin address'));
      });
      await waitFor(() => {
        expect(postalCodes[0].value).toBe(defaultProps.serviceMember.residential_address.postalCode);
      });
    });

    it('removes current Address when "Use my current origin address" is deselected', async () => {
      render(<DateAndLocationForm {...defaultProps} />);
      await act(async () => {
        await userEvent.click(screen.getByLabelText('Use my current origin address'));
      });
      const postalCodes = screen.getAllByLabelText('ZIP');

      await waitFor(() => {
        expect(postalCodes[0].value).toBe(defaultProps.serviceMember.residential_address.postalCode);
      });

      await act(async () => {
        await userEvent.click(screen.getByLabelText('Use my current origin address'));
      });

      await waitFor(() => {
        expect(postalCodes[0].value).toBe('');
      });
    });

    it('displays secondary pickup Address input when hasSecondaryPickupAddress is true', async () => {
      await act(async () => {
        render(<DateAndLocationForm {...defaultProps} />);
        const hasSecondaryPickupAddress = await screen.getAllByLabelText('Yes')[1];

        await userEvent.click(hasSecondaryPickupAddress);
        const postalCodes = screen.getAllByLabelText('ZIP');
        const address1 = screen.getAllByLabelText('Address 1', { exact: false });
        const address2 = screen.getAllByLabelText('Address 2', { exact: false });
        const state = screen.getAllByLabelText('State');
        const city = screen.getAllByLabelText('City');
        await waitFor(() => {
          expect(address1[1]).toBeInstanceOf(HTMLInputElement);
          expect(address2[1]).toBeInstanceOf(HTMLInputElement);
          expect(city[1]).toBeInstanceOf(HTMLInputElement);
          expect(state[1]).toBeInstanceOf(HTMLSelectElement);
          expect(postalCodes[1]).toBeInstanceOf(HTMLInputElement);
        });
      });
    });

    it('displays destination address when "Use my current destination address" is selected', async () => {
      await act(async () => {
        render(<DateAndLocationForm {...defaultProps} />);
        await userEvent.click(screen.getByLabelText('Use my current destination address'));
        const postalCodes = screen.getAllByLabelText('ZIP');
        const address1 = screen.getAllByLabelText('Address 1', { exact: false });
        const address2 = screen.getAllByLabelText('Address 2', { exact: false });
        const state = screen.getAllByLabelText('State');
        const city = screen.getAllByLabelText('City');
        expect(await address1[1]).toHaveValue(defaultProps.destinationDutyLocation.address.streetAddress1);
        expect(address2[1]).toHaveValue('');
        expect(city[1]).toHaveValue(defaultProps.destinationDutyLocation.address.city);
        expect(state[1]).toHaveValue(defaultProps.destinationDutyLocation.address.state);
        expect(postalCodes[1]).toHaveValue(defaultProps.destinationDutyLocation.address.postalCode);
      });
    });
  });

  it('displays secondary destination Address input when hasSecondaryDestinationAddress is true', async () => {
    await act(async () => {
      render(<DateAndLocationForm {...defaultProps} />);
      const hasSecondaryDestinationAddress = await screen.getAllByLabelText('Yes')[1];

      await userEvent.click(hasSecondaryDestinationAddress);
      const postalCodes = screen.getAllByLabelText('ZIP');
      const address1 = screen.getAllByLabelText('Address 1', { exact: false });
      const address2 = screen.getAllByLabelText('Address 2', { exact: false });
      const address3 = screen.getAllByLabelText('Address 3', { exact: false });
      const state = screen.getAllByLabelText('State');
      const city = screen.getAllByLabelText('City');

      await waitFor(() => {
        expect(address1[2]).toBeInstanceOf(HTMLInputElement);
        expect(address2[2]).toBeInstanceOf(HTMLInputElement);
        expect(address3[2]).toBeInstanceOf(HTMLInputElement);
        expect(state[2]).toBeInstanceOf(HTMLSelectElement);
        expect(city[2]).toBeInstanceOf(HTMLInputElement);
        expect(postalCodes[2]).toBeInstanceOf(HTMLInputElement);
      });
    });
  });

  it('displays the closeout office select when the service member is in the Army', async () => {
    await act(async () => {
      const armyServiceMember = {
        ...defaultProps.serviceMember,
        affiliation: SERVICE_MEMBER_AGENCIES.ARMY,
      };
      render(<DateAndLocationForm {...defaultProps} serviceMember={armyServiceMember} />);

      expect(screen.getByText('Closeout Office')).toBeInTheDocument();
      expect(screen.getByLabelText('Which closeout office should review your PPM?')).toBeInTheDocument();
      expect(screen.getByText('Start typing a closeout office...')).toBeInTheDocument();
    });
  });

  it('displays the closeout office select when the service member is in the Air Force', async () => {
    await act(async () => {
      const airForceServiceMember = {
        ...defaultProps.serviceMember,
        affiliation: SERVICE_MEMBER_AGENCIES.AIR_FORCE,
      };
      render(<DateAndLocationForm {...defaultProps} serviceMember={airForceServiceMember} />);

      expect(screen.getByText('Closeout Office')).toBeInTheDocument();
      expect(screen.getByLabelText('Which closeout office should review your PPM?')).toBeInTheDocument();
      expect(screen.getByText('Start typing a closeout office...')).toBeInTheDocument();
    });
  });

  it('displays the closeout office select when the service member is in the Navy', async () => {
    await act(async () => {
      const navyServiceMember = {
        ...defaultProps.serviceMember,
        affiliation: SERVICE_MEMBER_AGENCIES.NAVY,
      };

      render(<DateAndLocationForm {...defaultProps} serviceMember={navyServiceMember} />);
      expect(screen.queryByText('Closeout Office')).not.toBeInTheDocument();
      expect(screen.queryByLabelText('Which closeout office should review your PPM?')).not.toBeInTheDocument();
      expect(screen.queryByText('Start typing a closeout office...')).not.toBeInTheDocument();
    });
  });
});

describe('validates form fields and displays error messages', () => {
  it('marks required inputs when left empty', async () => {
    render(<DateAndLocationForm {...defaultProps} />);
<<<<<<< HEAD
    await act(async () => {
      await userEvent.click(screen.getByLabelText('Which closeout office should review your PPM?'));
      await userEvent.keyboard('{backspace}');
    });
=======

    await userEvent.click(screen.getByRole('button', { name: 'Save & Continue' }));
>>>>>>> a7580c66

    expect(screen.getByRole('button', { name: 'Save & Continue' })).toBeDisabled();
    await userEvent.click(screen.getByText('Start typing a closeout office...'));
    expect(screen.getByText('Required')).toBeVisible();
  });
  it('displays type errors when input fails validation schema', async () => {
    await act(async () => {
      const invalidTypes = {
        ...defaultProps,
        mtoShipment: {
          ppmShipment: {
            pickupPostalCode: '1000',
            secondaryPickupPostalCode: '2000',
            destinationPostalCode: '3000',
            secondaryDestinationPostalCode: '4000',
          },
        },
      };
      render(<DateAndLocationForm {...invalidTypes} />);

      await userEvent.type(document.querySelector('input[name="pickupAddress.address.postalCode"]'), '1000');

      await userEvent.type(document.querySelector('input[name="destinationAddress.address.postalCode"]'), '1000');

      await userEvent.type(screen.getByLabelText('When do you plan to start moving your PPM?'), '1 January 2022');
      await userEvent.click(screen.getByRole('button', { name: 'Save & Continue' }));

      await waitFor(() => {
        expect(screen.getByRole('button', { name: 'Save & Continue' })).toBeDisabled();

        const requiredAlerts = screen.getAllByRole('alert');
        expect(requiredAlerts.length).toBe(3);

        // Departure date
        expect(requiredAlerts[2]).toHaveTextContent('Enter a complete date in DD MMM YYYY format (day, month, year).');
        expect(
          within(requiredAlerts[2].nextElementSibling).getByLabelText('When do you plan to start moving your PPM?'),
        ).toBeInTheDocument();
      });
    });
  });
});<|MERGE_RESOLUTION|>--- conflicted
+++ resolved
@@ -223,15 +223,8 @@
 describe('validates form fields and displays error messages', () => {
   it('marks required inputs when left empty', async () => {
     render(<DateAndLocationForm {...defaultProps} />);
-<<<<<<< HEAD
-    await act(async () => {
-      await userEvent.click(screen.getByLabelText('Which closeout office should review your PPM?'));
-      await userEvent.keyboard('{backspace}');
-    });
-=======
 
     await userEvent.click(screen.getByRole('button', { name: 'Save & Continue' }));
->>>>>>> a7580c66
 
     expect(screen.getByRole('button', { name: 'Save & Continue' })).toBeDisabled();
     await userEvent.click(screen.getByText('Start typing a closeout office...'));
