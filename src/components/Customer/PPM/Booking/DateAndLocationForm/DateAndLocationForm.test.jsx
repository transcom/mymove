import React from 'react';
import { render, waitFor, screen, within, act } from '@testing-library/react';
import userEvent from '@testing-library/user-event';
import { Provider } from 'react-redux';

import DateAndLocationForm from 'components/Customer/PPM/Booking/DateAndLocationForm/DateAndLocationForm';
import SERVICE_MEMBER_AGENCIES from 'content/serviceMemberAgencies';
import { configureStore } from 'shared/store';

const serviceMember = {
  serviceMember: {
    id: '123',
    current_location: {
      name: 'Fort Drum',
    },
    residential_address: {
      city: 'Fort Benning',
      state: 'GA',
      postalCode: '90210',
      streetAddress1: '123 Main',
      streetAddress2: '',
      county: 'Muscogee',
    },
    affiliation: SERVICE_MEMBER_AGENCIES.ARMY,
  },
};

const defaultProps = {
  onSubmit: jest.fn(),
  onBack: jest.fn(),
  destinationDutyLocation: {
    address: {
      city: 'Fort Benning',
      state: 'GA',
      postalCode: '94611',
      streetAddress1: '658 West Ave',
      streetAddress2: '',
      county: 'Muscogee',
    },
  },
  postalCodeValidator: jest.fn(),
  ...serviceMember,
};

beforeEach(() => {
  jest.clearAllMocks();
});

const mockStore = configureStore({});

describe('DateAndLocationForm component', () => {
  describe('displays form', () => {
    it('renders blank form on load', async () => {
      render(
        <Provider store={mockStore.store}>
          <DateAndLocationForm {...defaultProps} />
        </Provider>,
      );
      expect(screen.getByRole('heading', { level: 2, name: 'Pickup Address' })).toBeInTheDocument();
      const locationLookups = screen.getAllByLabelText(/Location Lookup/);
      const address1 = screen.getAllByLabelText(/Address 1/);
      const address2 = screen.getAllByLabelText('Address 2', { exact: false });
      const address3 = screen.getAllByLabelText('Address 3', { exact: false });

      expect(address1[0]).toBeInstanceOf(HTMLInputElement);
      expect(address2[0]).toBeInstanceOf(HTMLInputElement);
      expect(address3[0]).toBeInstanceOf(HTMLInputElement);
      expect(locationLookups[0]).toBeInstanceOf(HTMLInputElement);
      expect(screen.getAllByLabelText('Yes')[0]).toBeInstanceOf(HTMLInputElement);
      expect(screen.getAllByLabelText('No')[0]).toBeInstanceOf(HTMLInputElement);
      expect(screen.getByRole('heading', { level: 2, name: 'Delivery Address' })).toBeInTheDocument();
      expect(address1[1]).toBeInstanceOf(HTMLInputElement);
      expect(address2[1]).toBeInstanceOf(HTMLInputElement);
      expect(address3[1]).toBeInstanceOf(HTMLInputElement);
      expect(locationLookups[1]).toBeInstanceOf(HTMLInputElement);
      expect(screen.getAllByLabelText('Yes')[1]).toBeInstanceOf(HTMLInputElement);
      expect(screen.getAllByLabelText('No')[1]).toBeInstanceOf(HTMLInputElement);
      expect(screen.getByRole('heading', { level: 2, name: 'Closeout Office' })).toBeInTheDocument();
      expect(screen.getByLabelText(/Which closeout office should review your PPM\?/)).toBeInstanceOf(HTMLInputElement);
      expect(screen.getByRole('heading', { level: 2, name: 'Storage' })).toBeInTheDocument();
      expect(screen.getAllByLabelText('Yes')[2]).toBeInstanceOf(HTMLInputElement);
      expect(screen.getAllByLabelText('No')[2]).toBeInstanceOf(HTMLInputElement);
      expect(screen.getByRole('heading', { level: 2, name: 'Departure date' })).toBeInTheDocument();
      expect(screen.getByLabelText(/When do you plan to start moving your PPM?/)).toBeInstanceOf(HTMLInputElement);
    });
  });

  describe('displays conditional inputs', () => {
    it('displays current address when "Use my current pickup address" is selected', async () => {
      render(
        <Provider store={mockStore.store}>
          <DateAndLocationForm {...defaultProps} />
        </Provider>,
      );
      await act(async () => {
        await userEvent.click(screen.getByLabelText('Use my current pickup address'));
      });
      await waitFor(() => {
        expect(
          screen.getAllByText(
            `${defaultProps.serviceMember.residential_address.city}, ${defaultProps.serviceMember.residential_address.state} ${defaultProps.serviceMember.residential_address.postalCode} (${defaultProps.serviceMember.residential_address.county})`,
          ),
        );
      });
    });

    it('removes current Address when "Use my current pickup address" is deselected', async () => {
      render(
        <Provider store={mockStore.store}>
          <DateAndLocationForm {...defaultProps} />
        </Provider>,
      );
      await act(async () => {
        await userEvent.click(screen.getByLabelText('Use my current pickup address'));
      });

      await waitFor(() => {
        expect(screen.getAllByText('Start typing a Zip or City, State Zip').length).toBe(1);
      });

      await waitFor(() => {
        expect(
          screen.getAllByText(
            `${defaultProps.serviceMember.residential_address.city}, ${defaultProps.serviceMember.residential_address.state} ${defaultProps.serviceMember.residential_address.postalCode} (${defaultProps.serviceMember.residential_address.county})`,
          ),
        );
      });

      await act(async () => {
        await userEvent.click(screen.getByLabelText('Use my current pickup address'));
      });

      await waitFor(() => {
        expect(screen.getAllByText('Start typing a Zip or City, State Zip').length).toBe(2);
      });
    });

    it('displays secondary pickup Address input when hasSecondaryPickupAddress is true', async () => {
      await waitFor(async () => {
        render(
          <Provider store={mockStore.store}>
            <DateAndLocationForm {...defaultProps} />
          </Provider>,
        );
        const hasSecondaryPickupAddress = await screen.getAllByLabelText('Yes')[1];

        await userEvent.click(hasSecondaryPickupAddress);
        const locationLookups = screen.getAllByLabelText(/Location Lookup/);
        const address1 = screen.getAllByLabelText(/Address 1/, { exact: false });
        const address2 = screen.getAllByLabelText('Address 2', { exact: false });
        await waitFor(() => {
          expect(address1[1]).toBeInstanceOf(HTMLInputElement);
          expect(address2[1]).toBeInstanceOf(HTMLInputElement);
          expect(locationLookups[1]).toBeInstanceOf(HTMLInputElement);
        });
      });
    });

    it('displays delivery address when "Use my current delivery address" is selected', async () => {
      await waitFor(async () => {
        render(
          <Provider store={mockStore.store}>
            <DateAndLocationForm {...defaultProps} />
          </Provider>,
        );
        await userEvent.click(screen.getByLabelText('Use my current delivery address'));
        const address1 = screen.getAllByLabelText(/Address 1/, { exact: false });
        const address2 = screen.getAllByLabelText('Address 2', { exact: false });
        expect(address1[1]).toHaveValue(defaultProps.destinationDutyLocation.address.streetAddress1);
        expect(address2[1]).toHaveValue('');
        expect(
          screen.getAllByText(
            `${defaultProps.destinationDutyLocation.address.city}, ${defaultProps.destinationDutyLocation.address.state} ${defaultProps.destinationDutyLocation.address.postalCode} (${defaultProps.destinationDutyLocation.address.county})`,
          ),
        );
      });
    });
  });

  it('displays secondary delivery address input when hasSecondaryDestinationAddress is true', async () => {
    await waitFor(async () => {
      render(
        <Provider store={mockStore.store}>
          <DateAndLocationForm {...defaultProps} />
        </Provider>,
      );

      await userEvent.click(screen.getByLabelText('Use my current delivery address'));
      const address1 = screen.getAllByLabelText(/Address 1/, { exact: false });
      const address2 = screen.getAllByLabelText('Address 2', { exact: false });
      expect(address1[1]).toHaveValue(defaultProps.destinationDutyLocation.address.streetAddress1);
      expect(address2[1]).toHaveValue('');
      expect(
        screen.getAllByText(
          `${defaultProps.destinationDutyLocation.address.city}, ${defaultProps.destinationDutyLocation.address.state} ${defaultProps.destinationDutyLocation.address.postalCode} (${defaultProps.destinationDutyLocation.address.county})`,
        ),
      );

      const hasSecondaryDestinationAddress = await screen.getAllByLabelText('Yes')[1];
      await userEvent.click(hasSecondaryDestinationAddress);
      const locationLookups = screen.getAllByLabelText(/Location Lookup/);
      const secondaryAddress1 = screen.getAllByLabelText(/Address 1/, { exact: false });
      const secondaryAddress2 = screen.getAllByLabelText('Address 2', { exact: false });
      const secondaryAddress3 = screen.getAllByLabelText('Address 3', { exact: false });

      await waitFor(() => {
        expect(secondaryAddress1[2]).toBeInstanceOf(HTMLInputElement);
        expect(secondaryAddress2[2]).toBeInstanceOf(HTMLInputElement);
        expect(secondaryAddress3[2]).toBeInstanceOf(HTMLInputElement);
        expect(locationLookups[2]).toBeInstanceOf(HTMLInputElement);
      });
    });
  });

  it('displays the closeout office select when the service member is in the Army', async () => {
    await waitFor(async () => {
      const armyServiceMember = {
        ...defaultProps.serviceMember,
        affiliation: SERVICE_MEMBER_AGENCIES.ARMY,
      };
      render(
        <Provider store={mockStore.store}>
          <DateAndLocationForm {...defaultProps} serviceMember={armyServiceMember} />
        </Provider>,
      );

      expect(screen.getByText('Closeout Office')).toBeInTheDocument();
      expect(screen.getByLabelText(/Which closeout office should review your PPM\?/)).toBeInTheDocument();
      expect(screen.getByText('Start typing a closeout office...')).toBeInTheDocument();
    });
  });

  it('displays the closeout office select when the service member is in the Air Force', async () => {
    await waitFor(async () => {
      const airForceServiceMember = {
        ...defaultProps.serviceMember,
        affiliation: SERVICE_MEMBER_AGENCIES.AIR_FORCE,
      };
      render(
        <Provider store={mockStore.store}>
          <DateAndLocationForm {...defaultProps} serviceMember={airForceServiceMember} />
        </Provider>,
      );
      expect(screen.getByText('Closeout Office')).toBeInTheDocument();
      expect(screen.getByLabelText(/Which closeout office should review your PPM\?/)).toBeInTheDocument();
      expect(screen.getByText('Start typing a closeout office...')).toBeInTheDocument();
    });
  });

  it('displays the closeout office select when the service member is in the Navy', async () => {
    await waitFor(async () => {
      const navyServiceMember = {
        ...defaultProps.serviceMember,
        affiliation: SERVICE_MEMBER_AGENCIES.NAVY,
      };

      render(
        <Provider store={mockStore.store}>
          <DateAndLocationForm {...defaultProps} serviceMember={navyServiceMember} />
        </Provider>,
      );
      expect(screen.queryByText('Closeout Office')).not.toBeInTheDocument();
      expect(screen.queryByLabelText(/Which closeout office should review your PPM\?/)).not.toBeInTheDocument();
      expect(screen.queryByText('Start typing a closeout office...')).not.toBeInTheDocument();
    });
  });
});

describe('validates form fields and displays error messages', () => {
  it('marks required inputs when left empty', async () => {
    render(
      <Provider store={mockStore.store}>
        <DateAndLocationForm {...defaultProps} />
      </Provider>,
    );

    await act(async () => {
      await userEvent.click(screen.getByLabelText(/Which closeout office should review your PPM\?/));
      await userEvent.keyboard('{backspace}[Tab]');
    });

    expect(screen.getByRole('button', { name: 'Save & Continue' })).toBeDisabled();
    await userEvent.click(screen.getByText('Start typing a closeout office...'));
    expect(screen.getByTestId('errorMessage')).toBeVisible();
  });
  it('displays type errors when input fails validation schema', async () => {
    await waitFor(async () => {
      const invalidTypes = {
        ...defaultProps,
        mtoShipment: {
          ppmShipment: {},
        },
      };

      render(
        <Provider store={mockStore.store}>
          <DateAndLocationForm {...invalidTypes} />
        </Provider>,
      );

      await userEvent.type(screen.getByLabelText(/When do you plan to start moving your PPM?/), '1 January 2022');
      await userEvent.click(screen.getByRole('button', { name: 'Save & Continue' }));

      await waitFor(() => {
        expect(screen.getByRole('button', { name: 'Save & Continue' })).toBeDisabled();

        const requiredAlerts = screen.getAllByRole('alert');
        expect(requiredAlerts.length).toBe(1);

        // Departure date
        expect(requiredAlerts[0]).toHaveTextContent('Enter a complete date in DD MMM YYYY format (day, month, year).');
        expect(
          within(requiredAlerts[0].nextElementSibling).getByLabelText(/When do you plan to start moving your PPM?/),
        ).toBeInTheDocument();
      });
    });
  });

  it('delivery address 1 is empty passes validation schema - destination street 1 is OPTIONAL', async () => {
    await waitFor(async () => {
      render(
        <Provider store={mockStore.store}>
          <DateAndLocationForm {...defaultProps} />
        </Provider>,
      );

      // type something in for delivery address 1
      await userEvent.type(
        document.querySelector('input[name="destinationAddress.address.streetAddress1"]'),
        '1234 Street',
      );
      // now clear out text, should not raise required alert because street is OPTIONAL in DateAndLocationForm context.
      await userEvent.clear(document.querySelector('input[name="destinationAddress.address.streetAddress1"]'));

      await userEvent.click(screen.getByRole('button', { name: 'Save & Continue' }));

      await waitFor(() => {
        expect(screen.getByRole('button', { name: 'Save & Continue' })).toBeDisabled();

        // 'Required' labelHint on address display. expecting a total of 7(2 for pickup address and 3 delivery address with 2 misc).
        // This is to verify Required labelHints are displayed correctly for PPM onboarding/edit for the delivery address
        // street 1 is now OPTIONAL. If this fails it means addtional labelHints have been introduced elsewhere within the control.
        const hints = document.getElementsByClassName('usa-hint');
        expect(hints.length).toBe(5);
        // verify labelHints are actually 'Optional'
        for (let i = 0; i < hints.length; i += 1) {
          expect(hints[i]).toHaveTextContent('Required');
        }
      });
    });
  });

  it('displays tertiary pickup Address input when hasTertiaryPickupAddress is true', async () => {
    await waitFor(async () => {
      render(
        <Provider store={mockStore.store}>
          <DateAndLocationForm {...defaultProps} />
        </Provider>,
      );

      const hasTertiaryPickupAddress = screen.getAllByLabelText('Yes')[2];

      await userEvent.click(hasTertiaryPickupAddress);
      const locationLookups = screen.getAllByLabelText(/Location Lookup/);
      const address1 = screen.getAllByLabelText(/Address 1/, { exact: false });
      const address2 = screen.getAllByLabelText('Address 2', { exact: false });

      await waitFor(() => {
        expect(address1[1]).toBeInstanceOf(HTMLInputElement);
        expect(address2[1]).toBeInstanceOf(HTMLInputElement);
        expect(locationLookups[1]).toBeInstanceOf(HTMLInputElement);
      });
    });
  });
  it('displays tertiary delivery address input when hasTertiaryDestinationAddress is true', async () => {
    await waitFor(async () => {
      render(
        <Provider store={mockStore.store}>
          <DateAndLocationForm {...defaultProps} />
        </Provider>,
      );
      const hasTertiaryDestinationAddress = screen.getAllByLabelText('Yes')[2];

      await userEvent.click(hasTertiaryDestinationAddress);
      const address1 = screen.getAllByLabelText(/Address 1/, { exact: false });
      const address2 = screen.getAllByLabelText('Address 2', { exact: false });
      const address3 = screen.getAllByLabelText('Address 3', { exact: false });
      const locationLookup = screen.getAllByLabelText('Location Lookup', { exact: false });

      await waitFor(() => {
        expect(address1[1]).toBeInstanceOf(HTMLInputElement);
        expect(address2[1]).toBeInstanceOf(HTMLInputElement);
        expect(address3[1]).toBeInstanceOf(HTMLInputElement);
        expect(locationLookup[1]).toBeInstanceOf(HTMLInputElement);
      });
    });
  });

  it('remove Required alert when secondary pickup/delivery streetAddress1 is cleared but the toggle is switched to No', async () => {
    await waitFor(async () => {
      const newPPM = {
        ...defaultProps,
        mtoShipment: {
          ppmShipment: {
            secondaryPickupAddress: {
              streetAddress1: '777 Test Street',
              city: 'ELIZABETHTOWN',
              state: 'KY',
              postalCode: '42702',
              county: 'Hardin',
            },
            secondaryDestinationAddress: {
              streetAddress1: '68 West Elm',
              city: 'Fort Benning',
              state: 'GA',
              postalCode: '94611',
              county: 'Muscogee',
            },
            expectedDepartureDate: '2025-03-08',
          },
        },
      };
      const navyServiceMember = {
        ...defaultProps.serviceMember,
        affiliation: SERVICE_MEMBER_AGENCIES.NAVY,
      };
      render(
        <Provider store={mockStore.store}>
          <DateAndLocationForm {...newPPM} serviceMember={navyServiceMember} />
        </Provider>,
      );
      waitFor(async () => {
        await userEvent.click(screen.getByLabelText('Use my current pickup address'));
        await userEvent.click(screen.getByTitle('Yes, I have a second pickup address'));
      });

      waitFor(async () => {
        await userEvent.click(screen.getByLabelText('Use my current delivery address'));
        await userEvent.click(screen.getByTitle('Yes, I have a second delivery address'));
      });
<<<<<<< HEAD
      await userEvent.click(screen.getByTitle('Yes, I have a second delivery address'));

      const address1 = screen.getAllByLabelText(/Address 1/, { exact: false });
      const locationLookups = screen.getAllByLabelText(/Location Lookup/);

      // verify pickup address is populated
      expect(address1[0]).toHaveValue('123 Main');
      expect(screen.getByText('Fort Benning, GA 90210 (Muscogee)'));

      await waitFor(() => {
        expect(address1[1]).toBeInstanceOf(HTMLInputElement);
        expect(locationLookups[1]).toBeInstanceOf(HTMLInputElement);
      });

      // verify 2nd pickup is populated
      expect(screen.getByRole('heading', { level: 4, name: 'Second Pickup Address' })).toBeInTheDocument();
      expect(address1[1]).toHaveValue('777 Test Street');
      expect(screen.getByText('ELIZABETHTOWN, KY 42702 (Hardin)'));

      // verify delivery address is populated
      expect(address1[2]).toHaveValue('658 West Ave');
      expect(screen.getAllByText('Fort Benning, GA 94611 (Muscogee)')[0]);
=======

      waitFor(() => {
        const address1 = screen.getAllByLabelText(/Address 1/, { exact: false });
        const state = screen.getAllByTestId(/State/);
        const city = screen.getAllByTestId(/City/);
        const postalCodes = screen.getAllByTestId(/ZIP/);
        const county = screen.getAllByTestId(/County/);

        // verify pickup address is populated
        expect(address1[0]).toHaveValue('123 Main');
        expect(city[0]).toHaveTextContent('Fort Benning');
        expect(state[0]).toHaveTextContent('GA');
        expect(postalCodes[0]).toHaveTextContent('90210');
        expect(county[0]).toHaveTextContent('Muscogee');

        // verify 2nd pickup is populated
        expect(screen.getByRole('heading', { level: 4, name: 'Second Pickup Address' })).toBeInTheDocument();
        expect(address1[1]).toHaveValue('777 Test Street');
        expect(screen.getByText('ELIZABETHTOWN, KY 42702 (Hardin)'));

        // verify delivery address is populated
        expect(address1[2]).toHaveValue('658 West Ave');
        expect(city[2]).toHaveTextContent('Fort Benning');
        expect(state[2]).toHaveTextContent('GA');
        expect(postalCodes[2]).toHaveTextContent('94611');
>>>>>>> 004c21cc

        expect(address1[3]).toBeInstanceOf(HTMLInputElement);
<<<<<<< HEAD
        expect(locationLookups[3]).toBeInstanceOf(HTMLInputElement);
      });

      // verify 2nd delivery address is populated
      expect(screen.getByRole('heading', { level: 4, name: 'Second Delivery Address' })).toBeInTheDocument();

      expect(address1[3]).toHaveValue('68 West Elm');
      expect(screen.getAllByText('Fort Benning, GA 94611 (Muscogee)')[1]);

      // now clear out 2nd pickup address1 text, should raise required alert
=======
        expect(city[3]).toBeInstanceOf(HTMLLabelElement);
        expect(state[3]).toBeInstanceOf(HTMLLabelElement);
        expect(postalCodes[3]).toBeInstanceOf(HTMLLabelElement);
        expect(county[3]).toBeInstanceOf(HTMLLabelElement);

        // verify 2nd delivery address is populated
        expect(screen.getByRole('heading', { level: 4, name: 'Second Delivery Address' })).toBeInTheDocument();
        expect(address1[3]).toHaveValue('68 West Elm');
        expect(city[3]).toHaveTextContent('Fort Benning');
        expect(state[3]).toHaveTextContent('GA');
        expect(postalCodes[3]).toHaveTextContent('94611');
      });

>>>>>>> 004c21cc
      await userEvent.clear(document.querySelector('input[name="secondaryPickupAddress.address.streetAddress1"]'));
      await userEvent.keyboard('[Tab]');

      await waitFor(() => {
        const requiredAlerts = screen.queryAllByRole('alert');
        expect(requiredAlerts.length).toBe(1);
        requiredAlerts.forEach((alert) => {
          expect(alert).toHaveTextContent('Required');
        });
      });

      // toggle second pickup address to No, should get rid of Required error
      act(async () => {
        await userEvent.click(screen.getByTitle('No, I do not have a second pickup address'));
      });

      waitFor(() => {
        const alerts = screen.queryAllByRole('alert');
        expect(alerts.length).toBe(0);
      });

      // now clear out 2nd delivery address1 text, should raise required alert
      act(async () => {
        await userEvent.click(screen.getByTitle('No, I do not have a second pickup address'));
      });

      await waitFor(() => {
        const requiredAlerts = screen.queryAllByRole('alert');
        expect(requiredAlerts.length).toBe(0);
        requiredAlerts.forEach((alert) => {
          expect(alert).toHaveTextContent('Required');
        });
      });

      // toggle second delivery address to No, should get rid of Required error
      await userEvent.click(screen.getByTitle('No, I do not have a second delivery address'));

      const newAlerts = screen.queryAllByRole('alert');
      expect(newAlerts.length).toBe(0);
    });
  });
});<|MERGE_RESOLUTION|>--- conflicted
+++ resolved
@@ -438,8 +438,6 @@
         await userEvent.click(screen.getByLabelText('Use my current delivery address'));
         await userEvent.click(screen.getByTitle('Yes, I have a second delivery address'));
       });
-<<<<<<< HEAD
-      await userEvent.click(screen.getByTitle('Yes, I have a second delivery address'));
 
       const address1 = screen.getAllByLabelText(/Address 1/, { exact: false });
       const locationLookups = screen.getAllByLabelText(/Location Lookup/);
@@ -461,38 +459,9 @@
       // verify delivery address is populated
       expect(address1[2]).toHaveValue('658 West Ave');
       expect(screen.getAllByText('Fort Benning, GA 94611 (Muscogee)')[0]);
-=======
-
-      waitFor(() => {
-        const address1 = screen.getAllByLabelText(/Address 1/, { exact: false });
-        const state = screen.getAllByTestId(/State/);
-        const city = screen.getAllByTestId(/City/);
-        const postalCodes = screen.getAllByTestId(/ZIP/);
-        const county = screen.getAllByTestId(/County/);
-
-        // verify pickup address is populated
-        expect(address1[0]).toHaveValue('123 Main');
-        expect(city[0]).toHaveTextContent('Fort Benning');
-        expect(state[0]).toHaveTextContent('GA');
-        expect(postalCodes[0]).toHaveTextContent('90210');
-        expect(county[0]).toHaveTextContent('Muscogee');
-
-        // verify 2nd pickup is populated
-        expect(screen.getByRole('heading', { level: 4, name: 'Second Pickup Address' })).toBeInTheDocument();
-        expect(address1[1]).toHaveValue('777 Test Street');
-        expect(screen.getByText('ELIZABETHTOWN, KY 42702 (Hardin)'));
-
-        // verify delivery address is populated
-        expect(address1[2]).toHaveValue('658 West Ave');
-        expect(city[2]).toHaveTextContent('Fort Benning');
-        expect(state[2]).toHaveTextContent('GA');
-        expect(postalCodes[2]).toHaveTextContent('94611');
->>>>>>> 004c21cc
-
-        expect(address1[3]).toBeInstanceOf(HTMLInputElement);
-<<<<<<< HEAD
-        expect(locationLookups[3]).toBeInstanceOf(HTMLInputElement);
-      });
+
+      expect(address1[3]).toBeInstanceOf(HTMLInputElement);
+      expect(locationLookups[3]).toBeInstanceOf(HTMLInputElement);
 
       // verify 2nd delivery address is populated
       expect(screen.getByRole('heading', { level: 4, name: 'Second Delivery Address' })).toBeInTheDocument();
@@ -500,61 +469,45 @@
       expect(address1[3]).toHaveValue('68 West Elm');
       expect(screen.getAllByText('Fort Benning, GA 94611 (Muscogee)')[1]);
 
-      // now clear out 2nd pickup address1 text, should raise required alert
-=======
-        expect(city[3]).toBeInstanceOf(HTMLLabelElement);
-        expect(state[3]).toBeInstanceOf(HTMLLabelElement);
-        expect(postalCodes[3]).toBeInstanceOf(HTMLLabelElement);
-        expect(county[3]).toBeInstanceOf(HTMLLabelElement);
-
-        // verify 2nd delivery address is populated
-        expect(screen.getByRole('heading', { level: 4, name: 'Second Delivery Address' })).toBeInTheDocument();
-        expect(address1[3]).toHaveValue('68 West Elm');
-        expect(city[3]).toHaveTextContent('Fort Benning');
-        expect(state[3]).toHaveTextContent('GA');
-        expect(postalCodes[3]).toHaveTextContent('94611');
-      });
-
->>>>>>> 004c21cc
       await userEvent.clear(document.querySelector('input[name="secondaryPickupAddress.address.streetAddress1"]'));
       await userEvent.keyboard('[Tab]');
-
-      await waitFor(() => {
-        const requiredAlerts = screen.queryAllByRole('alert');
-        expect(requiredAlerts.length).toBe(1);
-        requiredAlerts.forEach((alert) => {
-          expect(alert).toHaveTextContent('Required');
-        });
-      });
-
-      // toggle second pickup address to No, should get rid of Required error
-      act(async () => {
-        await userEvent.click(screen.getByTitle('No, I do not have a second pickup address'));
-      });
-
-      waitFor(() => {
-        const alerts = screen.queryAllByRole('alert');
-        expect(alerts.length).toBe(0);
-      });
-
-      // now clear out 2nd delivery address1 text, should raise required alert
-      act(async () => {
-        await userEvent.click(screen.getByTitle('No, I do not have a second pickup address'));
-      });
-
-      await waitFor(() => {
-        const requiredAlerts = screen.queryAllByRole('alert');
-        expect(requiredAlerts.length).toBe(0);
-        requiredAlerts.forEach((alert) => {
-          expect(alert).toHaveTextContent('Required');
-        });
-      });
-
-      // toggle second delivery address to No, should get rid of Required error
-      await userEvent.click(screen.getByTitle('No, I do not have a second delivery address'));
-
-      const newAlerts = screen.queryAllByRole('alert');
-      expect(newAlerts.length).toBe(0);
-    });
+    });
+
+    await waitFor(() => {
+      const requiredAlerts = screen.queryAllByRole('alert');
+      expect(requiredAlerts.length).toBe(1);
+      requiredAlerts.forEach((alert) => {
+        expect(alert).toHaveTextContent('Required');
+      });
+    });
+
+    // toggle second pickup address to No, should get rid of Required error
+    act(async () => {
+      await userEvent.click(screen.getByTitle('No, I do not have a second pickup address'));
+    });
+
+    waitFor(() => {
+      const alerts = screen.queryAllByRole('alert');
+      expect(alerts.length).toBe(0);
+    });
+
+    // now clear out 2nd delivery address1 text, should raise required alert
+    act(async () => {
+      await userEvent.click(screen.getByTitle('No, I do not have a second pickup address'));
+    });
+
+    await waitFor(() => {
+      const requiredAlerts = screen.queryAllByRole('alert');
+      expect(requiredAlerts.length).toBe(0);
+      requiredAlerts.forEach((alert) => {
+        expect(alert).toHaveTextContent('Required');
+      });
+    });
+
+    // toggle second delivery address to No, should get rid of Required error
+    await userEvent.click(screen.getByTitle('No, I do not have a second delivery address'));
+
+    const newAlerts = screen.queryAllByRole('alert');
+    expect(newAlerts.length).toBe(0);
   });
 });