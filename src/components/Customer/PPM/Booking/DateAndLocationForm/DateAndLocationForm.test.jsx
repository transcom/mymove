--- conflicted
+++ resolved
@@ -223,10 +223,7 @@
 describe('validates form fields and displays error messages', () => {
   it('marks required inputs when left empty', async () => {
     render(<DateAndLocationForm {...defaultProps} />);
-<<<<<<< HEAD
-=======
-
->>>>>>> 0fb9cf63
+
     await act(async () => {
       await userEvent.click(screen.getByLabelText('Which closeout office should review your PPM?'));
       await userEvent.keyboard('{backspace}');
