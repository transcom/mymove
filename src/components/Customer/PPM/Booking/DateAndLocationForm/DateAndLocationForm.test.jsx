import React from 'react';
import { render, waitFor, screen, within, act } from '@testing-library/react';
import userEvent from '@testing-library/user-event';
import { Provider } from 'react-redux';

import DateAndLocationForm from 'components/Customer/PPM/Booking/DateAndLocationForm/DateAndLocationForm';
import SERVICE_MEMBER_AGENCIES from 'content/serviceMemberAgencies';
import { configureStore } from 'shared/store';

const serviceMember = {
  serviceMember: {
    id: '123',
    current_location: {
      name: 'Fort Drum',
    },
    residential_address: {
      city: 'Fort Benning',
      state: 'GA',
      postalCode: '90210',
      streetAddress1: '123 Main',
      streetAddress2: '',
      county: 'Muscogee',
    },
    affiliation: SERVICE_MEMBER_AGENCIES.ARMY,
  },
};

const defaultProps = {
  onSubmit: jest.fn(),
  onBack: jest.fn(),
  destinationDutyLocation: {
    address: {
      city: 'Fort Benning',
      state: 'GA',
      postalCode: '94611',
      streetAddress1: '658 West Ave',
      streetAddress2: '',
      county: 'Muscogee',
    },
  },
  postalCodeValidator: jest.fn(),
  ...serviceMember,
};

beforeEach(() => {
  jest.clearAllMocks();
});

const mockStore = configureStore({});

describe('DateAndLocationForm component', () => {
  describe('displays form', () => {
    it('renders blank form on load', async () => {
      render(
        <Provider store={mockStore.store}>
          <DateAndLocationForm {...defaultProps} />
        </Provider>,
      );
      expect(screen.getByRole('heading', { level: 2, name: 'Pickup Address' })).toBeInTheDocument();
      const locationLookups = screen.getAllByLabelText(/Location Lookup/);
      const address1 = screen.getAllByLabelText(/Address 1/);
      const address2 = screen.getAllByLabelText('Address 2', { exact: false });
      const address3 = screen.getAllByLabelText('Address 3', { exact: false });

      expect(address1[0]).toBeInstanceOf(HTMLInputElement);
      expect(address2[0]).toBeInstanceOf(HTMLInputElement);
      expect(address3[0]).toBeInstanceOf(HTMLInputElement);
      expect(locationLookups[0]).toBeInstanceOf(HTMLInputElement);
      expect(screen.getAllByLabelText('Yes')[0]).toBeInstanceOf(HTMLInputElement);
      expect(screen.getAllByLabelText('No')[0]).toBeInstanceOf(HTMLInputElement);
      expect(screen.getByRole('heading', { level: 2, name: 'Delivery Address' })).toBeInTheDocument();
      expect(address1[1]).toBeInstanceOf(HTMLInputElement);
      expect(address2[1]).toBeInstanceOf(HTMLInputElement);
      expect(address3[1]).toBeInstanceOf(HTMLInputElement);
      expect(locationLookups[1]).toBeInstanceOf(HTMLInputElement);
      expect(screen.getAllByLabelText('Yes')[1]).toBeInstanceOf(HTMLInputElement);
      expect(screen.getAllByLabelText('No')[1]).toBeInstanceOf(HTMLInputElement);
      expect(screen.getByRole('heading', { level: 2, name: 'Closeout Office' })).toBeInTheDocument();
      expect(screen.getByLabelText(/Which closeout office should review your PPM\?/)).toBeInstanceOf(HTMLInputElement);
      expect(screen.getByRole('heading', { level: 2, name: 'Storage' })).toBeInTheDocument();
      expect(screen.getAllByLabelText('Yes')[2]).toBeInstanceOf(HTMLInputElement);
      expect(screen.getAllByLabelText('No')[2]).toBeInstanceOf(HTMLInputElement);
      expect(screen.getByRole('heading', { level: 2, name: 'Departure date' })).toBeInTheDocument();
      expect(screen.getByLabelText(/When do you plan to start moving your PPM?/)).toBeInstanceOf(HTMLInputElement);
    });
  });

  describe('displays conditional inputs', () => {
    it('displays current address when "Use my current pickup address" is selected', async () => {
      render(
        <Provider store={mockStore.store}>
          <DateAndLocationForm {...defaultProps} />
        </Provider>,
      );
      await act(async () => {
        await userEvent.click(screen.getByLabelText('Use my current pickup address'));
      });
      await waitFor(() => {
        expect(
          screen.getAllByText(
            `${defaultProps.serviceMember.residential_address.city}, ${defaultProps.serviceMember.residential_address.state} ${defaultProps.serviceMember.residential_address.postalCode} ()`,
          ),
        );
      });
    });

    it('removes current Address when "Use my current pickup address" is deselected', async () => {
      render(
        <Provider store={mockStore.store}>
          <DateAndLocationForm {...defaultProps} />
        </Provider>,
      );
      await act(async () => {
        await userEvent.click(screen.getByLabelText('Use my current pickup address'));
      });

      await waitFor(() => {
        expect(screen.getAllByText('Start typing a Zip or City, State Zip').length).toBe(1);
      });

      await waitFor(() => {
        expect(
          screen.getAllByText(
            `${defaultProps.serviceMember.residential_address.city}, ${defaultProps.serviceMember.residential_address.state} ${defaultProps.serviceMember.residential_address.postalCode} ()`,
          ),
        );
      });

      await act(async () => {
        await userEvent.click(screen.getByLabelText('Use my current pickup address'));
      });

      await waitFor(() => {
        expect(screen.getAllByText('Start typing a Zip or City, State Zip').length).toBe(2);
      });
    });

    it('displays secondary pickup Address input when hasSecondaryPickupAddress is true', async () => {
      await act(async () => {
        render(
          <Provider store={mockStore.store}>
            <DateAndLocationForm {...defaultProps} />
          </Provider>,
        );
        const hasSecondaryPickupAddress = await screen.getAllByLabelText('Yes')[1];

        await userEvent.click(hasSecondaryPickupAddress);
        const locationLookups = screen.getAllByLabelText(/Location Lookup/);
        const address1 = screen.getAllByLabelText(/Address 1/, { exact: false });
        const address2 = screen.getAllByLabelText('Address 2', { exact: false });
        await waitFor(() => {
          expect(address1[1]).toBeInstanceOf(HTMLInputElement);
          expect(address2[1]).toBeInstanceOf(HTMLInputElement);
          expect(locationLookups[1]).toBeInstanceOf(HTMLInputElement);
        });
      });
    });

    it('displays delivery address when "Use my current delivery address" is selected', async () => {
      await act(async () => {
        render(
          <Provider store={mockStore.store}>
            <DateAndLocationForm {...defaultProps} />
          </Provider>,
        );
        await userEvent.click(screen.getByLabelText('Use my current delivery address'));
        const address1 = screen.getAllByLabelText(/Address 1/, { exact: false });
        const address2 = screen.getAllByLabelText('Address 2', { exact: false });
        expect(address1[1]).toHaveValue(defaultProps.destinationDutyLocation.address.streetAddress1);
        expect(address2[1]).toHaveValue('');
        expect(
          screen.getAllByText(
            `${defaultProps.destinationDutyLocation.address.city}, ${defaultProps.destinationDutyLocation.address.state} ${defaultProps.destinationDutyLocation.address.postalCode} ()`,
          ),
        );
      });
    });
  });

  it('displays secondary delivery address input when hasSecondaryDestinationAddress is true', async () => {
    await act(async () => {
      render(
        <Provider store={mockStore.store}>
          <DateAndLocationForm {...defaultProps} />
        </Provider>,
      );

      await userEvent.click(screen.getByLabelText('Use my current delivery address'));
<<<<<<< HEAD
      const postalCodes = screen.getAllByTestId(/ZIP/);
=======

>>>>>>> faf6c4f7
      const address1 = screen.getAllByLabelText(/Address 1/, { exact: false });
      const address2 = screen.getAllByLabelText('Address 2', { exact: false });
      expect(address1[1]).toHaveValue(defaultProps.destinationDutyLocation.address.streetAddress1);
      expect(address2[1]).toHaveValue('');
      expect(
        screen.getAllByText(
          `${defaultProps.destinationDutyLocation.address.city}, ${defaultProps.destinationDutyLocation.address.state} ${defaultProps.destinationDutyLocation.address.postalCode} ()`,
        ),
      );

      const hasSecondaryDestinationAddress = await screen.getAllByLabelText('Yes')[1];
      await userEvent.click(hasSecondaryDestinationAddress);
<<<<<<< HEAD

      const secondaryPostalCodes = screen.getAllByTestId(/ZIP/);
=======
      const locationLookups = screen.getAllByLabelText(/Location Lookup/);
>>>>>>> faf6c4f7
      const secondaryAddress1 = screen.getAllByLabelText(/Address 1/, { exact: false });
      const secondaryAddress2 = screen.getAllByLabelText('Address 2', { exact: false });
      const secondaryAddress3 = screen.getAllByLabelText('Address 3', { exact: false });

      await waitFor(() => {
        expect(secondaryAddress1[2]).toBeInstanceOf(HTMLInputElement);
        expect(secondaryAddress2[2]).toBeInstanceOf(HTMLInputElement);
        expect(secondaryAddress3[2]).toBeInstanceOf(HTMLInputElement);
        expect(locationLookups[2]).toBeInstanceOf(HTMLInputElement);
      });
    });
  });

  it('displays the closeout office select when the service member is in the Army', async () => {
    await act(async () => {
      const armyServiceMember = {
        ...defaultProps.serviceMember,
        affiliation: SERVICE_MEMBER_AGENCIES.ARMY,
      };
      render(
        <Provider store={mockStore.store}>
          <DateAndLocationForm {...defaultProps} serviceMember={armyServiceMember} />
        </Provider>,
      );

      expect(screen.getByText('Closeout Office')).toBeInTheDocument();
      expect(screen.getByLabelText(/Which closeout office should review your PPM\?/)).toBeInTheDocument();
      expect(screen.getByText('Start typing a closeout office...')).toBeInTheDocument();
    });
  });

  it('displays the closeout office select when the service member is in the Air Force', async () => {
    await act(async () => {
      const airForceServiceMember = {
        ...defaultProps.serviceMember,
        affiliation: SERVICE_MEMBER_AGENCIES.AIR_FORCE,
      };
      render(
        <Provider store={mockStore.store}>
          <DateAndLocationForm {...defaultProps} serviceMember={airForceServiceMember} />
        </Provider>,
      );
      expect(screen.getByText('Closeout Office')).toBeInTheDocument();
      expect(screen.getByLabelText(/Which closeout office should review your PPM\?/)).toBeInTheDocument();
      expect(screen.getByText('Start typing a closeout office...')).toBeInTheDocument();
    });
  });

  it('displays the closeout office select when the service member is in the Navy', async () => {
    await act(async () => {
      const navyServiceMember = {
        ...defaultProps.serviceMember,
        affiliation: SERVICE_MEMBER_AGENCIES.NAVY,
      };

      render(
        <Provider store={mockStore.store}>
          <DateAndLocationForm {...defaultProps} serviceMember={navyServiceMember} />
        </Provider>,
      );
      expect(screen.queryByText('Closeout Office')).not.toBeInTheDocument();
      expect(screen.queryByLabelText(/Which closeout office should review your PPM\?/)).not.toBeInTheDocument();
      expect(screen.queryByText('Start typing a closeout office...')).not.toBeInTheDocument();
    });
  });
});

describe('validates form fields and displays error messages', () => {
  it('marks required inputs when left empty', async () => {
    render(
      <Provider store={mockStore.store}>
        <DateAndLocationForm {...defaultProps} />
      </Provider>,
    );

    await act(async () => {
      await userEvent.click(screen.getByLabelText(/Which closeout office should review your PPM\?/));
      await userEvent.keyboard('{backspace}[Tab]');
    });

    expect(screen.getByRole('button', { name: 'Save & Continue' })).toBeDisabled();
    await userEvent.click(screen.getByText('Start typing a closeout office...'));
    expect(screen.getByTestId('errorMessage')).toBeVisible();
  });
  it('displays type errors when input fails validation schema', async () => {
    await act(async () => {
      const invalidTypes = {
        ...defaultProps,
        mtoShipment: {
          ppmShipment: {},
        },
      };

      render(
        <Provider store={mockStore.store}>
          <DateAndLocationForm {...invalidTypes} />
        </Provider>,
      );

      await userEvent.type(screen.getByLabelText(/When do you plan to start moving your PPM?/), '1 January 2022');
      await userEvent.click(screen.getByRole('button', { name: 'Save & Continue' }));

      await waitFor(() => {
        expect(screen.getByRole('button', { name: 'Save & Continue' })).toBeDisabled();

        const requiredAlerts = screen.getAllByRole('alert');
        expect(requiredAlerts.length).toBe(1);

        // Departure date
        expect(requiredAlerts[0]).toHaveTextContent('Enter a complete date in DD MMM YYYY format (day, month, year).');
        expect(
          within(requiredAlerts[0].nextElementSibling).getByLabelText(/When do you plan to start moving your PPM?/),
        ).toBeInTheDocument();
      });
    });
  });

  it('delivery address 1 is empty passes validation schema - destination street 1 is OPTIONAL', async () => {
    await act(async () => {
      render(
        <Provider store={mockStore.store}>
          <DateAndLocationForm {...defaultProps} />
        </Provider>,
      );

      // type something in for delivery address 1
      await userEvent.type(
        document.querySelector('input[name="destinationAddress.address.streetAddress1"]'),
        '1234 Street',
      );
      // now clear out text, should not raise required alert because street is OPTIONAL in DateAndLocationForm context.
      await userEvent.clear(document.querySelector('input[name="destinationAddress.address.streetAddress1"]'));

      await userEvent.click(screen.getByRole('button', { name: 'Save & Continue' }));

      await waitFor(() => {
        expect(screen.getByRole('button', { name: 'Save & Continue' })).toBeDisabled();

        // 'Required' labelHint on address display. expecting a total of 7(2 for pickup address and 3 delivery address with 2 misc).
        // This is to verify Required labelHints are displayed correctly for PPM onboarding/edit for the delivery address
        // street 1 is now OPTIONAL. If this fails it means addtional labelHints have been introduced elsewhere within the control.
        const hints = document.getElementsByClassName('usa-hint');
        expect(hints.length).toBe(5);
        // verify labelHints are actually 'Optional'
        for (let i = 0; i < hints.length; i += 1) {
          expect(hints[i]).toHaveTextContent('Required');
        }
      });
    });
  });

  it('displays tertiary pickup Address input when hasTertiaryPickupAddress is true', async () => {
    await act(async () => {
      render(
        <Provider store={mockStore.store}>
          <DateAndLocationForm {...defaultProps} />
        </Provider>,
      );

      const hasTertiaryPickupAddress = screen.getAllByLabelText('Yes')[2];

      await userEvent.click(hasTertiaryPickupAddress);
      const locationLookups = screen.getAllByLabelText(/Location Lookup/);
      const address1 = screen.getAllByLabelText(/Address 1/, { exact: false });
      const address2 = screen.getAllByLabelText('Address 2', { exact: false });

      await waitFor(() => {
        expect(address1[1]).toBeInstanceOf(HTMLInputElement);
        expect(address2[1]).toBeInstanceOf(HTMLInputElement);
        expect(locationLookups[1]).toBeInstanceOf(HTMLInputElement);
      });
    });
  });
  it('displays tertiary delivery address input when hasTertiaryDestinationAddress is true', async () => {
    await act(async () => {
      render(
        <Provider store={mockStore.store}>
          <DateAndLocationForm {...defaultProps} />
        </Provider>,
      );
      const hasTertiaryDestinationAddress = screen.getAllByLabelText('Yes')[2];

      await userEvent.click(hasTertiaryDestinationAddress);
      const address1 = screen.getAllByLabelText(/Address 1/, { exact: false });
      const address2 = screen.getAllByLabelText('Address 2', { exact: false });
      const address3 = screen.getAllByLabelText('Address 3', { exact: false });
      const locationLookup = screen.getAllByLabelText('Location Lookup', { exact: false });

      await waitFor(() => {
        expect(address1[1]).toBeInstanceOf(HTMLInputElement);
        expect(address2[1]).toBeInstanceOf(HTMLInputElement);
        expect(address3[1]).toBeInstanceOf(HTMLInputElement);
        expect(locationLookup[1]).toBeInstanceOf(HTMLInputElement);
      });
    });
  });

  it('remove Required alert when secondary pickup/delivery streetAddress1 is cleared but the toggle is switched to No', async () => {
    await act(async () => {
      const newPPM = {
        ...defaultProps,
        mtoShipment: {
          ppmShipment: {
            secondaryPickupAddress: {
              streetAddress1: '777 Test Street',
              city: 'ELIZABETHTOWN',
              state: 'KY',
              postalCode: '42702',
              county: 'Hardin',
            },
            secondaryDestinationAddress: {
              streetAddress1: '68 West Elm',
              city: 'Fort Benning',
              state: 'GA',
              postalCode: '94611',
              county: 'Muscogee',
            },
            expectedDepartureDate: '2025-03-08',
          },
        },
      };
      const navyServiceMember = {
        ...defaultProps.serviceMember,
        affiliation: SERVICE_MEMBER_AGENCIES.NAVY,
      };
      render(
        <Provider store={mockStore.store}>
          <DateAndLocationForm {...newPPM} serviceMember={navyServiceMember} />
        </Provider>,
      );
      await act(async () => {
        await userEvent.click(screen.getByLabelText('Use my current pickup address'));
      });

      await userEvent.click(screen.getByTitle('Yes, I have a second pickup address'));
      await act(async () => {
        await userEvent.click(screen.getByLabelText('Use my current delivery address'));
      });
      await userEvent.click(screen.getByTitle('Yes, I have a second delivery address'));

      const address1 = screen.getAllByLabelText(/Address 1/, { exact: false });
      const state = screen.getAllByTestId(/State/);
      const city = screen.getAllByTestId(/City/);
      const postalCodes = screen.getAllByTestId(/ZIP/);
      const county = screen.getAllByTestId(/County/);

      // verify pickup address is populated
      expect(address1[0]).toHaveValue('123 Main');
      expect(city[0]).toHaveTextContent('Fort Benning');
      expect(state[0]).toHaveTextContent('GA');
      expect(postalCodes[0]).toHaveTextContent('90210');
      expect(county[0]).toHaveTextContent('Muscogee');

      await waitFor(() => {
        expect(address1[1]).toBeInstanceOf(HTMLInputElement);
        expect(city[1]).toBeInstanceOf(HTMLLabelElement);
        expect(state[1]).toBeInstanceOf(HTMLLabelElement);
        expect(postalCodes[1]).toBeInstanceOf(HTMLLabelElement);
        expect(county[1]).toBeInstanceOf(HTMLLabelElement);
      });

      // verify 2nd pickup is populated
      expect(screen.getByRole('heading', { level: 4, name: 'Second Pickup Address' })).toBeInTheDocument();
      expect(address1[1]).toHaveValue('777 Test Street');
      expect(city[1]).toHaveTextContent('ELIZABETHTOWN');
      expect(state[1]).toHaveTextContent('KY');
      expect(postalCodes[1]).toHaveTextContent('42702');
      expect(county[1]).toHaveTextContent('Hardin');

      // verify delivery address is populated
      expect(address1[2]).toHaveValue('658 West Ave');
      expect(city[2]).toHaveTextContent('Fort Benning');
      expect(state[2]).toHaveTextContent('GA');
      expect(postalCodes[2]).toHaveTextContent('94611');

      await waitFor(() => {
        expect(address1[3]).toBeInstanceOf(HTMLInputElement);
        expect(city[3]).toBeInstanceOf(HTMLLabelElement);
        expect(state[3]).toBeInstanceOf(HTMLLabelElement);
        expect(postalCodes[3]).toBeInstanceOf(HTMLLabelElement);
        expect(county[3]).toBeInstanceOf(HTMLLabelElement);
      });
      // verify 2nd delivery address is populated
      expect(screen.getByRole('heading', { level: 4, name: 'Second Delivery Address' })).toBeInTheDocument();
      expect(address1[3]).toHaveValue('68 West Elm');
      expect(city[3]).toHaveTextContent('Fort Benning');
      expect(state[3]).toHaveTextContent('GA');
      expect(postalCodes[3]).toHaveTextContent('94611');

      // now clear out 2nd pickup address1 text, should raise required alert
      await userEvent.clear(document.querySelector('input[name="secondaryPickupAddress.address.streetAddress1"]'));
      await userEvent.keyboard('[Tab]');

      await waitFor(() => {
        const requiredAlerts = screen.queryAllByRole('alert');
        expect(requiredAlerts.length).toBe(1);
        requiredAlerts.forEach((alert) => {
          expect(alert).toHaveTextContent('Required');
        });
      });

      // toggle second pickup address to No, should get rid of Required error
      await userEvent.click(screen.getByTitle('No, I do not have a second pickup address'));

      const alerts = screen.queryAllByRole('alert');
      expect(alerts.length).toBe(0);

      // now clear out 2nd delivery address1 text, should raise required alert
      await userEvent.clear(document.querySelector('input[name="secondaryDestinationAddress.address.streetAddress1"]'));
      await userEvent.keyboard('[Tab]');

      await waitFor(() => {
        const requiredAlerts = screen.queryAllByRole('alert');
        expect(requiredAlerts.length).toBe(1);
        requiredAlerts.forEach((alert) => {
          expect(alert).toHaveTextContent('Required');
        });
      });

      // toggle second delivery address to No, should get rid of Required error
      await userEvent.click(screen.getByTitle('No, I do not have a second delivery address'));

      const newAlerts = screen.queryAllByRole('alert');
      expect(newAlerts.length).toBe(0);
    });
  });
});<|MERGE_RESOLUTION|>--- conflicted
+++ resolved
@@ -98,7 +98,7 @@
       await waitFor(() => {
         expect(
           screen.getAllByText(
-            `${defaultProps.serviceMember.residential_address.city}, ${defaultProps.serviceMember.residential_address.state} ${defaultProps.serviceMember.residential_address.postalCode} ()`,
+            `${defaultProps.serviceMember.residential_address.city}, ${defaultProps.serviceMember.residential_address.state} ${defaultProps.serviceMember.residential_address.postalCode} (${defaultProps.serviceMember.residential_address.county})`,
           ),
         );
       });
@@ -121,7 +121,7 @@
       await waitFor(() => {
         expect(
           screen.getAllByText(
-            `${defaultProps.serviceMember.residential_address.city}, ${defaultProps.serviceMember.residential_address.state} ${defaultProps.serviceMember.residential_address.postalCode} ()`,
+            `${defaultProps.serviceMember.residential_address.city}, ${defaultProps.serviceMember.residential_address.state} ${defaultProps.serviceMember.residential_address.postalCode} (${defaultProps.serviceMember.residential_address.county})`,
           ),
         );
       });
@@ -170,7 +170,7 @@
         expect(address2[1]).toHaveValue('');
         expect(
           screen.getAllByText(
-            `${defaultProps.destinationDutyLocation.address.city}, ${defaultProps.destinationDutyLocation.address.state} ${defaultProps.destinationDutyLocation.address.postalCode} ()`,
+            `${defaultProps.destinationDutyLocation.address.city}, ${defaultProps.destinationDutyLocation.address.state} ${defaultProps.destinationDutyLocation.address.postalCode} (${defaultProps.destinationDutyLocation.address.county})`,
           ),
         );
       });
@@ -186,29 +186,19 @@
       );
 
       await userEvent.click(screen.getByLabelText('Use my current delivery address'));
-<<<<<<< HEAD
-      const postalCodes = screen.getAllByTestId(/ZIP/);
-=======
-
->>>>>>> faf6c4f7
       const address1 = screen.getAllByLabelText(/Address 1/, { exact: false });
       const address2 = screen.getAllByLabelText('Address 2', { exact: false });
       expect(address1[1]).toHaveValue(defaultProps.destinationDutyLocation.address.streetAddress1);
       expect(address2[1]).toHaveValue('');
       expect(
         screen.getAllByText(
-          `${defaultProps.destinationDutyLocation.address.city}, ${defaultProps.destinationDutyLocation.address.state} ${defaultProps.destinationDutyLocation.address.postalCode} ()`,
+          `${defaultProps.destinationDutyLocation.address.city}, ${defaultProps.destinationDutyLocation.address.state} ${defaultProps.destinationDutyLocation.address.postalCode} (${defaultProps.destinationDutyLocation.address.county})`,
         ),
       );
 
       const hasSecondaryDestinationAddress = await screen.getAllByLabelText('Yes')[1];
       await userEvent.click(hasSecondaryDestinationAddress);
-<<<<<<< HEAD
-
-      const secondaryPostalCodes = screen.getAllByTestId(/ZIP/);
-=======
       const locationLookups = screen.getAllByLabelText(/Location Lookup/);
->>>>>>> faf6c4f7
       const secondaryAddress1 = screen.getAllByLabelText(/Address 1/, { exact: false });
       const secondaryAddress2 = screen.getAllByLabelText('Address 2', { exact: false });
       const secondaryAddress3 = screen.getAllByLabelText('Address 3', { exact: false });
@@ -450,53 +440,35 @@
       await userEvent.click(screen.getByTitle('Yes, I have a second delivery address'));
 
       const address1 = screen.getAllByLabelText(/Address 1/, { exact: false });
-      const state = screen.getAllByTestId(/State/);
-      const city = screen.getAllByTestId(/City/);
-      const postalCodes = screen.getAllByTestId(/ZIP/);
-      const county = screen.getAllByTestId(/County/);
 
       // verify pickup address is populated
       expect(address1[0]).toHaveValue('123 Main');
-      expect(city[0]).toHaveTextContent('Fort Benning');
-      expect(state[0]).toHaveTextContent('GA');
-      expect(postalCodes[0]).toHaveTextContent('90210');
-      expect(county[0]).toHaveTextContent('Muscogee');
+      expect(screen.getByText('Fort Benning, GA 90210 (Muscogee)'));
 
       await waitFor(() => {
         expect(address1[1]).toBeInstanceOf(HTMLInputElement);
-        expect(city[1]).toBeInstanceOf(HTMLLabelElement);
-        expect(state[1]).toBeInstanceOf(HTMLLabelElement);
-        expect(postalCodes[1]).toBeInstanceOf(HTMLLabelElement);
-        expect(county[1]).toBeInstanceOf(HTMLLabelElement);
+        expect(screen.getAllByLabelText(/Location Lookup/)[1]).toBeInstanceOf(HTMLInputElement);
       });
 
       // verify 2nd pickup is populated
       expect(screen.getByRole('heading', { level: 4, name: 'Second Pickup Address' })).toBeInTheDocument();
       expect(address1[1]).toHaveValue('777 Test Street');
-      expect(city[1]).toHaveTextContent('ELIZABETHTOWN');
-      expect(state[1]).toHaveTextContent('KY');
-      expect(postalCodes[1]).toHaveTextContent('42702');
-      expect(county[1]).toHaveTextContent('Hardin');
+      expect(screen.getAllByText('ELIZABETHTOWN, KY 42702 (Hardin)')[1]);
 
       // verify delivery address is populated
       expect(address1[2]).toHaveValue('658 West Ave');
-      expect(city[2]).toHaveTextContent('Fort Benning');
-      expect(state[2]).toHaveTextContent('GA');
-      expect(postalCodes[2]).toHaveTextContent('94611');
+      expect(screen.getAllByText('Fort Benning, GA 94611 (Muscogee)')[2]);
 
       await waitFor(() => {
         expect(address1[3]).toBeInstanceOf(HTMLInputElement);
-        expect(city[3]).toBeInstanceOf(HTMLLabelElement);
-        expect(state[3]).toBeInstanceOf(HTMLLabelElement);
-        expect(postalCodes[3]).toBeInstanceOf(HTMLLabelElement);
-        expect(county[3]).toBeInstanceOf(HTMLLabelElement);
+        expect(screen.getAllByLabelText(/Location Lookup/)[3]).toBeInstanceOf(HTMLInputElement);
+
       });
       // verify 2nd delivery address is populated
       expect(screen.getByRole('heading', { level: 4, name: 'Second Delivery Address' })).toBeInTheDocument();
+
       expect(address1[3]).toHaveValue('68 West Elm');
-      expect(city[3]).toHaveTextContent('Fort Benning');
-      expect(state[3]).toHaveTextContent('GA');
-      expect(postalCodes[3]).toHaveTextContent('94611');
+      expect(screen.getAllByText('Fort Benning, GA 94611 (Muscogee)')[3]);
 
       // now clear out 2nd pickup address1 text, should raise required alert
       await userEvent.clear(document.querySelector('input[name="secondaryPickupAddress.address.streetAddress1"]'));
