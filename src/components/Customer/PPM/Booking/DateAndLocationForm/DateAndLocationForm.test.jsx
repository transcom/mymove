import React from 'react';
import { render, waitFor, screen, within, act } from '@testing-library/react';
import userEvent from '@testing-library/user-event';

import DateAndLocationForm from 'components/Customer/PPM/Booking/DateAndLocationForm/DateAndLocationForm';
import SERVICE_MEMBER_AGENCIES from 'content/serviceMemberAgencies';

const serviceMember = {
  serviceMember: {
    id: '123',
    current_location: {
      name: 'Fort Drum',
    },
    residential_address: {
      city: 'Fort Benning',
      state: 'GA',
      postalCode: '90210',
      streetAddress1: '123 Main',
      streetAddress2: '',
    },
    affiliation: SERVICE_MEMBER_AGENCIES.ARMY,
  },
};

const defaultProps = {
  onSubmit: jest.fn(),
  onBack: jest.fn(),
  destinationDutyLocation: {
    address: {
      city: 'Fort Benning',
      state: 'GA',
      postalCode: '94611',
      streetAddress1: '123 Main',
      streetAddress2: '',
    },
  },
  postalCodeValidator: jest.fn(),
  ...serviceMember,
};

beforeEach(() => {
  jest.clearAllMocks();
});

describe('DateAndLocationForm component', () => {
  describe('displays form', () => {
    it('renders blank form on load', async () => {
      render(<DateAndLocationForm {...defaultProps} />);
      expect(await screen.getByRole('heading', { level: 2, name: 'Origin' })).toBeInTheDocument();
      const postalCodes = screen.getAllByLabelText('ZIP');
      const address1 = screen.getAllByLabelText('Address 1');
      const address2 = screen.getAllByLabelText('Address 2', { exact: false });
      const address3 = screen.getAllByLabelText('Address 3', { exact: false });
      const state = screen.getAllByLabelText('State');
      const city = screen.getAllByLabelText('City');

      expect(address1[0]).toBeInstanceOf(HTMLInputElement);
      expect(address2[0]).toBeInstanceOf(HTMLInputElement);
      expect(address3[0]).toBeInstanceOf(HTMLInputElement);
      expect(state[0]).toBeInstanceOf(HTMLSelectElement);
      expect(city[0]).toBeInstanceOf(HTMLInputElement);
      expect(postalCodes[0]).toBeInstanceOf(HTMLInputElement);
      expect(screen.getAllByLabelText('Yes')[0]).toBeInstanceOf(HTMLInputElement);
      expect(screen.getAllByLabelText('No')[0]).toBeInstanceOf(HTMLInputElement);
      expect(screen.getByRole('heading', { level: 2, name: 'Destination' })).toBeInTheDocument();
      expect(address1[1]).toBeInstanceOf(HTMLInputElement);
      expect(address2[1]).toBeInstanceOf(HTMLInputElement);
      expect(address3[1]).toBeInstanceOf(HTMLInputElement);
      expect(state[1]).toBeInstanceOf(HTMLSelectElement);
      expect(city[1]).toBeInstanceOf(HTMLInputElement);
      expect(postalCodes[1]).toBeInstanceOf(HTMLInputElement);
      expect(screen.getAllByLabelText('Yes')[1]).toBeInstanceOf(HTMLInputElement);
      expect(screen.getAllByLabelText('No')[1]).toBeInstanceOf(HTMLInputElement);
      expect(screen.getByRole('heading', { level: 2, name: 'Closeout Office' })).toBeInTheDocument();
      expect(screen.getByLabelText('Which closeout office should review your PPM?')).toBeInstanceOf(HTMLInputElement);
      expect(screen.getByRole('heading', { level: 2, name: 'Storage' })).toBeInTheDocument();
      expect(screen.getAllByLabelText('Yes')[2]).toBeInstanceOf(HTMLInputElement);
      expect(screen.getAllByLabelText('No')[2]).toBeInstanceOf(HTMLInputElement);
      expect(screen.getByRole('heading', { level: 2, name: 'Departure date' })).toBeInTheDocument();
      expect(screen.getByLabelText('When do you plan to start moving your PPM?')).toBeInstanceOf(HTMLInputElement);
    });
  });

  describe('displays conditional inputs', () => {
    it('displays current address when "Use my current origin address" is selected', async () => {
      render(<DateAndLocationForm {...defaultProps} />);
      const postalCodes = screen.getAllByLabelText('ZIP');
      expect(postalCodes[0].value).toBe('');
      await act(async () => {
        await userEvent.click(screen.getByLabelText('Use my current origin address'));
      });
      await waitFor(() => {
        expect(postalCodes[0].value).toBe(defaultProps.serviceMember.residential_address.postalCode);
      });
    });

    it('removes current Address when "Use my current origin address" is deselected', async () => {
      render(<DateAndLocationForm {...defaultProps} />);
      await act(async () => {
        await userEvent.click(screen.getByLabelText('Use my current origin address'));
      });
      const postalCodes = screen.getAllByLabelText('ZIP');

      await waitFor(() => {
        expect(postalCodes[0].value).toBe(defaultProps.serviceMember.residential_address.postalCode);
      });

      await act(async () => {
        await userEvent.click(screen.getByLabelText('Use my current origin address'));
      });

      await waitFor(() => {
        expect(postalCodes[0].value).toBe('');
      });
    });

    it('displays secondary pickup Address input when hasSecondaryPickupAddress is true', async () => {
      await act(async () => {
        render(<DateAndLocationForm {...defaultProps} />);
        const hasSecondaryPickupAddress = await screen.getAllByLabelText('Yes')[1];

        await userEvent.click(hasSecondaryPickupAddress);
        const postalCodes = screen.getAllByLabelText('ZIP');
        const address1 = screen.getAllByLabelText('Address 1', { exact: false });
        const address2 = screen.getAllByLabelText('Address 2', { exact: false });
        const state = screen.getAllByLabelText('State');
        const city = screen.getAllByLabelText('City');
        await waitFor(() => {
          expect(address1[1]).toBeInstanceOf(HTMLInputElement);
          expect(address2[1]).toBeInstanceOf(HTMLInputElement);
          expect(city[1]).toBeInstanceOf(HTMLInputElement);
          expect(state[1]).toBeInstanceOf(HTMLSelectElement);
          expect(postalCodes[1]).toBeInstanceOf(HTMLInputElement);
        });
      });
    });

    it('displays destination address when "Use my current destination address" is selected', async () => {
      await act(async () => {
        render(<DateAndLocationForm {...defaultProps} />);
        await userEvent.click(screen.getByLabelText('Use my current destination address'));
        const postalCodes = screen.getAllByLabelText('ZIP');
        const address1 = screen.getAllByLabelText('Address 1', { exact: false });
        const address2 = screen.getAllByLabelText('Address 2', { exact: false });
        const state = screen.getAllByLabelText('State');
        const city = screen.getAllByLabelText('City');
        expect(await address1[1]).toHaveValue(defaultProps.destinationDutyLocation.address.streetAddress1);
        expect(address2[1]).toHaveValue('');
        expect(city[1]).toHaveValue(defaultProps.destinationDutyLocation.address.city);
        expect(state[1]).toHaveValue(defaultProps.destinationDutyLocation.address.state);
        expect(postalCodes[1]).toHaveValue(defaultProps.destinationDutyLocation.address.postalCode);
      });
    });
  });

  it('displays secondary destination Address input when hasSecondaryDestinationAddress is true', async () => {
    await act(async () => {
      render(<DateAndLocationForm {...defaultProps} />);
      const hasSecondaryDestinationAddress = await screen.getAllByLabelText('Yes')[1];

      await userEvent.click(hasSecondaryDestinationAddress);
      const postalCodes = screen.getAllByLabelText('ZIP');
      const address1 = screen.getAllByLabelText('Address 1', { exact: false });
      const address2 = screen.getAllByLabelText('Address 2', { exact: false });
      const address3 = screen.getAllByLabelText('Address 3', { exact: false });
      const state = screen.getAllByLabelText('State');
      const city = screen.getAllByLabelText('City');

      await waitFor(() => {
        expect(address1[2]).toBeInstanceOf(HTMLInputElement);
        expect(address2[2]).toBeInstanceOf(HTMLInputElement);
        expect(address3[2]).toBeInstanceOf(HTMLInputElement);
        expect(state[2]).toBeInstanceOf(HTMLSelectElement);
        expect(city[2]).toBeInstanceOf(HTMLInputElement);
        expect(postalCodes[2]).toBeInstanceOf(HTMLInputElement);
      });
    });
  });

  it('displays the closeout office select when the service member is in the Army', async () => {
    await act(async () => {
      const armyServiceMember = {
        ...defaultProps.serviceMember,
        affiliation: SERVICE_MEMBER_AGENCIES.ARMY,
      };
      render(<DateAndLocationForm {...defaultProps} serviceMember={armyServiceMember} />);

      expect(screen.getByText('Closeout Office')).toBeInTheDocument();
      expect(screen.getByLabelText('Which closeout office should review your PPM?')).toBeInTheDocument();
      expect(screen.getByText('Start typing a closeout office...')).toBeInTheDocument();
    });
  });

  it('displays the closeout office select when the service member is in the Air Force', async () => {
    await act(async () => {
      const airForceServiceMember = {
        ...defaultProps.serviceMember,
        affiliation: SERVICE_MEMBER_AGENCIES.AIR_FORCE,
      };
      render(<DateAndLocationForm {...defaultProps} serviceMember={airForceServiceMember} />);

      expect(screen.getByText('Closeout Office')).toBeInTheDocument();
      expect(screen.getByLabelText('Which closeout office should review your PPM?')).toBeInTheDocument();
      expect(screen.getByText('Start typing a closeout office...')).toBeInTheDocument();
    });
  });

  it('displays the closeout office select when the service member is in the Navy', async () => {
    await act(async () => {
      const navyServiceMember = {
        ...defaultProps.serviceMember,
        affiliation: SERVICE_MEMBER_AGENCIES.NAVY,
      };

      render(<DateAndLocationForm {...defaultProps} serviceMember={navyServiceMember} />);
      expect(screen.queryByText('Closeout Office')).not.toBeInTheDocument();
      expect(screen.queryByLabelText('Which closeout office should review your PPM?')).not.toBeInTheDocument();
      expect(screen.queryByText('Start typing a closeout office...')).not.toBeInTheDocument();
    });
  });
});

describe('validates form fields and displays error messages', () => {
  it('marks required inputs when left empty', async () => {
    render(<DateAndLocationForm {...defaultProps} />);
    await act(async () => {
      await userEvent.click(screen.getByLabelText('Which closeout office should review your PPM?'));
      await userEvent.keyboard('{backspace}');
    });

    expect(screen.getByRole('button', { name: 'Save & Continue' })).toBeDisabled();
    await userEvent.click(screen.getByText('Start typing a closeout office...'));
    expect(screen.getByText('Required')).toBeVisible();
  });
  it('displays type errors when input fails validation schema', async () => {
    await act(async () => {
      const invalidTypes = {
        ...defaultProps,
        mtoShipment: {
<<<<<<< HEAD
          ppmShipment: {
            pickupPostalCode: '1000',
            secondaryPickupPostalCode: '2000',
            destinationPostalCode: '3000',
            secondaryDestinationPostalCode: '4000',
          },
        },
      };
=======
          ppmShipment: {},
        },
      };

>>>>>>> bd60beb9
      render(<DateAndLocationForm {...invalidTypes} />);

      await userEvent.type(document.querySelector('input[name="pickupAddress.address.postalCode"]'), '1000');

      await userEvent.type(document.querySelector('input[name="destinationAddress.address.postalCode"]'), '1000');

      await userEvent.type(screen.getByLabelText('When do you plan to start moving your PPM?'), '1 January 2022');
      await userEvent.click(screen.getByRole('button', { name: 'Save & Continue' }));

      await waitFor(() => {
        expect(screen.getByRole('button', { name: 'Save & Continue' })).toBeDisabled();

        const requiredAlerts = screen.getAllByRole('alert');
        expect(requiredAlerts.length).toBe(3);

        // Departure date
        expect(requiredAlerts[2]).toHaveTextContent('Enter a complete date in DD MMM YYYY format (day, month, year).');
        expect(
          within(requiredAlerts[2].nextElementSibling).getByLabelText('When do you plan to start moving your PPM?'),
        ).toBeInTheDocument();
      });
    });
  });
});<|MERGE_RESOLUTION|>--- conflicted
+++ resolved
@@ -237,21 +237,10 @@
       const invalidTypes = {
         ...defaultProps,
         mtoShipment: {
-<<<<<<< HEAD
-          ppmShipment: {
-            pickupPostalCode: '1000',
-            secondaryPickupPostalCode: '2000',
-            destinationPostalCode: '3000',
-            secondaryDestinationPostalCode: '4000',
-          },
-        },
-      };
-=======
           ppmShipment: {},
         },
       };
 
->>>>>>> bd60beb9
       render(<DateAndLocationForm {...invalidTypes} />);
 
       await userEvent.type(document.querySelector('input[name="pickupAddress.address.postalCode"]'), '1000');
