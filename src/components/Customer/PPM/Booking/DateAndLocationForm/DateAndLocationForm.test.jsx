--- conflicted
+++ resolved
@@ -47,13 +47,8 @@
     it('renders blank form on load', async () => {
       render(<DateAndLocationForm {...defaultProps} />);
       expect(await screen.getByRole('heading', { level: 2, name: 'Origin' })).toBeInTheDocument();
-<<<<<<< HEAD
-      const postalCodes = screen.getAllByLabelText('ZIP');
-      const address1 = screen.getAllByLabelText('Address 1', { exact: false });
-=======
       const postalCodes = screen.getAllByLabelText(/ZIP/);
       const address1 = screen.getAllByLabelText(/Address 1/);
->>>>>>> 2419109e
       const address2 = screen.getAllByLabelText('Address 2', { exact: false });
       const address3 = screen.getAllByLabelText('Address 3', { exact: false });
       const state = screen.getAllByLabelText(/State/);
@@ -294,14 +289,14 @@
         // only expecting postalCode alert
         expect(requiredAlerts.length).toBe(1);
 
-        // 'Optional' labelHint on address display. expecting a total of 5(2 for pickup address and 3 destination address).
-        // This is to verify Optional labelHints are displayed correctly for PPM onboarding/edit for the destination address
+        // 'Required' labelHint on address display. expecting a total of 7(2 for pickup address and 3 destination address with 2 misc).
+        // This is to verify Required labelHints are displayed correctly for PPM onboarding/edit for the destination address
         // street 1 is now OPTIONAL. If this fails it means addtional labelHints have been introduced elsewhere within the control.
         const hints = document.getElementsByClassName('usa-hint');
-        expect(hints.length).toBe(5);
+        expect(hints.length).toBe(7);
         // verify labelHints are actually 'Optional'
         for (let i = 0; i < hints.length; i += 1) {
-          expect(hints[i]).toHaveTextContent('Optional');
+          expect(hints[i]).toHaveTextContent('Required');
         }
       });
     });
