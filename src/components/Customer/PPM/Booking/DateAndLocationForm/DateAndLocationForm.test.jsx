--- conflicted
+++ resolved
@@ -223,15 +223,10 @@
 describe('validates form fields and displays error messages', () => {
   it('marks required inputs when left empty', async () => {
     render(<DateAndLocationForm {...defaultProps} />);
-<<<<<<< HEAD
-
-    await userEvent.click(screen.getByRole('button', { name: 'Save & Continue' }));
-=======
     await act(async () => {
       await userEvent.click(screen.getByLabelText('Which closeout office should review your PPM?'));
       await userEvent.keyboard('{backspace}');
     });
->>>>>>> a4263434
 
     expect(screen.getByRole('button', { name: 'Save & Continue' })).toBeDisabled();
     await userEvent.click(screen.getByText('Start typing a closeout office...'));
