--- conflicted
+++ resolved
@@ -438,84 +438,34 @@
         await userEvent.click(screen.getByLabelText('Use my current delivery address'));
         await userEvent.click(screen.getByTitle('Yes, I have a second delivery address'));
       });
-<<<<<<< HEAD
-      await userEvent.click(screen.getByTitle('Yes, I have a second delivery address'));
-
-      const address1 = screen.getAllByLabelText(/Address 1/, { exact: false });
-      const locationLookups = screen.getAllByLabelText(/Location Lookup/);
-
-      // verify pickup address is populated
-      expect(address1[0]).toHaveValue('123 Main');
-      expect(screen.getByText('Fort Benning, GA 90210 (Muscogee)'));
-
-      await waitFor(() => {
+
+      waitFor(() => {
+        const address1 = screen.getAllByLabelText(/Address 1/, { exact: false });
+        const locationLookups = screen.getAllByLabelText(/Location Lookup/);
+
+        // verify pickup address is populated
+        expect(address1[0]).toHaveValue('123 Main');
+        expect(screen.getByText('Fort Benning, GA 90210 (Muscogee)'));
+
         expect(address1[1]).toBeInstanceOf(HTMLInputElement);
         expect(locationLookups[1]).toBeInstanceOf(HTMLInputElement);
-      });
-
-      // verify 2nd pickup is populated
-      expect(screen.getByRole('heading', { level: 4, name: 'Second Pickup Address' })).toBeInTheDocument();
-      expect(address1[1]).toHaveValue('777 Test Street');
-      expect(screen.getByText('ELIZABETHTOWN, KY 42702 (Hardin)'));
-
-      // verify delivery address is populated
-      expect(address1[2]).toHaveValue('658 West Ave');
-      expect(screen.getAllByText('Fort Benning, GA 94611 (Muscogee)')[0]);
-=======
-
-      waitFor(() => {
-        const address1 = screen.getAllByLabelText(/Address 1/, { exact: false });
-        const state = screen.getAllByTestId(/State/);
-        const city = screen.getAllByTestId(/City/);
-        const postalCodes = screen.getAllByTestId(/ZIP/);
-        const county = screen.getAllByTestId(/County/);
-
-        // verify pickup address is populated
-        expect(address1[0]).toHaveValue('123 Main');
-        expect(city[0]).toHaveTextContent('Fort Benning');
-        expect(state[0]).toHaveTextContent('GA');
-        expect(postalCodes[0]).toHaveTextContent('90210');
-        expect(county[0]).toHaveTextContent('Muscogee');
 
         // verify 2nd pickup is populated
         expect(screen.getByRole('heading', { level: 4, name: 'Second Pickup Address' })).toBeInTheDocument();
         expect(address1[1]).toHaveValue('777 Test Street');
         expect(screen.getByText('ELIZABETHTOWN, KY 42702 (Hardin)'));
-
+        
         // verify delivery address is populated
         expect(address1[2]).toHaveValue('658 West Ave');
-        expect(city[2]).toHaveTextContent('Fort Benning');
-        expect(state[2]).toHaveTextContent('GA');
-        expect(postalCodes[2]).toHaveTextContent('94611');
->>>>>>> 8332dfdd
+        expect(screen.getAllByText('Fort Benning, GA 94611 (Muscogee)')[0]);
 
         expect(address1[3]).toBeInstanceOf(HTMLInputElement);
-<<<<<<< HEAD
         expect(locationLookups[3]).toBeInstanceOf(HTMLInputElement);
-      });
-
-      // verify 2nd delivery address is populated
-      expect(screen.getByRole('heading', { level: 4, name: 'Second Delivery Address' })).toBeInTheDocument();
-
-      expect(address1[3]).toHaveValue('68 West Elm');
-      expect(screen.getAllByText('Fort Benning, GA 94611 (Muscogee)')[1]);
-
-      // now clear out 2nd pickup address1 text, should raise required alert
-=======
-        expect(city[3]).toBeInstanceOf(HTMLLabelElement);
-        expect(state[3]).toBeInstanceOf(HTMLLabelElement);
-        expect(postalCodes[3]).toBeInstanceOf(HTMLLabelElement);
-        expect(county[3]).toBeInstanceOf(HTMLLabelElement);
-
-        // verify 2nd delivery address is populated
-        expect(screen.getByRole('heading', { level: 4, name: 'Second Delivery Address' })).toBeInTheDocument();
+
         expect(address1[3]).toHaveValue('68 West Elm');
-        expect(city[3]).toHaveTextContent('Fort Benning');
-        expect(state[3]).toHaveTextContent('GA');
-        expect(postalCodes[3]).toHaveTextContent('94611');
-      });
-
->>>>>>> 8332dfdd
+        expect(screen.getAllByText('Fort Benning, GA 94611 (Muscogee)')[1]);
+      });
+
       await userEvent.clear(document.querySelector('input[name="secondaryPickupAddress.address.streetAddress1"]'));
       await userEvent.keyboard('[Tab]');
 
