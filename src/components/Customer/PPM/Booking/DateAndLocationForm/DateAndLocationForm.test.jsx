import React from 'react';
import { render, waitFor, screen, within, act } from '@testing-library/react';
import userEvent from '@testing-library/user-event';
import { Provider } from 'react-redux';

import DateAndLocationForm from 'components/Customer/PPM/Booking/DateAndLocationForm/DateAndLocationForm';
import SERVICE_MEMBER_AGENCIES from 'content/serviceMemberAgencies';
import { configureStore } from 'shared/store';

const serviceMember = {
  serviceMember: {
    id: '123',
    current_location: {
      name: 'Fort Drum',
    },
    residential_address: {
      city: 'Fort Benning',
      state: 'GA',
      postalCode: '90210',
      streetAddress1: '123 Main',
      streetAddress2: '',
      county: 'Muscogee',
    },
    affiliation: SERVICE_MEMBER_AGENCIES.ARMY,
  },
};

const defaultProps = {
  onSubmit: jest.fn(),
  onBack: jest.fn(),
  destinationDutyLocation: {
    address: {
      city: 'Fort Benning',
      state: 'GA',
      postalCode: '94611',
      streetAddress1: '658 West Ave',
      streetAddress2: '',
      county: 'Muscogee',
    },
  },
  postalCodeValidator: jest.fn(),
  ...serviceMember,
};

beforeEach(() => {
  jest.clearAllMocks();
});

const mockStore = configureStore({});

describe('DateAndLocationForm component', () => {
  describe('displays form', () => {
    it('renders blank form on load', async () => {
      render(
        <Provider store={mockStore.store}>
          <DateAndLocationForm {...defaultProps} />
        </Provider>,
      );
      expect(screen.getByRole('heading', { level: 2, name: 'Pickup Address' })).toBeInTheDocument();
      const locationLookups = screen.getAllByLabelText(/Location Lookup/);
      const address1 = screen.getAllByLabelText(/Address 1/);
      const address2 = screen.getAllByLabelText('Address 2', { exact: false });
      const address3 = screen.getAllByLabelText('Address 3', { exact: false });

      expect(address1[0]).toBeInstanceOf(HTMLInputElement);
      expect(address2[0]).toBeInstanceOf(HTMLInputElement);
      expect(address3[0]).toBeInstanceOf(HTMLInputElement);
      expect(locationLookups[0]).toBeInstanceOf(HTMLInputElement);
      expect(screen.getAllByLabelText('Yes')[0]).toBeInstanceOf(HTMLInputElement);
      expect(screen.getAllByLabelText('No')[0]).toBeInstanceOf(HTMLInputElement);
      expect(screen.getByRole('heading', { level: 2, name: 'Delivery Address' })).toBeInTheDocument();
      expect(address1[1]).toBeInstanceOf(HTMLInputElement);
      expect(address2[1]).toBeInstanceOf(HTMLInputElement);
      expect(address3[1]).toBeInstanceOf(HTMLInputElement);
      expect(locationLookups[1]).toBeInstanceOf(HTMLInputElement);
      expect(screen.getAllByLabelText('Yes')[1]).toBeInstanceOf(HTMLInputElement);
      expect(screen.getAllByLabelText('No')[1]).toBeInstanceOf(HTMLInputElement);
      expect(screen.getByRole('heading', { level: 2, name: 'Closeout Office' })).toBeInTheDocument();
      expect(screen.getByLabelText(/Which closeout office should review your PPM\?/)).toBeInstanceOf(HTMLInputElement);
      expect(screen.getByRole('heading', { level: 2, name: 'Storage' })).toBeInTheDocument();
      expect(screen.getAllByLabelText('Yes')[2]).toBeInstanceOf(HTMLInputElement);
      expect(screen.getAllByLabelText('No')[2]).toBeInstanceOf(HTMLInputElement);
      expect(screen.getByRole('heading', { level: 2, name: 'Departure date' })).toBeInTheDocument();
      expect(screen.getByLabelText(/When do you plan to start moving your PPM?/)).toBeInstanceOf(HTMLInputElement);
    });
  });

  describe('displays conditional inputs', () => {
    it('displays current address when "Use my current pickup address" is selected', async () => {
      render(
        <Provider store={mockStore.store}>
          <DateAndLocationForm {...defaultProps} />
        </Provider>,
      );
      await act(async () => {
        await userEvent.click(screen.getByLabelText('Use my current pickup address'));
      });
      await waitFor(() => {
        expect(
          screen.getAllByText(
            `${defaultProps.serviceMember.residential_address.city}, ${defaultProps.serviceMember.residential_address.state} ${defaultProps.serviceMember.residential_address.postalCode} (${defaultProps.serviceMember.residential_address.county})`,
          ),
        );
      });
    });

    it('removes current Address when "Use my current pickup address" is deselected', async () => {
      render(
        <Provider store={mockStore.store}>
          <DateAndLocationForm {...defaultProps} />
        </Provider>,
      );
      await act(async () => {
        await userEvent.click(screen.getByLabelText('Use my current pickup address'));
      });

      await waitFor(() => {
        expect(screen.getAllByText('Start typing a Zip or City, State Zip').length).toBe(1);
      });

      await waitFor(() => {
        expect(
          screen.getAllByText(
            `${defaultProps.serviceMember.residential_address.city}, ${defaultProps.serviceMember.residential_address.state} ${defaultProps.serviceMember.residential_address.postalCode} (${defaultProps.serviceMember.residential_address.county})`,
          ),
        );
      });

      await act(async () => {
        await userEvent.click(screen.getByLabelText('Use my current pickup address'));
      });

      await waitFor(() => {
        expect(screen.getAllByText('Start typing a Zip or City, State Zip').length).toBe(2);
      });
    });

    it('displays secondary pickup Address input when hasSecondaryPickupAddress is true', async () => {
      await act(async () => {
        render(
          <Provider store={mockStore.store}>
            <DateAndLocationForm {...defaultProps} />
          </Provider>,
        );
        const hasSecondaryPickupAddress = await screen.getAllByLabelText('Yes')[1];

        await userEvent.click(hasSecondaryPickupAddress);
        const locationLookups = screen.getAllByLabelText(/Location Lookup/);
        const address1 = screen.getAllByLabelText(/Address 1/, { exact: false });
        const address2 = screen.getAllByLabelText('Address 2', { exact: false });
        await waitFor(() => {
          expect(address1[1]).toBeInstanceOf(HTMLInputElement);
          expect(address2[1]).toBeInstanceOf(HTMLInputElement);
          expect(locationLookups[1]).toBeInstanceOf(HTMLInputElement);
        });
      });
    });

    it('displays delivery address when "Use my current delivery address" is selected', async () => {
      await act(async () => {
        render(
          <Provider store={mockStore.store}>
            <DateAndLocationForm {...defaultProps} />
          </Provider>,
        );
        await userEvent.click(screen.getByLabelText('Use my current delivery address'));
        const address1 = screen.getAllByLabelText(/Address 1/, { exact: false });
        const address2 = screen.getAllByLabelText('Address 2', { exact: false });
        expect(address1[1]).toHaveValue(defaultProps.destinationDutyLocation.address.streetAddress1);
        expect(address2[1]).toHaveValue('');
        expect(
          screen.getAllByText(
            `${defaultProps.destinationDutyLocation.address.city}, ${defaultProps.destinationDutyLocation.address.state} ${defaultProps.destinationDutyLocation.address.postalCode} (${defaultProps.destinationDutyLocation.address.county})`,
          ),
        );
      });
    });
  });

  it('displays secondary delivery address input when hasSecondaryDestinationAddress is true', async () => {
    await act(async () => {
      render(
        <Provider store={mockStore.store}>
          <DateAndLocationForm {...defaultProps} />
        </Provider>,
      );

      await userEvent.click(screen.getByLabelText('Use my current delivery address'));
<<<<<<< HEAD
      const postalCodes = screen.getAllByTestId(/ZIP/);
=======
>>>>>>> d0f55e3c
      const address1 = screen.getAllByLabelText(/Address 1/, { exact: false });
      const address2 = screen.getAllByLabelText('Address 2', { exact: false });
      expect(address1[1]).toHaveValue(defaultProps.destinationDutyLocation.address.streetAddress1);
      expect(address2[1]).toHaveValue('');
      expect(
        screen.getAllByText(
          `${defaultProps.destinationDutyLocation.address.city}, ${defaultProps.destinationDutyLocation.address.state} ${defaultProps.destinationDutyLocation.address.postalCode} (${defaultProps.destinationDutyLocation.address.county})`,
        ),
      );

      const hasSecondaryDestinationAddress = await screen.getAllByLabelText('Yes')[1];
      await userEvent.click(hasSecondaryDestinationAddress);
<<<<<<< HEAD

      const secondaryPostalCodes = screen.getAllByTestId(/ZIP/);
=======
      const locationLookups = screen.getAllByLabelText(/Location Lookup/);
>>>>>>> d0f55e3c
      const secondaryAddress1 = screen.getAllByLabelText(/Address 1/, { exact: false });
      const secondaryAddress2 = screen.getAllByLabelText('Address 2', { exact: false });
      const secondaryAddress3 = screen.getAllByLabelText('Address 3', { exact: false });

      await waitFor(() => {
        expect(secondaryAddress1[2]).toBeInstanceOf(HTMLInputElement);
        expect(secondaryAddress2[2]).toBeInstanceOf(HTMLInputElement);
        expect(secondaryAddress3[2]).toBeInstanceOf(HTMLInputElement);
        expect(locationLookups[2]).toBeInstanceOf(HTMLInputElement);
      });
    });
  });

  it('displays the closeout office select when the service member is in the Army', async () => {
    await act(async () => {
      const armyServiceMember = {
        ...defaultProps.serviceMember,
        affiliation: SERVICE_MEMBER_AGENCIES.ARMY,
      };
      render(
        <Provider store={mockStore.store}>
          <DateAndLocationForm {...defaultProps} serviceMember={armyServiceMember} />
        </Provider>,
      );

      expect(screen.getByText('Closeout Office')).toBeInTheDocument();
      expect(screen.getByLabelText(/Which closeout office should review your PPM\?/)).toBeInTheDocument();
      expect(screen.getByText('Start typing a closeout office...')).toBeInTheDocument();
    });
  });

  it('displays the closeout office select when the service member is in the Air Force', async () => {
    await act(async () => {
      const airForceServiceMember = {
        ...defaultProps.serviceMember,
        affiliation: SERVICE_MEMBER_AGENCIES.AIR_FORCE,
      };
      render(
        <Provider store={mockStore.store}>
          <DateAndLocationForm {...defaultProps} serviceMember={airForceServiceMember} />
        </Provider>,
      );
      expect(screen.getByText('Closeout Office')).toBeInTheDocument();
      expect(screen.getByLabelText(/Which closeout office should review your PPM\?/)).toBeInTheDocument();
      expect(screen.getByText('Start typing a closeout office...')).toBeInTheDocument();
    });
  });

  it('displays the closeout office select when the service member is in the Navy', async () => {
    await act(async () => {
      const navyServiceMember = {
        ...defaultProps.serviceMember,
        affiliation: SERVICE_MEMBER_AGENCIES.NAVY,
      };

      render(
        <Provider store={mockStore.store}>
          <DateAndLocationForm {...defaultProps} serviceMember={navyServiceMember} />
        </Provider>,
      );
      expect(screen.queryByText('Closeout Office')).not.toBeInTheDocument();
      expect(screen.queryByLabelText(/Which closeout office should review your PPM\?/)).not.toBeInTheDocument();
      expect(screen.queryByText('Start typing a closeout office...')).not.toBeInTheDocument();
    });
  });
});

describe('validates form fields and displays error messages', () => {
  it('marks required inputs when left empty', async () => {
    render(
      <Provider store={mockStore.store}>
        <DateAndLocationForm {...defaultProps} />
      </Provider>,
    );

    await act(async () => {
      await userEvent.click(screen.getByLabelText(/Which closeout office should review your PPM\?/));
      await userEvent.keyboard('{backspace}[Tab]');
    });

    expect(screen.getByRole('button', { name: 'Save & Continue' })).toBeDisabled();
    await userEvent.click(screen.getByText('Start typing a closeout office...'));
    expect(screen.getByTestId('errorMessage')).toBeVisible();
  });
  it('displays type errors when input fails validation schema', async () => {
    await act(async () => {
      const invalidTypes = {
        ...defaultProps,
        mtoShipment: {
          ppmShipment: {},
        },
      };

      render(
        <Provider store={mockStore.store}>
          <DateAndLocationForm {...invalidTypes} />
        </Provider>,
      );

      await userEvent.type(screen.getByLabelText(/When do you plan to start moving your PPM?/), '1 January 2022');
      await userEvent.click(screen.getByRole('button', { name: 'Save & Continue' }));

      await waitFor(() => {
        expect(screen.getByRole('button', { name: 'Save & Continue' })).toBeDisabled();

        const requiredAlerts = screen.getAllByRole('alert');
        expect(requiredAlerts.length).toBe(1);

        // Departure date
        expect(requiredAlerts[0]).toHaveTextContent('Enter a complete date in DD MMM YYYY format (day, month, year).');
        expect(
          within(requiredAlerts[0].nextElementSibling).getByLabelText(/When do you plan to start moving your PPM?/),
        ).toBeInTheDocument();
      });
    });
  });

  it('delivery address 1 is empty passes validation schema - destination street 1 is OPTIONAL', async () => {
    await act(async () => {
      render(
        <Provider store={mockStore.store}>
          <DateAndLocationForm {...defaultProps} />
        </Provider>,
      );

      // type something in for delivery address 1
      await userEvent.type(
        document.querySelector('input[name="destinationAddress.address.streetAddress1"]'),
        '1234 Street',
      );
      // now clear out text, should not raise required alert because street is OPTIONAL in DateAndLocationForm context.
      await userEvent.clear(document.querySelector('input[name="destinationAddress.address.streetAddress1"]'));

      await userEvent.click(screen.getByRole('button', { name: 'Save & Continue' }));

      await waitFor(() => {
        expect(screen.getByRole('button', { name: 'Save & Continue' })).toBeDisabled();

        // 'Required' labelHint on address display. expecting a total of 7(2 for pickup address and 3 delivery address with 2 misc).
        // This is to verify Required labelHints are displayed correctly for PPM onboarding/edit for the delivery address
        // street 1 is now OPTIONAL. If this fails it means addtional labelHints have been introduced elsewhere within the control.
        const hints = document.getElementsByClassName('usa-hint');
        expect(hints.length).toBe(5);
        // verify labelHints are actually 'Optional'
        for (let i = 0; i < hints.length; i += 1) {
          expect(hints[i]).toHaveTextContent('Required');
        }
      });
    });
  });

  it('displays tertiary pickup Address input when hasTertiaryPickupAddress is true', async () => {
    await act(async () => {
      render(
        <Provider store={mockStore.store}>
          <DateAndLocationForm {...defaultProps} />
        </Provider>,
      );

      const hasTertiaryPickupAddress = screen.getAllByLabelText('Yes')[2];

      await userEvent.click(hasTertiaryPickupAddress);
      const locationLookups = screen.getAllByLabelText(/Location Lookup/);
      const address1 = screen.getAllByLabelText(/Address 1/, { exact: false });
      const address2 = screen.getAllByLabelText('Address 2', { exact: false });

      await waitFor(() => {
        expect(address1[1]).toBeInstanceOf(HTMLInputElement);
        expect(address2[1]).toBeInstanceOf(HTMLInputElement);
        expect(locationLookups[1]).toBeInstanceOf(HTMLInputElement);
      });
    });
  });
  it('displays tertiary delivery address input when hasTertiaryDestinationAddress is true', async () => {
    await act(async () => {
      render(
        <Provider store={mockStore.store}>
          <DateAndLocationForm {...defaultProps} />
        </Provider>,
      );
      const hasTertiaryDestinationAddress = screen.getAllByLabelText('Yes')[2];

      await userEvent.click(hasTertiaryDestinationAddress);
      const address1 = screen.getAllByLabelText(/Address 1/, { exact: false });
      const address2 = screen.getAllByLabelText('Address 2', { exact: false });
      const address3 = screen.getAllByLabelText('Address 3', { exact: false });
      const locationLookup = screen.getAllByLabelText('Location Lookup', { exact: false });

      await waitFor(() => {
        expect(address1[1]).toBeInstanceOf(HTMLInputElement);
        expect(address2[1]).toBeInstanceOf(HTMLInputElement);
        expect(address3[1]).toBeInstanceOf(HTMLInputElement);
        expect(locationLookup[1]).toBeInstanceOf(HTMLInputElement);
      });
    });
  });

  it('remove Required alert when secondary pickup/delivery streetAddress1 is cleared but the toggle is switched to No', async () => {
    await act(async () => {
      const newPPM = {
        ...defaultProps,
        mtoShipment: {
          ppmShipment: {
            secondaryPickupAddress: {
              streetAddress1: '777 Test Street',
              city: 'ELIZABETHTOWN',
              state: 'KY',
              postalCode: '42702',
              county: 'Hardin',
            },
            secondaryDestinationAddress: {
              streetAddress1: '68 West Elm',
              city: 'Fort Benning',
              state: 'GA',
              postalCode: '94611',
              county: 'Muscogee',
            },
            expectedDepartureDate: '2025-03-08',
          },
        },
      };
      const navyServiceMember = {
        ...defaultProps.serviceMember,
        affiliation: SERVICE_MEMBER_AGENCIES.NAVY,
      };
      render(
        <Provider store={mockStore.store}>
          <DateAndLocationForm {...newPPM} serviceMember={navyServiceMember} />
        </Provider>,
      );
      await act(async () => {
        await userEvent.click(screen.getByLabelText('Use my current pickup address'));
      });

      await userEvent.click(screen.getByTitle('Yes, I have a second pickup address'));
      await act(async () => {
        await userEvent.click(screen.getByLabelText('Use my current delivery address'));
      });
      await userEvent.click(screen.getByTitle('Yes, I have a second delivery address'));

      const address1 = screen.getAllByLabelText(/Address 1/, { exact: false });
      const locationLookups = screen.getAllByLabelText(/Location Lookup/);

      // verify pickup address is populated
      expect(address1[0]).toHaveValue('123 Main');
      expect(screen.getByText('Fort Benning, GA 90210 (Muscogee)'));

      await waitFor(() => {
        expect(address1[1]).toBeInstanceOf(HTMLInputElement);
        expect(locationLookups[1]).toBeInstanceOf(HTMLInputElement);
      });

      // verify 2nd pickup is populated
      expect(screen.getByRole('heading', { level: 4, name: 'Second Pickup Address' })).toBeInTheDocument();
      expect(address1[1]).toHaveValue('777 Test Street');
      expect(screen.getByText('ELIZABETHTOWN, KY 42702 (Hardin)'));

      // verify delivery address is populated
      expect(address1[2]).toHaveValue('658 West Ave');
      expect(screen.getAllByText('Fort Benning, GA 94611 (Muscogee)')[0]);

      await waitFor(() => {
        expect(address1[3]).toBeInstanceOf(HTMLInputElement);
        expect(locationLookups[3]).toBeInstanceOf(HTMLInputElement);
      });

      // verify 2nd delivery address is populated
      expect(screen.getByRole('heading', { level: 4, name: 'Second Delivery Address' })).toBeInTheDocument();

      expect(address1[3]).toHaveValue('68 West Elm');
      expect(screen.getAllByText('Fort Benning, GA 94611 (Muscogee)')[1]);

      // now clear out 2nd pickup address1 text, should raise required alert
      await userEvent.clear(document.querySelector('input[name="secondaryPickupAddress.address.streetAddress1"]'));
      await userEvent.keyboard('[Tab]');

      await waitFor(() => {
        const requiredAlerts = screen.queryAllByRole('alert');
        expect(requiredAlerts.length).toBe(1);
        requiredAlerts.forEach((alert) => {
          expect(alert).toHaveTextContent('Required');
        });
      });

      // toggle second pickup address to No, should get rid of Required error
      await userEvent.click(screen.getByTitle('No, I do not have a second pickup address'));

      const alerts = screen.queryAllByRole('alert');
      expect(alerts.length).toBe(0);

      // now clear out 2nd delivery address1 text, should raise required alert
      await userEvent.clear(document.querySelector('input[name="secondaryDestinationAddress.address.streetAddress1"]'));
      await userEvent.keyboard('[Tab]');

      await waitFor(() => {
        const requiredAlerts = screen.queryAllByRole('alert');
        expect(requiredAlerts.length).toBe(1);
        requiredAlerts.forEach((alert) => {
          expect(alert).toHaveTextContent('Required');
        });
      });

      // toggle second delivery address to No, should get rid of Required error
      await userEvent.click(screen.getByTitle('No, I do not have a second delivery address'));

      const newAlerts = screen.queryAllByRole('alert');
      expect(newAlerts.length).toBe(0);
    });
  });
});<|MERGE_RESOLUTION|>--- conflicted
+++ resolved
@@ -186,10 +186,6 @@
       );
 
       await userEvent.click(screen.getByLabelText('Use my current delivery address'));
-<<<<<<< HEAD
-      const postalCodes = screen.getAllByTestId(/ZIP/);
-=======
->>>>>>> d0f55e3c
       const address1 = screen.getAllByLabelText(/Address 1/, { exact: false });
       const address2 = screen.getAllByLabelText('Address 2', { exact: false });
       expect(address1[1]).toHaveValue(defaultProps.destinationDutyLocation.address.streetAddress1);
@@ -202,12 +198,7 @@
 
       const hasSecondaryDestinationAddress = await screen.getAllByLabelText('Yes')[1];
       await userEvent.click(hasSecondaryDestinationAddress);
-<<<<<<< HEAD
-
-      const secondaryPostalCodes = screen.getAllByTestId(/ZIP/);
-=======
       const locationLookups = screen.getAllByLabelText(/Location Lookup/);
->>>>>>> d0f55e3c
       const secondaryAddress1 = screen.getAllByLabelText(/Address 1/, { exact: false });
       const secondaryAddress2 = screen.getAllByLabelText('Address 2', { exact: false });
       const secondaryAddress3 = screen.getAllByLabelText('Address 3', { exact: false });
