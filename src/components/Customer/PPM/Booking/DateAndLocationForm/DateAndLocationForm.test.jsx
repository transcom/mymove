--- conflicted
+++ resolved
@@ -223,15 +223,8 @@
 describe('validates form fields and displays error messages', () => {
   it('marks required inputs when left empty', async () => {
     render(<DateAndLocationForm {...defaultProps} />);
-<<<<<<< HEAD
-    await act(async () => {
-      await userEvent.click(screen.getByLabelText('Which closeout office should review your PPM?'));
-      await userEvent.keyboard('{backspace}');
-    });
-=======
 
     await userEvent.click(screen.getByRole('button', { name: 'Save & Continue' }));
->>>>>>> 9d13c612
 
     expect(screen.getByRole('button', { name: 'Save & Continue' })).toBeDisabled();
     await userEvent.click(screen.getByText('Start typing a closeout office...'));
@@ -258,20 +251,6 @@
 
       await userEvent.type(screen.getByLabelText('When do you plan to start moving your PPM?'), '1 January 2022');
       await userEvent.click(screen.getByRole('button', { name: 'Save & Continue' }));
-<<<<<<< HEAD
-
-      await waitFor(() => {
-        expect(screen.getByRole('button', { name: 'Save & Continue' })).toBeDisabled();
-
-        const requiredAlerts = screen.getAllByRole('alert');
-        expect(requiredAlerts.length).toBe(3);
-
-        // Departure date
-        expect(requiredAlerts[2]).toHaveTextContent('Enter a complete date in DD MMM YYYY format (day, month, year).');
-        expect(
-          within(requiredAlerts[2].nextElementSibling).getByLabelText('When do you plan to start moving your PPM?'),
-        ).toBeInTheDocument();
-=======
 
       await waitFor(() => {
         expect(screen.getByRole('button', { name: 'Save & Continue' })).toBeDisabled();
@@ -327,7 +306,6 @@
         expect(state[1]).toBeInstanceOf(HTMLSelectElement);
         expect(city[1]).toBeInstanceOf(HTMLInputElement);
         expect(postalCodes[1]).toBeInstanceOf(HTMLInputElement);
->>>>>>> 9d13c612
       });
     });
   });
