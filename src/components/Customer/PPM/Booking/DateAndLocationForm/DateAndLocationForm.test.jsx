import React from 'react';
import { render, waitFor, screen, within, act } from '@testing-library/react';
import userEvent from '@testing-library/user-event';
import { Provider } from 'react-redux';

import DateAndLocationForm from 'components/Customer/PPM/Booking/DateAndLocationForm/DateAndLocationForm';
import SERVICE_MEMBER_AGENCIES from 'content/serviceMemberAgencies';
import { configureStore } from 'shared/store';

const serviceMember = {
  serviceMember: {
    id: '123',
    current_location: {
      name: 'Fort Drum',
    },
    residential_address: {
      city: 'Fort Benning',
      state: 'GA',
      postalCode: '90210',
      streetAddress1: '123 Main',
      streetAddress2: '',
    },
    affiliation: SERVICE_MEMBER_AGENCIES.ARMY,
  },
};

const defaultProps = {
  onSubmit: jest.fn(),
  onBack: jest.fn(),
  destinationDutyLocation: {
    address: {
      city: 'Fort Benning',
      state: 'GA',
      postalCode: '94611',
      streetAddress1: '123 Main',
      streetAddress2: '',
    },
  },
  postalCodeValidator: jest.fn(),
  ...serviceMember,
};

beforeEach(() => {
  jest.clearAllMocks();
});

const mockStore = configureStore({});

describe('DateAndLocationForm component', () => {
  describe('displays form', () => {
    it('renders blank form on load', async () => {
<<<<<<< HEAD
      render(
        <Provider store={mockStore.store}>
          <DateAndLocationForm {...defaultProps} />
        </Provider>,
      );
      expect(screen.getByRole('heading', { level: 2, name: 'Origin' })).toBeInTheDocument();
      const postalCodes = screen.getAllByTestId('ZIP');
=======
      render(<DateAndLocationForm {...defaultProps} />);
      expect(await screen.getByRole('heading', { level: 2, name: 'Pickup Address' })).toBeInTheDocument();
      const postalCodes = screen.getAllByLabelText(/ZIP/);
>>>>>>> 68778aa2
      const address1 = screen.getAllByLabelText(/Address 1/);
      const address2 = screen.getAllByLabelText('Address 2', { exact: false });
      const address3 = screen.getAllByLabelText('Address 3', { exact: false });
      const state = screen.getAllByTestId(/State/);
      const city = screen.getAllByTestId(/City/);

      expect(address1[0]).toBeInstanceOf(HTMLInputElement);
      expect(address2[0]).toBeInstanceOf(HTMLInputElement);
      expect(address3[0]).toBeInstanceOf(HTMLInputElement);
      expect(state[0]).toBeInstanceOf(HTMLLabelElement);
      expect(city[0]).toBeInstanceOf(HTMLLabelElement);
      expect(postalCodes[0]).toBeInstanceOf(HTMLLabelElement);
      expect(screen.getAllByLabelText('Yes')[0]).toBeInstanceOf(HTMLInputElement);
      expect(screen.getAllByLabelText('No')[0]).toBeInstanceOf(HTMLInputElement);
      expect(screen.getByRole('heading', { level: 2, name: 'Delivery Address' })).toBeInTheDocument();
      expect(address1[1]).toBeInstanceOf(HTMLInputElement);
      expect(address2[1]).toBeInstanceOf(HTMLInputElement);
      expect(address3[1]).toBeInstanceOf(HTMLInputElement);
      expect(state[1]).toBeInstanceOf(HTMLLabelElement);
      expect(city[1]).toBeInstanceOf(HTMLLabelElement);
      expect(postalCodes[1]).toBeInstanceOf(HTMLLabelElement);
      expect(screen.getAllByLabelText('Yes')[1]).toBeInstanceOf(HTMLInputElement);
      expect(screen.getAllByLabelText('No')[1]).toBeInstanceOf(HTMLInputElement);
      expect(screen.getByRole('heading', { level: 2, name: 'Closeout Office' })).toBeInTheDocument();
      expect(screen.getByLabelText(/Which closeout office should review your PPM\?/)).toBeInstanceOf(HTMLInputElement);
      expect(screen.getByRole('heading', { level: 2, name: 'Storage' })).toBeInTheDocument();
      expect(screen.getAllByLabelText('Yes')[2]).toBeInstanceOf(HTMLInputElement);
      expect(screen.getAllByLabelText('No')[2]).toBeInstanceOf(HTMLInputElement);
      expect(screen.getByRole('heading', { level: 2, name: 'Departure date' })).toBeInTheDocument();
      expect(screen.getByLabelText(/When do you plan to start moving your PPM?/)).toBeInstanceOf(HTMLInputElement);
    });
  });

  describe('displays conditional inputs', () => {
<<<<<<< HEAD
    it('displays current address when "Use my current origin address" is selected', async () => {
      render(
        <Provider store={mockStore.store}>
          <DateAndLocationForm {...defaultProps} />
        </Provider>,
      );
      const postalCodes = screen.getAllByTestId(/ZIP/);
      expect(postalCodes[0]).toHaveTextContent('');
=======
    it('displays current address when "Use my current pickup address" is selected', async () => {
      render(<DateAndLocationForm {...defaultProps} />);
      const postalCodes = screen.getAllByLabelText(/ZIP/);
      expect(postalCodes[0].value).toBe('');
>>>>>>> 68778aa2
      await act(async () => {
        await userEvent.click(screen.getByLabelText('Use my current pickup address'));
      });
      await waitFor(() => {
        expect(postalCodes[0]).toHaveTextContent(defaultProps.serviceMember.residential_address.postalCode);
      });
    });

<<<<<<< HEAD
    it('removes current Address when "Use my current origin address" is deselected', async () => {
      render(
        <Provider store={mockStore.store}>
          <DateAndLocationForm {...defaultProps} />
        </Provider>,
      );
=======
    it('removes current Address when "Use my current pickup address" is deselected', async () => {
      render(<DateAndLocationForm {...defaultProps} />);
>>>>>>> 68778aa2
      await act(async () => {
        await userEvent.click(screen.getByLabelText('Use my current pickup address'));
      });
      const postalCodes = screen.getAllByTestId(/ZIP/);

      await waitFor(() => {
        expect(postalCodes[0]).toHaveTextContent(defaultProps.serviceMember.residential_address.postalCode);
      });

      await act(async () => {
        await userEvent.click(screen.getByLabelText('Use my current pickup address'));
      });

      await waitFor(() => {
        expect(postalCodes[0]).toHaveTextContent('');
      });
    });

    it('displays secondary pickup Address input when hasSecondaryPickupAddress is true', async () => {
      await act(async () => {
        render(
          <Provider store={mockStore.store}>
            <DateAndLocationForm {...defaultProps} />
          </Provider>,
        );
        const hasSecondaryPickupAddress = await screen.getAllByLabelText('Yes')[1];

        await userEvent.click(hasSecondaryPickupAddress);
        const postalCodes = screen.getAllByTestId(/ZIP/);
        const address1 = screen.getAllByLabelText(/Address 1/, { exact: false });
        const address2 = screen.getAllByLabelText('Address 2', { exact: false });
        const state = screen.getAllByTestId(/State/);
        const city = screen.getAllByTestId(/City/);
        await waitFor(() => {
          expect(address1[1]).toBeInstanceOf(HTMLInputElement);
          expect(address2[1]).toBeInstanceOf(HTMLInputElement);
          expect(city[1]).toBeInstanceOf(HTMLLabelElement);
          expect(state[1]).toBeInstanceOf(HTMLLabelElement);
          expect(postalCodes[1]).toBeInstanceOf(HTMLLabelElement);
        });
      });
    });

    it('displays delivery address when "Use my current delivery address" is selected', async () => {
      await act(async () => {
<<<<<<< HEAD
        render(
          <Provider store={mockStore.store}>
            <DateAndLocationForm {...defaultProps} />
          </Provider>,
        );
        await userEvent.click(screen.getByLabelText('Use my current destination address'));
        const postalCodes = screen.getAllByTestId(/ZIP/);
=======
        render(<DateAndLocationForm {...defaultProps} />);
        await userEvent.click(screen.getByLabelText('Use my current delivery address'));
        const postalCodes = screen.getAllByLabelText(/ZIP/);
>>>>>>> 68778aa2
        const address1 = screen.getAllByLabelText(/Address 1/, { exact: false });
        const address2 = screen.getAllByLabelText('Address 2', { exact: false });
        const state = screen.getAllByTestId(/State/);
        const city = screen.getAllByTestId(/City/);
        expect(address1[1]).toHaveValue(defaultProps.destinationDutyLocation.address.streetAddress1);
        expect(address2[1]).toHaveValue('');
        expect(city[1]).toHaveTextContent(defaultProps.destinationDutyLocation.address.city);
        expect(state[1]).toHaveTextContent(defaultProps.destinationDutyLocation.address.state);
        expect(postalCodes[1]).toHaveTextContent(defaultProps.destinationDutyLocation.address.postalCode);
      });
    });
  });

  it('displays secondary delivery address input when hasSecondaryDestinationAddress is true', async () => {
    await act(async () => {
      render(
        <Provider store={mockStore.store}>
          <DateAndLocationForm {...defaultProps} />
        </Provider>,
      );
      const hasSecondaryDestinationAddress = await screen.getAllByLabelText('Yes')[1];

      await userEvent.click(hasSecondaryDestinationAddress);
      const postalCodes = screen.getAllByTestId(/ZIP/);
      const address1 = screen.getAllByLabelText(/Address 1/, { exact: false });
      const address2 = screen.getAllByLabelText('Address 2', { exact: false });
      const address3 = screen.getAllByLabelText('Address 3', { exact: false });
      const state = screen.getAllByTestId(/State/);
      const city = screen.getAllByTestId(/City/);

      await waitFor(() => {
        expect(address1[2]).toBeInstanceOf(HTMLInputElement);
        expect(address2[2]).toBeInstanceOf(HTMLInputElement);
        expect(address3[2]).toBeInstanceOf(HTMLInputElement);
        expect(state[2]).toBeInstanceOf(HTMLLabelElement);
        expect(city[2]).toBeInstanceOf(HTMLLabelElement);
        expect(postalCodes[2]).toBeInstanceOf(HTMLLabelElement);
      });
    });
  });

  it('displays the closeout office select when the service member is in the Army', async () => {
    await act(async () => {
      const armyServiceMember = {
        ...defaultProps.serviceMember,
        affiliation: SERVICE_MEMBER_AGENCIES.ARMY,
      };
      render(
        <Provider store={mockStore.store}>
          <DateAndLocationForm {...defaultProps} serviceMember={armyServiceMember} />
        </Provider>,
      );

      expect(screen.getByText('Closeout Office')).toBeInTheDocument();
      expect(screen.getByLabelText(/Which closeout office should review your PPM\?/)).toBeInTheDocument();
      expect(screen.getByText('Start typing a closeout office...')).toBeInTheDocument();
    });
  });

  it('displays the closeout office select when the service member is in the Air Force', async () => {
    await act(async () => {
      const airForceServiceMember = {
        ...defaultProps.serviceMember,
        affiliation: SERVICE_MEMBER_AGENCIES.AIR_FORCE,
      };
      render(
        <Provider store={mockStore.store}>
          <DateAndLocationForm {...defaultProps} serviceMember={airForceServiceMember} />
        </Provider>,
      );
      expect(screen.getByText('Closeout Office')).toBeInTheDocument();
      expect(screen.getByLabelText(/Which closeout office should review your PPM\?/)).toBeInTheDocument();
      expect(screen.getByText('Start typing a closeout office...')).toBeInTheDocument();
    });
  });

  it('displays the closeout office select when the service member is in the Navy', async () => {
    await act(async () => {
      const navyServiceMember = {
        ...defaultProps.serviceMember,
        affiliation: SERVICE_MEMBER_AGENCIES.NAVY,
      };

      render(
        <Provider store={mockStore.store}>
          <DateAndLocationForm {...defaultProps} serviceMember={navyServiceMember} />
        </Provider>,
      );
      expect(screen.queryByText('Closeout Office')).not.toBeInTheDocument();
      expect(screen.queryByLabelText(/Which closeout office should review your PPM\?/)).not.toBeInTheDocument();
      expect(screen.queryByText('Start typing a closeout office...')).not.toBeInTheDocument();
    });
  });
});

describe('validates form fields and displays error messages', () => {
  it('marks required inputs when left empty', async () => {
    render(
      <Provider store={mockStore.store}>
        <DateAndLocationForm {...defaultProps} />
      </Provider>,
    );

    await act(async () => {
      await userEvent.click(screen.getByLabelText(/Which closeout office should review your PPM\?/));
      await userEvent.keyboard('{backspace}[Tab]');
    });

    expect(screen.getByRole('button', { name: 'Save & Continue' })).toBeDisabled();
    await userEvent.click(screen.getByText('Start typing a closeout office...'));
    expect(screen.getByTestId('errorMessage')).toBeVisible();
  });
  it('displays type errors when input fails validation schema', async () => {
    await act(async () => {
      const invalidTypes = {
        ...defaultProps,
        mtoShipment: {
          ppmShipment: {},
        },
      };

      render(
        <Provider store={mockStore.store}>
          <DateAndLocationForm {...invalidTypes} />
        </Provider>,
      );

      await userEvent.type(screen.getByLabelText(/When do you plan to start moving your PPM?/), '1 January 2022');
      await userEvent.click(screen.getByRole('button', { name: 'Save & Continue' }));

      await waitFor(() => {
        expect(screen.getByRole('button', { name: 'Save & Continue' })).toBeDisabled();

        const requiredAlerts = screen.getAllByRole('alert');
        expect(requiredAlerts.length).toBe(1);

        // Departure date
        expect(requiredAlerts[0]).toHaveTextContent('Enter a complete date in DD MMM YYYY format (day, month, year).');
        expect(
          within(requiredAlerts[0].nextElementSibling).getByLabelText(/When do you plan to start moving your PPM?/),
        ).toBeInTheDocument();
      });
    });
  });

  it('delivery address 1 is empty passes validation schema - destination street 1 is OPTIONAL', async () => {
    await act(async () => {
      render(
        <Provider store={mockStore.store}>
          <DateAndLocationForm {...defaultProps} />
        </Provider>,
      );

      // type something in for delivery address 1
      await userEvent.type(
        document.querySelector('input[name="destinationAddress.address.streetAddress1"]'),
        '1234 Street',
      );
      // now clear out text, should not raise required alert because street is OPTIONAL in DateAndLocationForm context.
      await userEvent.clear(document.querySelector('input[name="destinationAddress.address.streetAddress1"]'));

      await userEvent.click(screen.getByRole('button', { name: 'Save & Continue' }));

      await waitFor(() => {
        expect(screen.getByRole('button', { name: 'Save & Continue' })).toBeDisabled();

        // 'Required' labelHint on address display. expecting a total of 7(2 for pickup address and 3 delivery address with 2 misc).
        // This is to verify Required labelHints are displayed correctly for PPM onboarding/edit for the delivery address
        // street 1 is now OPTIONAL. If this fails it means addtional labelHints have been introduced elsewhere within the control.
        const hints = document.getElementsByClassName('usa-hint');
        expect(hints.length).toBe(11);
        // verify labelHints are actually 'Optional'
        for (let i = 0; i < hints.length; i += 1) {
          expect(hints[i]).toHaveTextContent('Required');
        }
      });
    });
  });

  it('displays tertiary pickup Address input when hasTertiaryPickupAddress is true', async () => {
    await act(async () => {
      render(
        <Provider store={mockStore.store}>
          <DateAndLocationForm {...defaultProps} />
        </Provider>,
      );

      const hasTertiaryPickupAddress = screen.getAllByLabelText('Yes')[2];

      await userEvent.click(hasTertiaryPickupAddress);
      const postalCodes = screen.getAllByTestId(/ZIP/);
      const address1 = screen.getAllByLabelText(/Address 1/, { exact: false });
      const address2 = screen.getAllByLabelText('Address 2', { exact: false });
      const state = screen.getAllByTestId(/State/);
      const city = screen.getAllByTestId(/City/);
      await waitFor(() => {
        expect(address1[1]).toBeInstanceOf(HTMLInputElement);
        expect(address2[1]).toBeInstanceOf(HTMLInputElement);
        expect(city[1]).toBeInstanceOf(HTMLLabelElement);
        expect(state[1]).toBeInstanceOf(HTMLLabelElement);
        expect(postalCodes[1]).toBeInstanceOf(HTMLLabelElement);
      });
    });
  });
  it('displays tertiary delivery address input when hasTertiaryDestinationAddress is true', async () => {
    await act(async () => {
      render(
        <Provider store={mockStore.store}>
          <DateAndLocationForm {...defaultProps} />
        </Provider>,
      );
      const hasTertiaryDestinationAddress = screen.getAllByLabelText('Yes')[2];

      await userEvent.click(hasTertiaryDestinationAddress);
      const postalCodes = screen.getAllByTestId(/ZIP/);
      const address1 = screen.getAllByLabelText(/Address 1/, { exact: false });
      const address2 = screen.getAllByLabelText('Address 2', { exact: false });
      const address3 = screen.getAllByLabelText('Address 3', { exact: false });
      const state = screen.getAllByTestId(/State/);
      const city = screen.getAllByTestId(/City/);

      await waitFor(() => {
        expect(address1[1]).toBeInstanceOf(HTMLInputElement);
        expect(address2[1]).toBeInstanceOf(HTMLInputElement);
        expect(address3[1]).toBeInstanceOf(HTMLInputElement);
        expect(state[1]).toBeInstanceOf(HTMLLabelElement);
        expect(city[1]).toBeInstanceOf(HTMLLabelElement);
        expect(postalCodes[1]).toBeInstanceOf(HTMLLabelElement);
      });
    });
  });
});<|MERGE_RESOLUTION|>--- conflicted
+++ resolved
@@ -49,19 +49,13 @@
 describe('DateAndLocationForm component', () => {
   describe('displays form', () => {
     it('renders blank form on load', async () => {
-<<<<<<< HEAD
-      render(
-        <Provider store={mockStore.store}>
-          <DateAndLocationForm {...defaultProps} />
-        </Provider>,
-      );
-      expect(screen.getByRole('heading', { level: 2, name: 'Origin' })).toBeInTheDocument();
+      render(
+        <Provider store={mockStore.store}>
+          <DateAndLocationForm {...defaultProps} />
+        </Provider>,
+      );
+      expect(screen.getByRole('heading', { level: 2, name: 'Pickup Address' })).toBeInTheDocument();
       const postalCodes = screen.getAllByTestId('ZIP');
-=======
-      render(<DateAndLocationForm {...defaultProps} />);
-      expect(await screen.getByRole('heading', { level: 2, name: 'Pickup Address' })).toBeInTheDocument();
-      const postalCodes = screen.getAllByLabelText(/ZIP/);
->>>>>>> 68778aa2
       const address1 = screen.getAllByLabelText(/Address 1/);
       const address2 = screen.getAllByLabelText('Address 2', { exact: false });
       const address3 = screen.getAllByLabelText('Address 3', { exact: false });
@@ -96,8 +90,7 @@
   });
 
   describe('displays conditional inputs', () => {
-<<<<<<< HEAD
-    it('displays current address when "Use my current origin address" is selected', async () => {
+    it('displays current address when "Use my current pickup address" is selected', async () => {
       render(
         <Provider store={mockStore.store}>
           <DateAndLocationForm {...defaultProps} />
@@ -105,12 +98,6 @@
       );
       const postalCodes = screen.getAllByTestId(/ZIP/);
       expect(postalCodes[0]).toHaveTextContent('');
-=======
-    it('displays current address when "Use my current pickup address" is selected', async () => {
-      render(<DateAndLocationForm {...defaultProps} />);
-      const postalCodes = screen.getAllByLabelText(/ZIP/);
-      expect(postalCodes[0].value).toBe('');
->>>>>>> 68778aa2
       await act(async () => {
         await userEvent.click(screen.getByLabelText('Use my current pickup address'));
       });
@@ -119,17 +106,12 @@
       });
     });
 
-<<<<<<< HEAD
-    it('removes current Address when "Use my current origin address" is deselected', async () => {
-      render(
-        <Provider store={mockStore.store}>
-          <DateAndLocationForm {...defaultProps} />
-        </Provider>,
-      );
-=======
     it('removes current Address when "Use my current pickup address" is deselected', async () => {
-      render(<DateAndLocationForm {...defaultProps} />);
->>>>>>> 68778aa2
+      render(
+        <Provider store={mockStore.store}>
+          <DateAndLocationForm {...defaultProps} />
+        </Provider>,
+      );
       await act(async () => {
         await userEvent.click(screen.getByLabelText('Use my current pickup address'));
       });
@@ -175,19 +157,13 @@
 
     it('displays delivery address when "Use my current delivery address" is selected', async () => {
       await act(async () => {
-<<<<<<< HEAD
         render(
           <Provider store={mockStore.store}>
             <DateAndLocationForm {...defaultProps} />
           </Provider>,
         );
-        await userEvent.click(screen.getByLabelText('Use my current destination address'));
+        await userEvent.click(screen.getByLabelText('Use my current delivery address'));
         const postalCodes = screen.getAllByTestId(/ZIP/);
-=======
-        render(<DateAndLocationForm {...defaultProps} />);
-        await userEvent.click(screen.getByLabelText('Use my current delivery address'));
-        const postalCodes = screen.getAllByLabelText(/ZIP/);
->>>>>>> 68778aa2
         const address1 = screen.getAllByLabelText(/Address 1/, { exact: false });
         const address2 = screen.getAllByLabelText('Address 2', { exact: false });
         const state = screen.getAllByTestId(/State/);
