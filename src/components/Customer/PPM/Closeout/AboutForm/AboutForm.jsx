--- conflicted
+++ resolved
@@ -80,11 +80,7 @@
 
   return (
     <Formik initialValues={initialValues} validationSchema={validationSchema} onSubmit={onSubmit}>
-<<<<<<< HEAD
-      {({ isValid, isSubmitting, handleSubmit, values, validateForm, ...formikProps }) => {
-=======
       {({ isValid, isSubmitting, handleSubmit, values, ...formikProps }) => {
->>>>>>> 2c7315ab
         return (
           <div className={classnames(ppmStyles.formContainer, styles.AboutForm)}>
             <Form className={classnames(formStyles.form, ppmStyles.form, styles.W2Address)} data-testid="aboutForm">
@@ -107,10 +103,6 @@
                   legend="Pickup Address"
                   labelHint="Required"
                   locationLookup
-<<<<<<< HEAD
-                  validateForm={validateForm}
-=======
->>>>>>> 2c7315ab
                   formikProps={formikProps}
                   className={styles.AddressFieldSet}
                   render={(fields) => (
@@ -150,10 +142,6 @@
                           name="secondaryPickupAddress"
                           labelHint="Required"
                           locationLookup
-<<<<<<< HEAD
-                          validateForm={validateForm}
-=======
->>>>>>> 2c7315ab
                           formikProps={formikProps}
                         />
                       )}
@@ -166,10 +154,6 @@
                   className={styles.AddressFieldSet}
                   labelHint="Required"
                   locationLookup
-<<<<<<< HEAD
-                  validateForm={validateForm}
-=======
->>>>>>> 2c7315ab
                   formikProps={formikProps}
                   render={(fields) => (
                     <>
@@ -208,10 +192,6 @@
                           name="secondaryDestinationAddress"
                           labelHint="Required"
                           locationLookup
-<<<<<<< HEAD
-                          validateForm={validateForm}
-=======
->>>>>>> 2c7315ab
                           formikProps={formikProps}
                         />
                       )}
@@ -267,10 +247,6 @@
                   className={styles.AddressFieldSet}
                   labelHint="Required"
                   locationLookup
-<<<<<<< HEAD
-                  validateForm={validateForm}
-=======
->>>>>>> 2c7315ab
                   formikProps={formikProps}
                 />
               </SectionWrapper>
