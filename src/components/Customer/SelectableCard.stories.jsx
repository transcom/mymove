--- conflicted
+++ resolved
@@ -11,13 +11,7 @@
   name: 'shipmentType',
   cardText:
     "Maroon wherry swing the lead spanker Brethren of the Coast aft heave down shrouds grapple ballast. Crow's nest hardtack yardarm lee driver spirits Admiral of the Black take a caulk crimp chandler. ",
-<<<<<<< HEAD
-  onChange: () => {
-    console.log('changed!'); // no-console
-  },
-=======
   onChange: () => {},
->>>>>>> d6dcabd0
   checked: false,
 };
 
