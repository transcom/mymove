--- conflicted
+++ resolved
@@ -52,9 +52,5 @@
 }
 
 .addShipmentIcon {
-<<<<<<< HEAD
-  margin-left: -15px;
-=======
   margin: 0;
->>>>>>> c866eaa2
 }