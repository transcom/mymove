import React from 'react';
import { render, waitFor } from '@testing-library/react';
import userEvent from '@testing-library/user-event';

import DodInfoForm from './DodInfoForm';

import { isBooleanFlagEnabled } from 'utils/featureFlags';

jest.mock('utils/featureFlags', () => ({
  ...jest.requireActual('utils/featureFlags'),
  isBooleanFlagEnabled: jest.fn().mockImplementation(() => Promise.resolve(false)),
}));

describe('DodInfoForm component', () => {
  const testProps = {
    onSubmit: jest.fn().mockImplementation(() => Promise.resolve()),
    initialValues: { affiliation: '', edipi: '1234567890' },
    onBack: jest.fn(),
  };

  const coastGuardTestProps = {
    ...testProps,
    initialValues: { affiliation: 'COAST_GUARD', edipi: '6546546541' },
  };

  it('renders the form inputs', async () => {
    isBooleanFlagEnabled.mockImplementation(() => Promise.resolve(true));
    const { getByLabelText } = render(<DodInfoForm {...testProps} />);

    await waitFor(() => {
      expect(getByLabelText(/Branch of service/)).toBeInstanceOf(HTMLSelectElement);
      expect(getByLabelText(/Branch of service/)).toBeRequired();

      expect(getByLabelText(/DOD ID number/)).toBeInstanceOf(HTMLInputElement);
      expect(getByLabelText(/DOD ID number/)).toBeDisabled();
    });
  });

  it('renders the form inputs but enables editing of DOD ID when flag is on', async () => {
    isBooleanFlagEnabled.mockImplementation(() => Promise.resolve(false));
    const { getByLabelText } = render(<DodInfoForm {...testProps} />);

    await waitFor(() => {
      expect(getByLabelText(/Branch of service/)).toBeInstanceOf(HTMLSelectElement);
      expect(getByLabelText(/Branch of service/)).toBeRequired();

      expect(getByLabelText(/DOD ID number/)).toBeInstanceOf(HTMLInputElement);
      expect(getByLabelText(/DOD ID number/)).toBeEnabled();
    });
  });

  it('shows an error message if trying to submit an invalid form', async () => {
    const { getByRole, getAllByTestId, getByLabelText } = render(<DodInfoForm {...testProps} />);
<<<<<<< HEAD
    await userEvent.click(getByLabelText('Branch of service'));
    await userEvent.click(getByLabelText('DOD ID number'));
=======
    await userEvent.click(getByLabelText(/Branch of service/));
    await userEvent.click(getByLabelText(/DOD ID number/));
>>>>>>> 758c4f03

    const submitBtn = getByRole('button', { name: 'Next' });
    await userEvent.click(submitBtn);

    await waitFor(() => {
      expect(getAllByTestId('errorMessage').length).toBe(1);
      expect(submitBtn).toBeDisabled();
    });
    expect(testProps.onSubmit).not.toHaveBeenCalled();
  });

  it('submits the form when its valid', async () => {
    const { getByRole, getByLabelText } = render(<DodInfoForm {...testProps} />);
    const submitBtn = getByRole('button', { name: 'Next' });

    await userEvent.selectOptions(getByLabelText(/Branch of service/), ['NAVY']);
    await userEvent.type(getByLabelText(/DOD ID number/), '1234567890');

    await userEvent.click(submitBtn);

    await waitFor(() => {
      expect(testProps.onSubmit).toHaveBeenCalledWith(
        expect.objectContaining({ affiliation: 'NAVY', edipi: '1234567890' }),
        expect.anything(),
      );
    });
  });

  it('implements the onBack handler when the Back button is clicked', async () => {
    const { getByRole } = render(<DodInfoForm {...testProps} />);
    const backBtn = getByRole('button', { name: 'Back' });

    await userEvent.click(backBtn);

    await waitFor(() => {
      expect(testProps.onBack).toHaveBeenCalled();
    });
  });

  describe('Coast Guard Customers', () => {
    it('shows an error message if EMPLID not present ', async () => {
      const { getByRole, getAllByTestId, getByLabelText } = render(<DodInfoForm {...coastGuardTestProps} />);
<<<<<<< HEAD
      await userEvent.click(getByLabelText('Branch of service'));
      await userEvent.click(getByLabelText('DOD ID number'));
      await userEvent.click(getByLabelText('EMPLID'));
=======
      await userEvent.click(getByLabelText(/Branch of service/));
      await userEvent.click(getByLabelText(/DOD ID number/));
      await userEvent.click(getByLabelText(/EMPLID/));
>>>>>>> 758c4f03

      const submitBtn = getByRole('button', { name: 'Next' });
      await userEvent.click(submitBtn);

      await waitFor(() => {
        expect(getAllByTestId('errorMessage').length).toBe(1);
        expect(submitBtn).toBeDisabled();
      });
      expect(testProps.onSubmit).not.toHaveBeenCalled();
    });

    it('submits the form when its valid', async () => {
      const { getByRole, getByLabelText } = render(<DodInfoForm {...testProps} />);
      const submitBtn = getByRole('button', { name: 'Next' });

      await userEvent.selectOptions(getByLabelText(/Branch of service/), ['COAST_GUARD']);
      await userEvent.type(getByLabelText(/DOD ID number/), '1234567890');
      await userEvent.type(getByLabelText(/EMPLID/), '1234567');

      await userEvent.click(submitBtn);

      await waitFor(() => {
        expect(testProps.onSubmit).toHaveBeenCalledWith(
          expect.objectContaining({ affiliation: 'COAST_GUARD', edipi: '1234567890', emplid: '1234567' }),
          expect.anything(),
        );
      });
    });
  });

  afterEach(jest.resetAllMocks);
});<|MERGE_RESOLUTION|>--- conflicted
+++ resolved
@@ -51,13 +51,8 @@
 
   it('shows an error message if trying to submit an invalid form', async () => {
     const { getByRole, getAllByTestId, getByLabelText } = render(<DodInfoForm {...testProps} />);
-<<<<<<< HEAD
-    await userEvent.click(getByLabelText('Branch of service'));
-    await userEvent.click(getByLabelText('DOD ID number'));
-=======
     await userEvent.click(getByLabelText(/Branch of service/));
     await userEvent.click(getByLabelText(/DOD ID number/));
->>>>>>> 758c4f03
 
     const submitBtn = getByRole('button', { name: 'Next' });
     await userEvent.click(submitBtn);
@@ -100,15 +95,9 @@
   describe('Coast Guard Customers', () => {
     it('shows an error message if EMPLID not present ', async () => {
       const { getByRole, getAllByTestId, getByLabelText } = render(<DodInfoForm {...coastGuardTestProps} />);
-<<<<<<< HEAD
-      await userEvent.click(getByLabelText('Branch of service'));
-      await userEvent.click(getByLabelText('DOD ID number'));
-      await userEvent.click(getByLabelText('EMPLID'));
-=======
       await userEvent.click(getByLabelText(/Branch of service/));
       await userEvent.click(getByLabelText(/DOD ID number/));
       await userEvent.click(getByLabelText(/EMPLID/));
->>>>>>> 758c4f03
 
       const submitBtn = getByRole('button', { name: 'Next' });
       await userEvent.click(submitBtn);
