--- conflicted
+++ resolved
@@ -18,21 +18,7 @@
 
 describe('ShipmentList component', () => {
   it('renders ShipmentList with shipments', () => {
-<<<<<<< HEAD
-    const shipments = [
-      { id: 'ID-1', shipmentType: 'PPM' },
-      { id: 'ID-2', shipmentType: 'HHG' },
-      { id: 'ID-3', shipmentType: 'NTS' },
-    ];
-    const onShipmentClick = () => {};
-    const props = {
-      shipments,
-      onShipmentClick,
-    };
-    const wrapper = mountShipmentList(props);
-=======
     const wrapper = mount(<ShipmentList {...defaultProps} />);
->>>>>>> 74a6a6b6
     expect(wrapper.find('ShipmentListItem').length).toBe(3);
     expect(wrapper.find('.shipment-list-item-PPM').length).toBe(1);
     expect(wrapper.find('.shipment-list-item-PPM strong').text()).toBe('PPM');
