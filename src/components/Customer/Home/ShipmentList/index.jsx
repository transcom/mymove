--- conflicted
+++ resolved
@@ -33,13 +33,8 @@
         {showNumber && ` ${shipmentNumber}`}
       </strong>{' '}
       {/* use substring of the UUID until actual shipment code is available */}
-<<<<<<< HEAD
       <span className={styles['shipment-code']}>{shipment.id.substring(0, 8)}</span>{' '}
       <EditIcon className={styles.edit} />
-=======
-      <span className={styles['shipment-code']}>{shipment.id.substring(0, 10)}</span>{' '}
-      {canEdit ? <EditIcon className={styles.edit} /> : <div className={styles.noEdit} />}
->>>>>>> d13ba974
     </div>
   );
 };
