--- conflicted
+++ resolved
@@ -647,7 +647,6 @@
               contentType: 'application/pdf',
             },
           ],
-          counseling_office_id: '3e937c1f-5539-4919-954d-017989130584',
         }}
       />,
     );
@@ -660,14 +659,6 @@
     await userEvent.click(screen.getByLabelText('No'));
     await userEvent.selectOptions(screen.getByLabelText(/Pay grade/), ['E_8']);
 
-<<<<<<< HEAD
-    // Test Current Duty Location Search Box interaction
-    await userEvent.type(screen.getByLabelText(/Current duty location/), 'AFB', { delay: 200 });
-    const selectedOptionCurrent = await screen.findByText(/Altus/);
-    await userEvent.click(selectedOptionCurrent);
-
-=======
->>>>>>> 45f78764
     // Test New Duty Location Search Box interaction
     await userEvent.type(screen.getByLabelText(/New duty location/), 'AFB', { delay: 200 });
     const selectedOptionNew = await screen.findByText(/Luke/);
