--- conflicted
+++ resolved
@@ -323,16 +323,7 @@
       />,
     );
 
-<<<<<<< HEAD
-    await userEvent.selectOptions(await screen.findByLabelText(/Orders type/), 'PERMANENT_CHANGE_OF_STATION');
-=======
-    const submitButton = screen.getByRole('button', { name: 'Save' });
-    await waitFor(() => {
-      expect(submitButton).not.toBeDisabled();
-    });
-
     await userEvent.selectOptions(screen.getByLabelText(/Orders type/), ORDERS_TYPE.PERMANENT_CHANGE_OF_STATION);
->>>>>>> ccc0cb23
     await userEvent.type(screen.getByLabelText(/Orders date/), '08 Nov 2020');
     await userEvent.type(screen.getByLabelText(/Report by date/), '26 Nov 2020');
     await userEvent.click(screen.getByLabelText('No'));
@@ -366,89 +357,6 @@
     expect(required).toBeInTheDocument();
   });
 
-<<<<<<< HEAD
-=======
-  it('submits the form when its valid', async () => {
-    // Not testing the upload interaction, so give uploaded orders to the props.
-    render(
-      <EditOrdersForm
-        {...testProps}
-        initialValues={{
-          origin_duty_location: {
-            provides_services_counseling: true,
-          },
-          uploaded_orders: [
-            {
-              id: '123',
-              createdAt: '2020-11-08',
-              bytes: 1,
-              url: 'url',
-              filename: 'Test Upload',
-              contentType: 'application/pdf',
-            },
-          ],
-        }}
-      />,
-    );
-
-    await userEvent.selectOptions(screen.getByLabelText(/Orders type/), ORDERS_TYPE.PERMANENT_CHANGE_OF_STATION);
-    await userEvent.type(screen.getByLabelText(/Orders date/), '08 Nov 2020');
-    await userEvent.type(screen.getByLabelText(/Report by date/), '26 Nov 2020');
-    await userEvent.click(screen.getByLabelText('No'));
-    await userEvent.selectOptions(screen.getByLabelText(/Pay grade/), ['E_5']);
-
-    // Test Current Duty Location Search Box interaction
-    await userEvent.type(screen.getByLabelText(/Current duty location/), 'AFB', { delay: 100 });
-    const selectedOptionCurrent = await screen.findByText(/Altus/);
-    await userEvent.click(selectedOptionCurrent);
-
-    // Test New Duty Location Search Box interaction
-    await userEvent.type(screen.getByLabelText(/New duty location/), 'AFB', { delay: 100 });
-    const selectedOptionNew = await screen.findByText(/Luke/);
-    await userEvent.click(selectedOptionNew);
-
-    await waitFor(() =>
-      expect(screen.getByRole('form')).toHaveFormValues({
-        new_duty_location: 'Luke AFB',
-        origin_duty_location: 'Altus AFB',
-      }),
-    );
-
-    const submitBtn = screen.getByRole('button', { name: 'Save' });
-    expect(submitBtn).not.toBeDisabled();
-    await userEvent.click(submitBtn);
-
-    await waitFor(() => {
-      expect(testProps.onSubmit).toHaveBeenCalledWith(
-        expect.objectContaining({
-          orders_type: ORDERS_TYPE.PERMANENT_CHANGE_OF_STATION,
-          has_dependents: 'no',
-          issue_date: '08 Nov 2020',
-          report_by_date: '26 Nov 2020',
-          new_duty_location: {
-            address: {
-              city: 'Glendale Luke AFB',
-              country: 'United States',
-              id: 'fa51dab0-4553-4732-b843-1f33407f77bc',
-              postalCode: '85309',
-              state: 'AZ',
-              streetAddress1: 'n/a',
-            },
-            address_id: '25be4d12-fe93-47f1-bbec-1db386dfa67f',
-            affiliation: 'AIR_FORCE',
-            created_at: '2021-02-11T16:48:04.117Z',
-            id: 'a8d6b33c-8370-4e92-8df2-356b8c9d0c1a',
-            name: 'Luke AFB',
-            updated_at: '2021-02-11T16:48:04.117Z',
-          },
-          grade: 'E_5',
-        }),
-        expect.anything(),
-      );
-    });
-  });
-
->>>>>>> ccc0cb23
   it('implements the onCancel handler when the Cancel button is clicked', async () => {
     render(<EditOrdersForm {...testProps} />);
 
