--- conflicted
+++ resolved
@@ -6,11 +6,7 @@
 
 import { documentSizeLimitMsg } from 'shared/constants';
 import { showCounselingOffices } from 'services/internalApi';
-<<<<<<< HEAD
 import { ORDERS_TYPE, ORDERS_TYPE_OPTIONS } from 'constants/orders';
-=======
-import { ORDERS_TYPE } from 'constants/orders';
->>>>>>> 4ca986ef
 
 jest.mock('services/internalApi', () => ({
   ...jest.requireActual('services/internalApi'),
@@ -175,12 +171,9 @@
     { key: 'LOCAL_MOVE', value: 'Local Move' },
     { key: 'RETIREMENT', value: 'Retirement' },
     { key: 'SEPARATION', value: 'Separation' },
-<<<<<<< HEAD
+    { key: 'TEMPORARY_DUTY', value: 'Temporary Duty (TDY)' },
     { key: ORDERS_TYPE.EARLY_RETURN_OF_DEPENDENTS, value: ORDERS_TYPE_OPTIONS.EARLY_RETURN_OF_DEPENDENTS },
     { key: ORDERS_TYPE.STUDENT_TRAVEL, value: ORDERS_TYPE_OPTIONS.STUDENT_TRAVEL },
-=======
-    { key: 'TEMPORARY_DUTY', value: 'Temporary Duty (TDY)' },
->>>>>>> 4ca986ef
   ],
   currentDutyLocation: {},
   grade: '',
@@ -276,12 +269,9 @@
       ['LOCAL_MOVE', 'LOCAL_MOVE'],
       ['RETIREMENT', 'RETIREMENT'],
       ['SEPARATION', 'SEPARATION'],
-<<<<<<< HEAD
+      ['TEMPORARY_DUTY', 'TEMPORARY_DUTY'],
       [ORDERS_TYPE.EARLY_RETURN_OF_DEPENDENTS, ORDERS_TYPE.EARLY_RETURN_OF_DEPENDENTS],
       [ORDERS_TYPE.STUDENT_TRAVEL, ORDERS_TYPE.STUDENT_TRAVEL],
-=======
-      ['TEMPORARY_DUTY', 'TEMPORARY_DUTY'],
->>>>>>> 4ca986ef
     ])('rendering the %s option', async (selectionOption, expectedValue) => {
       render(<EditOrdersForm {...testProps} />);
 
@@ -599,12 +589,9 @@
           { key: 'LOCAL_MOVE', value: 'Local Move' },
           { key: 'RETIREMENT', value: 'Retirement' },
           { key: 'SEPARATION', value: 'Separation' },
-<<<<<<< HEAD
+          { key: 'TEMPORARY_DUTY', value: 'Temporary Duty (TDY)' },
           { key: ORDERS_TYPE.EARLY_RETURN_OF_DEPENDENTS, value: ORDERS_TYPE_OPTIONS.EARLY_RETURN_OF_DEPENDENTS },
           { key: ORDERS_TYPE.STUDENT_TRAVEL, value: ORDERS_TYPE_OPTIONS.STUDENT_TRAVEL },
-=======
-          { key: 'TEMPORARY_DUTY', value: 'Temporary Duty (TDY)' },
->>>>>>> 4ca986ef
         ],
         currentDutyLocation: {},
       };
@@ -622,101 +609,7 @@
     });
   });
 
-<<<<<<< HEAD
-  it('has dependents is yes and disabled when order type is student travel', async () => {
-    render(<EditOrdersForm {...testProps} />);
-
-    await userEvent.selectOptions(screen.getByLabelText(/Orders type/), ORDERS_TYPE.STUDENT_TRAVEL);
-
-    const hasDependentsYes = screen.getByLabelText('Yes');
-    const hasDependentsNo = screen.getByLabelText('No');
-
-    await waitFor(() => {
-      expect(hasDependentsYes).toBeChecked();
-      expect(hasDependentsYes).toBeDisabled();
-      expect(hasDependentsNo).toBeDisabled();
-    });
-  });
-
-  it('has dependents is yes and disabled when order type is early return', async () => {
-    render(<EditOrdersForm {...testProps} />);
-
-    await userEvent.selectOptions(screen.getByLabelText(/Orders type/), ORDERS_TYPE.EARLY_RETURN_OF_DEPENDENTS);
-
-    const hasDependentsYes = screen.getByLabelText('Yes');
-    const hasDependentsNo = screen.getByLabelText('No');
-
-    await waitFor(() => {
-      expect(hasDependentsYes).toBeChecked();
-      expect(hasDependentsYes).toBeDisabled();
-      expect(hasDependentsNo).toBeDisabled();
-    });
-  });
-
-  it('has dependents becomes disabled and then re-enabled for order type student travel', async () => {
-    render(<EditOrdersForm {...testProps} />);
-
-    // set order type to perm change and verify the "has dependents" state
-    await userEvent.selectOptions(screen.getByLabelText(/Orders type/), 'PERMANENT_CHANGE_OF_STATION');
-
-    const hasDependentsYesPermChg = screen.getByLabelText('Yes');
-    const hasDependentsNoPermChg = screen.getByLabelText('No');
-
-    await waitFor(() => {
-      expect(hasDependentsYesPermChg).not.toBeChecked();
-      expect(hasDependentsYesPermChg).toBeEnabled();
-      expect(hasDependentsNoPermChg).not.toBeChecked();
-      expect(hasDependentsNoPermChg).toBeEnabled();
-    });
-
-    // set order type to value that disables and defaults "has dependents"
-    await userEvent.selectOptions(screen.getByLabelText(/Orders type/), ORDERS_TYPE.STUDENT_TRAVEL);
-
-    // set order type to value the re-enables "has dependents"
-    await userEvent.selectOptions(screen.getByLabelText(/Orders type/), 'LOCAL_MOVE');
-
-    const hasDependentsYesLocalMove = screen.getByLabelText('Yes');
-    const hasDependentsNoLocalMove = screen.getByLabelText('No');
-
-    await waitFor(() => {
-      expect(hasDependentsYesLocalMove).not.toBeChecked();
-      expect(hasDependentsYesLocalMove).toBeEnabled();
-      expect(hasDependentsNoLocalMove).not.toBeChecked();
-      expect(hasDependentsNoLocalMove).toBeEnabled();
-    });
-  });
-
-  it('has dependents becomes disabled and then re-enabled for order type early return', async () => {
-    render(<EditOrdersForm {...testProps} />);
-
-    // set order type to perm change and verify the "has dependents" state
-    await userEvent.selectOptions(screen.getByLabelText(/Orders type/), 'PERMANENT_CHANGE_OF_STATION');
-
-    const hasDependentsYesPermChg = screen.getByLabelText('Yes');
-    const hasDependentsNoPermChg = screen.getByLabelText('No');
-
-    await waitFor(() => {
-      expect(hasDependentsYesPermChg).not.toBeChecked();
-      expect(hasDependentsYesPermChg).toBeEnabled();
-      expect(hasDependentsNoPermChg).not.toBeChecked();
-      expect(hasDependentsNoPermChg).toBeEnabled();
-    });
-
-    // set order type to value that disables and defaults "has dependents"
-    await userEvent.selectOptions(screen.getByLabelText(/Orders type/), ORDERS_TYPE.EARLY_RETURN_OF_DEPENDENTS);
-
-    // set order type to value the re-enables "has dependents"
-    await userEvent.selectOptions(screen.getByLabelText(/Orders type/), 'LOCAL_MOVE');
-
-    const hasDependentsYesLocalMove = screen.getByLabelText('Yes');
-    const hasDependentsNoLocalMove = screen.getByLabelText('No');
-
-    await waitFor(() => {
-      expect(hasDependentsYesLocalMove).not.toBeChecked();
-      expect(hasDependentsYesLocalMove).toBeEnabled();
-      expect(hasDependentsNoLocalMove).not.toBeChecked();
-      expect(hasDependentsNoLocalMove).toBeEnabled();
-=======
+      
   it('submits the form when temporary duty orders type is selected', async () => {
     // Not testing the upload interaction, so give uploaded orders to the props.
     render(
@@ -794,7 +687,102 @@
         }),
         expect.anything(),
       );
->>>>>>> 4ca986ef
+    });
+  });
+
+  it('has dependents is yes and disabled when order type is student travel', async () => {
+    render(<EditOrdersForm {...testProps} />);
+
+    await userEvent.selectOptions(screen.getByLabelText(/Orders type/), ORDERS_TYPE.STUDENT_TRAVEL);
+
+    const hasDependentsYes = screen.getByLabelText('Yes');
+    const hasDependentsNo = screen.getByLabelText('No');
+
+    await waitFor(() => {
+      expect(hasDependentsYes).toBeChecked();
+      expect(hasDependentsYes).toBeDisabled();
+      expect(hasDependentsNo).toBeDisabled();
+    });
+  });
+
+  it('has dependents is yes and disabled when order type is early return', async () => {
+    render(<EditOrdersForm {...testProps} />);
+
+    await userEvent.selectOptions(screen.getByLabelText(/Orders type/), ORDERS_TYPE.EARLY_RETURN_OF_DEPENDENTS);
+
+    const hasDependentsYes = screen.getByLabelText('Yes');
+    const hasDependentsNo = screen.getByLabelText('No');
+
+    await waitFor(() => {
+      expect(hasDependentsYes).toBeChecked();
+      expect(hasDependentsYes).toBeDisabled();
+      expect(hasDependentsNo).toBeDisabled();
+    });
+  });
+
+  it('has dependents becomes disabled and then re-enabled for order type student travel', async () => {
+    render(<EditOrdersForm {...testProps} />);
+
+    // set order type to perm change and verify the "has dependents" state
+    await userEvent.selectOptions(screen.getByLabelText(/Orders type/), 'PERMANENT_CHANGE_OF_STATION');
+
+    const hasDependentsYesPermChg = screen.getByLabelText('Yes');
+    const hasDependentsNoPermChg = screen.getByLabelText('No');
+
+    await waitFor(() => {
+      expect(hasDependentsYesPermChg).not.toBeChecked();
+      expect(hasDependentsYesPermChg).toBeEnabled();
+      expect(hasDependentsNoPermChg).not.toBeChecked();
+      expect(hasDependentsNoPermChg).toBeEnabled();
+    });
+
+    // set order type to value that disables and defaults "has dependents"
+    await userEvent.selectOptions(screen.getByLabelText(/Orders type/), ORDERS_TYPE.STUDENT_TRAVEL);
+
+    // set order type to value the re-enables "has dependents"
+    await userEvent.selectOptions(screen.getByLabelText(/Orders type/), 'LOCAL_MOVE');
+
+    const hasDependentsYesLocalMove = screen.getByLabelText('Yes');
+    const hasDependentsNoLocalMove = screen.getByLabelText('No');
+
+    await waitFor(() => {
+      expect(hasDependentsYesLocalMove).not.toBeChecked();
+      expect(hasDependentsYesLocalMove).toBeEnabled();
+      expect(hasDependentsNoLocalMove).not.toBeChecked();
+      expect(hasDependentsNoLocalMove).toBeEnabled();
+    });
+  });
+
+  it('has dependents becomes disabled and then re-enabled for order type early return', async () => {
+    render(<EditOrdersForm {...testProps} />);
+
+    // set order type to perm change and verify the "has dependents" state
+    await userEvent.selectOptions(screen.getByLabelText(/Orders type/), 'PERMANENT_CHANGE_OF_STATION');
+
+    const hasDependentsYesPermChg = screen.getByLabelText('Yes');
+    const hasDependentsNoPermChg = screen.getByLabelText('No');
+
+    await waitFor(() => {
+      expect(hasDependentsYesPermChg).not.toBeChecked();
+      expect(hasDependentsYesPermChg).toBeEnabled();
+      expect(hasDependentsNoPermChg).not.toBeChecked();
+      expect(hasDependentsNoPermChg).toBeEnabled();
+    });
+
+    // set order type to value that disables and defaults "has dependents"
+    await userEvent.selectOptions(screen.getByLabelText(/Orders type/), ORDERS_TYPE.EARLY_RETURN_OF_DEPENDENTS);
+
+    // set order type to value the re-enables "has dependents"
+    await userEvent.selectOptions(screen.getByLabelText(/Orders type/), 'LOCAL_MOVE');
+
+    const hasDependentsYesLocalMove = screen.getByLabelText('Yes');
+    const hasDependentsNoLocalMove = screen.getByLabelText('No');
+
+    await waitFor(() => {
+      expect(hasDependentsYesLocalMove).not.toBeChecked();
+      expect(hasDependentsYesLocalMove).toBeEnabled();
+      expect(hasDependentsNoLocalMove).not.toBeChecked();
+      expect(hasDependentsNoLocalMove).toBeEnabled();
     });
   });
 
