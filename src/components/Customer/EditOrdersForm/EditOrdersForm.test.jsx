--- conflicted
+++ resolved
@@ -39,8 +39,6 @@
       },
     ]);
   }),
-<<<<<<< HEAD
-=======
   getPayGradeOptions: jest.fn().mockImplementation(() =>
     Promise.resolve({
       body: [
@@ -59,7 +57,6 @@
       ],
     }),
   ),
->>>>>>> fd3723cb
 }));
 jest.mock('components/LocationSearchBox/api', () => ({
   ShowAddress: jest.fn().mockImplementation(() =>
@@ -219,12 +216,8 @@
     { key: ORDERS_TYPE.STUDENT_TRAVEL, value: ORDERS_TYPE_OPTIONS.STUDENT_TRAVEL },
   ],
   currentDutyLocation: {},
-<<<<<<< HEAD
   grade: 'E_2',
   rank: 'cb0ee2b8-e852-40fe-b972-2730b53860c7',
-=======
-  grade: '',
->>>>>>> fd3723cb
   affiliation: 'AIR_FORCE',
 };
 
@@ -643,13 +636,8 @@
           contentType: 'application/pdf',
         },
       ],
-<<<<<<< HEAD
       grade: 'E_2',
       rank: 'cb0ee2b8-e852-40fe-b972-2730b53860c7',
-=======
-      grade: 'E_1',
-      rank: 'f6dbd496-8f71-487b-a432-55b60967f474',
->>>>>>> fd3723cb
       origin_duty_location: {
         address: {
           city: '',
@@ -686,11 +674,7 @@
       expect(screen.getByLabelText('No')).toBeChecked();
       expect(screen.getByText('Yuma AFB')).toBeInTheDocument();
       expect(screen.getByLabelText(/Pay grade/)).toHaveTextContent('E-2');
-<<<<<<< HEAD
       expect(screen.getByLabelText(/Rank/)).toHaveValue('cb0ee2b8-e852-40fe-b972-2730b53860c7');
-=======
-      expect(screen.getByLabelText(/Rank/)).toHaveTextContent('Amn');
->>>>>>> fd3723cb
       expect(screen.getByText('Altus AFB')).toBeInTheDocument();
     });
 
@@ -1047,11 +1031,7 @@
     });
     await userEvent.selectOptions(screen.getByLabelText(/Pay grade/), 'E-2');
     getRankOptions.mockImplementation(() =>
-<<<<<<< HEAD
-      Promise.resolve([{ id: 'cb0ee2b8-e852-40fe-b972-2730b53860c7', rankName: 'Amn' }]),
-=======
       Promise.resolve([{ id: 'cb0ee2b8-e852-40fe-b972-2730b53860c7', rankAbbv: 'Amn' }]),
->>>>>>> fd3723cb
     );
     await waitFor(() =>
       expect(
