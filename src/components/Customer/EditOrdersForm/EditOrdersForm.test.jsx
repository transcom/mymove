--- conflicted
+++ resolved
@@ -6,10 +6,7 @@
 
 import { documentSizeLimitMsg } from 'shared/constants';
 import { showCounselingOffices } from 'services/internalApi';
-<<<<<<< HEAD
-=======
 import { ORDERS_TYPE } from 'constants/orders';
->>>>>>> 189bf4c4
 
 jest.mock('services/internalApi', () => ({
   ...jest.requireActual('services/internalApi'),
@@ -186,7 +183,6 @@
   report_by_date: '2020-11-26',
   has_dependents: 'No',
   origin_duty_location: {
-    provides_services_counseling: true,
     address: {
       city: 'Des Moines',
       country: 'US',
