import React from 'react';
import { render, screen, waitFor } from '@testing-library/react';
import userEvent from '@testing-library/user-event';

import EditOrdersForm from './EditOrdersForm';

import { documentSizeLimitMsg } from 'shared/constants';
import { showCounselingOffices } from 'services/internalApi';
import { ORDERS_TYPE } from 'constants/orders';

jest.mock('services/internalApi', () => ({
  ...jest.requireActual('services/internalApi'),
  showCounselingOffices: jest.fn().mockImplementation(() =>
    Promise.resolve({
      body: [
        {
          id: '3e937c1f-5539-4919-954d-017989130584',
          name: 'Albuquerque AFB',
        },
        {
          id: 'fa51dab0-4553-4732-b843-1f33407f77bc',
          name: 'Glendale Luke AFB',
        },
      ],
    }),
  ),
}));
jest.mock('components/LocationSearchBox/api', () => ({
  ShowAddress: jest.fn().mockImplementation(() =>
    Promise.resolve({
      city: 'Glendale Luke AFB',
      country: 'United States',
      id: 'fa51dab0-4553-4732-b843-1f33407f77bc',
      postalCode: '85309',
      state: 'AZ',
      streetAddress1: 'n/a',
    }),
  ),
  SearchDutyLocations: jest.fn().mockImplementation(() =>
    Promise.resolve([
      {
        address: {
          city: '',
          id: '00000000-0000-0000-0000-000000000000',
          postalCode: '',
          state: '',
          streetAddress1: '',
        },
        address_id: '46c4640b-c35e-4293-a2f1-36c7b629f903',
        affiliation: 'AIR_FORCE',
        created_at: '2021-02-11T16:48:04.117Z',
        id: '93f0755f-6f35-478b-9a75-35a69211da1c',
        name: 'Altus AFB',
        updated_at: '2021-02-11T16:48:04.117Z',
        provides_services_counseling: true,
      },
      {
        address: {
          city: '',
          id: '00000000-0000-0000-0000-000000000000',
          postalCode: '',
          state: '',
          streetAddress1: '',
        },
        address_id: '2d7e17f6-1b8a-4727-8949-007c80961a62',
        affiliation: 'AIR_FORCE',
        created_at: '2021-02-11T16:48:04.117Z',
        id: '7d123884-7c1b-4611-92ae-e8d43ca03ad9',
        name: 'Hill AFB',
        updated_at: '2021-02-11T16:48:04.117Z',
      },
      {
        address: {
          city: 'Glendale Luke AFB',
          country: 'United States',
          id: 'fa51dab0-4553-4732-b843-1f33407f77bc',
          postalCode: '85309',
          state: 'AZ',
          streetAddress1: 'n/a',
        },
        address_id: '25be4d12-fe93-47f1-bbec-1db386dfa67f',
        affiliation: 'AIR_FORCE',
        created_at: '2021-02-11T16:48:04.117Z',
        id: 'a8d6b33c-8370-4e92-8df2-356b8c9d0c1a',
        name: 'Luke AFB',
        provides_services_counseling: true,
        updated_at: '2021-02-11T16:48:04.117Z',
      },
      {
        address: {
          city: '',
          id: '00000000-0000-0000-0000-000000000000',
          postalCode: '',
          state: '',
          streetAddress1: '',
        },
        address_id: '3dbf1fc7-3289-4c6e-90aa-01b530a7c3c3',
        affiliation: 'AIR_FORCE',
        created_at: '2021-02-11T16:48:20.225Z',
        id: 'd01bd2a4-6695-4d69-8f2f-69e88dff58f8',
        name: 'Shaw AFB',
        updated_at: '2021-02-11T16:48:20.225Z',
      },
      {
        address: {
          city: '',
          id: '00000000-0000-0000-0000-000000000000',
          postalCode: '',
          state: '',
          streetAddress1: '',
        },
        address_id: '1af8f0f3-f75f-46d3-8dc8-c67c2feeb9f0',
        affiliation: 'AIR_FORCE',
        created_at: '2021-02-11T16:49:14.322Z',
        id: 'b1f9a535-96d4-4cc3-adf1-b76505ce0765',
        name: 'Yuma AFB',
        updated_at: '2021-02-11T16:49:14.322Z',
      },
      {
        address: {
          city: '',
          id: '00000000-0000-0000-0000-000000000000',
          postalCode: '',
          state: '',
          streetAddress1: '',
        },
        address_id: 'f2adfebc-7703-4d06-9b49-c6ca8f7968f1',
        affiliation: 'AIR_FORCE',
        created_at: '2021-02-11T16:48:20.225Z',
        id: 'a268b48f-0ad1-4a58-b9d6-6de10fd63d96',
        name: 'Los Angeles AFB',
        updated_at: '2021-02-11T16:48:20.225Z',
      },
      {
        address: {
          city: '',
          id: '00000000-0000-0000-0000-000000000000',
          postalCode: '',
          state: '',
          streetAddress1: '',
        },
        address_id: '13eb2cab-cd68-4f43-9532-7a71996d3296',
        affiliation: 'AIR_FORCE',
        created_at: '2021-02-11T16:48:20.225Z',
        id: 'a48fda70-8124-4e90-be0d-bf8119a98717',
        name: 'Wright-Patterson AFB',
        updated_at: '2021-02-11T16:48:20.225Z',
      },
    ]),
  ),
}));

const testProps = {
  onSubmit: jest.fn().mockImplementation(() => Promise.resolve()),
  initialValues: {
    orders_type: '',
    issue_date: '',
    report_by_date: '',
    has_dependents: '',
    new_duty_location: {},
    uploaded_orders: [],
    origin_duty_location: {
      provides_services_counseling: true,
    },
  },
  onCancel: jest.fn(),
  onUploadComplete: jest.fn(),
  createUpload: jest.fn(),
  onDelete: jest.fn(),
  filePond: {},
  ordersTypeOptions: [
    { key: 'PERMANENT_CHANGE_OF_STATION', value: 'Permanent Change Of Station (PCS)' },
    { key: 'LOCAL_MOVE', value: 'Local Move' },
    { key: 'RETIREMENT', value: 'Retirement' },
    { key: 'SEPARATION', value: 'Separation' },
    { key: 'TEMPORARY_DUTY', value: 'Temporary Duty (TDY)' },
  ],
  currentDutyLocation: {},
  grade: '',
};

const initialValues = {
  orders_type: ORDERS_TYPE.PERMANENT_CHANGE_OF_STATION,
  issue_date: '2020-11-08',
  report_by_date: '2020-11-26',
  has_dependents: 'no',
  origin_duty_location: {
    address: {
      city: 'Des Moines',
      country: 'US',
      id: 'a4b30b99-4e82-48a6-b736-01662b499d6a',
      postalCode: '50309',
      state: 'IA',
      streetAddress1: '987 Other Avenue',
      streetAddress2: 'P.O. Box 1234',
      streetAddress3: 'c/o Another Person',
    },
    address_id: 'a4b30b99-4e82-48a6-b736-01662b499d6a',
    affiliation: 'AIR_FORCE',
    created_at: '2020-10-19T17:01:16.114Z',
    id: 'f9299768-16d2-4a13-ae39-7087a58b1f62',
    name: 'Yuma AFB',
    updated_at: '2020-10-19T17:01:16.114Z',
    provides_services_counseling: true,
  },
  new_duty_location: {
    address: {
      city: 'Des Moines',
      country: 'US',
      id: 'a4b30b99-4e82-48a6-b736-01662b499d6a',
      postalCode: '50309',
      state: 'IA',
      streetAddress1: '987 Other Avenue',
      streetAddress2: 'P.O. Box 1234',
      streetAddress3: 'c/o Another Person',
    },
    address_id: 'a4b30b99-4e82-48a6-b736-01662b499d6a',
    affiliation: 'AIR_FORCE',
    created_at: '2020-10-19T17:01:16.114Z',
    id: 'f9299768-16d2-4a13-ae39-7087a58b1f62',
    name: 'Yuma AFB',
    updated_at: '2020-10-19T17:01:16.114Z',
  },
  uploaded_orders: [
    {
      id: '123',
      createdAt: '2020-11-08',
      bytes: 1,
      url: 'url',
      filename: 'Test Upload',
      contentType: 'application/pdf',
    },
  ],
  grade: 'E_1',
<<<<<<< HEAD
  accompanied_tour: null,
  dependents_under_twelve: null,
  dependents_twelve_and_over: null,
=======
  accompanied_tour: '',
  dependents_under_twelve: '',
  dependents_twelve_and_over: '',
>>>>>>> e06dd0f9
};

jest.mock('utils/featureFlags', () => ({
  ...jest.requireActual('utils/featureFlags'),
  isBooleanFlagEnabled: jest.fn().mockImplementation(() => Promise.resolve(false)),
}));

describe('EditOrdersForm component', () => {
  describe('renders each input and checks if the field is required', () => {
    it.each([
      [/Orders type/, true, HTMLSelectElement],
      [/Orders date/, true, HTMLInputElement],
      [/Report by date/, true, HTMLInputElement],
      ['Yes', false, HTMLInputElement],
      ['No', false, HTMLInputElement],
      [/New duty location/, false, HTMLInputElement],
      [/Pay grade/, true, HTMLSelectElement],
      [/Current duty location/, false, HTMLInputElement],
    ])('rendering %s and is required is %s', async (formInput, required, inputType) => {
      render(<EditOrdersForm {...testProps} />);

      expect(await screen.findByLabelText(formInput)).toBeInstanceOf(inputType);
      if (required) {
        expect(await screen.findByLabelText(formInput)).toBeRequired();
      }
    });

    it('rendering the upload area', async () => {
      showCounselingOffices.mockImplementation(() => Promise.resolve({}));

      render(<EditOrdersForm {...testProps} />);

      expect(await screen.findByText(documentSizeLimitMsg)).toBeInTheDocument();
    });
  });

  describe('renders each option for the orders type dropdown', () => {
    it.each([
      ['PERMANENT_CHANGE_OF_STATION', 'PERMANENT_CHANGE_OF_STATION'],
      ['LOCAL_MOVE', 'LOCAL_MOVE'],
      ['RETIREMENT', 'RETIREMENT'],
      ['SEPARATION', 'SEPARATION'],
      ['TEMPORARY_DUTY', 'TEMPORARY_DUTY'],
    ])('rendering the %s option', async (selectionOption, expectedValue) => {
      render(<EditOrdersForm {...testProps} />);

      const ordersTypeDropdown = await screen.findByLabelText(/Orders type/);
      expect(ordersTypeDropdown).toBeInstanceOf(HTMLSelectElement);

      await userEvent.selectOptions(ordersTypeDropdown, selectionOption);
      await waitFor(() => {
        expect(ordersTypeDropdown).toHaveValue(expectedValue);
      });
    });
  });

  it('allows new and current duty location to be the same', async () => {
    // Render the component
    render(
      <EditOrdersForm
        {...testProps}
        initialValues={{
          ...initialValues,
          origin_duty_location: {
            name: 'Luke AFB',
            provides_services_counseling: false,
            address: { isOconus: false },
<<<<<<< HEAD
=======
          },
          new_duty_location: {
            name: 'Luke AFB',
            provides_services_counseling: false,
            address: { isOconus: false },
>>>>>>> e06dd0f9
          },
          new_duty_location: {
            name: 'Luke AFB',
            provides_services_counseling: false,
            address: { isOconus: false },
          },
          counseling_office_id: '3e937c1f-5539-4919-954d-017989130584',
          uploaded_orders: [
            {
              id: '123',
              createdAt: '2020-11-08',
              bytes: 1,
              url: 'url',
              filename: 'Test Upload',
              contentType: 'application/pdf',
            },
          ],
        }}
      />,
    );

<<<<<<< HEAD
    await waitFor(() => expect(screen.queryByText('Loading, please wait...')).not.toBeInTheDocument());

    const submitButton = screen.getByRole('button', { name: 'Save' });
    await waitFor(() => {
      expect(submitButton).not.toBeDisabled();
    });

    await userEvent.selectOptions(screen.getByLabelText(/Orders type/), ORDERS_TYPE.PERMANENT_CHANGE_OF_STATION);
=======
    await userEvent.selectOptions(await screen.findByLabelText(/Orders type/), 'PERMANENT_CHANGE_OF_STATION');
>>>>>>> e06dd0f9
    await userEvent.type(screen.getByLabelText(/Orders date/), '08 Nov 2020');
    await userEvent.type(screen.getByLabelText(/Report by date/), '26 Nov 2020');
    await userEvent.click(screen.getByLabelText('No'));
    await userEvent.selectOptions(screen.getByLabelText(/Pay grade/), ['E_5']);
    await userEvent.click(screen.getByTestId('hasDependentsYes'));

    await waitFor(() => {
      expect(screen.getByRole('form')).toHaveFormValues({
        new_duty_location: 'Luke AFB',
        origin_duty_location: 'Luke AFB',
      });
    });
<<<<<<< HEAD
=======

    const submitButton = screen.getByRole('button', { name: 'Save' });
    expect(submitButton).not.toBeDisabled();
>>>>>>> e06dd0f9
  });

  it('shows an error message if the form is invalid', async () => {
    render(<EditOrdersForm {...testProps} initialValues={initialValues} />);
    const submitButton = await screen.findByRole('button', { name: 'Save' });

    const ordersTypeDropdown = screen.getByLabelText(/Orders type/);
    await userEvent.selectOptions(ordersTypeDropdown, '');
    await userEvent.tab();

    await waitFor(() => {
      expect(submitButton).toBeDisabled();
    });

    const required = screen.getByTestId('errorMessage');
    expect(required).toBeInTheDocument();
  });

<<<<<<< HEAD
  it('submits the form when its valid', async () => {
    // Not testing the upload interaction, so give uploaded orders to the props.
    render(
      <EditOrdersForm
        {...testProps}
        initialValues={{
          origin_duty_location: {
            provides_services_counseling: true,
          },
          counseling_office_id: '3e937c1f-5539-4919-954d-017989130584',
          uploaded_orders: [
            {
              id: '123',
              createdAt: '2020-11-08',
              bytes: 1,
              url: 'url',
              filename: 'Test Upload',
              contentType: 'application/pdf',
            },
          ],
        }}
      />,
    );

    await waitFor(() => expect(screen.queryByText('Loading, please wait...')).not.toBeInTheDocument());

    await userEvent.selectOptions(screen.getByLabelText(/Orders type/), ORDERS_TYPE.PERMANENT_CHANGE_OF_STATION);
    await userEvent.type(screen.getByLabelText(/Orders date/), '08 Nov 2020');
    await userEvent.type(screen.getByLabelText(/Report by date/), '26 Nov 2020');
    await userEvent.click(screen.getByLabelText('No'));
    await userEvent.selectOptions(screen.getByLabelText(/Pay grade/), ['E_5']);

    // Test Current Duty Location Search Box interaction
    await userEvent.type(screen.getByLabelText(/Current duty location/), 'AFB', { delay: 100 });
    const selectedOptionCurrent = await screen.findByText(/Altus/);
    await userEvent.click(selectedOptionCurrent);

    // Test New Duty Location Search Box interaction
    await userEvent.type(screen.getByLabelText(/New duty location/), 'AFB', { delay: 100 });
    const selectedOptionNew = await screen.findByText(/Luke/);
    await userEvent.click(selectedOptionNew);

    await waitFor(() =>
      expect(screen.getByRole('form')).toHaveFormValues({
        new_duty_location: 'Luke AFB',
        origin_duty_location: 'Altus AFB',
      }),
    );

    const submitBtn = screen.getByRole('button', { name: 'Save' });
    expect(submitBtn).not.toBeDisabled();
    await userEvent.click(submitBtn);

    expect(testProps.onSubmit).toHaveBeenCalledWith(
      expect.objectContaining({
        orders_type: ORDERS_TYPE.PERMANENT_CHANGE_OF_STATION,
        has_dependents: 'no',
        issue_date: '08 Nov 2020',
        report_by_date: '26 Nov 2020',
        new_duty_location: {
          address: {
            city: 'Glendale Luke AFB',
            country: 'United States',
            id: 'fa51dab0-4553-4732-b843-1f33407f77bc',
            postalCode: '85309',
            state: 'AZ',
            streetAddress1: 'n/a',
          },
          address_id: '25be4d12-fe93-47f1-bbec-1db386dfa67f',
          affiliation: 'AIR_FORCE',
          created_at: '2021-02-11T16:48:04.117Z',
          id: 'a8d6b33c-8370-4e92-8df2-356b8c9d0c1a',
          name: 'Luke AFB',
          updated_at: '2021-02-11T16:48:04.117Z',
          provides_services_counseling: true,
        },
        origin_duty_location: expect.any(Object),
        grade: 'E_5',
        counseling_office_id: '3e937c1f-5539-4919-954d-017989130584',
        uploaded_orders: expect.arrayContaining([
          expect.objectContaining({
            id: '123',
            createdAt: '2020-11-08',
            bytes: 1,
            url: 'url',
            filename: 'Test Upload',
            contentType: 'application/pdf',
          }),
        ]),
      }),
      expect.anything(),
    );
  });

=======
>>>>>>> e06dd0f9
  it('implements the onCancel handler when the Cancel button is clicked', async () => {
    render(<EditOrdersForm {...testProps} />);

    const cancelButton = await screen.findByRole('button', { name: 'Cancel' });

    await userEvent.click(cancelButton);

    await waitFor(() => {
      expect(testProps.onCancel).toHaveBeenCalled();
    });
  });

  describe('with initial values', () => {
    const testInitialValues = {
      orders_type: ORDERS_TYPE.PERMANENT_CHANGE_OF_STATION,
      issue_date: '2020-11-08',
      report_by_date: '2020-11-26',
      has_dependents: 'no',
      new_duty_location: {
        address: {
          city: 'Des Moines',
          country: 'US',
          id: 'a4b30b99-4e82-48a6-b736-01662b499d6a',
          postalCode: '50309',
          state: 'IA',
          streetAddress1: '987 Other Avenue',
          streetAddress2: 'P.O. Box 1234',
          streetAddress3: 'c/o Another Person',
        },
        address_id: 'a4b30b99-4e82-48a6-b736-01662b499d6a',
        affiliation: 'AIR_FORCE',
        created_at: '2020-10-19T17:01:16.114Z',
        id: 'f9299768-16d2-4a13-ae39-7087a58b1f62',
        name: 'Yuma AFB',
        updated_at: '2020-10-19T17:01:16.114Z',
      },
      uploaded_orders: [
        {
          id: '123',
          createdAt: '2020-11-08',
          bytes: 1,
          url: 'url',
          filename: 'Test Upload',
          contentType: 'application/pdf',
        },
      ],
      grade: 'E_1',
      origin_duty_location: {
        address: {
          city: '',
          id: '00000000-0000-0000-0000-000000000000',
          postalCode: '',
          state: '',
          streetAddress1: '',
        },
        address_id: '46c4640b-c35e-4293-a2f1-36c7b629f903',
        affiliation: 'AIR_FORCE',
        created_at: '2021-02-11T16:48:04.117Z',
        id: '93f0755f-6f35-478b-9a75-35a69211da1c',
        name: 'Altus AFB',
        updated_at: '2021-02-11T16:48:04.117Z',
      },
    };

    it('pre-fills the inputs', async () => {
      render(<EditOrdersForm {...testProps} initialValues={testInitialValues} />);

      expect(await screen.findByRole('form')).toHaveFormValues({
        new_duty_location: 'Yuma AFB',
        origin_duty_location: 'Altus AFB',
      });

      expect(screen.getByLabelText(/Orders type/)).toHaveValue(testInitialValues.orders_type);
      expect(screen.getByLabelText(/Orders date/)).toHaveValue('08 Nov 2020');
      expect(screen.getByLabelText(/Report by date/)).toHaveValue('26 Nov 2020');
      expect(screen.getByLabelText('Yes')).not.toBeChecked();
      expect(screen.getByLabelText('No')).toBeChecked();
      expect(screen.getByText('Yuma AFB')).toBeInTheDocument();
      expect(screen.getByLabelText(/Pay grade/)).toHaveValue(testInitialValues.grade);
      expect(screen.getByText('Altus AFB')).toBeInTheDocument();
    });

    it('renders the uploads table with an existing upload', async () => {
      render(<EditOrdersForm {...testProps} initialValues={testInitialValues} />);

      await waitFor(() => {
        expect(screen.queryByText('Test Upload')).toBeInTheDocument();
      });
    });
  });

  describe('disables the save button', () => {
    it.each([
      ['Orders Type', 'orders_type', ''],
      [/Orders date/, 'issue_date', ''],
      [/Report by date/, 'report_by_date', ''],
      ['Duty Location', 'new_duty_location', null],
      ['Uploaded Orders', 'uploaded_orders', []],
      [/Pay grade/, 'grade', ''],
    ])('when there is no %s', async (attributeNamePrettyPrint, attributeName, valueToReplaceIt) => {
      const modifiedProps = {
        onSubmit: jest.fn().mockImplementation(() => Promise.resolve()),
        initialValues: {
          orders_type: ORDERS_TYPE.PERMANENT_CHANGE_OF_STATION,
          issue_date: '2020-11-08',
          report_by_date: '2020-11-26',
          has_dependents: 'no',
          new_duty_location: {
            address: {
              city: 'Des Moines',
              country: 'US',
              id: 'a4b30b99-4e82-48a6-b736-01662b499d6a',
              postalCode: '50309',
              state: 'IA',
              streetAddress1: '987 Other Avenue',
              streetAddress2: 'P.O. Box 1234',
              streetAddress3: 'c/o Another Person',
            },
            address_id: 'a4b30b99-4e82-48a6-b736-01662b499d6a',
            affiliation: 'AIR_FORCE',
            created_at: '2020-10-19T17:01:16.114Z',
            id: 'f9299768-16d2-4a13-ae39-7087a58b1f62',
            name: 'Yuma AFB',
            updated_at: '2020-10-19T17:01:16.114Z',
          },
          origin_duty_location: {
            provides_services_counseling: true,
          },
          uploaded_orders: [
            {
              id: '123',
              createdAt: '2020-11-08',
              bytes: 1,
              url: 'url',
              filename: 'Test Upload',
              contentType: 'application/pdf',
            },
          ],
          grade: 'E_1',
        },
        onCancel: jest.fn(),
        onUploadComplete: jest.fn(),
        createUpload: jest.fn(),
        onDelete: jest.fn(),
        filePond: {},
        ordersTypeOptions: [
          { key: 'PERMANENT_CHANGE_OF_STATION', value: 'Permanent Change Of Station (PCS)' },
          { key: 'LOCAL_MOVE', value: 'Local Move' },
          { key: 'RETIREMENT', value: 'Retirement' },
          { key: 'SEPARATION', value: 'Separation' },
          { key: 'TEMPORARY_DUTY', value: 'Temporary Duty (TDY)' },
        ],
        currentDutyLocation: {},
      };

      modifiedProps.initialValues[attributeName] = valueToReplaceIt;

      render(<EditOrdersForm {...modifiedProps} />);

      const save = await screen.findByRole('button', { name: 'Save' });
      await waitFor(() => {
        expect(save).toBeInTheDocument();
      });

      expect(save).toBeDisabled();
    });
  });

  it('submits the form when temporary duty orders type is selected', async () => {
    // Not testing the upload interaction, so give uploaded orders to the props.
    render(
      <EditOrdersForm
        {...testProps}
        initialValues={{
          origin_duty_location: {
            provides_services_counseling: true,
          },
          uploaded_orders: [
            {
              id: '123',
              createdAt: '2020-11-08',
              bytes: 1,
              url: 'url',
              filename: 'Test Upload',
              contentType: 'application/pdf',
            },
          ],
          counseling_office_id: '3e937c1f-5539-4919-954d-017989130584',
        }}
      />,
    );

    await waitFor(() => expect(screen.queryByText('Loading, please wait...')).not.toBeInTheDocument());

    await userEvent.selectOptions(screen.getByLabelText(/Orders type/), 'TEMPORARY_DUTY');
    await userEvent.type(screen.getByLabelText(/Orders date/), '28 Oct 2024');
    await userEvent.type(screen.getByLabelText(/Report by date/), '28 Oct 2024');
    await userEvent.click(screen.getByLabelText('No'));
    await userEvent.selectOptions(screen.getByLabelText(/Pay grade/), ['E_8']);

    // Test Current Duty Location Search Box interaction
    await userEvent.type(screen.getByLabelText(/Current duty location/), 'AFB', { delay: 200 });
    const selectedOptionCurrent = await screen.findByText(/Altus/);
    await userEvent.click(selectedOptionCurrent);

    // Test New Duty Location Search Box interaction
    await userEvent.type(screen.getByLabelText(/New duty location/), 'AFB', { delay: 200 });
    const selectedOptionNew = await screen.findByText(/Luke/);
    await userEvent.click(selectedOptionNew);

    await waitFor(() =>
      expect(screen.getByRole('form')).toHaveFormValues({
        new_duty_location: 'Luke AFB',
        origin_duty_location: 'Altus AFB',
      }),
    );

    const submitBtn = screen.getByRole('button', { name: 'Save' });
    expect(submitBtn).not.toBeDisabled();
    await userEvent.click(submitBtn);

    await waitFor(() => {
      expect(testProps.onSubmit).toHaveBeenCalledWith(
        expect.objectContaining({
          orders_type: ORDERS_TYPE.TEMPORARY_DUTY,
        }),
        expect.anything(),
      );
    });
  });

  afterEach(jest.restoreAllMocks);
});<|MERGE_RESOLUTION|>--- conflicted
+++ resolved
@@ -232,15 +232,9 @@
     },
   ],
   grade: 'E_1',
-<<<<<<< HEAD
-  accompanied_tour: null,
-  dependents_under_twelve: null,
-  dependents_twelve_and_over: null,
-=======
   accompanied_tour: '',
   dependents_under_twelve: '',
   dependents_twelve_and_over: '',
->>>>>>> e06dd0f9
 };
 
 jest.mock('utils/featureFlags', () => ({
@@ -308,14 +302,6 @@
             name: 'Luke AFB',
             provides_services_counseling: false,
             address: { isOconus: false },
-<<<<<<< HEAD
-=======
-          },
-          new_duty_location: {
-            name: 'Luke AFB',
-            provides_services_counseling: false,
-            address: { isOconus: false },
->>>>>>> e06dd0f9
           },
           new_duty_location: {
             name: 'Luke AFB',
@@ -337,7 +323,6 @@
       />,
     );
 
-<<<<<<< HEAD
     await waitFor(() => expect(screen.queryByText('Loading, please wait...')).not.toBeInTheDocument());
 
     const submitButton = screen.getByRole('button', { name: 'Save' });
@@ -346,9 +331,6 @@
     });
 
     await userEvent.selectOptions(screen.getByLabelText(/Orders type/), ORDERS_TYPE.PERMANENT_CHANGE_OF_STATION);
-=======
-    await userEvent.selectOptions(await screen.findByLabelText(/Orders type/), 'PERMANENT_CHANGE_OF_STATION');
->>>>>>> e06dd0f9
     await userEvent.type(screen.getByLabelText(/Orders date/), '08 Nov 2020');
     await userEvent.type(screen.getByLabelText(/Report by date/), '26 Nov 2020');
     await userEvent.click(screen.getByLabelText('No'));
@@ -361,12 +343,6 @@
         origin_duty_location: 'Luke AFB',
       });
     });
-<<<<<<< HEAD
-=======
-
-    const submitButton = screen.getByRole('button', { name: 'Save' });
-    expect(submitButton).not.toBeDisabled();
->>>>>>> e06dd0f9
   });
 
   it('shows an error message if the form is invalid', async () => {
@@ -385,7 +361,6 @@
     expect(required).toBeInTheDocument();
   });
 
-<<<<<<< HEAD
   it('submits the form when its valid', async () => {
     // Not testing the upload interaction, so give uploaded orders to the props.
     render(
@@ -480,8 +455,6 @@
     );
   });
 
-=======
->>>>>>> e06dd0f9
   it('implements the onCancel handler when the Cancel button is clicked', async () => {
     render(<EditOrdersForm {...testProps} />);
 
