--- conflicted
+++ resolved
@@ -321,16 +321,7 @@
       />,
     );
 
-<<<<<<< HEAD
-    await userEvent.selectOptions(await screen.findByLabelText(/Orders type/), 'PERMANENT_CHANGE_OF_STATION');
-=======
-    const submitButton = screen.getByRole('button', { name: 'Save' });
-    await waitFor(() => {
-      expect(submitButton).not.toBeDisabled();
-    });
-
-    await userEvent.selectOptions(screen.getByLabelText(/Orders type/), ORDERS_TYPE.PERMANENT_CHANGE_OF_STATION);
->>>>>>> fa957581
+    await userEvent.selectOptions(await screen.findByLabelText(/Orders type/), ORDERS_TYPE.PERMANENT_CHANGE_OF_STATION);
     await userEvent.type(screen.getByLabelText(/Orders date/), '08 Nov 2020');
     await userEvent.type(screen.getByLabelText(/Report by date/), '26 Nov 2020');
     await userEvent.click(screen.getByLabelText('No'));
@@ -364,8 +355,6 @@
     expect(required).toBeInTheDocument();
   });
 
-<<<<<<< HEAD
-=======
   it('submits the form when its valid', async () => {
     // Not testing the upload interaction, so give uploaded orders to the props.
     render(
@@ -446,7 +435,6 @@
     });
   });
 
->>>>>>> fa957581
   it('implements the onCancel handler when the Cancel button is clicked', async () => {
     render(<EditOrdersForm {...testProps} />);
 
