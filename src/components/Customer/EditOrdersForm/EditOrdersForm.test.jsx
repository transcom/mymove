import React from 'react';
import { render, screen, waitFor } from '@testing-library/react';
import userEvent from '@testing-library/user-event';

import EditOrdersForm from './EditOrdersForm';

import { documentSizeLimitMsg } from 'shared/constants';
import { showCounselingOffices } from 'services/internalApi';

jest.setTimeout(60000);

jest.mock('services/internalApi', () => ({
  ...jest.requireActual('services/internalApi'),
  showCounselingOffices: jest.fn().mockImplementation(() =>
    Promise.resolve({
      body: [
        {
          id: '3e937c1f-5539-4919-954d-017989130584',
          name: 'Albuquerque AFB',
        },
        {
          id: 'fa51dab0-4553-4732-b843-1f33407f77bc',
          name: 'Glendale Luke AFB',
        },
      ],
    }),
  ),
}));
jest.mock('components/LocationSearchBox/api', () => ({
  ShowAddress: jest.fn().mockImplementation(() =>
    Promise.resolve({
      city: 'Glendale Luke AFB',
      country: 'United States',
      id: 'fa51dab0-4553-4732-b843-1f33407f77bc',
      postalCode: '85309',
      state: 'AZ',
      streetAddress1: 'n/a',
    }),
  ),
  SearchDutyLocations: jest.fn().mockImplementation(() =>
    Promise.resolve([
      {
        address: {
          city: '',
          id: '00000000-0000-0000-0000-000000000000',
          postalCode: '',
          state: '',
          streetAddress1: '',
        },
        address_id: '46c4640b-c35e-4293-a2f1-36c7b629f903',
        affiliation: 'AIR_FORCE',
        created_at: '2021-02-11T16:48:04.117Z',
        id: '93f0755f-6f35-478b-9a75-35a69211da1c',
        name: 'Altus AFB',
        updated_at: '2021-02-11T16:48:04.117Z',
        provides_services_counseling: true,
      },
      {
        address: {
          city: '',
          id: '00000000-0000-0000-0000-000000000000',
          postalCode: '',
          state: '',
          streetAddress1: '',
        },
        address_id: '2d7e17f6-1b8a-4727-8949-007c80961a62',
        affiliation: 'AIR_FORCE',
        created_at: '2021-02-11T16:48:04.117Z',
        id: '7d123884-7c1b-4611-92ae-e8d43ca03ad9',
        name: 'Hill AFB',
        updated_at: '2021-02-11T16:48:04.117Z',
      },
      {
        address: {
          city: 'Glendale Luke AFB',
          country: 'United States',
          id: 'fa51dab0-4553-4732-b843-1f33407f77bc',
          postalCode: '85309',
          state: 'AZ',
          streetAddress1: 'n/a',
        },
        address_id: '25be4d12-fe93-47f1-bbec-1db386dfa67f',
        affiliation: 'AIR_FORCE',
        created_at: '2021-02-11T16:48:04.117Z',
        id: 'a8d6b33c-8370-4e92-8df2-356b8c9d0c1a',
        name: 'Luke AFB',
        provides_services_counseling: true,
        updated_at: '2021-02-11T16:48:04.117Z',
      },
      {
        address: {
          city: '',
          id: '00000000-0000-0000-0000-000000000000',
          postalCode: '',
          state: '',
          streetAddress1: '',
        },
        address_id: '3dbf1fc7-3289-4c6e-90aa-01b530a7c3c3',
        affiliation: 'AIR_FORCE',
        created_at: '2021-02-11T16:48:20.225Z',
        id: 'd01bd2a4-6695-4d69-8f2f-69e88dff58f8',
        name: 'Shaw AFB',
        updated_at: '2021-02-11T16:48:20.225Z',
      },
      {
        address: {
          city: '',
          id: '00000000-0000-0000-0000-000000000000',
          postalCode: '',
          state: '',
          streetAddress1: '',
        },
        address_id: '1af8f0f3-f75f-46d3-8dc8-c67c2feeb9f0',
        affiliation: 'AIR_FORCE',
        created_at: '2021-02-11T16:49:14.322Z',
        id: 'b1f9a535-96d4-4cc3-adf1-b76505ce0765',
        name: 'Yuma AFB',
        updated_at: '2021-02-11T16:49:14.322Z',
      },
      {
        address: {
          city: '',
          id: '00000000-0000-0000-0000-000000000000',
          postalCode: '',
          state: '',
          streetAddress1: '',
        },
        address_id: 'f2adfebc-7703-4d06-9b49-c6ca8f7968f1',
        affiliation: 'AIR_FORCE',
        created_at: '2021-02-11T16:48:20.225Z',
        id: 'a268b48f-0ad1-4a58-b9d6-6de10fd63d96',
        name: 'Los Angeles AFB',
        updated_at: '2021-02-11T16:48:20.225Z',
      },
      {
        address: {
          city: '',
          id: '00000000-0000-0000-0000-000000000000',
          postalCode: '',
          state: '',
          streetAddress1: '',
        },
        address_id: '13eb2cab-cd68-4f43-9532-7a71996d3296',
        affiliation: 'AIR_FORCE',
        created_at: '2021-02-11T16:48:20.225Z',
        id: 'a48fda70-8124-4e90-be0d-bf8119a98717',
        name: 'Wright-Patterson AFB',
        updated_at: '2021-02-11T16:48:20.225Z',
      },
    ]),
  ),
}));

const testProps = {
  onSubmit: jest.fn().mockImplementation(() => Promise.resolve()),
  initialValues: {
    orders_type: '',
    issue_date: '',
    report_by_date: '',
    has_dependents: '',
    new_duty_location: {},
    uploaded_orders: [],
    origin_duty_location: {
      provides_services_counseling: true,
    },
  },
  onCancel: jest.fn(),
  onUploadComplete: jest.fn(),
  createUpload: jest.fn(),
  onDelete: jest.fn(),
  filePond: {},
  ordersTypeOptions: [
    { key: 'PERMANENT_CHANGE_OF_STATION', value: 'Permanent Change Of Station (PCS)' },
    { key: 'LOCAL_MOVE', value: 'Local Move' },
    { key: 'RETIREMENT', value: 'Retirement' },
    { key: 'SEPARATION', value: 'Separation' },
  ],
  currentDutyLocation: {},
  grade: '',
};

const initialValues = {
  orders_type: 'PERMANENT_CHANGE_OF_STATION',
  issue_date: '2020-11-08',
  report_by_date: '2020-11-26',
  has_dependents: 'no',
  origin_duty_location: {
    address: {
      city: 'Des Moines',
      country: 'US',
      id: 'a4b30b99-4e82-48a6-b736-01662b499d6a',
      postalCode: '50309',
      state: 'IA',
      streetAddress1: '987 Other Avenue',
      streetAddress2: 'P.O. Box 1234',
      streetAddress3: 'c/o Another Person',
    },
    address_id: 'a4b30b99-4e82-48a6-b736-01662b499d6a',
    affiliation: 'AIR_FORCE',
    created_at: '2020-10-19T17:01:16.114Z',
    id: 'f9299768-16d2-4a13-ae39-7087a58b1f62',
    name: 'Yuma AFB',
    updated_at: '2020-10-19T17:01:16.114Z',
    provides_services_counseling: true,
  },
  new_duty_location: {
    address: {
      city: 'Des Moines',
      country: 'US',
      id: 'a4b30b99-4e82-48a6-b736-01662b499d6a',
      postalCode: '50309',
      state: 'IA',
      streetAddress1: '987 Other Avenue',
      streetAddress2: 'P.O. Box 1234',
      streetAddress3: 'c/o Another Person',
    },
    address_id: 'a4b30b99-4e82-48a6-b736-01662b499d6a',
    affiliation: 'AIR_FORCE',
    created_at: '2020-10-19T17:01:16.114Z',
    id: 'f9299768-16d2-4a13-ae39-7087a58b1f62',
    name: 'Yuma AFB',
    updated_at: '2020-10-19T17:01:16.114Z',
  },
  uploaded_orders: [
    {
      id: '123',
      createdAt: '2020-11-08',
      bytes: 1,
      url: 'url',
      filename: 'Test Upload',
      contentType: 'application/pdf',
    },
  ],
  grade: 'E_1',
  accompanied_tour: '',
  dependents_under_twelve: '',
  dependents_twelve_and_over: '',
};

jest.mock('utils/featureFlags', () => ({
  ...jest.requireActual('utils/featureFlags'),
  isBooleanFlagEnabled: jest.fn().mockImplementation(() => Promise.resolve(false)),
}));

describe('EditOrdersForm component', () => {
  describe('renders each input and checks if the field is required', () => {
    it.each([
      [/Orders type/, true, HTMLSelectElement],
      [/Orders date/, true, HTMLInputElement],
      [/Report by date/, true, HTMLInputElement],
      ['Yes', false, HTMLInputElement],
      ['No', false, HTMLInputElement],
      [/New duty location/, false, HTMLInputElement],
      [/Pay grade/, true, HTMLSelectElement],
      [/Current duty location/, false, HTMLInputElement],
    ])('rendering %s and is required is %s', async (formInput, required, inputType) => {
      render(<EditOrdersForm {...testProps} />);

      expect(await screen.findByLabelText(formInput)).toBeInstanceOf(inputType);
      if (required) {
        expect(await screen.findByLabelText(formInput)).toBeRequired();
      }
    });

    it('rendering the upload area', async () => {
      showCounselingOffices.mockImplementation(() => Promise.resolve({}));

      render(<EditOrdersForm {...testProps} />);

      expect(await screen.findByText(documentSizeLimitMsg)).toBeInTheDocument();
    });
  });

  describe('renders each option for the orders type dropdown', () => {
    it.each([
      ['PERMANENT_CHANGE_OF_STATION', 'PERMANENT_CHANGE_OF_STATION'],
      ['LOCAL_MOVE', 'LOCAL_MOVE'],
      ['RETIREMENT', 'RETIREMENT'],
      ['SEPARATION', 'SEPARATION'],
    ])('rendering the %s option', async (selectionOption, expectedValue) => {
      render(<EditOrdersForm {...testProps} />);

      const ordersTypeDropdown = await screen.findByLabelText(/Orders type/);
      expect(ordersTypeDropdown).toBeInstanceOf(HTMLSelectElement);

      await userEvent.selectOptions(ordersTypeDropdown, selectionOption);
      await waitFor(() => {
        expect(ordersTypeDropdown).toHaveValue(expectedValue);
      });
    });
  });

  it('allows new and current duty location to be the same', async () => {
    // Render the component
    render(
      <EditOrdersForm
        {...testProps}
        initialValues={{
          ...initialValues,
          origin_duty_location: {
            name: 'Luke AFB',
            provides_services_counseling: false,
            address: { isOconus: false },
          },
          new_duty_location: {
            name: 'Luke AFB',
            provides_services_counseling: false,
            address: { isOconus: false },
          },
          counseling_office_id: '3e937c1f-5539-4919-954d-017989130584',
          uploaded_orders: [
            {
              id: '123',
              createdAt: '2020-11-08',
              bytes: 1,
              url: 'url',
              filename: 'Test Upload',
              contentType: 'application/pdf',
            },
          ],
        }}
      />,
    );

<<<<<<< HEAD
    await userEvent.selectOptions(await screen.findByLabelText(/Orders type/), 'PERMANENT_CHANGE_OF_STATION');
=======
    await waitFor(() => expect(screen.queryByText('Loading, please wait...')).not.toBeInTheDocument());

    const submitButton = screen.getByRole('button', { name: 'Save' });
    await waitFor(() => {
      expect(submitButton).not.toBeDisabled();
    });

    await userEvent.selectOptions(screen.getByLabelText(/Orders type/), ORDERS_TYPE.PERMANENT_CHANGE_OF_STATION);
>>>>>>> 2ab1e083
    await userEvent.type(screen.getByLabelText(/Orders date/), '08 Nov 2020');
    await userEvent.type(screen.getByLabelText(/Report by date/), '26 Nov 2020');
    await userEvent.click(screen.getByLabelText('No'));
    await userEvent.selectOptions(screen.getByLabelText(/Pay grade/), ['E_5']);
    await userEvent.click(screen.getByTestId('hasDependentsYes'));

    await waitFor(() => {
      expect(screen.getByRole('form')).toHaveFormValues({
        new_duty_location: 'Luke AFB',
        origin_duty_location: 'Luke AFB',
      });
    });
<<<<<<< HEAD

    const submitButton = screen.getByRole('button', { name: 'Save' });
    expect(submitButton).not.toBeDisabled();
=======
>>>>>>> 2ab1e083
  });

  it('shows an error message if the form is invalid', async () => {
    render(<EditOrdersForm {...testProps} initialValues={initialValues} />);
    const submitButton = await screen.findByRole('button', { name: 'Save' });

    const ordersTypeDropdown = screen.getByLabelText(/Orders type/);
    await userEvent.selectOptions(ordersTypeDropdown, '');
    await userEvent.tab();

    await waitFor(() => {
      expect(submitButton).toBeDisabled();
    });

    const required = screen.getByTestId('errorMessage');
    expect(required).toBeInTheDocument();
  });

<<<<<<< HEAD
=======
  it('submits the form when its valid', async () => {
    // Not testing the upload interaction, so give uploaded orders to the props.
    render(
      <EditOrdersForm
        {...testProps}
        initialValues={{
          origin_duty_location: {
            provides_services_counseling: true,
          },
          counseling_office_id: '3e937c1f-5539-4919-954d-017989130584',
          uploaded_orders: [
            {
              id: '123',
              createdAt: '2020-11-08',
              bytes: 1,
              url: 'url',
              filename: 'Test Upload',
              contentType: 'application/pdf',
            },
          ],
        }}
      />,
    );

    await waitFor(() => expect(screen.queryByText('Loading, please wait...')).not.toBeInTheDocument());

    await userEvent.selectOptions(screen.getByLabelText(/Orders type/), ORDERS_TYPE.PERMANENT_CHANGE_OF_STATION);
    await userEvent.type(screen.getByLabelText(/Orders date/), '08 Nov 2020');
    await userEvent.type(screen.getByLabelText(/Report by date/), '26 Nov 2020');
    await userEvent.click(screen.getByLabelText('No'));
    await userEvent.selectOptions(screen.getByLabelText(/Pay grade/), ['E_5']);

    // Test Current Duty Location Search Box interaction
    await userEvent.type(screen.getByLabelText(/Current duty location/), 'AFB', { delay: 100 });
    const selectedOptionCurrent = await screen.findByText(/Altus/);
    await userEvent.click(selectedOptionCurrent);

    // Test New Duty Location Search Box interaction
    await userEvent.type(screen.getByLabelText(/New duty location/), 'AFB', { delay: 100 });
    const selectedOptionNew = await screen.findByText(/Luke/);
    await userEvent.click(selectedOptionNew);

    await waitFor(() =>
      expect(screen.getByRole('form')).toHaveFormValues({
        new_duty_location: 'Luke AFB',
        origin_duty_location: 'Altus AFB',
      }),
    );

    const submitBtn = screen.getByRole('button', { name: 'Save' });
    expect(submitBtn).not.toBeDisabled();
    await userEvent.click(submitBtn);

    expect(testProps.onSubmit).toHaveBeenCalledWith(
      expect.objectContaining({
        orders_type: ORDERS_TYPE.PERMANENT_CHANGE_OF_STATION,
        has_dependents: 'no',
        issue_date: '08 Nov 2020',
        report_by_date: '26 Nov 2020',
        new_duty_location: {
          address: {
            city: 'Glendale Luke AFB',
            country: 'United States',
            id: 'fa51dab0-4553-4732-b843-1f33407f77bc',
            postalCode: '85309',
            state: 'AZ',
            streetAddress1: 'n/a',
          },
          address_id: '25be4d12-fe93-47f1-bbec-1db386dfa67f',
          affiliation: 'AIR_FORCE',
          created_at: '2021-02-11T16:48:04.117Z',
          id: 'a8d6b33c-8370-4e92-8df2-356b8c9d0c1a',
          name: 'Luke AFB',
          updated_at: '2021-02-11T16:48:04.117Z',
          provides_services_counseling: true,
        },
        origin_duty_location: expect.any(Object),
        grade: 'E_5',
        counseling_office_id: '3e937c1f-5539-4919-954d-017989130584',
        uploaded_orders: expect.arrayContaining([
          expect.objectContaining({
            id: '123',
            createdAt: '2020-11-08',
            bytes: 1,
            url: 'url',
            filename: 'Test Upload',
            contentType: 'application/pdf',
          }),
        ]),
      }),
      expect.anything(),
    );
  });

>>>>>>> 2ab1e083
  it('implements the onCancel handler when the Cancel button is clicked', async () => {
    render(<EditOrdersForm {...testProps} />);

    const cancelButton = await screen.findByRole('button', { name: 'Cancel' });

    await userEvent.click(cancelButton);

    await waitFor(() => {
      expect(testProps.onCancel).toHaveBeenCalled();
    });
  });

  describe('with initial values', () => {
    const testInitialValues = {
      orders_type: 'PERMANENT_CHANGE_OF_STATION',
      issue_date: '2020-11-08',
      report_by_date: '2020-11-26',
      has_dependents: 'no',
      new_duty_location: {
        address: {
          city: 'Des Moines',
          country: 'US',
          id: 'a4b30b99-4e82-48a6-b736-01662b499d6a',
          postalCode: '50309',
          state: 'IA',
          streetAddress1: '987 Other Avenue',
          streetAddress2: 'P.O. Box 1234',
          streetAddress3: 'c/o Another Person',
        },
        address_id: 'a4b30b99-4e82-48a6-b736-01662b499d6a',
        affiliation: 'AIR_FORCE',
        created_at: '2020-10-19T17:01:16.114Z',
        id: 'f9299768-16d2-4a13-ae39-7087a58b1f62',
        name: 'Yuma AFB',
        updated_at: '2020-10-19T17:01:16.114Z',
      },
      uploaded_orders: [
        {
          id: '123',
          createdAt: '2020-11-08',
          bytes: 1,
          url: 'url',
          filename: 'Test Upload',
          contentType: 'application/pdf',
        },
      ],
      grade: 'E_1',
      origin_duty_location: {
        address: {
          city: '',
          id: '00000000-0000-0000-0000-000000000000',
          postalCode: '',
          state: '',
          streetAddress1: '',
        },
        address_id: '46c4640b-c35e-4293-a2f1-36c7b629f903',
        affiliation: 'AIR_FORCE',
        created_at: '2021-02-11T16:48:04.117Z',
        id: '93f0755f-6f35-478b-9a75-35a69211da1c',
        name: 'Altus AFB',
        updated_at: '2021-02-11T16:48:04.117Z',
      },
    };

    it('pre-fills the inputs', async () => {
      render(<EditOrdersForm {...testProps} initialValues={testInitialValues} />);

      expect(await screen.findByRole('form')).toHaveFormValues({
        new_duty_location: 'Yuma AFB',
        origin_duty_location: 'Altus AFB',
      });

      expect(screen.getByLabelText(/Orders type/)).toHaveValue(testInitialValues.orders_type);
      expect(screen.getByLabelText(/Orders date/)).toHaveValue('08 Nov 2020');
      expect(screen.getByLabelText(/Report by date/)).toHaveValue('26 Nov 2020');
      expect(screen.getByLabelText('Yes')).not.toBeChecked();
      expect(screen.getByLabelText('No')).toBeChecked();
      expect(screen.getByText('Yuma AFB')).toBeInTheDocument();
      expect(screen.getByLabelText(/Pay grade/)).toHaveValue(testInitialValues.grade);
      expect(screen.getByText('Altus AFB')).toBeInTheDocument();
    });

    it('renders the uploads table with an existing upload', async () => {
      render(<EditOrdersForm {...testProps} initialValues={testInitialValues} />);

      await waitFor(() => {
        expect(screen.queryByText('Test Upload')).toBeInTheDocument();
      });
    });
  });

  describe('disables the save button', () => {
    it.each([
      ['Orders Type', 'orders_type', ''],
      [/Orders date/, 'issue_date', ''],
      [/Report by date/, 'report_by_date', ''],
      ['Duty Location', 'new_duty_location', null],
      ['Uploaded Orders', 'uploaded_orders', []],
      [/Pay grade/, 'grade', ''],
    ])('when there is no %s', async (attributeNamePrettyPrint, attributeName, valueToReplaceIt) => {
      const modifiedProps = {
        onSubmit: jest.fn().mockImplementation(() => Promise.resolve()),
        initialValues: {
          orders_type: 'PERMANENT_CHANGE_OF_STATION',
          issue_date: '2020-11-08',
          report_by_date: '2020-11-26',
          has_dependents: 'no',
          new_duty_location: {
            address: {
              city: 'Des Moines',
              country: 'US',
              id: 'a4b30b99-4e82-48a6-b736-01662b499d6a',
              postalCode: '50309',
              state: 'IA',
              streetAddress1: '987 Other Avenue',
              streetAddress2: 'P.O. Box 1234',
              streetAddress3: 'c/o Another Person',
            },
            address_id: 'a4b30b99-4e82-48a6-b736-01662b499d6a',
            affiliation: 'AIR_FORCE',
            created_at: '2020-10-19T17:01:16.114Z',
            id: 'f9299768-16d2-4a13-ae39-7087a58b1f62',
            name: 'Yuma AFB',
            updated_at: '2020-10-19T17:01:16.114Z',
          },
          origin_duty_location: {
            provides_services_counseling: true,
          },
          uploaded_orders: [
            {
              id: '123',
              createdAt: '2020-11-08',
              bytes: 1,
              url: 'url',
              filename: 'Test Upload',
              contentType: 'application/pdf',
            },
          ],
          grade: 'E_1',
        },
        onCancel: jest.fn(),
        onUploadComplete: jest.fn(),
        createUpload: jest.fn(),
        onDelete: jest.fn(),
        filePond: {},
        ordersTypeOptions: [
          { key: 'PERMANENT_CHANGE_OF_STATION', value: 'Permanent Change Of Station (PCS)' },
          { key: 'LOCAL_MOVE', value: 'Local Move' },
          { key: 'RETIREMENT', value: 'Retirement' },
          { key: 'SEPARATION', value: 'Separation' },
        ],
        currentDutyLocation: {},
      };

      modifiedProps.initialValues[attributeName] = valueToReplaceIt;

      render(<EditOrdersForm {...modifiedProps} />);

      const save = await screen.findByRole('button', { name: 'Save' });
      await waitFor(() => {
        expect(save).toBeInTheDocument();
      });

      expect(save).toBeDisabled();
    });
  });

<<<<<<< HEAD
=======
  it('submits the form when temporary duty orders type is selected', async () => {
    // Not testing the upload interaction, so give uploaded orders to the props.
    render(
      <EditOrdersForm
        {...testProps}
        initialValues={{
          origin_duty_location: {
            provides_services_counseling: true,
          },
          uploaded_orders: [
            {
              id: '123',
              createdAt: '2020-11-08',
              bytes: 1,
              url: 'url',
              filename: 'Test Upload',
              contentType: 'application/pdf',
            },
          ],
          counseling_office_id: '3e937c1f-5539-4919-954d-017989130584',
        }}
      />,
    );

    await waitFor(() => expect(screen.queryByText('Loading, please wait...')).not.toBeInTheDocument());

    await userEvent.selectOptions(screen.getByLabelText(/Orders type/), 'TEMPORARY_DUTY');
    await userEvent.type(screen.getByLabelText(/Orders date/), '28 Oct 2024');
    await userEvent.type(screen.getByLabelText(/Report by date/), '28 Oct 2024');
    await userEvent.click(screen.getByLabelText('No'));
    await userEvent.selectOptions(screen.getByLabelText(/Pay grade/), ['E_8']);

    // Test Current Duty Location Search Box interaction
    await userEvent.type(screen.getByLabelText(/Current duty location/), 'AFB', { delay: 200 });
    const selectedOptionCurrent = await screen.findByText(/Altus/);
    await userEvent.click(selectedOptionCurrent);

    // Test New Duty Location Search Box interaction
    await userEvent.type(screen.getByLabelText(/New duty location/), 'AFB', { delay: 200 });
    const selectedOptionNew = await screen.findByText(/Luke/);
    await userEvent.click(selectedOptionNew);

    await waitFor(() =>
      expect(screen.getByRole('form')).toHaveFormValues({
        new_duty_location: 'Luke AFB',
        origin_duty_location: 'Altus AFB',
      }),
    );

    const submitBtn = screen.getByRole('button', { name: 'Save' });
    expect(submitBtn).not.toBeDisabled();
    await userEvent.click(submitBtn);

    await waitFor(() => {
      expect(testProps.onSubmit).toHaveBeenCalledWith(
        expect.objectContaining({
          orders_type: ORDERS_TYPE.TEMPORARY_DUTY,
        }),
        expect.anything(),
      );
    });
  });

>>>>>>> 2ab1e083
  afterEach(jest.restoreAllMocks);
});<|MERGE_RESOLUTION|>--- conflicted
+++ resolved
@@ -6,6 +6,7 @@
 
 import { documentSizeLimitMsg } from 'shared/constants';
 import { showCounselingOffices } from 'services/internalApi';
+import { ORDERS_TYPE } from 'constants/orders';
 
 jest.setTimeout(60000);
 
@@ -322,9 +323,6 @@
       />,
     );
 
-<<<<<<< HEAD
-    await userEvent.selectOptions(await screen.findByLabelText(/Orders type/), 'PERMANENT_CHANGE_OF_STATION');
-=======
     await waitFor(() => expect(screen.queryByText('Loading, please wait...')).not.toBeInTheDocument());
 
     const submitButton = screen.getByRole('button', { name: 'Save' });
@@ -333,7 +331,6 @@
     });
 
     await userEvent.selectOptions(screen.getByLabelText(/Orders type/), ORDERS_TYPE.PERMANENT_CHANGE_OF_STATION);
->>>>>>> 2ab1e083
     await userEvent.type(screen.getByLabelText(/Orders date/), '08 Nov 2020');
     await userEvent.type(screen.getByLabelText(/Report by date/), '26 Nov 2020');
     await userEvent.click(screen.getByLabelText('No'));
@@ -346,12 +343,6 @@
         origin_duty_location: 'Luke AFB',
       });
     });
-<<<<<<< HEAD
-
-    const submitButton = screen.getByRole('button', { name: 'Save' });
-    expect(submitButton).not.toBeDisabled();
-=======
->>>>>>> 2ab1e083
   });
 
   it('shows an error message if the form is invalid', async () => {
@@ -370,8 +361,6 @@
     expect(required).toBeInTheDocument();
   });
 
-<<<<<<< HEAD
-=======
   it('submits the form when its valid', async () => {
     // Not testing the upload interaction, so give uploaded orders to the props.
     render(
@@ -466,7 +455,6 @@
     );
   });
 
->>>>>>> 2ab1e083
   it('implements the onCancel handler when the Cancel button is clicked', async () => {
     render(<EditOrdersForm {...testProps} />);
 
@@ -634,8 +622,6 @@
     });
   });
 
-<<<<<<< HEAD
-=======
   it('submits the form when temporary duty orders type is selected', async () => {
     // Not testing the upload interaction, so give uploaded orders to the props.
     render(
@@ -699,6 +685,5 @@
     });
   });
 
->>>>>>> 2ab1e083
   afterEach(jest.restoreAllMocks);
 });