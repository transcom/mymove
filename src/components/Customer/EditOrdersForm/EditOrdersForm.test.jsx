--- conflicted
+++ resolved
@@ -7,11 +7,8 @@
 import { documentSizeLimitMsg } from 'shared/constants';
 import { showCounselingOffices } from 'services/internalApi';
 import { ORDERS_TYPE } from 'constants/orders';
-<<<<<<< HEAD
-=======
 
 jest.setTimeout(60000);
->>>>>>> 642b65b7
 
 jest.mock('services/internalApi', () => ({
   ...jest.requireActual('services/internalApi'),
@@ -390,11 +387,8 @@
       />,
     );
 
-<<<<<<< HEAD
-=======
     await waitFor(() => expect(screen.queryByText('Loading, please wait...')).not.toBeInTheDocument());
 
->>>>>>> 642b65b7
     await userEvent.selectOptions(screen.getByLabelText(/Orders type/), ORDERS_TYPE.PERMANENT_CHANGE_OF_STATION);
     await userEvent.type(screen.getByLabelText(/Orders date/), '08 Nov 2020');
     await userEvent.type(screen.getByLabelText(/Report by date/), '26 Nov 2020');
@@ -422,30 +416,6 @@
     expect(submitBtn).not.toBeDisabled();
     await userEvent.click(submitBtn);
 
-<<<<<<< HEAD
-    await waitFor(() => {
-      expect(testProps.onSubmit).toHaveBeenCalledWith(
-        expect.objectContaining({
-          orders_type: ORDERS_TYPE.PERMANENT_CHANGE_OF_STATION,
-          has_dependents: 'no',
-          issue_date: '08 Nov 2020',
-          report_by_date: '26 Nov 2020',
-          new_duty_location: {
-            address: {
-              city: 'Glendale Luke AFB',
-              country: 'United States',
-              id: 'fa51dab0-4553-4732-b843-1f33407f77bc',
-              postalCode: '85309',
-              state: 'AZ',
-              streetAddress1: 'n/a',
-            },
-            address_id: '25be4d12-fe93-47f1-bbec-1db386dfa67f',
-            affiliation: 'AIR_FORCE',
-            created_at: '2021-02-11T16:48:04.117Z',
-            id: 'a8d6b33c-8370-4e92-8df2-356b8c9d0c1a',
-            name: 'Luke AFB',
-            updated_at: '2021-02-11T16:48:04.117Z',
-=======
     expect(testProps.onSubmit).toHaveBeenCalledWith(
       expect.objectContaining({
         orders_type: ORDERS_TYPE.PERMANENT_CHANGE_OF_STATION,
@@ -460,7 +430,6 @@
             postalCode: '85309',
             state: 'AZ',
             streetAddress1: 'n/a',
->>>>>>> 642b65b7
           },
           address_id: '25be4d12-fe93-47f1-bbec-1db386dfa67f',
           affiliation: 'AIR_FORCE',
@@ -675,12 +644,6 @@
               contentType: 'application/pdf',
             },
           ],
-<<<<<<< HEAD
-        }}
-      />,
-    );
-
-=======
           counseling_office_id: '3e937c1f-5539-4919-954d-017989130584',
         }}
       />,
@@ -688,7 +651,6 @@
 
     await waitFor(() => expect(screen.queryByText('Loading, please wait...')).not.toBeInTheDocument());
 
->>>>>>> 642b65b7
     await userEvent.selectOptions(screen.getByLabelText(/Orders type/), 'TEMPORARY_DUTY');
     await userEvent.type(screen.getByLabelText(/Orders date/), '28 Oct 2024');
     await userEvent.type(screen.getByLabelText(/Report by date/), '28 Oct 2024');
@@ -696,20 +658,12 @@
     await userEvent.selectOptions(screen.getByLabelText(/Pay grade/), ['E_8']);
 
     // Test Current Duty Location Search Box interaction
-<<<<<<< HEAD
-    await userEvent.type(screen.getByLabelText(/Current duty location/), 'AFB', { delay: 100 });
-=======
     await userEvent.type(screen.getByLabelText(/Current duty location/), 'AFB', { delay: 200 });
->>>>>>> 642b65b7
     const selectedOptionCurrent = await screen.findByText(/Altus/);
     await userEvent.click(selectedOptionCurrent);
 
     // Test New Duty Location Search Box interaction
-<<<<<<< HEAD
-    await userEvent.type(screen.getByLabelText(/New duty location/), 'AFB', { delay: 100 });
-=======
     await userEvent.type(screen.getByLabelText(/New duty location/), 'AFB', { delay: 200 });
->>>>>>> 642b65b7
     const selectedOptionNew = await screen.findByText(/Luke/);
     await userEvent.click(selectedOptionNew);
 
@@ -728,29 +682,6 @@
       expect(testProps.onSubmit).toHaveBeenCalledWith(
         expect.objectContaining({
           orders_type: ORDERS_TYPE.TEMPORARY_DUTY,
-<<<<<<< HEAD
-          has_dependents: 'no',
-          issue_date: '28 Oct 2024',
-          report_by_date: '28 Oct 2024',
-          new_duty_location: {
-            address: {
-              city: 'Glendale Luke AFB',
-              country: 'United States',
-              id: 'fa51dab0-4553-4732-b843-1f33407f77bc',
-              postalCode: '85309',
-              state: 'AZ',
-              streetAddress1: 'n/a',
-            },
-            address_id: '25be4d12-fe93-47f1-bbec-1db386dfa67f',
-            affiliation: 'AIR_FORCE',
-            created_at: '2021-02-11T16:48:04.117Z',
-            id: 'a8d6b33c-8370-4e92-8df2-356b8c9d0c1a',
-            name: 'Luke AFB',
-            updated_at: '2021-02-11T16:48:04.117Z',
-          },
-          grade: 'E_8',
-=======
->>>>>>> 642b65b7
         }),
         expect.anything(),
       );
