--- conflicted
+++ resolved
@@ -10,11 +10,7 @@
 
 import MaskedTextField from 'components/form/fields/MaskedTextField/MaskedTextField';
 import ToolTip from 'shared/ToolTip/ToolTip';
-<<<<<<< HEAD
-import { ORDERS_PAY_GRADE_OPTIONS } from 'constants/orders';
-=======
 import { ORDERS_PAY_GRADE_OPTIONS, ORDERS_TYPE } from 'constants/orders';
->>>>>>> 2c497323
 import { Form } from 'components/form/Form';
 import FileUpload from 'components/FileUpload/FileUpload';
 import UploadsTable from 'components/UploadsTable/UploadsTable';
@@ -52,15 +48,12 @@
   const [isLoading, setIsLoading] = useState(true);
   const [finishedFetchingFF, setFinishedFetchingFF] = useState(false);
 
-<<<<<<< HEAD
-=======
   const isInitialHasDependentsDisabled =
     initialValues.orders_type === ORDERS_TYPE.STUDENT_TRAVEL ||
     initialValues.orders_type === ORDERS_TYPE.EARLY_RETURN_OF_DEPENDENTS;
   const [isHasDependentsDisabled, setHasDependentsDisabled] = useState(isInitialHasDependentsDisabled);
   const [prevOrderType, setPrevOrderType] = useState(initialValues.orders_type);
 
->>>>>>> 2c497323
   const validationSchema = Yup.object().shape({
     orders_type: Yup.mixed()
       .oneOf(ordersTypeOptions.map((i) => i.key))
@@ -181,11 +174,7 @@
         new_duty_location: true,
       }}
     >
-<<<<<<< HEAD
-      {({ isValid, isSubmitting, handleSubmit, values, setFieldValue }) => {
-=======
       {({ isValid, isSubmitting, handleSubmit, handleChange, values, setFieldValue }) => {
->>>>>>> 2c497323
         const isRetirementOrSeparation = ['RETIREMENT', 'SEPARATION'].includes(values.orders_type);
 
         if (!values.origin_duty_location) originMeta = 'Required';
@@ -197,20 +186,6 @@
         const handleHasDependentsChange = (e) => {
           // Declare a duplicate local scope of the field value
           // for the form to prevent state race conditions
-<<<<<<< HEAD
-          const fieldValueHasDependents = e.target.value === 'yes';
-          setHasDependents(fieldValueHasDependents);
-          setFieldValue('has_dependents', fieldValueHasDependents ? 'yes' : 'no');
-          if (fieldValueHasDependents && isOconusMove && enableUB) {
-            setShowAccompaniedTourField(true);
-            setShowDependentAgeFields(true);
-          } else {
-            setShowAccompaniedTourField(false);
-            setShowDependentAgeFields(false);
-          }
-        };
-
-=======
           if (e.target.value === '') {
             setFieldValue('has_dependents', '');
           } else {
@@ -244,7 +219,6 @@
           setPrevOrderType(value);
         };
 
->>>>>>> 2c497323
         return (
           <Form className={`${formStyles.form} ${styles.EditOrdersForm}`}>
             <img src={profileImage} alt="" />
@@ -278,10 +252,6 @@
                 required
                 hint="Required"
               />
-<<<<<<< HEAD
-
-=======
->>>>>>> 2c497323
               <DutyLocationInput
                 label="Current duty location"
                 name="origin_duty_location"
@@ -372,10 +342,7 @@
                     onChange={(e) => {
                       handleHasDependentsChange(e);
                     }}
-<<<<<<< HEAD
-=======
                     disabled={isHasDependentsDisabled}
->>>>>>> 2c497323
                   />
                   <Field
                     as={Radio}
@@ -389,10 +356,7 @@
                     onChange={(e) => {
                       handleHasDependentsChange(e);
                     }}
-<<<<<<< HEAD
-=======
                     disabled={isHasDependentsDisabled}
->>>>>>> 2c497323
                   />
                 </div>
               </FormGroup>
