import React, { useState, useEffect } from 'react';
import PropTypes from 'prop-types';
import { Formik, Field } from 'formik';
import * as Yup from 'yup';
import { Radio, FormGroup, Label, Link as USWDSLink } from '@trussworks/react-uswds';
import { connect, useSelector } from 'react-redux';

import { isBooleanFlagEnabled } from '../../../utils/featureFlags';

import styles from './EditOrdersForm.module.scss';

import MaskedTextField from 'components/form/fields/MaskedTextField/MaskedTextField';
import ToolTip from 'shared/ToolTip/ToolTip';
import { ORDERS_PAY_GRADE_TYPE, ORDERS_TYPE } from 'constants/orders';
import {
  civilianTDYUBAllowanceWeightWarning,
  FEATURE_FLAG_KEYS,
  MOVE_STATUSES,
  documentSizeLimitMsg,
} from 'shared/constants';
import { Form } from 'components/form/Form';
import FileUpload from 'components/FileUpload/FileUpload';
import UploadsTable from 'components/UploadsTable/UploadsTable';
import LoadingPlaceholder from 'shared/LoadingPlaceholder';
import SectionWrapper from 'components/Customer/SectionWrapper';
import profileImage from 'scenes/Review/images/profile.png';
import { DropdownArrayOf } from 'types';
import { ExistingUploadsShape } from 'types/uploads';
import { DropdownInput, DatePickerInput, DutyLocationInput } from 'components/form/fields';
import RequiredAsterisk, { requiredAsteriskMessage } from 'components/form/RequiredAsterisk';
import WizardNavigation from 'components/Customer/WizardNavigation/WizardNavigation';
import Callout from 'components/Callout';
import { formatLabelReportByDate, formatYesNoAPIValue, usePaygradeRankDropdownOptions } from 'utils/formatters';
import formStyles from 'styles/form.module.scss';
import { showCounselingOffices } from 'services/internalApi';
import { setShowLoadingSpinner as setShowLoadingSpinnerAction } from 'store/general/actions';
import { milmoveLogger } from 'utils/milmoveLog';
import retryPageLoading from 'utils/retryPageLoading';
import Hint from 'components/Hint';
import { selectServiceMemberAffiliation } from 'store/entities/selectors';

const EditOrdersForm = ({
  createUpload,
  onDelete,
  initialValues,
  onUploadComplete,
  filePondEl,
  onSubmit,
  ordersTypeOptions,
  onCancel,
  setShowLoadingSpinner,
}) => {
  const { affiliation } = { affiliation: useSelector((state) => selectServiceMemberAffiliation(state)) ?? '' };
  const [officeOptions, setOfficeOptions] = useState(null);
  const [currentDutyLocation, setDutyLocation] = useState(initialValues.origin_duty_location);
  const [newDutyLocation, setNewDutyLocation] = useState(initialValues.new_duty_location);
  const [showAccompaniedTourField, setShowAccompaniedTourField] = useState(false);
  const [showDependentAgeFields, setShowDependentAgeFields] = useState(false);
  const [hasDependents, setHasDependents] = useState(formatYesNoAPIValue(initialValues.has_dependents));
  const [isOconusMove, setIsOconusMove] = useState(false);
  const [enableUB, setEnableUB] = useState(false);
  const [isLoading, setIsLoading] = useState(true);
  const [finishedFetchingFF, setFinishedFetchingFF] = useState(false);
  const isInitialHasDependentsDisabled =
    initialValues.orders_type === ORDERS_TYPE.STUDENT_TRAVEL ||
    initialValues.orders_type === ORDERS_TYPE.EARLY_RETURN_OF_DEPENDENTS;
  const [isHasDependentsDisabled, setHasDependentsDisabled] = useState(isInitialHasDependentsDisabled);
  const [prevOrderType, setPrevOrderType] = useState(initialValues.orders_type);
  const [ordersType, setOrdersType] = useState(initialValues.orders_type);
  const [{ rank, grade }, setRank] = useState({ rank: initialValues.rank, grade: initialValues.grade });
  const [isCivilianTDYMove, setIsCivilianTDYMove] = useState(false);
  const [showCivilianTDYUBTooltip, setShowCivilianTDYUBTooltip] = useState(false);

  const [mappedRanks, paygradeRankOptionValues] = usePaygradeRankDropdownOptions(affiliation);

  const validationSchema = Yup.object().shape({
    orders_type: Yup.mixed()
      .oneOf(ordersTypeOptions.map((i) => i.key))
      .required('Required'),
    issue_date: Yup.date()
      .typeError('Enter a complete date in DD MMM YYYY format (day, month, year).')
      .required('Required'),
    report_by_date: Yup.date()
      .typeError('Enter a complete date in DD MMM YYYY format (day, month, year).')
      .required('Required'),
    has_dependents: Yup.mixed().oneOf(['yes', 'no']).required('Required'),
    new_duty_location: Yup.object().nullable().required('Required'),
    uploaded_orders: Yup.array()
      .of(
        Yup.object().shape({
          id: Yup.string(),
          created_at: Yup.string(),
          bytes: Yup.string(),
          url: Yup.string(),
          filename: Yup.string(),
        }),
      )
      .min(1),
    rank: Yup.mixed().oneOf(Object.keys(mappedRanks)).required('Required'),
    origin_duty_location: Yup.object().nullable().required('Required'),
    counseling_office_id: currentDutyLocation?.provides_services_counseling
      ? Yup.string().required('Required')
      : Yup.string().notRequired(),
    accompanied_tour: showAccompaniedTourField
      ? Yup.mixed().oneOf(['yes', 'no']).required('Required')
      : Yup.string().notRequired(),
    dependents_under_twelve: showDependentAgeFields
      ? Yup.number().min(0).required('Required')
      : Yup.number().notRequired(),
    dependents_twelve_and_over: showDependentAgeFields
      ? Yup.number().min(0).required('Required')
      : Yup.number().notRequired(),
    civilian_tdy_ub_allowance: isCivilianTDYMove
      ? Yup.number()
          .transform((value) => (Number.isNaN(value) ? 0 : value))
          .min(0, 'UB weight allowance must be 0 or more')
          .max(2000, 'UB weight allowance cannot exceed 2,000 lbs.')
      : Yup.number().notRequired(),
  });

  const enableDelete = () => {
    const isValuePresent = initialValues.move_status === MOVE_STATUSES.DRAFT;
    return isValuePresent;
  };

  let originMeta;
  let newDutyMeta = '';

  useEffect(() => {
    // Only check the FF on load
    const checkUBFeatureFlag = async () => {
      const enabled = await isBooleanFlagEnabled(FEATURE_FLAG_KEYS.UNACCOMPANIED_BAGGAGE);
      if (enabled) {
        setEnableUB(() => true);
      }
      setFinishedFetchingFF(() => () => true);
    };
    checkUBFeatureFlag();
  }, []);

  useEffect(() => {
    const fetchCounselingOffices = async () => {
      if (currentDutyLocation?.id && !officeOptions) {
        setShowLoadingSpinner(true, null);
        try {
          const fetchedData = await showCounselingOffices(currentDutyLocation.id);
          if (fetchedData.body) {
            const counselingOffices = fetchedData.body.map((item) => ({
              key: item.id,
              value: item.name,
            }));
            setOfficeOptions(() => counselingOffices);
          }
        } catch (error) {
          const { message } = error;
          milmoveLogger.error({ message, info: null });
          retryPageLoading(error);
        }
        setShowLoadingSpinner(false, null);
      }
    };
    fetchCounselingOffices();
  }, [currentDutyLocation.id, officeOptions, setShowLoadingSpinner]);

  useEffect(() => {
    // Check if either currentDutyLocation or newDutyLocation is OCONUS
    if (currentDutyLocation?.address?.isOconus || newDutyLocation?.address?.isOconus) {
      setIsOconusMove(() => true);
    } else {
      setIsOconusMove(() => false);
    }

    if (currentDutyLocation?.address && newDutyLocation?.address && enableUB) {
      if (isOconusMove && hasDependents) {
        setShowAccompaniedTourField(() => true);
        setShowDependentAgeFields(() => true);
      } else {
        setShowAccompaniedTourField(() => false);
        setShowDependentAgeFields(() => false);
      }
    }

    if (isLoading && finishedFetchingFF) {
      // If the form is still loading and the FF has finished fetching,
      // then the form is done loading
      setIsLoading(() => false);
    }
  }, [currentDutyLocation, newDutyLocation, isOconusMove, hasDependents, enableUB, isLoading, finishedFetchingFF]);

  useEffect(() => {
    if (ordersType && grade && currentDutyLocation?.address && newDutyLocation?.address && enableUB) {
      if (
        isOconusMove &&
        ordersType === ORDERS_TYPE.TEMPORARY_DUTY &&
        grade === ORDERS_PAY_GRADE_TYPE.CIVILIAN_EMPLOYEE
      ) {
        setIsCivilianTDYMove(() => true);
      } else {
        setIsCivilianTDYMove(() => false);
      }
    }
  }, [
    currentDutyLocation,
    newDutyLocation,
    isOconusMove,
    hasDependents,
    enableUB,
    ordersType,
    grade,
    isCivilianTDYMove,
    rank,
  ]);
  if (isLoading) {
    return <LoadingPlaceholder />;
  }

  return (
    <Formik
      initialValues={{
        ...initialValues,
        has_dependents: isInitialHasDependentsDisabled ? 'yes' : initialValues.has_dependents,
      }}
      onSubmit={onSubmit}
      validationSchema={validationSchema}
      validateOnMount
      initialTouched={{
        orders_type: true,
        issue_date: true,
        report_by_date: true,
        has_dependents: true,
        grade: true,
        rank: true,
        accompanied_tour: true,
        dependents_under_twelve: true,
        dependents_twelve_and_over: true,
        origin_duty_location: true,
        new_duty_location: true,
        civilian_tdy_ub_allowance: true,
      }}
    >
      {({ isValid, isSubmitting, handleSubmit, handleChange, setValues, values, setFieldValue }) => {
        const isRetirementOrSeparation = ['RETIREMENT', 'SEPARATION'].includes(values.orders_type);

        const handleRankChange = (rankGrade = {}) => {
          setRank({ rank: rankGrade.rank, grade: rankGrade.grade });
          setValues({
            ...values,
            ...rankGrade,
          });
        };
        const handleCounselingOfficeChange = () => {
          setValues({
            ...values,
            counseling_office_id: null,
          });
          setOfficeOptions(null);
        };
        if (!values.origin_duty_location) originMeta = 'Required';
        else originMeta = null;

        if (!values.new_duty_location) newDutyMeta = 'Required';
        else newDutyMeta = null;

        const handleHasDependentsChange = (e) => {
          // Declare a duplicate local scope of the field value
          // for the form to prevent state race conditions
          if (e.target.value === '') {
            setFieldValue('has_dependents', '');
          } else {
            const fieldValueHasDependents = e.target.value === 'yes';
            setHasDependents(fieldValueHasDependents);
            setFieldValue('has_dependents', fieldValueHasDependents ? 'yes' : 'no');
            if (fieldValueHasDependents && isOconusMove && enableUB) {
              setShowAccompaniedTourField(true);
              setShowDependentAgeFields(true);
            } else {
              setShowAccompaniedTourField(false);
              setShowDependentAgeFields(false);
            }
          }
        };

        const handleOrderTypeChange = (e) => {
          const { value } = e.target;
          setOrdersType(value);
          if (value === ORDERS_TYPE.STUDENT_TRAVEL || value === ORDERS_TYPE.EARLY_RETURN_OF_DEPENDENTS) {
            setHasDependentsDisabled(true);
            handleHasDependentsChange({ target: { value: 'yes' } });
          } else {
            setHasDependentsDisabled(false);
            if (
              prevOrderType === ORDERS_TYPE.STUDENT_TRAVEL ||
              prevOrderType === ORDERS_TYPE.EARLY_RETURN_OF_DEPENDENTS
            ) {
              handleHasDependentsChange({ target: { value: '' } });
            }
          }
          setPrevOrderType(value);
        };

        // Conditionally set the civilian TDY UB allowance warning message based on provided weight being in the 351 to 2000 lb range
        const showcivilianTDYUBAllowanceWarning =
          values.civilian_tdy_ub_allowance > 350 && values.civilian_tdy_ub_allowance <= 2000;

        let civilianTDYUBAllowanceWarning = '';
        if (showcivilianTDYUBAllowanceWarning) {
          civilianTDYUBAllowanceWarning = civilianTDYUBAllowanceWeightWarning;
        }

        const toggleCivilianTDYUBTooltip = () => {
          setShowCivilianTDYUBTooltip((prev) => !prev);
        };

        return (
          <Form className={`${formStyles.form} ${styles.EditOrdersForm}`}>
            <img src={profileImage} alt="" />
            <h1
              style={{
                display: 'inline-block',
                marginLeft: 10,
                marginBottom: 16,
                marginTop: 20,
              }}
            >
              Orders
            </h1>
            <SectionWrapper className={formStyles.formSection}>
              <h2>Edit Orders:</h2>
              {requiredAsteriskMessage}
              <DropdownInput
                label="Orders type"
                name="orders_type"
                options={ordersTypeOptions}
                required
                showRequiredAsterisk
                onChange={(e) => {
                  handleChange(e);
                  handleOrderTypeChange(e);
                }}
              />
              <DatePickerInput name="issue_date" label="Orders date" showRequiredAsterisk required />
              <DatePickerInput
                name="report_by_date"
                label={formatLabelReportByDate(values.orders_type)}
                required
                showRequiredAsterisk
              />
              <DutyLocationInput
                label="Current duty location"
                name="origin_duty_location"
                id="origin_duty_location"
                showRequiredAsterisk
                onDutyLocationChange={(e) => {
                  setDutyLocation(e);
                  handleCounselingOfficeChange();
                }}
                required
                metaOverride={originMeta}
              />
              {currentDutyLocation?.provides_services_counseling && (
                <div>
                  <DropdownInput
                    label="Counseling office"
                    name="counseling_office_id"
                    id="counseling_office_id"
                    showRequiredAsterisk
                    required
                    options={officeOptions}
                  />
                  <Hint>
                    Select an origin duty location that most closely represents your current physical location, not
                    where your shipment will originate, if different. This will allow a nearby transportation office to
                    assist.
                  </Hint>
                </div>
              )}
              {isRetirementOrSeparation ? (
                <>
                  <h3 className={styles.calloutLabel}>Where are you entitled to move?</h3>
                  <Callout>
                    <span>The government will pay for your move to:</span>
                    <ul>
                      <li>Home of record (HOR)</li>
                      <li>Place entered active duty (PLEAD)</li>
                    </ul>
                    <p>
                      It might pay for a move to your Home of selection (HOS), anywhere in CONUS. Check your orders.
                    </p>
                    <p>
                      Read more about where you are entitled to move when leaving the military on{' '}
                      <USWDSLink
                        target="_blank"
                        rel="noopener noreferrer"
                        href="https://www.militaryonesource.mil/military-life-cycle/separation-transition/military-separation-retirement/deciding-where-to-live-when-you-leave-the-military/"
                      >
                        Military OneSource.
                      </USWDSLink>
                    </p>
                  </Callout>
                  <DutyLocationInput
                    name="new_duty_location"
                    label="HOR, PLEAD or HOS"
                    displayAddress={false}
                    showRequiredAsterisk
                    hint="Enter the option closest to your delivery address. Your move counselor will identify if there might be a cost to you."
                    placeholder="Enter a city or ZIP"
                    metaOverride={newDutyMeta}
                    onDutyLocationChange={(e) => {
                      setNewDutyLocation(e);
                    }}
                  />
                </>
              ) : (
                <DutyLocationInput
                  name="new_duty_location"
                  label="New duty location"
                  showRequiredAsterisk
                  displayAddress={false}
                  metaOverride={newDutyMeta}
                  onDutyLocationChange={(e) => {
                    setNewDutyLocation(e);
                  }}
                />
              )}

              <FormGroup>
                <Label>
                  <span>
                    Are dependents included in your orders? <RequiredAsterisk />
                  </span>
                </Label>
                <div>
                  <Field
                    as={Radio}
                    label="Yes"
                    id="hasDependentsYes"
                    data-testid="hasDependentsYes"
                    name="has_dependents"
                    value="yes"
                    title="Yes, dependents are included in my orders"
                    type="radio"
                    onChange={(e) => {
                      handleHasDependentsChange(e);
                    }}
                    disabled={isHasDependentsDisabled}
                  />
                  <Field
                    as={Radio}
                    label="No"
                    id="hasDependentsNo"
                    data-testid="hasDependentsNo"
                    name="has_dependents"
                    value="no"
                    title="No, dependents are not included in my orders"
                    type="radio"
                    onChange={(e) => {
                      handleHasDependentsChange(e);
                    }}
                    disabled={isHasDependentsDisabled}
                  />
                </div>
              </FormGroup>

              {showAccompaniedTourField && (
                <FormGroup>
                  <Label>
                    <span>
                      Is this an accompanied tour? <RequiredAsterisk />
                    </span>
                  </Label>
                  <div>
                    <div className={styles.radioWithToolTip}>
                      <Field
                        as={Radio}
                        label="Yes"
                        id="isAnAccompaniedTourYes"
                        data-testid="isAnAccompaniedTourYes"
                        name="accompanied_tour"
                        value="yes"
                        type="radio"
                      />
                      <ToolTip
                        text="Accompanied Tour: An authorized order (assignment or tour) that allows dependents to travel to the new Permanent Duty Station (PDS)"
                        position="right"
                        icon="info-circle"
                        color="blue"
                        data-testid="isAnAccompaniedTourYesToolTip"
                        closeOnLeave
                      />
                    </div>
                    <div className={styles.radioWithToolTip}>
                      <Field
                        as={Radio}
                        label="No"
                        id="isAnAccompaniedTourNo"
                        data-testid="isAnAccompaniedTourNo"
                        name="accompanied_tour"
                        value="no"
                        type="radio"
                      />
                      <ToolTip
                        text="Unaccompanied Tour: An authorized order (assignment or tour) that DOES NOT allow dependents to travel to the new Permanent Duty Station (PDS)"
                        position="right"
                        icon="info-circle"
                        color="blue"
                        data-testid="isAnAccompaniedTourNoToolTip"
                        closeOnLeave
                      />
                    </div>
                  </div>
                </FormGroup>
              )}

              {showDependentAgeFields && (
                <FormGroup>
                  <MaskedTextField
                    data-testid="dependentsUnderTwelve"
                    defaultValue="0"
                    name="dependents_under_twelve"
                    label="Number of dependents under the age of 12"
                    id="dependentsUnderTwelve"
                    showRequiredAsterisk
                    mask={Number}
                    scale={0}
                    signed={false}
                    thousandsSeparator=","
                    lazy={false}
                  />

                  <MaskedTextField
                    data-testid="dependentsTwelveAndOver"
                    defaultValue="0"
                    name="dependents_twelve_and_over"
                    label="Number of dependents of the age 12 or over"
                    id="dependentsTwelveAndOver"
                    mask={Number}
                    scale={0}
                    signed={false}
                    showRequiredAsterisk
                    thousandsSeparator=","
                    lazy={false}
                  />
                </FormGroup>
              )}
              <DropdownInput
                showRequiredAsterisk
                label="Rank"
                name="rank"
                id="rank"
                required
<<<<<<< HEAD
                options={paygradeRankOptionValues}
=======
                options={payGradeOptions}
                showRequiredAsterisk
>>>>>>> 40850160
                onChange={(e) => {
                  if (e.target.value === '') {
                    handleRankChange({ rank: null, grade: null });
                    handleChange(e);
                    return;
                  }

                  const abbvRank = e.target.value;
                  const gradeForRank = mappedRanks[abbvRank].grade;
                  handleRankChange({ rank: abbvRank, grade: gradeForRank });
                  handleChange(e);
                }}
              />
              <p>Uploads:</p>
              <UploadsTable
                uploads={initialValues.uploaded_orders}
                onDelete={onDelete}
                showDeleteButton={enableDelete(initialValues)}
                showDownloadLink
              />
              <div>
                <p>{documentSizeLimitMsg}</p>
                <FileUpload
                  ref={filePondEl}
                  createUpload={createUpload}
                  onChange={onUploadComplete}
                  labelIdle={'Drag & drop or <span class="filepond--label-action">click to upload orders</span>'}
                />
              </div>

              {isCivilianTDYMove && (
                <FormGroup>
                  <div>
                    <MaskedTextField
                      data-testid="civilianTDYUBAllowance"
                      warning={civilianTDYUBAllowanceWarning}
                      defaultValue="0"
                      name="civilian_tdy_ub_allowance"
                      id="civilianTDYUBAllowance"
                      mask={Number}
                      scale={0}
                      signed={false}
                      thousandsSeparator=","
                      lazy={false}
                      labelHint={<span className={styles.civilianUBAllowanceWarning}>Optional</span>}
                      label={
                        <Label onClick={toggleCivilianTDYUBTooltip} className={styles.labelwithToolTip}>
                          If your orders specify a specific UB weight allowance, enter it here.
                          <ToolTip
                            text={
                              <span className={styles.toolTipText}>
                                If you do not specify a UB weight allowance, the default of 0 lbs will be used.
                              </span>
                            }
                            position="left"
                            icon="info-circle"
                            color="blue"
                            data-testid="civilianTDYUBAllowanceToolTip"
                            isVisible={showCivilianTDYUBTooltip}
                            closeOnLeave
                          />
                        </Label>
                      }
                    />
                  </div>
                </FormGroup>
              )}
            </SectionWrapper>

            <div className={formStyles.formActions}>
              <WizardNavigation
                editMode
                onCancelClick={onCancel}
                disableNext={!isValid || isSubmitting}
                onNextClick={handleSubmit}
              />
            </div>
          </Form>
        );
      }}
    </Formik>
  );
};

EditOrdersForm.propTypes = {
  ordersTypeOptions: DropdownArrayOf.isRequired,
  createUpload: PropTypes.func.isRequired,
  onUploadComplete: PropTypes.func.isRequired,
  onDelete: PropTypes.func.isRequired,
  onSubmit: PropTypes.func.isRequired,
  filePondEl: PropTypes.shape({
    current: PropTypes.shape({}),
  }),
  initialValues: PropTypes.shape({
    orders_type: PropTypes.string,
    issue_date: PropTypes.string,
    report_by_date: PropTypes.string,
    has_dependents: PropTypes.string,
    new_duty_location: PropTypes.shape({
      name: PropTypes.string,
    }),
    origin_duty_location: PropTypes.shape({
      name: PropTypes.string,
    }),
    dependents_under_twelve: PropTypes.string,
    dependents_twelve_and_over: PropTypes.string,
    accompanied_tour: PropTypes.string,
    counseling_office_id: PropTypes.string,
    uploaded_orders: ExistingUploadsShape,
    civilian_tdy_ub_allowance: PropTypes.string,
  }).isRequired,
  onCancel: PropTypes.func.isRequired,
};

EditOrdersForm.defaultProps = {
  filePondEl: null,
};

const mapDispatchToProps = {
  setShowLoadingSpinner: setShowLoadingSpinnerAction,
};

export default connect(() => ({}), mapDispatchToProps)(EditOrdersForm);<|MERGE_RESOLUTION|>--- conflicted
+++ resolved
@@ -548,12 +548,7 @@
                 name="rank"
                 id="rank"
                 required
-<<<<<<< HEAD
                 options={paygradeRankOptionValues}
-=======
-                options={payGradeOptions}
-                showRequiredAsterisk
->>>>>>> 40850160
                 onChange={(e) => {
                   if (e.target.value === '') {
                     handleRankChange({ rank: null, grade: null });
