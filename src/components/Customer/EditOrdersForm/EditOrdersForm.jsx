--- conflicted
+++ resolved
@@ -165,11 +165,7 @@
         new_duty_location: true,
       }}
     >
-<<<<<<< HEAD
-      {({ isValid, isSubmitting, handleSubmit, setValues, values, setFieldValue }) => {
-=======
       {({ isValid, isSubmitting, handleSubmit, setValues, setFieldValue, values }) => {
->>>>>>> 0f4999b4
         const isRetirementOrSeparation = ['RETIREMENT', 'SEPARATION'].includes(values.orders_type);
 
         const handleCounselingOfficeChange = () => {
@@ -482,9 +478,6 @@
     dependents_twelve_and_over: PropTypes.string,
     accompanied_tour: PropTypes.string,
     counseling_office_id: PropTypes.string,
-    dependents_under_twelve: PropTypes.string,
-    dependents_twelve_and_over: PropTypes.string,
-    accompanied_tour: PropTypes.string,
     uploaded_orders: ExistingUploadsShape,
   }).isRequired,
   onCancel: PropTypes.func.isRequired,
