import React, { useState, useEffect } from 'react';
import PropTypes from 'prop-types';
import { Formik, Field } from 'formik';
import * as Yup from 'yup';
import { Radio, FormGroup, Label, Link as USWDSLink } from '@trussworks/react-uswds';
import { connect } from 'react-redux';

import { isBooleanFlagEnabled } from '../../../utils/featureFlags';

import styles from './EditOrdersForm.module.scss';

import MaskedTextField from 'components/form/fields/MaskedTextField/MaskedTextField';
import ToolTip from 'shared/ToolTip/ToolTip';
import { ORDERS_PAY_GRADE_TYPE, ORDERS_TYPE } from 'constants/orders';
import {
  civilianTDYUBAllowanceWeightWarning,
  FEATURE_FLAG_KEYS,
  MOVE_STATUSES,
  documentSizeLimitMsg,
} from 'shared/constants';
import { Form } from 'components/form/Form';
import FileUpload from 'components/FileUpload/FileUpload';
import UploadsTable from 'components/UploadsTable/UploadsTable';
import LoadingPlaceholder from 'shared/LoadingPlaceholder';
import SectionWrapper from 'components/Shared/SectionWrapper/SectionWrapper';
import profileImage from 'scenes/Review/images/profile.png';
import { DropdownArrayOf } from 'types';
import { ExistingUploadsShape } from 'types/uploads';
import { DropdownInput, DatePickerInput, DutyLocationInput } from 'components/form/fields';
import RequiredAsterisk, { requiredAsteriskMessage } from 'components/form/RequiredAsterisk';
import WizardNavigation from 'components/Customer/WizardNavigation/WizardNavigation';
import Callout from 'components/Callout';
<<<<<<< HEAD
import { dropdownInputOptions, formatLabelReportByDate, formatYesNoAPIValue } from 'utils/formatters';
import formStyles from 'styles/form.module.scss';
import { getRankOptions, showCounselingOffices } from 'services/internalApi';
=======
import { formatLabelReportByDate, formatPayGradeOptions, formatYesNoAPIValue } from 'utils/formatters';
import formStyles from 'styles/form.module.scss';
import { getPayGradeOptions, showCounselingOffices } from 'services/internalApi';
>>>>>>> 05f0f616
import { setShowLoadingSpinner as setShowLoadingSpinnerAction } from 'store/general/actions';
import { milmoveLogger } from 'utils/milmoveLog';
import retryPageLoading from 'utils/retryPageLoading';
import Hint from 'components/Hint';
<<<<<<< HEAD
import { sortRankOptions } from 'shared/utils';
=======
>>>>>>> 05f0f616
import { selectServiceMemberAffiliation } from 'store/entities/selectors';

const EditOrdersForm = ({
  createUpload,
  onDelete,
  initialValues,
  onUploadComplete,
  filePondEl,
  onSubmit,
  ordersTypeOptions,
  onCancel,
  setShowLoadingSpinner,
  affiliation,
}) => {
  const [officeOptions, setOfficeOptions] = useState(null);
  const [currentDutyLocation, setDutyLocation] = useState(initialValues.origin_duty_location);
  const [newDutyLocation, setNewDutyLocation] = useState(initialValues.new_duty_location);
  const [showAccompaniedTourField, setShowAccompaniedTourField] = useState(false);
  const [showDependentAgeFields, setShowDependentAgeFields] = useState(false);
  const [hasDependents, setHasDependents] = useState(formatYesNoAPIValue(initialValues.has_dependents));
  const [isOconusMove, setIsOconusMove] = useState(false);
  const [enableUB, setEnableUB] = useState(false);
  const [isLoading, setIsLoading] = useState(true);
  const [finishedFetchingFF, setFinishedFetchingFF] = useState(false);
  const isInitialHasDependentsDisabled =
    initialValues.orders_type === ORDERS_TYPE.STUDENT_TRAVEL ||
    initialValues.orders_type === ORDERS_TYPE.EARLY_RETURN_OF_DEPENDENTS;
  const [isHasDependentsDisabled, setHasDependentsDisabled] = useState(isInitialHasDependentsDisabled);
  const [prevOrderType, setPrevOrderType] = useState(initialValues.orders_type);
  const [ordersType, setOrdersType] = useState(initialValues.orders_type);
  const [grade, setGrade] = useState(initialValues.grade);
  const [isCivilianTDYMove, setIsCivilianTDYMove] = useState(false);
  const [showCivilianTDYUBTooltip, setShowCivilianTDYUBTooltip] = useState(false);

  const validationSchema = Yup.object().shape({
    orders_type: Yup.mixed()
      .oneOf(ordersTypeOptions.map((i) => i.key))
      .required('Required'),
    issue_date: Yup.date()
      .typeError('Enter a complete date in DD MMM YYYY format (day, month, year).')
      .required('Required'),
    report_by_date: Yup.date()
      .typeError('Enter a complete date in DD MMM YYYY format (day, month, year).')
      .required('Required'),
    has_dependents: Yup.mixed().oneOf(['yes', 'no']).required('Required'),
    new_duty_location: Yup.object().nullable().required('Required'),
    uploaded_orders: Yup.array()
      .of(
        Yup.object().shape({
          id: Yup.string(),
          created_at: Yup.string(),
          bytes: Yup.string(),
          url: Yup.string(),
          filename: Yup.string(),
        }),
      )
      .min(1),
    grade: Yup.string().required('Required'),
    origin_duty_location: Yup.object().nullable().required('Required'),
    counseling_office_id: currentDutyLocation?.provides_services_counseling
      ? Yup.string().required('Required')
      : Yup.string().notRequired(),
    accompanied_tour: showAccompaniedTourField
      ? Yup.mixed().oneOf(['yes', 'no']).required('Required')
      : Yup.string().notRequired(),
    dependents_under_twelve: showDependentAgeFields
      ? Yup.number().min(0).required('Required')
      : Yup.number().notRequired(),
    dependents_twelve_and_over: showDependentAgeFields
      ? Yup.number().min(0).required('Required')
      : Yup.number().notRequired(),
    civilian_tdy_ub_allowance: isCivilianTDYMove
      ? Yup.number()
          .transform((value) => (Number.isNaN(value) ? 0 : value))
          .min(0, 'UB weight allowance must be 0 or more')
          .max(2000, 'UB weight allowance cannot exceed 2,000 lbs.')
      : Yup.number().notRequired(),
  });

  const enableDelete = () => {
    const isValuePresent = initialValues.move_status === MOVE_STATUSES.DRAFT;
    return isValuePresent;
  };

  let originMeta;
  let newDutyMeta = '';

  useEffect(() => {
    // Only check the FF on load
    const checkUBFeatureFlag = async () => {
      const enabled = await isBooleanFlagEnabled(FEATURE_FLAG_KEYS.UNACCOMPANIED_BAGGAGE);
      if (enabled) {
        setEnableUB(true);
      }
      setFinishedFetchingFF(true);
    };
    checkUBFeatureFlag();
  }, []);

  const [rankOptions, setRankOptions] = useState([]);
  useEffect(() => {
    const fetchRankGradeOptions = async () => {
      setShowLoadingSpinner(true, 'Loading Rank/Grade options');
      try {
        const fetchedRanks = await getRankOptions(affiliation, grade);
        if (fetchedRanks) {
          const formattedOptions = sortRankOptions(fetchedRanks);
          setRankOptions(formattedOptions);
        }
      } catch (error) {
        const { message } = error;
        milmoveLogger.error({ message, info: null });
        retryPageLoading(error);
      }
      setShowLoadingSpinner(false, null);
    };

    fetchRankGradeOptions();
  }, [affiliation, setShowLoadingSpinner, grade]);

  useEffect(() => {
    const fetchCounselingOffices = async () => {
      if (currentDutyLocation?.id && !officeOptions) {
        setShowLoadingSpinner(true, null);
        try {
          const fetchedData = await showCounselingOffices(currentDutyLocation.id);
          if (fetchedData.body) {
            const counselingOffices = fetchedData.body.map((item) => ({
              key: item.id,
              value: item.name,
            }));
            setOfficeOptions(counselingOffices);
          }
        } catch (error) {
          const { message } = error;
          milmoveLogger.error({ message, info: null });
          retryPageLoading(error);
        }
        setShowLoadingSpinner(false, null);
      }
    };
    fetchCounselingOffices();
  }, [currentDutyLocation.id, officeOptions, setShowLoadingSpinner]);

  const [payGradeOptions, setPayGradeOptions] = useState([]);
  useEffect(() => {
    const fetchGradeOptions = async () => {
      setShowLoadingSpinner(true, 'Loading Pay Grade options');
      try {
        const fetchedRanks = await getPayGradeOptions(affiliation);
        if (fetchedRanks) {
          setPayGradeOptions(formatPayGradeOptions(fetchedRanks.body));
        }
      } catch (error) {
        const { message } = error;
        milmoveLogger.error({ message, info: null });
        retryPageLoading(error);
      }
      setShowLoadingSpinner(false, null);
    };

    fetchGradeOptions();
  }, [affiliation, setShowLoadingSpinner]);

  useEffect(() => {
    // Check if either currentDutyLocation or newDutyLocation is OCONUS
    if (currentDutyLocation?.address?.isOconus || newDutyLocation?.address?.isOconus) {
      setIsOconusMove(true);
    } else {
      setIsOconusMove(false);
    }

    if (currentDutyLocation?.address && newDutyLocation?.address && enableUB) {
      if (isOconusMove && hasDependents) {
        setShowAccompaniedTourField(true);
        setShowDependentAgeFields(true);
      } else {
        setShowAccompaniedTourField(false);
        setShowDependentAgeFields(false);
      }
    }

    if (isLoading && finishedFetchingFF) {
      // If the form is still loading and the FF has finished fetching,
      // then the form is done loading
      setIsLoading(false);
    }
  }, [currentDutyLocation, newDutyLocation, isOconusMove, hasDependents, enableUB, isLoading, finishedFetchingFF]);

  useEffect(() => {
    if (ordersType && grade && currentDutyLocation?.address && newDutyLocation?.address && enableUB) {
      if (
        isOconusMove &&
        ordersType === ORDERS_TYPE.TEMPORARY_DUTY &&
        grade === ORDERS_PAY_GRADE_TYPE.CIVILIAN_EMPLOYEE
      ) {
        setIsCivilianTDYMove(true);
      } else {
        setIsCivilianTDYMove(false);
      }
    }
  }, [
    currentDutyLocation,
    newDutyLocation,
    isOconusMove,
    hasDependents,
    enableUB,
    ordersType,
    grade,
    isCivilianTDYMove,
  ]);
  if (isLoading) {
    return <LoadingPlaceholder />;
  }

  return (
    <Formik
      initialValues={{
        ...initialValues,
        has_dependents: isInitialHasDependentsDisabled ? 'yes' : initialValues.has_dependents,
      }}
      onSubmit={onSubmit}
      validationSchema={validationSchema}
      validateOnMount
      initialTouched={{
        orders_type: true,
        issue_date: true,
        report_by_date: true,
        has_dependents: true,
        grade: true,
        accompanied_tour: true,
        dependents_under_twelve: true,
        dependents_twelve_and_over: true,
        origin_duty_location: true,
        new_duty_location: true,
        civilian_tdy_ub_allowance: true,
      }}
    >
      {({ isValid, isSubmitting, handleSubmit, handleChange, setValues, values, setFieldValue }) => {
        const isRetirementOrSeparation = ['RETIREMENT', 'SEPARATION'].includes(values.orders_type);

        const handleCounselingOfficeChange = () => {
          setValues({
            ...values,
            counseling_office_id: null,
          });
          setOfficeOptions(null);
        };
        if (!values.origin_duty_location) originMeta = 'Required';
        else originMeta = null;

        if (!values.new_duty_location) newDutyMeta = 'Required';
        else newDutyMeta = null;

        const handleHasDependentsChange = (e) => {
          // Declare a duplicate local scope of the field value
          // for the form to prevent state race conditions
          if (e.target.value === '') {
            setFieldValue('has_dependents', '');
          } else {
            const fieldValueHasDependents = e.target.value === 'yes';
            setHasDependents(fieldValueHasDependents);
            setFieldValue('has_dependents', fieldValueHasDependents ? 'yes' : 'no');
            if (fieldValueHasDependents && isOconusMove && enableUB) {
              setShowAccompaniedTourField(true);
              setShowDependentAgeFields(true);
            } else {
              setShowAccompaniedTourField(false);
              setShowDependentAgeFields(false);
            }
          }
        };

        const handleOrderTypeChange = (e) => {
          const { value } = e.target;
          setOrdersType(value);
          if (value === ORDERS_TYPE.STUDENT_TRAVEL || value === ORDERS_TYPE.EARLY_RETURN_OF_DEPENDENTS) {
            setHasDependentsDisabled(true);
            handleHasDependentsChange({ target: { value: 'yes' } });
          } else {
            setHasDependentsDisabled(false);
            if (
              prevOrderType === ORDERS_TYPE.STUDENT_TRAVEL ||
              prevOrderType === ORDERS_TYPE.EARLY_RETURN_OF_DEPENDENTS
            ) {
              handleHasDependentsChange({ target: { value: '' } });
            }
          }
          setPrevOrderType(value);
        };

        // Conditionally set the civilian TDY UB allowance warning message based on provided weight being in the 351 to 2000 lb range
        const showcivilianTDYUBAllowanceWarning =
          values.civilian_tdy_ub_allowance > 350 && values.civilian_tdy_ub_allowance <= 2000;

        let civilianTDYUBAllowanceWarning = '';
        if (showcivilianTDYUBAllowanceWarning) {
          civilianTDYUBAllowanceWarning = civilianTDYUBAllowanceWeightWarning;
        }

        const toggleCivilianTDYUBTooltip = () => {
          setShowCivilianTDYUBTooltip((prev) => !prev);
        };

        return (
          <Form className={`${formStyles.form} ${styles.EditOrdersForm}`}>
            <img src={profileImage} alt="" />
            <h1
              style={{
                display: 'inline-block',
                marginLeft: 10,
                marginBottom: 16,
                marginTop: 20,
              }}
            >
              Orders
            </h1>
            <SectionWrapper className={formStyles.formSection}>
              <h2>Edit Orders:</h2>
              {requiredAsteriskMessage}
              <DropdownInput
                label="Orders type"
                name="orders_type"
                options={ordersTypeOptions}
                required
                showRequiredAsterisk
                onChange={(e) => {
                  handleChange(e);
                  handleOrderTypeChange(e);
                }}
              />
              <DatePickerInput name="issue_date" label="Orders date" showRequiredAsterisk required />
              <DatePickerInput
                name="report_by_date"
                label={formatLabelReportByDate(values.orders_type)}
                required
                showRequiredAsterisk
              />
              <DutyLocationInput
                label="Current duty location"
                name="origin_duty_location"
                id="origin_duty_location"
                showRequiredAsterisk
                onDutyLocationChange={(e) => {
                  setDutyLocation(e);
                  handleCounselingOfficeChange();
                }}
                required
                metaOverride={originMeta}
              />
              {currentDutyLocation?.provides_services_counseling && (
                <div>
                  <DropdownInput
                    label="Counseling office"
                    name="counseling_office_id"
                    id="counseling_office_id"
                    showRequiredAsterisk
                    required
                    options={officeOptions}
                  />
                  <Hint>
                    Select an origin duty location that most closely represents your current physical location, not
                    where your shipment will originate, if different. This will allow a nearby transportation office to
                    assist.
                  </Hint>
                </div>
              )}
              {isRetirementOrSeparation ? (
                <>
                  <h3 className={styles.calloutLabel}>Where are you entitled to move?</h3>
                  <Callout>
                    <span>The government will pay for your move to:</span>
                    <ul>
                      <li>Home of record (HOR)</li>
                      <li>Place entered active duty (PLEAD)</li>
                    </ul>
                    <p>
                      It might pay for a move to your Home of selection (HOS), anywhere in CONUS. Check your orders.
                    </p>
                    <p>
                      Read more about where you are entitled to move when leaving the military on{' '}
                      <USWDSLink
                        target="_blank"
                        rel="noopener noreferrer"
                        href="https://www.militaryonesource.mil/military-life-cycle/separation-transition/military-separation-retirement/deciding-where-to-live-when-you-leave-the-military/"
                      >
                        Military OneSource.
                      </USWDSLink>
                    </p>
                  </Callout>
                  <DutyLocationInput
                    name="new_duty_location"
                    label="HOR, PLEAD or HOS"
                    displayAddress={false}
                    showRequiredAsterisk
                    hint="Enter the option closest to your delivery address. Your move counselor will identify if there might be a cost to you."
                    placeholder="Enter a city or ZIP"
                    metaOverride={newDutyMeta}
                    onDutyLocationChange={(e) => {
                      setNewDutyLocation(e);
                    }}
                  />
                </>
              ) : (
                <DutyLocationInput
                  name="new_duty_location"
                  label="New duty location"
                  showRequiredAsterisk
                  displayAddress={false}
                  metaOverride={newDutyMeta}
                  onDutyLocationChange={(e) => {
                    setNewDutyLocation(e);
                  }}
                />
              )}

              <FormGroup>
                <Label>
                  <span>
                    Are dependents included in your orders? <RequiredAsterisk />
                  </span>
                </Label>
                <div>
                  <Field
                    as={Radio}
                    label="Yes"
                    id="hasDependentsYes"
                    data-testid="hasDependentsYes"
                    name="has_dependents"
                    value="yes"
                    title="Yes, dependents are included in my orders"
                    type="radio"
                    onChange={(e) => {
                      handleHasDependentsChange(e);
                    }}
                    disabled={isHasDependentsDisabled}
                  />
                  <Field
                    as={Radio}
                    label="No"
                    id="hasDependentsNo"
                    data-testid="hasDependentsNo"
                    name="has_dependents"
                    value="no"
                    title="No, dependents are not included in my orders"
                    type="radio"
                    onChange={(e) => {
                      handleHasDependentsChange(e);
                    }}
                    disabled={isHasDependentsDisabled}
                  />
                </div>
              </FormGroup>

              {showAccompaniedTourField && (
                <FormGroup>
                  <Label>
                    <span>
                      Is this an accompanied tour? <RequiredAsterisk />
                    </span>
                  </Label>
                  <div>
                    <div className={styles.radioWithToolTip}>
                      <Field
                        as={Radio}
                        label="Yes"
                        id="isAnAccompaniedTourYes"
                        data-testid="isAnAccompaniedTourYes"
                        name="accompanied_tour"
                        value="yes"
                        type="radio"
                      />
                      <ToolTip
                        text="Accompanied Tour: An authorized order (assignment or tour) that allows dependents to travel to the new Permanent Duty Station (PDS)"
                        position="right"
                        icon="info-circle"
                        color="blue"
                        data-testid="isAnAccompaniedTourYesToolTip"
                        closeOnLeave
                      />
                    </div>
                    <div className={styles.radioWithToolTip}>
                      <Field
                        as={Radio}
                        label="No"
                        id="isAnAccompaniedTourNo"
                        data-testid="isAnAccompaniedTourNo"
                        name="accompanied_tour"
                        value="no"
                        type="radio"
                      />
                      <ToolTip
                        text="Unaccompanied Tour: An authorized order (assignment or tour) that DOES NOT allow dependents to travel to the new Permanent Duty Station (PDS)"
                        position="right"
                        icon="info-circle"
                        color="blue"
                        data-testid="isAnAccompaniedTourNoToolTip"
                        closeOnLeave
                      />
                    </div>
                  </div>
                </FormGroup>
              )}

              {showDependentAgeFields && (
                <FormGroup>
                  <MaskedTextField
                    data-testid="dependentsUnderTwelve"
                    defaultValue="0"
                    name="dependents_under_twelve"
                    label="Number of dependents under the age of 12"
                    id="dependentsUnderTwelve"
                    showRequiredAsterisk
                    mask={Number}
                    scale={0}
                    signed={false}
                    thousandsSeparator=","
                    lazy={false}
                  />

                  <MaskedTextField
                    data-testid="dependentsTwelveAndOver"
                    defaultValue="0"
                    name="dependents_twelve_and_over"
                    label="Number of dependents of the age 12 or over"
                    id="dependentsTwelveAndOver"
                    mask={Number}
                    scale={0}
                    signed={false}
                    showRequiredAsterisk
                    thousandsSeparator=","
                    lazy={false}
                  />
                </FormGroup>
              )}

              <DropdownInput
                label="Pay grade"
                name="grade"
                id="grade"
                required
                options={payGradeOptions}
                showRequiredAsterisk
                onChange={(e) => {
                  setGrade(e.target.value);
                  handleChange(e);
                }}
              />

              {grade !== '' ? (
                <DropdownInput
                  label="Rank"
                  name="rank"
                  id="rank"
                  required
                  options={rankOptions}
                  showRequiredAsterisk
                  onChange={(e) => {
                    handleChange(e);
                  }}
                />
              ) : null}

              <p>Uploads:</p>
              <UploadsTable
                uploads={initialValues.uploaded_orders}
                onDelete={onDelete}
                showDeleteButton={enableDelete(initialValues)}
                showDownloadLink
              />
              <div>
                <p>{documentSizeLimitMsg}</p>
                <FileUpload
                  ref={filePondEl}
                  createUpload={createUpload}
                  onChange={onUploadComplete}
                  labelIdle='Drag & drop or <span class="filepond--label-action">click to upload orders</span>'
                />
              </div>

              {isCivilianTDYMove && (
                <FormGroup>
                  <div>
                    <MaskedTextField
                      data-testid="civilianTDYUBAllowance"
                      warning={civilianTDYUBAllowanceWarning}
                      defaultValue="0"
                      name="civilian_tdy_ub_allowance"
                      id="civilianTDYUBAllowance"
                      mask={Number}
                      scale={0}
                      signed={false}
                      thousandsSeparator=","
                      lazy={false}
                      labelHint={<span className={styles.civilianUBAllowanceWarning}>Optional</span>}
                      label={
                        <Label onClick={toggleCivilianTDYUBTooltip} className={styles.labelwithToolTip}>
                          If your orders specify a UB weight allowance, enter it here.
                          <ToolTip
                            text={
                              <span className={styles.toolTipText}>
                                If you do not specify a UB weight allowance, the default of 0 lbs will be used.
                              </span>
                            }
                            position="left"
                            icon="info-circle"
                            color="blue"
                            data-testid="civilianTDYUBAllowanceToolTip"
                            isVisible={showCivilianTDYUBTooltip}
                            closeOnLeave
                          />
                        </Label>
                      }
                    />
                  </div>
                </FormGroup>
              )}
            </SectionWrapper>

            <div className={formStyles.formActions}>
              <WizardNavigation
                editMode
                onCancelClick={onCancel}
                disableNext={!isValid || isSubmitting}
                onNextClick={handleSubmit}
              />
            </div>
          </Form>
        );
      }}
    </Formik>
  );
};

EditOrdersForm.propTypes = {
  ordersTypeOptions: DropdownArrayOf.isRequired,
  createUpload: PropTypes.func.isRequired,
  onUploadComplete: PropTypes.func.isRequired,
  onDelete: PropTypes.func.isRequired,
  onSubmit: PropTypes.func.isRequired,
  filePondEl: PropTypes.shape({
    current: PropTypes.shape({}),
  }),
  initialValues: PropTypes.shape({
    orders_type: PropTypes.string,
    issue_date: PropTypes.string,
    report_by_date: PropTypes.string,
    has_dependents: PropTypes.string,
    new_duty_location: PropTypes.shape({
      name: PropTypes.string,
    }),
    origin_duty_location: PropTypes.shape({
      name: PropTypes.string,
    }),
    dependents_under_twelve: PropTypes.string,
    dependents_twelve_and_over: PropTypes.string,
    accompanied_tour: PropTypes.string,
    counseling_office_id: PropTypes.string,
    uploaded_orders: ExistingUploadsShape,
    civilian_tdy_ub_allowance: PropTypes.string,
  }).isRequired,
  onCancel: PropTypes.func.isRequired,
};

EditOrdersForm.defaultProps = {
  filePondEl: null,
};

const mapStateToProps = (state) => {
  return {
    affiliation: selectServiceMemberAffiliation(state) || '',
  };
};

const mapDispatchToProps = {
  setShowLoadingSpinner: setShowLoadingSpinnerAction,
};

<<<<<<< HEAD
=======
const mapStateToProps = (state) => {
  return {
    affiliation: selectServiceMemberAffiliation(state) || '',
  };
};

>>>>>>> 05f0f616
export default connect(mapStateToProps, mapDispatchToProps)(EditOrdersForm);<|MERGE_RESOLUTION|>--- conflicted
+++ resolved
@@ -30,23 +30,14 @@
 import RequiredAsterisk, { requiredAsteriskMessage } from 'components/form/RequiredAsterisk';
 import WizardNavigation from 'components/Customer/WizardNavigation/WizardNavigation';
 import Callout from 'components/Callout';
-<<<<<<< HEAD
-import { dropdownInputOptions, formatLabelReportByDate, formatYesNoAPIValue } from 'utils/formatters';
-import formStyles from 'styles/form.module.scss';
-import { getRankOptions, showCounselingOffices } from 'services/internalApi';
-=======
 import { formatLabelReportByDate, formatPayGradeOptions, formatYesNoAPIValue } from 'utils/formatters';
 import formStyles from 'styles/form.module.scss';
-import { getPayGradeOptions, showCounselingOffices } from 'services/internalApi';
->>>>>>> 05f0f616
+import { getPayGradeOptions, getRankOptions, showCounselingOffices } from 'services/internalApi';
 import { setShowLoadingSpinner as setShowLoadingSpinnerAction } from 'store/general/actions';
 import { milmoveLogger } from 'utils/milmoveLog';
 import retryPageLoading from 'utils/retryPageLoading';
 import Hint from 'components/Hint';
-<<<<<<< HEAD
 import { sortRankOptions } from 'shared/utils';
-=======
->>>>>>> 05f0f616
 import { selectServiceMemberAffiliation } from 'store/entities/selectors';
 
 const EditOrdersForm = ({
@@ -149,7 +140,7 @@
   const [rankOptions, setRankOptions] = useState([]);
   useEffect(() => {
     const fetchRankGradeOptions = async () => {
-      setShowLoadingSpinner(true, 'Loading Rank/Grade options');
+      setShowLoadingSpinner(true, 'Loading rank options');
       try {
         const fetchedRanks = await getRankOptions(affiliation, grade);
         if (fetchedRanks) {
@@ -725,13 +716,4 @@
   setShowLoadingSpinner: setShowLoadingSpinnerAction,
 };
 
-<<<<<<< HEAD
-=======
-const mapStateToProps = (state) => {
-  return {
-    affiliation: selectServiceMemberAffiliation(state) || '',
-  };
-};
-
->>>>>>> 05f0f616
 export default connect(mapStateToProps, mapDispatchToProps)(EditOrdersForm);