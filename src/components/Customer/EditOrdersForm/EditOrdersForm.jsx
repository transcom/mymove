import React, { useState, useEffect } from 'react';
import PropTypes from 'prop-types';
import { Formik, Field } from 'formik';
import * as Yup from 'yup';
import { Radio, FormGroup, Label, Link as USWDSLink } from '@trussworks/react-uswds';
import { connect } from 'react-redux';

import { isBooleanFlagEnabled } from '../../../utils/featureFlags';

import styles from './EditOrdersForm.module.scss';

import MaskedTextField from 'components/form/fields/MaskedTextField/MaskedTextField';
import ToolTip from 'shared/ToolTip/ToolTip';
import { ORDERS_PAY_GRADE_OPTIONS, ORDERS_PAY_GRADE_TYPE, ORDERS_TYPE } from 'constants/orders';
import {
  civilianTDYUBAllowanceWeightWarning,
  FEATURE_FLAG_KEYS,
  MOVE_STATUSES,
  documentSizeLimitMsg,
} from 'shared/constants';
import { Form } from 'components/form/Form';
import FileUpload from 'components/FileUpload/FileUpload';
import UploadsTable from 'components/UploadsTable/UploadsTable';
import LoadingPlaceholder from 'shared/LoadingPlaceholder';
import SectionWrapper from 'components/Customer/SectionWrapper';
import profileImage from 'scenes/Review/images/profile.png';
import { DropdownArrayOf } from 'types';
import { ExistingUploadsShape } from 'types/uploads';
import { DropdownInput, DatePickerInput, DutyLocationInput } from 'components/form/fields';
import RequiredAsterisk, { requiredAsteriskMessage } from 'components/form/RequiredAsterisk';
import WizardNavigation from 'components/Customer/WizardNavigation/WizardNavigation';
import Callout from 'components/Callout';
import { formatLabelReportByDate, dropdownInputOptions, formatYesNoAPIValue } from 'utils/formatters';
import formStyles from 'styles/form.module.scss';
import { showCounselingOffices } from 'services/internalApi';
import { setShowLoadingSpinner as setShowLoadingSpinnerAction } from 'store/general/actions';
import { milmoveLogger } from 'utils/milmoveLog';
import retryPageLoading from 'utils/retryPageLoading';
import Hint from 'components/Hint';

const EditOrdersForm = ({
  createUpload,
  onDelete,
  initialValues,
  onUploadComplete,
  filePondEl,
  onSubmit,
  ordersTypeOptions,
  onCancel,
  setShowLoadingSpinner,
}) => {
  const [officeOptions, setOfficeOptions] = useState(null);
  const [currentDutyLocation, setDutyLocation] = useState(initialValues.origin_duty_location);
  const [newDutyLocation, setNewDutyLocation] = useState(initialValues.new_duty_location);
  const [showAccompaniedTourField, setShowAccompaniedTourField] = useState(false);
  const [showDependentAgeFields, setShowDependentAgeFields] = useState(false);
  const [hasDependents, setHasDependents] = useState(formatYesNoAPIValue(initialValues.has_dependents));
  const [isOconusMove, setIsOconusMove] = useState(false);
  const [enableUB, setEnableUB] = useState(false);
  const [isLoading, setIsLoading] = useState(true);
  const [finishedFetchingFF, setFinishedFetchingFF] = useState(false);
  const isInitialHasDependentsDisabled =
    initialValues.orders_type === ORDERS_TYPE.STUDENT_TRAVEL ||
    initialValues.orders_type === ORDERS_TYPE.EARLY_RETURN_OF_DEPENDENTS;
  const [isHasDependentsDisabled, setHasDependentsDisabled] = useState(isInitialHasDependentsDisabled);
  const [prevOrderType, setPrevOrderType] = useState(initialValues.orders_type);
  const [ordersType, setOrdersType] = useState(initialValues.orders_type);
  const [grade, setGrade] = useState(initialValues.grade);
  const [isCivilianTDYMove, setIsCivilianTDYMove] = useState(false);
  const [showCivilianTDYUBTooltip, setShowCivilianTDYUBTooltip] = useState(false);

  const validationSchema = Yup.object().shape({
    orders_type: Yup.mixed()
      .oneOf(ordersTypeOptions.map((i) => i.key))
      .required('Required'),
    issue_date: Yup.date()
      .typeError('Enter a complete date in DD MMM YYYY format (day, month, year).')
      .required('Required'),
    report_by_date: Yup.date()
      .typeError('Enter a complete date in DD MMM YYYY format (day, month, year).')
      .required('Required'),
    has_dependents: Yup.mixed().oneOf(['yes', 'no']).required('Required'),
    new_duty_location: Yup.object().nullable().required('Required'),
    uploaded_orders: Yup.array()
      .of(
        Yup.object().shape({
          id: Yup.string(),
          created_at: Yup.string(),
          bytes: Yup.string(),
          url: Yup.string(),
          filename: Yup.string(),
        }),
      )
      .min(1),
    grade: Yup.mixed().oneOf(Object.keys(ORDERS_PAY_GRADE_OPTIONS)).required('Required'),
    origin_duty_location: Yup.object().nullable().required('Required'),
    counseling_office_id: currentDutyLocation?.provides_services_counseling
      ? Yup.string().required('Required')
      : Yup.string().notRequired(),
    accompanied_tour: showAccompaniedTourField
      ? Yup.mixed().oneOf(['yes', 'no']).required('Required')
      : Yup.string().notRequired(),
    dependents_under_twelve: showDependentAgeFields
      ? Yup.number().min(0).required('Required')
      : Yup.number().notRequired(),
    dependents_twelve_and_over: showDependentAgeFields
      ? Yup.number().min(0).required('Required')
      : Yup.number().notRequired(),
    civilian_tdy_ub_allowance: isCivilianTDYMove
      ? Yup.number()
          .transform((value) => (Number.isNaN(value) ? 0 : value))
          .min(0, 'UB weight allowance must be 0 or more')
<<<<<<< HEAD
          .max(2000, 'UB weight allowance cannot exceed 2,000 lbs.')
=======
          .max(2000, 'UB weight allowance cannot exceed 2000 lbs.')
>>>>>>> 8332dfdd
      : Yup.number().notRequired(),
  });

  const enableDelete = () => {
    const isValuePresent = initialValues.move_status === MOVE_STATUSES.DRAFT;
    return isValuePresent;
  };

  const payGradeOptions = dropdownInputOptions(ORDERS_PAY_GRADE_OPTIONS);

  let originMeta;
  let newDutyMeta = '';

  useEffect(() => {
    // Only check the FF on load
    const checkUBFeatureFlag = async () => {
      const enabled = await isBooleanFlagEnabled(FEATURE_FLAG_KEYS.UNACCOMPANIED_BAGGAGE);
      if (enabled) {
        setEnableUB(true);
      }
      setFinishedFetchingFF(true);
    };
    checkUBFeatureFlag();
  }, []);

  useEffect(() => {
    const fetchCounselingOffices = async () => {
      if (currentDutyLocation?.id && !officeOptions) {
        setShowLoadingSpinner(true, null);
        try {
          const fetchedData = await showCounselingOffices(currentDutyLocation.id);
          if (fetchedData.body) {
            const counselingOffices = fetchedData.body.map((item) => ({
              key: item.id,
              value: item.name,
            }));
            setOfficeOptions(counselingOffices);
          }
        } catch (error) {
          const { message } = error;
          milmoveLogger.error({ message, info: null });
          retryPageLoading(error);
        }
        setShowLoadingSpinner(false, null);
      }
    };
    fetchCounselingOffices();
  }, [currentDutyLocation.id, officeOptions, setShowLoadingSpinner]);

  useEffect(() => {
    // Check if either currentDutyLocation or newDutyLocation is OCONUS
    if (currentDutyLocation?.address?.isOconus || newDutyLocation?.address?.isOconus) {
      setIsOconusMove(true);
    } else {
      setIsOconusMove(false);
    }

    if (currentDutyLocation?.address && newDutyLocation?.address && enableUB) {
      if (isOconusMove && hasDependents) {
        setShowAccompaniedTourField(true);
        setShowDependentAgeFields(true);
      } else {
        setShowAccompaniedTourField(false);
        setShowDependentAgeFields(false);
      }
    }

    if (isLoading && finishedFetchingFF) {
      // If the form is still loading and the FF has finished fetching,
      // then the form is done loading
      setIsLoading(false);
    }
  }, [currentDutyLocation, newDutyLocation, isOconusMove, hasDependents, enableUB, isLoading, finishedFetchingFF]);

  useEffect(() => {
    if (ordersType && grade && currentDutyLocation?.address && newDutyLocation?.address && enableUB) {
<<<<<<< HEAD
      if (
        isOconusMove &&
        ordersType === ORDERS_TYPE.TEMPORARY_DUTY &&
        grade === ORDERS_PAY_GRADE_TYPE.CIVILIAN_EMPLOYEE
      ) {
=======
      if (isOconusMove && ordersType === ORDERS_TYPE.TEMPORARY_DUTY && grade === 'CIVILIAN_EMPLOYEE') {
>>>>>>> 8332dfdd
        setIsCivilianTDYMove(true);
      } else {
        setIsCivilianTDYMove(false);
      }
    }
  }, [
    currentDutyLocation,
    newDutyLocation,
    isOconusMove,
    hasDependents,
    enableUB,
    ordersType,
    grade,
    isCivilianTDYMove,
  ]);
  if (isLoading) {
    return <LoadingPlaceholder />;
  }

  return (
    <Formik
      initialValues={{
        ...initialValues,
        has_dependents: isInitialHasDependentsDisabled ? 'yes' : initialValues.has_dependents,
      }}
      onSubmit={onSubmit}
      validationSchema={validationSchema}
      validateOnMount
      initialTouched={{
        orders_type: true,
        issue_date: true,
        report_by_date: true,
        has_dependents: true,
        grade: true,
        accompanied_tour: true,
        dependents_under_twelve: true,
        dependents_twelve_and_over: true,
        origin_duty_location: true,
        new_duty_location: true,
        civilian_tdy_ub_allowance: true,
      }}
    >
      {({ isValid, isSubmitting, handleSubmit, handleChange, setValues, values, setFieldValue }) => {
        const isRetirementOrSeparation = ['RETIREMENT', 'SEPARATION'].includes(values.orders_type);

        const handleCounselingOfficeChange = () => {
          setValues({
            ...values,
            counseling_office_id: null,
          });
          setOfficeOptions(null);
        };
        if (!values.origin_duty_location) originMeta = 'Required';
        else originMeta = null;

        if (!values.new_duty_location) newDutyMeta = 'Required';
        else newDutyMeta = null;

        const handleHasDependentsChange = (e) => {
          // Declare a duplicate local scope of the field value
          // for the form to prevent state race conditions
          if (e.target.value === '') {
            setFieldValue('has_dependents', '');
          } else {
            const fieldValueHasDependents = e.target.value === 'yes';
            setHasDependents(fieldValueHasDependents);
            setFieldValue('has_dependents', fieldValueHasDependents ? 'yes' : 'no');
            if (fieldValueHasDependents && isOconusMove && enableUB) {
              setShowAccompaniedTourField(true);
              setShowDependentAgeFields(true);
            } else {
              setShowAccompaniedTourField(false);
              setShowDependentAgeFields(false);
            }
          }
        };

        const handleOrderTypeChange = (e) => {
          const { value } = e.target;
          setOrdersType(value);
          if (value === ORDERS_TYPE.STUDENT_TRAVEL || value === ORDERS_TYPE.EARLY_RETURN_OF_DEPENDENTS) {
            setHasDependentsDisabled(true);
            handleHasDependentsChange({ target: { value: 'yes' } });
          } else {
            setHasDependentsDisabled(false);
            if (
              prevOrderType === ORDERS_TYPE.STUDENT_TRAVEL ||
              prevOrderType === ORDERS_TYPE.EARLY_RETURN_OF_DEPENDENTS
            ) {
              handleHasDependentsChange({ target: { value: '' } });
            }
          }
          setPrevOrderType(value);
        };

        // Conditionally set the civilian TDY UB allowance warning message based on provided weight being in the 351 to 2000 lb range
        const showcivilianTDYUBAllowanceWarning =
          values.civilian_tdy_ub_allowance > 350 && values.civilian_tdy_ub_allowance <= 2000;

<<<<<<< HEAD
=======
        const civilianTDYUBAllowanceWeightWarning =
          '350 lbs. is the maximum UB weight allowance for a civilian TDY unless stated otherwise on your orders.';

>>>>>>> 8332dfdd
        let civilianTDYUBAllowanceWarning = '';
        if (showcivilianTDYUBAllowanceWarning) {
          civilianTDYUBAllowanceWarning = civilianTDYUBAllowanceWeightWarning;
        }

        const toggleCivilianTDYUBTooltip = () => {
          setShowCivilianTDYUBTooltip((prev) => !prev);
        };

        return (
          <Form className={`${formStyles.form} ${styles.EditOrdersForm}`}>
            <img src={profileImage} alt="" />
            <h1
              style={{
                display: 'inline-block',
                marginLeft: 10,
                marginBottom: 16,
                marginTop: 20,
              }}
            >
              Orders
            </h1>
            <SectionWrapper className={formStyles.formSection}>
              <h2>Edit Orders:</h2>
              {requiredAsteriskMessage}
              <DropdownInput
                label="Orders type"
                name="orders_type"
                options={ordersTypeOptions}
                required
                showRequiredAsterisk
                onChange={(e) => {
                  handleChange(e);
                  handleOrderTypeChange(e);
                }}
              />
              <DatePickerInput name="issue_date" label="Orders date" showRequiredAsterisk required />
              <DatePickerInput
                name="report_by_date"
                label={formatLabelReportByDate(values.orders_type)}
                required
                showRequiredAsterisk
              />
              <DutyLocationInput
                label="Current duty location"
                name="origin_duty_location"
                id="origin_duty_location"
                showRequiredAsterisk
                onDutyLocationChange={(e) => {
                  setDutyLocation(e);
                  handleCounselingOfficeChange();
                }}
                required
                metaOverride={originMeta}
              />
              {currentDutyLocation?.provides_services_counseling && (
                <div>
                  <DropdownInput
                    label="Counseling office"
                    name="counseling_office_id"
                    id="counseling_office_id"
                    showRequiredAsterisk
                    required
                    options={officeOptions}
                  />
                  <Hint>
                    Select an origin duty location that most closely represents your current physical location, not
                    where your shipment will originate, if different. This will allow a nearby transportation office to
                    assist.
                  </Hint>
                </div>
              )}
              {isRetirementOrSeparation ? (
                <>
                  <h3 className={styles.calloutLabel}>Where are you entitled to move?</h3>
                  <Callout>
                    <span>The government will pay for your move to:</span>
                    <ul>
                      <li>Home of record (HOR)</li>
                      <li>Place entered active duty (PLEAD)</li>
                    </ul>
                    <p>
                      It might pay for a move to your Home of selection (HOS), anywhere in CONUS. Check your orders.
                    </p>
                    <p>
                      Read more about where you are entitled to move when leaving the military on{' '}
                      <USWDSLink
                        target="_blank"
                        rel="noopener noreferrer"
                        href="https://www.militaryonesource.mil/military-life-cycle/separation-transition/military-separation-retirement/deciding-where-to-live-when-you-leave-the-military/"
                      >
                        Military OneSource.
                      </USWDSLink>
                    </p>
                  </Callout>
                  <DutyLocationInput
                    name="new_duty_location"
                    label="HOR, PLEAD or HOS"
                    displayAddress={false}
                    showRequiredAsterisk
                    hint="Enter the option closest to your delivery address. Your move counselor will identify if there might be a cost to you."
                    placeholder="Enter a city or ZIP"
                    metaOverride={newDutyMeta}
                    onDutyLocationChange={(e) => {
                      setNewDutyLocation(e);
                    }}
                  />
                </>
              ) : (
                <DutyLocationInput
                  name="new_duty_location"
                  label="New duty location"
                  showRequiredAsterisk
                  displayAddress={false}
                  metaOverride={newDutyMeta}
                  onDutyLocationChange={(e) => {
                    setNewDutyLocation(e);
                  }}
                />
              )}

              <FormGroup>
                <Label>
                  <span>
                    Are dependents included in your orders? <RequiredAsterisk />
                  </span>
                </Label>
                <div>
                  <Field
                    as={Radio}
                    label="Yes"
                    id="hasDependentsYes"
                    data-testid="hasDependentsYes"
                    name="has_dependents"
                    value="yes"
                    title="Yes, dependents are included in my orders"
                    type="radio"
                    onChange={(e) => {
                      handleHasDependentsChange(e);
                    }}
                    disabled={isHasDependentsDisabled}
                  />
                  <Field
                    as={Radio}
                    label="No"
                    id="hasDependentsNo"
                    data-testid="hasDependentsNo"
                    name="has_dependents"
                    value="no"
                    title="No, dependents are not included in my orders"
                    type="radio"
                    onChange={(e) => {
                      handleHasDependentsChange(e);
                    }}
                    disabled={isHasDependentsDisabled}
                  />
                </div>
              </FormGroup>

              {showAccompaniedTourField && (
                <FormGroup>
                  <Label>
                    <span>
                      Is this an accompanied tour? <RequiredAsterisk />
                    </span>
                  </Label>
                  <div>
                    <div className={styles.radioWithToolTip}>
                      <Field
                        as={Radio}
                        label="Yes"
                        id="isAnAccompaniedTourYes"
                        data-testid="isAnAccompaniedTourYes"
                        name="accompanied_tour"
                        value="yes"
                        type="radio"
                      />
                      <ToolTip
                        text="Accompanied Tour: An authorized order (assignment or tour) that allows dependents to travel to the new Permanent Duty Station (PDS)"
                        position="right"
                        icon="info-circle"
                        color="blue"
                        data-testid="isAnAccompaniedTourYesToolTip"
                        closeOnLeave
                      />
                    </div>
                    <div className={styles.radioWithToolTip}>
                      <Field
                        as={Radio}
                        label="No"
                        id="isAnAccompaniedTourNo"
                        data-testid="isAnAccompaniedTourNo"
                        name="accompanied_tour"
                        value="no"
                        type="radio"
                      />
                      <ToolTip
                        text="Unaccompanied Tour: An authorized order (assignment or tour) that DOES NOT allow dependents to travel to the new Permanent Duty Station (PDS)"
                        position="right"
                        icon="info-circle"
                        color="blue"
                        data-testid="isAnAccompaniedTourNoToolTip"
                        closeOnLeave
                      />
                    </div>
                  </div>
                </FormGroup>
              )}

              {showDependentAgeFields && (
                <FormGroup>
                  <MaskedTextField
                    data-testid="dependentsUnderTwelve"
                    defaultValue="0"
                    name="dependents_under_twelve"
                    label="Number of dependents under the age of 12"
                    id="dependentsUnderTwelve"
                    showRequiredAsterisk
                    mask={Number}
                    scale={0}
                    signed={false}
                    thousandsSeparator=","
                    lazy={false}
                  />

                  <MaskedTextField
                    data-testid="dependentsTwelveAndOver"
                    defaultValue="0"
                    name="dependents_twelve_and_over"
                    label="Number of dependents of the age 12 or over"
                    id="dependentsTwelveAndOver"
                    mask={Number}
                    scale={0}
                    signed={false}
                    showRequiredAsterisk
                    thousandsSeparator=","
                    lazy={false}
                  />
                </FormGroup>
              )}

              <DropdownInput
                label="Pay grade"
                name="grade"
                id="grade"
                required
                options={payGradeOptions}
<<<<<<< HEAD
                showRequiredAsterisk
=======
                hint="Required"
>>>>>>> 8332dfdd
                onChange={(e) => {
                  setGrade(e.target.value);
                  handleChange(e);
                }}
              />

              <p>Uploads:</p>
              <UploadsTable
                uploads={initialValues.uploaded_orders}
                onDelete={onDelete}
                showDeleteButton={enableDelete(initialValues)}
                showDownloadLink
              />
              <div>
                <p>{documentSizeLimitMsg}</p>
                <FileUpload
                  ref={filePondEl}
                  createUpload={createUpload}
                  onChange={onUploadComplete}
                  labelIdle='Drag & drop or <span class="filepond--label-action">click to upload orders</span>'
                />
              </div>

              {isCivilianTDYMove && (
                <FormGroup>
                  <div>
                    <MaskedTextField
                      data-testid="civilianTDYUBAllowance"
                      warning={civilianTDYUBAllowanceWarning}
                      defaultValue="0"
                      name="civilian_tdy_ub_allowance"
                      id="civilianTDYUBAllowance"
                      mask={Number}
                      scale={0}
                      signed={false}
                      thousandsSeparator=","
                      lazy={false}
                      labelHint={<span className={styles.civilianUBAllowanceWarning}>Optional</span>}
                      label={
                        <Label onClick={toggleCivilianTDYUBTooltip} className={styles.labelwithToolTip}>
                          If your orders specify a specific UB weight allowance, enter it here.
                          <ToolTip
                            text={
                              <span className={styles.toolTipText}>
                                If you do not specify a UB weight allowance, the default of 0 lbs will be used.
                              </span>
                            }
                            position="left"
                            icon="info-circle"
                            color="blue"
                            data-testid="civilianTDYUBAllowanceToolTip"
                            isVisible={showCivilianTDYUBTooltip}
                            closeOnLeave
                          />
                        </Label>
                      }
                    />
                  </div>
                </FormGroup>
              )}
            </SectionWrapper>

            <div className={formStyles.formActions}>
              <WizardNavigation
                editMode
                onCancelClick={onCancel}
                disableNext={!isValid || isSubmitting}
                onNextClick={handleSubmit}
              />
            </div>
          </Form>
        );
      }}
    </Formik>
  );
};

EditOrdersForm.propTypes = {
  ordersTypeOptions: DropdownArrayOf.isRequired,
  createUpload: PropTypes.func.isRequired,
  onUploadComplete: PropTypes.func.isRequired,
  onDelete: PropTypes.func.isRequired,
  onSubmit: PropTypes.func.isRequired,
  filePondEl: PropTypes.shape({
    current: PropTypes.shape({}),
  }),
  initialValues: PropTypes.shape({
    orders_type: PropTypes.string,
    issue_date: PropTypes.string,
    report_by_date: PropTypes.string,
    has_dependents: PropTypes.string,
    new_duty_location: PropTypes.shape({
      name: PropTypes.string,
    }),
    origin_duty_location: PropTypes.shape({
      name: PropTypes.string,
    }),
    dependents_under_twelve: PropTypes.string,
    dependents_twelve_and_over: PropTypes.string,
    accompanied_tour: PropTypes.string,
    counseling_office_id: PropTypes.string,
    uploaded_orders: ExistingUploadsShape,
    civilian_tdy_ub_allowance: PropTypes.string,
  }).isRequired,
  onCancel: PropTypes.func.isRequired,
};

EditOrdersForm.defaultProps = {
  filePondEl: null,
};

const mapDispatchToProps = {
  setShowLoadingSpinner: setShowLoadingSpinnerAction,
};

export default connect(() => ({}), mapDispatchToProps)(EditOrdersForm);<|MERGE_RESOLUTION|>--- conflicted
+++ resolved
@@ -110,11 +110,7 @@
       ? Yup.number()
           .transform((value) => (Number.isNaN(value) ? 0 : value))
           .min(0, 'UB weight allowance must be 0 or more')
-<<<<<<< HEAD
           .max(2000, 'UB weight allowance cannot exceed 2,000 lbs.')
-=======
-          .max(2000, 'UB weight allowance cannot exceed 2000 lbs.')
->>>>>>> 8332dfdd
       : Yup.number().notRequired(),
   });
 
@@ -191,15 +187,11 @@
 
   useEffect(() => {
     if (ordersType && grade && currentDutyLocation?.address && newDutyLocation?.address && enableUB) {
-<<<<<<< HEAD
       if (
         isOconusMove &&
         ordersType === ORDERS_TYPE.TEMPORARY_DUTY &&
         grade === ORDERS_PAY_GRADE_TYPE.CIVILIAN_EMPLOYEE
       ) {
-=======
-      if (isOconusMove && ordersType === ORDERS_TYPE.TEMPORARY_DUTY && grade === 'CIVILIAN_EMPLOYEE') {
->>>>>>> 8332dfdd
         setIsCivilianTDYMove(true);
       } else {
         setIsCivilianTDYMove(false);
@@ -299,12 +291,6 @@
         const showcivilianTDYUBAllowanceWarning =
           values.civilian_tdy_ub_allowance > 350 && values.civilian_tdy_ub_allowance <= 2000;
 
-<<<<<<< HEAD
-=======
-        const civilianTDYUBAllowanceWeightWarning =
-          '350 lbs. is the maximum UB weight allowance for a civilian TDY unless stated otherwise on your orders.';
-
->>>>>>> 8332dfdd
         let civilianTDYUBAllowanceWarning = '';
         if (showcivilianTDYUBAllowanceWarning) {
           civilianTDYUBAllowanceWarning = civilianTDYUBAllowanceWeightWarning;
@@ -552,11 +538,7 @@
                 id="grade"
                 required
                 options={payGradeOptions}
-<<<<<<< HEAD
                 showRequiredAsterisk
-=======
-                hint="Required"
->>>>>>> 8332dfdd
                 onChange={(e) => {
                   setGrade(e.target.value);
                   handleChange(e);
