--- conflicted
+++ resolved
@@ -538,11 +538,7 @@
                 id="grade"
                 required
                 options={payGradeOptions}
-<<<<<<< HEAD
-                hint="Required"
-=======
                 showRequiredAsterisk
->>>>>>> d0f55e3c
                 onChange={(e) => {
                   setGrade(e.target.value);
                   handleChange(e);
