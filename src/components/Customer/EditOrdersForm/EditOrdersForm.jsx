import React, { useState, useEffect } from 'react';
import PropTypes from 'prop-types';
import { Formik, Field } from 'formik';
import * as Yup from 'yup';
import { Radio, FormGroup, Label, Link as USWDSLink } from '@trussworks/react-uswds';
import { connect } from 'react-redux';

import { isBooleanFlagEnabled } from '../../../utils/featureFlags';

import styles from './EditOrdersForm.module.scss';

import MaskedTextField from 'components/form/fields/MaskedTextField/MaskedTextField';
import ToolTip from 'shared/ToolTip/ToolTip';
import { ORDERS_PAY_GRADE_OPTIONS, ORDERS_PAY_GRADE_TYPE, ORDERS_TYPE } from 'constants/orders';
import {
  civilianTDYUBAllowanceWeightWarning,
  FEATURE_FLAG_KEYS,
  MOVE_STATUSES,
  documentSizeLimitMsg,
} from 'shared/constants';
import { Form } from 'components/form/Form';
import FileUpload from 'components/FileUpload/FileUpload';
import UploadsTable from 'components/UploadsTable/UploadsTable';
import LoadingPlaceholder from 'shared/LoadingPlaceholder';
import SectionWrapper from 'components/Shared/SectionWrapper/SectionWrapper';
import profileImage from 'scenes/Review/images/profile.png';
import { DropdownArrayOf } from 'types';
import { ExistingUploadsShape } from 'types/uploads';
import { DropdownInput, DatePickerInput, DutyLocationInput } from 'components/form/fields';
import RequiredAsterisk, { requiredAsteriskMessage } from 'components/form/RequiredAsterisk';
import WizardNavigation from 'components/Customer/WizardNavigation/WizardNavigation';
import Callout from 'components/Callout';
import { dropdownInputOptions, formatLabelReportByDate, formatYesNoAPIValue } from 'utils/formatters';
import formStyles from 'styles/form.module.scss';
import { getRankOptions, showCounselingOffices } from 'services/internalApi';
import { setShowLoadingSpinner as setShowLoadingSpinnerAction } from 'store/general/actions';
import { milmoveLogger } from 'utils/milmoveLog';
import retryPageLoading from 'utils/retryPageLoading';
import Hint from 'components/Hint';
import { sortRankPayGradeOptions } from 'shared/utils';
import { selectServiceMemberAffiliation } from 'store/entities/selectors';

const EditOrdersForm = ({
  createUpload,
  onDelete,
  initialValues,
  onUploadComplete,
  filePondEl,
  onSubmit,
  ordersTypeOptions,
  onCancel,
  setShowLoadingSpinner,
<<<<<<< HEAD
  isMoveLocked,
=======
  affiliation,
>>>>>>> cc4d1038
}) => {
  const [officeOptions, setOfficeOptions] = useState(null);
  const [currentDutyLocation, setDutyLocation] = useState(initialValues.origin_duty_location);
  const [newDutyLocation, setNewDutyLocation] = useState(initialValues.new_duty_location);
  const [showAccompaniedTourField, setShowAccompaniedTourField] = useState(false);
  const [showDependentAgeFields, setShowDependentAgeFields] = useState(false);
  const [hasDependents, setHasDependents] = useState(formatYesNoAPIValue(initialValues.has_dependents));
  const [isOconusMove, setIsOconusMove] = useState(false);
  const [enableUB, setEnableUB] = useState(false);
  const [isLoading, setIsLoading] = useState(true);
  const [finishedFetchingFF, setFinishedFetchingFF] = useState(false);
  const isInitialHasDependentsDisabled =
    initialValues.orders_type === ORDERS_TYPE.STUDENT_TRAVEL ||
    initialValues.orders_type === ORDERS_TYPE.EARLY_RETURN_OF_DEPENDENTS;
  const [isHasDependentsDisabled, setHasDependentsDisabled] = useState(isInitialHasDependentsDisabled);
  const [prevOrderType, setPrevOrderType] = useState(initialValues.orders_type);
  const [ordersType, setOrdersType] = useState(initialValues.orders_type);
  const [grade, setGrade] = useState(initialValues.grade);
  const [isCivilianTDYMove, setIsCivilianTDYMove] = useState(false);
  const [showCivilianTDYUBTooltip, setShowCivilianTDYUBTooltip] = useState(false);

  const validationSchema = Yup.object().shape({
    orders_type: Yup.mixed()
      .oneOf(ordersTypeOptions.map((i) => i.key))
      .required('Required'),
    issue_date: Yup.date()
      .typeError('Enter a complete date in DD MMM YYYY format (day, month, year).')
      .required('Required'),
    report_by_date: Yup.date()
      .typeError('Enter a complete date in DD MMM YYYY format (day, month, year).')
      .required('Required'),
    has_dependents: Yup.mixed().oneOf(['yes', 'no']).required('Required'),
    new_duty_location: Yup.object().nullable().required('Required'),
    uploaded_orders: Yup.array()
      .of(
        Yup.object().shape({
          id: Yup.string(),
          created_at: Yup.string(),
          bytes: Yup.string(),
          url: Yup.string(),
          filename: Yup.string(),
        }),
      )
      .min(1),
    grade: Yup.mixed().oneOf(Object.keys(ORDERS_PAY_GRADE_OPTIONS)).required('Required'),
    origin_duty_location: Yup.object().nullable().required('Required'),
    counseling_office_id: currentDutyLocation?.provides_services_counseling
      ? Yup.string().required('Required')
      : Yup.string().notRequired(),
    accompanied_tour: showAccompaniedTourField
      ? Yup.mixed().oneOf(['yes', 'no']).required('Required')
      : Yup.string().notRequired(),
    dependents_under_twelve: showDependentAgeFields
      ? Yup.number().min(0).required('Required')
      : Yup.number().notRequired(),
    dependents_twelve_and_over: showDependentAgeFields
      ? Yup.number().min(0).required('Required')
      : Yup.number().notRequired(),
    civilian_tdy_ub_allowance: isCivilianTDYMove
      ? Yup.number()
          .transform((value) => (Number.isNaN(value) ? 0 : value))
          .min(0, 'UB weight allowance must be 0 or more')
          .max(2000, 'UB weight allowance cannot exceed 2,000 lbs.')
      : Yup.number().notRequired(),
  });

  const enableDelete = () => {
    const isValuePresent = initialValues.move_status === MOVE_STATUSES.DRAFT;
    return isValuePresent;
  };

  const payGradeOptions = dropdownInputOptions(ORDERS_PAY_GRADE_OPTIONS);

  let originMeta;
  let newDutyMeta = '';

  useEffect(() => {
    // Only check the FF on load
    const checkUBFeatureFlag = async () => {
      const enabled = await isBooleanFlagEnabled(FEATURE_FLAG_KEYS.UNACCOMPANIED_BAGGAGE);
      if (enabled) {
        setEnableUB(true);
      }
      setFinishedFetchingFF(true);
    };
    checkUBFeatureFlag();
  }, []);

  const [rankOptions, setRankOptions] = useState([]);
  useEffect(() => {
    const fetchRankGradeOptions = async () => {
      setShowLoadingSpinner(true, 'Loading Rank/Grade options');
      try {
        const fetchedRanks = await getRankOptions(affiliation, grade);
        if (fetchedRanks) {
          const formattedOptions = sortRankPayGradeOptions(fetchedRanks);
          setRankOptions(formattedOptions);
        }
      } catch (error) {
        const { message } = error;
        milmoveLogger.error({ message, info: null });
        retryPageLoading(error);
      }
      setShowLoadingSpinner(false, null);
    };

    fetchRankGradeOptions();
  }, [affiliation, setShowLoadingSpinner, grade]);

  useEffect(() => {
    const fetchCounselingOffices = async () => {
      if (currentDutyLocation?.id && !officeOptions) {
        setShowLoadingSpinner(true, null);
        try {
          const fetchedData = await showCounselingOffices(currentDutyLocation.id);
          if (fetchedData.body) {
            const counselingOffices = fetchedData.body.map((item) => ({
              key: item.id,
              value: item.name,
            }));
            setOfficeOptions(counselingOffices);
          }
        } catch (error) {
          const { message } = error;
          milmoveLogger.error({ message, info: null });
          retryPageLoading(error);
        }
        setShowLoadingSpinner(false, null);
      }
    };
    fetchCounselingOffices();
  }, [currentDutyLocation.id, officeOptions, setShowLoadingSpinner]);

  useEffect(() => {
    // Check if either currentDutyLocation or newDutyLocation is OCONUS
    if (currentDutyLocation?.address?.isOconus || newDutyLocation?.address?.isOconus) {
      setIsOconusMove(true);
    } else {
      setIsOconusMove(false);
    }

    if (currentDutyLocation?.address && newDutyLocation?.address && enableUB) {
      if (isOconusMove && hasDependents) {
        setShowAccompaniedTourField(true);
        setShowDependentAgeFields(true);
      } else {
        setShowAccompaniedTourField(false);
        setShowDependentAgeFields(false);
      }
    }

    if (isLoading && finishedFetchingFF) {
      // If the form is still loading and the FF has finished fetching,
      // then the form is done loading
      setIsLoading(false);
    }
  }, [currentDutyLocation, newDutyLocation, isOconusMove, hasDependents, enableUB, isLoading, finishedFetchingFF]);

  useEffect(() => {
    if (ordersType && grade && currentDutyLocation?.address && newDutyLocation?.address && enableUB) {
      if (
        isOconusMove &&
        ordersType === ORDERS_TYPE.TEMPORARY_DUTY &&
        grade === ORDERS_PAY_GRADE_TYPE.CIVILIAN_EMPLOYEE
      ) {
        setIsCivilianTDYMove(true);
      } else {
        setIsCivilianTDYMove(false);
      }
    }
  }, [
    currentDutyLocation,
    newDutyLocation,
    isOconusMove,
    hasDependents,
    enableUB,
    ordersType,
    grade,
    isCivilianTDYMove,
  ]);
  if (isLoading) {
    return <LoadingPlaceholder />;
  }

  return (
    <Formik
      initialValues={{
        ...initialValues,
        has_dependents: isInitialHasDependentsDisabled ? 'yes' : initialValues.has_dependents,
      }}
      onSubmit={onSubmit}
      validationSchema={validationSchema}
      validateOnMount
      initialTouched={{
        orders_type: true,
        issue_date: true,
        report_by_date: true,
        has_dependents: true,
        grade: true,
        accompanied_tour: true,
        dependents_under_twelve: true,
        dependents_twelve_and_over: true,
        origin_duty_location: true,
        new_duty_location: true,
        civilian_tdy_ub_allowance: true,
      }}
    >
      {({ isValid, isSubmitting, handleSubmit, handleChange, setValues, values, setFieldValue }) => {
        const isRetirementOrSeparation = ['RETIREMENT', 'SEPARATION'].includes(values.orders_type);

        const handleCounselingOfficeChange = () => {
          setValues({
            ...values,
            counseling_office_id: null,
          });
          setOfficeOptions(null);
        };
        if (!values.origin_duty_location) originMeta = 'Required';
        else originMeta = null;

        if (!values.new_duty_location) newDutyMeta = 'Required';
        else newDutyMeta = null;

        const handleHasDependentsChange = (e) => {
          // Declare a duplicate local scope of the field value
          // for the form to prevent state race conditions
          if (e.target.value === '') {
            setFieldValue('has_dependents', '');
          } else {
            const fieldValueHasDependents = e.target.value === 'yes';
            setHasDependents(fieldValueHasDependents);
            setFieldValue('has_dependents', fieldValueHasDependents ? 'yes' : 'no');
            if (fieldValueHasDependents && isOconusMove && enableUB) {
              setShowAccompaniedTourField(true);
              setShowDependentAgeFields(true);
            } else {
              setShowAccompaniedTourField(false);
              setShowDependentAgeFields(false);
            }
          }
        };

        const handleOrderTypeChange = (e) => {
          const { value } = e.target;
          setOrdersType(value);
          if (value === ORDERS_TYPE.STUDENT_TRAVEL || value === ORDERS_TYPE.EARLY_RETURN_OF_DEPENDENTS) {
            setHasDependentsDisabled(true);
            handleHasDependentsChange({ target: { value: 'yes' } });
          } else {
            setHasDependentsDisabled(false);
            if (
              prevOrderType === ORDERS_TYPE.STUDENT_TRAVEL ||
              prevOrderType === ORDERS_TYPE.EARLY_RETURN_OF_DEPENDENTS
            ) {
              handleHasDependentsChange({ target: { value: '' } });
            }
          }
          setPrevOrderType(value);
        };

        // Conditionally set the civilian TDY UB allowance warning message based on provided weight being in the 351 to 2000 lb range
        const showcivilianTDYUBAllowanceWarning =
          values.civilian_tdy_ub_allowance > 350 && values.civilian_tdy_ub_allowance <= 2000;

        let civilianTDYUBAllowanceWarning = '';
        if (showcivilianTDYUBAllowanceWarning) {
          civilianTDYUBAllowanceWarning = civilianTDYUBAllowanceWeightWarning;
        }

        const toggleCivilianTDYUBTooltip = () => {
          setShowCivilianTDYUBTooltip((prev) => !prev);
        };

        return (
          <Form className={`${formStyles.form} ${styles.EditOrdersForm}`}>
            <img src={profileImage} alt="" />
            <h1
              style={{
                display: 'inline-block',
                marginLeft: 10,
                marginBottom: 16,
                marginTop: 20,
              }}
            >
              Orders
            </h1>
            <SectionWrapper className={formStyles.formSection}>
              <h2>Edit Orders:</h2>
              {requiredAsteriskMessage}
              <DropdownInput
                label="Orders type"
                name="orders_type"
                options={ordersTypeOptions}
                required
                showRequiredAsterisk
                onChange={(e) => {
                  handleChange(e);
                  handleOrderTypeChange(e);
                }}
              />
              <DatePickerInput name="issue_date" label="Orders date" showRequiredAsterisk required />
              <DatePickerInput
                name="report_by_date"
                label={formatLabelReportByDate(values.orders_type)}
                required
                showRequiredAsterisk
              />
              <DutyLocationInput
                label="Current duty location"
                name="origin_duty_location"
                id="origin_duty_location"
                showRequiredAsterisk
                onDutyLocationChange={(e) => {
                  setDutyLocation(e);
                  handleCounselingOfficeChange();
                }}
                required
                metaOverride={originMeta}
              />
              {currentDutyLocation?.provides_services_counseling && (
                <div>
                  <DropdownInput
                    label="Counseling office"
                    name="counseling_office_id"
                    id="counseling_office_id"
                    showRequiredAsterisk
                    required
                    options={officeOptions}
                  />
                  <Hint>
                    Select an origin duty location that most closely represents your current physical location, not
                    where your shipment will originate, if different. This will allow a nearby transportation office to
                    assist.
                  </Hint>
                </div>
              )}
              {isRetirementOrSeparation ? (
                <>
                  <h3 className={styles.calloutLabel}>Where are you entitled to move?</h3>
                  <Callout>
                    <span>The government will pay for your move to:</span>
                    <ul>
                      <li>Home of record (HOR)</li>
                      <li>Place entered active duty (PLEAD)</li>
                    </ul>
                    <p>
                      It might pay for a move to your Home of selection (HOS), anywhere in CONUS. Check your orders.
                    </p>
                    <p>
                      Read more about where you are entitled to move when leaving the military on{' '}
                      <USWDSLink
                        target="_blank"
                        rel="noopener noreferrer"
                        href="https://www.militaryonesource.mil/military-life-cycle/separation-transition/military-separation-retirement/deciding-where-to-live-when-you-leave-the-military/"
                      >
                        Military OneSource.
                      </USWDSLink>
                    </p>
                  </Callout>
                  <DutyLocationInput
                    name="new_duty_location"
                    label="HOR, PLEAD or HOS"
                    displayAddress={false}
                    showRequiredAsterisk
                    hint="Enter the option closest to your delivery address. Your move counselor will identify if there might be a cost to you."
                    placeholder="Enter a city or ZIP"
                    metaOverride={newDutyMeta}
                    onDutyLocationChange={(e) => {
                      setNewDutyLocation(e);
                    }}
                  />
                </>
              ) : (
                <DutyLocationInput
                  name="new_duty_location"
                  label="New duty location"
                  showRequiredAsterisk
                  displayAddress={false}
                  metaOverride={newDutyMeta}
                  onDutyLocationChange={(e) => {
                    setNewDutyLocation(e);
                  }}
                />
              )}

              <FormGroup>
                <Label>
                  <span>
                    Are dependents included in your orders? <RequiredAsterisk />
                  </span>
                </Label>
                <div>
                  <Field
                    as={Radio}
                    label="Yes"
                    id="hasDependentsYes"
                    data-testid="hasDependentsYes"
                    name="has_dependents"
                    value="yes"
                    title="Yes, dependents are included in my orders"
                    type="radio"
                    onChange={(e) => {
                      handleHasDependentsChange(e);
                    }}
                    disabled={isHasDependentsDisabled}
                  />
                  <Field
                    as={Radio}
                    label="No"
                    id="hasDependentsNo"
                    data-testid="hasDependentsNo"
                    name="has_dependents"
                    value="no"
                    title="No, dependents are not included in my orders"
                    type="radio"
                    onChange={(e) => {
                      handleHasDependentsChange(e);
                    }}
                    disabled={isHasDependentsDisabled}
                  />
                </div>
              </FormGroup>

              {showAccompaniedTourField && (
                <FormGroup>
                  <Label>
                    <span>
                      Is this an accompanied tour? <RequiredAsterisk />
                    </span>
                  </Label>
                  <div>
                    <div className={styles.radioWithToolTip}>
                      <Field
                        as={Radio}
                        label="Yes"
                        id="isAnAccompaniedTourYes"
                        data-testid="isAnAccompaniedTourYes"
                        name="accompanied_tour"
                        value="yes"
                        type="radio"
                      />
                      <ToolTip
                        text="Accompanied Tour: An authorized order (assignment or tour) that allows dependents to travel to the new Permanent Duty Station (PDS)"
                        position="right"
                        icon="info-circle"
                        color="blue"
                        data-testid="isAnAccompaniedTourYesToolTip"
                        closeOnLeave
                      />
                    </div>
                    <div className={styles.radioWithToolTip}>
                      <Field
                        as={Radio}
                        label="No"
                        id="isAnAccompaniedTourNo"
                        data-testid="isAnAccompaniedTourNo"
                        name="accompanied_tour"
                        value="no"
                        type="radio"
                      />
                      <ToolTip
                        text="Unaccompanied Tour: An authorized order (assignment or tour) that DOES NOT allow dependents to travel to the new Permanent Duty Station (PDS)"
                        position="right"
                        icon="info-circle"
                        color="blue"
                        data-testid="isAnAccompaniedTourNoToolTip"
                        closeOnLeave
                      />
                    </div>
                  </div>
                </FormGroup>
              )}

              {showDependentAgeFields && (
                <FormGroup>
                  <MaskedTextField
                    data-testid="dependentsUnderTwelve"
                    defaultValue="0"
                    name="dependents_under_twelve"
                    label="Number of dependents under the age of 12"
                    id="dependentsUnderTwelve"
                    showRequiredAsterisk
                    mask={Number}
                    scale={0}
                    signed={false}
                    thousandsSeparator=","
                    lazy={false}
                  />

                  <MaskedTextField
                    data-testid="dependentsTwelveAndOver"
                    defaultValue="0"
                    name="dependents_twelve_and_over"
                    label="Number of dependents of the age 12 or over"
                    id="dependentsTwelveAndOver"
                    mask={Number}
                    scale={0}
                    signed={false}
                    showRequiredAsterisk
                    thousandsSeparator=","
                    lazy={false}
                  />
                </FormGroup>
              )}

              <DropdownInput
                label="Pay grade"
                name="grade"
                id="grade"
                required
                options={payGradeOptions}
                showRequiredAsterisk
                onChange={(e) => {
                  setGrade(e.target.value);
                  handleChange(e);
                }}
              />

              {grade !== '' ? (
                <DropdownInput
                  label="Rank"
                  name="rank"
                  id="rank"
                  required
                  options={rankOptions}
                  showRequiredAsterisk
                  onChange={(e) => {
                    handleChange(e);
                  }}
                />
              ) : null}

              <p>Uploads:</p>
              <UploadsTable
                uploads={initialValues.uploaded_orders}
                onDelete={onDelete}
                showDeleteButton={enableDelete(initialValues)}
                showDownloadLink
              />
              <div>
                <p>{documentSizeLimitMsg}</p>
                <FileUpload
                  ref={filePondEl}
                  createUpload={createUpload}
                  onChange={onUploadComplete}
                  labelIdle='Drag & drop or <span class="filepond--label-action">click to upload orders</span>'
                />
              </div>

              {isCivilianTDYMove && (
                <FormGroup>
                  <div>
                    <MaskedTextField
                      data-testid="civilianTDYUBAllowance"
                      warning={civilianTDYUBAllowanceWarning}
                      defaultValue="0"
                      name="civilian_tdy_ub_allowance"
                      id="civilianTDYUBAllowance"
                      mask={Number}
                      scale={0}
                      signed={false}
                      thousandsSeparator=","
                      lazy={false}
                      labelHint={<span className={styles.civilianUBAllowanceWarning}>Optional</span>}
                      label={
                        <Label onClick={toggleCivilianTDYUBTooltip} className={styles.labelwithToolTip}>
                          If your orders specify a UB weight allowance, enter it here.
                          <ToolTip
                            text={
                              <span className={styles.toolTipText}>
                                If you do not specify a UB weight allowance, the default of 0 lbs will be used.
                              </span>
                            }
                            position="left"
                            icon="info-circle"
                            color="blue"
                            data-testid="civilianTDYUBAllowanceToolTip"
                            isVisible={showCivilianTDYUBTooltip}
                            closeOnLeave
                          />
                        </Label>
                      }
                    />
                  </div>
                </FormGroup>
              )}
            </SectionWrapper>

            <div className={formStyles.formActions}>
              <WizardNavigation
                editMode
                onCancelClick={onCancel}
                disableNext={!isValid || isSubmitting || isMoveLocked}
                onNextClick={handleSubmit}
              />
            </div>
          </Form>
        );
      }}
    </Formik>
  );
};

EditOrdersForm.propTypes = {
  ordersTypeOptions: DropdownArrayOf.isRequired,
  createUpload: PropTypes.func.isRequired,
  onUploadComplete: PropTypes.func.isRequired,
  onDelete: PropTypes.func.isRequired,
  onSubmit: PropTypes.func.isRequired,
  filePondEl: PropTypes.shape({
    current: PropTypes.shape({}),
  }),
  initialValues: PropTypes.shape({
    orders_type: PropTypes.string,
    issue_date: PropTypes.string,
    report_by_date: PropTypes.string,
    has_dependents: PropTypes.string,
    new_duty_location: PropTypes.shape({
      name: PropTypes.string,
    }),
    origin_duty_location: PropTypes.shape({
      name: PropTypes.string,
    }),
    dependents_under_twelve: PropTypes.string,
    dependents_twelve_and_over: PropTypes.string,
    accompanied_tour: PropTypes.string,
    counseling_office_id: PropTypes.string,
    uploaded_orders: ExistingUploadsShape,
    civilian_tdy_ub_allowance: PropTypes.string,
  }).isRequired,
  onCancel: PropTypes.func.isRequired,
};

EditOrdersForm.defaultProps = {
  filePondEl: null,
};

const mapStateToProps = (state) => {
  return {
    affiliation: selectServiceMemberAffiliation(state) || '',
  };
};

const mapDispatchToProps = {
  setShowLoadingSpinner: setShowLoadingSpinnerAction,
};

export default connect(mapStateToProps, mapDispatchToProps)(EditOrdersForm);<|MERGE_RESOLUTION|>--- conflicted
+++ resolved
@@ -50,11 +50,8 @@
   ordersTypeOptions,
   onCancel,
   setShowLoadingSpinner,
-<<<<<<< HEAD
   isMoveLocked,
-=======
   affiliation,
->>>>>>> cc4d1038
 }) => {
   const [officeOptions, setOfficeOptions] = useState(null);
   const [currentDutyLocation, setDutyLocation] = useState(initialValues.origin_duty_location);
