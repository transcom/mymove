--- conflicted
+++ resolved
@@ -518,14 +518,10 @@
                 id="grade"
                 required
                 options={payGradeOptions}
-<<<<<<< HEAD
-                hint="Required"
                 onChange={(e) => {
                   setGrade(e.target.value);
                   handleChange(e);
                 }}
-=======
->>>>>>> 96ffc3d7
               />
               <p>Uploads:</p>
               <UploadsTable
