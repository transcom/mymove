import React, { useState, useEffect } from 'react';
import PropTypes from 'prop-types';
import { Formik, Field } from 'formik';
import * as Yup from 'yup';
import { Radio, FormGroup, Label, Link as USWDSLink } from '@trussworks/react-uswds';
import { connect } from 'react-redux';

import { isBooleanFlagEnabled } from '../../../utils/featureFlags';

import styles from './EditOrdersForm.module.scss';

import MaskedTextField from 'components/form/fields/MaskedTextField/MaskedTextField';
import ToolTip from 'shared/ToolTip/ToolTip';
import { ORDERS_PAY_GRADE_TYPE, ORDERS_TYPE } from 'constants/orders';
import {
  civilianTDYUBAllowanceWeightWarning,
  FEATURE_FLAG_KEYS,
  MOVE_STATUSES,
  documentSizeLimitMsg,
} from 'shared/constants';
import { Form } from 'components/form/Form';
import FileUpload from 'components/FileUpload/FileUpload';
import UploadsTable from 'components/UploadsTable/UploadsTable';
import LoadingPlaceholder from 'shared/LoadingPlaceholder';
import SectionWrapper from 'components/Shared/SectionWrapper/SectionWrapper';
import profileImage from 'scenes/Review/images/profile.png';
import { DropdownArrayOf } from 'types';
import { ExistingUploadsShape } from 'types/uploads';
import { DropdownInput, DatePickerInput, DutyLocationInput } from 'components/form/fields';
import RequiredAsterisk, { requiredAsteriskMessage } from 'components/form/RequiredAsterisk';
import WizardNavigation from 'components/Customer/WizardNavigation/WizardNavigation';
import Callout from 'components/Callout';
<<<<<<< HEAD
import { dropdownInputOptions, formatLabelReportByDate, formatYesNoAPIValue } from 'utils/formatters';
import formStyles from 'styles/form.module.scss';
import { getRankOptions, showCounselingOffices } from 'services/internalApi';
=======
import { formatLabelReportByDate, formatPayGradeOptions, formatYesNoAPIValue } from 'utils/formatters';
import formStyles from 'styles/form.module.scss';
import { getPayGradeOptions, getRankOptions, showCounselingOffices } from 'services/internalApi';
>>>>>>> fd3723cb
import { setShowLoadingSpinner as setShowLoadingSpinnerAction } from 'store/general/actions';
import { milmoveLogger } from 'utils/milmoveLog';
import retryPageLoading from 'utils/retryPageLoading';
import Hint from 'components/Hint';
<<<<<<< HEAD
import { sortRankPayGradeOptions } from 'shared/utils';
=======
import { sortRankOptions } from 'shared/utils';
>>>>>>> fd3723cb
import { selectServiceMemberAffiliation } from 'store/entities/selectors';

const EditOrdersForm = ({
  createUpload,
  onDelete,
  initialValues,
  onUploadComplete,
  filePondEl,
  onSubmit,
  ordersTypeOptions,
  onCancel,
  setShowLoadingSpinner,
  affiliation,
}) => {
  const [officeOptions, setOfficeOptions] = useState(null);
  const [currentDutyLocation, setDutyLocation] = useState(initialValues.origin_duty_location);
  const [newDutyLocation, setNewDutyLocation] = useState(initialValues.new_duty_location);
  const [showAccompaniedTourField, setShowAccompaniedTourField] = useState(false);
  const [showDependentAgeFields, setShowDependentAgeFields] = useState(false);
  const [hasDependents, setHasDependents] = useState(formatYesNoAPIValue(initialValues.has_dependents));
  const [isOconusMove, setIsOconusMove] = useState(false);
  const [enableUB, setEnableUB] = useState(false);
  const [isLoading, setIsLoading] = useState(true);
  const [finishedFetchingFF, setFinishedFetchingFF] = useState(false);
  const isInitialHasDependentsDisabled =
    initialValues.orders_type === ORDERS_TYPE.STUDENT_TRAVEL ||
    initialValues.orders_type === ORDERS_TYPE.EARLY_RETURN_OF_DEPENDENTS;
  const [isHasDependentsDisabled, setHasDependentsDisabled] = useState(isInitialHasDependentsDisabled);
  const [prevOrderType, setPrevOrderType] = useState(initialValues.orders_type);
  const [ordersType, setOrdersType] = useState(initialValues.orders_type);
  const [grade, setGrade] = useState(initialValues.grade);
  const [isCivilianTDYMove, setIsCivilianTDYMove] = useState(false);
  const [showCivilianTDYUBTooltip, setShowCivilianTDYUBTooltip] = useState(false);
  const [rankOptions, setRankOptions] = useState([]);

  const validationSchema = Yup.object().shape({
    orders_type: Yup.mixed()
      .oneOf(ordersTypeOptions.map((i) => i.key))
      .required('Required'),
    issue_date: Yup.date()
      .typeError('Enter a complete date in DD MMM YYYY format (day, month, year).')
      .required('Required'),
    report_by_date: Yup.date()
      .typeError('Enter a complete date in DD MMM YYYY format (day, month, year).')
      .required('Required'),
    has_dependents: Yup.mixed().oneOf(['yes', 'no']).required('Required'),
    new_duty_location: Yup.object().nullable().required('Required'),
    uploaded_orders: Yup.array()
      .of(
        Yup.object().shape({
          id: Yup.string(),
          created_at: Yup.string(),
          bytes: Yup.string(),
          url: Yup.string(),
          filename: Yup.string(),
        }),
      )
      .min(1),
    grade: Yup.string().required('Required'),
    origin_duty_location: Yup.object().nullable().required('Required'),
    counseling_office_id: currentDutyLocation?.provides_services_counseling
      ? Yup.string().required('Required')
      : Yup.string().notRequired(),
    accompanied_tour: showAccompaniedTourField
      ? Yup.mixed().oneOf(['yes', 'no']).required('Required')
      : Yup.string().notRequired(),
    dependents_under_twelve: showDependentAgeFields
      ? Yup.number().min(0).required('Required')
      : Yup.number().notRequired(),
    dependents_twelve_and_over: showDependentAgeFields
      ? Yup.number().min(0).required('Required')
      : Yup.number().notRequired(),
    civilian_tdy_ub_allowance: isCivilianTDYMove
      ? Yup.number()
          .transform((value) => (Number.isNaN(value) ? 0 : value))
          .min(0, 'UB weight allowance must be 0 or more')
          .max(2000, 'UB weight allowance cannot exceed 2,000 lbs.')
      : Yup.number().notRequired(),
  });

  const enableDelete = () => {
    const isValuePresent = initialValues.move_status === MOVE_STATUSES.DRAFT;
    return isValuePresent;
  };

  let originMeta;
  let newDutyMeta = '';

  useEffect(() => {
    // Only check the FF on load
    const checkUBFeatureFlag = async () => {
      const enabled = await isBooleanFlagEnabled(FEATURE_FLAG_KEYS.UNACCOMPANIED_BAGGAGE);
      if (enabled) {
        setEnableUB(true);
      }
      setFinishedFetchingFF(true);
    };
    checkUBFeatureFlag();
  }, []);

  const [rankOptions, setRankOptions] = useState([]);
  useEffect(() => {
    const fetchRankGradeOptions = async () => {
      setShowLoadingSpinner(true, 'Loading rank options');
      try {
        const fetchedRanks = await getRankOptions(affiliation, grade);
        if (fetchedRanks) {
          const formattedOptions = sortRankOptions(fetchedRanks);
          setRankOptions(formattedOptions);
        }
      } catch (error) {
        const { message } = error;
        milmoveLogger.error({ message, info: null });
        retryPageLoading(error);
      }
      setShowLoadingSpinner(false, null);
    };

    fetchRankGradeOptions();
  }, [affiliation, setShowLoadingSpinner, grade]);

  useEffect(() => {
    setRankOptions([]);
    const fetchRankGradeOptions = async () => {
      setShowLoadingSpinner(true, 'Loading Rank/Grade options');
      try {
        const fetchedRanks = await getRankOptions(affiliation, grade);
        if (fetchedRanks) {
          const formattedOptions = sortRankPayGradeOptions(fetchedRanks);
          setRankOptions(formattedOptions);
        }
      } catch (error) {
        const { message } = error;
        milmoveLogger.error({ message, info: null });
        retryPageLoading(error);
      }
      setShowLoadingSpinner(false, null);
    };

    fetchRankGradeOptions();
  }, [affiliation, setShowLoadingSpinner, grade]);

  useEffect(() => {
    const fetchCounselingOffices = async () => {
      if (currentDutyLocation?.id && !officeOptions) {
        setShowLoadingSpinner(true, null);
        try {
          const fetchedData = await showCounselingOffices(currentDutyLocation.id);
          if (fetchedData.body) {
            const counselingOffices = fetchedData.body.map((item) => ({
              key: item.id,
              value: item.name,
            }));
            setOfficeOptions(counselingOffices);
          }
        } catch (error) {
          const { message } = error;
          milmoveLogger.error({ message, info: null });
          retryPageLoading(error);
        }
        setShowLoadingSpinner(false, null);
      }
    };
    fetchCounselingOffices();
  }, [currentDutyLocation.id, officeOptions, setShowLoadingSpinner]);

  const [payGradeOptions, setPayGradeOptions] = useState([]);
  useEffect(() => {
    const fetchGradeOptions = async () => {
      setShowLoadingSpinner(true, 'Loading Pay Grade options');
      try {
        const fetchedRanks = await getPayGradeOptions(affiliation);
        if (fetchedRanks) {
          setPayGradeOptions(formatPayGradeOptions(fetchedRanks.body));
        }
      } catch (error) {
        const { message } = error;
        milmoveLogger.error({ message, info: null });
        retryPageLoading(error);
      }
      setShowLoadingSpinner(false, null);
    };

    fetchGradeOptions();
  }, [affiliation, setShowLoadingSpinner]);

  useEffect(() => {
    // Check if either currentDutyLocation or newDutyLocation is OCONUS
    if (currentDutyLocation?.address?.isOconus || newDutyLocation?.address?.isOconus) {
      setIsOconusMove(true);
    } else {
      setIsOconusMove(false);
    }

    if (currentDutyLocation?.address && newDutyLocation?.address && enableUB) {
      if (isOconusMove && hasDependents) {
        setShowAccompaniedTourField(true);
        setShowDependentAgeFields(true);
      } else {
        setShowAccompaniedTourField(false);
        setShowDependentAgeFields(false);
      }
    }

    if (isLoading && finishedFetchingFF) {
      // If the form is still loading and the FF has finished fetching,
      // then the form is done loading
      setIsLoading(false);
    }
  }, [currentDutyLocation, newDutyLocation, isOconusMove, hasDependents, enableUB, isLoading, finishedFetchingFF]);

  useEffect(() => {
    if (ordersType && grade && currentDutyLocation?.address && newDutyLocation?.address && enableUB) {
      if (
        isOconusMove &&
        ordersType === ORDERS_TYPE.TEMPORARY_DUTY &&
        grade === ORDERS_PAY_GRADE_TYPE.CIVILIAN_EMPLOYEE
      ) {
        setIsCivilianTDYMove(true);
      } else {
        setIsCivilianTDYMove(false);
      }
    }
  }, [
    currentDutyLocation,
    newDutyLocation,
    isOconusMove,
    hasDependents,
    enableUB,
    ordersType,
    grade,
    isCivilianTDYMove,
  ]);
  if (isLoading) {
    return <LoadingPlaceholder />;
  }

  return (
    <Formik
      initialValues={{
        ...initialValues,
        has_dependents: isInitialHasDependentsDisabled ? 'yes' : initialValues.has_dependents,
      }}
      onSubmit={onSubmit}
      validationSchema={validationSchema}
      validateOnMount
      initialTouched={{
        orders_type: true,
        issue_date: true,
        report_by_date: true,
        has_dependents: true,
        grade: true,
        accompanied_tour: true,
        dependents_under_twelve: true,
        dependents_twelve_and_over: true,
        origin_duty_location: true,
        new_duty_location: true,
        civilian_tdy_ub_allowance: true,
      }}
    >
      {({ isValid, isSubmitting, handleSubmit, handleChange, setValues, values, setFieldValue }) => {
        const isRetirementOrSeparation = ['RETIREMENT', 'SEPARATION'].includes(values.orders_type);

        const handleCounselingOfficeChange = () => {
          setValues({
            ...values,
            counseling_office_id: null,
          });
          setOfficeOptions(null);
        };
        if (!values.origin_duty_location) originMeta = 'Required';
        else originMeta = null;

        if (!values.new_duty_location) newDutyMeta = 'Required';
        else newDutyMeta = null;

        const handleHasDependentsChange = (e) => {
          // Declare a duplicate local scope of the field value
          // for the form to prevent state race conditions
          if (e.target.value === '') {
            setFieldValue('has_dependents', '');
          } else {
            const fieldValueHasDependents = e.target.value === 'yes';
            setHasDependents(fieldValueHasDependents);
            setFieldValue('has_dependents', fieldValueHasDependents ? 'yes' : 'no');
            if (fieldValueHasDependents && isOconusMove && enableUB) {
              setShowAccompaniedTourField(true);
              setShowDependentAgeFields(true);
            } else {
              setShowAccompaniedTourField(false);
              setShowDependentAgeFields(false);
            }
          }
        };

        const handleOrderTypeChange = (e) => {
          const { value } = e.target;
          setOrdersType(value);
          if (value === ORDERS_TYPE.STUDENT_TRAVEL || value === ORDERS_TYPE.EARLY_RETURN_OF_DEPENDENTS) {
            setHasDependentsDisabled(true);
            handleHasDependentsChange({ target: { value: 'yes' } });
          } else {
            setHasDependentsDisabled(false);
            if (
              prevOrderType === ORDERS_TYPE.STUDENT_TRAVEL ||
              prevOrderType === ORDERS_TYPE.EARLY_RETURN_OF_DEPENDENTS
            ) {
              handleHasDependentsChange({ target: { value: '' } });
            }
          }
          setPrevOrderType(value);
        };

        // Conditionally set the civilian TDY UB allowance warning message based on provided weight being in the 351 to 2000 lb range
        const showcivilianTDYUBAllowanceWarning =
          values.civilian_tdy_ub_allowance > 350 && values.civilian_tdy_ub_allowance <= 2000;

        let civilianTDYUBAllowanceWarning = '';
        if (showcivilianTDYUBAllowanceWarning) {
          civilianTDYUBAllowanceWarning = civilianTDYUBAllowanceWeightWarning;
        }

        const toggleCivilianTDYUBTooltip = () => {
          setShowCivilianTDYUBTooltip((prev) => !prev);
        };

        return (
          <Form className={`${formStyles.form} ${styles.EditOrdersForm}`}>
            <img src={profileImage} alt="" />
            <h1
              style={{
                display: 'inline-block',
                marginLeft: 10,
                marginBottom: 16,
                marginTop: 20,
              }}
            >
              Orders
            </h1>
            <SectionWrapper className={formStyles.formSection}>
              <h2>Edit Orders:</h2>
              {requiredAsteriskMessage}
              <DropdownInput
                label="Orders type"
                name="orders_type"
                options={ordersTypeOptions}
                required
                showRequiredAsterisk
                onChange={(e) => {
                  handleChange(e);
                  handleOrderTypeChange(e);
                }}
              />
              <DatePickerInput name="issue_date" label="Orders date" showRequiredAsterisk required />
              <DatePickerInput
                name="report_by_date"
                label={formatLabelReportByDate(values.orders_type)}
                required
                showRequiredAsterisk
              />
              <DutyLocationInput
                label="Current duty location"
                name="origin_duty_location"
                id="origin_duty_location"
                showRequiredAsterisk
                onDutyLocationChange={(e) => {
                  setDutyLocation(e);
                  handleCounselingOfficeChange();
                }}
                required
                metaOverride={originMeta}
              />
              {currentDutyLocation?.provides_services_counseling && (
                <div>
                  <DropdownInput
                    label="Counseling office"
                    name="counseling_office_id"
                    id="counseling_office_id"
                    showRequiredAsterisk
                    required
                    options={officeOptions}
                  />
                  <Hint>
                    Select an origin duty location that most closely represents your current physical location, not
                    where your shipment will originate, if different. This will allow a nearby transportation office to
                    assist.
                  </Hint>
                </div>
              )}
              {isRetirementOrSeparation ? (
                <>
                  <h3 className={styles.calloutLabel}>Where are you entitled to move?</h3>
                  <Callout>
                    <span>The government will pay for your move to:</span>
                    <ul>
                      <li>Home of record (HOR)</li>
                      <li>Place entered active duty (PLEAD)</li>
                    </ul>
                    <p>
                      It might pay for a move to your Home of selection (HOS), anywhere in CONUS. Check your orders.
                    </p>
                    <p>
                      Read more about where you are entitled to move when leaving the military on{' '}
                      <USWDSLink
                        target="_blank"
                        rel="noopener noreferrer"
                        href="https://www.militaryonesource.mil/military-life-cycle/separation-transition/military-separation-retirement/deciding-where-to-live-when-you-leave-the-military/"
                      >
                        Military OneSource.
                      </USWDSLink>
                    </p>
                  </Callout>
                  <DutyLocationInput
                    name="new_duty_location"
                    label="Destination Location (As Authorized on Orders)"
                    displayAddress={false}
                    showRequiredAsterisk
                    hint="Enter the option closest to your destination. Your move counselor will identify if there might be a cost to you."
                    placeholder="Enter a city or ZIP"
                    metaOverride={newDutyMeta}
                    onDutyLocationChange={(e) => {
                      setNewDutyLocation(e);
                    }}
                  />
                </>
              ) : (
                <DutyLocationInput
                  name="new_duty_location"
                  label="New duty location"
                  showRequiredAsterisk
                  displayAddress={false}
                  metaOverride={newDutyMeta}
                  onDutyLocationChange={(e) => {
                    setNewDutyLocation(e);
                  }}
                />
              )}

              <FormGroup>
                <Label>
                  <span>
                    Are dependents included in your orders? <RequiredAsterisk />
                  </span>
                </Label>
                <div>
                  <Field
                    as={Radio}
                    label="Yes"
                    id="hasDependentsYes"
                    data-testid="hasDependentsYes"
                    name="has_dependents"
                    value="yes"
                    title="Yes, dependents are included in my orders"
                    type="radio"
                    onChange={(e) => {
                      handleHasDependentsChange(e);
                    }}
                    disabled={isHasDependentsDisabled}
                  />
                  <Field
                    as={Radio}
                    label="No"
                    id="hasDependentsNo"
                    data-testid="hasDependentsNo"
                    name="has_dependents"
                    value="no"
                    title="No, dependents are not included in my orders"
                    type="radio"
                    onChange={(e) => {
                      handleHasDependentsChange(e);
                    }}
                    disabled={isHasDependentsDisabled}
                  />
                </div>
              </FormGroup>

              {showAccompaniedTourField && (
                <FormGroup>
                  <Label>
                    <span>
                      Is this an accompanied tour? <RequiredAsterisk />
                    </span>
                  </Label>
                  <div>
                    <div className={styles.radioWithToolTip}>
                      <Field
                        as={Radio}
                        label="Yes"
                        id="isAnAccompaniedTourYes"
                        data-testid="isAnAccompaniedTourYes"
                        name="accompanied_tour"
                        value="yes"
                        type="radio"
                      />
                      <ToolTip
                        text="Accompanied Tour: An authorized order (assignment or tour) that allows dependents to travel to the new Permanent Duty Station (PDS)"
                        position="right"
                        icon="info-circle"
                        color="blue"
                        data-testid="isAnAccompaniedTourYesToolTip"
                        closeOnLeave
                      />
                    </div>
                    <div className={styles.radioWithToolTip}>
                      <Field
                        as={Radio}
                        label="No"
                        id="isAnAccompaniedTourNo"
                        data-testid="isAnAccompaniedTourNo"
                        name="accompanied_tour"
                        value="no"
                        type="radio"
                      />
                      <ToolTip
                        text="Unaccompanied Tour: An authorized order (assignment or tour) that DOES NOT allow dependents to travel to the new Permanent Duty Station (PDS)"
                        position="right"
                        icon="info-circle"
                        color="blue"
                        data-testid="isAnAccompaniedTourNoToolTip"
                        closeOnLeave
                      />
                    </div>
                  </div>
                </FormGroup>
              )}

              {showDependentAgeFields && (
                <FormGroup>
                  <MaskedTextField
                    data-testid="dependentsUnderTwelve"
                    defaultValue="0"
                    name="dependents_under_twelve"
                    label="Number of dependents under the age of 12"
                    id="dependentsUnderTwelve"
                    showRequiredAsterisk
                    mask={Number}
                    scale={0}
                    signed={false}
                    thousandsSeparator=","
                    lazy={false}
                  />

                  <MaskedTextField
                    data-testid="dependentsTwelveAndOver"
                    defaultValue="0"
                    name="dependents_twelve_and_over"
                    label="Number of dependents of the age 12 or over"
                    id="dependentsTwelveAndOver"
                    mask={Number}
                    scale={0}
                    signed={false}
                    showRequiredAsterisk
                    thousandsSeparator=","
                    lazy={false}
                  />
                </FormGroup>
              )}

              <DropdownInput
                label="Pay grade"
                name="grade"
                id="grade"
                required
                options={payGradeOptions}
                showRequiredAsterisk
                onChange={(e) => {
                  setGrade(e.target.value);
                  handleChange(e);
                }}
              />

              {grade !== '' ? (
                <DropdownInput
                  label="Rank"
                  name="rank"
                  id="rank"
                  required
                  options={rankOptions}
                  showRequiredAsterisk
                  onChange={(e) => {
                    handleChange(e);
                  }}
                />
              ) : null}

              <p>Uploads:</p>
              <UploadsTable
                uploads={initialValues.uploaded_orders}
                onDelete={onDelete}
                showDeleteButton={enableDelete(initialValues)}
                showDownloadLink
              />
              <div>
                <p>{documentSizeLimitMsg}</p>
                <FileUpload
                  ref={filePondEl}
                  createUpload={createUpload}
                  onChange={onUploadComplete}
                  labelIdle='Drag & drop or <span class="filepond--label-action">click to upload orders</span>'
                />
              </div>

              {isCivilianTDYMove && (
                <FormGroup>
                  <div>
                    <MaskedTextField
                      data-testid="civilianTDYUBAllowance"
                      warning={civilianTDYUBAllowanceWarning}
                      defaultValue="0"
                      name="civilian_tdy_ub_allowance"
                      id="civilianTDYUBAllowance"
                      mask={Number}
                      scale={0}
                      signed={false}
                      thousandsSeparator=","
                      lazy={false}
                      labelHint={<span className={styles.civilianUBAllowanceWarning}>Optional</span>}
                      label={
                        <Label onClick={toggleCivilianTDYUBTooltip} className={styles.labelwithToolTip}>
                          If your orders specify a UB weight allowance, enter it here.
                          <ToolTip
                            text={
                              <span className={styles.toolTipText}>
                                If you do not specify a UB weight allowance, the default of 0 lbs will be used.
                              </span>
                            }
                            position="left"
                            icon="info-circle"
                            color="blue"
                            data-testid="civilianTDYUBAllowanceToolTip"
                            isVisible={showCivilianTDYUBTooltip}
                            closeOnLeave
                          />
                        </Label>
                      }
                    />
                  </div>
                </FormGroup>
              )}
            </SectionWrapper>

            <div className={formStyles.formActions}>
              <WizardNavigation
                editMode
                onCancelClick={onCancel}
                disableNext={!isValid || isSubmitting}
                onNextClick={handleSubmit}
              />
            </div>
          </Form>
        );
      }}
    </Formik>
  );
};

EditOrdersForm.propTypes = {
  ordersTypeOptions: DropdownArrayOf.isRequired,
  createUpload: PropTypes.func.isRequired,
  onUploadComplete: PropTypes.func.isRequired,
  onDelete: PropTypes.func.isRequired,
  onSubmit: PropTypes.func.isRequired,
  filePondEl: PropTypes.shape({
    current: PropTypes.shape({}),
  }),
  initialValues: PropTypes.shape({
    orders_type: PropTypes.string,
    issue_date: PropTypes.string,
    report_by_date: PropTypes.string,
    has_dependents: PropTypes.string,
    new_duty_location: PropTypes.shape({
      name: PropTypes.string,
    }),
    origin_duty_location: PropTypes.shape({
      name: PropTypes.string,
    }),
    dependents_under_twelve: PropTypes.string,
    dependents_twelve_and_over: PropTypes.string,
    accompanied_tour: PropTypes.string,
    counseling_office_id: PropTypes.string,
    uploaded_orders: ExistingUploadsShape,
    civilian_tdy_ub_allowance: PropTypes.string,
  }).isRequired,
  onCancel: PropTypes.func.isRequired,
};

EditOrdersForm.defaultProps = {
  filePondEl: null,
};

const mapStateToProps = (state) => {
  return {
    affiliation: selectServiceMemberAffiliation(state) || '',
  };
};

const mapDispatchToProps = {
  setShowLoadingSpinner: setShowLoadingSpinnerAction,
};

export default connect(mapStateToProps, mapDispatchToProps)(EditOrdersForm);<|MERGE_RESOLUTION|>--- conflicted
+++ resolved
@@ -30,24 +30,14 @@
 import RequiredAsterisk, { requiredAsteriskMessage } from 'components/form/RequiredAsterisk';
 import WizardNavigation from 'components/Customer/WizardNavigation/WizardNavigation';
 import Callout from 'components/Callout';
-<<<<<<< HEAD
-import { dropdownInputOptions, formatLabelReportByDate, formatYesNoAPIValue } from 'utils/formatters';
-import formStyles from 'styles/form.module.scss';
-import { getRankOptions, showCounselingOffices } from 'services/internalApi';
-=======
 import { formatLabelReportByDate, formatPayGradeOptions, formatYesNoAPIValue } from 'utils/formatters';
 import formStyles from 'styles/form.module.scss';
 import { getPayGradeOptions, getRankOptions, showCounselingOffices } from 'services/internalApi';
->>>>>>> fd3723cb
 import { setShowLoadingSpinner as setShowLoadingSpinnerAction } from 'store/general/actions';
 import { milmoveLogger } from 'utils/milmoveLog';
 import retryPageLoading from 'utils/retryPageLoading';
 import Hint from 'components/Hint';
-<<<<<<< HEAD
-import { sortRankPayGradeOptions } from 'shared/utils';
-=======
 import { sortRankOptions } from 'shared/utils';
->>>>>>> fd3723cb
 import { selectServiceMemberAffiliation } from 'store/entities/selectors';
 
 const EditOrdersForm = ({
@@ -148,35 +138,14 @@
     checkUBFeatureFlag();
   }, []);
 
-  const [rankOptions, setRankOptions] = useState([]);
   useEffect(() => {
+    setRankOptions([]);
     const fetchRankGradeOptions = async () => {
       setShowLoadingSpinner(true, 'Loading rank options');
       try {
         const fetchedRanks = await getRankOptions(affiliation, grade);
         if (fetchedRanks) {
           const formattedOptions = sortRankOptions(fetchedRanks);
-          setRankOptions(formattedOptions);
-        }
-      } catch (error) {
-        const { message } = error;
-        milmoveLogger.error({ message, info: null });
-        retryPageLoading(error);
-      }
-      setShowLoadingSpinner(false, null);
-    };
-
-    fetchRankGradeOptions();
-  }, [affiliation, setShowLoadingSpinner, grade]);
-
-  useEffect(() => {
-    setRankOptions([]);
-    const fetchRankGradeOptions = async () => {
-      setShowLoadingSpinner(true, 'Loading Rank/Grade options');
-      try {
-        const fetchedRanks = await getRankOptions(affiliation, grade);
-        if (fetchedRanks) {
-          const formattedOptions = sortRankPayGradeOptions(fetchedRanks);
           setRankOptions(formattedOptions);
         }
       } catch (error) {
