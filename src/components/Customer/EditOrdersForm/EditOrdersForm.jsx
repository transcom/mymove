import React, { useState, useEffect } from 'react';
import PropTypes from 'prop-types';
import { Formik, Field } from 'formik';
import * as Yup from 'yup';
import { Radio, FormGroup, Label, Link as USWDSLink } from '@trussworks/react-uswds';

import { isBooleanFlagEnabled } from '../../../utils/featureFlags';

import styles from './EditOrdersForm.module.scss';

<<<<<<< HEAD
=======
import MaskedTextField from 'components/form/fields/MaskedTextField/MaskedTextField';
import ToolTip from 'shared/ToolTip/ToolTip';
>>>>>>> e612b908
import { ORDERS_PAY_GRADE_OPTIONS, ORDERS_TYPE } from 'constants/orders';
import { Form } from 'components/form/Form';
import FileUpload from 'components/FileUpload/FileUpload';
import UploadsTable from 'components/UploadsTable/UploadsTable';
import LoadingPlaceholder from 'shared/LoadingPlaceholder';
import SectionWrapper from 'components/Customer/SectionWrapper';
import { FEATURE_FLAG_KEYS, documentSizeLimitMsg } from 'shared/constants';
import profileImage from 'scenes/Review/images/profile.png';
import { DropdownArrayOf } from 'types';
import { ExistingUploadsShape } from 'types/uploads';
import { DropdownInput, DatePickerInput, DutyLocationInput } from 'components/form/fields';
import WizardNavigation from 'components/Customer/WizardNavigation/WizardNavigation';
import Callout from 'components/Callout';
import { formatLabelReportByDate, dropdownInputOptions, formatYesNoAPIValue } from 'utils/formatters';
import formStyles from 'styles/form.module.scss';
import { showCounselingOffices } from 'services/internalApi';

const EditOrdersForm = ({
  createUpload,
  onDelete,
  initialValues,
  onUploadComplete,
  filePondEl,
  onSubmit,
  ordersTypeOptions,
  onCancel,
}) => {
  const [officeOptions, setOfficeOptions] = useState(null);
<<<<<<< HEAD
  const [dutyLocation, setDutyLocation] = useState(initialValues.origin_duty_location);
=======
  const [currentDutyLocation, setDutyLocation] = useState(initialValues.origin_duty_location);
  const [newDutyLocation, setNewDutyLocation] = useState(initialValues.new_duty_location);
  const [showAccompaniedTourField, setShowAccompaniedTourField] = useState(false);
  const [showDependentAgeFields, setShowDependentAgeFields] = useState(false);
  const [hasDependents, setHasDependents] = useState(formatYesNoAPIValue(initialValues.has_dependents));
  const [isOconusMove, setIsOconusMove] = useState(false);
  const [enableUB, setEnableUB] = useState(false);
  const [isLoading, setIsLoading] = useState(true);
  const [finishedFetchingFF, setFinishedFetchingFF] = useState(false);
>>>>>>> e612b908
  const isInitialHasDependentsDisabled =
    initialValues.orders_type === ORDERS_TYPE.STUDENT_TRAVEL ||
    initialValues.orders_type === ORDERS_TYPE.EARLY_RETURN_OF_DEPENDENTS;
  const [isHasDependentsDisabled, setHasDependentsDisabled] = useState(isInitialHasDependentsDisabled);
  const [prevOrderType, setPrevOrderType] = useState(initialValues.orders_type);

  const validationSchema = Yup.object().shape({
    orders_type: Yup.mixed()
      .oneOf(ordersTypeOptions.map((i) => i.key))
      .required('Required'),
    issue_date: Yup.date()
      .typeError('Enter a complete date in DD MMM YYYY format (day, month, year).')
      .required('Required'),
    report_by_date: Yup.date()
      .typeError('Enter a complete date in DD MMM YYYY format (day, month, year).')
      .required('Required'),
    has_dependents: Yup.mixed().oneOf(['yes', 'no']).required('Required'),
    new_duty_location: Yup.object().nullable().required('Required'),
    uploaded_orders: Yup.array()
      .of(
        Yup.object().shape({
          id: Yup.string(),
          created_at: Yup.string(),
          bytes: Yup.string(),
          url: Yup.string(),
          filename: Yup.string(),
        }),
      )
      .min(1),
    grade: Yup.mixed().oneOf(Object.keys(ORDERS_PAY_GRADE_OPTIONS)).required('Required'),
    origin_duty_location: Yup.object().nullable().required('Required'),
    counseling_office_id: currentDutyLocation?.provides_services_counseling
      ? Yup.string().required('Required')
      : Yup.string().notRequired(),
    accompanied_tour: showAccompaniedTourField
      ? Yup.mixed().oneOf(['yes', 'no']).required('Required')
      : Yup.string().notRequired(),
    dependents_under_twelve: showDependentAgeFields
      ? Yup.number().min(0).required('Required')
      : Yup.number().notRequired(),
    dependents_twelve_and_over: showDependentAgeFields
      ? Yup.number().min(0).required('Required')
      : Yup.number().notRequired(),
  });

  const enableDelete = () => {
    const isValuePresent = initialValues.move_status === 'DRAFT';
    return isValuePresent;
  };

  const payGradeOptions = dropdownInputOptions(ORDERS_PAY_GRADE_OPTIONS);

  let originMeta;
  let newDutyMeta = '';

  useEffect(() => {
    // Only check the FF on load
    const checkUBFeatureFlag = async () => {
      const enabled = await isBooleanFlagEnabled(FEATURE_FLAG_KEYS.UNACCOMPANIED_BAGGAGE);
      if (enabled) {
        setEnableUB(true);
      }
      setFinishedFetchingFF(true);
    };
    checkUBFeatureFlag();
  }, []);
  useEffect(() => {
    showCounselingOffices(currentDutyLocation?.id).then((fetchedData) => {
      if (fetchedData.body) {
        const counselingOffices = fetchedData.body.map((item) => ({
          key: item.id,
          value: item.name,
        }));
        setOfficeOptions(counselingOffices);
      }
    });
    // Check if either currentDutyLocation or newDutyLocation is OCONUS
    if (currentDutyLocation?.address?.isOconus || newDutyLocation?.address?.isOconus) {
      setIsOconusMove(true);
    } else {
      setIsOconusMove(false);
    }
    if (currentDutyLocation?.address && newDutyLocation?.address && enableUB) {
      // Only if one of the duty locations is OCONUS should accompanied tour and dependent
      // age fields display
      if (isOconusMove && hasDependents) {
        setShowAccompaniedTourField(true);
        setShowDependentAgeFields(true);
      } else {
        setShowAccompaniedTourField(false);
        setShowDependentAgeFields(false);
      }
    }
    if (isLoading && finishedFetchingFF) {
      // If the form is still loading and the FF has finished fetching,
      // then the form is done loading
      setIsLoading(false);
    }
  }, [currentDutyLocation, newDutyLocation, isOconusMove, hasDependents, enableUB, finishedFetchingFF, isLoading]);

  if (isLoading) {
    return <LoadingPlaceholder />;
  }

  return (
    <Formik
      initialValues={{
        ...initialValues,
        has_dependents: isInitialHasDependentsDisabled ? 'yes' : initialValues.has_dependents,
      }}
      onSubmit={onSubmit}
      validationSchema={validationSchema}
      validateOnMount
      initialTouched={{
        orders_type: true,
        issue_date: true,
        report_by_date: true,
        has_dependents: true,
        grade: true,
        accompanied_tour: true,
        dependents_under_twelve: true,
        dependents_twelve_and_over: true,
        origin_duty_location: true,
        new_duty_location: true,
      }}
    >
<<<<<<< HEAD
      {({ isValid, isSubmitting, handleSubmit, handleChange, values, setFieldValue }) => {
=======
      {({ isValid, isSubmitting, handleSubmit, handleChange, setValues, values, setFieldValue }) => {
>>>>>>> e612b908
        const isRetirementOrSeparation = ['RETIREMENT', 'SEPARATION'].includes(values.orders_type);

        const handleCounselingOfficeChange = () => {
          setValues({
            ...values,
            counseling_office_id: null,
          });
          setOfficeOptions(null);
        };
        if (!values.origin_duty_location) originMeta = 'Required';
        else originMeta = null;

        if (!values.new_duty_location) newDutyMeta = 'Required';
        else newDutyMeta = null;

<<<<<<< HEAD
=======
        const handleHasDependentsChange = (e) => {
          // Declare a duplicate local scope of the field value
          // for the form to prevent state race conditions
          if (e.target.value === '') {
            setFieldValue('has_dependents', '');
          } else {
            const fieldValueHasDependents = e.target.value === 'yes';
            setHasDependents(fieldValueHasDependents);
            setFieldValue('has_dependents', fieldValueHasDependents ? 'yes' : 'no');
            if (fieldValueHasDependents && isOconusMove && enableUB) {
              setShowAccompaniedTourField(true);
              setShowDependentAgeFields(true);
            } else {
              setShowAccompaniedTourField(false);
              setShowDependentAgeFields(false);
            }
          }
        };

>>>>>>> e612b908
        const handleOrderTypeChange = (e) => {
          const { value } = e.target;
          if (value === ORDERS_TYPE.STUDENT_TRAVEL || value === ORDERS_TYPE.EARLY_RETURN_OF_DEPENDENTS) {
            setHasDependentsDisabled(true);
<<<<<<< HEAD
            setFieldValue('has_dependents', 'yes');
=======
            handleHasDependentsChange({ target: { value: 'yes' } });
>>>>>>> e612b908
          } else {
            setHasDependentsDisabled(false);
            if (
              prevOrderType === ORDERS_TYPE.STUDENT_TRAVEL ||
              prevOrderType === ORDERS_TYPE.EARLY_RETURN_OF_DEPENDENTS
            ) {
<<<<<<< HEAD
              setFieldValue('has_dependents', '');
=======
              handleHasDependentsChange({ target: { value: '' } });
>>>>>>> e612b908
            }
          }
          setPrevOrderType(value);
        };

        return (
          <Form className={`${formStyles.form} ${styles.EditOrdersForm}`}>
            <img src={profileImage} alt="" />
            <h1
              style={{
                display: 'inline-block',
                marginLeft: 10,
                marginBottom: 16,
                marginTop: 20,
              }}
            >
              Orders
            </h1>
            <SectionWrapper className={formStyles.formSection}>
              <h2>Edit Orders:</h2>
              <DropdownInput
                label="Orders type"
                name="orders_type"
                options={ordersTypeOptions}
                required
                hint="Required"
                onChange={(e) => {
                  handleChange(e);
                  handleOrderTypeChange(e);
                }}
              />
              <DatePickerInput name="issue_date" label="Orders date" hint="Required" required />
              <DatePickerInput
                name="report_by_date"
                label={formatLabelReportByDate(values.orders_type)}
                required
                hint="Required"
              />
<<<<<<< HEAD
              <FormGroup>
                <Label hint="Required">Are dependents included in your orders?</Label>
                <div>
                  <Field
                    as={Radio}
                    label="Yes"
                    id="hasDependentsYes"
                    name="has_dependents"
                    value="yes"
                    title="Yes, dependents are included in my orders"
                    type="radio"
                    disabled={isHasDependentsDisabled}
                  />
                  <Field
                    as={Radio}
                    label="No"
                    id="hasDependentsNo"
                    name="has_dependents"
                    value="no"
                    title="No, dependents are not included in my orders"
                    type="radio"
                    disabled={isHasDependentsDisabled}
                  />
                </div>
              </FormGroup>

=======
>>>>>>> e612b908
              <DutyLocationInput
                label="Current duty location"
                name="origin_duty_location"
                id="origin_duty_location"
                hint="Required"
                onDutyLocationChange={(e) => {
                  setDutyLocation(e);
                  handleCounselingOfficeChange();
                }}
                required
                metaOverride={originMeta}
              />
              {currentDutyLocation?.provides_services_counseling && (
                <div>
                  <Label>
                    Select an origin duty location that most closely represents your current physical location, not
                    where your shipment will originate, if different. This will allow a nearby transportation office to
                    assist
                  </Label>
                  <DropdownInput
                    label="Counseling office"
                    name="counseling_office_id"
                    id="counseling_office_id"
                    hint="Required"
                    required
                    options={officeOptions}
                  />
                </div>
              )}
              {isRetirementOrSeparation ? (
                <>
                  <h3 className={styles.calloutLabel}>Where are you entitled to move?</h3>
                  <Callout>
                    <span>The government will pay for your move to:</span>
                    <ul>
                      <li>Home of record (HOR)</li>
                      <li>Place entered active duty (PLEAD)</li>
                    </ul>
                    <p>
                      It might pay for a move to your Home of selection (HOS), anywhere in CONUS. Check your orders.
                    </p>
                    <p>
                      Read more about where you are entitled to move when leaving the military on{' '}
                      <USWDSLink
                        target="_blank"
                        rel="noopener noreferrer"
                        href="https://www.militaryonesource.mil/military-life-cycle/separation-transition/military-separation-retirement/deciding-where-to-live-when-you-leave-the-military/"
                      >
                        Military OneSource.
                      </USWDSLink>
                    </p>
                  </Callout>
                  <DutyLocationInput
                    name="new_duty_location"
                    label="HOR, PLEAD or HOS"
                    displayAddress={false}
                    hint="Enter the option closest to your delivery address. Your move counselor will identify if there might be a cost to you."
                    placeholder="Enter a city or ZIP"
                    metaOverride={newDutyMeta}
                    onDutyLocationChange={(e) => {
                      setNewDutyLocation(e);
                    }}
                  />
                </>
              ) : (
                <DutyLocationInput
                  name="new_duty_location"
                  label="New duty location"
                  displayAddress={false}
                  metaOverride={newDutyMeta}
                  onDutyLocationChange={(e) => {
                    setNewDutyLocation(e);
                  }}
                />
              )}

              <FormGroup>
                <Label hint="Required">Are dependents included in your orders?</Label>
                <div>
                  <Field
                    as={Radio}
                    label="Yes"
                    id="hasDependentsYes"
                    data-testid="hasDependentsYes"
                    name="has_dependents"
                    value="yes"
                    title="Yes, dependents are included in my orders"
                    type="radio"
                    onChange={(e) => {
                      handleHasDependentsChange(e);
                    }}
                    disabled={isHasDependentsDisabled}
                  />
                  <Field
                    as={Radio}
                    label="No"
                    id="hasDependentsNo"
                    data-testid="hasDependentsNo"
                    name="has_dependents"
                    value="no"
                    title="No, dependents are not included in my orders"
                    type="radio"
                    onChange={(e) => {
                      handleHasDependentsChange(e);
                    }}
                    disabled={isHasDependentsDisabled}
                  />
                </div>
              </FormGroup>

              {showAccompaniedTourField && (
                <FormGroup>
                  <Label hint="Required">Is this an accompanied tour?</Label>
                  <div>
                    <div className={styles.radioWithToolTip}>
                      <Field
                        as={Radio}
                        label="Yes"
                        id="isAnAccompaniedTourYes"
                        data-testid="isAnAccompaniedTourYes"
                        name="accompanied_tour"
                        value="yes"
                        type="radio"
                      />
                      <ToolTip
                        text="Accompanied Tour: An authorized order (assignment or tour) that allows dependents to travel to the new Permanent Duty Station (PDS)"
                        position="right"
                        icon="info-circle"
                        color="blue"
                        data-testid="isAnAccompaniedTourYesToolTip"
                        closeOnLeave
                      />
                    </div>
                    <div className={styles.radioWithToolTip}>
                      <Field
                        as={Radio}
                        label="No"
                        id="isAnAccompaniedTourNo"
                        data-testid="isAnAccompaniedTourNo"
                        name="accompanied_tour"
                        value="no"
                        type="radio"
                      />
                      <ToolTip
                        text="Unaccompanied Tour: An authorized order (assignment or tour) that DOES NOT allow dependents to travel to the new Permanent Duty Station (PDS)"
                        position="right"
                        icon="info-circle"
                        color="blue"
                        data-testid="isAnAccompaniedTourNoToolTip"
                        closeOnLeave
                      />
                    </div>
                  </div>
                </FormGroup>
              )}

              {showDependentAgeFields && (
                <FormGroup>
                  <MaskedTextField
                    data-testid="dependentsUnderTwelve"
                    defaultValue="0"
                    name="dependents_under_twelve"
                    label="Number of dependents under the age of 12"
                    id="dependentsUnderTwelve"
                    labelHint="Required"
                    mask={Number}
                    scale={0}
                    signed={false}
                    thousandsSeparator=","
                    lazy={false}
                  />

                  <MaskedTextField
                    data-testid="dependentsTwelveAndOver"
                    defaultValue="0"
                    name="dependents_twelve_and_over"
                    label="Number of dependents of the age 12 or over"
                    id="dependentsTwelveAndOver"
                    mask={Number}
                    scale={0}
                    signed={false}
                    labelHint="Required"
                    thousandsSeparator=","
                    lazy={false}
                  />
                </FormGroup>
              )}

              <DropdownInput
                label="Pay grade"
                name="grade"
                id="grade"
                required
                options={payGradeOptions}
                hint="Required"
              />

              <p>Uploads:</p>
              <UploadsTable
                uploads={initialValues.uploaded_orders}
                onDelete={onDelete}
                showDeleteButton={enableDelete(initialValues)}
                showDownloadLink
              />
              <div>
                <p>{documentSizeLimitMsg}</p>
                <FileUpload
                  ref={filePondEl}
                  createUpload={createUpload}
                  onChange={onUploadComplete}
                  labelIdle={'Drag & drop or <span class="filepond--label-action">click to upload orders</span>'}
                />
              </div>
            </SectionWrapper>

            <div className={formStyles.formActions}>
              <WizardNavigation
                editMode
                onCancelClick={onCancel}
                disableNext={!isValid || isSubmitting}
                onNextClick={handleSubmit}
              />
            </div>
          </Form>
        );
      }}
    </Formik>
  );
};

EditOrdersForm.propTypes = {
  ordersTypeOptions: DropdownArrayOf.isRequired,
  createUpload: PropTypes.func.isRequired,
  onUploadComplete: PropTypes.func.isRequired,
  onDelete: PropTypes.func.isRequired,
  onSubmit: PropTypes.func.isRequired,
  filePondEl: PropTypes.shape({
    current: PropTypes.shape({}),
  }),
  initialValues: PropTypes.shape({
    orders_type: PropTypes.string,
    issue_date: PropTypes.string,
    report_by_date: PropTypes.string,
    has_dependents: PropTypes.string,
    new_duty_location: PropTypes.shape({
      name: PropTypes.string,
    }),
    origin_duty_location: PropTypes.shape({
      name: PropTypes.string,
    }),
    dependents_under_twelve: PropTypes.string,
    dependents_twelve_and_over: PropTypes.string,
    accompanied_tour: PropTypes.string,
    counseling_office_id: PropTypes.string,
    uploaded_orders: ExistingUploadsShape,
  }).isRequired,
  onCancel: PropTypes.func.isRequired,
};

EditOrdersForm.defaultProps = {
  filePondEl: null,
};

export default EditOrdersForm;<|MERGE_RESOLUTION|>--- conflicted
+++ resolved
@@ -8,11 +8,8 @@
 
 import styles from './EditOrdersForm.module.scss';
 
-<<<<<<< HEAD
-=======
 import MaskedTextField from 'components/form/fields/MaskedTextField/MaskedTextField';
 import ToolTip from 'shared/ToolTip/ToolTip';
->>>>>>> e612b908
 import { ORDERS_PAY_GRADE_OPTIONS, ORDERS_TYPE } from 'constants/orders';
 import { Form } from 'components/form/Form';
 import FileUpload from 'components/FileUpload/FileUpload';
@@ -41,9 +38,6 @@
   onCancel,
 }) => {
   const [officeOptions, setOfficeOptions] = useState(null);
-<<<<<<< HEAD
-  const [dutyLocation, setDutyLocation] = useState(initialValues.origin_duty_location);
-=======
   const [currentDutyLocation, setDutyLocation] = useState(initialValues.origin_duty_location);
   const [newDutyLocation, setNewDutyLocation] = useState(initialValues.new_duty_location);
   const [showAccompaniedTourField, setShowAccompaniedTourField] = useState(false);
@@ -53,7 +47,6 @@
   const [enableUB, setEnableUB] = useState(false);
   const [isLoading, setIsLoading] = useState(true);
   const [finishedFetchingFF, setFinishedFetchingFF] = useState(false);
->>>>>>> e612b908
   const isInitialHasDependentsDisabled =
     initialValues.orders_type === ORDERS_TYPE.STUDENT_TRAVEL ||
     initialValues.orders_type === ORDERS_TYPE.EARLY_RETURN_OF_DEPENDENTS;
@@ -180,11 +173,7 @@
         new_duty_location: true,
       }}
     >
-<<<<<<< HEAD
-      {({ isValid, isSubmitting, handleSubmit, handleChange, values, setFieldValue }) => {
-=======
       {({ isValid, isSubmitting, handleSubmit, handleChange, setValues, values, setFieldValue }) => {
->>>>>>> e612b908
         const isRetirementOrSeparation = ['RETIREMENT', 'SEPARATION'].includes(values.orders_type);
 
         const handleCounselingOfficeChange = () => {
@@ -200,8 +189,6 @@
         if (!values.new_duty_location) newDutyMeta = 'Required';
         else newDutyMeta = null;
 
-<<<<<<< HEAD
-=======
         const handleHasDependentsChange = (e) => {
           // Declare a duplicate local scope of the field value
           // for the form to prevent state race conditions
@@ -221,27 +208,18 @@
           }
         };
 
->>>>>>> e612b908
         const handleOrderTypeChange = (e) => {
           const { value } = e.target;
           if (value === ORDERS_TYPE.STUDENT_TRAVEL || value === ORDERS_TYPE.EARLY_RETURN_OF_DEPENDENTS) {
             setHasDependentsDisabled(true);
-<<<<<<< HEAD
-            setFieldValue('has_dependents', 'yes');
-=======
             handleHasDependentsChange({ target: { value: 'yes' } });
->>>>>>> e612b908
           } else {
             setHasDependentsDisabled(false);
             if (
               prevOrderType === ORDERS_TYPE.STUDENT_TRAVEL ||
               prevOrderType === ORDERS_TYPE.EARLY_RETURN_OF_DEPENDENTS
             ) {
-<<<<<<< HEAD
-              setFieldValue('has_dependents', '');
-=======
               handleHasDependentsChange({ target: { value: '' } });
->>>>>>> e612b908
             }
           }
           setPrevOrderType(value);
@@ -280,35 +258,6 @@
                 required
                 hint="Required"
               />
-<<<<<<< HEAD
-              <FormGroup>
-                <Label hint="Required">Are dependents included in your orders?</Label>
-                <div>
-                  <Field
-                    as={Radio}
-                    label="Yes"
-                    id="hasDependentsYes"
-                    name="has_dependents"
-                    value="yes"
-                    title="Yes, dependents are included in my orders"
-                    type="radio"
-                    disabled={isHasDependentsDisabled}
-                  />
-                  <Field
-                    as={Radio}
-                    label="No"
-                    id="hasDependentsNo"
-                    name="has_dependents"
-                    value="no"
-                    title="No, dependents are not included in my orders"
-                    type="radio"
-                    disabled={isHasDependentsDisabled}
-                  />
-                </div>
-              </FormGroup>
-
-=======
->>>>>>> e612b908
               <DutyLocationInput
                 label="Current duty location"
                 name="origin_duty_location"
