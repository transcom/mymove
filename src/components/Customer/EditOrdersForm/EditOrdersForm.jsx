--- conflicted
+++ resolved
@@ -174,11 +174,7 @@
         new_duty_location: true,
       }}
     >
-<<<<<<< HEAD
-      {({ isValid, isSubmitting, handleSubmit, handleChange, values, setFieldValue }) => {
-=======
       {({ isValid, isSubmitting, handleSubmit, handleChange, setValues, values, setFieldValue }) => {
->>>>>>> eb4a21d3
         const isRetirementOrSeparation = ['RETIREMENT', 'SEPARATION'].includes(values.orders_type);
 
         const handleCounselingOfficeChange = () => {
@@ -516,10 +512,7 @@
     dependents_under_twelve: PropTypes.string,
     dependents_twelve_and_over: PropTypes.string,
     accompanied_tour: PropTypes.string,
-<<<<<<< HEAD
-=======
     counseling_office_id: PropTypes.string,
->>>>>>> eb4a21d3
     uploaded_orders: ExistingUploadsShape,
   }).isRequired,
   onCancel: PropTypes.func.isRequired,
