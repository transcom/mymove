--- conflicted
+++ resolved
@@ -538,14 +538,11 @@
                 id="grade"
                 required
                 options={payGradeOptions}
-<<<<<<< HEAD
+                showRequiredAsterisk
                 onChange={(e) => {
                   setGrade(e.target.value);
                   handleChange(e);
                 }}
-=======
-                showRequiredAsterisk
->>>>>>> 67249022
               />
 
               <p>Uploads:</p>
