--- conflicted
+++ resolved
@@ -51,10 +51,7 @@
   onCancel,
   setShowLoadingSpinner,
   isMoveLocked,
-<<<<<<< HEAD
   affiliation,
-=======
->>>>>>> 20f23084
 }) => {
   const [officeOptions, setOfficeOptions] = useState(null);
   const [currentDutyLocation, setDutyLocation] = useState(initialValues.origin_duty_location);
