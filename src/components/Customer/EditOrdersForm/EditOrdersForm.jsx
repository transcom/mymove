--- conflicted
+++ resolved
@@ -103,11 +103,7 @@
       validateOnMount
       initialTouched={{ orders_type: true, issue_date: true, report_by_date: true, has_dependents: true, grade: true }}
     >
-<<<<<<< HEAD
-      {({ isValid, isSubmitting, handleSubmit, handleChange, values, setFieldValue }) => {
-=======
-      {({ isValid, isSubmitting, handleSubmit, setValues, values }) => {
->>>>>>> 8d3fcf48
+      {({ isValid, isSubmitting, handleSubmit, handleChange, setValues, values, setFieldValue }) => {
         const isRetirementOrSeparation = ['RETIREMENT', 'SEPARATION'].includes(values.orders_type);
 
         const handleCounselingOfficeChange = () => {
