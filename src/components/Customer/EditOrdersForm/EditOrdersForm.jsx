--- conflicted
+++ resolved
@@ -532,15 +532,11 @@
                 id="grade"
                 required
                 options={payGradeOptions}
-<<<<<<< HEAD
                 showRequiredAsterisk
-=======
-                hint="Required"
                 onChange={(e) => {
                   setGrade(e.target.value);
                   handleChange(e);
                 }}
->>>>>>> 828c60d1
               />
 
               <p>Uploads:</p>
