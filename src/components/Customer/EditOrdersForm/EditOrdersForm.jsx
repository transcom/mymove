import React, { useState, useEffect } from 'react';
import PropTypes from 'prop-types';
import { Formik, Field } from 'formik';
import * as Yup from 'yup';
import { Radio, FormGroup, Label, Link as USWDSLink } from '@trussworks/react-uswds';
import { connect } from 'react-redux';

import { isBooleanFlagEnabled } from '../../../utils/featureFlags';

import styles from './EditOrdersForm.module.scss';

import MaskedTextField from 'components/form/fields/MaskedTextField/MaskedTextField';
import ToolTip from 'shared/ToolTip/ToolTip';
import { ORDERS_PAY_GRADE_OPTIONS, ORDERS_PAY_GRADE_TYPE, ORDERS_TYPE } from 'constants/orders';
import {
  civilianTDYUBAllowanceWeightWarning,
  FEATURE_FLAG_KEYS,
  MOVE_STATUSES,
  documentSizeLimitMsg,
} from 'shared/constants';
import { Form } from 'components/form/Form';
import FileUpload from 'components/FileUpload/FileUpload';
import UploadsTable from 'components/UploadsTable/UploadsTable';
import LoadingPlaceholder from 'shared/LoadingPlaceholder';
import SectionWrapper from 'components/Customer/SectionWrapper';
import profileImage from 'scenes/Review/images/profile.png';
import { DropdownArrayOf } from 'types';
import { ExistingUploadsShape } from 'types/uploads';
import { DropdownInput, DatePickerInput, DutyLocationInput } from 'components/form/fields';
import RequiredAsterisk, { requiredAsteriskMessage } from 'components/form/RequiredAsterisk';
import WizardNavigation from 'components/Customer/WizardNavigation/WizardNavigation';
import Callout from 'components/Callout';
import { formatLabelReportByDate, dropdownInputOptions, formatYesNoAPIValue } from 'utils/formatters';
import formStyles from 'styles/form.module.scss';
import { showCounselingOffices } from 'services/internalApi';
import { setShowLoadingSpinner as setShowLoadingSpinnerAction } from 'store/general/actions';
import { milmoveLogger } from 'utils/milmoveLog';
import retryPageLoading from 'utils/retryPageLoading';
import Hint from 'components/Hint';

const EditOrdersForm = ({
  createUpload,
  onDelete,
  initialValues,
  onUploadComplete,
  filePondEl,
  onSubmit,
  ordersTypeOptions,
  onCancel,
  setShowLoadingSpinner,
}) => {
  const [officeOptions, setOfficeOptions] = useState(null);
  const [currentDutyLocation, setDutyLocation] = useState(initialValues.origin_duty_location);
  const [newDutyLocation, setNewDutyLocation] = useState(initialValues.new_duty_location);
  const [showAccompaniedTourField, setShowAccompaniedTourField] = useState(false);
  const [showDependentAgeFields, setShowDependentAgeFields] = useState(false);
  const [hasDependents, setHasDependents] = useState(formatYesNoAPIValue(initialValues.has_dependents));
  const [isOconusMove, setIsOconusMove] = useState(false);
  const [enableUB, setEnableUB] = useState(false);
  const [isLoading, setIsLoading] = useState(true);
  const [finishedFetchingFF, setFinishedFetchingFF] = useState(false);
  const isInitialHasDependentsDisabled =
    initialValues.orders_type === ORDERS_TYPE.STUDENT_TRAVEL ||
    initialValues.orders_type === ORDERS_TYPE.EARLY_RETURN_OF_DEPENDENTS;
  const [isHasDependentsDisabled, setHasDependentsDisabled] = useState(isInitialHasDependentsDisabled);
  const [prevOrderType, setPrevOrderType] = useState(initialValues.orders_type);
  const [ordersType, setOrdersType] = useState(initialValues.orders_type);
  const [grade, setGrade] = useState(initialValues.grade);
  const [isCivilianTDYMove, setIsCivilianTDYMove] = useState(false);
  const [showCivilianTDYUBTooltip, setShowCivilianTDYUBTooltip] = useState(false);

  const validationSchema = Yup.object().shape({
    orders_type: Yup.mixed()
      .oneOf(ordersTypeOptions.map((i) => i.key))
      .required('Required'),
    issue_date: Yup.date()
      .typeError('Enter a complete date in DD MMM YYYY format (day, month, year).')
      .required('Required'),
    report_by_date: Yup.date()
      .typeError('Enter a complete date in DD MMM YYYY format (day, month, year).')
      .required('Required'),
    has_dependents: Yup.mixed().oneOf(['yes', 'no']).required('Required'),
    new_duty_location: Yup.object().nullable().required('Required'),
    uploaded_orders: Yup.array()
      .of(
        Yup.object().shape({
          id: Yup.string(),
          created_at: Yup.string(),
          bytes: Yup.string(),
          url: Yup.string(),
          filename: Yup.string(),
        }),
      )
      .min(1),
    grade: Yup.mixed().oneOf(Object.keys(ORDERS_PAY_GRADE_OPTIONS)).required('Required'),
    origin_duty_location: Yup.object().nullable().required('Required'),
    counseling_office_id: currentDutyLocation?.provides_services_counseling
      ? Yup.string().required('Required')
      : Yup.string().notRequired(),
    accompanied_tour: showAccompaniedTourField
      ? Yup.mixed().oneOf(['yes', 'no']).required('Required')
      : Yup.string().notRequired(),
    dependents_under_twelve: showDependentAgeFields
      ? Yup.number().min(0).required('Required')
      : Yup.number().notRequired(),
    dependents_twelve_and_over: showDependentAgeFields
      ? Yup.number().min(0).required('Required')
      : Yup.number().notRequired(),
    civilian_tdy_ub_allowance: isCivilianTDYMove
      ? Yup.number()
          .transform((value) => (Number.isNaN(value) ? 0 : value))
          .min(0, 'UB weight allowance must be 0 or more')
          .max(2000, 'UB weight allowance cannot exceed 2,000 lbs.')
      : Yup.number().notRequired(),
  });

  const enableDelete = () => {
    const isValuePresent = initialValues.move_status === MOVE_STATUSES.DRAFT;
    return isValuePresent;
  };

  const payGradeOptions = dropdownInputOptions(ORDERS_PAY_GRADE_OPTIONS);

  let originMeta;
  let newDutyMeta = '';

  useEffect(() => {
    // Only check the FF on load
    const checkUBFeatureFlag = async () => {
      const enabled = await isBooleanFlagEnabled(FEATURE_FLAG_KEYS.UNACCOMPANIED_BAGGAGE);
      if (enabled) {
        setEnableUB(true);
      }
      setFinishedFetchingFF(true);
    };
    checkUBFeatureFlag();
  }, []);

  useEffect(() => {
    const fetchCounselingOffices = async () => {
      if (currentDutyLocation?.id && !officeOptions) {
        setShowLoadingSpinner(true, null);
        try {
          const fetchedData = await showCounselingOffices(currentDutyLocation.id);
          if (fetchedData.body) {
            const counselingOffices = fetchedData.body.map((item) => ({
              key: item.id,
              value: item.name,
            }));
            setOfficeOptions(counselingOffices);
          }
        } catch (error) {
          const { message } = error;
          milmoveLogger.error({ message, info: null });
          retryPageLoading(error);
        }
        setShowLoadingSpinner(false, null);
      }
    };
    fetchCounselingOffices();
  }, [currentDutyLocation.id, officeOptions, setShowLoadingSpinner]);

  useEffect(() => {
    // Check if either currentDutyLocation or newDutyLocation is OCONUS
    if (currentDutyLocation?.address?.isOconus || newDutyLocation?.address?.isOconus) {
      setIsOconusMove(true);
    } else {
      setIsOconusMove(false);
    }

    if (currentDutyLocation?.address && newDutyLocation?.address && enableUB) {
      if (isOconusMove && hasDependents) {
        setShowAccompaniedTourField(true);
        setShowDependentAgeFields(true);
      } else {
        setShowAccompaniedTourField(false);
        setShowDependentAgeFields(false);
      }
    }

    if (isLoading && finishedFetchingFF) {
      // If the form is still loading and the FF has finished fetching,
      // then the form is done loading
      setIsLoading(false);
    }
  }, [currentDutyLocation, newDutyLocation, isOconusMove, hasDependents, enableUB, isLoading, finishedFetchingFF]);

  useEffect(() => {
    if (ordersType && grade && currentDutyLocation?.address && newDutyLocation?.address && enableUB) {
      if (
        isOconusMove &&
        ordersType === ORDERS_TYPE.TEMPORARY_DUTY &&
        grade === ORDERS_PAY_GRADE_TYPE.CIVILIAN_EMPLOYEE
      ) {
        setIsCivilianTDYMove(true);
      } else {
        setIsCivilianTDYMove(false);
      }
    }
  }, [
    currentDutyLocation,
    newDutyLocation,
    isOconusMove,
    hasDependents,
    enableUB,
    ordersType,
    grade,
    isCivilianTDYMove,
  ]);
  if (isLoading) {
    return <LoadingPlaceholder />;
  }

  return (
    <Formik
      initialValues={{
        ...initialValues,
        has_dependents: isInitialHasDependentsDisabled ? 'yes' : initialValues.has_dependents,
      }}
      onSubmit={onSubmit}
      validationSchema={validationSchema}
      validateOnMount
      initialTouched={{
        orders_type: true,
        issue_date: true,
        report_by_date: true,
        has_dependents: true,
        grade: true,
        accompanied_tour: true,
        dependents_under_twelve: true,
        dependents_twelve_and_over: true,
        origin_duty_location: true,
        new_duty_location: true,
        civilian_tdy_ub_allowance: true,
      }}
    >
      {({ isValid, isSubmitting, handleSubmit, handleChange, setValues, values, setFieldValue }) => {
        const isRetirementOrSeparation = ['RETIREMENT', 'SEPARATION'].includes(values.orders_type);

        const handleCounselingOfficeChange = () => {
          setValues({
            ...values,
            counseling_office_id: null,
          });
          setOfficeOptions(null);
        };
        if (!values.origin_duty_location) originMeta = 'Required';
        else originMeta = null;

        if (!values.new_duty_location) newDutyMeta = 'Required';
        else newDutyMeta = null;

        const handleHasDependentsChange = (e) => {
          // Declare a duplicate local scope of the field value
          // for the form to prevent state race conditions
          if (e.target.value === '') {
            setFieldValue('has_dependents', '');
          } else {
            const fieldValueHasDependents = e.target.value === 'yes';
            setHasDependents(fieldValueHasDependents);
            setFieldValue('has_dependents', fieldValueHasDependents ? 'yes' : 'no');
            if (fieldValueHasDependents && isOconusMove && enableUB) {
              setShowAccompaniedTourField(true);
              setShowDependentAgeFields(true);
            } else {
              setShowAccompaniedTourField(false);
              setShowDependentAgeFields(false);
            }
          }
        };

        const handleOrderTypeChange = (e) => {
          const { value } = e.target;
          setOrdersType(value);
          if (value === ORDERS_TYPE.STUDENT_TRAVEL || value === ORDERS_TYPE.EARLY_RETURN_OF_DEPENDENTS) {
            setHasDependentsDisabled(true);
            handleHasDependentsChange({ target: { value: 'yes' } });
          } else {
            setHasDependentsDisabled(false);
            if (
              prevOrderType === ORDERS_TYPE.STUDENT_TRAVEL ||
              prevOrderType === ORDERS_TYPE.EARLY_RETURN_OF_DEPENDENTS
            ) {
              handleHasDependentsChange({ target: { value: '' } });
            }
          }
          setPrevOrderType(value);
        };

        // Conditionally set the civilian TDY UB allowance warning message based on provided weight being in the 351 to 2000 lb range
        const showcivilianTDYUBAllowanceWarning =
          values.civilian_tdy_ub_allowance > 350 && values.civilian_tdy_ub_allowance <= 2000;

        let civilianTDYUBAllowanceWarning = '';
        if (showcivilianTDYUBAllowanceWarning) {
          civilianTDYUBAllowanceWarning = civilianTDYUBAllowanceWeightWarning;
        }

        const toggleCivilianTDYUBTooltip = () => {
          setShowCivilianTDYUBTooltip((prev) => !prev);
        };

        return (
          <Form className={`${formStyles.form} ${styles.EditOrdersForm}`}>
            <img src={profileImage} alt="" />
            <h1
              style={{
                display: 'inline-block',
                marginLeft: 10,
                marginBottom: 16,
                marginTop: 20,
              }}
            >
              Orders
            </h1>
            <SectionWrapper className={formStyles.formSection}>
              <h2>Edit Orders:</h2>
              {requiredAsteriskMessage}
              <DropdownInput
                label="Orders type"
                name="orders_type"
                options={ordersTypeOptions}
                required
                showRequiredAsterisk
                onChange={(e) => {
                  handleChange(e);
                  handleOrderTypeChange(e);
                }}
              />
              <DatePickerInput name="issue_date" label="Orders date" showRequiredAsterisk required />
              <DatePickerInput
                name="report_by_date"
                label={formatLabelReportByDate(values.orders_type)}
                required
                showRequiredAsterisk
              />
              <DutyLocationInput
                label="Current duty location"
                name="origin_duty_location"
                id="origin_duty_location"
                showRequiredAsterisk
                onDutyLocationChange={(e) => {
                  setDutyLocation(e);
                  handleCounselingOfficeChange();
                }}
                required
                metaOverride={originMeta}
              />
              {currentDutyLocation?.provides_services_counseling && (
                <div>
                  <DropdownInput
                    label="Counseling office"
                    name="counseling_office_id"
                    id="counseling_office_id"
                    showRequiredAsterisk
                    required
                    options={officeOptions}
                  />
                  <Hint>
                    Select an origin duty location that most closely represents your current physical location, not
                    where your shipment will originate, if different. This will allow a nearby transportation office to
                    assist.
                  </Hint>
                </div>
              )}
              {isRetirementOrSeparation ? (
                <>
                  <h3 className={styles.calloutLabel}>Where are you entitled to move?</h3>
                  <Callout>
                    <span>The government will pay for your move to:</span>
                    <ul>
                      <li>Home of record (HOR)</li>
                      <li>Place entered active duty (PLEAD)</li>
                    </ul>
                    <p>
                      It might pay for a move to your Home of selection (HOS), anywhere in CONUS. Check your orders.
                    </p>
                    <p>
                      Read more about where you are entitled to move when leaving the military on{' '}
                      <USWDSLink
                        target="_blank"
                        rel="noopener noreferrer"
                        href="https://www.militaryonesource.mil/military-life-cycle/separation-transition/military-separation-retirement/deciding-where-to-live-when-you-leave-the-military/"
                      >
                        Military OneSource.
                      </USWDSLink>
                    </p>
                  </Callout>
                  <DutyLocationInput
                    name="new_duty_location"
                    label="HOR, PLEAD or HOS"
                    displayAddress={false}
                    showRequiredAsterisk
                    hint="Enter the option closest to your delivery address. Your move counselor will identify if there might be a cost to you."
                    placeholder="Enter a city or ZIP"
                    metaOverride={newDutyMeta}
                    onDutyLocationChange={(e) => {
                      setNewDutyLocation(e);
                    }}
                  />
                </>
              ) : (
                <DutyLocationInput
                  name="new_duty_location"
                  label="New duty location"
                  showRequiredAsterisk
                  displayAddress={false}
                  metaOverride={newDutyMeta}
                  onDutyLocationChange={(e) => {
                    setNewDutyLocation(e);
                  }}
                />
              )}

              <FormGroup>
                <Label>
                  <span>
                    Are dependents included in your orders? <RequiredAsterisk />
                  </span>
                </Label>
                <div>
                  <Field
                    as={Radio}
                    label="Yes"
                    id="hasDependentsYes"
                    data-testid="hasDependentsYes"
                    name="has_dependents"
                    value="yes"
                    title="Yes, dependents are included in my orders"
                    type="radio"
                    onChange={(e) => {
                      handleHasDependentsChange(e);
                    }}
                    disabled={isHasDependentsDisabled}
                  />
                  <Field
                    as={Radio}
                    label="No"
                    id="hasDependentsNo"
                    data-testid="hasDependentsNo"
                    name="has_dependents"
                    value="no"
                    title="No, dependents are not included in my orders"
                    type="radio"
                    onChange={(e) => {
                      handleHasDependentsChange(e);
                    }}
                    disabled={isHasDependentsDisabled}
                  />
                </div>
              </FormGroup>

              {showAccompaniedTourField && (
                <FormGroup>
                  <Label>
                    <span>
                      Is this an accompanied tour? <RequiredAsterisk />
                    </span>
                  </Label>
                  <div>
                    <div className={styles.radioWithToolTip}>
                      <Field
                        as={Radio}
                        label="Yes"
                        id="isAnAccompaniedTourYes"
                        data-testid="isAnAccompaniedTourYes"
                        name="accompanied_tour"
                        value="yes"
                        type="radio"
                      />
                      <ToolTip
                        text="Accompanied Tour: An authorized order (assignment or tour) that allows dependents to travel to the new Permanent Duty Station (PDS)"
                        position="right"
                        icon="info-circle"
                        color="blue"
                        data-testid="isAnAccompaniedTourYesToolTip"
                        closeOnLeave
                      />
                    </div>
                    <div className={styles.radioWithToolTip}>
                      <Field
                        as={Radio}
                        label="No"
                        id="isAnAccompaniedTourNo"
                        data-testid="isAnAccompaniedTourNo"
                        name="accompanied_tour"
                        value="no"
                        type="radio"
                      />
                      <ToolTip
                        text="Unaccompanied Tour: An authorized order (assignment or tour) that DOES NOT allow dependents to travel to the new Permanent Duty Station (PDS)"
                        position="right"
                        icon="info-circle"
                        color="blue"
                        data-testid="isAnAccompaniedTourNoToolTip"
                        closeOnLeave
                      />
                    </div>
                  </div>
                </FormGroup>
              )}

              {showDependentAgeFields && (
                <FormGroup>
                  <MaskedTextField
                    data-testid="dependentsUnderTwelve"
                    defaultValue="0"
                    name="dependents_under_twelve"
                    label="Number of dependents under the age of 12"
                    id="dependentsUnderTwelve"
                    showRequiredAsterisk
                    mask={Number}
                    scale={0}
                    signed={false}
                    thousandsSeparator=","
                    lazy={false}
                  />

                  <MaskedTextField
                    data-testid="dependentsTwelveAndOver"
                    defaultValue="0"
                    name="dependents_twelve_and_over"
                    label="Number of dependents of the age 12 or over"
                    id="dependentsTwelveAndOver"
                    mask={Number}
                    scale={0}
                    signed={false}
                    showRequiredAsterisk
                    thousandsSeparator=","
                    lazy={false}
                  />
                </FormGroup>
              )}

              <DropdownInput
                label="Pay grade"
                name="grade"
                id="grade"
                required
                options={payGradeOptions}
<<<<<<< HEAD
                hint="Required"
=======
                showRequiredAsterisk
>>>>>>> f46267dc
                onChange={(e) => {
                  setGrade(e.target.value);
                  handleChange(e);
                }}
              />

              <p>Uploads:</p>
              <UploadsTable
                uploads={initialValues.uploaded_orders}
                onDelete={onDelete}
                showDeleteButton={enableDelete(initialValues)}
                showDownloadLink
              />
              <div>
                <p>{documentSizeLimitMsg}</p>
                <FileUpload
                  ref={filePondEl}
                  createUpload={createUpload}
                  onChange={onUploadComplete}
                  labelIdle={'Drag & drop or <span class="filepond--label-action">click to upload orders</span>'}
                />
              </div>

              {isCivilianTDYMove && (
                <FormGroup>
                  <div>
                    <MaskedTextField
                      data-testid="civilianTDYUBAllowance"
                      warning={civilianTDYUBAllowanceWarning}
                      defaultValue="0"
                      name="civilian_tdy_ub_allowance"
                      id="civilianTDYUBAllowance"
                      mask={Number}
                      scale={0}
                      signed={false}
                      thousandsSeparator=","
                      lazy={false}
                      labelHint={<span className={styles.civilianUBAllowanceWarning}>Optional</span>}
                      label={
                        <Label onClick={toggleCivilianTDYUBTooltip} className={styles.labelwithToolTip}>
                          If your orders specify a specific UB weight allowance, enter it here.
                          <ToolTip
                            text={
                              <span className={styles.toolTipText}>
                                If you do not specify a UB weight allowance, the default of 0 lbs will be used.
                              </span>
                            }
                            position="left"
                            icon="info-circle"
                            color="blue"
                            data-testid="civilianTDYUBAllowanceToolTip"
                            isVisible={showCivilianTDYUBTooltip}
                            closeOnLeave
                          />
                        </Label>
                      }
                    />
                  </div>
                </FormGroup>
              )}
            </SectionWrapper>

            <div className={formStyles.formActions}>
              <WizardNavigation
                editMode
                onCancelClick={onCancel}
                disableNext={!isValid || isSubmitting}
                onNextClick={handleSubmit}
              />
            </div>
          </Form>
        );
      }}
    </Formik>
  );
};

EditOrdersForm.propTypes = {
  ordersTypeOptions: DropdownArrayOf.isRequired,
  createUpload: PropTypes.func.isRequired,
  onUploadComplete: PropTypes.func.isRequired,
  onDelete: PropTypes.func.isRequired,
  onSubmit: PropTypes.func.isRequired,
  filePondEl: PropTypes.shape({
    current: PropTypes.shape({}),
  }),
  initialValues: PropTypes.shape({
    orders_type: PropTypes.string,
    issue_date: PropTypes.string,
    report_by_date: PropTypes.string,
    has_dependents: PropTypes.string,
    new_duty_location: PropTypes.shape({
      name: PropTypes.string,
    }),
    origin_duty_location: PropTypes.shape({
      name: PropTypes.string,
    }),
    dependents_under_twelve: PropTypes.string,
    dependents_twelve_and_over: PropTypes.string,
    accompanied_tour: PropTypes.string,
    counseling_office_id: PropTypes.string,
    uploaded_orders: ExistingUploadsShape,
    civilian_tdy_ub_allowance: PropTypes.string,
  }).isRequired,
  onCancel: PropTypes.func.isRequired,
};

EditOrdersForm.defaultProps = {
  filePondEl: null,
};

const mapDispatchToProps = {
  setShowLoadingSpinner: setShowLoadingSpinnerAction,
};

export default connect(() => ({}), mapDispatchToProps)(EditOrdersForm);<|MERGE_RESOLUTION|>--- conflicted
+++ resolved
@@ -538,11 +538,7 @@
                 id="grade"
                 required
                 options={payGradeOptions}
-<<<<<<< HEAD
-                hint="Required"
-=======
                 showRequiredAsterisk
->>>>>>> f46267dc
                 onChange={(e) => {
                   setGrade(e.target.value);
                   handleChange(e);
