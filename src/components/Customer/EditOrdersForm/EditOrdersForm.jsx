import React, { useState, useEffect } from 'react';
import PropTypes from 'prop-types';
import { Formik, Field } from 'formik';
import * as Yup from 'yup';
import { Radio, FormGroup, Label, Link as USWDSLink } from '@trussworks/react-uswds';
import { connect } from 'react-redux';

import { isBooleanFlagEnabled } from '../../../utils/featureFlags';

import styles from './EditOrdersForm.module.scss';

import MaskedTextField from 'components/form/fields/MaskedTextField/MaskedTextField';
import ToolTip from 'shared/ToolTip/ToolTip';
import { ORDERS_PAY_GRADE_OPTIONS, ORDERS_PAY_GRADE_TYPE, ORDERS_TYPE } from 'constants/orders';
import {
  civilianTDYUBAllowanceWeightWarning,
  FEATURE_FLAG_KEYS,
  MOVE_STATUSES,
  documentSizeLimitMsg,
} from 'shared/constants';
import { Form } from 'components/form/Form';
import FileUpload from 'components/FileUpload/FileUpload';
import UploadsTable from 'components/UploadsTable/UploadsTable';
import LoadingPlaceholder from 'shared/LoadingPlaceholder';
import SectionWrapper from 'components/Customer/SectionWrapper';
import profileImage from 'scenes/Review/images/profile.png';
import { DropdownArrayOf } from 'types';
import { ExistingUploadsShape } from 'types/uploads';
import { DropdownInput, DatePickerInput, DutyLocationInput } from 'components/form/fields';
import RequiredAsterisk, { requiredAsteriskMessage } from 'components/form/RequiredAsterisk';
import WizardNavigation from 'components/Customer/WizardNavigation/WizardNavigation';
import Callout from 'components/Callout';
import { formatLabelReportByDate, dropdownInputOptions, formatYesNoAPIValue } from 'utils/formatters';
import formStyles from 'styles/form.module.scss';
import { showCounselingOffices } from 'services/internalApi';
import { setShowLoadingSpinner as setShowLoadingSpinnerAction } from 'store/general/actions';
import { milmoveLogger } from 'utils/milmoveLog';
import retryPageLoading from 'utils/retryPageLoading';
import Hint from 'components/Hint';

const EditOrdersForm = ({
  createUpload,
  onDelete,
  initialValues,
  onUploadComplete,
  filePondEl,
  onSubmit,
  ordersTypeOptions,
  onCancel,
  setShowLoadingSpinner,
}) => {
  const [officeOptions, setOfficeOptions] = useState(null);
  const [currentDutyLocation, setDutyLocation] = useState(initialValues.origin_duty_location);
  const [newDutyLocation, setNewDutyLocation] = useState(initialValues.new_duty_location);
  const [showAccompaniedTourField, setShowAccompaniedTourField] = useState(false);
  const [showDependentAgeFields, setShowDependentAgeFields] = useState(false);
  const [hasDependents, setHasDependents] = useState(formatYesNoAPIValue(initialValues.has_dependents));
  const [isOconusMove, setIsOconusMove] = useState(false);
  const [enableUB, setEnableUB] = useState(false);
  const [isLoading, setIsLoading] = useState(true);
  const [finishedFetchingFF, setFinishedFetchingFF] = useState(false);
  const isInitialHasDependentsDisabled =
    initialValues.orders_type === ORDERS_TYPE.STUDENT_TRAVEL ||
    initialValues.orders_type === ORDERS_TYPE.EARLY_RETURN_OF_DEPENDENTS;
  const [isHasDependentsDisabled, setHasDependentsDisabled] = useState(isInitialHasDependentsDisabled);
  const [prevOrderType, setPrevOrderType] = useState(initialValues.orders_type);
  const [ordersType, setOrdersType] = useState(initialValues.orders_type);
  const [grade, setGrade] = useState(initialValues.grade);
  const [isCivilianTDYMove, setIsCivilianTDYMove] = useState(false);
  const [showCivilianTDYUBTooltip, setShowCivilianTDYUBTooltip] = useState(false);

  const validationSchema = Yup.object().shape({
    orders_type: Yup.mixed()
      .oneOf(ordersTypeOptions.map((i) => i.key))
      .required('Required'),
    issue_date: Yup.date()
      .typeError('Enter a complete date in DD MMM YYYY format (day, month, year).')
      .required('Required'),
    report_by_date: Yup.date()
      .typeError('Enter a complete date in DD MMM YYYY format (day, month, year).')
      .required('Required'),
    has_dependents: Yup.mixed().oneOf(['yes', 'no']).required('Required'),
    new_duty_location: Yup.object().nullable().required('Required'),
    uploaded_orders: Yup.array()
      .of(
        Yup.object().shape({
          id: Yup.string(),
          created_at: Yup.string(),
          bytes: Yup.string(),
          url: Yup.string(),
          filename: Yup.string(),
        }),
      )
      .min(1),
    grade: Yup.mixed().oneOf(Object.keys(ORDERS_PAY_GRADE_OPTIONS)).required('Required'),
    origin_duty_location: Yup.object().nullable().required('Required'),
    counseling_office_id: currentDutyLocation?.provides_services_counseling
      ? Yup.string().required('Required')
      : Yup.string().notRequired(),
    accompanied_tour: showAccompaniedTourField
      ? Yup.mixed().oneOf(['yes', 'no']).required('Required')
      : Yup.string().notRequired(),
    dependents_under_twelve: showDependentAgeFields
      ? Yup.number().min(0).required('Required')
      : Yup.number().notRequired(),
    dependents_twelve_and_over: showDependentAgeFields
      ? Yup.number().min(0).required('Required')
      : Yup.number().notRequired(),
    civilian_tdy_ub_allowance: isCivilianTDYMove
      ? Yup.number()
          .transform((value) => (Number.isNaN(value) ? 0 : value))
          .min(0, 'UB weight allowance must be 0 or more')
          .max(2000, 'UB weight allowance cannot exceed 2,000 lbs.')
      : Yup.number().notRequired(),
  });

  const enableDelete = () => {
    const isValuePresent = initialValues.move_status === MOVE_STATUSES.DRAFT;
    return isValuePresent;
  };

  const payGradeOptions = dropdownInputOptions(ORDERS_PAY_GRADE_OPTIONS);

  let originMeta;
  let newDutyMeta = '';

  useEffect(() => {
    // Only check the FF on load
    const checkUBFeatureFlag = async () => {
      const enabled = await isBooleanFlagEnabled(FEATURE_FLAG_KEYS.UNACCOMPANIED_BAGGAGE);
      if (enabled) {
        setEnableUB(true);
      }
      setFinishedFetchingFF(true);
    };
    checkUBFeatureFlag();
  }, []);

  useEffect(() => {
    const fetchCounselingOffices = async () => {
      if (currentDutyLocation?.id && !officeOptions) {
        setShowLoadingSpinner(true, null);
        try {
          const fetchedData = await showCounselingOffices(currentDutyLocation.id);
          if (fetchedData.body) {
            const counselingOffices = fetchedData.body.map((item) => ({
              key: item.id,
              value: item.name,
            }));
            setOfficeOptions(counselingOffices);
          }
        } catch (error) {
          const { message } = error;
          milmoveLogger.error({ message, info: null });
          retryPageLoading(error);
        }
        setShowLoadingSpinner(false, null);
      }
    };
    fetchCounselingOffices();
  }, [currentDutyLocation.id, officeOptions, setShowLoadingSpinner]);

  useEffect(() => {
    // Check if either currentDutyLocation or newDutyLocation is OCONUS
    if (currentDutyLocation?.address?.isOconus || newDutyLocation?.address?.isOconus) {
      setIsOconusMove(true);
    } else {
      setIsOconusMove(false);
    }

    if (currentDutyLocation?.address && newDutyLocation?.address && enableUB) {
      if (isOconusMove && hasDependents) {
        setShowAccompaniedTourField(true);
        setShowDependentAgeFields(true);
      } else {
        setShowAccompaniedTourField(false);
        setShowDependentAgeFields(false);
      }
    }

    if (isLoading && finishedFetchingFF) {
      // If the form is still loading and the FF has finished fetching,
      // then the form is done loading
      setIsLoading(false);
    }
  }, [currentDutyLocation, newDutyLocation, isOconusMove, hasDependents, enableUB, isLoading, finishedFetchingFF]);

  useEffect(() => {
    if (ordersType && grade && currentDutyLocation?.address && newDutyLocation?.address && enableUB) {
      if (
        isOconusMove &&
        ordersType === ORDERS_TYPE.TEMPORARY_DUTY &&
        grade === ORDERS_PAY_GRADE_TYPE.CIVILIAN_EMPLOYEE
      ) {
        setIsCivilianTDYMove(true);
      } else {
        setIsCivilianTDYMove(false);
      }
    }
  }, [
    currentDutyLocation,
    newDutyLocation,
    isOconusMove,
    hasDependents,
    enableUB,
    ordersType,
    grade,
    isCivilianTDYMove,
  ]);
  if (isLoading) {
    return <LoadingPlaceholder />;
  }

  return (
    <Formik
      initialValues={{
        ...initialValues,
        has_dependents: isInitialHasDependentsDisabled ? 'yes' : initialValues.has_dependents,
      }}
      onSubmit={onSubmit}
      validationSchema={validationSchema}
      validateOnMount
      initialTouched={{
        orders_type: true,
        issue_date: true,
        report_by_date: true,
        has_dependents: true,
        grade: true,
        accompanied_tour: true,
        dependents_under_twelve: true,
        dependents_twelve_and_over: true,
        origin_duty_location: true,
        new_duty_location: true,
        civilian_tdy_ub_allowance: true,
      }}
    >
      {({ isValid, isSubmitting, handleSubmit, handleChange, setValues, values, setFieldValue }) => {
        const isRetirementOrSeparation = ['RETIREMENT', 'SEPARATION'].includes(values.orders_type);

        const handleCounselingOfficeChange = () => {
          setValues({
            ...values,
            counseling_office_id: null,
          });
          setOfficeOptions(null);
        };
        if (!values.origin_duty_location) originMeta = 'Required';
        else originMeta = null;

        if (!values.new_duty_location) newDutyMeta = 'Required';
        else newDutyMeta = null;

        const handleHasDependentsChange = (e) => {
          // Declare a duplicate local scope of the field value
          // for the form to prevent state race conditions
          if (e.target.value === '') {
            setFieldValue('has_dependents', '');
          } else {
            const fieldValueHasDependents = e.target.value === 'yes';
            setHasDependents(fieldValueHasDependents);
            setFieldValue('has_dependents', fieldValueHasDependents ? 'yes' : 'no');
            if (fieldValueHasDependents && isOconusMove && enableUB) {
              setShowAccompaniedTourField(true);
              setShowDependentAgeFields(true);
            } else {
              setShowAccompaniedTourField(false);
              setShowDependentAgeFields(false);
            }
          }
        };

        const handleOrderTypeChange = (e) => {
          const { value } = e.target;
          setOrdersType(value);
          if (value === ORDERS_TYPE.STUDENT_TRAVEL || value === ORDERS_TYPE.EARLY_RETURN_OF_DEPENDENTS) {
            setHasDependentsDisabled(true);
            handleHasDependentsChange({ target: { value: 'yes' } });
          } else {
            setHasDependentsDisabled(false);
            if (
              prevOrderType === ORDERS_TYPE.STUDENT_TRAVEL ||
              prevOrderType === ORDERS_TYPE.EARLY_RETURN_OF_DEPENDENTS
            ) {
              handleHasDependentsChange({ target: { value: '' } });
            }
          }
          setPrevOrderType(value);
        };

        // Conditionally set the civilian TDY UB allowance warning message based on provided weight being in the 351 to 2000 lb range
        const showcivilianTDYUBAllowanceWarning =
          values.civilian_tdy_ub_allowance > 350 && values.civilian_tdy_ub_allowance <= 2000;

        let civilianTDYUBAllowanceWarning = '';
        if (showcivilianTDYUBAllowanceWarning) {
          civilianTDYUBAllowanceWarning = civilianTDYUBAllowanceWeightWarning;
        }

        const toggleCivilianTDYUBTooltip = () => {
          setShowCivilianTDYUBTooltip((prev) => !prev);
        };

        return (
          <Form className={`${formStyles.form} ${styles.EditOrdersForm}`}>
            <img src={profileImage} alt="" />
            <h1
              style={{
                display: 'inline-block',
                marginLeft: 10,
                marginBottom: 16,
                marginTop: 20,
              }}
            >
              Orders
            </h1>
            <SectionWrapper className={formStyles.formSection}>
              <h2>Edit Orders:</h2>
              {requiredAsteriskMessage}
              <DropdownInput
                label="Orders type"
                name="orders_type"
                options={ordersTypeOptions}
                required
                showRequiredAsterisk
                onChange={(e) => {
                  handleChange(e);
                  handleOrderTypeChange(e);
                }}
              />
              <DatePickerInput name="issue_date" label="Orders date" showRequiredAsterisk required />
              <DatePickerInput
                name="report_by_date"
                label={formatLabelReportByDate(values.orders_type)}
                required
                showRequiredAsterisk
              />
              <DutyLocationInput
                label="Current duty location"
                name="origin_duty_location"
                id="origin_duty_location"
                showRequiredAsterisk
                onDutyLocationChange={(e) => {
                  setDutyLocation(e);
                  handleCounselingOfficeChange();
                }}
                required
                metaOverride={originMeta}
              />
              {currentDutyLocation?.provides_services_counseling && (
                <div>
                  <DropdownInput
                    label="Counseling office"
                    name="counseling_office_id"
                    id="counseling_office_id"
                    showRequiredAsterisk
                    required
                    options={officeOptions}
                  />
                  <Hint>
                    Select an origin duty location that most closely represents your current physical location, not
                    where your shipment will originate, if different. This will allow a nearby transportation office to
                    assist.
                  </Hint>
                </div>
              )}
              {isRetirementOrSeparation ? (
                <>
                  <h3 className={styles.calloutLabel}>Where are you entitled to move?</h3>
                  <Callout>
                    <span>The government will pay for your move to:</span>
                    <ul>
                      <li>Home of record (HOR)</li>
                      <li>Place entered active duty (PLEAD)</li>
                    </ul>
                    <p>
                      It might pay for a move to your Home of selection (HOS), anywhere in CONUS. Check your orders.
                    </p>
                    <p>
                      Read more about where you are entitled to move when leaving the military on{' '}
                      <USWDSLink
                        target="_blank"
                        rel="noopener noreferrer"
                        href="https://www.militaryonesource.mil/military-life-cycle/separation-transition/military-separation-retirement/deciding-where-to-live-when-you-leave-the-military/"
                      >
                        Military OneSource.
                      </USWDSLink>
                    </p>
                  </Callout>
                  <DutyLocationInput
                    name="new_duty_location"
                    label="HOR, PLEAD or HOS"
                    displayAddress={false}
                    showRequiredAsterisk
                    hint="Enter the option closest to your delivery address. Your move counselor will identify if there might be a cost to you."
                    placeholder="Enter a city or ZIP"
                    metaOverride={newDutyMeta}
                    onDutyLocationChange={(e) => {
                      setNewDutyLocation(e);
                    }}
                  />
                </>
              ) : (
                <DutyLocationInput
                  name="new_duty_location"
                  label="New duty location"
                  showRequiredAsterisk
                  displayAddress={false}
                  metaOverride={newDutyMeta}
                  onDutyLocationChange={(e) => {
                    setNewDutyLocation(e);
                  }}
                />
              )}

              <FormGroup>
                <Label>
                  <span>
                    Are dependents included in your orders? <RequiredAsterisk />
                  </span>
                </Label>
                <div>
                  <Field
                    as={Radio}
                    label="Yes"
                    id="hasDependentsYes"
                    data-testid="hasDependentsYes"
                    name="has_dependents"
                    value="yes"
                    title="Yes, dependents are included in my orders"
                    type="radio"
                    onChange={(e) => {
                      handleHasDependentsChange(e);
                    }}
                    disabled={isHasDependentsDisabled}
                  />
                  <Field
                    as={Radio}
                    label="No"
                    id="hasDependentsNo"
                    data-testid="hasDependentsNo"
                    name="has_dependents"
                    value="no"
                    title="No, dependents are not included in my orders"
                    type="radio"
                    onChange={(e) => {
                      handleHasDependentsChange(e);
                    }}
                    disabled={isHasDependentsDisabled}
                  />
                </div>
              </FormGroup>

              {showAccompaniedTourField && (
                <FormGroup>
                  <Label>
                    <span>
                      Is this an accompanied tour? <RequiredAsterisk />
                    </span>
                  </Label>
                  <div>
                    <div className={styles.radioWithToolTip}>
                      <Field
                        as={Radio}
                        label="Yes"
                        id="isAnAccompaniedTourYes"
                        data-testid="isAnAccompaniedTourYes"
                        name="accompanied_tour"
                        value="yes"
                        type="radio"
                      />
                      <ToolTip
                        text="Accompanied Tour: An authorized order (assignment or tour) that allows dependents to travel to the new Permanent Duty Station (PDS)"
                        position="right"
                        icon="info-circle"
                        color="blue"
                        data-testid="isAnAccompaniedTourYesToolTip"
                        closeOnLeave
                      />
                    </div>
                    <div className={styles.radioWithToolTip}>
                      <Field
                        as={Radio}
                        label="No"
                        id="isAnAccompaniedTourNo"
                        data-testid="isAnAccompaniedTourNo"
                        name="accompanied_tour"
                        value="no"
                        type="radio"
                      />
                      <ToolTip
                        text="Unaccompanied Tour: An authorized order (assignment or tour) that DOES NOT allow dependents to travel to the new Permanent Duty Station (PDS)"
                        position="right"
                        icon="info-circle"
                        color="blue"
                        data-testid="isAnAccompaniedTourNoToolTip"
                        closeOnLeave
                      />
                    </div>
                  </div>
                </FormGroup>
              )}

              {showDependentAgeFields && (
                <FormGroup>
                  <MaskedTextField
                    data-testid="dependentsUnderTwelve"
                    defaultValue="0"
                    name="dependents_under_twelve"
                    label="Number of dependents under the age of 12"
                    id="dependentsUnderTwelve"
                    showRequiredAsterisk
                    mask={Number}
                    scale={0}
                    signed={false}
                    thousandsSeparator=","
                    lazy={false}
                  />

                  <MaskedTextField
                    data-testid="dependentsTwelveAndOver"
                    defaultValue="0"
                    name="dependents_twelve_and_over"
                    label="Number of dependents of the age 12 or over"
                    id="dependentsTwelveAndOver"
                    mask={Number}
                    scale={0}
                    signed={false}
                    showRequiredAsterisk
                    thousandsSeparator=","
                    lazy={false}
                  />
                </FormGroup>
              )}

              <DropdownInput
                label="Pay grade"
                name="grade"
                id="grade"
                required
                options={payGradeOptions}
<<<<<<< HEAD
                hint="Required"
=======
                showRequiredAsterisk
>>>>>>> 20951b8e
                onChange={(e) => {
                  setGrade(e.target.value);
                  handleChange(e);
                }}
              />

              <p>Uploads:</p>
              <UploadsTable
                uploads={initialValues.uploaded_orders}
                onDelete={onDelete}
                showDeleteButton={enableDelete(initialValues)}
                showDownloadLink
              />
              <div>
                <p>{documentSizeLimitMsg}</p>
                <FileUpload
                  ref={filePondEl}
                  createUpload={createUpload}
                  onChange={onUploadComplete}
                  labelIdle={'Drag & drop or <span class="filepond--label-action">click to upload orders</span>'}
                />
              </div>

              {isCivilianTDYMove && (
                <FormGroup>
                  <div>
                    <MaskedTextField
                      data-testid="civilianTDYUBAllowance"
                      warning={civilianTDYUBAllowanceWarning}
                      defaultValue="0"
                      name="civilian_tdy_ub_allowance"
                      id="civilianTDYUBAllowance"
                      mask={Number}
                      scale={0}
                      signed={false}
                      thousandsSeparator=","
                      lazy={false}
                      labelHint={<span className={styles.civilianUBAllowanceWarning}>Optional</span>}
                      label={
                        <Label onClick={toggleCivilianTDYUBTooltip} className={styles.labelwithToolTip}>
                          If your orders specify a specific UB weight allowance, enter it here.
                          <ToolTip
                            text={
                              <span className={styles.toolTipText}>
                                If you do not specify a UB weight allowance, the default of 0 lbs will be used.
                              </span>
                            }
                            position="left"
                            icon="info-circle"
                            color="blue"
                            data-testid="civilianTDYUBAllowanceToolTip"
                            isVisible={showCivilianTDYUBTooltip}
                            closeOnLeave
                          />
                        </Label>
                      }
                    />
                  </div>
                </FormGroup>
              )}
            </SectionWrapper>

            <div className={formStyles.formActions}>
              <WizardNavigation
                editMode
                onCancelClick={onCancel}
                disableNext={!isValid || isSubmitting}
                onNextClick={handleSubmit}
              />
            </div>
          </Form>
        );
      }}
    </Formik>
  );
};

EditOrdersForm.propTypes = {
  ordersTypeOptions: DropdownArrayOf.isRequired,
  createUpload: PropTypes.func.isRequired,
  onUploadComplete: PropTypes.func.isRequired,
  onDelete: PropTypes.func.isRequired,
  onSubmit: PropTypes.func.isRequired,
  filePondEl: PropTypes.shape({
    current: PropTypes.shape({}),
  }),
  initialValues: PropTypes.shape({
    orders_type: PropTypes.string,
    issue_date: PropTypes.string,
    report_by_date: PropTypes.string,
    has_dependents: PropTypes.string,
    new_duty_location: PropTypes.shape({
      name: PropTypes.string,
    }),
    origin_duty_location: PropTypes.shape({
      name: PropTypes.string,
    }),
    dependents_under_twelve: PropTypes.string,
    dependents_twelve_and_over: PropTypes.string,
    accompanied_tour: PropTypes.string,
    counseling_office_id: PropTypes.string,
    uploaded_orders: ExistingUploadsShape,
    civilian_tdy_ub_allowance: PropTypes.string,
  }).isRequired,
  onCancel: PropTypes.func.isRequired,
};

EditOrdersForm.defaultProps = {
  filePondEl: null,
};

const mapDispatchToProps = {
  setShowLoadingSpinner: setShowLoadingSpinnerAction,
};

export default connect(() => ({}), mapDispatchToProps)(EditOrdersForm);<|MERGE_RESOLUTION|>--- conflicted
+++ resolved
@@ -538,11 +538,7 @@
                 id="grade"
                 required
                 options={payGradeOptions}
-<<<<<<< HEAD
-                hint="Required"
-=======
                 showRequiredAsterisk
->>>>>>> 20951b8e
                 onChange={(e) => {
                   setGrade(e.target.value);
                   handleChange(e);
