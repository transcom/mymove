import React, { useState, useEffect } from 'react';
import PropTypes from 'prop-types';
import { Formik, Field } from 'formik';
import * as Yup from 'yup';
import { Radio, FormGroup, Label, Link as USWDSLink } from '@trussworks/react-uswds';
import { connect } from 'react-redux';

import { isBooleanFlagEnabled } from '../../../utils/featureFlags';

import styles from './EditOrdersForm.module.scss';

import MaskedTextField from 'components/form/fields/MaskedTextField/MaskedTextField';
import ToolTip from 'shared/ToolTip/ToolTip';
import { ORDERS_PAY_GRADE_OPTIONS, ORDERS_PAY_GRADE_TYPE, ORDERS_TYPE } from 'constants/orders';
import {
  civilianTDYUBAllowanceWeightWarning,
  FEATURE_FLAG_KEYS,
  MOVE_STATUSES,
  documentSizeLimitMsg,
} from 'shared/constants';
import { Form } from 'components/form/Form';
import FileUpload from 'components/FileUpload/FileUpload';
import UploadsTable from 'components/UploadsTable/UploadsTable';
import LoadingPlaceholder from 'shared/LoadingPlaceholder';
import SectionWrapper from 'components/Shared/SectionWrapper/SectionWrapper';
import profileImage from 'scenes/Review/images/profile.png';
import { DropdownArrayOf } from 'types';
import { ExistingUploadsShape } from 'types/uploads';
import { DropdownInput, DatePickerInput, DutyLocationInput } from 'components/form/fields';
import RequiredAsterisk, { requiredAsteriskMessage } from 'components/form/RequiredAsterisk';
import WizardNavigation from 'components/Customer/WizardNavigation/WizardNavigation';
import Callout from 'components/Callout';
import { dropdownInputOptions, formatLabelReportByDate, formatYesNoAPIValue } from 'utils/formatters';
import formStyles from 'styles/form.module.scss';
import { getRankOptions, showCounselingOffices } from 'services/internalApi';
import { setShowLoadingSpinner as setShowLoadingSpinnerAction } from 'store/general/actions';
import { milmoveLogger } from 'utils/milmoveLog';
import retryPageLoading from 'utils/retryPageLoading';
import Hint from 'components/Hint';
import { sortRankPayGradeOptions } from 'shared/utils';
import { selectServiceMemberAffiliation } from 'store/entities/selectors';

const EditOrdersForm = ({
  createUpload,
  onDelete,
  initialValues,
  onUploadComplete,
  filePondEl,
  onSubmit,
  ordersTypeOptions,
  onCancel,
  setShowLoadingSpinner,
<<<<<<< HEAD
  isMoveLocked,
=======
  affiliation,
>>>>>>> 1c914beb
}) => {
  const [officeOptions, setOfficeOptions] = useState(null);
  const [currentDutyLocation, setDutyLocation] = useState(initialValues.origin_duty_location);
  const [newDutyLocation, setNewDutyLocation] = useState(initialValues.new_duty_location);
  const [showAccompaniedTourField, setShowAccompaniedTourField] = useState(false);
  const [showDependentAgeFields, setShowDependentAgeFields] = useState(false);
  const [hasDependents, setHasDependents] = useState(formatYesNoAPIValue(initialValues.has_dependents));
  const [isOconusMove, setIsOconusMove] = useState(false);
  const [enableUB, setEnableUB] = useState(false);
  const [isLoading, setIsLoading] = useState(true);
  const [finishedFetchingFF, setFinishedFetchingFF] = useState(false);
  const isInitialHasDependentsDisabled =
    initialValues.orders_type === ORDERS_TYPE.STUDENT_TRAVEL ||
    initialValues.orders_type === ORDERS_TYPE.EARLY_RETURN_OF_DEPENDENTS;
  const [isHasDependentsDisabled, setHasDependentsDisabled] = useState(isInitialHasDependentsDisabled);
  const [prevOrderType, setPrevOrderType] = useState(initialValues.orders_type);
  const [ordersType, setOrdersType] = useState(initialValues.orders_type);
  const [grade, setGrade] = useState(initialValues.grade);
  const [isCivilianTDYMove, setIsCivilianTDYMove] = useState(false);
  const [showCivilianTDYUBTooltip, setShowCivilianTDYUBTooltip] = useState(false);

  const validationSchema = Yup.object().shape({
    orders_type: Yup.mixed()
      .oneOf(ordersTypeOptions.map((i) => i.key))
      .required('Required'),
    issue_date: Yup.date()
      .typeError('Enter a complete date in DD MMM YYYY format (day, month, year).')
      .required('Required'),
    report_by_date: Yup.date()
      .typeError('Enter a complete date in DD MMM YYYY format (day, month, year).')
      .required('Required'),
    has_dependents: Yup.mixed().oneOf(['yes', 'no']).required('Required'),
    new_duty_location: Yup.object().nullable().required('Required'),
    uploaded_orders: Yup.array()
      .of(
        Yup.object().shape({
          id: Yup.string(),
          created_at: Yup.string(),
          bytes: Yup.string(),
          url: Yup.string(),
          filename: Yup.string(),
        }),
      )
      .min(1),
    grade: Yup.mixed().oneOf(Object.keys(ORDERS_PAY_GRADE_OPTIONS)).required('Required'),
    origin_duty_location: Yup.object().nullable().required('Required'),
    counseling_office_id: currentDutyLocation?.provides_services_counseling
      ? Yup.string().required('Required')
      : Yup.string().notRequired(),
    accompanied_tour: showAccompaniedTourField
      ? Yup.mixed().oneOf(['yes', 'no']).required('Required')
      : Yup.string().notRequired(),
    dependents_under_twelve: showDependentAgeFields
      ? Yup.number().min(0).required('Required')
      : Yup.number().notRequired(),
    dependents_twelve_and_over: showDependentAgeFields
      ? Yup.number().min(0).required('Required')
      : Yup.number().notRequired(),
    civilian_tdy_ub_allowance: isCivilianTDYMove
      ? Yup.number()
          .transform((value) => (Number.isNaN(value) ? 0 : value))
          .min(0, 'UB weight allowance must be 0 or more')
          .max(2000, 'UB weight allowance cannot exceed 2,000 lbs.')
      : Yup.number().notRequired(),
  });

  const enableDelete = () => {
    const isValuePresent = initialValues.move_status === MOVE_STATUSES.DRAFT;
    return isValuePresent;
  };

  const payGradeOptions = dropdownInputOptions(ORDERS_PAY_GRADE_OPTIONS);

  let originMeta;
  let newDutyMeta = '';

  useEffect(() => {
    // Only check the FF on load
    const checkUBFeatureFlag = async () => {
      const enabled = await isBooleanFlagEnabled(FEATURE_FLAG_KEYS.UNACCOMPANIED_BAGGAGE);
      if (enabled) {
        setEnableUB(true);
      }
      setFinishedFetchingFF(true);
    };
    checkUBFeatureFlag();
  }, []);

  const [rankOptions, setRankOptions] = useState([]);
  useEffect(() => {
    const fetchRankGradeOptions = async () => {
      setShowLoadingSpinner(true, 'Loading Rank/Grade options');
      try {
        const fetchedRanks = await getRankOptions(affiliation, grade);
        if (fetchedRanks) {
          const formattedOptions = sortRankPayGradeOptions(fetchedRanks);
          setRankOptions(formattedOptions);
        }
      } catch (error) {
        const { message } = error;
        milmoveLogger.error({ message, info: null });
        retryPageLoading(error);
      }
      setShowLoadingSpinner(false, null);
    };

    fetchRankGradeOptions();
  }, [affiliation, setShowLoadingSpinner, grade]);

  useEffect(() => {
    const fetchCounselingOffices = async () => {
      if (currentDutyLocation?.id && !officeOptions) {
        setShowLoadingSpinner(true, null);
        try {
          const fetchedData = await showCounselingOffices(currentDutyLocation.id);
          if (fetchedData.body) {
            const counselingOffices = fetchedData.body.map((item) => ({
              key: item.id,
              value: item.name,
            }));
            setOfficeOptions(counselingOffices);
          }
        } catch (error) {
          const { message } = error;
          milmoveLogger.error({ message, info: null });
          retryPageLoading(error);
        }
        setShowLoadingSpinner(false, null);
      }
    };
    fetchCounselingOffices();
  }, [currentDutyLocation.id, officeOptions, setShowLoadingSpinner]);

  useEffect(() => {
    // Check if either currentDutyLocation or newDutyLocation is OCONUS
    if (currentDutyLocation?.address?.isOconus || newDutyLocation?.address?.isOconus) {
      setIsOconusMove(true);
    } else {
      setIsOconusMove(false);
    }

    if (currentDutyLocation?.address && newDutyLocation?.address && enableUB) {
      if (isOconusMove && hasDependents) {
        setShowAccompaniedTourField(true);
        setShowDependentAgeFields(true);
      } else {
        setShowAccompaniedTourField(false);
        setShowDependentAgeFields(false);
      }
    }

    if (isLoading && finishedFetchingFF) {
      // If the form is still loading and the FF has finished fetching,
      // then the form is done loading
      setIsLoading(false);
    }
  }, [currentDutyLocation, newDutyLocation, isOconusMove, hasDependents, enableUB, isLoading, finishedFetchingFF]);

  useEffect(() => {
    if (ordersType && grade && currentDutyLocation?.address && newDutyLocation?.address && enableUB) {
      if (
        isOconusMove &&
        ordersType === ORDERS_TYPE.TEMPORARY_DUTY &&
        grade === ORDERS_PAY_GRADE_TYPE.CIVILIAN_EMPLOYEE
      ) {
        setIsCivilianTDYMove(true);
      } else {
        setIsCivilianTDYMove(false);
      }
    }
  }, [
    currentDutyLocation,
    newDutyLocation,
    isOconusMove,
    hasDependents,
    enableUB,
    ordersType,
    grade,
    isCivilianTDYMove,
  ]);
  if (isLoading) {
    return <LoadingPlaceholder />;
  }

  return (
    <Formik
      initialValues={{
        ...initialValues,
        has_dependents: isInitialHasDependentsDisabled ? 'yes' : initialValues.has_dependents,
      }}
      onSubmit={onSubmit}
      validationSchema={validationSchema}
      validateOnMount
      initialTouched={{
        orders_type: true,
        issue_date: true,
        report_by_date: true,
        has_dependents: true,
        grade: true,
        accompanied_tour: true,
        dependents_under_twelve: true,
        dependents_twelve_and_over: true,
        origin_duty_location: true,
        new_duty_location: true,
        civilian_tdy_ub_allowance: true,
      }}
    >
      {({ isValid, isSubmitting, handleSubmit, handleChange, setValues, values, setFieldValue }) => {
        const isRetirementOrSeparation = ['RETIREMENT', 'SEPARATION'].includes(values.orders_type);

        const handleCounselingOfficeChange = () => {
          setValues({
            ...values,
            counseling_office_id: null,
          });
          setOfficeOptions(null);
        };
        if (!values.origin_duty_location) originMeta = 'Required';
        else originMeta = null;

        if (!values.new_duty_location) newDutyMeta = 'Required';
        else newDutyMeta = null;

        const handleHasDependentsChange = (e) => {
          // Declare a duplicate local scope of the field value
          // for the form to prevent state race conditions
          if (e.target.value === '') {
            setFieldValue('has_dependents', '');
          } else {
            const fieldValueHasDependents = e.target.value === 'yes';
            setHasDependents(fieldValueHasDependents);
            setFieldValue('has_dependents', fieldValueHasDependents ? 'yes' : 'no');
            if (fieldValueHasDependents && isOconusMove && enableUB) {
              setShowAccompaniedTourField(true);
              setShowDependentAgeFields(true);
            } else {
              setShowAccompaniedTourField(false);
              setShowDependentAgeFields(false);
            }
          }
        };

        const handleOrderTypeChange = (e) => {
          const { value } = e.target;
          setOrdersType(value);
          if (value === ORDERS_TYPE.STUDENT_TRAVEL || value === ORDERS_TYPE.EARLY_RETURN_OF_DEPENDENTS) {
            setHasDependentsDisabled(true);
            handleHasDependentsChange({ target: { value: 'yes' } });
          } else {
            setHasDependentsDisabled(false);
            if (
              prevOrderType === ORDERS_TYPE.STUDENT_TRAVEL ||
              prevOrderType === ORDERS_TYPE.EARLY_RETURN_OF_DEPENDENTS
            ) {
              handleHasDependentsChange({ target: { value: '' } });
            }
          }
          setPrevOrderType(value);
        };

        // Conditionally set the civilian TDY UB allowance warning message based on provided weight being in the 351 to 2000 lb range
        const showcivilianTDYUBAllowanceWarning =
          values.civilian_tdy_ub_allowance > 350 && values.civilian_tdy_ub_allowance <= 2000;

        let civilianTDYUBAllowanceWarning = '';
        if (showcivilianTDYUBAllowanceWarning) {
          civilianTDYUBAllowanceWarning = civilianTDYUBAllowanceWeightWarning;
        }

        const toggleCivilianTDYUBTooltip = () => {
          setShowCivilianTDYUBTooltip((prev) => !prev);
        };

        return (
          <Form className={`${formStyles.form} ${styles.EditOrdersForm}`}>
            <img src={profileImage} alt="" />
            <h1
              style={{
                display: 'inline-block',
                marginLeft: 10,
                marginBottom: 16,
                marginTop: 20,
              }}
            >
              Orders
            </h1>
            <SectionWrapper className={formStyles.formSection}>
              <h2>Edit Orders:</h2>
              {requiredAsteriskMessage}
              <DropdownInput
                label="Orders type"
                name="orders_type"
                options={ordersTypeOptions}
                required
                showRequiredAsterisk
                onChange={(e) => {
                  handleChange(e);
                  handleOrderTypeChange(e);
                }}
              />
              <DatePickerInput name="issue_date" label="Orders date" showRequiredAsterisk required />
              <DatePickerInput
                name="report_by_date"
                label={formatLabelReportByDate(values.orders_type)}
                required
                showRequiredAsterisk
              />
              <DutyLocationInput
                label="Current duty location"
                name="origin_duty_location"
                id="origin_duty_location"
                showRequiredAsterisk
                onDutyLocationChange={(e) => {
                  setDutyLocation(e);
                  handleCounselingOfficeChange();
                }}
                required
                metaOverride={originMeta}
              />
              {currentDutyLocation?.provides_services_counseling && (
                <div>
                  <DropdownInput
                    label="Counseling office"
                    name="counseling_office_id"
                    id="counseling_office_id"
                    showRequiredAsterisk
                    required
                    options={officeOptions}
                  />
                  <Hint>
                    Select an origin duty location that most closely represents your current physical location, not
                    where your shipment will originate, if different. This will allow a nearby transportation office to
                    assist.
                  </Hint>
                </div>
              )}
              {isRetirementOrSeparation ? (
                <>
                  <h3 className={styles.calloutLabel}>Where are you entitled to move?</h3>
                  <Callout>
                    <span>The government will pay for your move to:</span>
                    <ul>
                      <li>Home of record (HOR)</li>
                      <li>Place entered active duty (PLEAD)</li>
                    </ul>
                    <p>
                      It might pay for a move to your Home of selection (HOS), anywhere in CONUS. Check your orders.
                    </p>
                    <p>
                      Read more about where you are entitled to move when leaving the military on{' '}
                      <USWDSLink
                        target="_blank"
                        rel="noopener noreferrer"
                        href="https://www.militaryonesource.mil/military-life-cycle/separation-transition/military-separation-retirement/deciding-where-to-live-when-you-leave-the-military/"
                      >
                        Military OneSource.
                      </USWDSLink>
                    </p>
                  </Callout>
                  <DutyLocationInput
                    name="new_duty_location"
                    label="HOR, PLEAD or HOS"
                    displayAddress={false}
                    showRequiredAsterisk
                    hint="Enter the option closest to your delivery address. Your move counselor will identify if there might be a cost to you."
                    placeholder="Enter a city or ZIP"
                    metaOverride={newDutyMeta}
                    onDutyLocationChange={(e) => {
                      setNewDutyLocation(e);
                    }}
                  />
                </>
              ) : (
                <DutyLocationInput
                  name="new_duty_location"
                  label="New duty location"
                  showRequiredAsterisk
                  displayAddress={false}
                  metaOverride={newDutyMeta}
                  onDutyLocationChange={(e) => {
                    setNewDutyLocation(e);
                  }}
                />
              )}

              <FormGroup>
                <Label>
                  <span>
                    Are dependents included in your orders? <RequiredAsterisk />
                  </span>
                </Label>
                <div>
                  <Field
                    as={Radio}
                    label="Yes"
                    id="hasDependentsYes"
                    data-testid="hasDependentsYes"
                    name="has_dependents"
                    value="yes"
                    title="Yes, dependents are included in my orders"
                    type="radio"
                    onChange={(e) => {
                      handleHasDependentsChange(e);
                    }}
                    disabled={isHasDependentsDisabled}
                  />
                  <Field
                    as={Radio}
                    label="No"
                    id="hasDependentsNo"
                    data-testid="hasDependentsNo"
                    name="has_dependents"
                    value="no"
                    title="No, dependents are not included in my orders"
                    type="radio"
                    onChange={(e) => {
                      handleHasDependentsChange(e);
                    }}
                    disabled={isHasDependentsDisabled}
                  />
                </div>
              </FormGroup>

              {showAccompaniedTourField && (
                <FormGroup>
                  <Label>
                    <span>
                      Is this an accompanied tour? <RequiredAsterisk />
                    </span>
                  </Label>
                  <div>
                    <div className={styles.radioWithToolTip}>
                      <Field
                        as={Radio}
                        label="Yes"
                        id="isAnAccompaniedTourYes"
                        data-testid="isAnAccompaniedTourYes"
                        name="accompanied_tour"
                        value="yes"
                        type="radio"
                      />
                      <ToolTip
                        text="Accompanied Tour: An authorized order (assignment or tour) that allows dependents to travel to the new Permanent Duty Station (PDS)"
                        position="right"
                        icon="info-circle"
                        color="blue"
                        data-testid="isAnAccompaniedTourYesToolTip"
                        closeOnLeave
                      />
                    </div>
                    <div className={styles.radioWithToolTip}>
                      <Field
                        as={Radio}
                        label="No"
                        id="isAnAccompaniedTourNo"
                        data-testid="isAnAccompaniedTourNo"
                        name="accompanied_tour"
                        value="no"
                        type="radio"
                      />
                      <ToolTip
                        text="Unaccompanied Tour: An authorized order (assignment or tour) that DOES NOT allow dependents to travel to the new Permanent Duty Station (PDS)"
                        position="right"
                        icon="info-circle"
                        color="blue"
                        data-testid="isAnAccompaniedTourNoToolTip"
                        closeOnLeave
                      />
                    </div>
                  </div>
                </FormGroup>
              )}

              {showDependentAgeFields && (
                <FormGroup>
                  <MaskedTextField
                    data-testid="dependentsUnderTwelve"
                    defaultValue="0"
                    name="dependents_under_twelve"
                    label="Number of dependents under the age of 12"
                    id="dependentsUnderTwelve"
                    showRequiredAsterisk
                    mask={Number}
                    scale={0}
                    signed={false}
                    thousandsSeparator=","
                    lazy={false}
                  />

                  <MaskedTextField
                    data-testid="dependentsTwelveAndOver"
                    defaultValue="0"
                    name="dependents_twelve_and_over"
                    label="Number of dependents of the age 12 or over"
                    id="dependentsTwelveAndOver"
                    mask={Number}
                    scale={0}
                    signed={false}
                    showRequiredAsterisk
                    thousandsSeparator=","
                    lazy={false}
                  />
                </FormGroup>
              )}

              <DropdownInput
                label="Pay grade"
                name="grade"
                id="grade"
                required
                options={payGradeOptions}
                showRequiredAsterisk
                onChange={(e) => {
                  setGrade(e.target.value);
                  handleChange(e);
                }}
              />

              {grade !== '' ? (
                <DropdownInput
                  label="Rank"
                  name="rank"
                  id="rank"
                  required
                  options={rankOptions}
                  showRequiredAsterisk
                  onChange={(e) => {
                    handleChange(e);
                  }}
                />
              ) : null}

              <p>Uploads:</p>
              <UploadsTable
                uploads={initialValues.uploaded_orders}
                onDelete={onDelete}
                showDeleteButton={enableDelete(initialValues)}
                showDownloadLink
              />
              <div>
                <p>{documentSizeLimitMsg}</p>
                <FileUpload
                  ref={filePondEl}
                  createUpload={createUpload}
                  onChange={onUploadComplete}
                  labelIdle='Drag & drop or <span class="filepond--label-action">click to upload orders</span>'
                />
              </div>

              {isCivilianTDYMove && (
                <FormGroup>
                  <div>
                    <MaskedTextField
                      data-testid="civilianTDYUBAllowance"
                      warning={civilianTDYUBAllowanceWarning}
                      defaultValue="0"
                      name="civilian_tdy_ub_allowance"
                      id="civilianTDYUBAllowance"
                      mask={Number}
                      scale={0}
                      signed={false}
                      thousandsSeparator=","
                      lazy={false}
                      labelHint={<span className={styles.civilianUBAllowanceWarning}>Optional</span>}
                      label={
                        <Label onClick={toggleCivilianTDYUBTooltip} className={styles.labelwithToolTip}>
                          If your orders specify a UB weight allowance, enter it here.
                          <ToolTip
                            text={
                              <span className={styles.toolTipText}>
                                If you do not specify a UB weight allowance, the default of 0 lbs will be used.
                              </span>
                            }
                            position="left"
                            icon="info-circle"
                            color="blue"
                            data-testid="civilianTDYUBAllowanceToolTip"
                            isVisible={showCivilianTDYUBTooltip}
                            closeOnLeave
                          />
                        </Label>
                      }
                    />
                  </div>
                </FormGroup>
              )}
            </SectionWrapper>

            <div className={formStyles.formActions}>
              <WizardNavigation
                editMode
                onCancelClick={onCancel}
                disableNext={!isValid || isSubmitting || isMoveLocked}
                onNextClick={handleSubmit}
              />
            </div>
          </Form>
        );
      }}
    </Formik>
  );
};

EditOrdersForm.propTypes = {
  ordersTypeOptions: DropdownArrayOf.isRequired,
  createUpload: PropTypes.func.isRequired,
  onUploadComplete: PropTypes.func.isRequired,
  onDelete: PropTypes.func.isRequired,
  onSubmit: PropTypes.func.isRequired,
  filePondEl: PropTypes.shape({
    current: PropTypes.shape({}),
  }),
  initialValues: PropTypes.shape({
    orders_type: PropTypes.string,
    issue_date: PropTypes.string,
    report_by_date: PropTypes.string,
    has_dependents: PropTypes.string,
    new_duty_location: PropTypes.shape({
      name: PropTypes.string,
    }),
    origin_duty_location: PropTypes.shape({
      name: PropTypes.string,
    }),
    dependents_under_twelve: PropTypes.string,
    dependents_twelve_and_over: PropTypes.string,
    accompanied_tour: PropTypes.string,
    counseling_office_id: PropTypes.string,
    uploaded_orders: ExistingUploadsShape,
    civilian_tdy_ub_allowance: PropTypes.string,
  }).isRequired,
  onCancel: PropTypes.func.isRequired,
};

EditOrdersForm.defaultProps = {
  filePondEl: null,
};

const mapStateToProps = (state) => {
  return {
    affiliation: selectServiceMemberAffiliation(state) || '',
  };
};

const mapDispatchToProps = {
  setShowLoadingSpinner: setShowLoadingSpinnerAction,
};

export default connect(mapStateToProps, mapDispatchToProps)(EditOrdersForm);<|MERGE_RESOLUTION|>--- conflicted
+++ resolved
@@ -50,11 +50,8 @@
   ordersTypeOptions,
   onCancel,
   setShowLoadingSpinner,
-<<<<<<< HEAD
   isMoveLocked,
-=======
   affiliation,
->>>>>>> 1c914beb
 }) => {
   const [officeOptions, setOfficeOptions] = useState(null);
   const [currentDutyLocation, setDutyLocation] = useState(initialValues.origin_duty_location);
