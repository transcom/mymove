--- conflicted
+++ resolved
@@ -8,13 +8,9 @@
 
 import styles from './EditOrdersForm.module.scss';
 
-<<<<<<< HEAD
-import { ORDERS_PAY_GRADE_OPTIONS, ORDERS_TYPE } from 'constants/orders';
-=======
 import MaskedTextField from 'components/form/fields/MaskedTextField/MaskedTextField';
 import ToolTip from 'shared/ToolTip/ToolTip';
-import { ORDERS_PAY_GRADE_OPTIONS } from 'constants/orders';
->>>>>>> 4f888865
+import { ORDERS_PAY_GRADE_OPTIONS, ORDERS_TYPE } from 'constants/orders';
 import { Form } from 'components/form/Form';
 import FileUpload from 'components/FileUpload/FileUpload';
 import UploadsTable from 'components/UploadsTable/UploadsTable';
@@ -42,14 +38,6 @@
   onCancel,
 }) => {
   const [officeOptions, setOfficeOptions] = useState(null);
-<<<<<<< HEAD
-  const [dutyLocation, setDutyLocation] = useState(initialValues.origin_duty_location);
-  const isInitialHasDependentsDisabled =
-    initialValues.orders_type === ORDERS_TYPE.STUDENT_TRAVEL ||
-    initialValues.orders_type === ORDERS_TYPE.EARLY_RETURN_OF_DEPENDENTS;
-  const [isHasDependentsDisabled, setHasDependentsDisabled] = useState(isInitialHasDependentsDisabled);
-  const [prevOrderType, setPrevOrderType] = useState(initialValues.orders_type);
-=======
   const [currentDutyLocation, setDutyLocation] = useState(initialValues.origin_duty_location);
   const [newDutyLocation, setNewDutyLocation] = useState(initialValues.new_duty_location);
   const [showAccompaniedTourField, setShowAccompaniedTourField] = useState(false);
@@ -59,7 +47,11 @@
   const [enableUB, setEnableUB] = useState(false);
   const [isLoading, setIsLoading] = useState(true);
   const [finishedFetchingFF, setFinishedFetchingFF] = useState(false);
->>>>>>> 4f888865
+  const isInitialHasDependentsDisabled =
+    initialValues.orders_type === ORDERS_TYPE.STUDENT_TRAVEL ||
+    initialValues.orders_type === ORDERS_TYPE.EARLY_RETURN_OF_DEPENDENTS;
+  const [isHasDependentsDisabled, setHasDependentsDisabled] = useState(isInitialHasDependentsDisabled);
+  const [prevOrderType, setPrevOrderType] = useState(initialValues.orders_type);
 
   const validationSchema = Yup.object().shape({
     orders_type: Yup.mixed()
@@ -181,11 +173,7 @@
         new_duty_location: true,
       }}
     >
-<<<<<<< HEAD
       {({ isValid, isSubmitting, handleSubmit, handleChange, setValues, values, setFieldValue }) => {
-=======
-      {({ isValid, isSubmitting, handleSubmit, setValues, setFieldValue, values }) => {
->>>>>>> 4f888865
         const isRetirementOrSeparation = ['RETIREMENT', 'SEPARATION'].includes(values.orders_type);
 
         const handleCounselingOfficeChange = () => {
@@ -201,37 +189,40 @@
         if (!values.new_duty_location) newDutyMeta = 'Required';
         else newDutyMeta = null;
 
-<<<<<<< HEAD
+        const handleHasDependentsChange = (e) => {
+          // Declare a duplicate local scope of the field value
+          // for the form to prevent state race conditions
+          if (e.target.value === '') {
+            setFieldValue('has_dependents', '');
+          } else {
+            const fieldValueHasDependents = e.target.value === 'yes';
+            setHasDependents(fieldValueHasDependents);
+            setFieldValue('has_dependents', fieldValueHasDependents ? 'yes' : 'no');
+            if (fieldValueHasDependents && isOconusMove && enableUB) {
+              setShowAccompaniedTourField(true);
+              setShowDependentAgeFields(true);
+            } else {
+              setShowAccompaniedTourField(false);
+              setShowDependentAgeFields(false);
+            }
+          }
+        };
+
         const handleOrderTypeChange = (e) => {
           const { value } = e.target;
           if (value === ORDERS_TYPE.STUDENT_TRAVEL || value === ORDERS_TYPE.EARLY_RETURN_OF_DEPENDENTS) {
             setHasDependentsDisabled(true);
-            setFieldValue('has_dependents', 'yes');
+            handleHasDependentsChange({ target: { value: 'yes' } });
           } else {
             setHasDependentsDisabled(false);
             if (
               prevOrderType === ORDERS_TYPE.STUDENT_TRAVEL ||
               prevOrderType === ORDERS_TYPE.EARLY_RETURN_OF_DEPENDENTS
             ) {
-              setFieldValue('has_dependents', '');
+              handleHasDependentsChange({ target: { value: '' } });
             }
           }
           setPrevOrderType(value);
-=======
-        const handleHasDependentsChange = (e) => {
-          // Declare a duplicate local scope of the field value
-          // for the form to prevent state race conditions
-          const fieldValueHasDependents = e.target.value === 'yes';
-          setHasDependents(fieldValueHasDependents);
-          setFieldValue('has_dependents', fieldValueHasDependents ? 'yes' : 'no');
-          if (fieldValueHasDependents && isOconusMove && enableUB) {
-            setShowAccompaniedTourField(true);
-            setShowDependentAgeFields(true);
-          } else {
-            setShowAccompaniedTourField(false);
-            setShowDependentAgeFields(false);
-          }
->>>>>>> 4f888865
         };
 
         return (
@@ -267,35 +258,6 @@
                 required
                 hint="Required"
               />
-<<<<<<< HEAD
-              <FormGroup>
-                <Label hint="Required">Are dependents included in your orders?</Label>
-                <div>
-                  <Field
-                    as={Radio}
-                    label="Yes"
-                    id="hasDependentsYes"
-                    name="has_dependents"
-                    value="yes"
-                    title="Yes, dependents are included in my orders"
-                    type="radio"
-                    disabled={isHasDependentsDisabled}
-                  />
-                  <Field
-                    as={Radio}
-                    label="No"
-                    id="hasDependentsNo"
-                    name="has_dependents"
-                    value="no"
-                    title="No, dependents are not included in my orders"
-                    type="radio"
-                    disabled={isHasDependentsDisabled}
-                  />
-                </div>
-              </FormGroup>
-=======
->>>>>>> 4f888865
-
               <DutyLocationInput
                 label="Current duty location"
                 name="origin_duty_location"
@@ -387,6 +349,7 @@
                     onChange={(e) => {
                       handleHasDependentsChange(e);
                     }}
+                    disabled={isHasDependentsDisabled}
                   />
                   <Field
                     as={Radio}
@@ -400,6 +363,7 @@
                     onChange={(e) => {
                       handleHasDependentsChange(e);
                     }}
+                    disabled={isHasDependentsDisabled}
                   />
                 </div>
               </FormGroup>
