--- conflicted
+++ resolved
@@ -53,7 +53,7 @@
   it('renders the form inputs', async () => {
     const mockStore = configureStore({});
 
-    const { getByLabelText } = render(
+    const { getByLabelText, getByTestId } = render(
       <Provider store={mockStore.store}>
         <BackupAddressForm {...testProps} />
       </Provider>,
@@ -64,15 +64,12 @@
 
       expect(getByLabelText(/Address 2/)).toBeInstanceOf(HTMLInputElement);
 
-<<<<<<< HEAD
-=======
       expect(getByTestId('City')).toBeInstanceOf(HTMLLabelElement);
 
       expect(getByTestId('State')).toBeInstanceOf(HTMLLabelElement);
 
       expect(getByTestId('ZIP')).toBeInstanceOf(HTMLLabelElement);
 
->>>>>>> 35d0f978
       expect(getByLabelText(/Location Lookup/)).toBeInstanceOf(HTMLInputElement);
     });
   });
