--- conflicted
+++ resolved
@@ -25,28 +25,7 @@
       validateOnMount
       validationSchema={validationSchema}
     >
-<<<<<<< HEAD
-      {({ isValid, isSubmitting, handleSubmit, values, setValues }) => {
-        const handleLocationChange = (value) => {
-          setValues(
-            {
-              ...values,
-              backup_mailing_address: {
-                ...values.backup_mailing_address,
-                city: value.city,
-                state: value.state ? value.state : '',
-                county: value.county,
-                postalCode: value.postalCode,
-                usprcId: value.usPostRegionCitiesId ? value.usPostRegionCitiesId : '',
-              },
-            },
-            { shouldValidate: true },
-          );
-        };
-
-=======
       {({ isValid, isSubmitting, handleSubmit, validateForm, ...formikProps }) => {
->>>>>>> 74d277af
         return (
           <Form className={formStyles.form}>
             <h1>Backup address</h1>
@@ -60,14 +39,9 @@
               <AddressFields
                 labelHint="Required"
                 name={formFieldsName}
-<<<<<<< HEAD
-                zipCityEnabled
-                handleLocationChange={handleLocationChange}
-=======
                 locationLookup
                 validateForm={validateForm}
                 formikProps={formikProps}
->>>>>>> 74d277af
               />
             </SectionWrapper>
 
