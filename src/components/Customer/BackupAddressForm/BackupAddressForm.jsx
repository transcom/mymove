--- conflicted
+++ resolved
@@ -55,11 +55,7 @@
               <AddressFields
                 labelHint="Required"
                 name={formFieldsName}
-<<<<<<< HEAD
-                zipCityEnabled
-=======
                 values={values}
->>>>>>> 3e3a20e6
                 handleLocationChange={handleLocationChange}
               />
             </SectionWrapper>
