import React from 'react';
import { render, waitFor, act, screen, fireEvent } from '@testing-library/react';
import userEvent from '@testing-library/user-event';

import SubmitMoveForm from './SubmitMoveForm';

describe('SubmitMoveForm component', () => {
  const testProps = {
    onSubmit: jest.fn(),
    onPrint: jest.fn(),
    onBack: jest.fn(),
    currentUser: 'Test User',
    initialValues: { signature: '', date: '2021-01-20' },
  };

  const testPropsWithLock = {
    onSubmit: jest.fn(),
    onPrint: jest.fn(),
    onBack: jest.fn(),
    currentUser: 'Test User',
    initialValues: { signature: '', date: '2021-01-20' },
    isMoveLocked: true,
  };

  it('renders the signature and date inputs', () => {
    const { getByLabelText } = render(<SubmitMoveForm {...testProps} />);
    expect(getByLabelText('SIGNATURE')).toBeInTheDocument();
    expect(getByLabelText('SIGNATURE')).toBeRequired();
    expect(getByLabelText('Date')).toBeInTheDocument();
    expect(getByLabelText('Date')).toHaveAttribute('readonly');
  });

  it('submits the form when it is valid', async () => {
    await act(async () => {
      render(<SubmitMoveForm {...testProps} />);
    });

    const docContainer = screen.getByTestId('certificationTextBox');

    // Mock scroll values to simulate reaching the bottom
    Object.defineProperty(docContainer, 'scrollHeight', {
      configurable: true,
      value: 300,
    });
    Object.defineProperty(docContainer, 'clientHeight', {
      configurable: true,
      value: 100,
    });
    Object.defineProperty(docContainer, 'scrollTop', {
      configurable: true,
      writable: true,
      value: 200,
    });

    // Trigger scroll event on the correct element
    fireEvent.scroll(docContainer);

    // Wait for checkbox to become enabled
    const checkbox = await screen.findByRole('checkbox', {
      name: /i have read and understand/i,
    });
    await waitFor(() => expect(checkbox).toBeEnabled());

    // Click the checkbox
    userEvent.click(checkbox);
<<<<<<< HEAD

    // Type into the signature input (should now be enabled)
    const signatureInput = await screen.findByLabelText('SIGNATURE');
    await waitFor(() => expect(signatureInput).toBeEnabled());
    await userEvent.type(signatureInput, testProps.currentUser);

=======

    // Type into the signature input (should now be enabled)
    const signatureInput = await screen.findByLabelText('SIGNATURE');
    await waitFor(() => expect(signatureInput).toBeEnabled());
    await userEvent.type(signatureInput, testProps.currentUser);

>>>>>>> db0777f7
    // Click the complete button
    const submitBtn = screen.getByTestId('wizardCompleteButton');
    await userEvent.click(submitBtn);

    // Wait for form submission
    await waitFor(() => {
      expect(testProps.onSubmit).toHaveBeenCalled();
    });
  });

  it('disables the submit button when the move has been locked by a services counselor', async () => {
    await act(async () => {
      render(<SubmitMoveForm {...testPropsWithLock} />);
    });

    const docContainer = screen.getByTestId('certificationTextBox');

    // Mock scroll values to simulate reaching the bottom
    Object.defineProperty(docContainer, 'scrollHeight', {
      configurable: true,
      value: 300,
    });
    Object.defineProperty(docContainer, 'clientHeight', {
      configurable: true,
      value: 100,
    });
    Object.defineProperty(docContainer, 'scrollTop', {
      configurable: true,
      writable: true,
      value: 200,
    });

    // Trigger scroll event on the correct element
    fireEvent.scroll(docContainer);

    // Wait for checkbox to become enabled
    const checkbox = await screen.findByRole('checkbox', {
      name: /i have read and understand/i,
    });
    await waitFor(() => expect(checkbox).toBeEnabled());

    // Click the checkbox
    userEvent.click(checkbox);

    // Type into the signature input (should now be enabled)
    const signatureInput = await screen.findByLabelText('SIGNATURE');
    await waitFor(() => expect(signatureInput).toBeEnabled());
    await userEvent.type(signatureInput, testProps.currentUser);

    // Click the complete button
    const submitBtn = screen.getByTestId('wizardCompleteButton');
    expect(submitBtn).toBeDisabled();
  });

  it('implements the onPrint handler', async () => {
    const { getByText } = render(<SubmitMoveForm {...testProps} />);

    const printBtn = getByText('Print');
    await userEvent.click(printBtn);

    expect(testProps.onPrint).toHaveBeenCalled();
  });

  it('implements the onBack handler', async () => {
    const { getByTestId } = render(<SubmitMoveForm {...testProps} />);

    const backBtn = getByTestId('wizardBackButton');
    await userEvent.click(backBtn);

    expect(testProps.onBack).toHaveBeenCalled();
  });
  it('disables the signature input until the agreement checkbox is checked', async () => {
    render(<SubmitMoveForm {...testProps} />);

    const signatureInput = screen.getByLabelText('SIGNATURE');
    const checkbox = screen.getByRole('checkbox', {
      name: /i have read and understand/i,
    });

    expect(signatureInput).toHaveAttribute('readonly');

    // Simulate scroll-to-bottom to enable checkbox
    const docContainer = screen.getByTestId('certificationTextBox');
    Object.defineProperty(docContainer, 'scrollHeight', { configurable: true, value: 300 });
    Object.defineProperty(docContainer, 'clientHeight', { configurable: true, value: 100 });
    Object.defineProperty(docContainer, 'scrollTop', { configurable: true, writable: true, value: 200 });
    fireEvent.scroll(docContainer);

    await waitFor(() => expect(checkbox).toBeEnabled());
    userEvent.click(checkbox);

    await waitFor(() => expect(signatureInput).toBeEnabled());
  });
  it('shows validation error if signature does not match currentUser', async () => {
    const mockSubmit = jest.fn();
    render(<SubmitMoveForm {...testProps} onSubmit={mockSubmit} />);

    // Simulate scroll-to-bottom to enable checkbox
    const docContainer = screen.getByTestId('certificationTextBox');
    Object.defineProperty(docContainer, 'scrollHeight', { configurable: true, value: 300 });
    Object.defineProperty(docContainer, 'clientHeight', { configurable: true, value: 100 });
    Object.defineProperty(docContainer, 'scrollTop', { configurable: true, writable: true, value: 200 });
    fireEvent.scroll(docContainer);

    // Wait for checkbox to be enabled
    const checkbox = await screen.findByRole('checkbox');
    await waitFor(() => expect(checkbox).toBeEnabled());
    await userEvent.click(checkbox);

    // Wait for signature input to become enabled
    const signatureInput = screen.getByLabelText('SIGNATURE');
    await waitFor(() => expect(signatureInput).toBeEnabled());

    // Type mismatched signature
    await userEvent.clear(signatureInput);
    await userEvent.type(signatureInput, 'Wrong Name');

    const submitBtn = screen.getByTestId('wizardCompleteButton');
    await userEvent.click(submitBtn);

    // Expect error message
    const validationError = await screen.findByText((text) =>
      text.includes('Typed signature must match your exact user name'),
    );

    expect(validationError).toBeInTheDocument();
    expect(mockSubmit).not.toHaveBeenCalled();
  });

<<<<<<< HEAD
=======
  it('does not show validation error if signature has extra spaces', async () => {
    const mockSubmit = jest.fn();
    render(<SubmitMoveForm {...testProps} onSubmit={mockSubmit} />);

    // Simulate scroll-to-bottom to enable checkbox
    const docContainer = screen.getByTestId('certificationTextBox');
    Object.defineProperty(docContainer, 'scrollHeight', { configurable: true, value: 300 });
    Object.defineProperty(docContainer, 'clientHeight', { configurable: true, value: 100 });
    Object.defineProperty(docContainer, 'scrollTop', { configurable: true, writable: true, value: 200 });
    fireEvent.scroll(docContainer);

    // Wait for checkbox to be enabled
    const checkbox = await screen.findByRole('checkbox');
    await waitFor(() => expect(checkbox).toBeEnabled());
    await userEvent.click(checkbox);

    // Wait for signature input to become enabled
    const signatureInput = screen.getByLabelText('SIGNATURE');
    await waitFor(() => expect(signatureInput).toBeEnabled());

    // Type mismatched signature
    await userEvent.clear(signatureInput);
    await userEvent.type(signatureInput, 'Test  User');

    const submitBtn = screen.getByTestId('wizardCompleteButton');
    await userEvent.click(submitBtn);

    // Expect error message
    const validationError = await screen.queryByText((text) =>
      text.includes('Typed signature must match your exact user name'),
    );

    expect(validationError).not.toBeInTheDocument();
    expect(mockSubmit).toHaveBeenCalled();

    // Type mismatched signature
    await userEvent.clear(signatureInput);
    await userEvent.type(signatureInput, ' Test User ');

    await userEvent.click(submitBtn);

    // Expect error message
    const validationError2 = await screen.queryByText((text) =>
      text.includes('Typed signature must match your exact user name'),
    );

    expect(validationError2).not.toBeInTheDocument();
    expect(mockSubmit).toHaveBeenCalled();
  });

>>>>>>> db0777f7
  it('does not render certification text if certificationText is null', () => {
    render(<SubmitMoveForm {...testProps} certificationText={null} />);

    // It still renders the wrapper, but there should be no markdown inside
    const certTextBox = screen.getByTestId('certificationTextBox');
    expect(certTextBox).toBeEmptyDOMElement();
  });
});<|MERGE_RESOLUTION|>--- conflicted
+++ resolved
@@ -63,21 +63,12 @@
 
     // Click the checkbox
     userEvent.click(checkbox);
-<<<<<<< HEAD
 
     // Type into the signature input (should now be enabled)
     const signatureInput = await screen.findByLabelText('SIGNATURE');
     await waitFor(() => expect(signatureInput).toBeEnabled());
     await userEvent.type(signatureInput, testProps.currentUser);
 
-=======
-
-    // Type into the signature input (should now be enabled)
-    const signatureInput = await screen.findByLabelText('SIGNATURE');
-    await waitFor(() => expect(signatureInput).toBeEnabled());
-    await userEvent.type(signatureInput, testProps.currentUser);
-
->>>>>>> db0777f7
     // Click the complete button
     const submitBtn = screen.getByTestId('wizardCompleteButton');
     await userEvent.click(submitBtn);
@@ -207,8 +198,6 @@
     expect(mockSubmit).not.toHaveBeenCalled();
   });
 
-<<<<<<< HEAD
-=======
   it('does not show validation error if signature has extra spaces', async () => {
     const mockSubmit = jest.fn();
     render(<SubmitMoveForm {...testProps} onSubmit={mockSubmit} />);
@@ -259,7 +248,6 @@
     expect(mockSubmit).toHaveBeenCalled();
   });
 
->>>>>>> db0777f7
   it('does not render certification text if certificationText is null', () => {
     render(<SubmitMoveForm {...testProps} certificationText={null} />);
 
