--- conflicted
+++ resolved
@@ -65,11 +65,7 @@
     userEvent.click(checkbox);
 
     // Type into the signature input (should now be enabled)
-<<<<<<< HEAD
-    const signatureInput = await screen.findByLabelText('SIGNATURE');
-=======
     const signatureInput = await screen.findByLabelText('SIGNATURE *');
->>>>>>> ea1a249c
     await waitFor(() => expect(signatureInput).toBeEnabled());
     await userEvent.type(signatureInput, testProps.currentUser);
 
@@ -118,11 +114,7 @@
     userEvent.click(checkbox);
 
     // Type into the signature input (should now be enabled)
-<<<<<<< HEAD
-    const signatureInput = await screen.findByLabelText('SIGNATURE');
-=======
     const signatureInput = await screen.findByLabelText('SIGNATURE *');
->>>>>>> ea1a249c
     await waitFor(() => expect(signatureInput).toBeEnabled());
     await userEvent.type(signatureInput, testProps.currentUser);
 
@@ -151,11 +143,7 @@
   it('disables the signature input until the agreement checkbox is checked', async () => {
     render(<SubmitMoveForm {...testProps} />);
 
-<<<<<<< HEAD
-    const signatureInput = screen.getByLabelText('SIGNATURE');
-=======
     const signatureInput = screen.getByLabelText('SIGNATURE *');
->>>>>>> ea1a249c
     const checkbox = screen.getByRole('checkbox', {
       name: /i have read and understand/i,
     });
@@ -191,11 +179,7 @@
     await userEvent.click(checkbox);
 
     // Wait for signature input to become enabled
-<<<<<<< HEAD
-    const signatureInput = screen.getByLabelText('SIGNATURE');
-=======
     const signatureInput = screen.getByLabelText('SIGNATURE *');
->>>>>>> ea1a249c
     await waitFor(() => expect(signatureInput).toBeEnabled());
 
     // Type mismatched signature
@@ -231,11 +215,7 @@
     await userEvent.click(checkbox);
 
     // Wait for signature input to become enabled
-<<<<<<< HEAD
-    const signatureInput = screen.getByLabelText('SIGNATURE');
-=======
     const signatureInput = screen.getByLabelText('SIGNATURE *');
->>>>>>> ea1a249c
     await waitFor(() => expect(signatureInput).toBeEnabled());
 
     // Type mismatched signature
