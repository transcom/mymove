import React, { useState } from 'react';
import PropTypes from 'prop-types';
import { Formik, Field } from 'formik';
import { Button, TextInput, Label, FormGroup, Fieldset, ErrorMessage, Grid, Alert } from '@trussworks/react-uswds';
import * as Yup from 'yup';
import { Checkbox, FormControlLabel } from '@material-ui/core';

import styles from './SubmitMoveForm.module.scss';

import { Form } from 'components/form/Form';
import SectionWrapper from 'components/Shared/SectionWrapper/SectionWrapper';
import formStyles from 'styles/form.module.scss';
import WizardNavigation from 'components/Customer/WizardNavigation/WizardNavigation';
import CertificationText from 'components/CertificationText/CertificationText';
<<<<<<< HEAD
=======
import RequiredAsterisk, { requiredAsteriskMessage } from 'components/form/RequiredAsterisk';
>>>>>>> ea1a249c

const SubmitMoveForm = (props) => {
  const { initialValues, onPrint, onSubmit, onBack, certificationText, error, currentUser, isMoveLocked } = props;
  const [hasReadTheAgreement, setHasReadTheAgreement] = useState(false);
  const [hasAcknowledgedTerms, sethasAcknowledgedTerms] = useState(false);

  const normalizeString = (str) => {
    return str
      .toLowerCase()
      .trim()
      .replace(/\s+/g, ' ')
      .replace(/[^\w\s]/gi, '');
  };

  const compareSignature = (signature, fullName) => {
    const normalizedSignature = normalizeString(signature);
    const normalizedFullName = normalizeString(fullName);

    return normalizedSignature === normalizedFullName;
  };

  const validationSchema = Yup.object().shape({
    signature: Yup.string()
      .required('Required')
      .test('matches-user-name', 'Typed signature must match your exact user name', (signature) => {
        return compareSignature(signature, currentUser);
      }),
    date: Yup.date().required(),
  });

  const hasAgreedToTheTermsEvent = (event) => {
    sethasAcknowledgedTerms(event.target.checked);
  };

  return (
    <Formik initialValues={initialValues} validationSchema={validationSchema} validateOnBlur onSubmit={onSubmit}>
      {({ isValid, errors, touched, handleSubmit, isSubmitting, dirty }) => {
        const showSignatureError = !!(errors.signature && touched.signature);

        return (
          <Form className={`${formStyles.form} ${styles.SubmitMoveForm}`}>
            <h1>Now for the official part&hellip;</h1>
            <p>
              Please read this agreement, type your name in the <strong>SIGNATURE</strong> field to sign it, then click
              the <strong>Complete</strong> button.
            </p>
            <p>This agreement covers the shipment of your personal property.</p>

            <SectionWrapper>
              <Button type="button" unstyled onClick={onPrint} className={styles.hideForPrint}>
                Print
              </Button>

              <CertificationText certificationText={certificationText} onScrollToBottom={setHasReadTheAgreement} />

              <FormGroup>
<<<<<<< HEAD
=======
                {requiredAsteriskMessage}
>>>>>>> ea1a249c
                <FormControlLabel
                  className={!hasReadTheAgreement ? styles.disabledCheckbox : ''}
                  control={
                    <Checkbox
                      data-testid="acknowledgementCheckbox"
                      name="acknowledgementCheckbox"
                      color={!hasReadTheAgreement ? '#6c757d' : 'primary'}
                      checked={hasAcknowledgedTerms}
                      readOnly={!hasReadTheAgreement}
                      onChange={hasAgreedToTheTermsEvent}
                      inputProps={{
                        'aria-disabled': !hasReadTheAgreement,
                      }}
                    />
                  }
<<<<<<< HEAD
                  label="I have read and understand the agreement as shown above"
=======
                  label={
                    <>
                      <RequiredAsterisk /> I have read and understand the agreement as shown above
                    </>
                  }
>>>>>>> ea1a249c
                />
              </FormGroup>

              <div className={styles.signatureBox}>
                <h3>SIGNATURE</h3>
                <p>
                  In consideration of said household goods or mobile homes being shipped at Government expense, I hereby
                  agree to the certifications stated above.
                </p>

                <Fieldset>
                  <Grid row gap>
                    <Grid tablet={{ col: 'fill' }} className={styles.dateGrid}>
                      <FormGroup error={showSignatureError}>
                        <Label htmlFor="signature">
                          <span>
                            SIGNATURE <RequiredAsterisk />
                          </span>
                        </Label>
                        {showSignatureError && (
                          <ErrorMessage id="signature-error-message">{errors.signature}</ErrorMessage>
                        )}
                        <Field
                          as={TextInput}
                          id="signature"
                          name="signature"
                          readOnly={!hasAcknowledgedTerms}
                          aria-readonly={!hasAcknowledgedTerms}
                          aria-required="true"
                          aria-describedby={errors.signature && touched.signature ? 'signature-error' : undefined}
                          onFocus={(e) => !hasAcknowledgedTerms && e.target.blur()}
                          className={!hasAcknowledgedTerms ? styles.readOnlyInput : ''}
                        />
                      </FormGroup>
                    </Grid>
                    <Grid tablet={{ col: 'auto' }} className={styles.dateGrid}>
                      <FormGroup gap>
                        <Label htmlFor="date" className="dateGrid">
                          Date
                        </Label>
                        <Field
                          as={TextInput}
                          id="date"
                          name="date"
                          readOnly
                          aria-readonly="true"
                          className={styles.readOnlyInput}
                        />
                      </FormGroup>
                    </Grid>
                  </Grid>
                  <Grid row>
                    <Grid tablet={{ col: 'fill' }}>
                      <p>{currentUser}</p>
                    </Grid>
                  </Grid>
                  <Grid row gap>
                    <Grid tablet={{ col: 'fill' }}>
                      <p>Typed signature must match displayed name</p>
                    </Grid>
                  </Grid>
                </Fieldset>
              </div>

              {error && (
                <Alert type="error" headingLevel="h4" heading="Server Error">
                  There was a problem saving your signature.
                </Alert>
              )}
            </SectionWrapper>
            <div className={formStyles.formActions}>
              <WizardNavigation
                isLastPage
                onBackClick={onBack}
                disableNext={!isValid || isSubmitting || !dirty || !hasAcknowledgedTerms || isMoveLocked}
                onNextClick={handleSubmit}
              />
            </div>
          </Form>
        );
      }}
    </Formik>
  );
};

SubmitMoveForm.propTypes = {
  certificationText: PropTypes.string,
  onSubmit: PropTypes.func.isRequired,
  onBack: PropTypes.func.isRequired,
  onPrint: PropTypes.func,
  error: PropTypes.oneOfType([PropTypes.bool, PropTypes.object]),
  initialValues: PropTypes.shape({
    signature: PropTypes.string.isRequired,
    date: PropTypes.string.isRequired,
  }).isRequired,
};

SubmitMoveForm.defaultProps = {
  certificationText: null,
  onPrint: () => window.print(),
  error: false,
};

export default SubmitMoveForm;<|MERGE_RESOLUTION|>--- conflicted
+++ resolved
@@ -12,10 +12,7 @@
 import formStyles from 'styles/form.module.scss';
 import WizardNavigation from 'components/Customer/WizardNavigation/WizardNavigation';
 import CertificationText from 'components/CertificationText/CertificationText';
-<<<<<<< HEAD
-=======
 import RequiredAsterisk, { requiredAsteriskMessage } from 'components/form/RequiredAsterisk';
->>>>>>> ea1a249c
 
 const SubmitMoveForm = (props) => {
   const { initialValues, onPrint, onSubmit, onBack, certificationText, error, currentUser, isMoveLocked } = props;
@@ -72,10 +69,7 @@
               <CertificationText certificationText={certificationText} onScrollToBottom={setHasReadTheAgreement} />
 
               <FormGroup>
-<<<<<<< HEAD
-=======
                 {requiredAsteriskMessage}
->>>>>>> ea1a249c
                 <FormControlLabel
                   className={!hasReadTheAgreement ? styles.disabledCheckbox : ''}
                   control={
@@ -91,15 +85,11 @@
                       }}
                     />
                   }
-<<<<<<< HEAD
-                  label="I have read and understand the agreement as shown above"
-=======
                   label={
                     <>
                       <RequiredAsterisk /> I have read and understand the agreement as shown above
                     </>
                   }
->>>>>>> ea1a249c
                 />
               </FormGroup>
 
