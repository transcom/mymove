import React, { useState } from 'react';
import PropTypes from 'prop-types';
import { Formik, Field } from 'formik';
import { Button, TextInput, Label, FormGroup, Fieldset, ErrorMessage, Grid, Alert } from '@trussworks/react-uswds';
import * as Yup from 'yup';
import { Checkbox, FormControlLabel } from '@material-ui/core';

import styles from './SubmitMoveForm.module.scss';

import { Form } from 'components/form/Form';
import SectionWrapper from 'components/Shared/SectionWrapper/SectionWrapper';
import formStyles from 'styles/form.module.scss';
import WizardNavigation from 'components/Customer/WizardNavigation/WizardNavigation';
import CertificationText from 'components/CertificationText/CertificationText';

const SubmitMoveForm = (props) => {
<<<<<<< HEAD
  const { initialValues, onPrint, onSubmit, onBack, certificationText, error, currentUser } = props;
  const [hasReadTheAgreement, setHasReadTheAgreement] = useState(false);
  const [hasAcknowledgedTerms, sethasAcknowledgedTerms] = useState(false);
=======
  const { initialValues, onPrint, onSubmit, onBack, certificationText, error, currentUser, isMoveLocked } = props;
  const [hasReadTheAgreement, setHasReadTheAgreement] = useState(false);
  const [hasAcknowledgedTerms, sethasAcknowledgedTerms] = useState(false);

  const normalizeString = (str) => {
    return str
      .toLowerCase()
      .trim()
      .replace(/\s+/g, ' ')
      .replace(/[^\w\s]/gi, '');
  };

  const compareSignature = (signature, fullName) => {
    const normalizedSignature = normalizeString(signature);
    const normalizedFullName = normalizeString(fullName);

    return normalizedSignature === normalizedFullName;
  };
>>>>>>> 29909a9e

  const validationSchema = Yup.object().shape({
    signature: Yup.string()
      .required('Required')
      .test('matches-user-name', 'Typed signature must match your exact user name', (signature) => {
<<<<<<< HEAD
        return signature.toLowerCase() === currentUser.toLowerCase();
=======
        return compareSignature(signature, currentUser);
>>>>>>> 29909a9e
      }),
    date: Yup.date().required(),
  });

  const hasAgreedToTheTermsEvent = (event) => {
    sethasAcknowledgedTerms(event.target.checked);
  };

  return (
    <Formik initialValues={initialValues} validationSchema={validationSchema} validateOnBlur onSubmit={onSubmit}>
      {({ isValid, errors, touched, handleSubmit, isSubmitting, dirty }) => {
        const showSignatureError = !!(errors.signature && touched.signature);

        return (
          <Form className={`${formStyles.form} ${styles.SubmitMoveForm}`}>
            <h1>Now for the official part&hellip;</h1>
            <p>
              Please read this agreement, type your name in the <strong>SIGNATURE</strong> field to sign it, then click
              the <strong>Complete</strong> button.
            </p>
            <p>This agreement covers the shipment of your personal property.</p>

            <SectionWrapper>
              <Button type="button" unstyled onClick={onPrint} className={styles.hideForPrint}>
                Print
              </Button>

              <CertificationText certificationText={certificationText} onScrollToBottom={setHasReadTheAgreement} />

              <FormGroup>
                <FormControlLabel
                  className={!hasReadTheAgreement ? styles.disabledCheckbox : ''}
                  control={
                    <Checkbox
                      data-testid="acknowledgementCheckbox"
                      name="acknowledgementCheckbox"
                      color={!hasReadTheAgreement ? '#6c757d' : 'primary'}
                      checked={hasAcknowledgedTerms}
                      readOnly={!hasReadTheAgreement}
                      onChange={hasAgreedToTheTermsEvent}
                      inputProps={{
                        'aria-disabled': !hasReadTheAgreement,
                      }}
                    />
                  }
                  label="I have read and understand the agreement as shown above"
                />
              </FormGroup>

              <div className={styles.signatureBox}>
                <h3>SIGNATURE</h3>
                <p>
                  In consideration of said household goods or mobile homes being shipped at Government expense, I hereby
                  agree to the certifications stated above.
                </p>

                <Fieldset>
                  <Grid row gap>
                    <Grid tablet={{ col: 'fill' }} className={styles.dateGrid}>
                      <FormGroup error={showSignatureError}>
                        <Label htmlFor="signature">SIGNATURE</Label>
                        {showSignatureError && (
                          <ErrorMessage id="signature-error-message">{errors.signature}</ErrorMessage>
                        )}
                        <Field
                          as={TextInput}
                          id="signature"
                          name="signature"
                          readOnly={!hasAcknowledgedTerms}
                          aria-readonly={!hasAcknowledgedTerms}
                          aria-required="true"
                          aria-describedby={errors.signature && touched.signature ? 'signature-error' : undefined}
                          onFocus={(e) => !hasAcknowledgedTerms && e.target.blur()}
                          className={!hasAcknowledgedTerms ? styles.readOnlyInput : ''}
                        />
                      </FormGroup>
                    </Grid>
                    <Grid tablet={{ col: 'auto' }} className={styles.dateGrid}>
                      <FormGroup gap>
                        <Label htmlFor="date" className="dateGrid">
                          Date
                        </Label>
                        <Field
                          as={TextInput}
                          id="date"
                          name="date"
                          readOnly
                          aria-readonly="true"
                          className={styles.readOnlyInput}
                        />
                      </FormGroup>
                    </Grid>
                  </Grid>
                  <Grid row>
                    <Grid tablet={{ col: 'fill' }}>
                      <p>{currentUser}</p>
                    </Grid>
                  </Grid>
                  <Grid row gap>
                    <Grid tablet={{ col: 'fill' }}>
                      <p>Typed signature must match displayed name</p>
                    </Grid>
                  </Grid>
                </Fieldset>
              </div>

              {error && (
                <Alert type="error" headingLevel="h4" heading="Server Error">
                  There was a problem saving your signature.
                </Alert>
              )}
            </SectionWrapper>
            <div className={formStyles.formActions}>
              <WizardNavigation
                isLastPage
                onBackClick={onBack}
<<<<<<< HEAD
                disableNext={!isValid || isSubmitting || !dirty || !hasAcknowledgedTerms}
=======
                disableNext={!isValid || isSubmitting || !dirty || !hasAcknowledgedTerms || isMoveLocked}
>>>>>>> 29909a9e
                onNextClick={handleSubmit}
              />
            </div>
          </Form>
        );
      }}
    </Formik>
  );
};

SubmitMoveForm.propTypes = {
  certificationText: PropTypes.string,
  onSubmit: PropTypes.func.isRequired,
  onBack: PropTypes.func.isRequired,
  onPrint: PropTypes.func,
  error: PropTypes.oneOfType([PropTypes.bool, PropTypes.object]),
  initialValues: PropTypes.shape({
    signature: PropTypes.string.isRequired,
    date: PropTypes.string.isRequired,
  }).isRequired,
};

SubmitMoveForm.defaultProps = {
  certificationText: null,
  onPrint: () => window.print(),
  error: false,
};

export default SubmitMoveForm;<|MERGE_RESOLUTION|>--- conflicted
+++ resolved
@@ -14,11 +14,6 @@
 import CertificationText from 'components/CertificationText/CertificationText';
 
 const SubmitMoveForm = (props) => {
-<<<<<<< HEAD
-  const { initialValues, onPrint, onSubmit, onBack, certificationText, error, currentUser } = props;
-  const [hasReadTheAgreement, setHasReadTheAgreement] = useState(false);
-  const [hasAcknowledgedTerms, sethasAcknowledgedTerms] = useState(false);
-=======
   const { initialValues, onPrint, onSubmit, onBack, certificationText, error, currentUser, isMoveLocked } = props;
   const [hasReadTheAgreement, setHasReadTheAgreement] = useState(false);
   const [hasAcknowledgedTerms, sethasAcknowledgedTerms] = useState(false);
@@ -37,17 +32,12 @@
 
     return normalizedSignature === normalizedFullName;
   };
->>>>>>> 29909a9e
 
   const validationSchema = Yup.object().shape({
     signature: Yup.string()
       .required('Required')
       .test('matches-user-name', 'Typed signature must match your exact user name', (signature) => {
-<<<<<<< HEAD
-        return signature.toLowerCase() === currentUser.toLowerCase();
-=======
         return compareSignature(signature, currentUser);
->>>>>>> 29909a9e
       }),
     date: Yup.date().required(),
   });
@@ -164,11 +154,7 @@
               <WizardNavigation
                 isLastPage
                 onBackClick={onBack}
-<<<<<<< HEAD
-                disableNext={!isValid || isSubmitting || !dirty || !hasAcknowledgedTerms}
-=======
                 disableNext={!isValid || isSubmitting || !dirty || !hasAcknowledgedTerms || isMoveLocked}
->>>>>>> 29909a9e
                 onNextClick={handleSubmit}
               />
             </div>
