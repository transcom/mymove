@import 'shared/styles/colors';
@import 'shared/styles/_basics';
@import 'shared/styles/_mixins';

.ShipmentTag {
  background-color: $accent-default;
  display: inline-block;
  font-size: 13px;
  line-height: 1.3;
  @include u-padding-y(0);

  @include at-media('tablet') {
    font-size: 16px;
    line-height: 1;
    @include u-padding-y(0.5);
    @include u-padding-x(1);
  }

  &.HHG {
    @include u-bg('blue-20');
  }
  &.PPM {
    background-color: $accent-ppm;
  }
  &.NTS {
    @include u-bg('violet-warm-30v');
  }
  &.NTS-release {
    @include u-bg('violet-30');
  }
  &.Boat {
    background-color: $accent-boat;
  }
<<<<<<< HEAD
  &.MOBILE_HOME {
=======
  &.MobileHome {
>>>>>>> 06c02e1e
    background-color: $accent-mobile-home;
  }
}<|MERGE_RESOLUTION|>--- conflicted
+++ resolved
@@ -31,11 +31,7 @@
   &.Boat {
     background-color: $accent-boat;
   }
-<<<<<<< HEAD
-  &.MOBILE_HOME {
-=======
   &.MobileHome {
->>>>>>> 06c02e1e
     background-color: $accent-mobile-home;
   }
 }