@use 'src/shared/standardUI/' as *;

.formContainer {
  .form {
    max-width: none;

    :global(.usa-input) {
      @include u-display('inline-block');
      width: unset;
    }

    :global(.usa-form-group--error),
    :global(.usa-form-group.warning) {
      margin-top: 1.6rem;
    }

    :global(.usa-form-group:first-of-type .usa-label) {
      margin-top: 0;
    }

    // last section wrapper on mobile shouldn't render divider
    @include at-media-max('tablet') {
      .sectionWrapper:nth-last-child(2) {
        border-bottom: none;
        @include u-padding-bottom(0);
        @include u-margin-bottom(3);
      }
    }
  }

  h2 {
    @include u-margin-bottom(2.5);
  }

  // fixes collapsing margins cross-browser for Storage section
  h2 + fieldset legend {
    @include u-padding-top(1.5);
  }

  .sectionWrapper {
    border-bottom: 1px solid $base-lighter;

    @include at-media-max('tablet') {
      @include u-padding-bottom(4);
      @include u-margin-top(4);
    }
  }

  .sectionWrapper:last-of-type {
    border-bottom: none;
  }

  fieldset {
    @include u-margin-top(2);
    @include u-padding-top(0);

    legend:global(.usa-label) {
      @include u-margin-top(0);
    }
  }

  :global(.usa-label) {
    color: $base-darker;
    font-size: 13px;
    line-height: 16px;
    font-weight: bold;

    display: flex;
    align-items: center;
    justify-content: space-between;
    width: 100%;
    max-width: none;

    :global(.usa-hint) {
      font-size: 13px;
      line-height: 1.3;
      color: $base;
      font-weight: normal;
    }
  }

  :global(.usa-checkbox__label) {
    @include u-margin-top(2);
  }

  :global(.usa-label.usa-label--error) {
    @include u-margin-top(0);
  }

  :global(.usa-legend) {
    @include u-margin-top(0);
  }

  .innerHint {
    @include u-margin-top(1);
  }

  .hint {
    @include u-margin-top(2);
  }
<<<<<<< HEAD
=======
}

.buttonContainer {
  display: flex;
  justify-content: flex-end;
  flex-wrap: wrap;

  button:global(.usa-button) {
    @include u-margin-top(2);
    @include u-margin-bottom(0);
  }

  @include at-media-max(mobile-lg) {
    .backButton {
      order: 2;
    }

    .saveButton {
      order: 1;
    }
  }
}

.buttonGroup {

  display: flex;

  gap: 10px;

>>>>>>> fd61239e
}<|MERGE_RESOLUTION|>--- conflicted
+++ resolved
@@ -98,8 +98,6 @@
   .hint {
     @include u-margin-top(2);
   }
-<<<<<<< HEAD
-=======
 }
 
 .buttonContainer {
@@ -129,5 +127,4 @@
 
   gap: 10px;
 
->>>>>>> fd61239e
 }