--- conflicted
+++ resolved
@@ -111,11 +111,7 @@
     it('displays reminder to include pro-gear weight in total', () => {
       render(<ProGearForm {...defaultProps} appName={APP_NAME.OFFICE} />, { wrapper: MockProviders });
       expect(
-<<<<<<< HEAD
-        screen.getByText(/This pro-gear\/gun safe weight should be included in your total weight moved./),
-=======
         screen.getByText(/This pro-gear weight should be included in your total weight moved./),
->>>>>>> 5fe65a46
       ).toBeInTheDocument();
     });
 
