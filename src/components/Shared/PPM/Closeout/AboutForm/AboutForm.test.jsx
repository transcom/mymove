import React from 'react';
import { render, waitFor, screen, within } from '@testing-library/react';
import userEvent from '@testing-library/user-event';
import { Provider } from 'react-redux';

import AboutForm from 'components/Shared/PPM/Closeout/AboutForm/AboutForm';
import { configureStore } from 'shared/store';
import { APP_NAME } from 'constants/apps';
import { PPM_TYPES } from 'shared/constants';

jest.mock('utils/featureFlags', () => ({
  ...jest.requireActual('utils/featureFlags'),
  isBooleanFlagEnabled: jest.fn().mockImplementation(() => Promise.resolve(false)),
}));

beforeEach(() => {
  jest.clearAllMocks();
});

const defaultProps = {
  onSubmit: jest.fn(),
  onBack: jest.fn(),
  mtoShipment: {
    ppmShipment: {},
  },
};

const shipmentProps = {
  onSubmit: jest.fn(),
  onBack: jest.fn(),
  mtoShipment: {
    ppmShipment: {
      actualMoveDate: '31 May 2022',
      pickupAddress: {
        streetAddress1: '812 S 129th St',
        streetAddress2: '#123',
        streetAddress3: '',
        city: 'San Antonio',
        state: 'TX',
        postalCode: '78234',
        usPostRegionCitiesID: '',
        country: {
          code: 'US',
          name: 'UNITED STATES',
          id: '791899e6-cd77-46f2-981b-176ecb8d7098',
        },
        countryID: '791899e6-cd77-46f2-981b-176ecb8d7098',
      },
      destinationAddress: {
        streetAddress1: '441 SW Rio de la Plata Drive',
        streetAddress2: '',
        streetAddress3: '',
        city: 'Tacoma',
        state: 'WA',
        postalCode: '98421',
        usPostRegionCitiesID: '',
        country: {
          code: 'US',
          name: 'UNITED STATES',
          id: '791899e6-cd77-46f2-981b-176ecb8d7098',
        },
        countryID: '791899e6-cd77-46f2-981b-176ecb8d7098',
      },
      secondaryPickupAddress: {},
      secondaryDestinationAddress: {},
      hasSecondaryPickupAddress: 'false',
      hasSecondaryDestinationAddress: 'false',
      hasReceivedAdvance: 'true',
      advanceAmountReceived: '100000',
      w2Address: {
        streetAddress1: '11 NE Elm Road',
        streetAddress2: '',
        streetAddress3: '',
        city: 'Jacksonville',
        state: 'FL',
        postalCode: '32217',
        county: 'Duval',
        usPostRegionCitiesID: '',
        country: {
          code: 'US',
          name: 'UNITED STATES',
          id: '791899e6-cd77-46f2-981b-176ecb8d7098',
        },
        countryID: '791899e6-cd77-46f2-981b-176ecb8d7098',
      },
    },
  },
};

const mockStore = configureStore({});

describe('AboutForm component', () => {
  describe('displays form', () => {
    it('renders blank form on load - Customer Page and asterisks for required fields', async () => {
      render(
        <Provider store={mockStore.store}>
          <AboutForm {...defaultProps} appName={APP_NAME.MYMOVE} />
        </Provider>,
      );

      await waitFor(() => {
        expect(screen.getByText('Finish moving this PPM before you start documenting it.')).toBeInTheDocument();
      });
      const headings = screen.getAllByRole('heading', { level: 2 });
      expect(headings[0]).toHaveTextContent('How to complete your PPM');
      expect(headings[1]).toHaveTextContent('About your final payment');

      // renders form content
      expect(headings[2]).toHaveTextContent('Departure date');
      expect(headings[3]).toHaveTextContent('Locations');
      expect(headings[4]).toHaveTextContent('Advance (AOA)');
      expect(headings[5]).toHaveTextContent('W-2 address');

      expect(screen.getByRole('heading', { level: 2, name: 'Departure date' })).toBeInTheDocument();

      expect(screen.getByLabelText('When did you leave your origin? *')).toBeInstanceOf(HTMLInputElement);
      expect(screen.getByRole('heading', { level: 2, name: 'Locations' })).toBeInTheDocument();

      expect(screen.getByRole('heading', { level: 2, name: 'Advance (AOA)' })).toBeInTheDocument();
      expect(screen.getByTestId('yes-has-received-advance')).toBeInstanceOf(HTMLInputElement);
      expect(screen.getByTestId('no-has-received-advance')).toBeInstanceOf(HTMLInputElement);
      expect(screen.getByTestId('no-has-received-advance')).toBeChecked();

      expect(screen.getAllByLabelText(/Address 1/)[0]).toHaveValue('');
      expect(screen.getAllByLabelText(/Address 2/)[0]).toHaveValue('');
      expect(screen.getAllByTestId('City')[0]).toHaveTextContent('');
      expect(screen.getAllByTestId('State')[0]).toHaveTextContent('');
      expect(screen.getAllByTestId('ZIP')[0]).toHaveTextContent('');

      expect(screen.getAllByLabelText(/Address 1/)[1]).toHaveValue('');
      expect(screen.getAllByLabelText(/Address 2/)[1]).toHaveValue('');
      expect(screen.getAllByTestId('City')[1]).toHaveTextContent('');
      expect(screen.getAllByTestId('State')[1]).toHaveTextContent('');
      expect(screen.getAllByTestId('ZIP')[1]).toHaveTextContent('');
      expect(screen.getAllByLabelText(/Location Lookup/).length).toBe(3);

      expect(screen.getByRole('button', { name: 'Return To Homepage' })).toBeInTheDocument();
      expect(screen.getByRole('button', { name: 'Save & Continue' })).toBeEnabled();
    });

    it('renders blank form on load - Office Page', async () => {
      render(
        <Provider store={mockStore.store}>
          <AboutForm {...defaultProps} appName={APP_NAME.OFFICE} />
        </Provider>,
      );

      await waitFor(() => {
        expect(screen.getByText('Finish moving this PPM before you start documenting it.')).toBeInTheDocument();
      });
      const headings = screen.getAllByRole('heading', { level: 2 });
      expect(headings[0]).toHaveTextContent('How to complete your PPM');
      expect(headings[1]).toHaveTextContent('About your final payment');

      // renders form content
      expect(headings[2]).toHaveTextContent('Departure date');
      expect(headings[3]).toHaveTextContent('Locations');
      expect(headings[4]).toHaveTextContent('Advance (AOA)');
      expect(headings[5]).toHaveTextContent('W-2 address');

      expect(screen.getByRole('heading', { level: 2, name: 'Departure date' })).toBeInTheDocument();
      expect(screen.getByLabelText('When did you leave your origin? *')).toBeInstanceOf(HTMLInputElement);
      expect(screen.getByRole('heading', { level: 2, name: 'Locations' })).toBeInTheDocument();

      expect(screen.getByRole('heading', { level: 2, name: 'Advance (AOA)' })).toBeInTheDocument();
      expect(screen.getByTestId('yes-has-received-advance')).toBeInstanceOf(HTMLInputElement);
      expect(screen.getByTestId('no-has-received-advance')).toBeInstanceOf(HTMLInputElement);
      expect(screen.getByTestId('no-has-received-advance')).toBeChecked();

      expect(screen.getAllByLabelText(/Address 1/)[0]).toHaveValue('');
      expect(screen.getAllByLabelText(/Address 2/)[0]).toHaveValue('');

      expect(screen.getAllByLabelText(/Address 1/)[1]).toHaveValue('');
      expect(screen.getAllByLabelText(/Address 2/)[1]).toHaveValue('');
      expect(screen.getAllByLabelText(/Location Lookup/).length).toBe(3);

      expect(screen.getByRole('button', { name: 'Cancel' })).toBeInTheDocument();
      expect(screen.getByRole('button', { name: 'Save & Continue' })).toBeEnabled();
    });

    describe('validates form fields and displays error messages', () => {
      it('marks all required fields when form is submitted', async () => {
        render(
          <Provider store={mockStore.store}>
            <AboutForm {...defaultProps} />
          </Provider>,
        );

        await userEvent.click(screen.getByRole('button', { name: 'Save & Continue' }));

        await waitFor(() => {
          expect(screen.getByRole('button', { name: 'Save & Continue' })).toBeDisabled();
        });

        const requiredAlerts = screen.getAllByRole('alert');

        expect(requiredAlerts[0]).toHaveTextContent('Required');
        expect(
          within(requiredAlerts[0].nextElementSibling).getByLabelText('When did you leave your origin? *'),
        ).toBeInTheDocument();

        expect(requiredAlerts[1]).toHaveTextContent('Required');
        expect(requiredAlerts[1].nextElementSibling).toHaveAttribute('name', 'w2Address.streetAddress1');
        expect(requiredAlerts[2]).toHaveTextContent('Required');
        expect(requiredAlerts[2].nextElementSibling).toHaveAttribute('aria-label', 'w2Address.city');
        expect(requiredAlerts[3]).toHaveTextContent('Required');
        expect(requiredAlerts[3].nextElementSibling).toHaveAttribute('aria-label', 'w2Address.state');
        expect(requiredAlerts[4]).toHaveTextContent('Required');
        expect(requiredAlerts[4].nextElementSibling).toHaveAttribute('aria-label', 'w2Address.postalCode');

        await userEvent.click(screen.getByTestId('yes-has-received-advance'));
      });
    });

    it('populates appropriate field values', async () => {
      render(
        <Provider store={mockStore.store}>
          <AboutForm {...shipmentProps} />
        </Provider>,
      );

      await waitFor(() => {
        expect(screen.getByLabelText('When did you leave your origin? *')).toHaveDisplayValue('31 May 2022');
      });

      expect(screen.getByTestId('yes-has-received-advance')).toBeChecked();
      expect(screen.getByTestId('no-has-received-advance')).not.toBeChecked();
      expect(screen.getByLabelText('How much did you receive? *')).toHaveDisplayValue('1,000');

      expect(screen.getAllByLabelText(/Address 1/)[2]).toHaveDisplayValue('11 NE Elm Road');
      expect(screen.getAllByLabelText(/Address 2/)[2]).toHaveDisplayValue('');
      expect(screen.getAllByTestId(/City/)[2]).toHaveTextContent('Jacksonville');
      expect(screen.getAllByTestId(/State/)[2]).toHaveTextContent('FL');
      expect(screen.getAllByTestId(/ZIP/)[2]).toHaveTextContent('32217');
      expect(screen.getAllByTestId(/County/)[2]).toHaveTextContent('Duval');
      expect(screen.getByText('Jacksonville, FL 32217 (Duval)'));
      expect(screen.getByRole('button', { name: 'Save & Continue' })).toBeEnabled();
    });

    it('PPM destination street1 is required', async () => {
      render(
        <Provider store={mockStore.store}>
          <AboutForm {...shipmentProps} />
        </Provider>,
      );
      expect(screen.getByRole('button', { name: 'Save & Continue' })).toBeEnabled();

      // Start controlled test case to verify everything is working.
      const input = document.querySelector('input[name="destinationAddress.streetAddress1"]');
      expect(input).toBeInTheDocument();
      // clear
      await userEvent.clear(input);
      await userEvent.tab();
      // verify Required alert is displayed
      const requiredAlerts = screen.getByRole('alert');
      expect(requiredAlerts).toHaveTextContent('Required');

      // verify validation disables save button. destination street 1 is required only in PPM doc upload while
      // it's OPTIONAL during onboarding..etc...
      expect(screen.getByRole('button', { name: 'Save & Continue' })).not.toBeEnabled();

      // verify save is enabled
      await userEvent.type(input, '123 Street');
      expect(screen.getByRole('button', { name: 'Save & Continue' })).toBeEnabled();
<<<<<<< HEAD
=======

      // 'Optional' labelHint on address display. expecting a total of 9(3 for pickup address, 3 delivery address, 3 w2 address).
      // This is to verify Required labelHints are displayed correctly for PPM doc uploading for the delivery address
      // street 1 is now OPTIONAL for onboarding but required for PPM doc upload. If this fails it means addtional labelHints
      // have been introduced elsewhere within the control.
      const hints = document.getElementsByClassName('usa-hint');
      expect(hints.length).toBe(21);
      // verify labelHints are actually 'Optional'
      for (let i = 0; i < hints.length; i += 1) {
        expect(hints[i]).toHaveTextContent('Required');
      }
>>>>>>> 669bc3d9
    });

    it('displays type error messages for invalid input', async () => {
      render(
        <Provider store={mockStore.store}>
          <AboutForm {...defaultProps} />
        </Provider>,
      );

      await userEvent.type(screen.getByLabelText('When did you leave your origin? *'), '1 January 2022');
      await userEvent.tab();
    });

    it('displays error when advance received is below 1 dollar minimum', async () => {
      render(
        <Provider store={mockStore.store}>
          <AboutForm {...defaultProps} />
        </Provider>,
      );

      await userEvent.click(screen.getByTestId('yes-has-received-advance'));

      await userEvent.type(screen.getByLabelText('How much did you receive? *'), '0');

      await waitFor(() => {
        expect(screen.getByRole('alert')).toHaveTextContent(
          "The minimum advance request is $1. If you don't want an advance, select No.",
        );
      });
    });

    describe('calls button event handlers', () => {
      it('calls onBack handler when "Return To Homepage" is pressed - Customer page', async () => {
        render(
          <Provider store={mockStore.store}>
            <AboutForm {...defaultProps} appName={APP_NAME.MYMOVE} />
          </Provider>,
        );

        await userEvent.click(screen.getByRole('button', { name: 'Return To Homepage' }));

        await waitFor(() => {
          expect(defaultProps.onBack).toHaveBeenCalled();
        });
      });

      it('calls onBack handler when "Cancel" is pressed - Office page', async () => {
        render(
          <Provider store={mockStore.store}>
            <AboutForm {...defaultProps} appName={APP_NAME.OFFICE} />
          </Provider>,
        );

        await userEvent.click(screen.getByRole('button', { name: 'Cancel' }));

        await waitFor(() => {
          expect(defaultProps.onBack).toHaveBeenCalled();
        });
      });

      it('calls onSubmit handler when "Save & Continue" is pressed', async () => {
        render(
          <Provider store={mockStore.store}>
            <AboutForm {...shipmentProps} />
          </Provider>,
        );

        await userEvent.click(screen.getByRole('button', { name: 'Save & Continue' }));

        await waitFor(() => {
          expect(shipmentProps.onSubmit).toHaveBeenCalledWith(
            {
              actualMoveDate: '31 May 2022',
              pickupAddress: {
                streetAddress1: '812 S 129th St',
                streetAddress2: '#123',
                streetAddress3: '',
                city: 'San Antonio',
                state: 'TX',
                postalCode: '78234',
                usPostRegionCitiesID: '',
                country: {
                  code: 'US',
                  name: 'UNITED STATES',
                  id: '791899e6-cd77-46f2-981b-176ecb8d7098',
                },
                countryID: '791899e6-cd77-46f2-981b-176ecb8d7098',
              },
              destinationAddress: {
                streetAddress1: '441 SW Rio de la Plata Drive',
                streetAddress2: '',
                streetAddress3: '',
                city: 'Tacoma',
                state: 'WA',
                postalCode: '98421',
                usPostRegionCitiesID: '',
                country: {
                  code: 'US',
                  name: 'UNITED STATES',
                  id: '791899e6-cd77-46f2-981b-176ecb8d7098',
                },
                countryID: '791899e6-cd77-46f2-981b-176ecb8d7098',
              },
              secondaryPickupAddress: {},
              secondaryDestinationAddress: {},
              hasSecondaryPickupAddress: 'false',
              hasSecondaryDestinationAddress: 'false',
              hasReceivedAdvance: 'true',
              advanceAmountReceived: '1000',
              w2Address: {
                streetAddress1: '11 NE Elm Road',
                streetAddress2: '',
                streetAddress3: '',
                city: 'Jacksonville',
                state: 'FL',
                postalCode: '32217',
                county: 'Duval',
                usPostRegionCitiesID: '',
                country: {
                  code: 'US',
                  name: 'UNITED STATES',
                  id: '791899e6-cd77-46f2-981b-176ecb8d7098',
                },
                countryID: '791899e6-cd77-46f2-981b-176ecb8d7098',
              },
            },
            expect.anything(),
          );
        });
      });
    });

    describe('AboutForm - when ppmType is SMALL_PACKAGE', () => {
      const smallPackageMtoShipment = {
        ppmShipment: {
          ppmType: PPM_TYPES.SMALL_PACKAGE,
          actualMoveDate: '01 Jan 2022',
          pickupAddress: {
            streetAddress1: '123 Small Package St',
            streetAddress2: '',
            streetAddress3: '',
            city: 'Smalltown',
            state: 'SP',
            postalCode: '12345',
            usPostRegionCitiesID: '',
            country: {
              code: 'US',
              name: 'UNITED STATES',
              id: '791899e6-cd77-46f2-981b-176ecb8d7098',
            },
            countryID: '791899e6-cd77-46f2-981b-176ecb8d7098',
          },
          destinationAddress: {
            streetAddress1: '456 Destination Ave',
            streetAddress2: '',
            streetAddress3: '',
            city: 'Destination City',
            state: 'SP',
            postalCode: '67890',
            usPostRegionCitiesID: '',
            country: {
              code: 'US',
              name: 'UNITED STATES',
              id: '791899e6-cd77-46f2-981b-176ecb8d7098',
            },
            countryID: '791899e6-cd77-46f2-981b-176ecb8d7098',
          },
          hasReceivedAdvance: false,
          w2Address: {
            streetAddress1: '',
            streetAddress2: '',
            streetAddress3: '',
            city: '',
            state: '',
            postalCode: '',
            usPostRegionCitiesID: '',
            country: {
              code: 'US',
              name: 'UNITED STATES',
              id: '791899e6-cd77-46f2-981b-176ecb8d7098',
            },
            countryID: '791899e6-cd77-46f2-981b-176ecb8d7098',
          },
        },
      };

      const smallPackageProps = {
        onSubmit: jest.fn(),
        onBack: jest.fn(),
        mtoShipment: smallPackageMtoShipment,
      };

      it('renders "Shipped Date" heading and small package labels', async () => {
        render(
          <Provider store={mockStore.store}>
            <AboutForm {...smallPackageProps} appName={APP_NAME.MYMOVE} />
          </Provider>,
        );

        const headings = screen.getAllByRole('heading', { level: 2 });
        expect(headings[2]).toHaveTextContent('Shipped Date');

        expect(screen.getByLabelText('When did you ship your package? *')).toBeInTheDocument();

        expect(
          screen.queryByText(/If you picked things up or dropped things off from other places/),
        ).not.toBeInTheDocument();

        expect(screen.queryByText('Destination Address')).toBeInTheDocument();
        expect(screen.queryByText('Delivery Address')).not.toBeInTheDocument();

        expect(screen.getByText('W-2 address')).toBeInTheDocument();

        expect(screen.getByRole('heading', { level: 2, name: /Locations/ })).toBeInTheDocument();

        expect(screen.getByRole('heading', { level: 2, name: 'Advance (AOA)' })).toBeInTheDocument();
      });
    });
  });
});<|MERGE_RESOLUTION|>--- conflicted
+++ resolved
@@ -262,8 +262,6 @@
       // verify save is enabled
       await userEvent.type(input, '123 Street');
       expect(screen.getByRole('button', { name: 'Save & Continue' })).toBeEnabled();
-<<<<<<< HEAD
-=======
 
       // 'Optional' labelHint on address display. expecting a total of 9(3 for pickup address, 3 delivery address, 3 w2 address).
       // This is to verify Required labelHints are displayed correctly for PPM doc uploading for the delivery address
@@ -275,7 +273,6 @@
       for (let i = 0; i < hints.length; i += 1) {
         expect(hints[i]).toHaveTextContent('Required');
       }
->>>>>>> 669bc3d9
     });
 
     it('displays type error messages for invalid input', async () => {
