import React from 'react';
import { render, waitFor, screen, within } from '@testing-library/react';
import userEvent from '@testing-library/user-event';
import { Provider } from 'react-redux';

import AboutForm from 'components/Shared/PPM/Closeout/AboutForm/AboutForm';
import { configureStore } from 'shared/store';
import { APP_NAME } from 'constants/apps';

jest.mock('utils/featureFlags', () => ({
  ...jest.requireActual('utils/featureFlags'),
  isBooleanFlagEnabled: jest.fn().mockImplementation(() => Promise.resolve(false)),
}));

beforeEach(() => {
  jest.clearAllMocks();
});

const defaultProps = {
  onSubmit: jest.fn(),
  onBack: jest.fn(),
  mtoShipment: {
    ppmShipment: {},
  },
};

const shipmentProps = {
  onSubmit: jest.fn(),
  onBack: jest.fn(),
  mtoShipment: {
    ppmShipment: {
      actualMoveDate: '31 May 2022',
      actualPickupPostalCode: '',
      actualDestinationPostalCode: '',
      pickupAddress: {
        streetAddress1: '812 S 129th St',
        streetAddress2: '#123',
        streetAddress3: '',
        city: 'San Antonio',
        state: 'TX',
        postalCode: '78234',
        usPostRegionCitiesID: '',
      },
      destinationAddress: {
        streetAddress1: '441 SW Rio de la Plata Drive',
        streetAddress2: '',
        streetAddress3: '',
        city: 'Tacoma',
        state: 'WA',
        postalCode: '98421',
        usPostRegionCitiesID: '',
      },
      secondaryPickupAddress: {},
      secondaryDestinationAddress: {},
      hasSecondaryPickupAddress: 'false',
      hasSecondaryDestinationAddress: 'false',
      hasReceivedAdvance: 'true',
      advanceAmountReceived: '100000',
      w2Address: {
        streetAddress1: '11 NE Elm Road',
        streetAddress2: '',
        streetAddress3: '',
        city: 'Jacksonville',
        state: 'FL',
        postalCode: '32217',
        usPostRegionCitiesID: '',
      },
    },
  },
};

const mockStore = configureStore({});

describe('AboutForm component', () => {
  describe('displays form', () => {
    it('renders blank form on load - Customer Page', async () => {
      render(
        <Provider store={mockStore.store}>
          <AboutForm {...defaultProps} appName={APP_NAME.MYMOVE} />
        </Provider>,
      );

      await waitFor(() => {
        expect(screen.getByText('Finish moving this PPM before you start documenting it.')).toBeInTheDocument();
      });
      const headings = screen.getAllByRole('heading', { level: 2 });
      expect(headings[0]).toHaveTextContent('How to complete your PPM');
      expect(headings[1]).toHaveTextContent('About your final payment');

      // renders form content
      expect(headings[2]).toHaveTextContent('Departure date');
      expect(headings[3]).toHaveTextContent('Locations');
      expect(headings[4]).toHaveTextContent('Advance (AOA)');
      expect(headings[5]).toHaveTextContent('W-2 address');

      expect(screen.getByRole('heading', { level: 2, name: 'Departure date' })).toBeInTheDocument();

      expect(screen.getByLabelText('When did you leave your origin?')).toBeInstanceOf(HTMLInputElement);
      expect(screen.getByRole('heading', { level: 2, name: 'Locations' })).toBeInTheDocument();

      expect(screen.getByRole('heading', { level: 2, name: 'Advance (AOA)' })).toBeInTheDocument();
      expect(screen.getByTestId('yes-has-received-advance')).toBeInstanceOf(HTMLInputElement);
      expect(screen.getByTestId('no-has-received-advance')).toBeInstanceOf(HTMLInputElement);
      expect(screen.getByTestId('no-has-received-advance')).toBeChecked();

      expect(screen.getAllByLabelText(/Address 1/)[0]).toHaveValue('');
      expect(screen.getAllByLabelText(/Address 2/)[0]).toHaveValue('');

      expect(screen.getAllByLabelText(/Address 1/)[1]).toHaveValue('');
      expect(screen.getAllByLabelText(/Address 2/)[1]).toHaveValue('');
      expect(screen.getAllByLabelText(/Location Lookup/).length).toBe(3);

      expect(screen.getByRole('button', { name: 'Return To Homepage' })).toBeInTheDocument();
      expect(screen.getByRole('button', { name: 'Save & Continue' })).toBeEnabled();
    });

    it('renders blank form on load - Office Page', async () => {
      render(
        <Provider store={mockStore.store}>
          <AboutForm {...defaultProps} appName={APP_NAME.OFFICE} />
        </Provider>,
      );

      await waitFor(() => {
        expect(screen.getByText('Finish moving this PPM before you start documenting it.')).toBeInTheDocument();
      });
      const headings = screen.getAllByRole('heading', { level: 2 });
      expect(headings[0]).toHaveTextContent('How to complete your PPM');
      expect(headings[1]).toHaveTextContent('About your final payment');

      // renders form content
      expect(headings[2]).toHaveTextContent('Departure date');
      expect(headings[3]).toHaveTextContent('Locations');
      expect(headings[4]).toHaveTextContent('Advance (AOA)');
      expect(headings[5]).toHaveTextContent('W-2 address');

      expect(screen.getByRole('heading', { level: 2, name: 'Departure date' })).toBeInTheDocument();
      expect(screen.getByLabelText('When did you leave your origin?')).toBeInstanceOf(HTMLInputElement);
      expect(screen.getByRole('heading', { level: 2, name: 'Locations' })).toBeInTheDocument();

      expect(screen.getByRole('heading', { level: 2, name: 'Advance (AOA)' })).toBeInTheDocument();
      expect(screen.getByTestId('yes-has-received-advance')).toBeInstanceOf(HTMLInputElement);
      expect(screen.getByTestId('no-has-received-advance')).toBeInstanceOf(HTMLInputElement);
      expect(screen.getByTestId('no-has-received-advance')).toBeChecked();

      expect(screen.getAllByLabelText(/Address 1/)[0]).toHaveValue('');
      expect(screen.getAllByLabelText(/Address 2/)[0]).toHaveValue('');

      expect(screen.getAllByLabelText(/Address 1/)[1]).toHaveValue('');
      expect(screen.getAllByLabelText(/Address 2/)[1]).toHaveValue('');
      expect(screen.getAllByLabelText(/Location Lookup/).length).toBe(3);

      expect(screen.getByRole('button', { name: 'Cancel' })).toBeInTheDocument();
      expect(screen.getByRole('button', { name: 'Save & Continue' })).toBeEnabled();
    });

    describe('validates form fields and displays error messages', () => {
      it('marks all required fields when form is submitted', async () => {
        render(
          <Provider store={mockStore.store}>
            <AboutForm {...defaultProps} />
          </Provider>,
        );

        await userEvent.click(screen.getByRole('button', { name: 'Save & Continue' }));

        waitFor(() => {
          expect(screen.getByRole('button', { name: 'Save & Continue' })).toBeDisabled();

          const requiredAlerts = screen.getAllByRole('alert');

          expect(requiredAlerts[0]).toHaveTextContent('Required');
          expect(
            within(requiredAlerts[0].nextElementSibling).getByLabelText('When did you leave your origin?'),
          ).toBeInTheDocument();

<<<<<<< HEAD
        expect(requiredAlerts[1]).toHaveTextContent('Required');
        expect(requiredAlerts[1].nextElementSibling).toHaveAttribute('name', 'w2Address.streetAddress1');
=======
          expect(requiredAlerts[1]).toHaveTextContent('Required');
          expect(requiredAlerts[1].nextElementSibling).toHaveAttribute('name', 'w2Address.streetAddress1');
          expect(requiredAlerts[2]).toHaveTextContent('Required');
          expect(requiredAlerts[2].nextElementSibling).toHaveAttribute('aria-label', 'w2Address.city');
          expect(requiredAlerts[3]).toHaveTextContent('Required');
          expect(requiredAlerts[3].nextElementSibling).toHaveAttribute('aria-label', 'w2Address.state');
          expect(requiredAlerts[4]).toHaveTextContent('Required');
          expect(requiredAlerts[4].nextElementSibling).toHaveAttribute('aria-label', 'w2Address.postalCode');
>>>>>>> 004c21cc

          userEvent.click(screen.getByTestId('yes-has-received-advance'));
        });
      });
    });

    it('populates appropriate field values', async () => {
      render(
        <Provider store={mockStore.store}>
          <AboutForm {...shipmentProps} />
        </Provider>,
      );

      await waitFor(() => {
        expect(screen.getByLabelText('When did you leave your origin?')).toHaveDisplayValue('31 May 2022');
      });

      expect(screen.getByTestId('yes-has-received-advance')).toBeChecked();
      expect(screen.getByTestId('no-has-received-advance')).not.toBeChecked();
      expect(screen.getByLabelText('How much did you receive?')).toHaveDisplayValue('1,000');

      expect(screen.getAllByLabelText(/Address 1/)[2]).toHaveDisplayValue('11 NE Elm Road');
      expect(screen.getAllByLabelText(/Address 2/)[2]).toHaveDisplayValue('');

      expect(screen.getByText('Jacksonville, FL 32217 ()'));
      expect(screen.getByRole('button', { name: 'Save & Continue' })).toBeEnabled();
    });

    it('PPM destination street1 is required', async () => {
      render(
        <Provider store={mockStore.store}>
          <AboutForm {...shipmentProps} />
        </Provider>,
      );
      expect(screen.getByRole('button', { name: 'Save & Continue' })).toBeEnabled();

      // Start controlled test case to verify everything is working.
      const input = document.querySelector('input[name="destinationAddress.streetAddress1"]');
      expect(input).toBeInTheDocument();
      // clear
      await userEvent.clear(input);
      await userEvent.tab();
      // verify Required alert is displayed
      const requiredAlerts = screen.getByRole('alert');
      expect(requiredAlerts).toHaveTextContent('Required');

      // verify validation disables save button. destination street 1 is required only in PPM doc upload while
      // it's OPTIONAL during onboarding..etc...
      expect(screen.getByRole('button', { name: 'Save & Continue' })).not.toBeEnabled();

      // verify save is enabled
      await userEvent.type(input, '123 Street');
      expect(screen.getByRole('button', { name: 'Save & Continue' })).toBeEnabled();

      // 'Optional' labelHint on address display. expecting a total of 9(3 for pickup address, 3 delivery address, 3 w2 address).
      // This is to verify Required labelHints are displayed correctly for PPM doc uploading for the delivery address
      // street 1 is now OPTIONAL for onboarding but required for PPM doc upload. If this fails it means addtional labelHints
      // have been introduced elsewhere within the control.
      const hints = document.getElementsByClassName('usa-hint');
      expect(hints.length).toBe(6);
      // verify labelHints are actually 'Optional'
      for (let i = 0; i < hints.length; i += 1) {
        expect(hints[i]).toHaveTextContent('Required');
      }
    });

    it('displays type error messages for invalid input', async () => {
      render(
        <Provider store={mockStore.store}>
          <AboutForm {...defaultProps} />
        </Provider>,
      );

      waitFor(() => {
        userEvent.type(screen.getByLabelText('When did you leave your origin?'), '1 January 2022');
        userEvent.tab();
      });
    });

    it('displays error when advance received is below 1 dollar minimum', async () => {
      render(
        <Provider store={mockStore.store}>
          <AboutForm {...defaultProps} />
        </Provider>,
      );

      await userEvent.click(screen.getByTestId('yes-has-received-advance'));

      await userEvent.type(screen.getByLabelText('How much did you receive?'), '0');

      waitFor(async () => {
        expect(await screen.getByRole('alert')).toHaveTextContent(
          "The minimum advance request is $1. If you don't want an advance, select No.",
        );
      });
    });

    describe('calls button event handlers', () => {
      it('calls onBack handler when "Return To Homepage" is pressed - Customer page', async () => {
        render(
          <Provider store={mockStore.store}>
            <AboutForm {...defaultProps} appName={APP_NAME.MYMOVE} />
          </Provider>,
        );

        await userEvent.click(screen.getByRole('button', { name: 'Return To Homepage' }));

        await waitFor(() => {
          expect(defaultProps.onBack).toHaveBeenCalled();
        });
      });

      it('calls onBack handler when "Cancel" is pressed - Office page', async () => {
        render(
          <Provider store={mockStore.store}>
            <AboutForm {...defaultProps} appName={APP_NAME.OFFICE} />
          </Provider>,
        );

        await userEvent.click(screen.getByRole('button', { name: 'Cancel' }));

        await waitFor(() => {
          expect(defaultProps.onBack).toHaveBeenCalled();
        });
      });

      it('calls onSubmit handler when "Save & Continue" is pressed', async () => {
        render(
          <Provider store={mockStore.store}>
            <AboutForm {...shipmentProps} />
          </Provider>,
        );

        await userEvent.click(screen.getByRole('button', { name: 'Save & Continue' }));

        await waitFor(() => {
          expect(shipmentProps.onSubmit).toHaveBeenCalledWith(
            {
              actualMoveDate: '31 May 2022',
              actualPickupPostalCode: '',
              actualDestinationPostalCode: '',
              pickupAddress: {
                streetAddress1: '812 S 129th St',
                streetAddress2: '#123',
                streetAddress3: '',
                city: 'San Antonio',
                state: 'TX',
                postalCode: '78234',
                usPostRegionCitiesID: '',
              },
              destinationAddress: {
                streetAddress1: '441 SW Rio de la Plata Drive',
                streetAddress2: '',
                streetAddress3: '',
                city: 'Tacoma',
                state: 'WA',
                postalCode: '98421',
                usPostRegionCitiesID: '',
              },
              secondaryPickupAddress: {},
              secondaryDestinationAddress: {},
              hasSecondaryPickupAddress: 'false',
              hasSecondaryDestinationAddress: 'false',
              hasReceivedAdvance: 'true',
              advanceAmountReceived: '1000',
              w2Address: {
                streetAddress1: '11 NE Elm Road',
                streetAddress2: '',
                streetAddress3: '',
                city: 'Jacksonville',
                state: 'FL',
                postalCode: '32217',
                usPostRegionCitiesID: '',
              },
            },
            expect.anything(),
          );
        });
      });
    });
  });
});<|MERGE_RESOLUTION|>--- conflicted
+++ resolved
@@ -174,19 +174,8 @@
             within(requiredAlerts[0].nextElementSibling).getByLabelText('When did you leave your origin?'),
           ).toBeInTheDocument();
 
-<<<<<<< HEAD
-        expect(requiredAlerts[1]).toHaveTextContent('Required');
-        expect(requiredAlerts[1].nextElementSibling).toHaveAttribute('name', 'w2Address.streetAddress1');
-=======
           expect(requiredAlerts[1]).toHaveTextContent('Required');
           expect(requiredAlerts[1].nextElementSibling).toHaveAttribute('name', 'w2Address.streetAddress1');
-          expect(requiredAlerts[2]).toHaveTextContent('Required');
-          expect(requiredAlerts[2].nextElementSibling).toHaveAttribute('aria-label', 'w2Address.city');
-          expect(requiredAlerts[3]).toHaveTextContent('Required');
-          expect(requiredAlerts[3].nextElementSibling).toHaveAttribute('aria-label', 'w2Address.state');
-          expect(requiredAlerts[4]).toHaveTextContent('Required');
-          expect(requiredAlerts[4].nextElementSibling).toHaveAttribute('aria-label', 'w2Address.postalCode');
->>>>>>> 004c21cc
 
           userEvent.click(screen.getByTestId('yes-has-received-advance'));
         });
