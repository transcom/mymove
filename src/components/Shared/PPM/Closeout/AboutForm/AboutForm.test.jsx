--- conflicted
+++ resolved
@@ -106,15 +106,15 @@
 
       expect(screen.getAllByLabelText(/Address 1/)[0]).toHaveValue('');
       expect(screen.getAllByLabelText(/Address 2/)[0]).toHaveValue('');
+      expect(screen.getAllByTestId('City')[0]).toHaveTextContent('');
+      expect(screen.getAllByTestId('State')[0]).toHaveTextContent('');
+      expect(screen.getAllByTestId('ZIP')[0]).toHaveTextContent('');
 
       expect(screen.getAllByLabelText(/Address 1/)[1]).toHaveValue('');
       expect(screen.getAllByLabelText(/Address 2/)[1]).toHaveValue('');
-<<<<<<< HEAD
-=======
       expect(screen.getAllByTestId('City')[1]).toHaveTextContent('');
       expect(screen.getAllByTestId('State')[1]).toHaveTextContent('');
       expect(screen.getAllByTestId('ZIP')[1]).toHaveTextContent('');
->>>>>>> 35d0f978
       expect(screen.getAllByLabelText(/Location Lookup/).length).toBe(3);
 
       expect(screen.getByRole('button', { name: 'Return To Homepage' })).toBeInTheDocument();
@@ -184,6 +184,12 @@
 
         expect(requiredAlerts[1]).toHaveTextContent('Required');
         expect(requiredAlerts[1].nextElementSibling).toHaveAttribute('name', 'w2Address.streetAddress1');
+        expect(requiredAlerts[2]).toHaveTextContent('Required');
+        expect(requiredAlerts[2].nextElementSibling).toHaveAttribute('aria-label', 'w2Address.city');
+        expect(requiredAlerts[3]).toHaveTextContent('Required');
+        expect(requiredAlerts[3].nextElementSibling).toHaveAttribute('aria-label', 'w2Address.state');
+        expect(requiredAlerts[4]).toHaveTextContent('Required');
+        expect(requiredAlerts[4].nextElementSibling).toHaveAttribute('aria-label', 'w2Address.postalCode');
 
         await userEvent.click(screen.getByTestId('yes-has-received-advance'));
       });
@@ -206,13 +212,9 @@
 
       expect(screen.getAllByLabelText(/Address 1/)[2]).toHaveDisplayValue('11 NE Elm Road');
       expect(screen.getAllByLabelText(/Address 2/)[2]).toHaveDisplayValue('');
-<<<<<<< HEAD
-
-=======
       expect(screen.getAllByTestId(/City/)[2]).toHaveTextContent('Jacksonville');
       expect(screen.getAllByTestId(/State/)[2]).toHaveTextContent('FL');
       expect(screen.getAllByTestId(/ZIP/)[2]).toHaveTextContent('32217');
->>>>>>> 35d0f978
       expect(screen.getByText('Jacksonville, FL 32217 ()'));
       expect(screen.getByRole('button', { name: 'Save & Continue' })).toBeEnabled();
     });
@@ -248,11 +250,7 @@
       // street 1 is now OPTIONAL for onboarding but required for PPM doc upload. If this fails it means addtional labelHints
       // have been introduced elsewhere within the control.
       const hints = document.getElementsByClassName('usa-hint');
-<<<<<<< HEAD
-      expect(hints.length).toBe(6);
-=======
       expect(hints.length).toBe(18);
->>>>>>> 35d0f978
       // verify labelHints are actually 'Optional'
       for (let i = 0; i < hints.length; i += 1) {
         expect(hints[i]).toHaveTextContent('Required');
