import React, { useEffect, useState } from 'react';
import PropTypes from 'prop-types';
import { Button } from '@trussworks/react-uswds';
import { Formik } from 'formik';
import * as Yup from 'yup';

import styles from './FinalCloseoutForm.module.scss';

import ppmStyles from 'components/Shared/PPM/PPM.module.scss';
import formStyles from 'styles/form.module.scss';
import { ShipmentShape } from 'types/shipment';
import { MoveShape } from 'types/customerShapes';
import { formatCents, formatWeight } from 'utils/formatters';
import {
  calculateTotalMovingExpensesAmount,
  getNonProGearWeightSPR,
  getProGearWeightSPR,
  getTotalPackageWeightSPR,
} from 'utils/ppmCloseout';
import {
  calculateTotalNetWeightForProGearWeightTickets,
  calculateTotalNetWeightForGunSafeWeightTickets,
  getTotalNetWeightForWeightTickets,
} from 'utils/shipmentWeights';
import affiliations from 'content/serviceMemberAgencies';
import { APP_NAME } from 'constants/apps';
import { FEATURE_FLAG_KEYS, PPM_TYPES } from 'shared/constants';
import SectionWrapper from 'components/Shared/SectionWrapper/SectionWrapper';
import TextField from 'components/form/fields/TextField/TextField';
import { requiredAsteriskMessage } from 'components/form/RequiredAsterisk';
import { isBooleanFlagEnabled } from 'utils/featureFlags';

const FinalCloseoutForm = ({ initialValues, mtoShipment, onBack, onSubmit, affiliation, move, appName }) => {
  const [gunSafeEnabled, setGunSafeEnabled] = useState(false);
  useEffect(() => {
    const fetchData = async () => {
      setGunSafeEnabled(await isBooleanFlagEnabled(FEATURE_FLAG_KEYS.GUN_SAFE));
    };
    fetchData();
  }, []);
  const isCustomerPage = appName === APP_NAME.MYMOVE;
  const closeoutOfficeName = move?.closeoutOffice?.name || move?.closeout_office?.name || '';

  const validationSchema = Yup.object().shape({
    signature: isCustomerPage ? Yup.string().required('Required') : Yup.string(),
    date: Yup.string(),
  });
  const totalNetWeight = getTotalNetWeightForWeightTickets(mtoShipment?.ppmShipment?.weightTickets);
  const totalProGearWeight = calculateTotalNetWeightForProGearWeightTickets(
    mtoShipment?.ppmShipment?.proGearWeightTickets,
  );
  const totalGunSafeWeight = calculateTotalNetWeightForGunSafeWeightTickets(
    mtoShipment?.ppmShipment?.gunSafeWeightTickets,
  );

  const canChoosePPMLocation =
    affiliation === affiliations.ARMY ||
    affiliation === affiliations.AIR_FORCE ||
    affiliation === affiliations.SPACE_FORCE;

  const totalExpensesClaimed = calculateTotalMovingExpensesAmount(mtoShipment?.ppmShipment?.movingExpenses);
  const ppmShipment = mtoShipment?.ppmShipment || {};
  const { ppmType } = ppmShipment;

  const totalNonProGearWeightSPR = getNonProGearWeightSPR(mtoShipment?.ppmShipment?.movingExpenses);
  const totalProGearWeightSPR = getProGearWeightSPR(mtoShipment?.ppmShipment?.movingExpenses);
  const totalWeightSPR = getTotalPackageWeightSPR(mtoShipment?.ppmShipment?.movingExpenses);

  return (
    <Formik validationSchema={validationSchema} initialValues={initialValues} onSubmit={onSubmit}>
      {({ isValid, isSubmitting, handleSubmit }) => (
        <div className={styles.FinalCloseoutForm}>
          {ppmType !== PPM_TYPES.SMALL_PACKAGE && (
            <>
              <h2>Your final estimated incentive: ${formatCents(mtoShipment?.ppmShipment?.finalIncentive || 0)}</h2>
              <div className={styles.incentiveFactors}>
                <p className={styles.listDescription}>Your incentive is calculated using:</p>
                <dl>
                  <div className={styles.definitionWrapper}>
                    <dt>weight</dt>
                    <dd>verified net weight of your completed PPM</dd>
                  </div>
                  <div className={styles.definitionWrapper}>
                    <dt>distance</dt>
                    <dd>starting and ending ZIP codes</dd>
                  </div>
                  <div className={styles.definitionWrapper}>
                    <dt>date</dt>
                    <dd>when you started moving your PPM</dd>
                  </div>
                  <div className={styles.definitionWrapper}>
                    <dt>allowances</dt>
                    <dd>
                      your total weight allowance for your whole move, including all shipments, both PPMs and
                      government-funded (such as HHGs)
                    </dd>
                  </div>
                </dl>
              </div>
            </>
          )}

          <div className={styles.shipmentTotals}>
            <h3>This PPM includes:</h3>
            <ul>
              {ppmType === PPM_TYPES.SMALL_PACKAGE ? (
                <>
                  <li>${formatCents(totalExpensesClaimed)} in expenses claimed</li>
                  <li>{formatWeight(totalNonProGearWeightSPR)} total expense weight</li>
                  <li>{formatWeight(totalProGearWeightSPR)} total pro-gear weight</li>
                  <li>{formatWeight(totalWeightSPR)} in total weight</li>
                </>
              ) : (
                <>
                  <li>{formatWeight(totalNetWeight)} total net weight</li>
                  <li>{formatWeight(totalProGearWeight)} of pro-gear</li>
                  {gunSafeEnabled && <li>{formatWeight(totalGunSafeWeight)} of gun safe weight</li>}
                  <li>${formatCents(totalExpensesClaimed)} in expenses claimed</li>
                </>
              )}
            </ul>
          </div>

          <h2>Your actual payment will probably be lower</h2>
          <div className={styles.finalPaymentFactors}>
            <p className={styles.listDescription}>Your final payment will be:</p>
            <ul>
              <li>based on your final incentive</li>
              <li>modified by expenses submitted (authorized expenses reduce your tax burden)</li>
              <li>minus any taxes withheld (the IRS considers your incentive to be taxable income)</li>
              <li>
                minus any advances you were given (you received $
                {formatCents(mtoShipment?.ppmShipment?.advanceAmountReceived || 0)})
              </li>
              <li>plus any reimbursements you receive</li>
            </ul>
            <p>
              Verified expenses reduce the taxable income you report to the IRS on form W-2. They may not be claimed
              again as moving expenses. Federal tax withholding will be deducted from the profit (entitlement less
              eligible operating expenses.)
            </p>
            {canChoosePPMLocation && (
              <p>
                Your closeout office for your PPM(s) is {closeoutOfficeName}. This is where your PPM paperwork will be
                reviewed before you can submit it to finance to receive your incentive.
              </p>
            )}
          </div>

          {appName === APP_NAME.MYMOVE && (
            <SectionWrapper>
              <h2>Customer agreement</h2>
              <p>I certify that any expenses claimed in this application were legitimately incurred during my PPM.</p>
              <p>
                Failure to furnish data may result in partial or total denial of claim and/or improper tax application.
              </p>
              <p>
                I understand the penalty for willfully making a false statement of claim is a maximum fine of $10,000,
                maximum imprisonment of five years, or both (U.S.C, Title 18, Section 287).
              </p>
              {requiredAsteriskMessage}
              <div>
                <div className={styles.signatureField}>
                  <TextField label="Signature" id="signature" name="signature" showRequiredAsterisk required />
                </div>
                <div className={styles.dateField}>
                  <TextField label="Date" id="date" name="date" disabled />
                </div>
              </div>
            </SectionWrapper>
          )}

<<<<<<< HEAD
          <div
            className={`${
              isCustomerPage ? ppmStyles.buttonContainer : `${formStyles.formActions} ${ppmStyles.buttonGroup}`
            }`}
          >
            <Button className={ppmStyles.backButton} type="button" onClick={onBack} secondary outline>
=======
          <div className={ppmStyles.buttonContainer}>
            <Button
              data-testid="returnToHomePage"
              className={ppmStyles.backButton}
              type="button"
              onClick={onBack}
              secondary
              outline
            >
>>>>>>> 116300fe
              {appName === APP_NAME.OFFICE ? 'Back' : 'Return To Homepage'}
            </Button>
            <Button
              className={ppmStyles.saveButton}
              type="submit"
              onClick={handleSubmit}
              disabled={!isValid || isSubmitting}
            >
              Submit PPM Documentation
            </Button>
          </div>
        </div>
      )}
    </Formik>
  );
};

FinalCloseoutForm.propTypes = {
  initialValues: PropTypes.shape({
    affiliation: PropTypes.string,
    signature: PropTypes.string,
    date: PropTypes.string,
  }).isRequired,
  mtoShipment: ShipmentShape.isRequired,
  onBack: PropTypes.func.isRequired,
  onSubmit: PropTypes.func.isRequired,
  affiliation: PropTypes.string.isRequired,
  move: MoveShape,
};

FinalCloseoutForm.defaultProps = {
  move: {},
};

export default FinalCloseoutForm;<|MERGE_RESOLUTION|>--- conflicted
+++ resolved
@@ -170,15 +170,11 @@
             </SectionWrapper>
           )}
 
-<<<<<<< HEAD
           <div
             className={`${
               isCustomerPage ? ppmStyles.buttonContainer : `${formStyles.formActions} ${ppmStyles.buttonGroup}`
             }`}
           >
-            <Button className={ppmStyles.backButton} type="button" onClick={onBack} secondary outline>
-=======
-          <div className={ppmStyles.buttonContainer}>
             <Button
               data-testid="returnToHomePage"
               className={ppmStyles.backButton}
@@ -187,7 +183,6 @@
               secondary
               outline
             >
->>>>>>> 116300fe
               {appName === APP_NAME.OFFICE ? 'Back' : 'Return To Homepage'}
             </Button>
             <Button
