import React, { createRef } from 'react';
import { Field, Formik } from 'formik';
import classnames from 'classnames';
import { Button, ErrorMessage, Form, FormGroup, Radio, Label, Alert } from '@trussworks/react-uswds';
import { func, number } from 'prop-types';
import * as Yup from 'yup';

import SmallPackageForm from '../SmallPackageForm/SmallPackageForm';

import styles from './ExpenseForm.module.scss';

import { formatCents } from 'utils/formatters';
import { numOfDaysBetweenDates } from 'utils/dates';
import { expenseTypes, ppmExpenseTypes } from 'constants/ppmExpenseTypes';
import { ExpenseShape } from 'types/shipment';
import ppmStyles from 'components/Shared/PPM/PPM.module.scss';
import SectionWrapper from 'components/Shared/SectionWrapper/SectionWrapper';
import MaskedTextField from 'components/form/fields/MaskedTextField/MaskedTextField';
import TextField from 'components/form/fields/TextField/TextField';
import Hint from 'components/Hint';
import Fieldset from 'shared/Fieldset';
import FileUpload from 'components/FileUpload/FileUpload';
import formStyles from 'styles/form.module.scss';
import { uploadShape } from 'types/uploads';
import { CheckboxField, DatePickerInput, DropdownInput } from 'components/form/fields';
import { DocumentAndImageUploadInstructions, UploadDropZoneLabel, UploadDropZoneLabelMobile } from 'content/uploads';
import UploadsTable from 'components/UploadsTable/UploadsTable';
import { PPM_TYPES } from 'shared/constants';
import { APP_NAME } from 'constants/apps';
import RequiredAsterisk, { requiredAsteriskMessage } from 'components/form/RequiredAsterisk';

const validationSchema = Yup.object().shape({
  expenseType: Yup.string().required('Required'),
  description: Yup.string().when('expenseType', {
    is: (expenseType) => expenseType !== expenseTypes.SMALL_PACKAGE,
    then: (schema) => schema.required('Required'),
  }),
  paidWithGTCC: Yup.boolean().required('Required'),
  amount: Yup.string().notOneOf(['0', '0.00'], 'Please enter a non-zero amount').required('Required'),
  missingReceipt: Yup.boolean().required('Required'),
  document: Yup.array().of(uploadShape).min(1, 'At least one upload is required'),
  sitStartDate: Yup.date()
    .nullable()
    .transform((value, originalValue) => (originalValue === '' ? null : value))
    .typeError('Enter a complete date in DD MMM YYYY format (day, month, year).')
    .when('expenseType', {
      is: expenseTypes.STORAGE,
      then: (schema) => schema.required('Required').max(Yup.ref('sitEndDate'), 'Start date must be before end date.'),
    }),
  sitEndDate: Yup.date()
    .nullable()
    .transform((value, originalValue) => (originalValue === '' ? null : value))
    .typeError('Enter a complete date in DD MMM YYYY format (day, month, year).')
    .when('expenseType', {
      is: expenseTypes.STORAGE,
      then: (schema) => schema.required('Required'),
    }),
  sitLocation: Yup.string().when('expenseType', {
    is: expenseTypes.STORAGE,
    then: (schema) => schema.required('Required'),
  }),
  sitWeight: Yup.number()
    .nullable()
    .transform((value, originalValue) => (originalValue === '' ? null : value))
    .when('expenseType', {
      is: expenseTypes.STORAGE,
      then: (schema) => schema.required('Required').moreThan(0, 'Weight stored must be at least 1 lb.'),
    }),
  weightShipped: Yup.number().when('expenseType', {
    is: expenseTypes.SMALL_PACKAGE,
    then: (schema) => schema.required('Required').min(0, 'Weight shipped must be at least 1 lb.'),
  }),
  isProGear: Yup.string().when('expenseType', {
    is: expenseTypes.SMALL_PACKAGE,
    then: (schema) => schema.required('Required'),
  }),
  proGearBelongsToSelf: Yup.string()
    .nullable()
    .when('isProGear', {
      is: 'true',
      then: (schema) => schema.required('Required'),
      otherwise: (schema) => schema.strip(),
    }),
  proGearDescription: Yup.string().when('isProGear', {
    is: 'true',
    then: (schema) => schema.required('Required'),
    otherwise: (schema) => schema.strip(),
  }),
});

const ExpenseForm = ({
  ppmType,
  expense,
  receiptNumber,
  onBack,
  onSubmit,
  onCreateUpload,
  onUploadComplete,
  onUploadDelete,
  appName,
}) => {
  const {
    movingExpenseType,
    description,
    paidWithGtcc,
    amount,
    missingReceipt,
    document,
    sitStartDate,
    sitEndDate,
    sitLocation,
    weightStored,
    trackingNumber,
    weightShipped,
    isProGear,
    proGearBelongsToSelf,
    proGearDescription,
  } = expense || {};

  const initialValues = {
    expenseType:
      !movingExpenseType && ppmType === PPM_TYPES.SMALL_PACKAGE ? expenseTypes.SMALL_PACKAGE : movingExpenseType,
    description: description || '',
    paidWithGTCC: paidWithGtcc ? 'true' : 'false',
    amount: amount ? `${formatCents(amount)}` : '',
    missingReceipt: !!missingReceipt,
    document: document?.uploads || [],
    sitStartDate: sitStartDate || '',
    sitEndDate: sitEndDate || '',
    sitLocation: sitLocation || undefined,
    sitWeight: weightStored ? `${weightStored}` : '',
    trackingNumber: trackingNumber || '',
    weightShipped: weightShipped ? `${weightShipped}` : '',
    isProGear: isProGear ? 'true' : 'false',
    ...(isProGear && {
      proGearBelongsToSelf: proGearBelongsToSelf ? 'true' : 'false',
      proGearDescription: proGearDescription || '',
    }),
  };

  const documentRef = createRef();

  const availableExpenseTypes =
    ppmType === PPM_TYPES.SMALL_PACKAGE
      ? [{ value: 'Small package reimbursement', key: 'SMALL_PACKAGE' }]
      : ppmExpenseTypes;

  const isCustomerPage = appName === APP_NAME.MYMOVE;

  return (
    <>
      <div className={styles.introSection}>
        <p>
          Document your qualified expenses by uploading receipts. They should include a description of the item, the
          price you paid, the date of purchase, and the business name. All documents must be legible and unaltered.
        </p>
        <p>Your finance office will make the final decision about which expenses are deductible or reimbursable.</p>
        <p>Upload one receipt at a time. Please do not put multiple receipts in one image.</p>
      </div>
      <Formik initialValues={initialValues} validationSchema={validationSchema} onSubmit={onSubmit}>
        {({ isValid, isSubmitting, handleSubmit, values, errors, ...formikProps }) => {
          return (
            <div className={classnames(ppmStyles.formContainer)}>
              <Form className={classnames(formStyles.form, ppmStyles.form, styles.ExpenseForm)}>
                <SectionWrapper className={classnames(ppmStyles.sectionWrapper, formStyles.formSection)}>
                  <h2>
                    {ppmType !== PPM_TYPES.SMALL_PACKAGE ? `Receipt ` : `Package `}
                    {receiptNumber}
                  </h2>
                  {values.expenseType === expenseTypes.SMALL_PACKAGE && (
                    <Hint data-testid="smallPackageInfo">
                      Receipts from the package carrier should include the weight, cost, and tracking number (optional).
                      Receipts must be legible and unaltered. Files must be 25MB or smaller. You must upload at least
                      one package carrier receipt to get paid for your Small Package Reimbursement PPM.
                    </Hint>
                  )}
                  {requiredAsteriskMessage}
                  <FormGroup className={styles.dropdown}>
                    <DropdownInput
                      label="Select type"
                      name="expenseType"
                      options={availableExpenseTypes}
                      id="expenseType"
                      isDisabled={ppmType === PPM_TYPES.SMALL_PACKAGE}
                      showRequiredAsterisk
                      required
                    />
                  </FormGroup>
                  {values.expenseType && (
                    <>
                      <FormGroup>
                        {values.expenseType !== expenseTypes.SMALL_PACKAGE && (
                          <>
                            <h3>Description</h3>
                            <TextField
                              label="What did you buy or rent?"
                              id="description"
                              name="description"
                              showRequiredAsterisk
                              required
                            />
                            <Hint>Add a brief description of the expense.</Hint>
                          </>
                        )}
                        {values.expenseType === expenseTypes.STORAGE && (
                          <FormGroup>
                            <legend className="usa-label" aria-label="Required: Where did you store your items?">
                              <span required>
                                Where did you store your items? <RequiredAsterisk />
                              </span>
                            </legend>
                            <Field
                              as={Radio}
                              id="sitLocationOrigin"
                              label="Origin"
                              name="sitLocation"
                              value="ORIGIN"
                              checked={values.sitLocation === 'ORIGIN'}
                            />
                            <Field
                              as={Radio}
                              id="sitLocationDestination"
                              label="Destination"
                              name="sitLocation"
                              value="DESTINATION"
                              checked={values.sitLocation === 'DESTINATION'}
                            />
                            <MaskedTextField
                              defaultValue="0"
                              name="sitWeight"
                              label="Weight Stored"
                              id="sitWeightInput"
                              mask={Number}
                              scale={0} // digits after point, 0 for integers
                              signed={false} // disallow negative
                              thousandsSeparator=","
                              lazy={false} // immediate masking evaluation
                              showRequiredAsterisk
                              required
                            >
                              {'  '} lbs
                            </MaskedTextField>
                            <Hint>Enter the weight of the items that were stored during your PPM.</Hint>
                          </FormGroup>
                        )}

                        <Fieldset>
                          <legend
                            className="usa-label"
<<<<<<< HEAD
                            aria-label="Required: Did you pay with your GTCC (Government Travel Charge Card)?"
                          >
                            <span required>
                              Did you pay with your GTCC (Government Travel Charge Card)? <RequiredAsterisk />
                            </span>
=======
                            aria-label="Did you pay with your GTCC (Government Travel Charge Card)?"
                          >
                            <span>Did you pay with your GTCC (Government Travel Charge Card)?</span>
>>>>>>> 56f72db4
                          </legend>
                          <Field
                            as={Radio}
                            id="yes-used-gtcc"
                            label="Yes"
                            name="paidWithGTCC"
                            value="true"
                            checked={values.paidWithGTCC === 'true'}
                            showRequiredAsterisk
                            required
                          />
                          <Field
                            as={Radio}
                            id="no-did-not-use-gtcc"
                            label="No"
                            name="paidWithGTCC"
                            value="false"
                            checked={values.paidWithGTCC === 'false'}
                          />
                        </Fieldset>
                      </FormGroup>
                      <FormGroup>
                        {values.expenseType !== expenseTypes.SMALL_PACKAGE ? (
                          <>
                            <h3>Amount</h3>
                            <MaskedTextField
                              name="amount"
                              label="Amount"
                              id="amount"
                              mask={Number}
                              scale={2} // digits after point, 0 for integers
                              signed={false} // disallow negative
                              radix="." // fractional delimiter
                              mapToRadix={['.']} // symbols to process as radix
                              padFractionalZeros // if true, then pads zeros at end to the length of scale
                              thousandsSeparator=","
                              lazy={false} // immediate masking evaluation
                              prefix="$"
                              hintClassName={ppmStyles.innerHint}
                              showRequiredAsterisk
                              required
                            />
                            <Hint>
                              Enter the total unit price for all items on the receipt that you&apos;re claiming as part
                              of your PPM moving expenses.
                            </Hint>
                          </>
                        ) : (
                          <SmallPackageForm />
                        )}
                        <CheckboxField id="missingReceipt" name="missingReceipt" label="I don't have this receipt" />
                        {values.missingReceipt && values.expenseType === expenseTypes.SMALL_PACKAGE && (
                          <Alert type="info" className={styles.uploadInstructions}>
                            {values.expenseType === expenseTypes.SMALL_PACKAGE &&
                              'If you do not upload legible package receipts your PPM reimbursement could be affected.'}
                          </Alert>
                        )}
                        {values.missingReceipt && (
                          <Alert type="info">
                            If you can, get a replacement copy of your receipt and upload that. If that is not possible,
                            write and sign a statement that explains why this receipt is missing. Include details about
                            where and when you purchased this item. Upload that statement. Your reimbursement for this
                            expense will be based on the information you provide.
                          </Alert>
                        )}
                        <div className={styles.labelWrapper}>
                          <Label
                            error={formikProps.touched?.document && formikProps.errors?.document}
                            htmlFor="document"
                          >
                            <span>
                              Upload receipt <RequiredAsterisk />
                            </span>
                          </Label>
                        </div>
                        {formikProps.touched?.document && formikProps.errors?.document && (
                          <ErrorMessage>{formikProps.errors?.document}</ErrorMessage>
                        )}
                        <Hint className={styles.uploadInstructions}>
                          <p>{DocumentAndImageUploadInstructions}</p>
                        </Hint>
                        <UploadsTable
                          uploads={values.document}
                          onDelete={(uploadId) =>
                            onUploadDelete(uploadId, 'document', formikProps.setFieldTouched, formikProps.setFieldValue)
                          }
                        />
                        <FileUpload
                          name="document"
                          className="receiptDocument"
                          createUpload={(file) => onCreateUpload('document', file, formikProps.setFieldTouched)}
                          labelIdle={UploadDropZoneLabel}
                          labelIdleMobile={UploadDropZoneLabelMobile}
                          onChange={(err, upload) => {
                            formikProps.setFieldTouched('document', true);
                            onUploadComplete(err);
                            documentRef?.current?.removeFile(upload.id);
                          }}
                          ref={documentRef}
                        />
                      </FormGroup>
                    </>
                  )}
                  {values.expenseType === 'STORAGE' && (
                    <FormGroup>
                      <h3>Dates</h3>
                      <DatePickerInput name="sitStartDate" label="Start date" showRequiredAsterisk required />
                      <DatePickerInput name="sitEndDate" label="End date" showRequiredAsterisk required />
                      <h3 className={styles.storageTotal}>
                        Days in storage:{' '}
                        {values.sitStartDate && values.sitEndDate && !errors.sitStartDate && !errors.sitEndDate
                          ? 1 + numOfDaysBetweenDates(values.sitStartDate, values.sitEndDate)
                          : ''}
                      </h3>
                    </FormGroup>
                  )}
                </SectionWrapper>
                <div
                  className={`${
                    isCustomerPage ? ppmStyles.buttonContainer : `${formStyles.formActions} ${ppmStyles.buttonGroup}`
                  }`}
                >
                  <Button className={ppmStyles.backButton} type="button" onClick={onBack} secondary outline>
                    Cancel
                  </Button>
                  <Button
                    className={ppmStyles.saveButton}
                    type="button"
                    onClick={handleSubmit}
                    disabled={!isValid || isSubmitting}
                  >
                    Save & Continue
                  </Button>
                </div>
              </Form>
            </div>
          );
        }}
      </Formik>
    </>
  );
};

ExpenseForm.propTypes = {
  receiptNumber: number,
  expense: ExpenseShape,
  onBack: func.isRequired,
  onSubmit: func.isRequired,
  onCreateUpload: func.isRequired,
  onUploadComplete: func.isRequired,
  onUploadDelete: func.isRequired,
};

ExpenseForm.defaultProps = {
  expense: undefined,
  receiptNumber: 1,
};

export default ExpenseForm;<|MERGE_RESOLUTION|>--- conflicted
+++ resolved
@@ -247,17 +247,9 @@
                         <Fieldset>
                           <legend
                             className="usa-label"
-<<<<<<< HEAD
-                            aria-label="Required: Did you pay with your GTCC (Government Travel Charge Card)?"
-                          >
-                            <span required>
-                              Did you pay with your GTCC (Government Travel Charge Card)? <RequiredAsterisk />
-                            </span>
-=======
                             aria-label="Did you pay with your GTCC (Government Travel Charge Card)?"
                           >
                             <span>Did you pay with your GTCC (Government Travel Charge Card)?</span>
->>>>>>> 56f72db4
                           </legend>
                           <Field
                             as={Radio}
