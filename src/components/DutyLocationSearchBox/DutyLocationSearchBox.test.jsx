import React from 'react';
import { render, screen, waitFor } from '@testing-library/react';
import userEvent from '@testing-library/user-event';

import DutyLocationSearchBox from './DutyLocationSearchBox';

import dutyLocationFactory from 'utils/test/factories/dutyLocation';

const mockDutyLocations = [
  dutyLocationFactory(),
  dutyLocationFactory(),
  dutyLocationFactory(),
  dutyLocationFactory(),
  dutyLocationFactory(),
  dutyLocationFactory(),
  dutyLocationFactory(),
];

const selectedDutyLocation = mockDutyLocations[2];
const mockAddress = selectedDutyLocation.address;
const displayAddress = `${mockAddress.city}, ${mockAddress.state} ${mockAddress.postalCode}`;
const optionName = selectedDutyLocation.name.split(' AFB')[0];

jest.mock('./api.js', () => ({
  SearchDutyLocations: async (search) => {
    if (search === 'empty') {
      return [];
    }

    if (search === 'broken') {
      throw new Error('Server returned an error');
    }

    return mockDutyLocations;
  },
  ShowAddress: async () => {
    return mockAddress;
  },
}));

describe('DutyLocationSearchBoxContainer', () => {
  describe('basic rendering', () => {
    it('renders with minimal props', () => {
      render(<DutyLocationSearchBox input={{ name: 'test_component' }} name="test_component" />);
      expect(screen.getByLabelText('Name of Duty Location:')).toBeInTheDocument();
    });

    it('renders the title', () => {
      render(<DutyLocationSearchBox input={{ name: 'test_component' }} name="test_component" title="Test Component" />);
      expect(screen.getByLabelText('Test Component')).toBeInTheDocument();
    });

    it('renders the default placeholder text', () => {
      render(<DutyLocationSearchBox input={{ name: 'test_component' }} name="test_component" />);
      expect(screen.getByText('Start typing a duty location...')).toBeInTheDocument();
    });

    it('renders an error message', () => {
      render(
        <DutyLocationSearchBox
          input={{ name: 'test_component' }}
          name="test_component"
          errorMsg="Test Error Message"
        />,
      );
      expect(screen.getByText('Test Error Message')).toBeInTheDocument();
    });

    it('renders a value passed in via prop', () => {
      render(
        <DutyLocationSearchBox
          name="test_component"
          input={{
            name: 'test_component',
            value: {
              ...selectedDutyLocation,
              address: mockAddress,
            },
          }}
        />,
      );
      expect(screen.getByText(selectedDutyLocation.name)).toBeInTheDocument();
      expect(screen.getByText(displayAddress)).toBeInTheDocument();
    });

    it('can render without the address', () => {
      render(
        <DutyLocationSearchBox
          name="test_component"
          displayAddress={false}
          input={{
            name: 'test_component',
            value: {
              ...selectedDutyLocation,
              address: mockAddress,
            },
          }}
        />,
      );
      expect(screen.getByText(selectedDutyLocation.name)).toBeInTheDocument();
      expect(screen.queryByText(displayAddress)).not.toBeInTheDocument();
    });

    it('can show placeholder text based on prop', () => {
      const testPlaceholderText = 'Test Placeholder Text';
      render(
        <DutyLocationSearchBox
          input={{ name: 'test_component' }}
          name="test_component"
          placeholder={testPlaceholderText}
        />,
      );
      expect(screen.getByText(testPlaceholderText)).toBeInTheDocument();
    });
  });

  describe('updating options based on text', () => {
    it('searches user input and renders options', async () => {
      render(<DutyLocationSearchBox input={{ name: 'test_component' }} title="Test Component" name="test_component" />);
      await userEvent.type(screen.getByLabelText('Test Component'), 'AFB');

      const option = await screen.findByText(optionName);
      expect(option).toBeInTheDocument();

      const optionsContainer = option.closest('div').parentElement;
      expect(optionsContainer.children.length).toEqual(7);
    });

    it('searches user input and renders a message if empty', async () => {
      render(<DutyLocationSearchBox input={{ name: 'test_component' }} title="Test Component" name="test_component" />);
      await userEvent.type(screen.getByLabelText('Test Component'), 'empty');

      expect(await screen.findByText('No Options')).toBeInTheDocument();
    });

    it("doesnt search if user input isn't 2+ characters in length", async () => {
      render(<DutyLocationSearchBox input={{ name: 'test_component' }} title="Test Component" name="test_component" />);
      await userEvent.type(screen.getByLabelText('Test Component'), '1');

      expect(await screen.findByText('No Options')).toBeInTheDocument();
    });

    it('handles server errors', async () => {
      render(<DutyLocationSearchBox input={{ name: 'test_component' }} title="Test Component" name="test_component" />);
      await userEvent.type(screen.getByLabelText('Test Component'), 'broken');

      expect(await screen.findByText('No Options')).toBeInTheDocument();
    });
  });

  describe('selecting options', () => {
    it('selects an option, calls the onChange callback prop', async () => {
      const onChange = jest.fn();
      render(
        <DutyLocationSearchBox
          input={{ name: 'test_component', onChange }}
          title="Test Component"
          name="test_component"
        />,
      );
<<<<<<< HEAD
      await userEvent.type(screen.getByLabelText('Test Component'), 'AFB');
      await userEvent.click(await screen.findByText('Luke'));
=======
      userEvent.type(screen.getByLabelText('Test Component'), 'AFB');
      userEvent.click(await screen.findByText(optionName));
>>>>>>> 6a4034d1

      await waitFor(() =>
        expect(onChange).toHaveBeenCalledWith({
          ...selectedDutyLocation,
          address: mockAddress,
        }),
      );
    });
  });
});<|MERGE_RESOLUTION|>--- conflicted
+++ resolved
@@ -158,13 +158,8 @@
           name="test_component"
         />,
       );
-<<<<<<< HEAD
       await userEvent.type(screen.getByLabelText('Test Component'), 'AFB');
-      await userEvent.click(await screen.findByText('Luke'));
-=======
-      userEvent.type(screen.getByLabelText('Test Component'), 'AFB');
-      userEvent.click(await screen.findByText(optionName));
->>>>>>> 6a4034d1
+      await userEvent.click(await screen.findByText(optionName));
 
       await waitFor(() =>
         expect(onChange).toHaveBeenCalledWith({
