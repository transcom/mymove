import React from 'react';
import PropTypes from 'prop-types';
import bytes from 'bytes';
import moment from 'moment';
import { FontAwesomeIcon } from '@fortawesome/react-fontawesome';
import classnames from 'classnames';

import styles from './UploadsTable.module.scss';

<<<<<<< HEAD
import SectionWrapper from 'components/Shared/SectionWrapper/SectionWrapper';
=======
import { ButtonUsa as Button } from 'shared/standardUI/Buttons/ButtonUsa';
import SectionWrapper from 'components/Customer/SectionWrapper';
>>>>>>> 9c27505c
import { ExistingUploadsShape } from 'types/uploads';

const UploadsTable = ({ className, uploads, onDelete, showDeleteButton, showDownloadLink = false }) => {
  const getIcon = (fileType) => {
    switch (fileType) {
      case 'application/pdf':
        return 'file-pdf';
      case 'application/vnd.ms-excel':
      case 'application/vnd.openxmlformats-officedocument.spreadsheetml.sheet':
        return 'file-excel';
      case 'image/png':
      case 'image/jpeg':
        return 'file-image';
      default:
        return 'file';
    }
  };

  return (
    uploads?.length > 0 && (
      <SectionWrapper className={classnames(styles.uploadsTableContainer, className)} data-testid="uploads-table">
        <h6>{uploads.length} Files Uploaded</h6>
        <ul>
          {uploads.map((upload) => (
            <li className={styles.uploadListItem} key={upload.id}>
              <div className={styles.fileInfoContainer}>
                <FontAwesomeIcon size="lg" icon={getIcon(upload.contentType)} className={styles.faIcon} />
                <div className={styles.fileInfo}>
                  <p>
                    {showDownloadLink ? (
                      <a href={upload.url} download>
                        {upload.filename}
                      </a>
                    ) : (
                      upload.filename
                    )}
                  </p>
                  <p className={styles.fileSizeAndTime}>
                    <span className={styles.uploadFileSize}>{bytes(upload.bytes)}</span>
                    <span>Uploaded {moment(upload.createdAt).format('DD MMM YYYY h:mm A')}</span>
                  </p>
                </div>
              </div>
              {showDeleteButton && (
                <Button className={styles.deleteBtn} type="button" unstyled onClick={() => onDelete(upload.id)}>
                  Delete
                </Button>
              )}
            </li>
          ))}
        </ul>
      </SectionWrapper>
    )
  );
};

UploadsTable.propTypes = {
  className: PropTypes.string,
  uploads: ExistingUploadsShape.isRequired,
  onDelete: PropTypes.func.isRequired,
  showDeleteButton: PropTypes.bool,
};

UploadsTable.defaultProps = {
  className: '',
  showDeleteButton: true,
};

export default UploadsTable;<|MERGE_RESOLUTION|>--- conflicted
+++ resolved
@@ -7,12 +7,8 @@
 
 import styles from './UploadsTable.module.scss';
 
-<<<<<<< HEAD
+import { ButtonUsa as Button } from 'shared/standardUI/Buttons/ButtonUsa';
 import SectionWrapper from 'components/Shared/SectionWrapper/SectionWrapper';
-=======
-import { ButtonUsa as Button } from 'shared/standardUI/Buttons/ButtonUsa';
-import SectionWrapper from 'components/Customer/SectionWrapper';
->>>>>>> 9c27505c
 import { ExistingUploadsShape } from 'types/uploads';
 
 const UploadsTable = ({ className, uploads, onDelete, showDeleteButton, showDownloadLink = false }) => {
