@import 'shared/styles/_basics';
@import 'shared/styles/_mixins';
// @import 'shared/styles/_overrides';
@import 'shared/styles/colors';

.Table {
  min-height: 300px;
  table {
    width: 100%;
    @include u-font('body', 'xs');
    color: $base-darkest;
    border-collapse: collapse;
    td,
    th {
      @include u-padding-y(1.5);
      @include u-padding-x(1);
      @include u-text('left');
      @include u-bg('white');
      @include u-border(0);
      @include u-border-bottom(1px);
      @include u-border('base-lighter');
      @include u-minw(1)
    }
    tr {
      &:hover {
        background-color: rgb(217, 231, 247);

        td {
          @include u-bg('transparent')
        }
      }
    }
    th {
      color: $base-darker;
      @include u-text('bold');
    }

    .tableHeaderFilters {
      background-color: $base-lighter;

      th {
        @include u-bg('transparent');
        @include u-padding-top(0);
        @include u-padding-bottom(1);
      }

      &:hover {
        background-color: $base-lighter;

        th {
          @include u-bg('transparent')
        }
      }
    }
  }

.inlineBlock {
  display: inline-block
}

<<<<<<< HEAD
.displayFlex {
  justify-content: space-between;
}

=======
>>>>>>> 40357822
.paginationSectionWrapper {
   display: flex;
   flex-wrap: wrap;
   justify-content: space-between;
   margin: 20px;

    .tableControlPagination {
      display: flex;
      align-items: center;
      flex-grow: 1;
      justify-content: flex-end;

      .usaButtonUnstyled {
        @include u-bg('transparent');
        @include u-text('primary-vivid');
        @include u-text('no-underline');
        @include u-padding(1);
        @include u-margin-top(1);
        @include u-margin-x(0);
        @include u-margin-bottom(0);

        &:disabled {
          @include u-text('base-light');
        }
      }


      .usaSelect {
        width: unset;
      }
     }

    .tableControlRowsPerPage {
      display: flex;
      align-items: center;
      flex-grow: 1;

      .usaSelect {
        width: unset;
      }

      div {
         @include u-padding(1);
         @include u-margin-top(1);
      }
    }
  }
}<|MERGE_RESOLUTION|>--- conflicted
+++ resolved
@@ -1,6 +1,5 @@
 @import 'shared/styles/_basics';
 @import 'shared/styles/_mixins';
-// @import 'shared/styles/_overrides';
 @import 'shared/styles/colors';
 
 .Table {
@@ -58,13 +57,6 @@
   display: inline-block
 }
 
-<<<<<<< HEAD
-.displayFlex {
-  justify-content: space-between;
-}
-
-=======
->>>>>>> 40357822
 .paginationSectionWrapper {
    display: flex;
    flex-wrap: wrap;
