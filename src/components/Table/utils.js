--- conflicted
+++ resolved
@@ -1,8 +1,4 @@
-<<<<<<< HEAD
 import { MOVE_STATUS_OPTIONS } from 'constants/queues';
-=======
-import { SERVICE_COUNSELING_BRANCH_OPTIONS, MOVE_STATUS_OPTIONS } from 'constants/queues';
->>>>>>> a36ace55
 import { PAYMENT_REQUEST_STATUS_LABELS } from 'constants/paymentRequestStatus';
 
 /**
@@ -197,23 +193,7 @@
  */
 export const getSelectionOptionLabel = (value) => {
   // Loop though known options and attempt to retrieve display.
-<<<<<<< HEAD
-  // let label = SERVICE_COUNSELING_BRANCH_OPTIONS.filter((option) => value === option.value).map(
-  //   (option) => option.label,
-  // );
-  // if (label.length > 0) {
-  //   return label;
-  // }
   const label = MOVE_STATUS_OPTIONS.filter((option) => value === option.value).map((option) => option.label);
-=======
-  let label = SERVICE_COUNSELING_BRANCH_OPTIONS.filter((option) => value === option.value).map(
-    (option) => option.label,
-  );
-  if (label.length > 0) {
-    return label;
-  }
-  label = MOVE_STATUS_OPTIONS.filter((option) => value === option.value).map((option) => option.label);
->>>>>>> a36ace55
   if (label.length > 0) {
     return label;
   }
