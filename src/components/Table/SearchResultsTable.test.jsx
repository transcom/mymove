--- conflicted
+++ resolved
@@ -164,15 +164,12 @@
     const createMoveButton = screen.queryByTestId('searchCreateMoveButton');
     expect(createMoveButton).not.toBeInTheDocument();
   });
-<<<<<<< HEAD
-=======
   it('renders profile button when search occurs', () => {
     render(<SearchResultsTable handleClick={() => {}} title="Results" useQueries={mockQueries} searchType="move" />);
 
     const editProfileBtn = screen.queryByTestId('editProfileBtn');
     expect(editProfileBtn).toBeInTheDocument();
   });
->>>>>>> 1dd87325
   it('loading', () => {
     render(
       <SearchResultsTable handleClick={() => {}} title="Results" useQueries={mockLoadingQuery} dodID="1234567890" />,
