@import '../../shared/styles/basics';
@import '../../shared/styles/mixins';
@import '../../shared/styles/colors';

.TableQueue {
  @include u-display(flex);
  @include u-margin-x(0);
  @include u-padding-x(0);
  flex-direction: column;
  flex: auto;
  min-width: 100%;

  p {
    @include u-margin(0);
    @include u-padding-left(0.5);
  }

  h2 {
    @include u-margin-top(4);
    @include u-padding-left(0.5);
  }

  .queueHeader {
    display: flex;
    flex-direction: row;
    justify-content: space-between;
    align-items: flex-end;
  }
  .queueButtonWrapper {
    display: flex;
    flex-direction: row;
    justify-content: flex-end;
    align-items: flex-end;
  }

  .csvDownloadLink {
    padding: 10px;
    cursor: pointer;
  }

  .bulkModal {
<<<<<<< HEAD
    padding: 10px;
=======
    padding: 10.787px;
>>>>>>> aa973468
    cursor: pointer;
  }

  .tableContainer {
    flex: auto;
    @include u-margin-top(1);
    max-width: 100%;
    overflow-x: auto;
  }

  table {
    width: 100%;

    tbody tr {
      cursor: pointer;
    }
  }
}

.pillButton {
  border: 1px solid #252f3e;
  color: #000000;
  padding: 6px 6px;
  text-align: center;
  text-decoration: none;
  display: inline-block;
  margin: 5px 5px;
  cursor: pointer;
  border-radius: 10px;
}

.pillButtonRow {
  padding-left: 8px;
}<|MERGE_RESOLUTION|>--- conflicted
+++ resolved
@@ -39,11 +39,7 @@
   }
 
   .bulkModal {
-<<<<<<< HEAD
-    padding: 10px;
-=======
     padding: 10.787px;
->>>>>>> aa973468
     cursor: pointer;
   }
 
