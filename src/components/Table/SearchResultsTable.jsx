--- conflicted
+++ resolved
@@ -15,12 +15,7 @@
 import {
   BRANCH_OPTIONS,
   MOVE_STATUS_LABELS,
-<<<<<<< HEAD
-  PAYMENT_REQUEST_SEARCH_STATUS_LABELS,
-  ROLE_TYPE_OPTIONS,
-=======
   SERVICE_COUNSELING_MOVE_SEARCH_QUEUE_STATUS_FILTER_OPTIONS,
->>>>>>> d5416daa
   SortShape,
 } from 'constants/queues';
 import { DATE_FORMAT_STRING } from 'shared/constants';
@@ -168,7 +163,6 @@
   ),
 ];
 
-<<<<<<< HEAD
 const columnsWithCreateMove = (roleType) => [
   roleType !== roleTypes.SERVICES_COUNSELOR
     ? null
@@ -190,27 +184,6 @@
         },
         { isFilterable: false },
       ),
-=======
-const columnsWithCreateMove = () => [
-  createHeader(
-    'Create Move',
-    (row) => {
-      return (
-        <button
-          onClick={() =>
-            useNavigate(generatePath(servicesCounselingRoutes.BASE_MOVE_VIEW_PATH, { moveCode: row.locator }))
-          }
-          type="button"
-          className={styles.createNewMove}
-          data-testid="searchCreateMoveButton"
-        >
-          Create New Move
-        </button>
-      );
-    },
-    { isFilterable: false },
-  ),
->>>>>>> d5416daa
   createHeader('Move code', 'locator', {
     id: 'locator',
     isFilterable: false,
