import React, { useState, useEffect, useMemo } from 'react';
import { useTable, useFilters, usePagination, useSortBy } from 'react-table';
import PropTypes from 'prop-types';

import styles from './SearchResultsTable.module.scss';
import { createHeader } from './utils';

import Table from 'components/Table/Table';
import DateSelectFilter from 'components/Table/Filters/DateSelectFilter';
import LoadingPlaceholder from 'shared/LoadingPlaceholder';
import SomethingWentWrong from 'shared/SomethingWentWrong';
import TextBoxFilter from 'components/Table/Filters/TextBoxFilter';
import { BRANCH_OPTIONS, MOVE_STATUS_LABELS, ROLE_TYPE_OPTIONS, SortShape } from 'constants/queues';
import { DATE_FORMAT_STRING } from 'shared/constants';
import { formatDateFromIso, serviceMemberAgencyLabel } from 'utils/formatters';
import MultiSelectCheckBoxFilter from 'components/Table/Filters/MultiSelectCheckBoxFilter';
import SelectFilter from 'components/Table/Filters/SelectFilter';
import { roleTypes } from 'constants/userRoles';
import { CHECK_SPECIAL_ORDERS_TYPES, SPECIAL_ORDERS_TYPES } from 'constants/orders';

const columns = (roleType) => [
  createHeader('Move code', 'locator', {
    id: 'locator',
    isFilterable: false,
  }),
  createHeader('DOD ID', 'dodID', {
    id: 'dodID',
    isFilterable: false,
  }),
  createHeader(
    'Customer name',
    (row) => {
      return (
        <div>
<<<<<<< HEAD
          {CHECK_SPECIAL_ORDERS_TYPES(row.orderType) ? (
            <span className={styles.specialMoves}>{SPECIAL_ORDERS_TYPES[`${row.orderType}`]}</span>
          ) : null}
=======
          {row.orderType === 'BLUEBARK' ? <span className={styles.specialMoves}>BLUEBARK</span> : null}
>>>>>>> 22cbbf6a
          {`${row.lastName}, ${row.firstName}`}
        </div>
      );
    },
    {
      id: 'customerName',
      isFilterable: false,
    },
  ),
  createHeader(
    'Status',
    (row) => {
      return MOVE_STATUS_LABELS[`${row.status}`];
    },
    {
      id: 'status',
      isFilterable: true,
      Filter: (props) => {
        return (
          <MultiSelectCheckBoxFilter
            options={ROLE_TYPE_OPTIONS[`${roleType}`]}
            // eslint-disable-next-line react/jsx-props-no-spreading
            {...props}
          />
        );
      },
    },
  ),
  createHeader(
    'Branch',
    (row) => {
      return serviceMemberAgencyLabel(row.branch);
    },
    {
      id: 'branch',
      isFilterable: true,
      Filter: (props) => (
        // eslint-disable-next-line react/jsx-props-no-spreading
        <SelectFilter options={BRANCH_OPTIONS} {...props} />
      ),
    },
  ),
  createHeader(
    'Number of Shipments',
    (row) => {
      return Number(row.shipmentsCount || 0);
    },
    { id: 'shipmentsCount', isFilterable: true },
  ),
  createHeader(
    'Pickup Date',
    (row) => {
      return formatDateFromIso(row.requestedPickupDate, DATE_FORMAT_STRING);
    },
    {
      id: 'pickupDate',
      disableSortBy: true,
      isFilterable: true,
      // eslint-disable-next-line react/jsx-props-no-spreading
      Filter: (props) => <DateSelectFilter dateTime {...props} />,
    },
  ),
  createHeader(
    'Origin ZIP',
    (row) => {
      return row.originDutyLocationPostalCode;
    },
    {
      id: 'originPostalCode',
      isFilterable: true,
    },
  ),
  createHeader(
    'Origin GBLOC',
    (row) => {
      return row.originGBLOC;
    },
    {
      id: 'originGBLOC',
      disableSortBy: true,
    },
  ),
  createHeader(
    'Delivery Date',
    (row) => {
      return formatDateFromIso(row.requestedDeliveryDate, DATE_FORMAT_STRING);
    },
    {
      id: 'deliveryDate',
      disableSortBy: true,
      isFilterable: true,
      // eslint-disable-next-line react/jsx-props-no-spreading
      Filter: (props) => <DateSelectFilter dateTime {...props} />,
    },
  ),
  createHeader(
    'Destination ZIP',
    (row) => {
      return row.destinationDutyLocationPostalCode;
    },
    {
      id: 'destinationPostalCode',
      isFilterable: true,
    },
  ),
  createHeader(
    'Destination GBLOC',
    (row) => {
      return row.destinationGBLOC;
    },
    {
      id: 'destinationGBLOC',
      disableSortBy: true,
    },
  ),
];

// SearchResultsTable is a react-table that uses react-hooks to fetch, filter, sort and page data
const SearchResultsTable = (props) => {
  const {
    title,
    disableMultiSort,
    defaultCanSort,
    disableSortBy,
    defaultSortedColumns,
    defaultHiddenColumns,
    handleClick,
    useQueries,
    showFilters,
    showPagination,
    dodID,
    moveCode,
    customerName,
    roleType,
  } = props;
  const [paramSort, setParamSort] = useState(defaultSortedColumns);
  const [paramFilters, setParamFilters] = useState([]);
  const [currentPage, setCurrentPage] = useState(1);
  const [currentPageSize, setCurrentPageSize] = useState(20);
  const [pageCount, setPageCount] = useState(0);

  const { id, desc } = paramSort.length ? paramSort[0] : {};

  let order;
  if (desc !== undefined) {
    order = desc ? 'desc' : 'asc';
  }

  const {
    searchResult: { totalCount = 0, data = [], page = 1, perPage = 20 },
    isLoading,
    isError,
  } = useQueries({
    sort: id,
    order,
    filters: paramFilters,
    currentPage,
    currentPageSize,
  });

  // react-table setup below
  const defaultColumn = useMemo(
    () => ({
      // Let's set up our default Filter UI
      Filter: TextBoxFilter,
    }),
    [],
  );
  const tableData = useMemo(() => data, [data]);
  const tableColumns = useMemo(() => columns(roleType), [roleType]);
  const {
    getTableProps,
    getTableBodyProps,
    headerGroups,
    rows,
    prepareRow,
    canPreviousPage,
    canNextPage,
    pageOptions,
    gotoPage,
    nextPage,
    previousPage,
    setPageSize,
    state: { filters, pageIndex, pageSize, sortBy },
  } = useTable(
    {
      columns: tableColumns,
      data: tableData,
      initialState: {
        hiddenColumns: defaultHiddenColumns,
        pageSize: perPage,
        pageIndex: page - 1,
        sortBy: defaultSortedColumns,
      },
      defaultColumn, // Be sure to pass the defaultColumn option
      manualFilters: true,
      manualPagination: true,
      pageCount,
      manualSortBy: true,
      disableMultiSort,
      defaultCanSort,
      disableSortBy,
      autoResetSortBy: false,
      // If this option is true, the filters we get back from this hook
      // will not be memoized, which makes it easy to get into infinite render loops
      autoResetFilters: false,
    },
    useFilters,
    useSortBy,
    usePagination,
  );

  // When these table states change, fetch new data!
  useEffect(() => {
    if (!isLoading && !isError) {
      setParamSort(sortBy);
      setCurrentPage(pageIndex + 1);
      setCurrentPageSize(pageSize);
      setPageCount(Math.ceil(totalCount / pageSize));
    }
  }, [sortBy, pageIndex, pageSize, isLoading, isError, totalCount]);

  // Update filters when we get a new search or a column filter is edited
  useEffect(() => {
    setParamFilters([]);
    const filtersToAdd = [];
    if (moveCode) {
      filtersToAdd.push({ id: 'locator', value: moveCode });
    }
    if (dodID) {
      filtersToAdd.push({ id: 'dodID', value: dodID });
    }
    if (customerName) {
      filtersToAdd.push({ id: 'customerName', value: customerName });
    }
    setParamFilters(filtersToAdd.concat(filters));
  }, [filters, moveCode, dodID, customerName]);

  if (isLoading) return <LoadingPlaceholder />;
  if (isError) return <SomethingWentWrong />;

  return (
    <div data-testid="table-queue" className={styles.SearchResultsTable}>
      <h2>
        {`${title} (${totalCount})`} {totalCount > 0 ? null : <p>No results found.</p>}
      </h2>
      <div className={styles.tableContainer}>
        <Table
          showFilters={showFilters}
          showPagination={showPagination}
          handleClick={handleClick}
          gotoPage={gotoPage}
          setPageSize={setPageSize}
          nextPage={nextPage}
          previousPage={previousPage}
          getTableProps={getTableProps}
          getTableBodyProps={getTableBodyProps}
          headerGroups={headerGroups}
          rows={rows}
          prepareRow={prepareRow}
          canPreviousPage={canPreviousPage}
          canNextPage={canNextPage}
          pageIndex={pageIndex}
          pageSize={pageSize}
          pageCount={pageCount}
          pageOptions={pageOptions}
        />
      </div>
    </div>
  );
};

SearchResultsTable.propTypes = {
  // handleClick is the handler to handle functionality to click on a row
  handleClick: PropTypes.func.isRequired,
  // useQueries is the react-query hook call to handle data fetching
  useQueries: PropTypes.func.isRequired,
  // title is the table title
  title: PropTypes.string.isRequired,
  // showFilters is bool value to show filters or not
  showFilters: PropTypes.bool,
  // showPagination is bool value to show pagination or not
  showPagination: PropTypes.bool,
  // manualSortBy should be enabled if doing sorting on the server side
  disableMultiSort: PropTypes.bool,
  // defaultCanSort determines if all columns are by default sortable
  defaultCanSort: PropTypes.bool,
  // disableSortBy is bool flag to turn off sorting functionality
  disableSortBy: PropTypes.bool,
  // defaultSortedColumns is an object of the column id and sort direction
  defaultSortedColumns: SortShape,
  // defaultHiddenColumns is an array of columns to hide
  defaultHiddenColumns: PropTypes.arrayOf(PropTypes.string),
  // dodID is the DOD ID that is being searched for
  dodID: PropTypes.string,
  // moveCode is the move code that is being searched for
  moveCode: PropTypes.string,
  // customerName is the customer name search text
  customerName: PropTypes.string,
  roleType: PropTypes.string,
};

SearchResultsTable.defaultProps = {
  showFilters: false,
  showPagination: false,
  disableMultiSort: false,
  defaultCanSort: false,
  disableSortBy: true,
  defaultSortedColumns: [],
  defaultHiddenColumns: ['id'],
  dodID: null,
  moveCode: null,
  customerName: null,
  roleType: roleTypes.QAE_CSR,
};

export default SearchResultsTable;<|MERGE_RESOLUTION|>--- conflicted
+++ resolved
@@ -32,13 +32,9 @@
     (row) => {
       return (
         <div>
-<<<<<<< HEAD
           {CHECK_SPECIAL_ORDERS_TYPES(row.orderType) ? (
             <span className={styles.specialMoves}>{SPECIAL_ORDERS_TYPES[`${row.orderType}`]}</span>
           ) : null}
-=======
-          {row.orderType === 'BLUEBARK' ? <span className={styles.specialMoves}>BLUEBARK</span> : null}
->>>>>>> 22cbbf6a
           {`${row.lastName}, ${row.firstName}`}
         </div>
       );
