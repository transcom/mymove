import React, { useState, useEffect, useMemo } from 'react';
import { useTable, useFilters, usePagination, useSortBy } from 'react-table';
import { generatePath, useNavigate } from 'react-router';
import PropTypes from 'prop-types';
import { Button } from '@trussworks/react-uswds';

import styles from './SearchResultsTable.module.scss';
import { createHeader } from './utils';

import Table from 'components/Table/Table';
import DateSelectFilter from 'components/Table/Filters/DateSelectFilter';
import LoadingPlaceholder from 'shared/LoadingPlaceholder';
import SomethingWentWrong from 'shared/SomethingWentWrong';
import TextBoxFilter from 'components/Table/Filters/TextBoxFilter';
import {
  BRANCH_OPTIONS,
  MOVE_STATUS_LABELS,
  PAYMENT_REQUEST_SEARCH_STATUS_LABELS,
  ROLE_TYPE_OPTIONS,
  SortShape,
} from 'constants/queues';
import { DATE_FORMAT_STRING } from 'shared/constants';
import { formatDateFromIso, serviceMemberAgencyLabel } from 'utils/formatters';
import MultiSelectCheckBoxFilter from 'components/Table/Filters/MultiSelectCheckBoxFilter';
import SelectFilter from 'components/Table/Filters/SelectFilter';
import { roleTypes } from 'constants/userRoles';
import { CHECK_SPECIAL_ORDERS_TYPES, SPECIAL_ORDERS_TYPES } from 'constants/orders';
import { servicesCounselingRoutes } from 'constants/routes';

const columns = (roleType) => [
  createHeader('Move code', 'locator', {
    id: 'locator',
    isFilterable: false,
  }),
  createHeader('DOD ID', 'dodID', {
    id: 'dodID',
    isFilterable: false,
  }),
  createHeader(
    'Customer name',
    (row) => {
      return (
        <div>
          {CHECK_SPECIAL_ORDERS_TYPES(row.orderType) ? (
            <span className={styles.specialMoves}>{SPECIAL_ORDERS_TYPES[`${row.orderType}`]}</span>
          ) : null}
          {`${row.lastName}, ${row.firstName}`}
        </div>
      );
    },
    {
      id: 'customerName',
      isFilterable: false,
    },
  ),
  createHeader(
    'Status',
    (row) => {
      if (roleType === roleTypes.TIO) {
        return PAYMENT_REQUEST_SEARCH_STATUS_LABELS[`${row.status}`];
      }
      return MOVE_STATUS_LABELS[`${row.status}`];
    },
    {
      id: 'status',
      isFilterable: true,
      Filter: (props) => {
        return (
          <MultiSelectCheckBoxFilter
            options={ROLE_TYPE_OPTIONS[`${roleType}`]}
            // eslint-disable-next-line react/jsx-props-no-spreading
            {...props}
          />
        );
      },
    },
  ),
  createHeader(
    'Branch',
    (row) => {
      return serviceMemberAgencyLabel(row.branch);
    },
    {
      id: 'branch',
      isFilterable: true,
      Filter: (props) => (
        // eslint-disable-next-line react/jsx-props-no-spreading
        <SelectFilter options={BRANCH_OPTIONS} {...props} />
      ),
    },
  ),
  createHeader(
    'Number of Shipments',
    (row) => {
      return Number(row.shipmentsCount || 0);
    },
    { id: 'shipmentsCount', isFilterable: true },
  ),
  createHeader(
    'Scheduled Pickup Date',
    (row) => {
      return formatDateFromIso(row.requestedPickupDate, DATE_FORMAT_STRING);
    },
    {
      id: 'pickupDate',
      disableSortBy: true,
      isFilterable: true,
      // eslint-disable-next-line react/jsx-props-no-spreading
      Filter: (props) => <DateSelectFilter dateTime {...props} />,
    },
  ),
  createHeader(
    'Origin ZIP',
    (row) => {
      return row.originDutyLocationPostalCode;
    },
    {
      id: 'originPostalCode',
      isFilterable: true,
    },
  ),
  createHeader(
    'Origin GBLOC',
    (row) => {
      return row.originGBLOC;
    },
    {
      id: 'originGBLOC',
      disableSortBy: true,
    },
  ),
  createHeader(
    'Scheduled Delivery Date',
    (row) => {
      return formatDateFromIso(row.requestedDeliveryDate, DATE_FORMAT_STRING);
    },
    {
      id: 'deliveryDate',
      disableSortBy: true,
      isFilterable: true,
      // eslint-disable-next-line react/jsx-props-no-spreading
      Filter: (props) => <DateSelectFilter dateTime {...props} />,
    },
  ),
  createHeader(
    'Destination ZIP',
    (row) => {
      return row.destinationDutyLocationPostalCode;
    },
    {
      id: 'destinationPostalCode',
      isFilterable: true,
    },
  ),
  createHeader(
    'Destination GBLOC',
    (row) => {
      return row.destinationGBLOC;
    },
    {
      id: 'destinationGBLOC',
      disableSortBy: true,
    },
  ),
];

const columnsWithCreateMove = (roleType) => [
<<<<<<< HEAD
  roleType !== roleTypes.SERVICES_COUNSELOR
    ? null
    : createHeader(
        'Create Move',
        (row) => {
          return (
            <Button
              onClick={() =>
                useNavigate(generatePath(servicesCounselingRoutes.BASE_MOVE_VIEW_PATH, { moveCode: row.locator }))
              }
              type="button"
              className={styles.createNewMove}
              data-testid="searchCreateMoveButton"
            >
              Create New Move
            </Button>
          );
        },
        { isFilterable: false },
      ),
=======
  createHeader(
    'Create Move',
    (row) => {
      return (
        <Button
          onClick={() =>
            useNavigate(generatePath(servicesCounselingRoutes.BASE_MOVE_VIEW_PATH, { moveCode: row.locator }))
          }
          type="button"
          className={styles.createNewMove}
          data-testid="searchCreateMoveButton"
        >
          Create New Move
        </Button>
      );
    },
    { isFilterable: false },
  ),
>>>>>>> 21174f4b
  createHeader('Move code', 'locator', {
    id: 'locator',
    isFilterable: false,
  }),
  createHeader('DOD ID', 'dodID', {
    id: 'dodID',
    isFilterable: false,
  }),
  createHeader(
    'Customer name',
    (row) => {
      return (
        <div>
          {row.orderType === 'BLUEBARK' ? <span className={styles.specialMoves}>BLUEBARK</span> : null}
          {`${row.lastName}, ${row.firstName}`}
        </div>
      );
    },
    {
      id: 'customerName',
      isFilterable: false,
    },
  ),
  createHeader(
    'Status',
    (row) => {
      return MOVE_STATUS_LABELS[`${row.status}`];
    },
    {
      id: 'status',
      isFilterable: true,
      Filter: (props) => {
        return (
          <MultiSelectCheckBoxFilter
            options={ROLE_TYPE_OPTIONS[`${roleType}`]}
            // eslint-disable-next-line react/jsx-props-no-spreading
            {...props}
          />
        );
      },
    },
  ),
  createHeader(
    'Branch',
    (row) => {
      return serviceMemberAgencyLabel(row.branch);
    },
    {
      id: 'branch',
      isFilterable: true,
      Filter: (props) => (
        // eslint-disable-next-line react/jsx-props-no-spreading
        <SelectFilter options={BRANCH_OPTIONS} {...props} />
      ),
    },
  ),
  createHeader(
    'Number of Shipments',
    (row) => {
      return Number(row.shipmentsCount || 0);
    },
    { id: 'shipmentsCount', isFilterable: true },
  ),
  createHeader(
    'Scheduled Pickup Date',
    (row) => {
      return formatDateFromIso(row.requestedPickupDate, DATE_FORMAT_STRING);
    },
    {
      id: 'pickupDate',
      disableSortBy: true,
      isFilterable: true,
      // eslint-disable-next-line react/jsx-props-no-spreading
      Filter: (props) => <DateSelectFilter dateTime {...props} />,
    },
  ),
  createHeader(
    'Origin ZIP',
    (row) => {
      return row.originDutyLocationPostalCode;
    },
    {
      id: 'originPostalCode',
      isFilterable: true,
    },
  ),
  createHeader(
    'Origin GBLOC',
    (row) => {
      return row.originGBLOC;
    },
    {
      id: 'originGBLOC',
      disableSortBy: true,
    },
  ),
  createHeader(
    'Scheduled Delivery Date',
    (row) => {
      return formatDateFromIso(row.requestedDeliveryDate, DATE_FORMAT_STRING);
    },
    {
      id: 'deliveryDate',
      disableSortBy: true,
      isFilterable: true,
      // eslint-disable-next-line react/jsx-props-no-spreading
      Filter: (props) => <DateSelectFilter dateTime {...props} />,
    },
  ),
  createHeader(
    'Destination ZIP',
    (row) => {
      return row.destinationDutyLocationPostalCode;
    },
    {
      id: 'destinationPostalCode',
      isFilterable: true,
    },
  ),
  createHeader(
    'Destination GBLOC',
    (row) => {
      return row.destinationGBLOC;
    },
    {
      id: 'destinationGBLOC',
      disableSortBy: true,
    },
  ),
];

// SearchResultsTable is a react-table that uses react-hooks to fetch, filter, sort and page data
const SearchResultsTable = (props) => {
  const {
    title,
    disableMultiSort,
    defaultCanSort,
    disableSortBy,
    defaultSortedColumns,
    defaultHiddenColumns,
    handleClick,
    useQueries,
    showFilters,
    showPagination,
    dodID,
    moveCode,
    customerName,
    roleType,
    isCounselorMoveCreateFFEnabled,
  } = props;
  const [paramSort, setParamSort] = useState(defaultSortedColumns);
  const [paramFilters, setParamFilters] = useState([]);
  const [currentPage, setCurrentPage] = useState(1);
  const [currentPageSize, setCurrentPageSize] = useState(20);
  const [pageCount, setPageCount] = useState(0);

  const { id, desc } = paramSort.length ? paramSort[0] : {};

  let order;
  if (desc !== undefined) {
    order = desc ? 'desc' : 'asc';
  }

  const {
    searchResult: { totalCount = 0, data = [], page = 1, perPage = 20 },
    isLoading,
    isError,
  } = useQueries({
    sort: id,
    order,
    filters: paramFilters,
    currentPage,
    currentPageSize,
  });

  // react-table setup below
  const defaultColumn = useMemo(
    () => ({
      // Let's set up our default Filter UI
      Filter: TextBoxFilter,
    }),
    [],
  );

  const tableData = useMemo(() => data, [data]);
  const tableColumns = useMemo(
    () => (isCounselorMoveCreateFFEnabled ? columnsWithCreateMove(roleType) : columns(roleType)),
    [roleType, isCounselorMoveCreateFFEnabled],
  );

  const {
    getTableProps,
    getTableBodyProps,
    headerGroups,
    rows,
    prepareRow,
    canPreviousPage,
    canNextPage,
    pageOptions,
    gotoPage,
    nextPage,
    previousPage,
    setPageSize,
    state: { filters, pageIndex, pageSize, sortBy },
  } = useTable(
    {
      columns: tableColumns,
      data: tableData,
      initialState: {
        hiddenColumns: defaultHiddenColumns,
        pageSize: perPage,
        pageIndex: page - 1,
        sortBy: defaultSortedColumns,
      },
      defaultColumn, // Be sure to pass the defaultColumn option
      manualFilters: true,
      manualPagination: true,
      pageCount,
      manualSortBy: true,
      disableMultiSort,
      defaultCanSort,
      disableSortBy,
      autoResetSortBy: false,
      // If this option is true, the filters we get back from this hook
      // will not be memoized, which makes it easy to get into infinite render loops
      autoResetFilters: false,
    },
    useFilters,
    useSortBy,
    usePagination,
  );

  // When these table states change, fetch new data!
  useEffect(() => {
    if (!isLoading && !isError) {
      setParamSort(sortBy);
      setCurrentPage(pageIndex + 1);
      setCurrentPageSize(pageSize);
      setPageCount(Math.ceil(totalCount / pageSize));
    }
  }, [sortBy, pageIndex, pageSize, isLoading, isError, totalCount]);

  // Update filters when we get a new search or a column filter is edited
  useEffect(() => {
    setParamFilters([]);
    const filtersToAdd = [];
    if (moveCode) {
      filtersToAdd.push({ id: 'locator', value: moveCode });
    }
    if (dodID) {
      filtersToAdd.push({ id: 'dodID', value: dodID });
    }
    if (customerName) {
      filtersToAdd.push({ id: 'customerName', value: customerName });
    }
    setParamFilters(filtersToAdd.concat(filters));
  }, [filters, moveCode, dodID, customerName]);

  if (isLoading) return <LoadingPlaceholder />;
  if (isError) return <SomethingWentWrong />;

  return (
    <div data-testid="table-queue" className={styles.SearchResultsTable}>
      <h2>
        {`${title} (${totalCount})`} {totalCount > 0 ? null : <p>No results found.</p>}
      </h2>
      <div className={styles.tableContainer}>
        <Table
          showFilters={showFilters}
          showPagination={showPagination}
          handleClick={handleClick}
          gotoPage={gotoPage}
          setPageSize={setPageSize}
          nextPage={nextPage}
          previousPage={previousPage}
          getTableProps={getTableProps}
          getTableBodyProps={getTableBodyProps}
          headerGroups={headerGroups}
          rows={rows}
          prepareRow={prepareRow}
          canPreviousPage={canPreviousPage}
          canNextPage={canNextPage}
          pageIndex={pageIndex}
          pageSize={pageSize}
          pageCount={pageCount}
          pageOptions={pageOptions}
        />
      </div>
    </div>
  );
};

SearchResultsTable.propTypes = {
  // handleClick is the handler to handle functionality to click on a row
  handleClick: PropTypes.func.isRequired,
  // useQueries is the react-query hook call to handle data fetching
  useQueries: PropTypes.func.isRequired,
  // title is the table title
  title: PropTypes.string.isRequired,
  // showFilters is bool value to show filters or not
  showFilters: PropTypes.bool,
  // showPagination is bool value to show pagination or not
  showPagination: PropTypes.bool,
  // manualSortBy should be enabled if doing sorting on the server side
  disableMultiSort: PropTypes.bool,
  // defaultCanSort determines if all columns are by default sortable
  defaultCanSort: PropTypes.bool,
  // disableSortBy is bool flag to turn off sorting functionality
  disableSortBy: PropTypes.bool,
  // defaultSortedColumns is an object of the column id and sort direction
  defaultSortedColumns: SortShape,
  // defaultHiddenColumns is an array of columns to hide
  defaultHiddenColumns: PropTypes.arrayOf(PropTypes.string),
  // dodID is the DOD ID that is being searched for
  dodID: PropTypes.string,
  // moveCode is the move code that is being searched for
  moveCode: PropTypes.string,
  // customerName is the customer name search text
  customerName: PropTypes.string,
  roleType: PropTypes.string,
  isCounselorMoveCreateFFEnabled: PropTypes.bool,
};

SearchResultsTable.defaultProps = {
  showFilters: false,
  showPagination: false,
  disableMultiSort: false,
  defaultCanSort: false,
  disableSortBy: true,
  defaultSortedColumns: [],
  defaultHiddenColumns: ['id'],
  dodID: null,
  moveCode: null,
  customerName: null,
  roleType: roleTypes.QAE_CSR,
  isCounselorMoveCreateFFEnabled: false,
};

export default SearchResultsTable;<|MERGE_RESOLUTION|>--- conflicted
+++ resolved
@@ -2,6 +2,7 @@
 import { useTable, useFilters, usePagination, useSortBy } from 'react-table';
 import { generatePath, useNavigate } from 'react-router';
 import PropTypes from 'prop-types';
+import { Button } from '@trussworks/react-uswds';
 import { Button } from '@trussworks/react-uswds';
 
 import styles from './SearchResultsTable.module.scss';
@@ -165,7 +166,6 @@
 ];
 
 const columnsWithCreateMove = (roleType) => [
-<<<<<<< HEAD
   roleType !== roleTypes.SERVICES_COUNSELOR
     ? null
     : createHeader(
@@ -186,26 +186,6 @@
         },
         { isFilterable: false },
       ),
-=======
-  createHeader(
-    'Create Move',
-    (row) => {
-      return (
-        <Button
-          onClick={() =>
-            useNavigate(generatePath(servicesCounselingRoutes.BASE_MOVE_VIEW_PATH, { moveCode: row.locator }))
-          }
-          type="button"
-          className={styles.createNewMove}
-          data-testid="searchCreateMoveButton"
-        >
-          Create New Move
-        </Button>
-      );
-    },
-    { isFilterable: false },
-  ),
->>>>>>> 21174f4b
   createHeader('Move code', 'locator', {
     id: 'locator',
     isFilterable: false,
