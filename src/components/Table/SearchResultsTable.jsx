import React, { useState, useEffect, useMemo } from 'react';
import { useTable, useFilters, usePagination, useSortBy } from 'react-table';
import PropTypes from 'prop-types';

import styles from './SearchResultsTable.module.scss';
import { createHeader } from './utils';

import Table from 'components/Table/Table';
import DateSelectFilter from 'components/Table/Filters/DateSelectFilter';
import LoadingPlaceholder from 'shared/LoadingPlaceholder';
import SomethingWentWrong from 'shared/SomethingWentWrong';
import TextBoxFilter from 'components/Table/Filters/TextBoxFilter';
import { BRANCH_OPTIONS, MOVE_STATUS_LABELS, ROLE_TYPE_OPTIONS, SortShape } from 'constants/queues';
import { DATE_FORMAT_STRING } from 'shared/constants';
import { formatDateFromIso, serviceMemberAgencyLabel } from 'utils/formatters';
import MultiSelectCheckBoxFilter from 'components/Table/Filters/MultiSelectCheckBoxFilter';
import SelectFilter from 'components/Table/Filters/SelectFilter';
import { roleTypes } from 'constants/userRoles';
import { SPECIAL_ORDERS_TYPES } from 'constants/orders';

const columns = (roleType) => [
  createHeader('Move code', 'locator', {
    id: 'locator',
    isFilterable: false,
  }),
  createHeader('DOD ID', 'dodID', {
    id: 'dodID',
    isFilterable: false,
  }),
  createHeader(
    'Customer name',
    (row) => {
      return (
        <div>
<<<<<<< HEAD
          {row.orderType === 'BLUEBARK' ? <span className={styles.specialMoves}>BLUEBARK</span> : null}
=======
          {['BLUEBARK', 'WOUNDED_WARRIOR'].includes(row.orderType) ? (
            <span className={styles.specialMoves}>{SPECIAL_ORDERS_TYPES[`${row.orderType}`]}</span>
          ) : null}
>>>>>>> a4f1e7af
          {`${row.lastName}, ${row.firstName}`}
        </div>
      );
    },
    {
      id: 'customerName',
      isFilterable: false,
    },
  ),
  createHeader(
    'Status',
    (row) => {
      return MOVE_STATUS_LABELS[`${row.status}`];
    },
    {
      id: 'status',
      isFilterable: true,
      Filter: (props) => {
        return (
          <MultiSelectCheckBoxFilter
            options={ROLE_TYPE_OPTIONS[`${roleType}`]}
            // eslint-disable-next-line react/jsx-props-no-spreading
            {...props}
          />
        );
      },
    },
  ),
  createHeader(
    'Branch',
    (row) => {
      return serviceMemberAgencyLabel(row.branch);
    },
    {
      id: 'branch',
      isFilterable: true,
      Filter: (props) => (
        // eslint-disable-next-line react/jsx-props-no-spreading
        <SelectFilter options={BRANCH_OPTIONS} {...props} />
      ),
    },
  ),
  createHeader(
    'Number of Shipments',
    (row) => {
      return Number(row.shipmentsCount || 0);
    },
    { id: 'shipmentsCount', isFilterable: true },
  ),
  createHeader(
    'Origin ZIP',
    (row) => {
      return row.originDutyLocationPostalCode;
    },
    {
      id: 'originPostalCode',
      isFilterable: true,
    },
  ),
  createHeader(
    'Origin GBLOC',
    (row) => {
      return row.originGBLOC;
    },
    {
      id: 'originGBLOC',
      disableSortBy: true,
    },
  ),
  createHeader(
    'Pickup Date',
    (row) => {
      return formatDateFromIso(row.requestedPickupDate, DATE_FORMAT_STRING);
    },
    {
      id: 'pickupDate',
      disableSortBy: true,
      isFilterable: true,
      // eslint-disable-next-line react/jsx-props-no-spreading
      Filter: (props) => <DateSelectFilter dateTime {...props} />,
    },
  ),
  createHeader(
    'Destination ZIP',
    (row) => {
      return row.destinationDutyLocationPostalCode;
    },
    {
      id: 'destinationPostalCode',
      isFilterable: true,
    },
  ),
  createHeader(
    'Destination GBLOC',
    (row) => {
      return row.destinationGBLOC;
    },
    {
      id: 'destinationGBLOC',
      disableSortBy: true,
    },
  ),
  createHeader(
    'Delivery Date',
    (row) => {
      return formatDateFromIso(row.requestedDeliveryDate, DATE_FORMAT_STRING);
    },
    {
      id: 'deliveryDate',
      disableSortBy: true,
      isFilterable: true,
      // eslint-disable-next-line react/jsx-props-no-spreading
      Filter: (props) => <DateSelectFilter dateTime {...props} />,
    },
  ),
];

// SearchResultsTable is a react-table that uses react-hooks to fetch, filter, sort and page data
const SearchResultsTable = (props) => {
  const {
    title,
    disableMultiSort,
    defaultCanSort,
    disableSortBy,
    defaultSortedColumns,
    defaultHiddenColumns,
    handleClick,
    useQueries,
    showFilters,
    showPagination,
    dodID,
    moveCode,
    customerName,
    roleType,
  } = props;
  const [paramSort, setParamSort] = useState(defaultSortedColumns);
  const [paramFilters, setParamFilters] = useState([]);
  const [currentPage, setCurrentPage] = useState(1);
  const [currentPageSize, setCurrentPageSize] = useState(20);
  const [pageCount, setPageCount] = useState(0);

  const { id, desc } = paramSort.length ? paramSort[0] : {};

  let order;
  if (desc !== undefined) {
    order = desc ? 'desc' : 'asc';
  }

  const {
    searchResult: { totalCount = 0, data = [], page = 1, perPage = 20 },
    isLoading,
    isError,
  } = useQueries({
    sort: id,
    order,
    filters: paramFilters,
    currentPage,
    currentPageSize,
  });

  // react-table setup below
  const defaultColumn = useMemo(
    () => ({
      // Let's set up our default Filter UI
      Filter: TextBoxFilter,
    }),
    [],
  );
  const tableData = useMemo(() => data, [data]);
  const tableColumns = useMemo(() => columns(roleType), [roleType]);
  const {
    getTableProps,
    getTableBodyProps,
    headerGroups,
    rows,
    prepareRow,
    canPreviousPage,
    canNextPage,
    pageOptions,
    gotoPage,
    nextPage,
    previousPage,
    setPageSize,
    state: { filters, pageIndex, pageSize, sortBy },
  } = useTable(
    {
      columns: tableColumns,
      data: tableData,
      initialState: {
        hiddenColumns: defaultHiddenColumns,
        pageSize: perPage,
        pageIndex: page - 1,
        sortBy: defaultSortedColumns,
      },
      defaultColumn, // Be sure to pass the defaultColumn option
      manualFilters: true,
      manualPagination: true,
      pageCount,
      manualSortBy: true,
      disableMultiSort,
      defaultCanSort,
      disableSortBy,
      autoResetSortBy: false,
      // If this option is true, the filters we get back from this hook
      // will not be memoized, which makes it easy to get into infinite render loops
      autoResetFilters: false,
    },
    useFilters,
    useSortBy,
    usePagination,
  );

  // When these table states change, fetch new data!
  useEffect(() => {
    if (!isLoading && !isError) {
      setParamSort(sortBy);
      setCurrentPage(pageIndex + 1);
      setCurrentPageSize(pageSize);
      setPageCount(Math.ceil(totalCount / pageSize));
    }
  }, [sortBy, pageIndex, pageSize, isLoading, isError, totalCount]);

  // Update filters when we get a new search or a column filter is edited
  useEffect(() => {
    setParamFilters([]);
    const filtersToAdd = [];
    if (moveCode) {
      filtersToAdd.push({ id: 'locator', value: moveCode });
    }
    if (dodID) {
      filtersToAdd.push({ id: 'dodID', value: dodID });
    }
    if (customerName) {
      filtersToAdd.push({ id: 'customerName', value: customerName });
    }
    setParamFilters(filtersToAdd.concat(filters));
  }, [filters, moveCode, dodID, customerName]);

  if (isLoading) return <LoadingPlaceholder />;
  if (isError) return <SomethingWentWrong />;

  return (
    <div data-testid="table-queue" className={styles.SearchResultsTable}>
      <h2>
        {`${title} (${totalCount})`} {totalCount > 0 ? null : <p>No results found.</p>}
      </h2>
      <div className={styles.tableContainer}>
        <Table
          showFilters={showFilters}
          showPagination={showPagination}
          handleClick={handleClick}
          gotoPage={gotoPage}
          setPageSize={setPageSize}
          nextPage={nextPage}
          previousPage={previousPage}
          getTableProps={getTableProps}
          getTableBodyProps={getTableBodyProps}
          headerGroups={headerGroups}
          rows={rows}
          prepareRow={prepareRow}
          canPreviousPage={canPreviousPage}
          canNextPage={canNextPage}
          pageIndex={pageIndex}
          pageSize={pageSize}
          pageCount={pageCount}
          pageOptions={pageOptions}
        />
      </div>
    </div>
  );
};

SearchResultsTable.propTypes = {
  // handleClick is the handler to handle functionality to click on a row
  handleClick: PropTypes.func.isRequired,
  // useQueries is the react-query hook call to handle data fetching
  useQueries: PropTypes.func.isRequired,
  // title is the table title
  title: PropTypes.string.isRequired,
  // showFilters is bool value to show filters or not
  showFilters: PropTypes.bool,
  // showPagination is bool value to show pagination or not
  showPagination: PropTypes.bool,
  // manualSortBy should be enabled if doing sorting on the server side
  disableMultiSort: PropTypes.bool,
  // defaultCanSort determines if all columns are by default sortable
  defaultCanSort: PropTypes.bool,
  // disableSortBy is bool flag to turn off sorting functionality
  disableSortBy: PropTypes.bool,
  // defaultSortedColumns is an object of the column id and sort direction
  defaultSortedColumns: SortShape,
  // defaultHiddenColumns is an array of columns to hide
  defaultHiddenColumns: PropTypes.arrayOf(PropTypes.string),
  // dodID is the DOD ID that is being searched for
  dodID: PropTypes.string,
  // moveCode is the move code that is being searched for
  moveCode: PropTypes.string,
  // customerName is the customer name search text
  customerName: PropTypes.string,
  roleType: PropTypes.string,
};

SearchResultsTable.defaultProps = {
  showFilters: false,
  showPagination: false,
  disableMultiSort: false,
  defaultCanSort: false,
  disableSortBy: true,
  defaultSortedColumns: [],
  defaultHiddenColumns: ['id'],
  dodID: null,
  moveCode: null,
  customerName: null,
  roleType: roleTypes.QAE_CSR,
};

export default SearchResultsTable;<|MERGE_RESOLUTION|>--- conflicted
+++ resolved
@@ -32,13 +32,9 @@
     (row) => {
       return (
         <div>
-<<<<<<< HEAD
-          {row.orderType === 'BLUEBARK' ? <span className={styles.specialMoves}>BLUEBARK</span> : null}
-=======
           {['BLUEBARK', 'WOUNDED_WARRIOR'].includes(row.orderType) ? (
             <span className={styles.specialMoves}>{SPECIAL_ORDERS_TYPES[`${row.orderType}`]}</span>
           ) : null}
->>>>>>> a4f1e7af
           {`${row.lastName}, ${row.firstName}`}
         </div>
       );
