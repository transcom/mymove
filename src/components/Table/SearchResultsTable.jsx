import React, { useState, useEffect, useMemo } from 'react';
import { useTable, useFilters, usePagination, useSortBy } from 'react-table';
import PropTypes from 'prop-types';

import styles from './SearchResultsTable.module.scss';
import { createHeader } from './utils';

import Table from 'components/Table/Table';
import DateSelectFilter from 'components/Table/Filters/DateSelectFilter';
import LoadingPlaceholder from 'shared/LoadingPlaceholder';
import SomethingWentWrong from 'shared/SomethingWentWrong';
import TextBoxFilter from 'components/Table/Filters/TextBoxFilter';
<<<<<<< HEAD
import {
  BRANCH_OPTIONS,
  MOVE_STATUS_LABELS,
  PAYMENT_REQUEST_SEARCH_STATUS_LABELS,
  ROLE_TYPE_OPTIONS,
  SortShape,
} from 'constants/queues';
=======
import { BRANCH_OPTIONS, MOVE_STATUS_LABELS, ROLE_TYPE_OPTIONS, SortShape } from 'constants/queues';
import { DATE_FORMAT_STRING } from 'shared/constants';
>>>>>>> 1fe4f06d
import { formatDateFromIso, serviceMemberAgencyLabel } from 'utils/formatters';
import MultiSelectCheckBoxFilter from 'components/Table/Filters/MultiSelectCheckBoxFilter';
import SelectFilter from 'components/Table/Filters/SelectFilter';
import { roleTypes } from 'constants/userRoles';
<<<<<<< HEAD
import { DATE_FORMAT_STRING } from 'shared/constants';
=======
import { CHECK_SPECIAL_ORDERS_TYPES, SPECIAL_ORDERS_TYPES } from 'constants/orders';
>>>>>>> 1fe4f06d

const columns = (roleType) => [
  createHeader('Move code', 'locator', {
    id: 'locator',
    isFilterable: false,
  }),
  createHeader('DOD ID', 'dodID', {
    id: 'dodID',
    isFilterable: false,
  }),
  createHeader(
    'Customer name',
    (row) => {
      return (
        <div>
          {CHECK_SPECIAL_ORDERS_TYPES(row.orderType) ? (
            <span className={styles.specialMoves}>{SPECIAL_ORDERS_TYPES[`${row.orderType}`]}</span>
          ) : null}
          {`${row.lastName}, ${row.firstName}`}
        </div>
      );
    },
    {
      id: 'customerName',
      isFilterable: false,
    },
  ),
  createHeader(
    'Status',
    (row) => {
      if (roleType === roleTypes.TIO) {
        return PAYMENT_REQUEST_SEARCH_STATUS_LABELS[`${row.status}`];
      }
      return MOVE_STATUS_LABELS[`${row.status}`];
    },
    {
      id: 'status',
      isFilterable: true,
      Filter: (props) => {
        return (
          <MultiSelectCheckBoxFilter
            options={ROLE_TYPE_OPTIONS[`${roleType}`]}
            // eslint-disable-next-line react/jsx-props-no-spreading
            {...props}
          />
        );
      },
    },
  ),
  createHeader(
    'Branch',
    (row) => {
      return serviceMemberAgencyLabel(row.branch);
    },
    {
      id: 'branch',
      isFilterable: true,
      Filter: (props) => (
        // eslint-disable-next-line react/jsx-props-no-spreading
        <SelectFilter options={BRANCH_OPTIONS} {...props} />
      ),
    },
  ),
  createHeader(
    'Number of Shipments',
    (row) => {
      return Number(row.shipmentsCount || 0);
    },
    { id: 'shipmentsCount', isFilterable: true },
  ),
  createHeader(
<<<<<<< HEAD
=======
    'Pickup Date',
    (row) => {
      return formatDateFromIso(row.requestedPickupDate, DATE_FORMAT_STRING);
    },
    {
      id: 'pickupDate',
      disableSortBy: true,
      isFilterable: true,
      // eslint-disable-next-line react/jsx-props-no-spreading
      Filter: (props) => <DateSelectFilter dateTime {...props} />,
    },
  ),
  createHeader(
>>>>>>> 1fe4f06d
    'Origin ZIP',
    (row) => {
      return row.originDutyLocationPostalCode;
    },
    {
      id: 'originPostalCode',
      isFilterable: true,
    },
  ),
  createHeader(
    'Origin GBLOC',
<<<<<<< HEAD
    (row) => {
      return row.originGBLOC;
    },
    {
      id: 'originGBLOC',
      disableSortBy: true,
    },
  ),
  createHeader(
    'Pickup Date',
    (row) => {
      return formatDateFromIso(row.requestedPickupDate, DATE_FORMAT_STRING);
    },
    {
      id: 'pickupDate',
      disableSortBy: true,
      isFilterable: true,
      // eslint-disable-next-line react/jsx-props-no-spreading
      Filter: (props) => <DateSelectFilter dateTime {...props} />,
    },
  ),
  createHeader(
    'Destination ZIP',
=======
>>>>>>> 1fe4f06d
    (row) => {
      return row.originGBLOC;
    },
    {
      id: 'originGBLOC',
      disableSortBy: true,
    },
  ),
  createHeader(
    'Delivery Date',
    (row) => {
      return formatDateFromIso(row.requestedDeliveryDate, DATE_FORMAT_STRING);
    },
    {
      id: 'deliveryDate',
      disableSortBy: true,
      isFilterable: true,
      // eslint-disable-next-line react/jsx-props-no-spreading
      Filter: (props) => <DateSelectFilter dateTime {...props} />,
    },
  ),
  createHeader(
<<<<<<< HEAD
    'Destination GBLOC',
    (row) => {
      return row.destinationGBLOC;
    },
    {
      id: 'destinationGBLOC',
      disableSortBy: true,
    },
  ),
  createHeader(
    'Delivery Date',
    (row) => {
      return formatDateFromIso(row.requestedDeliveryDate, DATE_FORMAT_STRING);
    },
    {
      id: 'deliveryDate',
      disableSortBy: true,
      isFilterable: true,
      // eslint-disable-next-line react/jsx-props-no-spreading
      Filter: (props) => <DateSelectFilter dateTime {...props} />,
=======
    'Destination ZIP',
    (row) => {
      return row.destinationDutyLocationPostalCode;
    },
    {
      id: 'destinationPostalCode',
      isFilterable: true,
    },
  ),
  createHeader(
    'Destination GBLOC',
    (row) => {
      return row.destinationGBLOC;
    },
    {
      id: 'destinationGBLOC',
      disableSortBy: true,
>>>>>>> 1fe4f06d
    },
  ),
];

// SearchResultsTable is a react-table that uses react-hooks to fetch, filter, sort and page data
const SearchResultsTable = (props) => {
  const {
    title,
    disableMultiSort,
    defaultCanSort,
    disableSortBy,
    defaultSortedColumns,
    defaultHiddenColumns,
    handleClick,
    useQueries,
    showFilters,
    showPagination,
    dodID,
    moveCode,
    customerName,
    roleType,
  } = props;
  const [paramSort, setParamSort] = useState(defaultSortedColumns);
  const [paramFilters, setParamFilters] = useState([]);
  const [currentPage, setCurrentPage] = useState(1);
  const [currentPageSize, setCurrentPageSize] = useState(20);
  const [pageCount, setPageCount] = useState(0);

  const { id, desc } = paramSort.length ? paramSort[0] : {};

  let order;
  if (desc !== undefined) {
    order = desc ? 'desc' : 'asc';
  }

  const {
    searchResult: { totalCount = 0, data = [], page = 1, perPage = 20 },
    isLoading,
    isError,
  } = useQueries({
    sort: id,
    order,
    filters: paramFilters,
    currentPage,
    currentPageSize,
  });

  // react-table setup below
  const defaultColumn = useMemo(
    () => ({
      // Let's set up our default Filter UI
      Filter: TextBoxFilter,
    }),
    [],
  );
  const tableData = useMemo(() => data, [data]);
  const tableColumns = useMemo(() => columns(roleType), [roleType]);
  const {
    getTableProps,
    getTableBodyProps,
    headerGroups,
    rows,
    prepareRow,
    canPreviousPage,
    canNextPage,
    pageOptions,
    gotoPage,
    nextPage,
    previousPage,
    setPageSize,
    state: { filters, pageIndex, pageSize, sortBy },
  } = useTable(
    {
      columns: tableColumns,
      data: tableData,
      initialState: {
        hiddenColumns: defaultHiddenColumns,
        pageSize: perPage,
        pageIndex: page - 1,
        sortBy: defaultSortedColumns,
      },
      defaultColumn, // Be sure to pass the defaultColumn option
      manualFilters: true,
      manualPagination: true,
      pageCount,
      manualSortBy: true,
      disableMultiSort,
      defaultCanSort,
      disableSortBy,
      autoResetSortBy: false,
      // If this option is true, the filters we get back from this hook
      // will not be memoized, which makes it easy to get into infinite render loops
      autoResetFilters: false,
    },
    useFilters,
    useSortBy,
    usePagination,
  );

  // When these table states change, fetch new data!
  useEffect(() => {
    if (!isLoading && !isError) {
      setParamSort(sortBy);
      setCurrentPage(pageIndex + 1);
      setCurrentPageSize(pageSize);
      setPageCount(Math.ceil(totalCount / pageSize));
    }
  }, [sortBy, pageIndex, pageSize, isLoading, isError, totalCount]);

  // Update filters when we get a new search or a column filter is edited
  useEffect(() => {
    setParamFilters([]);
    const filtersToAdd = [];
    if (moveCode) {
      filtersToAdd.push({ id: 'locator', value: moveCode });
    }
    if (dodID) {
      filtersToAdd.push({ id: 'dodID', value: dodID });
    }
    if (customerName) {
      filtersToAdd.push({ id: 'customerName', value: customerName });
    }
    setParamFilters(filtersToAdd.concat(filters));
  }, [filters, moveCode, dodID, customerName]);

  if (isLoading) return <LoadingPlaceholder />;
  if (isError) return <SomethingWentWrong />;

  return (
    <div data-testid="table-queue" className={styles.SearchResultsTable}>
      <h2>
        {`${title} (${totalCount})`} {totalCount > 0 ? null : <p>No results found.</p>}
      </h2>
      <div className={styles.tableContainer}>
        <Table
          showFilters={showFilters}
          showPagination={showPagination}
          handleClick={handleClick}
          gotoPage={gotoPage}
          setPageSize={setPageSize}
          nextPage={nextPage}
          previousPage={previousPage}
          getTableProps={getTableProps}
          getTableBodyProps={getTableBodyProps}
          headerGroups={headerGroups}
          rows={rows}
          prepareRow={prepareRow}
          canPreviousPage={canPreviousPage}
          canNextPage={canNextPage}
          pageIndex={pageIndex}
          pageSize={pageSize}
          pageCount={pageCount}
          pageOptions={pageOptions}
        />
      </div>
    </div>
  );
};

SearchResultsTable.propTypes = {
  // handleClick is the handler to handle functionality to click on a row
  handleClick: PropTypes.func.isRequired,
  // useQueries is the react-query hook call to handle data fetching
  useQueries: PropTypes.func.isRequired,
  // title is the table title
  title: PropTypes.string.isRequired,
  // showFilters is bool value to show filters or not
  showFilters: PropTypes.bool,
  // showPagination is bool value to show pagination or not
  showPagination: PropTypes.bool,
  // manualSortBy should be enabled if doing sorting on the server side
  disableMultiSort: PropTypes.bool,
  // defaultCanSort determines if all columns are by default sortable
  defaultCanSort: PropTypes.bool,
  // disableSortBy is bool flag to turn off sorting functionality
  disableSortBy: PropTypes.bool,
  // defaultSortedColumns is an object of the column id and sort direction
  defaultSortedColumns: SortShape,
  // defaultHiddenColumns is an array of columns to hide
  defaultHiddenColumns: PropTypes.arrayOf(PropTypes.string),
  // dodID is the DOD ID that is being searched for
  dodID: PropTypes.string,
  // moveCode is the move code that is being searched for
  moveCode: PropTypes.string,
  // customerName is the customer name search text
  customerName: PropTypes.string,
  roleType: PropTypes.string,
};

SearchResultsTable.defaultProps = {
  showFilters: false,
  showPagination: false,
  disableMultiSort: false,
  defaultCanSort: false,
  disableSortBy: true,
  defaultSortedColumns: [],
  defaultHiddenColumns: ['id'],
  dodID: null,
  moveCode: null,
  customerName: null,
  roleType: roleTypes.QAE_CSR,
};

export default SearchResultsTable;<|MERGE_RESOLUTION|>--- conflicted
+++ resolved
@@ -10,7 +10,6 @@
 import LoadingPlaceholder from 'shared/LoadingPlaceholder';
 import SomethingWentWrong from 'shared/SomethingWentWrong';
 import TextBoxFilter from 'components/Table/Filters/TextBoxFilter';
-<<<<<<< HEAD
 import {
   BRANCH_OPTIONS,
   MOVE_STATUS_LABELS,
@@ -18,19 +17,11 @@
   ROLE_TYPE_OPTIONS,
   SortShape,
 } from 'constants/queues';
-=======
-import { BRANCH_OPTIONS, MOVE_STATUS_LABELS, ROLE_TYPE_OPTIONS, SortShape } from 'constants/queues';
-import { DATE_FORMAT_STRING } from 'shared/constants';
->>>>>>> 1fe4f06d
 import { formatDateFromIso, serviceMemberAgencyLabel } from 'utils/formatters';
 import MultiSelectCheckBoxFilter from 'components/Table/Filters/MultiSelectCheckBoxFilter';
 import SelectFilter from 'components/Table/Filters/SelectFilter';
 import { roleTypes } from 'constants/userRoles';
-<<<<<<< HEAD
-import { DATE_FORMAT_STRING } from 'shared/constants';
-=======
 import { CHECK_SPECIAL_ORDERS_TYPES, SPECIAL_ORDERS_TYPES } from 'constants/orders';
->>>>>>> 1fe4f06d
 
 const columns = (roleType) => [
   createHeader('Move code', 'locator', {
@@ -102,8 +93,6 @@
     { id: 'shipmentsCount', isFilterable: true },
   ),
   createHeader(
-<<<<<<< HEAD
-=======
     'Pickup Date',
     (row) => {
       return formatDateFromIso(row.requestedPickupDate, DATE_FORMAT_STRING);
@@ -117,7 +106,6 @@
     },
   ),
   createHeader(
->>>>>>> 1fe4f06d
     'Origin ZIP',
     (row) => {
       return row.originDutyLocationPostalCode;
@@ -129,7 +117,6 @@
   ),
   createHeader(
     'Origin GBLOC',
-<<<<<<< HEAD
     (row) => {
       return row.originGBLOC;
     },
@@ -139,12 +126,12 @@
     },
   ),
   createHeader(
-    'Pickup Date',
-    (row) => {
-      return formatDateFromIso(row.requestedPickupDate, DATE_FORMAT_STRING);
-    },
-    {
-      id: 'pickupDate',
+    'Delivery Date',
+    (row) => {
+      return formatDateFromIso(row.requestedDeliveryDate, DATE_FORMAT_STRING);
+    },
+    {
+      id: 'deliveryDate',
       disableSortBy: true,
       isFilterable: true,
       // eslint-disable-next-line react/jsx-props-no-spreading
@@ -153,31 +140,15 @@
   ),
   createHeader(
     'Destination ZIP',
-=======
->>>>>>> 1fe4f06d
-    (row) => {
-      return row.originGBLOC;
-    },
-    {
-      id: 'originGBLOC',
-      disableSortBy: true,
-    },
-  ),
-  createHeader(
-    'Delivery Date',
-    (row) => {
-      return formatDateFromIso(row.requestedDeliveryDate, DATE_FORMAT_STRING);
-    },
-    {
-      id: 'deliveryDate',
-      disableSortBy: true,
-      isFilterable: true,
-      // eslint-disable-next-line react/jsx-props-no-spreading
-      Filter: (props) => <DateSelectFilter dateTime {...props} />,
-    },
-  ),
-  createHeader(
-<<<<<<< HEAD
+    (row) => {
+      return row.destinationDutyLocationPostalCode;
+    },
+    {
+      id: 'destinationPostalCode',
+      isFilterable: true,
+    },
+  ),
+  createHeader(
     'Destination GBLOC',
     (row) => {
       return row.destinationGBLOC;
@@ -185,38 +156,6 @@
     {
       id: 'destinationGBLOC',
       disableSortBy: true,
-    },
-  ),
-  createHeader(
-    'Delivery Date',
-    (row) => {
-      return formatDateFromIso(row.requestedDeliveryDate, DATE_FORMAT_STRING);
-    },
-    {
-      id: 'deliveryDate',
-      disableSortBy: true,
-      isFilterable: true,
-      // eslint-disable-next-line react/jsx-props-no-spreading
-      Filter: (props) => <DateSelectFilter dateTime {...props} />,
-=======
-    'Destination ZIP',
-    (row) => {
-      return row.destinationDutyLocationPostalCode;
-    },
-    {
-      id: 'destinationPostalCode',
-      isFilterable: true,
-    },
-  ),
-  createHeader(
-    'Destination GBLOC',
-    (row) => {
-      return row.destinationGBLOC;
-    },
-    {
-      id: 'destinationGBLOC',
-      disableSortBy: true,
->>>>>>> 1fe4f06d
     },
   ),
 ];
