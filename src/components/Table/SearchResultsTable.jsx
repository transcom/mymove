--- conflicted
+++ resolved
@@ -17,18 +17,10 @@
 import { formatDateFromIso, serviceMemberAgencyLabel } from 'utils/formatters';
 import MultiSelectCheckBoxFilter from 'components/Table/Filters/MultiSelectCheckBoxFilter';
 import SelectFilter from 'components/Table/Filters/SelectFilter';
-<<<<<<< HEAD
-import { roleTypes } from 'constants/userRoles';
 import { CHECK_SPECIAL_ORDERS_TYPES, SPECIAL_ORDERS_TYPES } from 'constants/orders';
 import { servicesCounselingRoutes } from 'constants/routes';
 
-const columns = () => [
-=======
-import { CHECK_SPECIAL_ORDERS_TYPES, SPECIAL_ORDERS_TYPES } from 'constants/orders';
-import { servicesCounselingRoutes } from 'constants/routes';
-
 const moveSearchColumns = () => [
->>>>>>> 5f0974b5
   createHeader('Move code', 'locator', {
     id: 'locator',
     isFilterable: false,
@@ -162,37 +154,6 @@
   ),
 ];
 
-<<<<<<< HEAD
-const columnsWithCreateMove = (roleType) => [
-  roleType !== roleTypes.SERVICES_COUNSELOR
-    ? null
-    : createHeader(
-        'Create Move',
-        (row) => {
-          return (
-            <Button
-              onClick={() =>
-                useNavigate(generatePath(servicesCounselingRoutes.BASE_MOVE_VIEW_PATH, { moveCode: row.locator }))
-              }
-              type="button"
-              className={styles.createNewMove}
-              data-testid="searchCreateMoveButton"
-            >
-              Create New Move
-            </Button>
-          );
-        },
-        { isFilterable: false },
-      ),
-  createHeader('Move code', 'locator', {
-    id: 'locator',
-    isFilterable: false,
-  }),
-  createHeader('DOD ID', 'dodID', {
-    id: 'dodID',
-    isFilterable: false,
-  }),
-=======
 const customerSearchColumns = () => [
   createHeader(
     'Create Move',
@@ -222,7 +183,6 @@
       isFilterable: false,
     },
   ),
->>>>>>> 5f0974b5
   createHeader(
     'Customer name',
     (row) => {
@@ -241,28 +201,6 @@
     },
   ),
   createHeader(
-<<<<<<< HEAD
-    'Status',
-    (row) => {
-      return MOVE_STATUS_LABELS[`${row.status}`];
-    },
-    {
-      id: 'status',
-      isFilterable: true,
-      Filter: (props) => {
-        return (
-          <MultiSelectCheckBoxFilter
-            options={SEARCH_QUEUE_STATUS_FILTER_OPTIONS}
-            // eslint-disable-next-line react/jsx-props-no-spreading
-            {...props}
-          />
-        );
-      },
-    },
-  ),
-  createHeader(
-=======
->>>>>>> 5f0974b5
     'Branch',
     (row) => {
       return serviceMemberAgencyLabel(row.branch);
