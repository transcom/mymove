import React, { useState, useEffect, useMemo } from 'react';
import { useTable, useFilters, usePagination, useSortBy } from 'react-table';
import { generatePath, useNavigate } from 'react-router';
import PropTypes from 'prop-types';
import { Button } from '@trussworks/react-uswds';

import styles from './SearchResultsTable.module.scss';
import { createHeader } from './utils';

import Table from 'components/Table/Table';
import DateSelectFilter from 'components/Table/Filters/DateSelectFilter';
import LoadingPlaceholder from 'shared/LoadingPlaceholder';
import SomethingWentWrong from 'shared/SomethingWentWrong';
import TextBoxFilter from 'components/Table/Filters/TextBoxFilter';
import {
  BRANCH_OPTIONS,
  MOVE_STATUS_LABELS,
  PAYMENT_REQUEST_SEARCH_STATUS_LABELS,
  ROLE_TYPE_OPTIONS,
  SortShape,
} from 'constants/queues';
import { DATE_FORMAT_STRING } from 'shared/constants';
import { formatDateFromIso, serviceMemberAgencyLabel } from 'utils/formatters';
import MultiSelectCheckBoxFilter from 'components/Table/Filters/MultiSelectCheckBoxFilter';
import SelectFilter from 'components/Table/Filters/SelectFilter';
import { roleTypes } from 'constants/userRoles';
import { CHECK_SPECIAL_ORDERS_TYPES, SPECIAL_ORDERS_TYPES } from 'constants/orders';
<<<<<<< HEAD
import { servicesCounselingRoutes } from 'constants/routes';
=======
>>>>>>> fd5ae1c4

const columns = (roleType) => [
  createHeader('Move code', 'locator', {
    id: 'locator',
    isFilterable: false,
  }),
  createHeader('DOD ID', 'dodID', {
    id: 'dodID',
    isFilterable: false,
  }),
  createHeader(
    'Customer name',
    (row) => {
      return (
        <div>
          {CHECK_SPECIAL_ORDERS_TYPES(row.orderType) ? (
            <span className={styles.specialMoves}>{SPECIAL_ORDERS_TYPES[`${row.orderType}`]}</span>
          ) : null}
<<<<<<< HEAD
          {`${row.lastName}, ${row.firstName}`}
        </div>
      );
    },
    {
      id: 'customerName',
      isFilterable: false,
    },
  ),
  createHeader(
    'Status',
    (row) => {
      if (roleType === roleTypes.TIO) {
        return PAYMENT_REQUEST_SEARCH_STATUS_LABELS[`${row.status}`];
      }
      return MOVE_STATUS_LABELS[`${row.status}`];
    },
    {
      id: 'status',
      isFilterable: true,
      Filter: (props) => {
        return (
          <MultiSelectCheckBoxFilter
            options={ROLE_TYPE_OPTIONS[`${roleType}`]}
            // eslint-disable-next-line react/jsx-props-no-spreading
            {...props}
          />
        );
      },
    },
  ),
  createHeader(
    'Branch',
    (row) => {
      return serviceMemberAgencyLabel(row.branch);
    },
    {
      id: 'branch',
      isFilterable: true,
      Filter: (props) => (
        // eslint-disable-next-line react/jsx-props-no-spreading
        <SelectFilter options={BRANCH_OPTIONS} {...props} />
      ),
    },
  ),
  createHeader(
    'Number of Shipments',
    (row) => {
      return Number(row.shipmentsCount || 0);
    },
    { id: 'shipmentsCount', isFilterable: true },
  ),
  createHeader(
    'Pickup Date',
    (row) => {
      return formatDateFromIso(row.requestedPickupDate, DATE_FORMAT_STRING);
    },
    {
      id: 'pickupDate',
      disableSortBy: true,
      isFilterable: true,
      // eslint-disable-next-line react/jsx-props-no-spreading
      Filter: (props) => <DateSelectFilter dateTime {...props} />,
    },
  ),
  createHeader(
    'Origin ZIP',
    (row) => {
      return row.originDutyLocationPostalCode;
    },
    {
      id: 'originPostalCode',
      isFilterable: true,
    },
  ),
  createHeader(
    'Origin GBLOC',
    (row) => {
      return row.originGBLOC;
    },
    {
      id: 'originGBLOC',
      disableSortBy: true,
    },
  ),
  createHeader(
    'Delivery Date',
    (row) => {
      return formatDateFromIso(row.requestedDeliveryDate, DATE_FORMAT_STRING);
    },
    {
      id: 'deliveryDate',
      disableSortBy: true,
      isFilterable: true,
      // eslint-disable-next-line react/jsx-props-no-spreading
      Filter: (props) => <DateSelectFilter dateTime {...props} />,
    },
  ),
  createHeader(
    'Destination ZIP',
    (row) => {
      return row.destinationDutyLocationPostalCode;
    },
    {
      id: 'destinationPostalCode',
      isFilterable: true,
    },
  ),
  createHeader(
    'Destination GBLOC',
    (row) => {
      return row.destinationGBLOC;
    },
    {
      id: 'destinationGBLOC',
      disableSortBy: true,
    },
  ),
];

const columnsWithCreateMove = (roleType) => [
  roleType !== roleTypes.SERVICES_COUNSELOR
    ? null
    : createHeader(
        'Create Move',
        (row) => {
          return (
            <Button
              onClick={() =>
                useNavigate(generatePath(servicesCounselingRoutes.BASE_MOVE_VIEW_PATH, { moveCode: row.locator }))
              }
              type="button"
              className={styles.createNewMove}
              data-testid="searchCreateMoveButton"
            >
              Create New Move
            </Button>
          );
        },
        { isFilterable: false },
      ),
  createHeader('Move code', 'locator', {
    id: 'locator',
    isFilterable: false,
  }),
  createHeader('DOD ID', 'dodID', {
    id: 'dodID',
    isFilterable: false,
  }),
  createHeader(
    'Customer name',
    (row) => {
      return (
        <div>
          {row.orderType === 'BLUEBARK' ? <span className={styles.specialMoves}>BLUEBARK</span> : null}
=======
>>>>>>> fd5ae1c4
          {`${row.lastName}, ${row.firstName}`}
        </div>
      );
    },
    {
      id: 'customerName',
      isFilterable: false,
    },
  ),
  createHeader(
    'Status',
    (row) => {
      return MOVE_STATUS_LABELS[`${row.status}`];
    },
    {
      id: 'status',
      isFilterable: true,
      Filter: (props) => {
        return (
          <MultiSelectCheckBoxFilter
            options={ROLE_TYPE_OPTIONS[`${roleType}`]}
            // eslint-disable-next-line react/jsx-props-no-spreading
            {...props}
          />
        );
      },
    },
  ),
  createHeader(
    'Branch',
    (row) => {
      return serviceMemberAgencyLabel(row.branch);
    },
    {
      id: 'branch',
      isFilterable: true,
      Filter: (props) => (
        // eslint-disable-next-line react/jsx-props-no-spreading
        <SelectFilter options={BRANCH_OPTIONS} {...props} />
      ),
    },
  ),
  createHeader(
    'Number of Shipments',
    (row) => {
      return Number(row.shipmentsCount || 0);
    },
    { id: 'shipmentsCount', isFilterable: true },
  ),
  createHeader(
    'Pickup Date',
    (row) => {
      return formatDateFromIso(row.requestedPickupDate, DATE_FORMAT_STRING);
    },
    {
      id: 'pickupDate',
      disableSortBy: true,
      isFilterable: true,
      // eslint-disable-next-line react/jsx-props-no-spreading
      Filter: (props) => <DateSelectFilter dateTime {...props} />,
    },
  ),
  createHeader(
    'Origin ZIP',
    (row) => {
      return row.originDutyLocationPostalCode;
    },
    {
      id: 'originPostalCode',
      isFilterable: true,
    },
  ),
  createHeader(
    'Origin GBLOC',
    (row) => {
      return row.originGBLOC;
    },
    {
      id: 'originGBLOC',
      disableSortBy: true,
    },
  ),
  createHeader(
    'Delivery Date',
    (row) => {
      return formatDateFromIso(row.requestedDeliveryDate, DATE_FORMAT_STRING);
    },
    {
      id: 'deliveryDate',
      disableSortBy: true,
      isFilterable: true,
      // eslint-disable-next-line react/jsx-props-no-spreading
      Filter: (props) => <DateSelectFilter dateTime {...props} />,
    },
  ),
  createHeader(
    'Destination ZIP',
    (row) => {
      return row.destinationDutyLocationPostalCode;
    },
    {
      id: 'destinationPostalCode',
      isFilterable: true,
    },
  ),
  createHeader(
    'Destination GBLOC',
    (row) => {
      return row.destinationGBLOC;
    },
    {
      id: 'destinationGBLOC',
      disableSortBy: true,
    },
  ),
];

// SearchResultsTable is a react-table that uses react-hooks to fetch, filter, sort and page data
const SearchResultsTable = (props) => {
  const {
    title,
    disableMultiSort,
    defaultCanSort,
    disableSortBy,
    defaultSortedColumns,
    defaultHiddenColumns,
    handleClick,
    useQueries,
    showFilters,
    showPagination,
    dodID,
    moveCode,
    customerName,
    roleType,
    isCounselorMoveCreateFFEnabled,
  } = props;
  const [paramSort, setParamSort] = useState(defaultSortedColumns);
  const [paramFilters, setParamFilters] = useState([]);
  const [currentPage, setCurrentPage] = useState(1);
  const [currentPageSize, setCurrentPageSize] = useState(20);
  const [pageCount, setPageCount] = useState(0);

  const { id, desc } = paramSort.length ? paramSort[0] : {};

  let order;
  if (desc !== undefined) {
    order = desc ? 'desc' : 'asc';
  }

  const {
    searchResult: { totalCount = 0, data = [], page = 1, perPage = 20 },
    isLoading,
    isError,
  } = useQueries({
    sort: id,
    order,
    filters: paramFilters,
    currentPage,
    currentPageSize,
  });

  // react-table setup below
  const defaultColumn = useMemo(
    () => ({
      // Let's set up our default Filter UI
      Filter: TextBoxFilter,
    }),
    [],
  );

  const tableData = useMemo(() => data, [data]);
  const tableColumns = useMemo(
    () => (isCounselorMoveCreateFFEnabled ? columnsWithCreateMove(roleType) : columns(roleType)),
    [roleType, isCounselorMoveCreateFFEnabled],
  );

  const {
    getTableProps,
    getTableBodyProps,
    headerGroups,
    rows,
    prepareRow,
    canPreviousPage,
    canNextPage,
    pageOptions,
    gotoPage,
    nextPage,
    previousPage,
    setPageSize,
    state: { filters, pageIndex, pageSize, sortBy },
  } = useTable(
    {
      columns: tableColumns,
      data: tableData,
      initialState: {
        hiddenColumns: defaultHiddenColumns,
        pageSize: perPage,
        pageIndex: page - 1,
        sortBy: defaultSortedColumns,
      },
      defaultColumn, // Be sure to pass the defaultColumn option
      manualFilters: true,
      manualPagination: true,
      pageCount,
      manualSortBy: true,
      disableMultiSort,
      defaultCanSort,
      disableSortBy,
      autoResetSortBy: false,
      // If this option is true, the filters we get back from this hook
      // will not be memoized, which makes it easy to get into infinite render loops
      autoResetFilters: false,
    },
    useFilters,
    useSortBy,
    usePagination,
  );

  // When these table states change, fetch new data!
  useEffect(() => {
    if (!isLoading && !isError) {
      setParamSort(sortBy);
      setCurrentPage(pageIndex + 1);
      setCurrentPageSize(pageSize);
      setPageCount(Math.ceil(totalCount / pageSize));
    }
  }, [sortBy, pageIndex, pageSize, isLoading, isError, totalCount]);

  // Update filters when we get a new search or a column filter is edited
  useEffect(() => {
    setParamFilters([]);
    const filtersToAdd = [];
    if (moveCode) {
      filtersToAdd.push({ id: 'locator', value: moveCode });
    }
    if (dodID) {
      filtersToAdd.push({ id: 'dodID', value: dodID });
    }
    if (customerName) {
      filtersToAdd.push({ id: 'customerName', value: customerName });
    }
    setParamFilters(filtersToAdd.concat(filters));
  }, [filters, moveCode, dodID, customerName]);

  if (isLoading) return <LoadingPlaceholder />;
  if (isError) return <SomethingWentWrong />;

  return (
    <div data-testid="table-queue" className={styles.SearchResultsTable}>
      <h2>
        {`${title} (${totalCount})`} {totalCount > 0 ? null : <p>No results found.</p>}
      </h2>
      <div className={styles.tableContainer}>
        <Table
          showFilters={showFilters}
          showPagination={showPagination}
          handleClick={handleClick}
          gotoPage={gotoPage}
          setPageSize={setPageSize}
          nextPage={nextPage}
          previousPage={previousPage}
          getTableProps={getTableProps}
          getTableBodyProps={getTableBodyProps}
          headerGroups={headerGroups}
          rows={rows}
          prepareRow={prepareRow}
          canPreviousPage={canPreviousPage}
          canNextPage={canNextPage}
          pageIndex={pageIndex}
          pageSize={pageSize}
          pageCount={pageCount}
          pageOptions={pageOptions}
        />
      </div>
    </div>
  );
};

SearchResultsTable.propTypes = {
  // handleClick is the handler to handle functionality to click on a row
  handleClick: PropTypes.func.isRequired,
  // useQueries is the react-query hook call to handle data fetching
  useQueries: PropTypes.func.isRequired,
  // title is the table title
  title: PropTypes.string.isRequired,
  // showFilters is bool value to show filters or not
  showFilters: PropTypes.bool,
  // showPagination is bool value to show pagination or not
  showPagination: PropTypes.bool,
  // manualSortBy should be enabled if doing sorting on the server side
  disableMultiSort: PropTypes.bool,
  // defaultCanSort determines if all columns are by default sortable
  defaultCanSort: PropTypes.bool,
  // disableSortBy is bool flag to turn off sorting functionality
  disableSortBy: PropTypes.bool,
  // defaultSortedColumns is an object of the column id and sort direction
  defaultSortedColumns: SortShape,
  // defaultHiddenColumns is an array of columns to hide
  defaultHiddenColumns: PropTypes.arrayOf(PropTypes.string),
  // dodID is the DOD ID that is being searched for
  dodID: PropTypes.string,
  // moveCode is the move code that is being searched for
  moveCode: PropTypes.string,
  // customerName is the customer name search text
  customerName: PropTypes.string,
  roleType: PropTypes.string,
  isCounselorMoveCreateFFEnabled: PropTypes.bool,
};

SearchResultsTable.defaultProps = {
  showFilters: false,
  showPagination: false,
  disableMultiSort: false,
  defaultCanSort: false,
  disableSortBy: true,
  defaultSortedColumns: [],
  defaultHiddenColumns: ['id'],
  dodID: null,
  moveCode: null,
  customerName: null,
  roleType: roleTypes.QAE_CSR,
  isCounselorMoveCreateFFEnabled: false,
};

export default SearchResultsTable;<|MERGE_RESOLUTION|>--- conflicted
+++ resolved
@@ -25,10 +25,7 @@
 import SelectFilter from 'components/Table/Filters/SelectFilter';
 import { roleTypes } from 'constants/userRoles';
 import { CHECK_SPECIAL_ORDERS_TYPES, SPECIAL_ORDERS_TYPES } from 'constants/orders';
-<<<<<<< HEAD
 import { servicesCounselingRoutes } from 'constants/routes';
-=======
->>>>>>> fd5ae1c4
 
 const columns = (roleType) => [
   createHeader('Move code', 'locator', {
@@ -47,7 +44,6 @@
           {CHECK_SPECIAL_ORDERS_TYPES(row.orderType) ? (
             <span className={styles.specialMoves}>{SPECIAL_ORDERS_TYPES[`${row.orderType}`]}</span>
           ) : null}
-<<<<<<< HEAD
           {`${row.lastName}, ${row.firstName}`}
         </div>
       );
@@ -202,9 +198,9 @@
     (row) => {
       return (
         <div>
-          {row.orderType === 'BLUEBARK' ? <span className={styles.specialMoves}>BLUEBARK</span> : null}
-=======
->>>>>>> fd5ae1c4
+          {CHECK_SPECIAL_ORDERS_TYPES(row.orderType) ? (
+            <span className={styles.specialMoves}>{SPECIAL_ORDERS_TYPES[`${row.orderType}`]}</span>
+          ) : null}
           {`${row.lastName}, ${row.firstName}`}
         </div>
       );
