--- conflicted
+++ resolved
@@ -10,24 +10,14 @@
 import LoadingPlaceholder from 'shared/LoadingPlaceholder';
 import SomethingWentWrong from 'shared/SomethingWentWrong';
 import TextBoxFilter from 'components/Table/Filters/TextBoxFilter';
-<<<<<<< HEAD
 import { BRANCH_OPTIONS, MOVE_STATUS_LABELS, ROLE_TYPE_OPTIONS, SortShape } from 'constants/queues';
-import { serviceMemberAgencyLabel } from 'utils/formatters';
-=======
-import { BRANCH_OPTIONS, MOVE_STATUS_LABELS, MOVE_STATUS_OPTIONS, SortShape } from 'constants/queues';
 import { DATE_FORMAT_STRING } from 'shared/constants';
 import { formatDateFromIso, serviceMemberAgencyLabel } from 'utils/formatters';
->>>>>>> a7017fd4
 import MultiSelectCheckBoxFilter from 'components/Table/Filters/MultiSelectCheckBoxFilter';
 import SelectFilter from 'components/Table/Filters/SelectFilter';
 import { roleTypes } from 'constants/userRoles';
 
-<<<<<<< HEAD
 const columns = (roleType) => [
-  createHeader('Move code', 'locator', {
-    id: 'locator',
-=======
-const columns = [
   {
     Header: '',
     columns: [
@@ -57,8 +47,15 @@
         {
           id: 'status',
           isFilterable: true,
-          // eslint-disable-next-line react/jsx-props-no-spreading
-          Filter: (props) => <MultiSelectCheckBoxFilter options={MOVE_STATUS_OPTIONS} {...props} />,
+          Filter: (props) => {
+            return (
+              <MultiSelectCheckBoxFilter
+                options={ROLE_TYPE_OPTIONS[`${roleType}`]}
+                // eslint-disable-next-line react/jsx-props-no-spreading
+                {...props}
+              />
+            );
+          },
         },
       ),
       createHeader(
@@ -84,7 +81,6 @@
       ),
     ],
     id: 'maininfo',
->>>>>>> a7017fd4
     isFilterable: false,
     showFilters: false,
   },
@@ -122,69 +118,6 @@
       ),
     ],
     isFilterable: false,
-<<<<<<< HEAD
-  }),
-  createHeader(
-    'Customer name',
-    (row) => {
-      return `${row.lastName}, ${row.firstName}`;
-    },
-    {
-      id: 'customerName',
-      isFilterable: false,
-    },
-  ),
-  createHeader(
-    'Status',
-    (row) => {
-      return MOVE_STATUS_LABELS[`${row.status}`];
-    },
-    {
-      id: 'status',
-      isFilterable: true,
-      Filter: (props) => {
-        return (
-          <MultiSelectCheckBoxFilter
-            options={ROLE_TYPE_OPTIONS[`${roleType}`]}
-            // eslint-disable-next-line react/jsx-props-no-spreading
-            {...props}
-          />
-        );
-      },
-    },
-  ),
-  createHeader(
-    'Origin ZIP',
-    (row) => {
-      return row.originDutyLocationPostalCode;
-    },
-    {
-      id: 'originPostalCode',
-      isFilterable: true,
-    },
-  ),
-  createHeader(
-    'Destination ZIP',
-    (row) => {
-      return row.destinationDutyLocationPostalCode;
-    },
-    {
-      id: 'destinationPostalCode',
-      isFilterable: true,
-    },
-  ),
-  createHeader(
-    'Branch',
-    (row) => {
-      return serviceMemberAgencyLabel(row.branch);
-    },
-    {
-      id: 'branch',
-      isFilterable: true,
-      Filter: (props) => (
-        // eslint-disable-next-line react/jsx-props-no-spreading
-        <SelectFilter options={BRANCH_OPTIONS} {...props} />
-=======
     showFilters: false,
   },
   {
@@ -199,7 +132,6 @@
           id: 'destinationPostalCode',
           isFilterable: true,
         },
->>>>>>> a7017fd4
       ),
       createHeader(
         'GBLOC',
