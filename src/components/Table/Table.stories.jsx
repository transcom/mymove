import React, { useMemo } from 'react';
import { withKnobs } from '@storybook/addon-knobs';
import { useFilters, usePagination, useTable } from 'react-table';

import { createHeader } from './utils';
import Table from './Table';

import TextBoxFilter from 'components/Table/Filters/TextBoxFilter';

export default {
  title: 'TOO/TIO Components|Table',
  decorators: [
    withKnobs,
    (storyFn) => (
      <div style={{ margin: '10px', height: '80vh', display: 'flex', flexDirection: 'column', overflow: 'auto' }}>
        {storyFn()}
      </div>
    ),
  ],
};

const data = [
  {
    col1: 'Banks, Aaliyah',
    col2: '987654321',
    col3: 'New move',
    col4: 'LCKMAJ',
    col5: 'Navy',
    col6: '3',
    col7: 'NAS Jacksonville',
    col8: 'HAFC',
    col9: 'Garimundi, J (SW)',
  },
  {
    col1: 'Childers, Jamie',
    col2: '987654321',
    col3: 'New move',
    col4: 'XCQ5ZH',
    col5: 'Navy',
    col6: '3',
    col7: 'NAS Jacksonville',
    col8: 'HAFC',
    col9: 'Garimundi, J (SW)',
  },
  {
    col1: 'Clark-Nunez, Sofia',
    col2: '987654321',
    col3: 'New move',
    col4: 'UCAF8Q',
    col5: 'Navy',
    col6: '3',
    col7: 'NAS Jacksonville',
    col8: 'HAFC',
    col9: 'Garimundi, J (SW)',
  },
];

const columns = (isFilterable = false) => [
  createHeader('Customer name', 'col1', { isFilterable }),
  createHeader('DoD ID', 'col2', { isFilterable }),
  createHeader('Status', 'col3', { isFilterable }),
  createHeader('Move Code', 'col4', { isFilterable }),
  createHeader('Branch', 'col5', { isFilterable }),
  createHeader('# of shipments', 'col6', { isFilterable }),
  createHeader('Destination duty station', 'col7', { isFilterable }),
  createHeader('Origin GBLOC', 'col8', { isFilterable }),
  createHeader('Last modified by', 'col9', { isFilterable }),
];

// eslint-disable-next-line react/prop-types
const CreatedTable = () => {
  const defaultColumn = useMemo(
    () => ({
      // Let's set up our default Filter UI
      Filter: TextBoxFilter,
    }),
    [],
  );

  const tableData = useMemo(() => data, []);
  const tableColumns = useMemo(() => columns(), []);
  const propsWithFilters = useTable(
    {
      columns: tableColumns,
      data: tableData,
      initialState: { hiddenColumns: ['id'] },
      manualFilters: true,
      defaultColumn,
    },
    useFilters,
  );

  // eslint-disable-next-line react/jsx-props-no-spreading
  return <Table {...propsWithFilters} />;
};

const CreatedTableWithFilters = () => {
  const defaultColumn = useMemo(
    () => ({
      // Let's set up our default Filter UI
      Filter: TextBoxFilter,
    }),
    [],
  );

  const tableData = useMemo(() => data, []);
  const tableColumns = useMemo(() => columns(true), []);
  const propsWithFilters = useTable(
    {
      columns: tableColumns,
      data: tableData,
      initialState: { hiddenColumns: ['id'] },
      manualFilters: true,
      defaultColumn,
    },
    useFilters,
  );

  // eslint-disable-next-line react/jsx-props-no-spreading
  return <Table {...propsWithFilters} />;
};

const CreateTableWithPagination = () => {
  const defaultColumn = useMemo(
    () => ({
      // Let's set up our default Filter UI
      Filter: TextBoxFilter,
    }),
    [],
  );

  const tableData = useMemo(() => data, []);
  const tableColumns = useMemo(() => columns(), []);
  const propsWithPagination = useTable(
    {
      columns: tableColumns,
      data: tableData,
      initialState: { pageIndex: 0, pageSize: 20 },
      manualPagination: true,
      showPagination: true,
      defaultColumn,
<<<<<<< HEAD
=======
      pageCount: 1,
>>>>>>> c8f91ffa
    },
    usePagination,
  );
  // eslint-disable-next-line react/jsx-props-no-spreading
  return <Table {...propsWithPagination} />;
};

export const TXOTable = () => <CreatedTable />;

export const TXOTableFilters = () => <CreatedTableWithFilters />;

export const TXOTablePagination = () => <CreateTableWithPagination />;<|MERGE_RESOLUTION|>--- conflicted
+++ resolved
@@ -139,10 +139,7 @@
       manualPagination: true,
       showPagination: true,
       defaultColumn,
-<<<<<<< HEAD
-=======
       pageCount: 1,
->>>>>>> c8f91ffa
     },
     usePagination,
   );
