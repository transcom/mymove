import React, { useMemo } from 'react';
import { withKnobs } from '@storybook/addon-knobs';
import { useFilters, useTable } from 'react-table';

import { createHeader } from './utils';
import Table from './Table';

import TextBoxFilter from 'components/Table/Filters/TextBoxFilter';

export default {
  title: 'TOO/TIO Components|Table',
  decorators: [
    withKnobs,
    (storyFn) => (
      <div style={{ margin: '10px', height: '80vh', display: 'flex', flexDirection: 'column', overflow: 'auto' }}>
        {storyFn()}
      </div>
    ),
  ],
};

const data = [
  {
    col1: 'Banks, Aaliyah',
    col2: '987654321',
    col3: 'New move',
    col4: 'LCKMAJ',
    col5: 'Navy',
    col6: '3',
    col7: 'NAS Jacksonville',
    col8: 'HAFC',
    col9: 'Garimundi, J (SW)',
  },
  {
    col1: 'Childers, Jamie',
    col2: '987654321',
    col3: 'New move',
    col4: 'XCQ5ZH',
    col5: 'Navy',
    col6: '3',
    col7: 'NAS Jacksonville',
    col8: 'HAFC',
    col9: 'Garimundi, J (SW)',
  },
  {
    col1: 'Clark-Nunez, Sofia',
    col2: '987654321',
    col3: 'New move',
    col4: 'UCAF8Q',
    col5: 'Navy',
    col6: '3',
    col7: 'NAS Jacksonville',
    col8: 'HAFC',
    col9: 'Garimundi, J (SW)',
  },
];

const columns = (isFilterable = false) => [
  createHeader('Customer name', 'col1', { isFilterable }),
  createHeader('DoD ID', 'col2', { isFilterable }),
  createHeader('Status', 'col3', { isFilterable }),
<<<<<<< HEAD
  createHeader('Move ID', 'col4', { isFilterable }),
=======
  createHeader('Move Code', 'col4', { isFilterable }),
>>>>>>> 08b2389b
  createHeader('Branch', 'col5', { isFilterable }),
  createHeader('# of shipments', 'col6', { isFilterable }),
  createHeader('Destination duty station', 'col7', { isFilterable }),
  createHeader('Origin GBLOC', 'col8', { isFilterable }),
  createHeader('Last modified by', 'col9', { isFilterable }),
];

// eslint-disable-next-line react/prop-types
const CreatedTable = () => {
  const defaultColumn = useMemo(
    () => ({
      // Let's set up our default Filter UI
      Filter: TextBoxFilter,
    }),
    [],
  );

  const tableData = useMemo(() => data, []);
  const tableColumns = useMemo(() => columns(), []);
  const propsWithFilters = useTable(
    {
      columns: tableColumns,
      data: tableData,
      initialState: { hiddenColumns: ['id'] },
      manualFilters: true,
      defaultColumn,
    },
    useFilters,
  );

  // eslint-disable-next-line react/jsx-props-no-spreading
  return <Table {...propsWithFilters} />;
};

const CreatedTableWithFilters = () => {
  const defaultColumn = useMemo(
    () => ({
      // Let's set up our default Filter UI
      Filter: TextBoxFilter,
    }),
    [],
  );

  const tableData = useMemo(() => data, []);
  const tableColumns = useMemo(() => columns(true), []);
  const propsWithFilters = useTable(
    {
      columns: tableColumns,
      data: tableData,
      initialState: { hiddenColumns: ['id'] },
      manualFilters: true,
      defaultColumn,
    },
    useFilters,
  );

  // eslint-disable-next-line react/jsx-props-no-spreading
  return <Table {...propsWithFilters} />;
};

export const TXOTable = () => <CreatedTable />;

export const TXOTableFilters = () => <CreatedTableWithFilters />;<|MERGE_RESOLUTION|>--- conflicted
+++ resolved
@@ -59,11 +59,7 @@
   createHeader('Customer name', 'col1', { isFilterable }),
   createHeader('DoD ID', 'col2', { isFilterable }),
   createHeader('Status', 'col3', { isFilterable }),
-<<<<<<< HEAD
-  createHeader('Move ID', 'col4', { isFilterable }),
-=======
   createHeader('Move Code', 'col4', { isFilterable }),
->>>>>>> 08b2389b
   createHeader('Branch', 'col5', { isFilterable }),
   createHeader('# of shipments', 'col6', { isFilterable }),
   createHeader('Destination duty station', 'col7', { isFilterable }),
