--- conflicted
+++ resolved
@@ -49,12 +49,9 @@
   csvExportQueueFetcher,
   csvExportQueueFetcherKey,
   sessionStorageKey,
-<<<<<<< HEAD
   isSupervisor,
   currentUserId,
-=======
   isHeadquartersUser,
->>>>>>> b3181d55
 }) => {
   const [isPageReload, setIsPageReload] = useState(true);
   useEffect(() => {
