--- conflicted
+++ resolved
@@ -350,11 +350,7 @@
       {successMessageEnabled && (
         <Grid col={12} className={styles.alertContainer}>
           <Alert headingLevel="h4" slim type="success">
-<<<<<<< HEAD
-            Moves assigned successfully!
-=======
             Moves assigned successfully
->>>>>>> b925b370
           </Alert>
         </Grid>
       )}
