--- conflicted
+++ resolved
@@ -11,7 +11,7 @@
 import SomethingWentWrong from 'shared/SomethingWentWrong';
 import TextBoxFilter from 'components/Table/Filters/TextBoxFilter';
 import { SortShape } from 'constants/queues';
-<<<<<<< HEAD
+import SelectedGblocContext from 'components/Office/GblocSwitcher/SelectedGblocContext';
 import {
   setTableQueueFilterSessionStorageValue,
   getTableQueueFilterSessionStorageValue,
@@ -26,9 +26,6 @@
 
 const defaultPageSize = 20;
 const defaultPage = 1;
-=======
-import SelectedGblocContext from 'components/Office/GblocSwitcher/SelectedGblocContext';
->>>>>>> 81b00496
 
 // TableQueue is a react-table that uses react-hooks to fetch, filter, sort and page data
 const TableQueue = ({
@@ -45,15 +42,12 @@
   useQueries,
   showFilters,
   showPagination,
-<<<<<<< HEAD
-  sessionStorageKey,
-=======
   showCSVExport,
   csvExportFileNamePrefix,
   csvExportHiddenColumns,
   csvExportQueueFetcher,
   csvExportQueueFetcherKey,
->>>>>>> 81b00496
+  sessionStorageKey,
 }) => {
   const [isPageReload, setIsPageReload] = useState(true);
   useEffect(() => {
@@ -92,12 +86,10 @@
 
   const { id, desc } = paramSort.length ? paramSort[0] : {};
 
-<<<<<<< HEAD
-  const multiSelectValueDelimiter = ',';
-=======
   const gblocContext = useContext(SelectedGblocContext);
   const { selectedGbloc } = gblocContext || { selectedGbloc: undefined };
->>>>>>> 81b00496
+
+  const multiSelectValueDelimiter = ',';
 
   const {
     queueResult: {
@@ -307,10 +299,6 @@
 
   return (
     <GridContainer data-testid="table-queue" containerSize="widescreen" className={styles.TableQueue}>
-<<<<<<< HEAD
-      <h1>{`${title} (${totalCount})`}</h1>
-      {renderFilterPillButtonList()}
-=======
       <div className={styles.queueHeader}>
         <h1>{`${title} (${totalCount})`}</h1>
         {showCSVExport && (
@@ -327,7 +315,7 @@
           />
         )}
       </div>
->>>>>>> 81b00496
+      {renderFilterPillButtonList()}
       <div className={styles.tableContainer}>
         <Table
           showFilters={showFilters}
@@ -381,10 +369,6 @@
   defaultSortedColumns: SortShape,
   // defaultHiddenColumns is an array of columns to hide
   defaultHiddenColumns: PropTypes.arrayOf(PropTypes.string),
-<<<<<<< HEAD
-  // session storage key to store search filters
-  sessionStorageKey: PropTypes.string,
-=======
   // showCSVExport shows the CSV export button
   showCSVExport: PropTypes.bool,
   // csvExportFileNamePrefix is the prefix used when this queue is exported to a CSV
@@ -395,7 +379,8 @@
   csvExportQueueFetcher: PropTypes.func,
   // csvExportQueueFetcherKey is the key the queue data is stored under in the retrun value of csvExportQueueFetcher
   csvExportQueueFetcherKey: PropTypes.string,
->>>>>>> 81b00496
+  // session storage key to store search filters
+  sessionStorageKey: PropTypes.string,
 };
 
 TableQueue.defaultProps = {
@@ -408,14 +393,11 @@
   disableSortBy: true,
   defaultSortedColumns: [],
   defaultHiddenColumns: ['id'],
-<<<<<<< HEAD
-  sessionStorageKey: 'default',
-=======
   showCSVExport: false,
   csvExportFileNamePrefix: 'Moves',
   csvExportHiddenColumns: ['id', 'lock'],
   csvExportQueueFetcher: null,
   csvExportQueueFetcherKey: null,
->>>>>>> 81b00496
+  sessionStorageKey: 'default',
 };
 export default TableQueue;