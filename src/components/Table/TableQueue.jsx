--- conflicted
+++ resolved
@@ -60,11 +60,8 @@
   officeUser,
   activeRole,
   queueType,
-<<<<<<< HEAD
   refetchQueue,
   setRefetchQueue,
-=======
->>>>>>> dc3fd38f
 }) => {
   const [isPageReload, setIsPageReload] = useState(true);
   useEffect(() => {
@@ -351,10 +348,7 @@
         {isBulkAssignModalVisible && (
           <BulkAssignmentModal
             isOpen={isBulkAssignModalVisible}
-<<<<<<< HEAD
             onSubmit={onSubmitBulk}
-=======
->>>>>>> dc3fd38f
             onClose={handleCloseBulkAssignModal}
             queueType={queueType}
           />
