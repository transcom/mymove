import React, { useState, useEffect, useMemo, useContext } from 'react';
import { GridContainer } from '@trussworks/react-uswds';
import { useTable, useFilters, usePagination, useSortBy } from 'react-table';
import PropTypes from 'prop-types';

import styles from './TableQueue.module.scss';
import TableCSVExportButton from './TableCSVExportButton';

import Table from 'components/Table/Table';
import LoadingPlaceholder from 'shared/LoadingPlaceholder';
import SomethingWentWrong from 'shared/SomethingWentWrong';
import TextBoxFilter from 'components/Table/Filters/TextBoxFilter';
import { SortShape } from 'constants/queues';
<<<<<<< HEAD
import {
  setTableQueueFilterSessionStorageValue,
  getTableQueueFilterSessionStorageValue,
  setTableQueuePageSizeSessionStorageValue,
  getTableQueuePageSizeSessionStorageValue,
  setTableQueuePageSessionStorageValue,
  getTableQueuePageSessionStorageValue,
  setTableQueueSortParamSessionStorageValue,
  getTableQueueSortParamSessionStorageValue,
  getSelectionOptionLabel,
} from 'components/Table/utils';

const defaultPageSize = 20;
const defaultPage = 1;
=======
import SelectedGblocContext from 'components/Office/GblocSwitcher/SelectedGblocContext';
>>>>>>> f1ac9767

// TableQueue is a react-table that uses react-hooks to fetch, filter, sort and page data
const TableQueue = ({
  title,
  columns,
  manualSortBy,
  manualFilters,
  disableMultiSort,
  defaultCanSort,
  disableSortBy,
  defaultSortedColumns,
  defaultHiddenColumns,
  handleClick,
  useQueries,
  showFilters,
  showPagination,
  showCSVExport,
  csvExportFileNamePrefix,
  csvExportHiddenColumns,
  csvExportQueueFetcher,
  csvExportQueueFetcherKey,
<<<<<<< HEAD
  sessionStorageKey,
=======
>>>>>>> f1ac9767
}) => {
  const [isPageReload, setIsPageReload] = useState(true);
  useEffect(() => {
    // Component is mounted. Set flag to tell component
    // subsequent effects are post mount.
    setTimeout(() => {
      setIsPageReload(false);
    }, 500);
  }, []);

  const [paramSort, setParamSort] = useState(
    getTableQueueSortParamSessionStorageValue(sessionStorageKey) || defaultSortedColumns,
  );
  useEffect(() => {
    setTableQueueSortParamSessionStorageValue(sessionStorageKey, paramSort);
  }, [paramSort, sessionStorageKey]);

  // Pull table filters directly from cache. Updates are done in general table useEffect below.
  const paramFilters = getTableQueueFilterSessionStorageValue(sessionStorageKey) || [];

  const [currentPage, setCurrentPage] = useState(
    getTableQueuePageSessionStorageValue(sessionStorageKey) || defaultPage,
  );
  useEffect(() => {
    setTableQueuePageSessionStorageValue(sessionStorageKey, currentPage);
  }, [currentPage, sessionStorageKey]);

  const [currentPageSize, setCurrentPageSize] = useState(
    getTableQueuePageSizeSessionStorageValue(sessionStorageKey) || defaultPageSize,
  );
  useEffect(() => {
    setTableQueuePageSizeSessionStorageValue(sessionStorageKey, currentPageSize);
  }, [currentPageSize, sessionStorageKey]);

  const [pageCount, setPageCount] = useState(0);

  const { id, desc } = paramSort.length ? paramSort[0] : {};

<<<<<<< HEAD
  const multiSelectValueDelimiter = ',';
=======
  const gblocContext = useContext(SelectedGblocContext);
  const { selectedGbloc } = gblocContext || { selectedGbloc: undefined };
>>>>>>> f1ac9767

  const {
    queueResult: {
      totalCount = 0,
      data = [],
      page = getTableQueuePageSessionStorageValue(sessionStorageKey) || defaultPage,
      perPage = getTableQueuePageSizeSessionStorageValue(sessionStorageKey) || defaultPageSize,
    },
    isInitialLoading: isLoading,
    isError,
  } = useQueries({
    sort: id,
    order: desc ? 'desc' : 'asc',
    filters: paramFilters,
    currentPage,
    currentPageSize,
    viewAsGBLOC: selectedGbloc,
  });

  // react-table setup below
  const defaultColumn = useMemo(
    () => ({
      // Let's set up our default Filter UI
      Filter: TextBoxFilter,
    }),
    [],
  );
  const tableData = useMemo(() => data, [data]);
  const tableColumns = useMemo(() => columns, [columns]);
  const {
    getTableProps,
    getTableBodyProps,
    headerGroups,
    rows,
    prepareRow,
    canPreviousPage,
    canNextPage,
    pageOptions,
    gotoPage,
    nextPage,
    previousPage,
    setPageSize,
    setAllFilters,
    state: { filters, pageIndex, pageSize, sortBy },
  } = useTable(
    {
      columns: tableColumns,
      data: tableData,
      initialState: {
        hiddenColumns: defaultHiddenColumns,
        pageSize: perPage,
        pageIndex: page - 1,
        sortBy: getTableQueueSortParamSessionStorageValue(sessionStorageKey) || defaultSortedColumns,
      },
      defaultColumn, // Be sure to pass the defaultColumn option
      manualFilters,
      manualPagination: true,
      pageCount,
      manualSortBy,
      disableMultiSort,
      defaultCanSort,
      disableSortBy,
      autoResetSortBy: false,
    },
    useFilters,
    useSortBy,
    usePagination,
  );

  // When these table states change, fetch new data!
  useEffect(() => {
    if (!isLoading && !isError) {
      setParamSort(sortBy);

      if (filters.length === 0 && isPageReload) {
        // This is executed once. This is to ensure filters
        // is set with cached values during page reload use case.
        const filterStorage = getTableQueueFilterSessionStorageValue(sessionStorageKey) || [];
        filterStorage.forEach((item) => {
          // add cached filters to current prop filters var
          filters.push(item);
        });
      }

      // Save to cache.
      setTableQueueFilterSessionStorageValue(sessionStorageKey, filters);

      setCurrentPage(pageIndex + 1);
      setCurrentPageSize(pageSize);
      setPageCount(Math.ceil(totalCount / pageSize));
    }
  }, [sortBy, filters, pageIndex, pageSize, isLoading, isError, totalCount, isPageReload, sessionStorageKey]);

  if (isLoading || (title === 'Move history' && data.length <= 0 && !isError)) return <LoadingPlaceholder />;
  if (isError) return <SomethingWentWrong />;

  const isDateFilterValue = (value) => {
    return !Number.isNaN(Date.parse(value));
  };

  const handleRemoveFilterClick = (index) => {
    if (index === null) {
      filters.length = 0;
    } else {
      filters.splice(index, 1);
    }
    setAllFilters(filters);
  };

  const handleRemoveMultiSelectFilterClick = (index, valueToDelete) => {
    const filter = filters[index];
    const isObjectBasedArrayItem = Array.isArray(filter.value);
    const filterValues = !isObjectBasedArrayItem ? filter.value.split(multiSelectValueDelimiter) : filter.value;
    if (filterValues.length === 1) {
      filters.splice(index, 1);
    } else {
      const indexToDelete = filterValues.indexOf(valueToDelete);
      if (indexToDelete !== -1) {
        filterValues.splice(indexToDelete, 1);
      }
      filters[index].value = isObjectBasedArrayItem ? filterValues : filterValues.join(multiSelectValueDelimiter);
    }
    setAllFilters(filters);
  };

  const renderFilterPillButton = (index, value, buttonTitle, label, dataTestId) => {
    return (
      <button
        type="button"
        title={buttonTitle}
        data-testid={dataTestId}
        className={styles.pillButton}
        onClick={() => (value ? handleRemoveMultiSelectFilterClick(index, value) : handleRemoveFilterClick(index))}
      >
        {label} <span aria-hidden="true">&times;</span>
      </button>
    );
  };

  const renderRemoveAllPillButton = () => {
    let totalFilterValues = 0;
    // Loop through all filters to ensure there are really more than one filter values.
    // There is a chance filter.value that is object based array is empty. We can't totally
    // rely on filters.length.
    filters.forEach((filter) => {
      if (Array.isArray(filter.value)) {
        totalFilterValues += filter.value.length;
      } else {
        // legacy column filter control uses commas to represent array in one single string value
        totalFilterValues += filter.value.split(multiSelectValueDelimiter).length;
      }
    });
    if (totalFilterValues > 1) {
      return renderFilterPillButton(null, null, 'Remove all filters', 'All', 'remove-filters-all');
    }
    return null;
  };

  const renderFilterPillButtonList = () => {
    if (filters?.length > 0) {
      const filterPillButtons = [];
      const removeAllPillButton = renderRemoveAllPillButton();
      if (removeAllPillButton !== null) {
        filterPillButtons.push(removeAllPillButton);
      }
      const buttonTitle = 'Remove filter';
      const prefixDataTestId = 'remove-filters-';
      filters.forEach(function callback(filter, index) {
        columns.forEach((col) => {
          if (col.id === filter.id) {
            if ('Filter' in col) {
              if (isDateFilterValue(filter.value)) {
                filterPillButtons.push(
                  renderFilterPillButton(index, null, buttonTitle, col.Header, `${prefixDataTestId}${filter.id}`),
                );
              } else if (Array.isArray(filter.value)) {
                // value as real array
                filter.value.forEach((val) => {
                  const label = filter.value.length > 1 ? `${col.Header} (${val})` : col.Header;
                  filterPillButtons.push(
                    renderFilterPillButton(index, val, buttonTitle, label, `${prefixDataTestId}${filter.id}-${val}`),
                  );
                });
              } else {
                // value as string representing array using comma delimiter
                const values = filter.value.split(multiSelectValueDelimiter);
                values.forEach((val) => {
                  const label = values.length > 1 ? `${col.Header} (${getSelectionOptionLabel(val)})` : col.Header;
                  filterPillButtons.push(
                    renderFilterPillButton(index, val, buttonTitle, label, `${prefixDataTestId}${filter.id}-${val}`),
                  );
                });
              }
            } else {
              // default filter TextInput
              filterPillButtons.push(
                renderFilterPillButton(index, null, buttonTitle, col.Header, `${prefixDataTestId}${filter.id}`),
              );
            }
          }
        });
      });
      return <div className={styles.pillButtonRow}>Filters: {filterPillButtons}</div>;
    }
    return '';
  };

  return (
    <GridContainer data-testid="table-queue" containerSize="widescreen" className={styles.TableQueue}>
      <div className={styles.queueHeader}>
        <h1>{`${title} (${totalCount})`}</h1>
        {showCSVExport && (
          <TableCSVExportButton
            className={styles.csvDownloadLink}
            tableColumns={columns}
            hiddenColumns={csvExportHiddenColumns}
            filePrefix={csvExportFileNamePrefix}
            queueFetcher={csvExportQueueFetcher}
            queueFetcherKey={csvExportQueueFetcherKey}
            totalCount={totalCount}
            paramSort={paramSort}
            paramFilters={paramFilters}
          />
        )}
      </div>
<<<<<<< HEAD
      {renderFilterPillButtonList()}
=======
>>>>>>> f1ac9767
      <div className={styles.tableContainer}>
        <Table
          showFilters={showFilters}
          showPagination={showPagination}
          handleClick={handleClick}
          gotoPage={gotoPage}
          setPageSize={setPageSize}
          nextPage={nextPage}
          previousPage={previousPage}
          getTableProps={getTableProps}
          getTableBodyProps={getTableBodyProps}
          headerGroups={headerGroups}
          rows={rows}
          prepareRow={prepareRow}
          canPreviousPage={canPreviousPage}
          canNextPage={canNextPage}
          pageIndex={pageIndex}
          pageSize={pageSize}
          pageCount={pageCount}
          pageOptions={pageOptions}
        />
      </div>
    </GridContainer>
  );
};

TableQueue.propTypes = {
  // handleClick is the handler to handle functionality to click on a row
  handleClick: PropTypes.func.isRequired,
  // useQueries is the react-query hook call to handle data fetching
  useQueries: PropTypes.func.isRequired,
  // title is the table title
  title: PropTypes.string.isRequired,
  // columns is the columns to show in the table
  columns: PropTypes.arrayOf(PropTypes.object).isRequired,
  // showFilters is bool value to show filters or not
  showFilters: PropTypes.bool,
  // showPagination is bool value to show pagination or not
  showPagination: PropTypes.bool,
  // manualSortBy should be enabled if doing sorting on the server side
  manualSortBy: PropTypes.bool,
  // manualFilters should be enabled if doing filtering on the server side
  manualFilters: PropTypes.bool,
  // disableMultiSort turns off keyboard selecting multiple columns to sort by
  disableMultiSort: PropTypes.bool,
  // defaultCanSort determines if all columns are by default sortable
  defaultCanSort: PropTypes.bool,
  // disableSortBy is bool flag to turn off sorting functionality
  disableSortBy: PropTypes.bool,
  // defaultSortedColumns is an object of the column id and sort direction
  defaultSortedColumns: SortShape,
  // defaultHiddenColumns is an array of columns to hide
  defaultHiddenColumns: PropTypes.arrayOf(PropTypes.string),
  // showCSVExport shows the CSV export button
  showCSVExport: PropTypes.bool,
  // csvExportFileNamePrefix is the prefix used when this queue is exported to a CSV
  csvExportFileNamePrefix: PropTypes.string,
  // csvExportHiddenColumns is a array of the column ids to not use in a CSV export of the queue
  csvExportHiddenColumns: PropTypes.arrayOf(PropTypes.string),
  // csvExportQueueFetcher is the function to handle refetching non-paginated queue data
  csvExportQueueFetcher: PropTypes.func,
  // csvExportQueueFetcherKey is the key the queue data is stored under in the retrun value of csvExportQueueFetcher
  csvExportQueueFetcherKey: PropTypes.string,
<<<<<<< HEAD
  // session storage key to store search filters
  sessionStorageKey: PropTypes.string,
=======
>>>>>>> f1ac9767
};

TableQueue.defaultProps = {
  showFilters: false,
  showPagination: false,
  manualSortBy: false,
  manualFilters: true,
  disableMultiSort: false,
  defaultCanSort: false,
  disableSortBy: true,
  defaultSortedColumns: [],
  defaultHiddenColumns: ['id'],
  showCSVExport: false,
  csvExportFileNamePrefix: 'Moves',
  csvExportHiddenColumns: ['id', 'lock'],
  csvExportQueueFetcher: null,
  csvExportQueueFetcherKey: null,
<<<<<<< HEAD
  sessionStorageKey: 'default',
=======
>>>>>>> f1ac9767
};
export default TableQueue;<|MERGE_RESOLUTION|>--- conflicted
+++ resolved
@@ -11,7 +11,7 @@
 import SomethingWentWrong from 'shared/SomethingWentWrong';
 import TextBoxFilter from 'components/Table/Filters/TextBoxFilter';
 import { SortShape } from 'constants/queues';
-<<<<<<< HEAD
+import SelectedGblocContext from 'components/Office/GblocSwitcher/SelectedGblocContext';
 import {
   setTableQueueFilterSessionStorageValue,
   getTableQueueFilterSessionStorageValue,
@@ -26,9 +26,6 @@
 
 const defaultPageSize = 20;
 const defaultPage = 1;
-=======
-import SelectedGblocContext from 'components/Office/GblocSwitcher/SelectedGblocContext';
->>>>>>> f1ac9767
 
 // TableQueue is a react-table that uses react-hooks to fetch, filter, sort and page data
 const TableQueue = ({
@@ -50,10 +47,7 @@
   csvExportHiddenColumns,
   csvExportQueueFetcher,
   csvExportQueueFetcherKey,
-<<<<<<< HEAD
   sessionStorageKey,
-=======
->>>>>>> f1ac9767
 }) => {
   const [isPageReload, setIsPageReload] = useState(true);
   useEffect(() => {
@@ -92,12 +86,10 @@
 
   const { id, desc } = paramSort.length ? paramSort[0] : {};
 
-<<<<<<< HEAD
-  const multiSelectValueDelimiter = ',';
-=======
   const gblocContext = useContext(SelectedGblocContext);
   const { selectedGbloc } = gblocContext || { selectedGbloc: undefined };
->>>>>>> f1ac9767
+
+  const multiSelectValueDelimiter = ',';
 
   const {
     queueResult: {
@@ -323,10 +315,7 @@
           />
         )}
       </div>
-<<<<<<< HEAD
       {renderFilterPillButtonList()}
-=======
->>>>>>> f1ac9767
       <div className={styles.tableContainer}>
         <Table
           showFilters={showFilters}
@@ -390,11 +379,8 @@
   csvExportQueueFetcher: PropTypes.func,
   // csvExportQueueFetcherKey is the key the queue data is stored under in the retrun value of csvExportQueueFetcher
   csvExportQueueFetcherKey: PropTypes.string,
-<<<<<<< HEAD
   // session storage key to store search filters
   sessionStorageKey: PropTypes.string,
-=======
->>>>>>> f1ac9767
 };
 
 TableQueue.defaultProps = {
@@ -412,9 +398,6 @@
   csvExportHiddenColumns: ['id', 'lock'],
   csvExportQueueFetcher: null,
   csvExportQueueFetcherKey: null,
-<<<<<<< HEAD
   sessionStorageKey: 'default',
-=======
->>>>>>> f1ac9767
 };
 export default TableQueue;