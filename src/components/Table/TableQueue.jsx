--- conflicted
+++ resolved
@@ -123,8 +123,6 @@
     [],
   );
   const tableData = useMemo(() => data, [data]);
-<<<<<<< HEAD
-=======
   const formattedAvailableOfficeUsers = formatAvailableOfficeUsers(availableOfficeUsers, isSupervisor, currentUserId);
   // attach the available office users to the moves/row
   const tableDataWithAvailableUsers = tableData?.map((ele) => {
@@ -132,7 +130,6 @@
     newEle.availableOfficeUsers = formattedAvailableOfficeUsers;
     return newEle;
   });
->>>>>>> 4108a1ca
 
   const tableColumns = useMemo(() => columns, [columns]);
   const {
