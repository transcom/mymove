import React, { useState, useEffect, useMemo, useContext } from 'react';
import { connect } from 'react-redux';
import { GridContainer, Button, Grid, Alert } from '@trussworks/react-uswds';
import { useTable, useFilters, usePagination, useSortBy } from 'react-table';
import PropTypes from 'prop-types';
import { useMutation } from '@tanstack/react-query';

import styles from './TableQueue.module.scss';
import TableCSVExportButton from './TableCSVExportButton';

import BulkAssignmentModal from 'components/BulkAssignment/BulkAssignmentModal';
import Table from 'components/Table/Table';
import LoadingPlaceholder from 'shared/LoadingPlaceholder';
import SomethingWentWrong from 'shared/SomethingWentWrong';
import TextBoxFilter from 'components/Table/Filters/TextBoxFilter';
import { SortShape } from 'constants/queues';
import { selectLoggedInUser } from 'store/entities/selectors';
import SelectedGblocContext from 'components/Office/GblocSwitcher/SelectedGblocContext';
import {
  setTableQueueFilterSessionStorageValue,
  getTableQueueFilterSessionStorageValue,
  setTableQueuePageSizeSessionStorageValue,
  getTableQueuePageSizeSessionStorageValue,
  setTableQueuePageSessionStorageValue,
  getTableQueuePageSessionStorageValue,
  setTableQueueSortParamSessionStorageValue,
  getTableQueueSortParamSessionStorageValue,
  getSelectionOptionLabel,
} from 'components/Table/utils';
import { roleTypes } from 'constants/userRoles';
import { saveBulkAssignmentData } from 'services/ghcApi';
import { setRefetchQueue as setRefetchQueueAction } from 'store/general/actions';

const defaultPageSize = 20;
const defaultPage = 1;

// TableQueue is a react-table that uses react-hooks to fetch, filter, sort and page data
const TableQueue = ({
  title,
  columns,
  manualSortBy,
  manualFilters,
  disableMultiSort,
  defaultCanSort,
  disableSortBy,
  defaultSortedColumns,
  defaultHiddenColumns,
  handleClick,
  useQueries,
  showFilters,
  showPagination,
  showCSVExport,
  csvExportFileNamePrefix,
  csvExportHiddenColumns,
  csvExportQueueFetcher,
  csvExportQueueFetcherKey,
  sessionStorageKey,
  isSupervisor,
  isBulkAssignmentFFEnabled,
  officeUser,
  activeRole,
  queueType,
  refetchQueue,
  setRefetchQueue,
}) => {
  const [isPageReload, setIsPageReload] = useState(true);
  useEffect(() => {
    // Component is mounted. Set flag to tell component
    // subsequent effects are post mount.
    setTimeout(() => {
      setIsPageReload(false);
    }, 500);
  }, []);

  const [paramSort, setParamSort] = useState(
    getTableQueueSortParamSessionStorageValue(sessionStorageKey) || defaultSortedColumns,
  );
  useEffect(() => {
    setTableQueueSortParamSessionStorageValue(sessionStorageKey, paramSort);
  }, [paramSort, sessionStorageKey]);

  // Pull table filters directly from cache. Updates are done in general table useEffect below.
  const paramFilters = getTableQueueFilterSessionStorageValue(sessionStorageKey) || [];

  const [currentPage, setCurrentPage] = useState(
    getTableQueuePageSessionStorageValue(sessionStorageKey) || defaultPage,
  );
  useEffect(() => {
    setTableQueuePageSessionStorageValue(sessionStorageKey, currentPage);
  }, [currentPage, sessionStorageKey]);

  const [currentPageSize, setCurrentPageSize] = useState(
    getTableQueuePageSizeSessionStorageValue(sessionStorageKey) || defaultPageSize,
  );
  useEffect(() => {
    setTableQueuePageSizeSessionStorageValue(sessionStorageKey, currentPageSize);
  }, [currentPageSize, sessionStorageKey]);

  const [pageCount, setPageCount] = useState(0);
  const [isBulkAssignModalVisible, setIsBulkAssignModalVisible] = useState(false);

  const { id, desc } = paramSort.length ? paramSort[0] : {};

  const gblocContext = useContext(SelectedGblocContext);
  const { selectedGbloc } =
    (activeRole === roleTypes.HQ || officeUser?.transportation_office_assignments?.length > 1) && gblocContext
      ? gblocContext
      : { selectedGbloc: undefined };

  const multiSelectValueDelimiter = ',';
  const handleShowBulkAssignMoveModal = () => {
    setIsBulkAssignModalVisible(true);
  };

  const {
    queueResult: {
      totalCount = 0,
      data = [],
      page = getTableQueuePageSessionStorageValue(sessionStorageKey) || defaultPage,
      perPage = getTableQueuePageSizeSessionStorageValue(sessionStorageKey) || defaultPageSize,
    },
    isInitialLoading: isLoading,
    isError,
    refetch,
  } = useQueries({
    sort: id,
    order: desc ? 'desc' : 'asc',
    filters: paramFilters,
    currentPage,
    currentPageSize,
    viewAsGBLOC: selectedGbloc,
    activeRole,
  });
  const tableData = useMemo(() => data, [data]);

  // react-table setup below
  const defaultColumn = useMemo(
    () => ({
      // Let's set up our default Filter UI
      Filter: TextBoxFilter,
    }),
    [],
  );

<<<<<<< HEAD
  const { mutate: mutateBulkAssignment } = useMutation(saveBulkAssignmentData, {});
=======
  const [successMessageEnabled, setSuccessMessageEnabled] = useState(false);

  const { mutate: mutateBulkAssignment } = useMutation(saveBulkAssignmentData, {
    onSuccess: async () => {
      await refetch();

      setSuccessMessageEnabled(true);
    },
  });
>>>>>>> 025a5979

  useEffect(() => {
    if (refetchQueue)
      refetch().then(() => {
        setRefetchQueue(false);
      });
  }, [refetch, setRefetchQueue, refetchQueue]);

  const tableColumns = useMemo(() => columns, [columns]);
  const {
    getTableProps,
    getTableBodyProps,
    headerGroups,
    rows,
    prepareRow,
    canPreviousPage,
    canNextPage,
    pageOptions,
    gotoPage,
    nextPage,
    previousPage,
    setPageSize,
    setAllFilters,
    state: { filters, pageIndex, pageSize, sortBy },
  } = useTable(
    {
      columns: tableColumns,
      data: tableData,
      initialState: {
        hiddenColumns: defaultHiddenColumns,
        pageSize: perPage,
        pageIndex: page - 1,
        sortBy: getTableQueueSortParamSessionStorageValue(sessionStorageKey) || defaultSortedColumns,
      },
      defaultColumn, // Be sure to pass the defaultColumn option
      manualFilters,
      manualPagination: true,
      pageCount,
      manualSortBy,
      disableMultiSort,
      defaultCanSort,
      disableSortBy,
      autoResetSortBy: false,
    },
    useFilters,
    useSortBy,
    usePagination,
  );

  // When these table states change, fetch new data!
  useEffect(() => {
    if (!isLoading && !isError) {
      setParamSort(sortBy);

      if (filters.length === 0 && isPageReload) {
        // This is executed once. This is to ensure filters
        // is set with cached values during page reload use case.
        const filterStorage = getTableQueueFilterSessionStorageValue(sessionStorageKey) || [];
        filterStorage.forEach((item) => {
          // add cached filters to current prop filters var
          filters.push(item);
        });
      }

      // Save to cache.
      setTableQueueFilterSessionStorageValue(sessionStorageKey, filters);

      setCurrentPage(pageIndex + 1);
      setCurrentPageSize(pageSize);
      setPageCount(Math.ceil(totalCount / pageSize));
    }
  }, [sortBy, filters, pageIndex, pageSize, isLoading, isError, totalCount, isPageReload, sessionStorageKey]);

  if (isLoading || (title === 'Move history' && data.length <= 0 && !isError)) return <LoadingPlaceholder />;
  if (isError) return <SomethingWentWrong />;
  const isDateFilterValue = (value) => {
    return !Number.isNaN(Date.parse(value));
  };

  const handleRemoveFilterClick = (index) => {
    if (index === null) {
      filters.length = 0;
    } else {
      filters.splice(index, 1);
    }
    setAllFilters(filters);
  };

  const handleRemoveMultiSelectFilterClick = (index, valueToDelete) => {
    const filter = filters[index];
    const isObjectBasedArrayItem = Array.isArray(filter.value);
    const filterValues = !isObjectBasedArrayItem ? filter.value.split(multiSelectValueDelimiter) : filter.value;
    if (filterValues.length === 1) {
      filters.splice(index, 1);
    } else {
      const indexToDelete = filterValues.indexOf(valueToDelete);
      if (indexToDelete !== -1) {
        filterValues.splice(indexToDelete, 1);
      }
      filters[index].value = isObjectBasedArrayItem ? filterValues : filterValues.join(multiSelectValueDelimiter);
    }
    setAllFilters(filters);
  };

  const renderFilterPillButton = (index, value, buttonTitle, label, dataTestId) => {
    return (
      <button
        type="button"
        title={buttonTitle}
        data-testid={dataTestId}
        className={styles.pillButton}
        onClick={() => (value ? handleRemoveMultiSelectFilterClick(index, value) : handleRemoveFilterClick(index))}
      >
        {label} <span aria-hidden="true">&times;</span>
      </button>
    );
  };

  const renderRemoveAllPillButton = () => {
    let totalFilterValues = 0;
    // Loop through all filters to ensure there are really more than one filter values.
    // There is a chance filter.value that is object based array is empty. We can't totally
    // rely on filters.length.
    filters.forEach((filter) => {
      if (Array.isArray(filter.value)) {
        totalFilterValues += filter.value.length;
      } else {
        // legacy column filter control uses commas to represent array in one single string value
        totalFilterValues += filter.value.split(multiSelectValueDelimiter).length;
      }
    });
    if (totalFilterValues > 1) {
      return renderFilterPillButton(null, null, 'Remove all filters', 'All', 'remove-filters-all');
    }
    return null;
  };

  const renderFilterPillButtonList = () => {
    if (filters?.length > 0) {
      const filterPillButtons = [];
      const removeAllPillButton = renderRemoveAllPillButton();
      if (removeAllPillButton !== null) {
        filterPillButtons.push(removeAllPillButton);
      }
      const buttonTitle = 'Remove filter';
      const prefixDataTestId = 'remove-filters-';
      filters.forEach(function callback(filter, index) {
        columns.forEach((col) => {
          if (col.id === filter.id) {
            if ('Filter' in col) {
              if (isDateFilterValue(filter.value)) {
                filterPillButtons.push(
                  renderFilterPillButton(index, null, buttonTitle, col.Header, `${prefixDataTestId}${filter.id}`),
                );
              } else if (Array.isArray(filter.value)) {
                // value as real array
                filter.value.forEach((val) => {
                  const label = filter.value.length > 1 ? `${col.Header} (${val})` : col.Header;
                  filterPillButtons.push(
                    renderFilterPillButton(index, val, buttonTitle, label, `${prefixDataTestId}${filter.id}-${val}`),
                  );
                });
              } else {
                // value as string representing array using comma delimiter
                const values = filter.value.split(multiSelectValueDelimiter);
                values.forEach((val) => {
                  const label = values.length > 1 ? `${col.Header} (${getSelectionOptionLabel(val)})` : col.Header;
                  filterPillButtons.push(
                    renderFilterPillButton(index, val, buttonTitle, label, `${prefixDataTestId}${filter.id}-${val}`),
                  );
                });
              }
            } else {
              // default filter TextInput
              filterPillButtons.push(
                renderFilterPillButton(index, null, buttonTitle, col.Header, `${prefixDataTestId}${filter.id}`),
              );
            }
          }
        });
      });
      return <div className={styles.pillButtonRow}>Filters: {filterPillButtons}</div>;
    }
    return '';
  };

  const handleCloseBulkAssignModal = () => {
<<<<<<< HEAD
    refetch();

    setIsBulkAssignModalVisible(false);
  };

  const onSubmitBulk = (bulkAssignmentSaveData) => {
    const bulkAssignmentSavePayload = { ...bulkAssignmentSaveData };
    bulkAssignmentSavePayload.bulkAssignmentSavePayload.userData =
      bulkAssignmentSaveData.bulkAssignmentSavePayload.userData.filter((user) => user.moveAssignments > 0);
=======
    setIsBulkAssignModalVisible(false);
  };

  const onSubmitBulk = (bulkAssignmentSavePayload) => {
>>>>>>> 025a5979
    mutateBulkAssignment({ queueType, ...bulkAssignmentSavePayload });
  };

  return (
    <div className={styles.tabContent}>
      {successMessageEnabled && (
        <Grid col={12} className={styles.alertContainer}>
          <Alert headingLevel="h4" slim type="success">
            Moves assigned successfully
          </Alert>
        </Grid>
      )}

      <div className={styles.container}>
        {isBulkAssignModalVisible && (
          <BulkAssignmentModal
            isOpen={isBulkAssignModalVisible}
            onSubmit={onSubmitBulk}
            onClose={handleCloseBulkAssignModal}
            queueType={queueType}
          />
        )}
        <GridContainer data-testid="table-queue" containerSize="widescreen" className={styles.TableQueue}>
          <div className={styles.queueHeader}>
            <h1>{`${title} (${totalCount})`}</h1>
            <div className={styles.queueButtonWrapper}>
              {isSupervisor && isBulkAssignmentFFEnabled && (
                <Button className={styles.bulkModal} type="button" onClick={handleShowBulkAssignMoveModal}>
                  Bulk Assignment
                </Button>
              )}
              {showCSVExport && (
                <TableCSVExportButton
                  className={styles.csvDownloadLink}
                  tableColumns={columns}
                  hiddenColumns={csvExportHiddenColumns}
                  filePrefix={csvExportFileNamePrefix}
                  queueFetcher={csvExportQueueFetcher}
                  queueFetcherKey={csvExportQueueFetcherKey}
                  totalCount={totalCount}
                  paramSort={paramSort}
                  paramFilters={paramFilters}
                  isHeadquartersUser={activeRole === roleTypes.HQ}
                />
              )}
            </div>
          </div>
          {renderFilterPillButtonList()}
          <div className={styles.tableContainer}>
            <Table
              showFilters={showFilters}
              showPagination={showPagination}
              handleClick={handleClick}
              gotoPage={gotoPage}
              setPageSize={setPageSize}
              nextPage={nextPage}
              previousPage={previousPage}
              getTableProps={getTableProps}
              getTableBodyProps={getTableBodyProps}
              headerGroups={headerGroups}
              rows={rows}
              prepareRow={prepareRow}
              canPreviousPage={canPreviousPage}
              canNextPage={canNextPage}
              pageIndex={pageIndex}
              pageSize={pageSize}
              pageCount={pageCount}
              pageOptions={pageOptions}
            />
          </div>
        </GridContainer>
      </div>
    </div>
  );
};

TableQueue.propTypes = {
  // handleClick is the handler to handle functionality to click on a row
  handleClick: PropTypes.func.isRequired,
  // useQueries is the react-query hook call to handle data fetching
  useQueries: PropTypes.func.isRequired,
  // title is the table title
  title: PropTypes.string.isRequired,
  // columns is the columns to show in the table
  columns: PropTypes.arrayOf(PropTypes.object).isRequired,
  // showFilters is bool value to show filters or not
  showFilters: PropTypes.bool,
  // showPagination is bool value to show pagination or not
  showPagination: PropTypes.bool,
  // manualSortBy should be enabled if doing sorting on the server side
  manualSortBy: PropTypes.bool,
  // manualFilters should be enabled if doing filtering on the server side
  manualFilters: PropTypes.bool,
  // disableMultiSort turns off keyboard selecting multiple columns to sort by
  disableMultiSort: PropTypes.bool,
  // defaultCanSort determines if all columns are by default sortable
  defaultCanSort: PropTypes.bool,
  // disableSortBy is bool flag to turn off sorting functionality
  disableSortBy: PropTypes.bool,
  // defaultSortedColumns is an object of the column id and sort direction
  defaultSortedColumns: SortShape,
  // defaultHiddenColumns is an array of columns to hide
  defaultHiddenColumns: PropTypes.arrayOf(PropTypes.string),
  // showCSVExport shows the CSV export button
  showCSVExport: PropTypes.bool,
  // csvExportFileNamePrefix is the prefix used when this queue is exported to a CSV
  csvExportFileNamePrefix: PropTypes.string,
  // csvExportHiddenColumns is a array of the column ids to not use in a CSV export of the queue
  csvExportHiddenColumns: PropTypes.arrayOf(PropTypes.string),
  // csvExportQueueFetcher is the function to handle refetching non-paginated queue data
  csvExportQueueFetcher: PropTypes.func,
  // csvExportQueueFetcherKey is the key the queue data is stored under in the retrun value of csvExportQueueFetcher
  csvExportQueueFetcherKey: PropTypes.string,
  // session storage key to store search filters
  sessionStorageKey: PropTypes.string,
};

TableQueue.defaultProps = {
  showFilters: false,
  showPagination: false,
  manualSortBy: false,
  manualFilters: true,
  disableMultiSort: false,
  defaultCanSort: false,
  disableSortBy: true,
  defaultSortedColumns: [],
  defaultHiddenColumns: ['id'],
  showCSVExport: false,
  csvExportFileNamePrefix: 'Moves',
  csvExportHiddenColumns: ['id', 'lock'],
  csvExportQueueFetcher: null,
  csvExportQueueFetcherKey: null,
  sessionStorageKey: 'default',
};

const mapStateToProps = (state) => {
  const user = selectLoggedInUser(state);

  return {
    officeUser: user?.office_user || {},
    activeRole: state.auth.activeRole,
    refetchQueue: state?.generalState?.refetchQueue || false,
  };
};

const mapDispatchToProps = { setRefetchQueue: setRefetchQueueAction };

export default connect(mapStateToProps, mapDispatchToProps)(TableQueue);<|MERGE_RESOLUTION|>--- conflicted
+++ resolved
@@ -142,9 +142,6 @@
     [],
   );
 
-<<<<<<< HEAD
-  const { mutate: mutateBulkAssignment } = useMutation(saveBulkAssignmentData, {});
-=======
   const [successMessageEnabled, setSuccessMessageEnabled] = useState(false);
 
   const { mutate: mutateBulkAssignment } = useMutation(saveBulkAssignmentData, {
@@ -154,7 +151,6 @@
       setSuccessMessageEnabled(true);
     },
   });
->>>>>>> 025a5979
 
   useEffect(() => {
     if (refetchQueue)
@@ -342,9 +338,6 @@
   };
 
   const handleCloseBulkAssignModal = () => {
-<<<<<<< HEAD
-    refetch();
-
     setIsBulkAssignModalVisible(false);
   };
 
@@ -352,12 +345,6 @@
     const bulkAssignmentSavePayload = { ...bulkAssignmentSaveData };
     bulkAssignmentSavePayload.bulkAssignmentSavePayload.userData =
       bulkAssignmentSaveData.bulkAssignmentSavePayload.userData.filter((user) => user.moveAssignments > 0);
-=======
-    setIsBulkAssignModalVisible(false);
-  };
-
-  const onSubmitBulk = (bulkAssignmentSavePayload) => {
->>>>>>> 025a5979
     mutateBulkAssignment({ queueType, ...bulkAssignmentSavePayload });
   };
 
