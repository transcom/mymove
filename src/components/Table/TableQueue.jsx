--- conflicted
+++ resolved
@@ -340,10 +340,7 @@
         {isBulkAssignModalVisible && (
           <BulkAssignmentModal
             isOpen={isBulkAssignModalVisible}
-<<<<<<< HEAD
             onSubmit={onSubmitBulk}
-=======
->>>>>>> 8a303925
             onClose={handleCloseBulkAssignModal}
             queueType={queueType}
           />
