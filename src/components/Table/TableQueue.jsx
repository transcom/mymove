--- conflicted
+++ resolved
@@ -49,11 +49,6 @@
   csvExportQueueFetcherKey,
   sessionStorageKey,
   isHeadquartersUser,
-<<<<<<< HEAD
-  isSupervisor,
-  currentUserId,
-=======
->>>>>>> 80e54f78
 }) => {
   const [isPageReload, setIsPageReload] = useState(true);
   useEffect(() => {
