--- conflicted
+++ resolved
@@ -109,8 +109,6 @@
     setIsBulkAssignModalVisible(true);
   };
 
-  const [tableData, setTableData] = useState([]);
-
   const {
     queueResult: {
       totalCount = 0,
@@ -128,14 +126,8 @@
     currentPage,
     currentPageSize,
     viewAsGBLOC: selectedGbloc,
-    onSuccess: (res) => {
-<<<<<<< HEAD
-      if (tableData.length < 1) setTableData(res.queueMoves);
-=======
-      if (!tableData.length) setTableData(res.queueMoves);
->>>>>>> bb970dfb
-    },
   });
+  const tableData = useMemo(() => data, [data]);
 
   // react-table setup below
   const defaultColumn = useMemo(
@@ -145,21 +137,12 @@
     }),
     [],
   );
-  // const cachedTableData = useMemo(() => data, [data]);
 
   const { mutate: mutateBulkAssignment } = useMutation(saveBulkAssignmentData, {
     onSuccess: () => {
-      // reload page to refetch queue
-      // window.location.reload();
-<<<<<<< HEAD
-      refetch().then((res) => {
-        setTableData([...res.data.queueMoves]);
-=======
-      // queryClient.invalidateQueries({ queryKey: SERVICES_COUNSELING_QUEUE, refetchType: 'all' });
-      refetch().then((res) => {
-        setTableData([...res.data.queueMoves]);
+      // refetch queue
+      refetch().then(() => {
         setIsBulkAssignModalVisible(false);
->>>>>>> bb970dfb
       });
     },
   });
@@ -344,14 +327,7 @@
   };
 
   const handleCloseBulkAssignModal = () => {
-<<<<<<< HEAD
-    refetch().then((res) => {
-      setTableData([...res.data.queueMoves]);
-      setIsBulkAssignModalVisible(false);
-    });
-=======
     setIsBulkAssignModalVisible(false);
->>>>>>> bb970dfb
   };
 
   const onSubmitBulk = (bulkAssignmentSavePayload) => {
