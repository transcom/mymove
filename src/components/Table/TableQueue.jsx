import React, { useState, useEffect, useMemo, useContext } from 'react';
import { connect } from 'react-redux';
import { GridContainer, Button } from '@trussworks/react-uswds';
import { useTable, useFilters, usePagination, useSortBy } from 'react-table';
import PropTypes from 'prop-types';
import { useMutation } from '@tanstack/react-query';

import styles from './TableQueue.module.scss';
import TableCSVExportButton from './TableCSVExportButton';

import BulkAssignmentModal from 'components/BulkAssignment/BulkAssignmentModal';
import Table from 'components/Table/Table';
import LoadingPlaceholder from 'shared/LoadingPlaceholder';
import SomethingWentWrong from 'shared/SomethingWentWrong';
import TextBoxFilter from 'components/Table/Filters/TextBoxFilter';
import { SortShape } from 'constants/queues';
import { selectLoggedInUser } from 'store/entities/selectors';
import SelectedGblocContext from 'components/Office/GblocSwitcher/SelectedGblocContext';
import {
  setTableQueueFilterSessionStorageValue,
  getTableQueueFilterSessionStorageValue,
  setTableQueuePageSizeSessionStorageValue,
  getTableQueuePageSizeSessionStorageValue,
  setTableQueuePageSessionStorageValue,
  getTableQueuePageSessionStorageValue,
  setTableQueueSortParamSessionStorageValue,
  getTableQueueSortParamSessionStorageValue,
  getSelectionOptionLabel,
} from 'components/Table/utils';
<<<<<<< HEAD
import { roleTypes } from 'constants/userRoles';
import { saveBulkAssignmentData } from 'services/ghcApi';
import { setRefetchQueue as setRefetchQueueAction } from 'store/general/actions';
=======
>>>>>>> 12bd5d9c

const defaultPageSize = 20;
const defaultPage = 1;

// TableQueue is a react-table that uses react-hooks to fetch, filter, sort and page data
const TableQueue = ({
  title,
  columns,
  manualSortBy,
  manualFilters,
  disableMultiSort,
  defaultCanSort,
  disableSortBy,
  defaultSortedColumns,
  defaultHiddenColumns,
  handleClick,
  useQueries,
  showFilters,
  showPagination,
  showCSVExport,
  csvExportFileNamePrefix,
  csvExportHiddenColumns,
  csvExportQueueFetcher,
  csvExportQueueFetcherKey,
  sessionStorageKey,
  isSupervisor,
  isBulkAssignmentFFEnabled,
  officeUser,
  activeRole,
  queueType,
<<<<<<< HEAD
  refetchQueue,
  setRefetchQueue,
=======
>>>>>>> 12bd5d9c
}) => {
  const [isPageReload, setIsPageReload] = useState(true);
  useEffect(() => {
    // Component is mounted. Set flag to tell component
    // subsequent effects are post mount.
    setTimeout(() => {
      setIsPageReload(false);
    }, 500);
  }, []);

  const [paramSort, setParamSort] = useState(
    getTableQueueSortParamSessionStorageValue(sessionStorageKey) || defaultSortedColumns,
  );
  useEffect(() => {
    setTableQueueSortParamSessionStorageValue(sessionStorageKey, paramSort);
  }, [paramSort, sessionStorageKey]);

  // Pull table filters directly from cache. Updates are done in general table useEffect below.
  const paramFilters = getTableQueueFilterSessionStorageValue(sessionStorageKey) || [];

  const [currentPage, setCurrentPage] = useState(
    getTableQueuePageSessionStorageValue(sessionStorageKey) || defaultPage,
  );
  useEffect(() => {
    setTableQueuePageSessionStorageValue(sessionStorageKey, currentPage);
  }, [currentPage, sessionStorageKey]);

  const [currentPageSize, setCurrentPageSize] = useState(
    getTableQueuePageSizeSessionStorageValue(sessionStorageKey) || defaultPageSize,
  );
  useEffect(() => {
    setTableQueuePageSizeSessionStorageValue(sessionStorageKey, currentPageSize);
  }, [currentPageSize, sessionStorageKey]);

  const [pageCount, setPageCount] = useState(0);
  const [isBulkAssignModalVisible, setIsBulkAssignModalVisible] = useState(false);

  const { id, desc } = paramSort.length ? paramSort[0] : {};

  const gblocContext = useContext(SelectedGblocContext);
  const { selectedGbloc } =
    officeUser?.transportation_office_assignments?.length > 1 && gblocContext
      ? gblocContext
      : { selectedGbloc: undefined };

  const multiSelectValueDelimiter = ',';
  const handleShowBulkAssignMoveModal = () => {
    setIsBulkAssignModalVisible(true);
  };

  const {
    queueResult: {
      totalCount = 0,
      data = [],
      page = getTableQueuePageSessionStorageValue(sessionStorageKey) || defaultPage,
      perPage = getTableQueuePageSizeSessionStorageValue(sessionStorageKey) || defaultPageSize,
    },
    isInitialLoading: isLoading,
    isError,
    refetch,
  } = useQueries({
    sort: id,
    order: desc ? 'desc' : 'asc',
    filters: paramFilters,
    currentPage,
    currentPageSize,
    viewAsGBLOC: selectedGbloc,
    activeRole,
  });
  const tableData = useMemo(() => data, [data]);

  // react-table setup below
  const defaultColumn = useMemo(
    () => ({
      // Let's set up our default Filter UI
      Filter: TextBoxFilter,
    }),
    [],
  );

  const { mutate: mutateBulkAssignment } = useMutation(saveBulkAssignmentData, {});

  useEffect(() => {
    if (refetchQueue)
      refetch().then(() => {
        setRefetchQueue(false);
      });
  }, [refetch, setRefetchQueue, refetchQueue]);

  const tableColumns = useMemo(() => columns, [columns]);
  const {
    getTableProps,
    getTableBodyProps,
    headerGroups,
    rows,
    prepareRow,
    canPreviousPage,
    canNextPage,
    pageOptions,
    gotoPage,
    nextPage,
    previousPage,
    setPageSize,
    setAllFilters,
    state: { filters, pageIndex, pageSize, sortBy },
  } = useTable(
    {
      columns: tableColumns,
      data: tableData,
      initialState: {
        hiddenColumns: defaultHiddenColumns,
        pageSize: perPage,
        pageIndex: page - 1,
        sortBy: getTableQueueSortParamSessionStorageValue(sessionStorageKey) || defaultSortedColumns,
      },
      defaultColumn, // Be sure to pass the defaultColumn option
      manualFilters,
      manualPagination: true,
      pageCount,
      manualSortBy,
      disableMultiSort,
      defaultCanSort,
      disableSortBy,
      autoResetSortBy: false,
    },
    useFilters,
    useSortBy,
    usePagination,
  );

  // When these table states change, fetch new data!
  useEffect(() => {
    if (!isLoading && !isError) {
      setParamSort(sortBy);

      if (filters.length === 0 && isPageReload) {
        // This is executed once. This is to ensure filters
        // is set with cached values during page reload use case.
        const filterStorage = getTableQueueFilterSessionStorageValue(sessionStorageKey) || [];
        filterStorage.forEach((item) => {
          // add cached filters to current prop filters var
          filters.push(item);
        });
      }

      // Save to cache.
      setTableQueueFilterSessionStorageValue(sessionStorageKey, filters);

      setCurrentPage(pageIndex + 1);
      setCurrentPageSize(pageSize);
      setPageCount(Math.ceil(totalCount / pageSize));
    }
  }, [sortBy, filters, pageIndex, pageSize, isLoading, isError, totalCount, isPageReload, sessionStorageKey]);

  if (isLoading || (title === 'Move history' && data.length <= 0 && !isError)) return <LoadingPlaceholder />;
  if (isError) return <SomethingWentWrong />;
  const isDateFilterValue = (value) => {
    return !Number.isNaN(Date.parse(value));
  };

  const handleRemoveFilterClick = (index) => {
    if (index === null) {
      filters.length = 0;
    } else {
      filters.splice(index, 1);
    }
    setAllFilters(filters);
  };

  const handleRemoveMultiSelectFilterClick = (index, valueToDelete) => {
    const filter = filters[index];
    const isObjectBasedArrayItem = Array.isArray(filter.value);
    const filterValues = !isObjectBasedArrayItem ? filter.value.split(multiSelectValueDelimiter) : filter.value;
    if (filterValues.length === 1) {
      filters.splice(index, 1);
    } else {
      const indexToDelete = filterValues.indexOf(valueToDelete);
      if (indexToDelete !== -1) {
        filterValues.splice(indexToDelete, 1);
      }
      filters[index].value = isObjectBasedArrayItem ? filterValues : filterValues.join(multiSelectValueDelimiter);
    }
    setAllFilters(filters);
  };

  const renderFilterPillButton = (index, value, buttonTitle, label, dataTestId) => {
    return (
      <button
        type="button"
        title={buttonTitle}
        data-testid={dataTestId}
        className={styles.pillButton}
        onClick={() => (value ? handleRemoveMultiSelectFilterClick(index, value) : handleRemoveFilterClick(index))}
      >
        {label} <span aria-hidden="true">&times;</span>
      </button>
    );
  };

  const renderRemoveAllPillButton = () => {
    let totalFilterValues = 0;
    // Loop through all filters to ensure there are really more than one filter values.
    // There is a chance filter.value that is object based array is empty. We can't totally
    // rely on filters.length.
    filters.forEach((filter) => {
      if (Array.isArray(filter.value)) {
        totalFilterValues += filter.value.length;
      } else {
        // legacy column filter control uses commas to represent array in one single string value
        totalFilterValues += filter.value.split(multiSelectValueDelimiter).length;
      }
    });
    if (totalFilterValues > 1) {
      return renderFilterPillButton(null, null, 'Remove all filters', 'All', 'remove-filters-all');
    }
    return null;
  };

  const renderFilterPillButtonList = () => {
    if (filters?.length > 0) {
      const filterPillButtons = [];
      const removeAllPillButton = renderRemoveAllPillButton();
      if (removeAllPillButton !== null) {
        filterPillButtons.push(removeAllPillButton);
      }
      const buttonTitle = 'Remove filter';
      const prefixDataTestId = 'remove-filters-';
      filters.forEach(function callback(filter, index) {
        columns.forEach((col) => {
          if (col.id === filter.id) {
            if ('Filter' in col) {
              if (isDateFilterValue(filter.value)) {
                filterPillButtons.push(
                  renderFilterPillButton(index, null, buttonTitle, col.Header, `${prefixDataTestId}${filter.id}`),
                );
              } else if (Array.isArray(filter.value)) {
                // value as real array
                filter.value.forEach((val) => {
                  const label = filter.value.length > 1 ? `${col.Header} (${val})` : col.Header;
                  filterPillButtons.push(
                    renderFilterPillButton(index, val, buttonTitle, label, `${prefixDataTestId}${filter.id}-${val}`),
                  );
                });
              } else {
                // value as string representing array using comma delimiter
                const values = filter.value.split(multiSelectValueDelimiter);
                values.forEach((val) => {
                  const label = values.length > 1 ? `${col.Header} (${getSelectionOptionLabel(val)})` : col.Header;
                  filterPillButtons.push(
                    renderFilterPillButton(index, val, buttonTitle, label, `${prefixDataTestId}${filter.id}-${val}`),
                  );
                });
              }
            } else {
              // default filter TextInput
              filterPillButtons.push(
                renderFilterPillButton(index, null, buttonTitle, col.Header, `${prefixDataTestId}${filter.id}`),
              );
            }
          }
        });
      });
      return <div className={styles.pillButtonRow}>Filters: {filterPillButtons}</div>;
    }
    return '';
  };

  const handleCloseBulkAssignModal = () => {
    refetch();

    setIsBulkAssignModalVisible(false);
  };

  const onSubmitBulk = (bulkAssignmentSavePayload) => {
    mutateBulkAssignment({ queueType, ...bulkAssignmentSavePayload });
  };

  return (
    <div className={styles.tabContent}>
      <div className={styles.container}>
        {isBulkAssignModalVisible && (
          <BulkAssignmentModal
            isOpen={isBulkAssignModalVisible}
<<<<<<< HEAD
            onSubmit={onSubmitBulk}
=======
>>>>>>> 12bd5d9c
            onClose={handleCloseBulkAssignModal}
            queueType={queueType}
          />
        )}
        <GridContainer data-testid="table-queue" containerSize="widescreen" className={styles.TableQueue}>
          <div className={styles.queueHeader}>
            <h1>{`${title} (${totalCount})`}</h1>
            <div className={styles.queueButtonWrapper}>
              {isSupervisor && isBulkAssignmentFFEnabled && (
                <Button className={styles.bulkModal} type="button" onClick={handleShowBulkAssignMoveModal}>
                  Bulk Assignment
                </Button>
              )}
              {showCSVExport && (
                <TableCSVExportButton
                  className={styles.csvDownloadLink}
                  tableColumns={columns}
                  hiddenColumns={csvExportHiddenColumns}
                  filePrefix={csvExportFileNamePrefix}
                  queueFetcher={csvExportQueueFetcher}
                  queueFetcherKey={csvExportQueueFetcherKey}
                  totalCount={totalCount}
                  paramSort={paramSort}
                  paramFilters={paramFilters}
                />
              )}
            </div>
          </div>
          {renderFilterPillButtonList()}
          <div className={styles.tableContainer}>
            <Table
              showFilters={showFilters}
              showPagination={showPagination}
              handleClick={handleClick}
              gotoPage={gotoPage}
              setPageSize={setPageSize}
              nextPage={nextPage}
              previousPage={previousPage}
              getTableProps={getTableProps}
              getTableBodyProps={getTableBodyProps}
              headerGroups={headerGroups}
              rows={rows}
              prepareRow={prepareRow}
              canPreviousPage={canPreviousPage}
              canNextPage={canNextPage}
              pageIndex={pageIndex}
              pageSize={pageSize}
              pageCount={pageCount}
              pageOptions={pageOptions}
            />
          </div>
        </GridContainer>
      </div>
    </div>
  );
};

TableQueue.propTypes = {
  // handleClick is the handler to handle functionality to click on a row
  handleClick: PropTypes.func.isRequired,
  // useQueries is the react-query hook call to handle data fetching
  useQueries: PropTypes.func.isRequired,
  // title is the table title
  title: PropTypes.string.isRequired,
  // columns is the columns to show in the table
  columns: PropTypes.arrayOf(PropTypes.object).isRequired,
  // showFilters is bool value to show filters or not
  showFilters: PropTypes.bool,
  // showPagination is bool value to show pagination or not
  showPagination: PropTypes.bool,
  // manualSortBy should be enabled if doing sorting on the server side
  manualSortBy: PropTypes.bool,
  // manualFilters should be enabled if doing filtering on the server side
  manualFilters: PropTypes.bool,
  // disableMultiSort turns off keyboard selecting multiple columns to sort by
  disableMultiSort: PropTypes.bool,
  // defaultCanSort determines if all columns are by default sortable
  defaultCanSort: PropTypes.bool,
  // disableSortBy is bool flag to turn off sorting functionality
  disableSortBy: PropTypes.bool,
  // defaultSortedColumns is an object of the column id and sort direction
  defaultSortedColumns: SortShape,
  // defaultHiddenColumns is an array of columns to hide
  defaultHiddenColumns: PropTypes.arrayOf(PropTypes.string),
  // showCSVExport shows the CSV export button
  showCSVExport: PropTypes.bool,
  // csvExportFileNamePrefix is the prefix used when this queue is exported to a CSV
  csvExportFileNamePrefix: PropTypes.string,
  // csvExportHiddenColumns is a array of the column ids to not use in a CSV export of the queue
  csvExportHiddenColumns: PropTypes.arrayOf(PropTypes.string),
  // csvExportQueueFetcher is the function to handle refetching non-paginated queue data
  csvExportQueueFetcher: PropTypes.func,
  // csvExportQueueFetcherKey is the key the queue data is stored under in the retrun value of csvExportQueueFetcher
  csvExportQueueFetcherKey: PropTypes.string,
  // session storage key to store search filters
  sessionStorageKey: PropTypes.string,
};

TableQueue.defaultProps = {
  showFilters: false,
  showPagination: false,
  manualSortBy: false,
  manualFilters: true,
  disableMultiSort: false,
  defaultCanSort: false,
  disableSortBy: true,
  defaultSortedColumns: [],
  defaultHiddenColumns: ['id'],
  showCSVExport: false,
  csvExportFileNamePrefix: 'Moves',
  csvExportHiddenColumns: ['id', 'lock'],
  csvExportQueueFetcher: null,
  csvExportQueueFetcherKey: null,
  sessionStorageKey: 'default',
};

const mapStateToProps = (state) => {
  const user = selectLoggedInUser(state);

  return {
    officeUser: user?.office_user || {},
    activeRole: state.auth.activeRole,
    refetchQueue: state?.generalState?.refetchQueue || false,
  };
};

const mapDispatchToProps = { setRefetchQueue: setRefetchQueueAction };

export default connect(mapStateToProps, mapDispatchToProps)(TableQueue);<|MERGE_RESOLUTION|>--- conflicted
+++ resolved
@@ -27,12 +27,8 @@
   getTableQueueSortParamSessionStorageValue,
   getSelectionOptionLabel,
 } from 'components/Table/utils';
-<<<<<<< HEAD
-import { roleTypes } from 'constants/userRoles';
 import { saveBulkAssignmentData } from 'services/ghcApi';
 import { setRefetchQueue as setRefetchQueueAction } from 'store/general/actions';
-=======
->>>>>>> 12bd5d9c
 
 const defaultPageSize = 20;
 const defaultPage = 1;
@@ -63,11 +59,8 @@
   officeUser,
   activeRole,
   queueType,
-<<<<<<< HEAD
   refetchQueue,
   setRefetchQueue,
-=======
->>>>>>> 12bd5d9c
 }) => {
   const [isPageReload, setIsPageReload] = useState(true);
   useEffect(() => {
@@ -351,10 +344,7 @@
         {isBulkAssignModalVisible && (
           <BulkAssignmentModal
             isOpen={isBulkAssignModalVisible}
-<<<<<<< HEAD
             onSubmit={onSubmitBulk}
-=======
->>>>>>> 12bd5d9c
             onClose={handleCloseBulkAssignModal}
             queueType={queueType}
           />
