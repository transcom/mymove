--- conflicted
+++ resolved
@@ -57,12 +57,9 @@
   isBulkAssignmentFFEnabled,
   officeUser,
   activeRole,
-<<<<<<< HEAD
   queueType,
-=======
   shouldRefetchQueue,
   setShouldRefetchQueue,
->>>>>>> c0fcdeca
 }) => {
   const [isPageReload, setIsPageReload] = useState(true);
   useEffect(() => {
