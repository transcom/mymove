--- conflicted
+++ resolved
@@ -41,14 +41,11 @@
   useQueries,
   showFilters,
   showPagination,
-<<<<<<< HEAD
   showCSVExport,
   csvExportFileNamePrefix,
   csvExportHiddenColumns,
   csvExportQueueFetcher,
   csvExportQueueFetcherKey,
-=======
->>>>>>> a36ace55
   sessionStorageKey,
 }) => {
   const [isPageReload, setIsPageReload] = useState(true);
@@ -68,11 +65,7 @@
   }, [paramSort, sessionStorageKey]);
 
   // Pull table filters directly from cache. Updates are done in general table useEffect below.
-<<<<<<< HEAD
-  let paramFilters = getTableQueueFilterSessionStorageValue(sessionStorageKey) || [];
-=======
   const paramFilters = getTableQueueFilterSessionStorageValue(sessionStorageKey) || [];
->>>>>>> a36ace55
 
   const [currentPage, setCurrentPage] = useState(
     getTableQueuePageSessionStorageValue(sessionStorageKey) || defaultPage,
@@ -166,33 +159,18 @@
     if (!isLoading && !isError) {
       setParamSort(sortBy);
 
-<<<<<<< HEAD
-      if (filters.length === 0 && paramFilters.length > 0 && isPageReload) {
-        // This is executed once. This is to ensure paramFilters
-        // is set with cached values during page reload use case.
-        paramFilters.forEach((item) => {
-=======
       if (filters.length === 0 && isPageReload) {
         // This is executed once. This is to ensure filters
         // is set with cached values during page reload use case.
         const filterStorage = getTableQueueFilterSessionStorageValue(sessionStorageKey) || [];
         filterStorage.forEach((item) => {
->>>>>>> a36ace55
           // add cached filters to current prop filters var
           filters.push(item);
         });
       }
 
-<<<<<<< HEAD
-      // eslint-disable-next-line react-hooks/exhaustive-deps
-      paramFilters = filters;
-
-      // Save to cache.
-      setTableQueueFilterSessionStorageValue(sessionStorageKey, paramFilters);
-=======
       // Save to cache.
       setTableQueueFilterSessionStorageValue(sessionStorageKey, filters);
->>>>>>> a36ace55
 
       setCurrentPage(pageIndex + 1);
       setCurrentPageSize(pageSize);
@@ -209,21 +187,6 @@
 
   const handleRemoveFilterClick = (index) => {
     if (index === null) {
-<<<<<<< HEAD
-      paramFilters.length = 0;
-    } else {
-      paramFilters.splice(index, 1);
-    }
-    setAllFilters(paramFilters);
-  };
-
-  const handleRemoveMultiSelectFilterClick = (index, valueToDelete) => {
-    const filter = paramFilters[index];
-    const isObjectBasedArrayItem = Array.isArray(filter.value);
-    const filterValues = !isObjectBasedArrayItem ? filter.value.split(multiSelectValueDelimiter) : filter.value;
-    if (filterValues.length === 1) {
-      paramFilters.splice(index, 1);
-=======
       filters.length = 0;
     } else {
       filters.splice(index, 1);
@@ -237,21 +200,14 @@
     const filterValues = !isObjectBasedArrayItem ? filter.value.split(multiSelectValueDelimiter) : filter.value;
     if (filterValues.length === 1) {
       filters.splice(index, 1);
->>>>>>> a36ace55
     } else {
       const indexToDelete = filterValues.indexOf(valueToDelete);
       if (indexToDelete !== -1) {
         filterValues.splice(indexToDelete, 1);
       }
-<<<<<<< HEAD
-      paramFilters[index].value = isObjectBasedArrayItem ? filterValues : filterValues.join(multiSelectValueDelimiter);
-    }
-    setAllFilters(paramFilters);
-=======
       filters[index].value = isObjectBasedArrayItem ? filterValues : filterValues.join(multiSelectValueDelimiter);
     }
     setAllFilters(filters);
->>>>>>> a36ace55
   };
 
   const renderFilterPillButton = (index, value, buttonTitle, label, dataTestId) => {
@@ -269,17 +225,6 @@
   };
 
   const renderRemoveAllPillButton = () => {
-<<<<<<< HEAD
-    let isVisible = paramFilters?.length > 1;
-    if (paramFilters?.length === 1) {
-      if (!isDateFilterValue(paramFilters[0].value)) {
-        isVisible = Array.isArray(paramFilters[0].value)
-          ? paramFilters[0].value.length > 1
-          : paramFilters[0].value.split(multiSelectValueDelimiter).length > 1;
-      }
-    }
-    if (isVisible) {
-=======
     let totalFilterValues = 0;
     // Loop through all filters to ensure there are really more than one filter values.
     // There is a chance filter.value that is object based array is empty. We can't totally
@@ -293,18 +238,13 @@
       }
     });
     if (totalFilterValues > 1) {
->>>>>>> a36ace55
       return renderFilterPillButton(null, null, 'Remove all filters', 'All', 'remove-filters-all');
     }
     return null;
   };
 
   const renderFilterPillButtonList = () => {
-<<<<<<< HEAD
-    if (paramFilters?.length > 0) {
-=======
     if (filters?.length > 0) {
->>>>>>> a36ace55
       const filterPillButtons = [];
       const removeAllPillButton = renderRemoveAllPillButton();
       if (removeAllPillButton !== null) {
@@ -312,11 +252,7 @@
       }
       const buttonTitle = 'Remove filter';
       const prefixDataTestId = 'remove-filters-';
-<<<<<<< HEAD
-      paramFilters.forEach(function callback(filter, index) {
-=======
       filters.forEach(function callback(filter, index) {
->>>>>>> a36ace55
         columns.forEach((col) => {
           if (col.id === filter.id) {
             if ('Filter' in col) {
@@ -358,7 +294,6 @@
 
   return (
     <GridContainer data-testid="table-queue" containerSize="widescreen" className={styles.TableQueue}>
-<<<<<<< HEAD
       <div className={styles.queueHeader}>
         <h1>{`${title} (${totalCount})`}</h1>
         {showCSVExport && (
@@ -375,9 +310,6 @@
           />
         )}
       </div>
-=======
-      <h1>{`${title} (${totalCount})`}</h1>
->>>>>>> a36ace55
       {renderFilterPillButtonList()}
       <div className={styles.tableContainer}>
         <Table
@@ -432,7 +364,6 @@
   defaultSortedColumns: SortShape,
   // defaultHiddenColumns is an array of columns to hide
   defaultHiddenColumns: PropTypes.arrayOf(PropTypes.string),
-<<<<<<< HEAD
   // showCSVExport shows the CSV export button
   showCSVExport: PropTypes.bool,
   // csvExportFileNamePrefix is the prefix used when this queue is exported to a CSV
@@ -443,8 +374,6 @@
   csvExportQueueFetcher: PropTypes.func,
   // csvExportQueueFetcherKey is the key the queue data is stored under in the retrun value of csvExportQueueFetcher
   csvExportQueueFetcherKey: PropTypes.string,
-=======
->>>>>>> a36ace55
   // session storage key to store search filters
   sessionStorageKey: PropTypes.string,
 };
@@ -459,14 +388,11 @@
   disableSortBy: true,
   defaultSortedColumns: [],
   defaultHiddenColumns: ['id'],
-<<<<<<< HEAD
   showCSVExport: false,
   csvExportFileNamePrefix: 'Moves',
   csvExportHiddenColumns: ['id', 'lock'],
   csvExportQueueFetcher: null,
   csvExportQueueFetcherKey: null,
-=======
->>>>>>> a36ace55
   sessionStorageKey: 'default',
 };
 export default TableQueue;