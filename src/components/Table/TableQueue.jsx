--- conflicted
+++ resolved
@@ -146,11 +146,7 @@
 
   const { mutate: mutateBulkAssignment } = useMutation(saveBulkAssignmentData, {
     onSuccess: async () => {
-<<<<<<< HEAD
-      refetch();
-=======
       await refetch();
->>>>>>> f7deb871
 
       setSuccessMessageEnabled(true);
     },
@@ -354,11 +350,7 @@
       {successMessageEnabled && (
         <Grid col={12} className={styles.alertContainer}>
           <Alert headingLevel="h4" slim type="success">
-<<<<<<< HEAD
-            Successfully bulk assigned moves.
-=======
             Moves assigned successfully
->>>>>>> f7deb871
           </Alert>
         </Grid>
       )}
