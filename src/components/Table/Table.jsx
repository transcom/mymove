--- conflicted
+++ resolved
@@ -2,8 +2,8 @@
 import React, { Fragment } from 'react';
 import PropTypes from 'prop-types';
 import { Button, Dropdown } from '@trussworks/react-uswds';
-import FontAwesomeIcon from '@fortawesome/react-fontawesome';
-import { faChevronLeft, faChevronRight } from '@fortawesome/fontawesome-free-solid/';
+import { FontAwesomeIcon } from '@fortawesome/react-fontawesome';
+import { faChevronLeft, faChevronRight } from '@fortawesome/free-solid-svg-icons';
 
 import styles from './Table.module.scss';
 
@@ -18,11 +18,7 @@
   prepareRow,
   canPreviousPage,
   canNextPage,
-<<<<<<< HEAD
 
-=======
-  showPagination,
->>>>>>> 2f7e58d8
   pageSize,
   nextPage,
   previousPage,
@@ -81,11 +77,8 @@
         <div className={styles.paginationSectionWrapper} data-testid="pagination">
           <div className={styles.tableControlRowsPerPage}>
             <Dropdown
-<<<<<<< HEAD
-              className={styles.usaSelect}
-=======
+              id="table-rows-per-page"
               className={styles.paginationSelect}
->>>>>>> 2f7e58d8
               name="table-rows-per-page"
               defaultValue={pageSize}
               onChange={(e) => {
@@ -101,14 +94,6 @@
             <div>rows per page</div>
           </div>
           <div className={styles.tableControlPagination}>
-<<<<<<< HEAD
-            <Button className={styles.usaButtonUnstyled} onClick={previousPage} disabled={!canPreviousPage}>
-              <FontAwesomeIcon className="icon fas fa-chevron-left" icon={faChevronLeft} />
-              <span>Prev</span>
-            </Button>
-            <Dropdown
-              className={styles.usaSelect}
-=======
             <Button
               type="button"
               unstyled
@@ -116,17 +101,16 @@
               onClick={previousPage}
               disabled={!canPreviousPage}
             >
-              <FontAwesomeIcon className={`${styles.paginationIconRight} fas fa-chevron-left`} icon={faChevronLeft} />
+              <FontAwesomeIcon className={`${styles.paginationIconLeft} fas fa-chevron-left`} icon={faChevronLeft} />
               <span>Prev</span>
             </Button>
             <Dropdown
+              id="table-pagination"
               className={styles.paginationSelect}
->>>>>>> 2f7e58d8
               name="table-pagination"
               value={pageIndex}
               onChange={(e) => gotoPage(Number(e.target.value))}
             >
-<<<<<<< HEAD
               {pageOptions.length > 0 ? (
                 pageOptions.map((pageOption, index) => (
                   <option value={pageOption} key={`page-options-${index}`}>
@@ -137,14 +121,6 @@
                 <option value={0}>{1}</option>
               )}
             </Dropdown>
-            <Button className={styles.usaButtonUnstyled} onClick={nextPage} disabled={!canNextPage}>
-=======
-              {pageOptions.map((pageOption, index) => (
-                <option value={pageOption} key={`page-options-${index}`}>
-                  {pageOption + 1}
-                </option>
-              ))}
-            </Dropdown>
             <Button
               type="button"
               unstyled
@@ -152,7 +128,6 @@
               onClick={nextPage}
               disabled={!canNextPage}
             >
->>>>>>> 2f7e58d8
               <span>Next</span>
               <FontAwesomeIcon className={`${styles.paginationIconRight} fas fa-chevron-right`} icon={faChevronRight} />
             </Button>
@@ -165,11 +140,8 @@
 
 Table.propTypes = {
   handleClick: PropTypes.func,
-<<<<<<< HEAD
   showFilters: PropTypes.bool,
   showPagination: PropTypes.bool,
-=======
->>>>>>> 2f7e58d8
   previousPage: PropTypes.func,
   nextPage: PropTypes.func,
   setPageSize: PropTypes.func,
@@ -180,19 +152,11 @@
   headerGroups: PropTypes.arrayOf(PropTypes.object).isRequired,
   rows: PropTypes.arrayOf(PropTypes.object).isRequired,
   prepareRow: PropTypes.func.isRequired,
-<<<<<<< HEAD
-=======
-  showPagination: PropTypes.bool,
->>>>>>> 2f7e58d8
   canPreviousPage: PropTypes.bool,
   canNextPage: PropTypes.bool,
   pageCount: PropTypes.number,
   pageIndex: PropTypes.number,
   pageSize: PropTypes.number,
-<<<<<<< HEAD
-=======
-  state: PropTypes.node,
->>>>>>> 2f7e58d8
   pageOptions: PropTypes.arrayOf(PropTypes.number),
   perPage: PropTypes.arrayOf(PropTypes.number),
 };
@@ -208,16 +172,9 @@
   gotoPage: undefined,
   canNextPage: undefined,
   pageCount: undefined,
-<<<<<<< HEAD
   pageIndex: 0,
   pageSize: 20,
   pageOptions: [0],
-=======
-  state: undefined,
-  pageIndex: 0,
-  pageSize: 20,
-  pageOptions: [],
->>>>>>> 2f7e58d8
   perPage: [10, 20, 50],
 };
 
