/* eslint-disable react/no-array-index-key */
import React, { Fragment } from 'react';
import PropTypes from 'prop-types';
import { Button, Dropdown } from '@trussworks/react-uswds';
import FontAwesomeIcon from '@fortawesome/react-fontawesome';
import { faChevronLeft, faChevronRight } from '@fortawesome/fontawesome-free-solid/';

import styles from './Table.module.scss';

const Table = ({
  handleClick,
  getTableProps,
  getTableBodyProps,
  headerGroups,
  rows,
  prepareRow,
  canPreviousPage,
  canNextPage,
  showPagination,
<<<<<<< HEAD
  pageIndex,
  pageSize,
  gotoPage,
  nextPage,
  previousPage,
  canPreviousPage,
  canNextPage,
  pageOptions,
  setPageSize,
=======
  pageSize,
  nextPage,
  previousPage,
  gotoPage,
  setPageSize,
  pageOptions,
  perPage,
  pageIndex,
>>>>>>> 0471669c
}) => {
  return (
    /* eslint-disable react/jsx-props-no-spreading */
    <div data-testid="react-table" className={styles.Table}>
      <table {...getTableProps()}>
        <thead>
          {headerGroups.map((headerGroup, hgIndex) => (
            <Fragment key={`headerGroup${hgIndex}`}>
              <tr {...headerGroup.getHeaderGroupProps()}>
                {headerGroup.headers.map((column, headerIndex) => (
                  <th key={`header${headerIndex}`} data-testid={column.id} {...column.getHeaderProps()}>
                    {column.render('Header')}
                  </th>
                ))}
              </tr>
              <tr className={styles.tableHeaderFilters} key={`headerGroupFilters${hgIndex}`}>
                {headerGroup.headers.map((column, headerIndex) => (
                  <th key={`headerFilter${headerIndex}`} data-testid={column.id}>
                    {/* isFilterable is a custom prop that can be set in the Column object */}
                    <div>{column.isFilterable ? column.render('Filter') : null}</div>
                  </th>
                ))}
              </tr>
            </Fragment>
          ))}
        </thead>
        <tbody {...getTableBodyProps()}>
          {rows.map((row) => {
            prepareRow(row);
            return (
              <tr data-uuid={row.values.id} onClick={() => handleClick(row.values)} {...row.getRowProps()}>
                {row.cells.map((cell, index) => {
                  return (
                    // eslint-disable-next-line react/no-array-index-key
                    <td key={`cell${index}`} data-testid={`${cell.column.id}-${cell.row.id}`} {...cell.getCellProps()}>
                      {cell.render('Cell')}
                    </td>
                  );
                })}
              </tr>
            );
          })}
        </tbody>
      </table>
      {showPagination && (
        <div className={styles.paginationSectionWrapper} data-testid="pagination">
          <div className={styles.tableControlRowsPerPage}>
            <Dropdown
              className={styles.usaSelect}
              name="table-rows-per-page"
              defaultValue={pageSize}
<<<<<<< HEAD
              onChange={(e) => setPageSize(e.target.value)}
            >
              <option value={10}>10</option>
              <option value={20}>20</option>
              <option value={50}>50</option>
=======
              onChange={(e) => {
                setPageSize(Number(e.target.value));
              }}
            >
              {perPage.map((page, index) => (
                <option value={page} key={`page-size-${index}`}>
                  {page}
                </option>
              ))}
>>>>>>> 0471669c
            </Dropdown>
            <div>rows per page</div>
          </div>
          <div className={styles.tableControlPagination}>
<<<<<<< HEAD
            <Button className={styles.usaButtonUnstyled} onClick={() => previousPage()} disabled={!canPreviousPage}>
=======
            <Button className={styles.usaButtonUnstyled} onClick={previousPage} disabled={!canPreviousPage}>
>>>>>>> 0471669c
              <FontAwesomeIcon className="icon fas fa-chevron-left" icon={faChevronLeft} />
              <span>Prev</span>
            </Button>
            <Dropdown
              className={styles.usaSelect}
              name="table-pagination"
<<<<<<< HEAD
              defaultValue={pageIndex}
              onChange={(e) => gotoPage(e.target.value)}
            >
              {pageOptions.map((page, index) => (
                <option key={`pageOption${index}`} value={page}>
                  {page + 1}
                </option>
              ))}
            </Dropdown>
            <Button className={styles.usaButtonUnstyled} onClick={() => nextPage()} disabled={!canNextPage}>
=======
              value={pageIndex}
              onChange={(e) => gotoPage(Number(e.target.value))}
            >
              {pageOptions.map((pageOption, index) => (
                <option value={pageOption} key={`page-options-${index}`}>
                  {pageOption + 1}
                </option>
              ))}
            </Dropdown>
            <Button className={styles.usaButtonUnstyled} onClick={nextPage} disabled={!canNextPage}>
>>>>>>> 0471669c
              <span>Next</span>
              <FontAwesomeIcon className="icon fas fa-chevron-right" icon={faChevronRight} />
            </Button>
          </div>
        </div>
      )}
    </div>
  );
};

Table.propTypes = {
  handleClick: PropTypes.func,
  previousPage: PropTypes.func,
  nextPage: PropTypes.func,
  setPageSize: PropTypes.func,
  gotoPage: PropTypes.func,
  // below are props from useTable() hook
  getTableProps: PropTypes.func.isRequired,
  getTableBodyProps: PropTypes.func.isRequired,
  headerGroups: PropTypes.arrayOf(PropTypes.object).isRequired,
  rows: PropTypes.arrayOf(PropTypes.object).isRequired,
  prepareRow: PropTypes.func.isRequired,
  showPagination: PropTypes.bool,
<<<<<<< HEAD
  pageIndex: PropTypes.number,
  pageSize: PropTypes.number,
  nextPage: PropTypes.func,
  gotoPage: PropTypes.func,
  previousPage: PropTypes.func,
  canPreviousPage: PropTypes.bool,
  canNextPage: PropTypes.bool,
  pageOptions: PropTypes.arrayOf(PropTypes.number),
  setPageSize: PropTypes.func,
=======
  canPreviousPage: PropTypes.bool,
  canNextPage: PropTypes.bool,
  pageCount: PropTypes.number,
  pageIndex: PropTypes.number,
  pageSize: PropTypes.number,
  state: PropTypes.node,
  pageOptions: PropTypes.arrayOf(PropTypes.number),
  perPage: PropTypes.arrayOf(PropTypes.number),
>>>>>>> 0471669c
};

Table.defaultProps = {
  handleClick: undefined,
  showPagination: false,
<<<<<<< HEAD
  pageIndex: 0,
  pageSize: 20,
  nextPage: undefined,
  gotoPage: undefined,
  previousPage: undefined,
  canPreviousPage: undefined,
  canNextPage: undefined,
  pageOptions: undefined,
  setPageSize: undefined,
=======
  canPreviousPage: undefined,
  previousPage: undefined,
  nextPage: undefined,
  setPageSize: undefined,
  gotoPage: undefined,
  canNextPage: undefined,
  pageCount: undefined,
  state: undefined,
  pageIndex: 0,
  pageSize: 20,
  pageOptions: [],
  perPage: [10, 20, 50],
>>>>>>> 0471669c
};

export default Table;<|MERGE_RESOLUTION|>--- conflicted
+++ resolved
@@ -17,17 +17,6 @@
   canPreviousPage,
   canNextPage,
   showPagination,
-<<<<<<< HEAD
-  pageIndex,
-  pageSize,
-  gotoPage,
-  nextPage,
-  previousPage,
-  canPreviousPage,
-  canNextPage,
-  pageOptions,
-  setPageSize,
-=======
   pageSize,
   nextPage,
   previousPage,
@@ -36,7 +25,6 @@
   pageOptions,
   perPage,
   pageIndex,
->>>>>>> 0471669c
 }) => {
   return (
     /* eslint-disable react/jsx-props-no-spreading */
@@ -88,13 +76,6 @@
               className={styles.usaSelect}
               name="table-rows-per-page"
               defaultValue={pageSize}
-<<<<<<< HEAD
-              onChange={(e) => setPageSize(e.target.value)}
-            >
-              <option value={10}>10</option>
-              <option value={20}>20</option>
-              <option value={50}>50</option>
-=======
               onChange={(e) => {
                 setPageSize(Number(e.target.value));
               }}
@@ -104,34 +85,17 @@
                   {page}
                 </option>
               ))}
->>>>>>> 0471669c
             </Dropdown>
             <div>rows per page</div>
           </div>
           <div className={styles.tableControlPagination}>
-<<<<<<< HEAD
-            <Button className={styles.usaButtonUnstyled} onClick={() => previousPage()} disabled={!canPreviousPage}>
-=======
             <Button className={styles.usaButtonUnstyled} onClick={previousPage} disabled={!canPreviousPage}>
->>>>>>> 0471669c
               <FontAwesomeIcon className="icon fas fa-chevron-left" icon={faChevronLeft} />
               <span>Prev</span>
             </Button>
             <Dropdown
               className={styles.usaSelect}
               name="table-pagination"
-<<<<<<< HEAD
-              defaultValue={pageIndex}
-              onChange={(e) => gotoPage(e.target.value)}
-            >
-              {pageOptions.map((page, index) => (
-                <option key={`pageOption${index}`} value={page}>
-                  {page + 1}
-                </option>
-              ))}
-            </Dropdown>
-            <Button className={styles.usaButtonUnstyled} onClick={() => nextPage()} disabled={!canNextPage}>
-=======
               value={pageIndex}
               onChange={(e) => gotoPage(Number(e.target.value))}
             >
@@ -142,7 +106,6 @@
               ))}
             </Dropdown>
             <Button className={styles.usaButtonUnstyled} onClick={nextPage} disabled={!canNextPage}>
->>>>>>> 0471669c
               <span>Next</span>
               <FontAwesomeIcon className="icon fas fa-chevron-right" icon={faChevronRight} />
             </Button>
@@ -166,17 +129,6 @@
   rows: PropTypes.arrayOf(PropTypes.object).isRequired,
   prepareRow: PropTypes.func.isRequired,
   showPagination: PropTypes.bool,
-<<<<<<< HEAD
-  pageIndex: PropTypes.number,
-  pageSize: PropTypes.number,
-  nextPage: PropTypes.func,
-  gotoPage: PropTypes.func,
-  previousPage: PropTypes.func,
-  canPreviousPage: PropTypes.bool,
-  canNextPage: PropTypes.bool,
-  pageOptions: PropTypes.arrayOf(PropTypes.number),
-  setPageSize: PropTypes.func,
-=======
   canPreviousPage: PropTypes.bool,
   canNextPage: PropTypes.bool,
   pageCount: PropTypes.number,
@@ -185,23 +137,11 @@
   state: PropTypes.node,
   pageOptions: PropTypes.arrayOf(PropTypes.number),
   perPage: PropTypes.arrayOf(PropTypes.number),
->>>>>>> 0471669c
 };
 
 Table.defaultProps = {
   handleClick: undefined,
   showPagination: false,
-<<<<<<< HEAD
-  pageIndex: 0,
-  pageSize: 20,
-  nextPage: undefined,
-  gotoPage: undefined,
-  previousPage: undefined,
-  canPreviousPage: undefined,
-  canNextPage: undefined,
-  pageOptions: undefined,
-  setPageSize: undefined,
-=======
   canPreviousPage: undefined,
   previousPage: undefined,
   nextPage: undefined,
@@ -214,7 +154,6 @@
   pageSize: 20,
   pageOptions: [],
   perPage: [10, 20, 50],
->>>>>>> 0471669c
 };
 
 export default Table;