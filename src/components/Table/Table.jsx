import React from 'react';
import PropTypes from 'prop-types';

import styles from './Table.module.scss';

const Table = ({ handleClick, getTableProps, getTableBodyProps, headerGroups, rows, prepareRow }) => {
  return (
    /* eslint-disable react/jsx-props-no-spreading */
    <div data-testid="react-table" className={styles.Table}>
      <table {...getTableProps()}>
        <thead>
          {headerGroups.map((headerGroup, hgIndex) => (
            // eslint-disable-next-line react/no-array-index-key
            <tr key={`headerGroup${hgIndex}`} {...headerGroup.getHeaderGroupProps()}>
              {headerGroup.headers.map((column, headerIndex) => (
                // eslint-disable-next-line react/no-array-index-key
                <th key={`header${headerIndex}`} data-testid={column.id} {...column.getHeaderProps()}>
                  {column.render('Header')}
                  {/* isFilterable is a custom prop that can be set in the Column object */}
                  {/* <div>{column.isFilterable ? column.render('Filter') : null}</div> */}
                  <div>{column.isFilterable ? column.render('Filter') : null}</div>
                </th>
              ))}
            </tr>
          ))}
        </thead>
        <tbody {...getTableBodyProps()}>
          {rows.map((row) => {
            prepareRow(row);
            return (
<<<<<<< HEAD
              <tr onClick={() => handleClick(row.values)} {...row.getRowProps()}>
                {row.cells.map((cell, index) => {
=======
              <tr data-uuid={row.values.id} onClick={() => handleClick(row.values)} {...row.getRowProps()}>
                {row.cells.map((cell) => {
>>>>>>> 6766b5aa
                  return (
                    // eslint-disable-next-line react/no-array-index-key
                    <td key={`cell${index}`} data-testid={`${cell.column.id}-${cell.row.id}`} {...cell.getCellProps()}>
                      {cell.render('Cell')}
                    </td>
                  );
                })}
              </tr>
            );
          })}
        </tbody>
      </table>
    </div>
  );
};

Table.propTypes = {
  handleClick: PropTypes.func,
  // below are props from useTable() hook
  getTableProps: PropTypes.func.isRequired,
  getTableBodyProps: PropTypes.func.isRequired,
  headerGroups: PropTypes.arrayOf(PropTypes.object).isRequired,
  rows: PropTypes.arrayOf(PropTypes.object).isRequired,
  prepareRow: PropTypes.func.isRequired,
};

Table.defaultProps = {
  handleClick: undefined,
};

export default Table;<|MERGE_RESOLUTION|>--- conflicted
+++ resolved
@@ -28,13 +28,8 @@
           {rows.map((row) => {
             prepareRow(row);
             return (
-<<<<<<< HEAD
-              <tr onClick={() => handleClick(row.values)} {...row.getRowProps()}>
+              <tr data-uuid={row.values.id} onClick={() => handleClick(row.values)} {...row.getRowProps()}>
                 {row.cells.map((cell, index) => {
-=======
-              <tr data-uuid={row.values.id} onClick={() => handleClick(row.values)} {...row.getRowProps()}>
-                {row.cells.map((cell) => {
->>>>>>> 6766b5aa
                   return (
                     // eslint-disable-next-line react/no-array-index-key
                     <td key={`cell${index}`} data-testid={`${cell.column.id}-${cell.row.id}`} {...cell.getCellProps()}>
