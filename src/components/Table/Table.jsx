--- conflicted
+++ resolved
@@ -1,9 +1,5 @@
-<<<<<<< HEAD
-import React from 'react';
-=======
 /* eslint-disable react/no-array-index-key */
 import React, { Fragment } from 'react';
->>>>>>> 08b2389b
 import PropTypes from 'prop-types';
 
 import styles from './Table.module.scss';
@@ -15,20 +11,6 @@
       <table {...getTableProps()}>
         <thead>
           {headerGroups.map((headerGroup, hgIndex) => (
-<<<<<<< HEAD
-            // eslint-disable-next-line react/no-array-index-key
-            <tr key={`headerGroup${hgIndex}`} {...headerGroup.getHeaderGroupProps()}>
-              {headerGroup.headers.map((column, headerIndex) => (
-                // eslint-disable-next-line react/no-array-index-key
-                <th key={`header${headerIndex}`} data-testid={column.id} {...column.getHeaderProps()}>
-                  {column.render('Header')}
-                  {/* isFilterable is a custom prop that can be set in the Column object */}
-                  {/* <div>{column.isFilterable ? column.render('Filter') : null}</div> */}
-                  <div>{column.isFilterable ? column.render('Filter') : null}</div>
-                </th>
-              ))}
-            </tr>
-=======
             <Fragment key={`headerGroup${hgIndex}`}>
               <tr {...headerGroup.getHeaderGroupProps()}>
                 {headerGroup.headers.map((column, headerIndex) => (
@@ -46,7 +28,6 @@
                 ))}
               </tr>
             </Fragment>
->>>>>>> 08b2389b
           ))}
         </thead>
         <tbody {...getTableBodyProps()}>
