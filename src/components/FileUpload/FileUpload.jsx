--- conflicted
+++ resolved
@@ -20,12 +20,6 @@
   FilePondImagePreview,
 );
 
-<<<<<<< HEAD
-const FileUpload = forwardRef(({ name, createUpload, onChange, labelIdle, labelIdleMobile, onAddFile }, ref) => {
-  const handleOnChange = (err, file) => {
-    if (onChange) onChange(err, file);
-  };
-=======
 const FileUpload = forwardRef(
   (
     {
@@ -43,10 +37,9 @@
     },
     ref,
   ) => {
-    const handleOnChange = () => {
-      if (onChange) onChange();
+    const handleOnChange = (err, file) => {
+      if (onChange) onChange(err, file);
     };
->>>>>>> c4d51524
 
     const processFile = (fieldName, file, metadata, load, error, progress, abort) => {
       createUpload(file)
@@ -69,15 +62,9 @@
         .catch(error);
     };
 
-<<<<<<< HEAD
-  const handleProcessFile = (err, file) => {
-    handleOnChange(err, file);
-  };
-=======
-    const handleProcessFile = () => {
-      handleOnChange();
+    const handleProcessFile = (err, file) => {
+      handleOnChange(err, file);
     };
->>>>>>> c4d51524
 
     const serverConfig = {
       url: '/internal',
