--- conflicted
+++ resolved
@@ -14,13 +14,8 @@
 const props = {
   customer: { last_name: 'Kerry', first_name: 'Smith', dodID: '999999999' },
   moveOrder: {
-<<<<<<< HEAD
-    departmentIndicator: 'Navy',
-    grade: 'E-6',
-=======
     agency: 'MARINES',
     grade: 'E_6',
->>>>>>> 5f3baf0f
     originDutyStation: {
       name: 'JBSA Lackland',
     },
