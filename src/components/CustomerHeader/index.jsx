--- conflicted
+++ resolved
@@ -11,13 +11,8 @@
   // eslint-disable-next-line camelcase
   const { order_type: orderType } = order;
 
-<<<<<<< HEAD
-  const isRetireeOrSeparatee = ['RETIREMENT', 'SEPARATION'].includes(order_type);
-  const isSpecialMove = ['BLUEBARK'].includes(order_type);
-=======
   const isRetireeOrSeparatee = ['RETIREMENT', 'SEPARATION'].includes(orderType);
   const isSpecialMove = ['BLUEBARK', 'WOUNDED_WARRIOR'].includes(orderType);
->>>>>>> a4f1e7af
 
   /**
    * Depending on the order type, this row dt label can be either:
@@ -50,11 +45,7 @@
       </div>
       {isSpecialMove ? (
         <div data-testid="specialMovesLabel" className={styles.specialMovesLabel}>
-<<<<<<< HEAD
-          <p>BLUEBARK</p>
-=======
           <p>{SPECIAL_ORDERS_TYPES[`${orderType}`]}</p>
->>>>>>> a4f1e7af
         </div>
       ) : null}
       <div data-testid="infoBlock" className={styles.infoBlock}>
