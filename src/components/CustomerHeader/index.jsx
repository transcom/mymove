import React from 'react';
import { string } from 'prop-types';

import styles from './index.module.scss';

import { OrderShape, CustomerShape } from 'types/order';
import { formatCustomerDate, formatLabelReportByDate } from 'utils/formatters';
import { CHECK_SPECIAL_ORDERS_TYPES, ORDERS_BRANCH_OPTIONS, SPECIAL_ORDERS_TYPES } from 'constants/orders.js';
import SERVICE_MEMBER_AGENCIES from 'content/serviceMemberAgencies';
import MOVE_STATUSES from 'constants/moves';
import { roleTypes } from 'constants/userRoles';
import departmentIndicators from 'constants/departmentIndicators';

const CustomerHeader = ({ customer, order, moveCode, move, userRole }) => {
  const isCoastGuard = customer.agency === departmentIndicators.COAST_GUARD;
  // eslint-disable-next-line camelcase
  const { order_type: orderType } = order;

  const isRetireeOrSeparatee = ['RETIREMENT', 'SEPARATION'].includes(orderType);
  const isSpecialMove = CHECK_SPECIAL_ORDERS_TYPES(orderType);

  /**
   * Depending on the order type, this row dt label can be either:
   * Report by date (PERMANENT_CHANGE_OF_STATION)
   * Date of retirement (RETIREMENT)
   * Date of separation (SEPARATION)
   */
  const reportDateLabel = formatLabelReportByDate(orderType);
  // This logic to show different originGLBOC is based on queue table's backend logic
  const originGBLOC =
    move?.status === MOVE_STATUSES.NEEDS_SERVICE_COUNSELING ||
    userRole === roleTypes.SERVICES_COUNSELOR ||
    !move?.shipmentGBLOC
      ? order.originDutyLocationGBLOC
      : move.shipmentGBLOC;
  const originGBLOCDisplay = order.agency === SERVICE_MEMBER_AGENCIES.MARINES ? `${originGBLOC} / USMC` : originGBLOC;

  return (
    <div className={styles.custHeader}>
      <div>
        <div data-testid="nameBlock" className={styles.nameBlock}>
          <h2>
            {customer.last_name}, {customer.first_name}
          </h2>
          <span className="usa-tag usa-tag--cyan usa-tag--large">#{moveCode}</span>
        </div>
        <div>
<<<<<<< HEAD
          <p className={styles.details}>
            <span data-testid="deptPayGrade">{ORDERS_BRANCH_OPTIONS[`${order.agency}`]}</span>
=======
          <p>
            <span data-testid="deptPayGrade" className={styles.details}>
              {ORDERS_BRANCH_OPTIONS[`${order.agency}`]} {ORDERS_PAY_GRADE_OPTIONS[`${order.grade}`]}
            </span>
>>>>>>> 3fba32f4
            <span className={styles.verticalBar}>|</span>
            <span data-testid="edipi" className={styles.details}>
              DoD ID {customer.edipi}
            </span>
            {isCoastGuard && (
              <>
                <span className={styles.verticalBar}>|</span>
                <span data-testid="emplid">EMPLID {customer.emplid}</span>
              </>
            )}
          </p>
        </div>
      </div>
      {isSpecialMove ? (
        <div data-testid="specialMovesLabel" className={styles.specialMovesLabel}>
          <p>{SPECIAL_ORDERS_TYPES[`${orderType}`]}</p>
        </div>
      ) : null}
      <div data-testid="infoBlock" className={styles.infoBlock}>
        <div>
          <p>Authorized origin</p>
          {order.originDutyLocation.name}
        </div>
        {order.destinationDutyLocation.name && (
          <div>
            <p data-testid="destinationLabel">
              {isRetireeOrSeparatee ? 'HOR, HOS or PLEAD' : 'Authorized destination'}
            </p>
            <h4>{order.destinationDutyLocation.name}</h4>
          </div>
        )}
        <div>
          <p data-testid="reportDateLabel">{reportDateLabel}</p>
          <h4>{formatCustomerDate(order.report_by_date)}</h4>
        </div>
        <div>
          <p data-testid="originGBLOC">Origin GBLOC</p>
          <h4>{originGBLOCDisplay}</h4>
        </div>
      </div>
    </div>
  );
};

CustomerHeader.propTypes = {
  customer: CustomerShape.isRequired,
  order: OrderShape.isRequired,
  moveCode: string.isRequired,
};

export default CustomerHeader;<|MERGE_RESOLUTION|>--- conflicted
+++ resolved
@@ -45,15 +45,8 @@
           <span className="usa-tag usa-tag--cyan usa-tag--large">#{moveCode}</span>
         </div>
         <div>
-<<<<<<< HEAD
           <p className={styles.details}>
             <span data-testid="deptPayGrade">{ORDERS_BRANCH_OPTIONS[`${order.agency}`]}</span>
-=======
-          <p>
-            <span data-testid="deptPayGrade" className={styles.details}>
-              {ORDERS_BRANCH_OPTIONS[`${order.agency}`]} {ORDERS_PAY_GRADE_OPTIONS[`${order.grade}`]}
-            </span>
->>>>>>> 3fba32f4
             <span className={styles.verticalBar}>|</span>
             <span data-testid="edipi" className={styles.details}>
               DoD ID {customer.edipi}
