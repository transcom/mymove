import React from 'react';
import { string } from 'prop-types';

import styles from './index.module.scss';

import { MoveOrderShape, CustomerShape } from 'types/moveOrder';
import { formatCustomerDate } from 'utils/formatters';
<<<<<<< HEAD
=======
import { ORDERS_BRANCH_OPTIONS, ORDERS_RANK_OPTIONS } from 'constants/orders.js';
>>>>>>> 5f3baf0f

const CustomerHeader = ({ customer, moveOrder, moveCode }) => {
  return (
    <div className={styles.custHeader}>
      <div>
<<<<<<< HEAD
        <div className={styles.nameBlock}>
=======
        <div data-testid="nameBlock" className={styles.nameBlock}>
>>>>>>> 5f3baf0f
          <h2>
            {customer.last_name}, {customer.first_name}
          </h2>
          <span className="usa-tag usa-tag--cyan usa-tag--large">#{moveCode}</span>
        </div>
        <div>
          <p>
<<<<<<< HEAD
            <span className={styles.details}>
              {moveOrder.departmentIndicator} {moveOrder.grade}
            </span>
            <span className={styles.verticalBar}>|</span>
            <span className={styles.details}>DoD ID {customer.dodID}</span>
          </p>
        </div>
      </div>
      <div className={styles.infoBlock}>
=======
            <span data-testid="deptRank" className={styles.details}>
              {ORDERS_BRANCH_OPTIONS[`${moveOrder.agency}`]} {ORDERS_RANK_OPTIONS[`${moveOrder.grade}`]}
            </span>
            <span className={styles.verticalBar}>|</span>
            <span data-testid="dodId" className={styles.details}>
              DoD ID {customer.dodID}
            </span>
          </p>
        </div>
      </div>
      <div data-testid="infoBlock" className={styles.infoBlock}>
>>>>>>> 5f3baf0f
        <div>
          <p>Authorized origin</p>
          <h4>{moveOrder.originDutyStation.name}</h4>
        </div>
        <div>
          <p>Authorized destination</p>
          <h4>{moveOrder.destinationDutyStation.name}</h4>
        </div>
        <div>
          <p>Report by</p>
          <h4>{formatCustomerDate(moveOrder.report_by_date)}</h4>
        </div>
      </div>
    </div>
  );
};

CustomerHeader.propTypes = {
  customer: CustomerShape.isRequired,
  moveOrder: MoveOrderShape.isRequired,
  moveCode: string.isRequired,
};

export default CustomerHeader;<|MERGE_RESOLUTION|>--- conflicted
+++ resolved
@@ -5,20 +5,13 @@
 
 import { MoveOrderShape, CustomerShape } from 'types/moveOrder';
 import { formatCustomerDate } from 'utils/formatters';
-<<<<<<< HEAD
-=======
 import { ORDERS_BRANCH_OPTIONS, ORDERS_RANK_OPTIONS } from 'constants/orders.js';
->>>>>>> 5f3baf0f
 
 const CustomerHeader = ({ customer, moveOrder, moveCode }) => {
   return (
     <div className={styles.custHeader}>
       <div>
-<<<<<<< HEAD
-        <div className={styles.nameBlock}>
-=======
         <div data-testid="nameBlock" className={styles.nameBlock}>
->>>>>>> 5f3baf0f
           <h2>
             {customer.last_name}, {customer.first_name}
           </h2>
@@ -26,17 +19,6 @@
         </div>
         <div>
           <p>
-<<<<<<< HEAD
-            <span className={styles.details}>
-              {moveOrder.departmentIndicator} {moveOrder.grade}
-            </span>
-            <span className={styles.verticalBar}>|</span>
-            <span className={styles.details}>DoD ID {customer.dodID}</span>
-          </p>
-        </div>
-      </div>
-      <div className={styles.infoBlock}>
-=======
             <span data-testid="deptRank" className={styles.details}>
               {ORDERS_BRANCH_OPTIONS[`${moveOrder.agency}`]} {ORDERS_RANK_OPTIONS[`${moveOrder.grade}`]}
             </span>
@@ -48,7 +30,6 @@
         </div>
       </div>
       <div data-testid="infoBlock" className={styles.infoBlock}>
->>>>>>> 5f3baf0f
         <div>
           <p>Authorized origin</p>
           <h4>{moveOrder.originDutyStation.name}</h4>
