--- conflicted
+++ resolved
@@ -16,11 +16,7 @@
   @include u-text('white');
   height: 95px;
   position: fixed;
-<<<<<<< HEAD
-  top: 6.4rem;
-=======
   top: 4.7rem;
->>>>>>> 3891f7d3
   z-index: 1000;
 
   .details {
