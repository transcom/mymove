--- conflicted
+++ resolved
@@ -103,15 +103,14 @@
       content = submittedContent;
       break;
     case ppmShipmentStatuses.WAITING_ON_CUSTOMER:
-<<<<<<< HEAD
       actionButtons = <Button onClick={onButtonClick}>Upload PPM Documents</Button>;
       content = approvedContent(approvedAt);
       break;
-    case ppmShipmentStatuses.NEEDS_PAYMENT_APPROVAL:
+    case ppmShipmentStatuses.NEEDS_CLOSEOUT:
       actionButtons = <Button disabled>Download Payment Packet</Button>;
       content = paymentSubmitted(approvedAt, submittedAt);
       break;
-    case ppmShipmentStatuses.PAYMENT_APPROVED:
+    case ppmShipmentStatuses.CLOSEOUT_COMPLETE:
       actionButtons = isFeedbackAvailable(shipment?.ppmShipment) ? (
         [
           <div>
@@ -126,17 +125,6 @@
           </div>,
         ]
       ) : (
-=======
-      actionButton = <Button onClick={onButtonClick}>Upload PPM Documents</Button>;
-      content = approvedContent(approvedAt, pickupAddress, destinationAddress);
-      break;
-    case ppmShipmentStatuses.NEEDS_CLOSEOUT:
-      actionButton = <Button disabled>Download Payment Packet</Button>;
-      content = paymentSubmitted(approvedAt, submittedAt, pickupAddress, destinationAddress);
-      break;
-    case ppmShipmentStatuses.CLOSEOUT_COMPLETE:
-      actionButton = (
->>>>>>> cb2e2719
         <AsyncPacketDownloadLink
           id={shipment?.ppmShipment?.id}
           label="Download Payment Packet"
