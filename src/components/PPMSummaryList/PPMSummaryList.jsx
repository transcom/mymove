import React, { useEffect, useState } from 'react';
import { arrayOf, bool, func, number } from 'prop-types';
import { Button } from '@trussworks/react-uswds';

import styles from './PPMSummaryList.module.scss';

import SectionWrapper from 'components/Customer/SectionWrapper';
import LoadingSpinner from 'components/LoadingSpinner/LoadingSpinner';
import { ppmShipmentStatuses } from 'constants/shipments';
import { ShipmentShape } from 'types/shipment';
import { formatCustomerDate, formatAddressShort } from 'utils/formatters';
import AsyncPacketDownloadLink, {
  onPacketDownloadSuccessHandler,
} from 'shared/AsyncPacketDownloadLink/AsyncPacketDownloadLink';
import { downloadPPMPaymentPacket } from 'services/internalApi';
import { isFeedbackAvailable } from 'constants/ppmFeedback';

const toFromAddressDisplay = (pickupAddress, destinationAddress) => {
  return (
    <div className={styles.addressDisplay}>
      <p>
        <span className={styles.bold}>From: </span>
        {formatAddressShort(pickupAddress)}
        <span className={styles.bold}> To: </span>
        {formatAddressShort(destinationAddress)}
      </p>
    </div>
  );
};

const submittedContent = (
  <>
    <p>After a counselor approves your PPM, you will be able to:</p>
    <ul>
      <li>Download paperwork for an advance, if you requested one</li>
      <li>Upload PPM documents and start the payment request process</li>
    </ul>
  </>
);

const approvedContent = (approvedAt, pickupAddress, destinationAddress) => {
  return (
    <>
      {toFromAddressDisplay(pickupAddress, destinationAddress)}
      <div className={styles.dateSummary}>
        <p>{`PPM approved: ${formatCustomerDate(approvedAt)}.`}</p>
      </div>
      <div>
        <p>
          When you are ready to request payment for this PPM, select Upload PPM Documents to add paperwork, calculate
          your incentive, and create a payment request packet.
        </p>
      </div>
    </>
  );
};

const paymentSubmitted = (approvedAt, submittedAt, pickupAddress, destinationAddress) => {
  return (
    <>
      {toFromAddressDisplay(pickupAddress, destinationAddress)}
      <div className={styles.dateSummary}>
        <p>{`PPM approved: ${formatCustomerDate(approvedAt)}`}</p>
        <p>{`PPM documentation submitted: ${formatCustomerDate(submittedAt)}`}</p>
      </div>
      <div>
        <p>
          A counselor will review your documentation. When it&apos;s verified, you can visit MilMove to download the
          incentive packet that you&apos;ll need to give to Finance.
        </p>
      </div>
    </>
  );
};

const paymentReviewed = (approvedAt, submittedAt, reviewedAt, pickupAddress, destinationAddress) => {
  return (
    <>
      {toFromAddressDisplay(pickupAddress, destinationAddress)}
      <div className={styles.dateSummary}>
        <p>{`PPM approved: ${formatCustomerDate(approvedAt)}`}</p>
        <p>{`PPM documentation submitted: ${formatCustomerDate(submittedAt)}`}</p>
        <p>{`Documentation accepted and verified: ${formatCustomerDate(reviewedAt)}`}</p>
      </div>
      <div>
        <p>
          You can now download your incentive packet and submit it to Finance to request payment. You will also need to
          include a completed DD-1351-2, and any other paperwork required by your service.
        </p>
      </div>
    </>
  );
};

const PPMSummaryStatus = (shipment, orderLabel, onButtonClick, onDownloadError, onFeedbackClick) => {
  const [isDownloading, setIsDownloading] = useState(false);
  const {
    ppmShipment: { status, approvedAt, submittedAt, reviewedAt, pickupAddress, destinationAddress },
  } = shipment;

<<<<<<< HEAD
  useEffect(() => {
    if (isDownloading) {
      document.body.classList.add('has-overlay');
    } else {
      document.body.classList.remove('has-overlay');
    }

    return () => {
      document.body.classList.remove('has-overlay');
    };
  }, [isDownloading]);

  const handleDownloadSuccess = (response) => {
    setIsDownloading(false);
=======
  const handleDownloadSuccess = (response) => {
>>>>>>> ea9090e9
    onPacketDownloadSuccessHandler(response);
  };

  const handleDownloadFailure = () => {
<<<<<<< HEAD
    setIsDownloading(false);
=======
>>>>>>> ea9090e9
    onDownloadError();
  };

  let actionButtons;
  let content;

  switch (status) {
    case ppmShipmentStatuses.SUBMITTED:
      actionButtons = <Button disabled>Upload PPM Documents</Button>;
      content = submittedContent;
      break;
    case ppmShipmentStatuses.WAITING_ON_CUSTOMER:
      actionButtons = isFeedbackAvailable(shipment?.ppmShipment) ? (
        [
          <div>
            <Button onClick={() => onFeedbackClick()}>View Closeout Feedback</Button>
            <Button onClick={onButtonClick}>Upload PPM Documents</Button>
          </div>,
        ]
      ) : (
        <Button onClick={onButtonClick}>Upload PPM Documents</Button>
      );
      content = approvedContent(approvedAt, pickupAddress, destinationAddress);
      break;
    case ppmShipmentStatuses.NEEDS_CLOSEOUT:
      actionButtons = <Button disabled>Download Payment Packet</Button>;
      content = paymentSubmitted(approvedAt, submittedAt, pickupAddress, destinationAddress);
      break;
    case ppmShipmentStatuses.CLOSEOUT_COMPLETE:
      actionButtons = isFeedbackAvailable(shipment?.ppmShipment) ? (
        [
          <div>
            <Button onClick={() => onFeedbackClick()}>View Closeout Feedback</Button>
            <AsyncPacketDownloadLink
              id={shipment?.ppmShipment?.id}
              label="Download Payment Packet"
              asyncRetrieval={downloadPPMPaymentPacket}
              onSuccess={handleDownloadSuccess}
              onFailure={handleDownloadFailure}
<<<<<<< HEAD
              onStart={() => setIsDownloading(true)}
=======
>>>>>>> ea9090e9
              className="styles.btn"
            />
          </div>,
        ]
      ) : (
        <AsyncPacketDownloadLink
          id={shipment?.ppmShipment?.id}
          label="Download Payment Packet"
          asyncRetrieval={downloadPPMPaymentPacket}
          onSuccess={handleDownloadSuccess}
          onFailure={handleDownloadFailure}
<<<<<<< HEAD
          onStart={() => setIsDownloading(true)}
=======
>>>>>>> ea9090e9
          className="styles.btn"
        />
      );

      content = paymentReviewed(approvedAt, submittedAt, reviewedAt, pickupAddress, destinationAddress);
      break;
    default:
  }
  return (
    <div>
      {isDownloading && <LoadingSpinner message="Downloading Payment Packet (PDF)" />}
      <SectionWrapper className={styles['ppm-shipment']}>
        <div className={styles['ppm-shipment__heading-section']}>
          <strong>{orderLabel}</strong>
          {actionButtons}
        </div>
        <div className={styles['ppm-shipment__content']}>{content}</div>
      </SectionWrapper>
    </div>
  );
};

const PPMSummaryList = ({ shipments, onUploadClick, onDownloadError, onFeedbackClick }) => {
  const { length } = shipments;
  return shipments.map((shipment, i) => {
    return (
      <PPMSummaryListItem
        key={shipment.id}
        shipment={shipment}
        hasMany={length > 1}
        index={i}
        onUploadClick={() => onUploadClick(shipment.id)}
        onDownloadError={onDownloadError}
        onFeedbackClick={() => onFeedbackClick(shipment.id)}
      />
    );
  });
};

const PPMSummaryListItem = ({ shipment, hasMany, index, onUploadClick, onDownloadError, onFeedbackClick }) => {
  const orderLabel = hasMany ? `PPM ${index + 1}` : 'PPM';
  return PPMSummaryStatus(shipment, orderLabel, onUploadClick, onDownloadError, onFeedbackClick);
};

PPMSummaryList.propTypes = {
  shipments: arrayOf(ShipmentShape).isRequired,
  onUploadClick: func.isRequired,
  onDownloadError: func.isRequired,
};

PPMSummaryListItem.propTypes = {
  shipment: ShipmentShape.isRequired,
  index: number.isRequired,
  hasMany: bool.isRequired,
  onUploadClick: func.isRequired,
  onDownloadError: func.isRequired,
};

export default PPMSummaryList;<|MERGE_RESOLUTION|>--- conflicted
+++ resolved
@@ -1,11 +1,10 @@
-import React, { useEffect, useState } from 'react';
+import React from 'react';
 import { arrayOf, bool, func, number } from 'prop-types';
 import { Button } from '@trussworks/react-uswds';
 
 import styles from './PPMSummaryList.module.scss';
 
 import SectionWrapper from 'components/Customer/SectionWrapper';
-import LoadingSpinner from 'components/LoadingSpinner/LoadingSpinner';
 import { ppmShipmentStatuses } from 'constants/shipments';
 import { ShipmentShape } from 'types/shipment';
 import { formatCustomerDate, formatAddressShort } from 'utils/formatters';
@@ -93,37 +92,15 @@
 };
 
 const PPMSummaryStatus = (shipment, orderLabel, onButtonClick, onDownloadError, onFeedbackClick) => {
-  const [isDownloading, setIsDownloading] = useState(false);
   const {
     ppmShipment: { status, approvedAt, submittedAt, reviewedAt, pickupAddress, destinationAddress },
   } = shipment;
 
-<<<<<<< HEAD
-  useEffect(() => {
-    if (isDownloading) {
-      document.body.classList.add('has-overlay');
-    } else {
-      document.body.classList.remove('has-overlay');
-    }
-
-    return () => {
-      document.body.classList.remove('has-overlay');
-    };
-  }, [isDownloading]);
-
   const handleDownloadSuccess = (response) => {
-    setIsDownloading(false);
-=======
-  const handleDownloadSuccess = (response) => {
->>>>>>> ea9090e9
     onPacketDownloadSuccessHandler(response);
   };
 
   const handleDownloadFailure = () => {
-<<<<<<< HEAD
-    setIsDownloading(false);
-=======
->>>>>>> ea9090e9
     onDownloadError();
   };
 
@@ -163,10 +140,6 @@
               asyncRetrieval={downloadPPMPaymentPacket}
               onSuccess={handleDownloadSuccess}
               onFailure={handleDownloadFailure}
-<<<<<<< HEAD
-              onStart={() => setIsDownloading(true)}
-=======
->>>>>>> ea9090e9
               className="styles.btn"
             />
           </div>,
@@ -178,10 +151,6 @@
           asyncRetrieval={downloadPPMPaymentPacket}
           onSuccess={handleDownloadSuccess}
           onFailure={handleDownloadFailure}
-<<<<<<< HEAD
-          onStart={() => setIsDownloading(true)}
-=======
->>>>>>> ea9090e9
           className="styles.btn"
         />
       );
@@ -191,16 +160,13 @@
     default:
   }
   return (
-    <div>
-      {isDownloading && <LoadingSpinner message="Downloading Payment Packet (PDF)" />}
-      <SectionWrapper className={styles['ppm-shipment']}>
-        <div className={styles['ppm-shipment__heading-section']}>
-          <strong>{orderLabel}</strong>
-          {actionButtons}
-        </div>
-        <div className={styles['ppm-shipment__content']}>{content}</div>
-      </SectionWrapper>
-    </div>
+    <SectionWrapper className={styles['ppm-shipment']}>
+      <div className={styles['ppm-shipment__heading-section']}>
+        <strong>{orderLabel}</strong>
+        {actionButtons}
+      </div>
+      <div className={styles['ppm-shipment__content']}>{content}</div>
+    </SectionWrapper>
   );
 };
 
