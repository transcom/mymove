--- conflicted
+++ resolved
@@ -107,11 +107,7 @@
         [
           <div>
             <Button onClick={() => onFeedbackClick()}>View Closeout Feedback</Button>
-<<<<<<< HEAD
-            <Button onClick={onButtonClick}>Upload PPM Documents</Button>;
-=======
             <Button onClick={onButtonClick}>Upload PPM Documents</Button>
->>>>>>> 27ae8fa0
           </div>,
         ]
       ) : (
