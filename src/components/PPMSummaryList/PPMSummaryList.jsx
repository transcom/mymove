import React from 'react';
import { arrayOf, bool, func, number } from 'prop-types';
import { Button } from '@trussworks/react-uswds';

import styles from './PPMSummaryList.module.scss';

import SectionWrapper from 'components/Customer/SectionWrapper';
import { ppmShipmentStatuses } from 'constants/shipments';
import { ShipmentShape } from 'types/shipment';
import { formatCustomerDate, formatAddressShort } from 'utils/formatters';
import AsyncPacketDownloadLink from 'shared/AsyncPacketDownloadLink/AsyncPacketDownloadLink';
import { downloadPPMPaymentPacket } from 'services/internalApi';
import { isFeedbackAvailable } from 'constants/ppmFeedback';

const toFromAddressDisplay = (pickupAddress, destinationAddress) => {
  return (
    <div className={styles.addressDisplay}>
      <p>
        <span className={styles.bold}>From: </span>
        {formatAddressShort(pickupAddress)}
        <span className={styles.bold}> To: </span>
        {formatAddressShort(destinationAddress)}
      </p>
    </div>
  );
};

const submittedContent = (
  <>
    <p>After a counselor approves your PPM, you will be able to:</p>
    <ul>
      <li>Download paperwork for an advance, if you requested one</li>
      <li>Upload PPM documents and start the payment request process</li>
    </ul>
  </>
);

const approvedContent = (approvedAt, pickupAddress, destinationAddress) => {
  return (
    <>
      {toFromAddressDisplay(pickupAddress, destinationAddress)}
      <div className={styles.dateSummary}>
        <p>{`PPM approved: ${formatCustomerDate(approvedAt)}.`}</p>
      </div>
      <div>
        <p>
          When you are ready to request payment for this PPM, select Upload PPM Documents to add paperwork, calculate
          your incentive, and create a payment request packet.
        </p>
      </div>
    </>
  );
};

const paymentSubmitted = (approvedAt, submittedAt, pickupAddress, destinationAddress) => {
  return (
    <>
      {toFromAddressDisplay(pickupAddress, destinationAddress)}
      <div className={styles.dateSummary}>
        <p>{`PPM approved: ${formatCustomerDate(approvedAt)}`}</p>
        <p>{`PPM documentation submitted: ${formatCustomerDate(submittedAt)}`}</p>
      </div>
      <div>
        <p>
          A counselor will review your documentation. When it&apos;s verified, you can visit MilMove to download the
          incentive packet that you&apos;ll need to give to Finance.
        </p>
      </div>
    </>
  );
};

const paymentReviewed = (approvedAt, submittedAt, reviewedAt, pickupAddress, destinationAddress) => {
  return (
    <>
      {toFromAddressDisplay(pickupAddress, destinationAddress)}
      <div className={styles.dateSummary}>
        <p>{`PPM approved: ${formatCustomerDate(approvedAt)}`}</p>
        <p>{`PPM documentation submitted: ${formatCustomerDate(submittedAt)}`}</p>
        <p>{`Documentation accepted and verified: ${formatCustomerDate(reviewedAt)}`}</p>
      </div>
      <div>
        <p>
          You can now download your incentive packet and submit it to Finance to request payment. You will also need to
          include a completed DD-1351-2, and any other paperwork required by your service.
        </p>
      </div>
    </>
  );
};

const PPMSummaryStatus = (shipment, orderLabel, onButtonClick, onDownloadError, onFeedbackClick) => {
  const {
    ppmShipment: { status, approvedAt, submittedAt, reviewedAt, pickupAddress, destinationAddress },
  } = shipment;

  let actionButtons;
  let content;

  switch (status) {
    case ppmShipmentStatuses.SUBMITTED:
      actionButtons = <Button disabled>Upload PPM Documents</Button>;
      content = submittedContent;
      break;
    case ppmShipmentStatuses.WAITING_ON_CUSTOMER:
<<<<<<< HEAD
      actionButtons = <Button onClick={onButtonClick}>Upload PPM Documents</Button>;
=======
      actionButtons = isFeedbackAvailable(shipment?.ppmShipment) ? (
        [
          <div>
            <Button onClick={() => onFeedbackClick()}>View Closeout Feedback</Button>
            <Button onClick={onButtonClick}>Upload PPM Documents</Button>;
          </div>,
        ]
      ) : (
        <Button onClick={onButtonClick}>Upload PPM Documents</Button>
      );
>>>>>>> fa5d87c8
      content = approvedContent(approvedAt, pickupAddress, destinationAddress);
      break;
    case ppmShipmentStatuses.NEEDS_CLOSEOUT:
      actionButtons = <Button disabled>Download Payment Packet</Button>;
      content = paymentSubmitted(approvedAt, submittedAt, pickupAddress, destinationAddress);
      break;
    case ppmShipmentStatuses.CLOSEOUT_COMPLETE:
      actionButtons = isFeedbackAvailable(shipment?.ppmShipment) ? (
        [
          <div>
            <Button onClick={() => onFeedbackClick()}>View Closeout Feedback</Button>
            <AsyncPacketDownloadLink
              id={shipment?.ppmShipment?.id}
              label="Download Payment Packet"
              asyncRetrieval={downloadPPMPaymentPacket}
              onFailure={onDownloadError}
              className="styles.btn"
            />
          </div>,
        ]
      ) : (
        <AsyncPacketDownloadLink
          id={shipment?.ppmShipment?.id}
          label="Download Payment Packet"
          asyncRetrieval={downloadPPMPaymentPacket}
          onFailure={onDownloadError}
          className="styles.btn"
        />
      );

      content = paymentReviewed(approvedAt, submittedAt, reviewedAt, pickupAddress, destinationAddress);
      break;
    default:
  }

  return (
    <SectionWrapper className={styles['ppm-shipment']}>
      <div className={styles['ppm-shipment__heading-section']}>
        <strong>{orderLabel}</strong>
        {actionButtons}
      </div>
      <div className={styles['ppm-shipment__content']}>{content}</div>
    </SectionWrapper>
  );
};

const PPMSummaryList = ({ shipments, onUploadClick, onDownloadError, onFeedbackClick }) => {
  const { length } = shipments;
  return shipments.map((shipment, i) => {
    return (
      <PPMSummaryListItem
        key={shipment.id}
        shipment={shipment}
        hasMany={length > 1}
        index={i}
        onUploadClick={() => onUploadClick(shipment.id)}
        onDownloadError={onDownloadError}
        onFeedbackClick={() => onFeedbackClick(shipment.id)}
      />
    );
  });
};

const PPMSummaryListItem = ({ shipment, hasMany, index, onUploadClick, onDownloadError, onFeedbackClick }) => {
  const orderLabel = hasMany ? `PPM ${index + 1}` : 'PPM';

  return PPMSummaryStatus(shipment, orderLabel, onUploadClick, onDownloadError, onFeedbackClick);
};

PPMSummaryList.propTypes = {
  shipments: arrayOf(ShipmentShape).isRequired,
  onUploadClick: func.isRequired,
  onDownloadError: func.isRequired,
};

PPMSummaryListItem.propTypes = {
  shipment: ShipmentShape.isRequired,
  index: number.isRequired,
  hasMany: bool.isRequired,
  onUploadClick: func.isRequired,
  onDownloadError: func.isRequired,
};

export default PPMSummaryList;<|MERGE_RESOLUTION|>--- conflicted
+++ resolved
@@ -103,9 +103,6 @@
       content = submittedContent;
       break;
     case ppmShipmentStatuses.WAITING_ON_CUSTOMER:
-<<<<<<< HEAD
-      actionButtons = <Button onClick={onButtonClick}>Upload PPM Documents</Button>;
-=======
       actionButtons = isFeedbackAvailable(shipment?.ppmShipment) ? (
         [
           <div>
@@ -116,7 +113,6 @@
       ) : (
         <Button onClick={onButtonClick}>Upload PPM Documents</Button>
       );
->>>>>>> fa5d87c8
       content = approvedContent(approvedAt, pickupAddress, destinationAddress);
       break;
     case ppmShipmentStatuses.NEEDS_CLOSEOUT:
