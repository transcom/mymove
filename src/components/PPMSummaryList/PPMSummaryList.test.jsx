--- conflicted
+++ resolved
@@ -74,13 +74,8 @@
     it('should have button enabled', async () => {
       render(<PPMSummaryList {...props} />);
       const uploadButton = screen.getByRole('button', { name: 'Upload PPM Documents' });
-<<<<<<< HEAD
-      expect(uploadButton).not.toBeDisabled();
+      expect(uploadButton).toBeEnabled();
       await userEvent.click(uploadButton);
-=======
-      expect(uploadButton).toBeEnabled();
-      userEvent.click(uploadButton);
->>>>>>> 6a4034d1
       expect(onUploadClick).toHaveBeenCalledWith(props.shipments[0].id); // called with mtoShipmentId
       expect(onUploadClick).toHaveBeenCalledTimes(1);
     });
