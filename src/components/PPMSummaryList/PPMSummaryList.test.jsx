--- conflicted
+++ resolved
@@ -258,12 +258,9 @@
       response: { body: { title: 'Error title', detail: 'Error detail' } },
     });
 
-<<<<<<< HEAD
-    const shipment = { ppmShipment: { status: ppmShipmentStatuses.CLOSEOUT_COMPLETE } };
-=======
     const shipment = {
       ppmShipment: {
-        status: ppmShipmentStatuses.PAYMENT_APPROVED,
+        status: ppmShipmentStatuses.CLOSEOUT_COMPLETE,
         pickupAddress: {
           streetAddress1: '1 Test Street',
           streetAddress2: '2 Test Street',
@@ -282,7 +279,6 @@
         },
       },
     };
->>>>>>> 81152cec
     const onErrorHandler = jest.fn();
 
     render(
