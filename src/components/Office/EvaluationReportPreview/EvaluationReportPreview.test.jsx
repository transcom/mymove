import { render, screen } from '@testing-library/react';
import React from 'react';

import EvaluationReportPreview from './EvaluationReportPreview';

import { ORDERS_PAY_GRADE_TYPE } from 'constants/orders';

const mtoShipments = [
  {
    actualPickupDate: '2020-03-16',
    createdAt: '2022-08-15T16:11:26.527Z',
    customerRemarks: 'Please treat gently',
    destinationAddress: {
      city: 'Fairfield',
      country: 'US',
      eTag: 'MjAyMi0wOC0xNVQxNjoxMToyNi41MjI2MjRa',
      id: 'a1d0f3b7-87ad-45b1-b3a2-613b339aa8c1',
      postalCode: '94535',
      state: 'CA',
      streetAddress1: '987 Any Avenue',
      streetAddress2: 'P.O. Box 9876',
      streetAddress3: 'c/o Some Person',
    },
    eTag: 'MjAyMi0wOC0xNVQxNjoxMToyNi41MjcyMTha',
    id: '765a89c7-e59b-426a-a048-cf0ac91735bc',
    moveTaskOrderID: '01912827-b4e5-46cb-a800-4273830956cd',
    pickupAddress: {
      city: 'Beverly Hills',
      country: 'US',
      eTag: 'MjAyMi0wOC0xNVQxNjoxMToyNi41MTg2ODha',
      id: 'c717b236-3b3e-4b5d-b743-0811aa51ff1f',
      postalCode: '90210',
      state: 'CA',
      streetAddress1: '123 Any Street',
      streetAddress2: 'P.O. Box 12345',
      streetAddress3: 'c/o Some Person',
    },
    primeActualWeight: 980,
    requestedDeliveryDate: '2020-03-15',
    requestedPickupDate: '2020-03-15',
    scheduledPickupDate: '2020-03-16',
    shipmentType: 'HHG',
    status: 'SUBMITTED',
    updatedAt: '2022-08-15T16:11:26.527Z',
  },
  {
    createdAt: '2022-08-15T16:11:26.538Z',
    eTag: 'MjAyMi0wOC0xNVQxNjoxMToyNi41MzgzMzda',
    id: '22ee7ad8-7147-4ee0-bbe6-264aef36d7cc',
    moveTaskOrderID: '01912827-b4e5-46cb-a800-4273830956cd',
    ppmShipment: {
      actualMoveDate: null,
      advanceAmountReceived: null,
      advanceAmountRequested: 598700,
      approvedAt: null,
      createdAt: '2022-08-15T16:11:26.545Z',
      eTag: 'MjAyMi0wOC0xNVQxNjoxMToyNi41NDU2NTha',
      estimatedIncentive: 1000000,
      estimatedWeight: 4000,
      expectedDepartureDate: '2020-03-15',
      hasProGear: true,
      hasReceivedAdvance: null,
      hasRequestedAdvance: true,
      id: '62f0e96e-e562-4d22-91c8-a17237b9c609',
      proGearWeight: 1987,
      reviewedAt: null,
      shipmentId: '22ee7ad8-7147-4ee0-bbe6-264aef36d7cc',
      sitEstimatedCost: null,
      sitEstimatedDepartureDate: null,
      sitEstimatedEntryDate: null,
      sitEstimatedWeight: null,
      sitExpected: false,
      spouseProGearWeight: 498,
      status: 'SUBMITTED',
      submittedAt: '2022-08-15T16:11:26.532Z',
      updatedAt: '2022-08-15T16:11:26.545Z',
      weightTickets: null,
    },
    requestedDeliveryDate: '0001-01-01',
    requestedPickupDate: '0001-01-01',
    shipmentType: 'PPM',
    status: 'SUBMITTED',
    updatedAt: '2022-08-15T16:11:26.538Z',
  },
  {
    createdAt: '2022-08-15T16:11:26.567Z',
    customerRemarks: 'Please treat gently',
    eTag: 'MjAyMi0wOC0xNVQxNjoxMToyNi41Njc3MDFa',
    id: '34246c77-97f6-4a92-a682-52201ed3fbc4',
    moveTaskOrderID: '01912827-b4e5-46cb-a800-4273830956cd',
    pickupAddress: {
      city: 'Beverly Hills',
      country: 'US',
      eTag: 'MjAyMi0wOC0xNVQxNjoxMToyNi41NTg1MjNa',
      id: '298f4e72-b069-48bd-bb24-fbd6e6518896',
      postalCode: '90210',
      state: 'CA',
      streetAddress1: '123 Any Street',
      streetAddress2: 'P.O. Box 12345',
      streetAddress3: 'c/o Some Person',
    },
    requestedDeliveryDate: '0001-01-01',
    requestedPickupDate: '2020-03-15',
    secondaryPickupAddress: {
      city: 'Beverly Hills',
      country: 'US',
      eTag: 'MjAyMi0wOC0xNVQxNjoxMToyNi41NjI1NjFa',
      id: 'de426328-3af5-4e3b-8734-c5ee0145f658',
      postalCode: '90210',
      state: 'CA',
      streetAddress1: '123 Any Street',
      streetAddress2: 'P.O. Box 12345',
      streetAddress3: 'c/o Some Person',
    },
    shipmentType: 'HHG_INTO_NTS',
    status: 'DRAFT',
    storageFacility: {
      address: {
        city: 'Beverly Hills',
        country: 'US',
        eTag: 'MjAyMi0wOC0xNVQxNjoxMToyNi41NDk1MTla',
        id: '375ff152-8f5a-4d92-a338-0832a9b4cece',
        postalCode: '90210',
        state: 'CA',
        streetAddress1: '123 Any Street',
        streetAddress2: 'P.O. Box 12345',
        streetAddress3: 'c/o Some Person',
      },
      eTag: 'MjAyMi0wOC0xNVQxNjoxMToyNi41NTQwMjRa',
      email: 'storage@email.com',
      facilityName: 'Storage R Us',
      id: '016e526f-c9c7-47a3-b742-d54ab546cadc',
      lotNumber: '1234',
      phone: '5555555555',
    },
    updatedAt: '2022-08-15T16:11:26.567Z',
  },
  {
    createdAt: '2022-08-15T16:11:26.583Z',
    customerRemarks: 'Please treat gently',
    destinationAddress: {
      city: 'Fairfield',
      country: 'US',
      eTag: 'MjAyMi0wOC0xNVQxNjoxMToyNi41NzQ5OTVa',
      id: '2a9d2d70-3e29-40f4-a93d-838df2a1020d',
      postalCode: '94535',
      state: 'CA',
      streetAddress1: '987 Any Avenue',
      streetAddress2: 'P.O. Box 9876',
      streetAddress3: 'c/o Some Person',
    },
    eTag: 'MjAyMi0wOC0xNVQxNjoxMToyNi41ODM5NTha',
    id: '99371bdd-9cc6-4668-9c34-91a63bb8511e',
    moveTaskOrderID: '01912827-b4e5-46cb-a800-4273830956cd',
    requestedDeliveryDate: '2020-03-15',
    requestedPickupDate: '0001-01-01',
    secondaryDeliveryAddress: {
      city: 'Beverly Hills',
      country: 'US',
      eTag: 'MjAyMi0wOC0xNVQxNjoxMToyNi41Nzk0Mjda',
      id: '93297088-76df-41b9-88ab-ef94a3ee7563',
      postalCode: '90210',
      state: 'CA',
      streetAddress1: '123 Any Street',
      streetAddress2: 'P.O. Box 12345',
      streetAddress3: 'c/o Some Person',
    },
    shipmentType: 'HHG_OUTOF_NTS',
    status: 'DRAFT',
    storageFacility: {
      address: {
        city: 'Beverly Hills',
        country: 'US',
        eTag: 'MjAyMi0wOC0xNVQxNjoxMToyNi41NDk1MTla',
        id: '375ff152-8f5a-4d92-a338-0832a9b4cece',
        postalCode: '90210',
        state: 'CA',
        streetAddress1: '123 Any Street',
        streetAddress2: 'P.O. Box 12345',
        streetAddress3: 'c/o Some Person',
      },
      eTag: 'MjAyMi0wOC0xNVQxNjoxMToyNi41NTQwMjRa',
      email: 'storage@email.com',
      facilityName: 'Storage R Us',
      id: '016e526f-c9c7-47a3-b742-d54ab546cadc',
      lotNumber: '1234',
      phone: '5555555555',
    },
    updatedAt: '2022-08-15T16:11:26.583Z',
  },
];
const evaluationReport = {
  createdAt: '2022-08-15T16:11:26.590Z',
  eTag: 'MjAyMi0wOC0xNVQxNjoxMToyNi41OTAyMjla',
  evalStart: '09:00',
  evalEnd: '09:45',
  id: '7d7180cd-f286-495d-a518-0d503e4cdc1f',
  inspectionDate: '2022-08-15',
  inspectionType: 'DATA_REVIEW',
  location: 'ORIGIN',
  moveID: '01912827-b4e5-46cb-a800-4273830956cd',
  moveReferenceID: '1018-3234',
  officeUser: {
    email: 'qae_role@office.mil',
    firstName: 'Leo',
    id: 'ef4f6d1f-4ac3-4159-a364-5403e7d958ff',
    lastName: 'Spaceman',
    phone: '415-555-1212',
  },
  remarks: 'this is a submitted counseling report',
  submittedAt: '2022-08-15T16:11:26.589Z',
  type: 'COUNSELING',
  violationsObserved: false,
};

// create violation test data for reportViolations
const reportViolations = [
  {
    id: 'c441ba57-8c2f-4e54-861c-852e5fc5b89f',
    reportID: '7d7180cd-f286-495d-a518-0d503e4cdc1f',
    violation: {
      category: 'Physical Move Services',
      id: '1b9630a4-9400-424c-a05a-caa44be49a98',
      paragraphNumber: '1.2.6.16',
      requirementStatement: 'requirement statement',
      requirementSummary: 'requirement summary',
      subCategory: 'Storage',
      title: 'Storage',
    },
    violationID: '1b9630a4-9400-424c-a05a-caa44be49a98',
  },
];

const customerInfo = {
  agency: 'ARMY',
  backup_contact: { email: 'email@example.com', name: 'name', phone: '555-555-5555' },
  current_address: {
    city: 'Beverly Hills',
    country: 'US',
    eTag: 'MjAyMi0wOC0xNVQxNjoxMToyNi4zMzIwOTFa',
    id: '28f11990-7ced-4d01-87ad-b16f2c86ea83',
    postalCode: '90210',
    state: 'CA',
    streetAddress1: '123 Any Street',
    streetAddress2: 'P.O. Box 12345',
    streetAddress3: 'c/o Some Person',
  },
  dodID: '5052247544',
  eTag: 'MjAyMi0wOC0xNVQxNjoxMToyNi4zNTkzNFo=',
  email: 'leo_spaceman_sm@example.com',
  first_name: 'Leo',
  id: 'ea557b1f-2660-4d6b-89a0-fb1b5efd2113',
  last_name: 'Spacemen',
  phone: '555-555-5555',
  userID: 'f4bbfcdf-ef66-4ce7-92f8-4c1bf507d596',
};

describe('Evaluation Report Container', () => {
  it('renders the sample text', async () => {
    render(
      <EvaluationReportPreview
        evaluationReport={evaluationReport}
<<<<<<< HEAD
        grade="E-4"
=======
        grade={ORDERS_PAY_GRADE_TYPE.E_4}
>>>>>>> 1042953b
        moveCode="TEST123"
        customerInfo={customerInfo}
        mtoShipments={mtoShipments}
        reportViolations={reportViolations}
      />,
    );

    const evaluationReportContainer = await screen.findByTestId('EvaluationReportPreview');
    expect(screen.getByTestId('violationsObserved')).toBeInTheDocument();
    expect(screen.getByRole('heading', { name: 'Violations', level: 3 })).toBeInTheDocument();
    expect(screen.getByRole('heading', { name: 'QAE remarks', level: 3 })).toBeInTheDocument();
    expect(screen.getByRole('heading', { name: 'Move information', level: 2 })).toBeInTheDocument();
    expect(screen.getByRole('heading', { name: 'Evaluation report', level: 2 })).toBeInTheDocument();
    expect(screen.getByText('Evaluation remarks')).toBeInTheDocument();
    expect(screen.getByText('1.2.6.16 Storage')).toBeInTheDocument();
    expect(screen.getByText('Serious incident')).toBeInTheDocument();
    expect(screen.getByText('requirement summary')).toBeInTheDocument();
    expect(evaluationReportContainer).toBeInTheDocument();

    // shipment type rendered
    expect(await screen.findByText('HHG')).toBeInTheDocument();
    // Title
    expect(await screen.findByText('Evaluation report')).toBeInTheDocument();
  });
});<|MERGE_RESOLUTION|>--- conflicted
+++ resolved
@@ -260,11 +260,7 @@
     render(
       <EvaluationReportPreview
         evaluationReport={evaluationReport}
-<<<<<<< HEAD
-        grade="E-4"
-=======
         grade={ORDERS_PAY_GRADE_TYPE.E_4}
->>>>>>> 1042953b
         moveCode="TEST123"
         customerInfo={customerInfo}
         mtoShipments={mtoShipments}
