--- conflicted
+++ resolved
@@ -16,20 +16,12 @@
         <Grid row gap>
           <Grid col={6}>
             <FormGroup>
-<<<<<<< HEAD
-              <Label htmlFor="ntsRecordedWeight" className={styles.Label}>
-                Previously recorded weight (lbs)
-                <span className="float-right">Optional</span>
-              </Label>
-              <Field as={TextInput} id="ntsRecordedWeight" name="ntsRecordedWeight" />
-=======
               <TextField
-                label="Shipment weight (lbs)"
+                label="Previously recorded weight (lbs)"
                 name="ntsRecordedWeight"
                 id="ntsRecordedWeight"
                 optional={userRole !== roleTypes.TOO}
               />
->>>>>>> 90c2c212
             </FormGroup>
           </Grid>
         </Grid>
