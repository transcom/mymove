import React from 'react';
import { Fieldset, FormGroup, Label, TextInput, Grid } from '@trussworks/react-uswds';
import { Field } from 'formik';

import formStyles from 'styles/form.module.scss';
import styles from 'components/Office/ServicesCounselingShipmentForm/ServicesCounselingShipmentForm.module.scss';
import SectionWrapper from 'components/Customer/SectionWrapper';

const ShipmentWeightInput = () => {
  return (
    <SectionWrapper className={formStyles.formSection}>
      <Fieldset className={styles.Fieldset}>
        <h2>Weight</h2>
<<<<<<< HEAD
        <Grid row gap>
          <Grid col={6}>
            <FormGroup>
              <Label htmlFor="primeActualWeight" className={styles.Label}>
                Shipment weight (lbs)
                <span className="float-right">Optional</span>
              </Label>
              <Field as={TextInput} type="number" id="primeActualWeight" name="primeActualWeight" />
            </FormGroup>
          </Grid>
=======
        <Grid col={5}>
          <FormGroup>
            <Label htmlFor="primeActualWeight" className={styles.Label}>
              Shipment weight (lbs)
              <span className="float-right">Optional</span>
            </Label>
            <Field as={TextInput} id="primeActualWeight" name="primeActualWeight" />
          </FormGroup>
>>>>>>> 649562d3
        </Grid>
      </Fieldset>
    </SectionWrapper>
  );
};

export default ShipmentWeightInput;<|MERGE_RESOLUTION|>--- conflicted
+++ resolved
@@ -11,7 +11,6 @@
     <SectionWrapper className={formStyles.formSection}>
       <Fieldset className={styles.Fieldset}>
         <h2>Weight</h2>
-<<<<<<< HEAD
         <Grid row gap>
           <Grid col={6}>
             <FormGroup>
@@ -19,19 +18,9 @@
                 Shipment weight (lbs)
                 <span className="float-right">Optional</span>
               </Label>
-              <Field as={TextInput} type="number" id="primeActualWeight" name="primeActualWeight" />
+              <Field as={TextInput} id="primeActualWeight" name="primeActualWeight" />
             </FormGroup>
           </Grid>
-=======
-        <Grid col={5}>
-          <FormGroup>
-            <Label htmlFor="primeActualWeight" className={styles.Label}>
-              Shipment weight (lbs)
-              <span className="float-right">Optional</span>
-            </Label>
-            <Field as={TextInput} id="primeActualWeight" name="primeActualWeight" />
-          </FormGroup>
->>>>>>> 649562d3
         </Grid>
       </Fieldset>
     </SectionWrapper>
