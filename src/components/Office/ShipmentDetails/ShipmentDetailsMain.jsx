import React, { useState } from 'react';
import * as PropTypes from 'prop-types';
import { Button } from '@trussworks/react-uswds';

import styles from './ShipmentDetails.module.scss';

import { SIT_EXTENSION_STATUS } from 'constants/sitExtensions';
import { formatDateWithUTC } from 'shared/dates';
import { SHIPMENT_OPTIONS } from 'shared/constants';
import { AddressShape } from 'types';
import { ShipmentShape } from 'types/shipment';
import SubmitSITExtensionModal from 'components/Office/SubmitSITExtensionModal/SubmitSITExtensionModal';
import ReviewSITExtensionsModal from 'components/Office/ReviewSITExtensionModal/ReviewSITExtensionModal';
import ConvertSITToCustomerExpenseModal from 'components/Office/ConvertSITToCustomerExpenseModal/ConvertSITToCustomerExpenseModal';
import ShipmentSITDisplay from 'components/Office/ShipmentSITDisplay/ShipmentSITDisplay';
import ImportantShipmentDates from 'components/Office/ImportantShipmentDates/ImportantShipmentDates';
import ShipmentAddresses from 'components/Office/ShipmentAddresses/ShipmentAddresses';
import ShipmentWeightDetails from 'components/Office/ShipmentWeightDetails/ShipmentWeightDetails';
import ShipmentRemarks from 'components/Office/ShipmentRemarks/ShipmentRemarks';
import Restricted from 'components/Restricted/Restricted';
import { permissionTypes } from 'constants/permissions';

/** @function OpenModalButton
 * The button that opens the modal in SIT Display component
 * @param {string} permission
 * @param {function} onClick
 * @param {string} className
 * @param {string} title
 * @returns {React.ReactElement}
 */
const OpenModalButton = ({ permission, onClick, className, title }) => (
  <Restricted to={permission}>
    <Button type="button" onClick={onClick} unstyled className={className}>
      {title}
    </Button>
  </Restricted>
);

const ShipmentDetailsMain = ({
  className,
  shipment,
  dutyLocationAddresses,
  handleDivertShipment,
  handleRequestReweighModal,
  handleReviewSITExtension,
  handleSubmitSITExtension,
  handleUpdateSITServiceItemCustomerExpense,
}) => {
  const {
    requestedPickupDate,
    scheduledPickupDate,
    requestedDeliveryDate,
    scheduledDeliveryDate,
    actualDeliveryDate,
    requiredDeliveryDate,
    pickupAddress,
    destinationAddress,
    ppmShipment,
    primeEstimatedWeight,
    ppmShipment,
    primeActualWeight,
    counselorRemarks,
    customerRemarks,
    sitExtensions,
    sitStatus,
    storageInTransit,
    shipmentType,
    storageFacility,
  } = shipment;
  const { originDutyLocationAddress, destinationDutyLocationAddress } = dutyLocationAddresses;

  const [isReviewSITExtensionModalVisible, setIsReviewSITExtensionModalVisible] = useState(false);
  const [isSubmitITExtensionModalVisible, setIsSubmitITExtensionModalVisible] = useState(false);
  const [isConvertSITToCustomerExpenseModalVisible, setIsConvertSITToCustomerExpenseModalVisible] = useState(false);
  const [, setSubmittedChangeTime] = useState(Date.now());

  const reviewSITExtension = (sitExtensionID, formValues) => {
    setIsReviewSITExtensionModalVisible(false);
    handleReviewSITExtension(sitExtensionID, formValues, shipment);
    setSubmittedChangeTime(Date.now());
  };

  const submitSITExtension = (formValues) => {
    setIsSubmitITExtensionModalVisible(false);
    handleSubmitSITExtension(formValues, shipment);
    setSubmittedChangeTime(Date.now());
  };

  const convertSITToCustomerExpense = (convertToCustomerExpense, remark) => {
    setIsConvertSITToCustomerExpenseModalVisible(false);
    handleUpdateSITServiceItemCustomerExpense(shipment.id, convertToCustomerExpense, remark, shipment.eTag);
    setSubmittedChangeTime(Date.now());
  };

  const pendingSITExtension = sitExtensions?.find((se) => se.status === SIT_EXTENSION_STATUS.PENDING);

  /**
   * Displays correct button to open the modal on the SIT Display component to open with either Sumbit or Review SIT modal.
   */
  const openModalButton = pendingSITExtension ? (
    <OpenModalButton
      permission={permissionTypes.createSITExtension}
      onClick={setIsReviewSITExtensionModalVisible}
      title="Review request"
    />
  ) : (
    <OpenModalButton
      permission={permissionTypes.updateSITExtension}
      onClick={setIsSubmitITExtensionModalVisible}
      title="Edit"
      className={styles.submitSITEXtensionLink}
    />
  );

  /**
   * Displays button to open the modal on the SIT Display component to open with Convert to customer expense modal.
   */
  const openConvertModalButton = (
    <OpenModalButton
      permission={permissionTypes.updateSITExtension}
      onClick={setIsConvertSITToCustomerExpenseModalVisible}
      title="Convert to customer expense"
    />
  );

  let displayedPickupAddress;
  let displayedDeliveryAddress;
<<<<<<< HEAD
  let pickupRequestedDate;
  let pickupScheduledDate;
  let plannedMoveDate;
  let actualMoveDate;
=======
  let weightResult;
  let pickupRequestedDate;
  let pickupScheduledDate;
  let pickupActualDate;
>>>>>>> 7ed0e5fe

  switch (shipmentType) {
    case SHIPMENT_OPTIONS.HHG:
      pickupRequestedDate = requestedPickupDate;
      pickupScheduledDate = scheduledPickupDate;
<<<<<<< HEAD
=======
      pickupActualDate = actualPickupDate;
      weightResult = primeEstimatedWeight;
>>>>>>> 7ed0e5fe
      displayedPickupAddress = pickupAddress;
      displayedDeliveryAddress = destinationAddress || destinationDutyLocationAddress;
      break;
    case SHIPMENT_OPTIONS.NTS:
      pickupRequestedDate = requestedPickupDate;
      pickupScheduledDate = scheduledPickupDate;
<<<<<<< HEAD
=======
      pickupActualDate = actualPickupDate;
      weightResult = primeEstimatedWeight;
>>>>>>> 7ed0e5fe
      displayedPickupAddress = pickupAddress;
      displayedDeliveryAddress = storageFacility ? storageFacility.address : null;
      break;
    case SHIPMENT_OPTIONS.NTSR:
      pickupRequestedDate = requestedPickupDate;
      pickupScheduledDate = scheduledPickupDate;
<<<<<<< HEAD
=======
      pickupActualDate = actualPickupDate;
      weightResult = primeEstimatedWeight;
>>>>>>> 7ed0e5fe
      displayedPickupAddress = storageFacility ? storageFacility.address : null;
      displayedDeliveryAddress = destinationAddress;
      break;
    case SHIPMENT_OPTIONS.PPM:
<<<<<<< HEAD
      plannedMoveDate = ppmShipment.expectedDepartureDate;
      actualMoveDate = ppmShipment.actualDeliveryDate;
=======
      pickupRequestedDate = ppmShipment.expectedDepartureDate;
      pickupScheduledDate = ppmShipment.actualMoveDate;
      pickupActualDate = scheduledDeliveryDate;
      weightResult = ppmShipment.estimatedWeight;
>>>>>>> 7ed0e5fe
      displayedPickupAddress = pickupAddress;
      displayedDeliveryAddress = destinationAddress || destinationDutyLocationAddress;
      break;
    default:
      pickupRequestedDate = requestedPickupDate;
      pickupScheduledDate = scheduledPickupDate;
<<<<<<< HEAD
=======
      pickupActualDate = actualPickupDate;
      weightResult = primeEstimatedWeight;
>>>>>>> 7ed0e5fe
      displayedPickupAddress = pickupAddress;
      displayedDeliveryAddress = destinationAddress || destinationDutyLocationAddress;
      break;
  }

  return (
    <div className={className}>
      {isReviewSITExtensionModalVisible && (
        <ReviewSITExtensionsModal
          onClose={() => setIsReviewSITExtensionModalVisible(false)}
          onSubmit={reviewSITExtension}
          shipment={shipment}
          sitExtension={pendingSITExtension}
          sitStatus={sitStatus}
        />
      )}
      {isConvertSITToCustomerExpenseModalVisible && (
        <ConvertSITToCustomerExpenseModal
          onClose={() => setIsConvertSITToCustomerExpenseModalVisible(false)}
          onSubmit={convertSITToCustomerExpense}
          shipment={shipment}
          sitStatus={sitStatus}
        />
      )}
      {isSubmitITExtensionModalVisible && (
        <SubmitSITExtensionModal
          onClose={() => setIsSubmitITExtensionModalVisible(false)}
          onSubmit={submitSITExtension}
          shipment={shipment}
          sitExtensions={sitExtensions}
          sitStatus={sitStatus}
        />
      )}
      {sitStatus && (
        <ShipmentSITDisplay
          sitExtensions={sitExtensions}
          sitStatus={sitStatus}
          storageInTransit={storageInTransit}
          shipment={shipment}
          className={styles.shipmentSITSummary}
          openModalButton={openModalButton}
          openConvertModalButton={openConvertModalButton}
        />
      )}
<<<<<<< HEAD
      {shipmentType === SHIPMENT_OPTIONS.PPM && (
        <ImportantShipmentDates
          plannedMoveDate={plannedMoveDate ? formatDateWithUTC(plannedMoveDate) : null}
          requestedDeliveryDate={requestedDeliveryDate ? formatDateWithUTC(requestedDeliveryDate) : null}
          scheduledDeliveryDate={scheduledDeliveryDate ? formatDateWithUTC(scheduledDeliveryDate) : null}
          actualDeliveryDate={actualMoveDate ? formatDateWithUTC(actualDeliveryDate) : null}
          isPPM={shipmentType === SHIPMENT_OPTIONS.PPM}
        />
      )}
      {shipmentType !== SHIPMENT_OPTIONS.PPM && (
        <ImportantShipmentDates
          requestedPickupDate={requestedPickupDate ? formatDateWithUTC(pickupRequestedDate) : null}
          scheduledPickupDate={scheduledPickupDate ? formatDateWithUTC(pickupScheduledDate) : null}
          requestedDeliveryDate={requestedDeliveryDate ? formatDateWithUTC(requestedDeliveryDate) : null}
          scheduledDeliveryDate={scheduledDeliveryDate ? formatDateWithUTC(scheduledDeliveryDate) : null}
          actualDeliveryDate={actualDeliveryDate ? formatDateWithUTC(actualDeliveryDate) : null}
          requiredDeliveryDate={requiredDeliveryDate ? formatDateWithUTC(requiredDeliveryDate) : null}
          isPPM={shipmentType === SHIPMENT_OPTIONS.PPM}
        />
      )}
=======
      <ImportantShipmentDates
        requestedPickupDate={requestedPickupDate ? formatDateWithUTC(pickupRequestedDate) : null}
        scheduledPickupDate={scheduledPickupDate ? formatDateWithUTC(pickupScheduledDate) : null}
        actualPickupDate={actualPickupDate ? formatDateWithUTC(pickupActualDate) : null}
        requestedDeliveryDate={requestedDeliveryDate ? formatDateWithUTC(requestedDeliveryDate) : null}
        scheduledDeliveryDate={scheduledDeliveryDate ? formatDateWithUTC(scheduledDeliveryDate) : null}
        actualDeliveryDate={actualDeliveryDate ? formatDateWithUTC(actualDeliveryDate) : null}
        requiredDeliveryDate={requiredDeliveryDate ? formatDateWithUTC(requiredDeliveryDate) : null}
        isPPM={shipmentType === SHIPMENT_OPTIONS.PPM}
      />
>>>>>>> 7ed0e5fe
      <ShipmentAddresses
        pickupAddress={displayedPickupAddress}
        destinationAddress={displayedDeliveryAddress}
        originDutyLocation={originDutyLocationAddress}
        destinationDutyLocation={destinationDutyLocationAddress}
        shipmentInfo={{
          id: shipment.id,
          eTag: shipment.eTag,
          status: shipment.status,
          shipmentType: shipment.shipmentType,
        }}
        handleDivertShipment={handleDivertShipment}
      />
      <ShipmentWeightDetails
        estimatedWeight={weightResult}
        initialWeight={primeActualWeight}
        shipmentInfo={{
          shipmentID: shipment.id,
          ifMatchEtag: shipment.eTag,
          reweighID: shipment.reweigh?.id,
          reweighWeight: shipment.reweigh?.weight,
          shipmentType: shipment.shipmentType,
        }}
        handleRequestReweighModal={handleRequestReweighModal}
      />
      {counselorRemarks && <ShipmentRemarks title="Counselor remarks" remarks={counselorRemarks} />}
      {customerRemarks && <ShipmentRemarks title="Customer remarks" remarks={customerRemarks} />}
    </div>
  );
};

ShipmentDetailsMain.propTypes = {
  className: PropTypes.string,
  shipment: ShipmentShape.isRequired,
  dutyLocationAddresses: PropTypes.shape({
    originDutyLocationAddress: AddressShape,
    destinationDutyLocationAddress: AddressShape,
  }).isRequired,
  handleDivertShipment: PropTypes.func.isRequired,
  handleRequestReweighModal: PropTypes.func.isRequired,
  handleReviewSITExtension: PropTypes.func.isRequired,
  handleSubmitSITExtension: PropTypes.func.isRequired,
  handleUpdateSITServiceItemCustomerExpense: PropTypes.func.isRequired,
};

ShipmentDetailsMain.defaultProps = {
  className: '',
};

export default ShipmentDetailsMain;<|MERGE_RESOLUTION|>--- conflicted
+++ resolved
@@ -125,73 +125,39 @@
 
   let displayedPickupAddress;
   let displayedDeliveryAddress;
-<<<<<<< HEAD
   let pickupRequestedDate;
   let pickupScheduledDate;
   let plannedMoveDate;
   let actualMoveDate;
-=======
-  let weightResult;
-  let pickupRequestedDate;
-  let pickupScheduledDate;
-  let pickupActualDate;
->>>>>>> 7ed0e5fe
 
   switch (shipmentType) {
     case SHIPMENT_OPTIONS.HHG:
       pickupRequestedDate = requestedPickupDate;
       pickupScheduledDate = scheduledPickupDate;
-<<<<<<< HEAD
-=======
-      pickupActualDate = actualPickupDate;
-      weightResult = primeEstimatedWeight;
->>>>>>> 7ed0e5fe
       displayedPickupAddress = pickupAddress;
       displayedDeliveryAddress = destinationAddress || destinationDutyLocationAddress;
       break;
     case SHIPMENT_OPTIONS.NTS:
       pickupRequestedDate = requestedPickupDate;
       pickupScheduledDate = scheduledPickupDate;
-<<<<<<< HEAD
-=======
-      pickupActualDate = actualPickupDate;
-      weightResult = primeEstimatedWeight;
->>>>>>> 7ed0e5fe
       displayedPickupAddress = pickupAddress;
       displayedDeliveryAddress = storageFacility ? storageFacility.address : null;
       break;
     case SHIPMENT_OPTIONS.NTSR:
       pickupRequestedDate = requestedPickupDate;
       pickupScheduledDate = scheduledPickupDate;
-<<<<<<< HEAD
-=======
-      pickupActualDate = actualPickupDate;
-      weightResult = primeEstimatedWeight;
->>>>>>> 7ed0e5fe
       displayedPickupAddress = storageFacility ? storageFacility.address : null;
       displayedDeliveryAddress = destinationAddress;
       break;
     case SHIPMENT_OPTIONS.PPM:
-<<<<<<< HEAD
       plannedMoveDate = ppmShipment.expectedDepartureDate;
       actualMoveDate = ppmShipment.actualDeliveryDate;
-=======
-      pickupRequestedDate = ppmShipment.expectedDepartureDate;
-      pickupScheduledDate = ppmShipment.actualMoveDate;
-      pickupActualDate = scheduledDeliveryDate;
-      weightResult = ppmShipment.estimatedWeight;
->>>>>>> 7ed0e5fe
       displayedPickupAddress = pickupAddress;
       displayedDeliveryAddress = destinationAddress || destinationDutyLocationAddress;
       break;
     default:
       pickupRequestedDate = requestedPickupDate;
       pickupScheduledDate = scheduledPickupDate;
-<<<<<<< HEAD
-=======
-      pickupActualDate = actualPickupDate;
-      weightResult = primeEstimatedWeight;
->>>>>>> 7ed0e5fe
       displayedPickupAddress = pickupAddress;
       displayedDeliveryAddress = destinationAddress || destinationDutyLocationAddress;
       break;
@@ -236,7 +202,6 @@
           openConvertModalButton={openConvertModalButton}
         />
       )}
-<<<<<<< HEAD
       {shipmentType === SHIPMENT_OPTIONS.PPM && (
         <ImportantShipmentDates
           plannedMoveDate={plannedMoveDate ? formatDateWithUTC(plannedMoveDate) : null}
@@ -257,18 +222,6 @@
           isPPM={shipmentType === SHIPMENT_OPTIONS.PPM}
         />
       )}
-=======
-      <ImportantShipmentDates
-        requestedPickupDate={requestedPickupDate ? formatDateWithUTC(pickupRequestedDate) : null}
-        scheduledPickupDate={scheduledPickupDate ? formatDateWithUTC(pickupScheduledDate) : null}
-        actualPickupDate={actualPickupDate ? formatDateWithUTC(pickupActualDate) : null}
-        requestedDeliveryDate={requestedDeliveryDate ? formatDateWithUTC(requestedDeliveryDate) : null}
-        scheduledDeliveryDate={scheduledDeliveryDate ? formatDateWithUTC(scheduledDeliveryDate) : null}
-        actualDeliveryDate={actualDeliveryDate ? formatDateWithUTC(actualDeliveryDate) : null}
-        requiredDeliveryDate={requiredDeliveryDate ? formatDateWithUTC(requiredDeliveryDate) : null}
-        isPPM={shipmentType === SHIPMENT_OPTIONS.PPM}
-      />
->>>>>>> 7ed0e5fe
       <ShipmentAddresses
         pickupAddress={displayedPickupAddress}
         destinationAddress={displayedDeliveryAddress}
