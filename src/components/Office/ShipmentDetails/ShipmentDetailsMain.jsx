import React, { useState } from 'react';
import * as PropTypes from 'prop-types';
import { Button } from '@trussworks/react-uswds';

import styles from './ShipmentDetails.module.scss';

import { SIT_EXTENSION_STATUS } from 'constants/sitExtensions';
import { formatDateWithUTC } from 'shared/dates';
import { SHIPMENT_OPTIONS } from 'shared/constants';
import { AddressShape } from 'types';
import { ShipmentShape } from 'types/shipment';
import SubmitSITExtensionModal from 'components/Office/SubmitSITExtensionModal/SubmitSITExtensionModal';
import ReviewSITExtensionsModal from 'components/Office/ReviewSITExtensionModal/ReviewSITExtensionModal';
import ConvertSITToCustomerExpenseModal from 'components/Office/ConvertSITToCustomerExpenseModal/ConvertSITToCustomerExpenseModal';
import ShipmentSITDisplay from 'components/Office/ShipmentSITDisplay/ShipmentSITDisplay';
import ImportantShipmentDates from 'components/Office/ImportantShipmentDates/ImportantShipmentDates';
import ShipmentAddresses from 'components/Office/ShipmentAddresses/ShipmentAddresses';
import ShipmentWeightDetails from 'components/Office/ShipmentWeightDetails/ShipmentWeightDetails';
import ShipmentRemarks from 'components/Office/ShipmentRemarks/ShipmentRemarks';
import Restricted from 'components/Restricted/Restricted';
import { permissionTypes } from 'constants/permissions';

/** @function OpenModalButton
 * The button that opens the modal in SIT Display component
 * @param {string} permission
 * @param {function} onClick
 * @param {string} className
 * @param {string} title
 * @returns {React.ReactElement}
 */
const OpenModalButton = ({ permission, onClick, className, title }) => (
  <Restricted to={permission}>
    <Button type="button" onClick={onClick} unstyled className={className}>
      {title}
    </Button>
  </Restricted>
);

const ShipmentDetailsMain = ({
  className,
  shipment,
  dutyLocationAddresses,
  handleDivertShipment,
  handleRequestReweighModal,
  handleReviewSITExtension,
  handleSubmitSITExtension,
  handleUpdateSITServiceItemCustomerExpense,
}) => {
  const {
    requestedPickupDate,
    scheduledPickupDate,
    actualPickupDate,
    requestedDeliveryDate,
    scheduledDeliveryDate,
    actualDeliveryDate,
    requiredDeliveryDate,
    pickupAddress,
    destinationAddress,
    ppmShipment,
    primeEstimatedWeight,
    primeActualWeight,
    counselorRemarks,
    customerRemarks,
    sitExtensions,
    sitStatus,
    storageInTransit,
    shipmentType,
    storageFacility,
  } = shipment;
  const { originDutyLocationAddress, destinationDutyLocationAddress } = dutyLocationAddresses;

  const [isReviewSITExtensionModalVisible, setIsReviewSITExtensionModalVisible] = useState(false);
  const [isSubmitITExtensionModalVisible, setIsSubmitITExtensionModalVisible] = useState(false);
  const [isConvertSITToCustomerExpenseModalVisible, setIsConvertSITToCustomerExpenseModalVisible] = useState(false);
  const [, setSubmittedChangeTime] = useState(Date.now());

  const reviewSITExtension = (sitExtensionID, formValues) => {
    setIsReviewSITExtensionModalVisible(false);
    handleReviewSITExtension(sitExtensionID, formValues, shipment);
    setSubmittedChangeTime(Date.now());
  };

  const submitSITExtension = (formValues) => {
    setIsSubmitITExtensionModalVisible(false);
    handleSubmitSITExtension(formValues, shipment);
    setSubmittedChangeTime(Date.now());
  };

  const convertSITToCustomerExpense = (convertToCustomerExpense, remark) => {
    setIsConvertSITToCustomerExpenseModalVisible(false);
    handleUpdateSITServiceItemCustomerExpense(shipment.id, convertToCustomerExpense, remark, shipment.eTag);
    setSubmittedChangeTime(Date.now());
  };

  const pendingSITExtension = sitExtensions?.find((se) => se.status === SIT_EXTENSION_STATUS.PENDING);

  /**
   * Displays correct button to open the modal on the SIT Display component to open with either Sumbit or Review SIT modal.
   */
  const openModalButton = pendingSITExtension ? (
    <OpenModalButton
      permission={permissionTypes.createSITExtension}
      onClick={setIsReviewSITExtensionModalVisible}
      title="Review request"
    />
  ) : (
    <OpenModalButton
      permission={permissionTypes.updateSITExtension}
      onClick={setIsSubmitITExtensionModalVisible}
      title="Edit"
      className={styles.submitSITEXtensionLink}
    />
  );

  /**
   * Displays button to open the modal on the SIT Display component to open with Convert to customer expense modal.
   */
  const openConvertModalButton = (
    <OpenModalButton
      permission={permissionTypes.updateSITExtension}
      onClick={setIsConvertSITToCustomerExpenseModalVisible}
      title="Convert to customer expense"
    />
  );

  let displayedPickupAddress;
  let displayedDeliveryAddress;
<<<<<<< HEAD
  let weightResult;
=======
  let actualMoveDate;
>>>>>>> f87f981a

  switch (shipmentType) {
    case SHIPMENT_OPTIONS.HHG:
      weightResult = primeEstimatedWeight;
      displayedPickupAddress = pickupAddress;
      displayedDeliveryAddress = destinationAddress || destinationDutyLocationAddress;
      break;
    case SHIPMENT_OPTIONS.NTS:
      weightResult = primeEstimatedWeight;
      displayedPickupAddress = pickupAddress;
      displayedDeliveryAddress = storageFacility ? storageFacility.address : null;
      break;
    case SHIPMENT_OPTIONS.NTSR:
      weightResult = primeEstimatedWeight;
      displayedPickupAddress = storageFacility ? storageFacility.address : null;
      displayedDeliveryAddress = destinationAddress;
      break;
    case SHIPMENT_OPTIONS.PPM:
<<<<<<< HEAD
      weightResult = ppmShipment.estimatedWeight;
      displayedPickupAddress = pickupAddress;
      displayedDeliveryAddress = destinationAddress || destinationDutyLocationAddress;
=======
      actualMoveDate = ppmShipment.actualMoveDate;
>>>>>>> f87f981a
      break;
    default:
      weightResult = primeEstimatedWeight;
      displayedPickupAddress = pickupAddress;
      displayedDeliveryAddress = destinationAddress || destinationDutyLocationAddress;
      break;
  }

  return (
    <div className={className}>
      {isReviewSITExtensionModalVisible && (
        <ReviewSITExtensionsModal
          onClose={() => setIsReviewSITExtensionModalVisible(false)}
          onSubmit={reviewSITExtension}
          shipment={shipment}
          sitExtension={pendingSITExtension}
          sitStatus={sitStatus}
        />
      )}
      {isConvertSITToCustomerExpenseModalVisible && (
        <ConvertSITToCustomerExpenseModal
          onClose={() => setIsConvertSITToCustomerExpenseModalVisible(false)}
          onSubmit={convertSITToCustomerExpense}
          shipment={shipment}
          sitStatus={sitStatus}
        />
      )}
      {isSubmitITExtensionModalVisible && (
        <SubmitSITExtensionModal
          onClose={() => setIsSubmitITExtensionModalVisible(false)}
          onSubmit={submitSITExtension}
          shipment={shipment}
          sitExtensions={sitExtensions}
          sitStatus={sitStatus}
        />
      )}
      {sitStatus && (
        <ShipmentSITDisplay
          sitExtensions={sitExtensions}
          sitStatus={sitStatus}
          storageInTransit={storageInTransit}
          shipment={shipment}
          className={styles.shipmentSITSummary}
          openModalButton={openModalButton}
          openConvertModalButton={openConvertModalButton}
        />
      )}
      {shipmentType === SHIPMENT_OPTIONS.PPM && (
        <ImportantShipmentDates
          actualMoveDate={actualMoveDate ? formatDateWithUTC(actualMoveDate) : null}
          actualDeliveryDate={actualMoveDate ? formatDateWithUTC(actualMoveDate) : null}
        />
      )}
      <ImportantShipmentDates
        requestedPickupDate={requestedPickupDate ? formatDateWithUTC(requestedPickupDate) : null}
        scheduledPickupDate={scheduledPickupDate ? formatDateWithUTC(scheduledPickupDate) : null}
        actualPickupDate={actualPickupDate ? formatDateWithUTC(actualPickupDate) : null}
        requestedDeliveryDate={requestedDeliveryDate ? formatDateWithUTC(requestedDeliveryDate) : null}
        scheduledDeliveryDate={scheduledDeliveryDate ? formatDateWithUTC(scheduledDeliveryDate) : null}
        actualDeliveryDate={actualDeliveryDate ? formatDateWithUTC(actualDeliveryDate) : null}
        requiredDeliveryDate={requiredDeliveryDate ? formatDateWithUTC(requiredDeliveryDate) : null}
        isPPM={shipmentType === SHIPMENT_OPTIONS.PPM}
      />
      <ShipmentAddresses
        pickupAddress={displayedPickupAddress}
        destinationAddress={displayedDeliveryAddress}
        originDutyLocation={originDutyLocationAddress}
        destinationDutyLocation={destinationDutyLocationAddress}
        shipmentInfo={{
          id: shipment.id,
          eTag: shipment.eTag,
          status: shipment.status,
          shipmentType: shipment.shipmentType,
        }}
        handleDivertShipment={handleDivertShipment}
      />
      <ShipmentWeightDetails
        estimatedWeight={weightResult}
        initialWeight={primeActualWeight}
        shipmentInfo={{
          shipmentID: shipment.id,
          ifMatchEtag: shipment.eTag,
          reweighID: shipment.reweigh?.id,
          reweighWeight: shipment.reweigh?.weight,
          shipmentType: shipment.shipmentType,
        }}
        handleRequestReweighModal={handleRequestReweighModal}
      />
      {counselorRemarks && <ShipmentRemarks title="Counselor remarks" remarks={counselorRemarks} />}
      {customerRemarks && <ShipmentRemarks title="Customer remarks" remarks={customerRemarks} />}
    </div>
  );
};

ShipmentDetailsMain.propTypes = {
  className: PropTypes.string,
  shipment: ShipmentShape.isRequired,
  dutyLocationAddresses: PropTypes.shape({
    originDutyLocationAddress: AddressShape,
    destinationDutyLocationAddress: AddressShape,
  }).isRequired,
  handleDivertShipment: PropTypes.func.isRequired,
  handleRequestReweighModal: PropTypes.func.isRequired,
  handleReviewSITExtension: PropTypes.func.isRequired,
  handleSubmitSITExtension: PropTypes.func.isRequired,
  handleUpdateSITServiceItemCustomerExpense: PropTypes.func.isRequired,
};

ShipmentDetailsMain.defaultProps = {
  className: '',
};

export default ShipmentDetailsMain;<|MERGE_RESOLUTION|>--- conflicted
+++ resolved
@@ -125,11 +125,8 @@
 
   let displayedPickupAddress;
   let displayedDeliveryAddress;
-<<<<<<< HEAD
   let weightResult;
-=======
   let actualMoveDate;
->>>>>>> f87f981a
 
   switch (shipmentType) {
     case SHIPMENT_OPTIONS.HHG:
@@ -148,13 +145,10 @@
       displayedDeliveryAddress = destinationAddress;
       break;
     case SHIPMENT_OPTIONS.PPM:
-<<<<<<< HEAD
       weightResult = ppmShipment.estimatedWeight;
       displayedPickupAddress = pickupAddress;
       displayedDeliveryAddress = destinationAddress || destinationDutyLocationAddress;
-=======
       actualMoveDate = ppmShipment.actualMoveDate;
->>>>>>> f87f981a
       break;
     default:
       weightResult = primeEstimatedWeight;
