import React, { useState } from 'react';
import * as PropTypes from 'prop-types';
import { Button } from '@trussworks/react-uswds';

import styles from './ShipmentDetails.module.scss';

import { SIT_EXTENSION_STATUS } from 'constants/sitExtensions';
import { formatDateWithUTC } from 'shared/dates';
import { SHIPMENT_OPTIONS } from 'shared/constants';
import { AddressShape } from 'types';
import { ShipmentShape } from 'types/shipment';
import SubmitSITExtensionModal from 'components/Office/SubmitSITExtensionModal/SubmitSITExtensionModal';
import ReviewSITExtensionsModal from 'components/Office/ReviewSITExtensionModal/ReviewSITExtensionModal';
import ConvertSITToCustomerExpenseModal from 'components/Office/ConvertSITToCustomerExpenseModal/ConvertSITToCustomerExpenseModal';
import ShipmentSITDisplay from 'components/Office/ShipmentSITDisplay/ShipmentSITDisplay';
import ImportantShipmentDates from 'components/Office/ImportantShipmentDates/ImportantShipmentDates';
import ShipmentAddresses from 'components/Office/ShipmentAddresses/ShipmentAddresses';
import ShipmentWeightDetails from 'components/Office/ShipmentWeightDetails/ShipmentWeightDetails';
import ShipmentRemarks from 'components/Office/ShipmentRemarks/ShipmentRemarks';
import Restricted from 'components/Restricted/Restricted';
import { permissionTypes } from 'constants/permissions';

/** @function OpenModalButton
 * The button that opens the modal in SIT Display component
 * @param {string} permission
 * @param {function} onClick
 * @param {string} className
 * @param {string} title
 * @returns {React.ReactElement}
 */
const OpenModalButton = ({ permission, onClick, className, title, isMoveLocked }) => (
  <Restricted to={permission}>
    <Button type="button" onClick={onClick} unstyled className={className} disabled={isMoveLocked}>
      {title}
    </Button>
  </Restricted>
);

const ShipmentDetailsMain = ({
  className,
  shipment,
  dutyLocationAddresses,
  handleShowDiversionModal,
  handleRequestReweighModal,
  handleReviewSITExtension,
  handleSubmitSITExtension,
  handleUpdateSITServiceItemCustomerExpense,
  isMoveLocked,
}) => {
  const {
    requestedPickupDate,
    scheduledPickupDate,
    actualPickupDate,
    requestedDeliveryDate,
    scheduledDeliveryDate,
    actualDeliveryDate,
    requiredDeliveryDate,
    pickupAddress,
    destinationAddress,
    ppmShipment,
    primeEstimatedWeight,
    primeActualWeight,
    counselorRemarks,
    customerRemarks,
    sitExtensions,
    sitStatus,
    storageInTransit,
    shipmentType,
    storageFacility,
  } = shipment;
  const { originDutyLocationAddress, destinationDutyLocationAddress } = dutyLocationAddresses;

  const [isReviewSITExtensionModalVisible, setIsReviewSITExtensionModalVisible] = useState(false);
  const [isSubmitITExtensionModalVisible, setIsSubmitITExtensionModalVisible] = useState(false);
  const [isConvertSITToCustomerExpenseModalVisible, setIsConvertSITToCustomerExpenseModalVisible] = useState(false);
  const [, setSubmittedChangeTime] = useState(Date.now());

  const reviewSITExtension = (sitExtensionID, formValues) => {
    setIsReviewSITExtensionModalVisible(false);
    handleReviewSITExtension(sitExtensionID, formValues, shipment);
    setSubmittedChangeTime(Date.now());
  };

  const submitSITExtension = (formValues) => {
    setIsSubmitITExtensionModalVisible(false);
    handleSubmitSITExtension(formValues, shipment);
    setSubmittedChangeTime(Date.now());
  };

  const convertSITToCustomerExpense = (convertToCustomerExpense, remark) => {
    setIsConvertSITToCustomerExpenseModalVisible(false);
    handleUpdateSITServiceItemCustomerExpense(shipment.id, convertToCustomerExpense, remark, shipment.eTag);
    setSubmittedChangeTime(Date.now());
  };

  const pendingSITExtension = sitExtensions?.find((se) => se.status === SIT_EXTENSION_STATUS.PENDING);

  /**
   * Displays correct button to open the modal on the SIT Display component to open with either Sumbit or Review SIT modal.
   */
  const openModalButton = pendingSITExtension ? (
    <OpenModalButton
      permission={permissionTypes.createSITExtension}
      onClick={setIsReviewSITExtensionModalVisible}
      title="Review request"
      isMoveLocked={isMoveLocked}
    />
  ) : (
    <OpenModalButton
      permission={permissionTypes.updateSITExtension}
      onClick={setIsSubmitITExtensionModalVisible}
      title="Edit"
      className={styles.submitSITEXtensionLink}
      isMoveLocked={isMoveLocked}
    />
  );

  /**
   * Displays button to open the modal on the SIT Display component to open with Convert to customer expense modal.
   */
  const openConvertModalButton = (
    <OpenModalButton
      permission={permissionTypes.updateSITExtension}
      onClick={setIsConvertSITToCustomerExpenseModalVisible}
      title="Convert to customer expense"
      isMoveLocked={isMoveLocked}
    />
  );

  let displayedPickupAddress;
  let displayedDeliveryAddress;
  let weightResult;
  let pickupRequestedDate;
  let pickupScheduledDate;
  let pickupActualDate;
  let plannedMoveDate;
  let actualMoveDate;

  switch (shipmentType) {
    case SHIPMENT_OPTIONS.HHG:
      pickupRequestedDate = requestedPickupDate;
      pickupScheduledDate = scheduledPickupDate;
      pickupActualDate = actualPickupDate;
      weightResult = primeEstimatedWeight;
      displayedPickupAddress = pickupAddress;
      displayedDeliveryAddress = destinationAddress || destinationDutyLocationAddress;
      break;
    case SHIPMENT_OPTIONS.NTS:
      pickupRequestedDate = requestedPickupDate;
      pickupScheduledDate = scheduledPickupDate;
      pickupActualDate = actualPickupDate;
      weightResult = primeEstimatedWeight;
      displayedPickupAddress = pickupAddress;
      displayedDeliveryAddress = storageFacility ? storageFacility.address : null;
      break;
    case SHIPMENT_OPTIONS.NTSR:
      pickupRequestedDate = requestedPickupDate;
      pickupScheduledDate = scheduledPickupDate;
      pickupActualDate = actualPickupDate;
      weightResult = primeEstimatedWeight;
      displayedPickupAddress = storageFacility ? storageFacility.address : null;
      displayedDeliveryAddress = destinationAddress;
      break;
    case SHIPMENT_OPTIONS.PPM:
      plannedMoveDate = ppmShipment.expectedDepartureDate;
      actualMoveDate = ppmShipment.actualMoveDate;
      weightResult = ppmShipment.estimatedWeight;
      displayedPickupAddress = ppmShipment.pickupAddress;
      displayedDeliveryAddress = ppmShipment.destinationAddress || destinationDutyLocationAddress;
      break;
    default:
      pickupRequestedDate = requestedPickupDate;
      pickupScheduledDate = scheduledPickupDate;
      pickupActualDate = actualPickupDate;
      weightResult = primeEstimatedWeight;
      displayedPickupAddress = pickupAddress;
      displayedDeliveryAddress = destinationAddress || destinationDutyLocationAddress;
      break;
  }

  return (
    <div className={className}>
      {isReviewSITExtensionModalVisible && (
        <ReviewSITExtensionsModal
          onClose={() => setIsReviewSITExtensionModalVisible(false)}
          onSubmit={reviewSITExtension}
          shipment={shipment}
          sitExtension={pendingSITExtension}
          sitStatus={sitStatus}
        />
      )}
      {isConvertSITToCustomerExpenseModalVisible && (
        <ConvertSITToCustomerExpenseModal
          onClose={() => setIsConvertSITToCustomerExpenseModalVisible(false)}
          onSubmit={convertSITToCustomerExpense}
          shipment={shipment}
          sitStatus={sitStatus}
        />
      )}
      {isSubmitITExtensionModalVisible && (
        <SubmitSITExtensionModal
          onClose={() => setIsSubmitITExtensionModalVisible(false)}
          onSubmit={submitSITExtension}
          shipment={shipment}
          sitExtensions={sitExtensions}
          sitStatus={sitStatus}
        />
      )}
      {sitStatus && (
        <ShipmentSITDisplay
          sitExtensions={sitExtensions}
          sitStatus={sitStatus}
          storageInTransit={storageInTransit}
          shipment={shipment}
          className={styles.shipmentSITSummary}
          openModalButton={openModalButton}
          openConvertModalButton={openConvertModalButton}
        />
      )}
      {shipmentType === SHIPMENT_OPTIONS.PPM && (
        <ImportantShipmentDates
          plannedMoveDate={plannedMoveDate ? formatDateWithUTC(plannedMoveDate) : null}
          requestedDeliveryDate={requestedDeliveryDate ? formatDateWithUTC(requestedDeliveryDate) : null}
          scheduledDeliveryDate={scheduledDeliveryDate ? formatDateWithUTC(scheduledDeliveryDate) : null}
          actualMoveDate={actualMoveDate ? formatDateWithUTC(actualMoveDate) : null}
          isPPM={shipmentType === SHIPMENT_OPTIONS.PPM}
        />
      )}
      {shipmentType !== SHIPMENT_OPTIONS.PPM && (
        <ImportantShipmentDates
          requestedPickupDate={requestedPickupDate ? formatDateWithUTC(pickupRequestedDate) : null}
          scheduledPickupDate={scheduledPickupDate ? formatDateWithUTC(pickupScheduledDate) : null}
          actualPickupDate={actualPickupDate ? formatDateWithUTC(pickupActualDate) : null}
          requestedDeliveryDate={requestedDeliveryDate ? formatDateWithUTC(requestedDeliveryDate) : null}
          scheduledDeliveryDate={scheduledDeliveryDate ? formatDateWithUTC(scheduledDeliveryDate) : null}
          actualDeliveryDate={actualDeliveryDate ? formatDateWithUTC(actualDeliveryDate) : null}
          requiredDeliveryDate={requiredDeliveryDate ? formatDateWithUTC(requiredDeliveryDate) : null}
          isPPM={shipmentType === SHIPMENT_OPTIONS.PPM}
        />
      )}
      <ShipmentAddresses
        pickupAddress={displayedPickupAddress}
        destinationAddress={displayedDeliveryAddress}
        originDutyLocation={originDutyLocationAddress}
        destinationDutyLocation={destinationDutyLocationAddress}
        shipmentInfo={{
          id: shipment.id,
          eTag: shipment.eTag,
          status: shipment.status,
          shipmentType: shipment.shipmentType,
          shipmentLocator: shipment.shipmentLocator,
        }}
<<<<<<< HEAD
        handleShowDiversionModal={handleShowDiversionModal}
=======
        handleDivertShipment={handleDivertShipment}
>>>>>>> bbf4ff86
        isMoveLocked={isMoveLocked}
      />
      <ShipmentWeightDetails
        estimatedWeight={weightResult}
        initialWeight={primeActualWeight}
        shipmentInfo={{
          shipmentID: shipment.id,
          ifMatchEtag: shipment.eTag,
          reweighID: shipment.reweigh?.id,
          reweighWeight: shipment.reweigh?.weight,
          shipmentType: shipment.shipmentType,
          shipmentActualProGearWeight: shipment.actualProGearWeight,
          shipmentActualSpouseProGearWeight: shipment.actualSpouseProGearWeight,
        }}
        handleRequestReweighModal={handleRequestReweighModal}
        isMoveLocked={isMoveLocked}
      />
      {counselorRemarks && <ShipmentRemarks title="Counselor remarks" remarks={counselorRemarks} />}
      {customerRemarks && <ShipmentRemarks title="Customer remarks" remarks={customerRemarks} />}
    </div>
  );
};

ShipmentDetailsMain.propTypes = {
  className: PropTypes.string,
  shipment: ShipmentShape.isRequired,
  dutyLocationAddresses: PropTypes.shape({
    originDutyLocationAddress: AddressShape,
    destinationDutyLocationAddress: AddressShape,
  }).isRequired,
  handleShowDiversionModal: PropTypes.func.isRequired,
  handleRequestReweighModal: PropTypes.func.isRequired,
  handleReviewSITExtension: PropTypes.func.isRequired,
  handleSubmitSITExtension: PropTypes.func.isRequired,
  handleUpdateSITServiceItemCustomerExpense: PropTypes.func.isRequired,
};

ShipmentDetailsMain.defaultProps = {
  className: '',
};

export default ShipmentDetailsMain;<|MERGE_RESOLUTION|>--- conflicted
+++ resolved
@@ -29,7 +29,9 @@
  * @returns {React.ReactElement}
  */
 const OpenModalButton = ({ permission, onClick, className, title, isMoveLocked }) => (
+const OpenModalButton = ({ permission, onClick, className, title, isMoveLocked }) => (
   <Restricted to={permission}>
+    <Button type="button" onClick={onClick} unstyled className={className} disabled={isMoveLocked}>
     <Button type="button" onClick={onClick} unstyled className={className} disabled={isMoveLocked}>
       {title}
     </Button>
@@ -250,11 +252,7 @@
           shipmentType: shipment.shipmentType,
           shipmentLocator: shipment.shipmentLocator,
         }}
-<<<<<<< HEAD
         handleShowDiversionModal={handleShowDiversionModal}
-=======
-        handleDivertShipment={handleDivertShipment}
->>>>>>> bbf4ff86
         isMoveLocked={isMoveLocked}
       />
       <ShipmentWeightDetails
