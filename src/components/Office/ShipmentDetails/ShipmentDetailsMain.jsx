import React, { useState } from 'react';
import * as PropTypes from 'prop-types';
import { Button } from '@trussworks/react-uswds';

import styles from './ShipmentDetails.module.scss';

import { SIT_EXTENSION_STATUS } from 'constants/sitExtensions';
import { formatDateWithUTC } from 'shared/dates';
import { SHIPMENT_OPTIONS } from 'shared/constants';
import { AddressShape } from 'types';
import { ShipmentShape } from 'types/shipment';
import SubmitSITExtensionModal from 'components/Office/SubmitSITExtensionModal/SubmitSITExtensionModal';
import ReviewSITExtensionsModal from 'components/Office/ReviewSITExtensionModal/ReviewSITExtensionModal';
import ConvertSITToCustomerExpenseModal from 'components/Office/ConvertSITToCustomerExpenseModal/ConvertSITToCustomerExpenseModal';
import ShipmentSITDisplay from 'components/Office/ShipmentSITDisplay/ShipmentSITDisplay';
import ImportantShipmentDates from 'components/Office/ImportantShipmentDates/ImportantShipmentDates';
import ShipmentAddresses from 'components/Office/ShipmentAddresses/ShipmentAddresses';
import ShipmentWeightDetails from 'components/Office/ShipmentWeightDetails/ShipmentWeightDetails';
import ShipmentRemarks from 'components/Office/ShipmentRemarks/ShipmentRemarks';
import Restricted from 'components/Restricted/Restricted';
import { permissionTypes } from 'constants/permissions';

/** @function OpenModalButton
 * The button that opens the modal in SIT Display component
 * @param {string} permission
 * @param {function} onClick
 * @param {string} className
 * @param {string} title
 * @returns {React.ReactElement}
 */
const OpenModalButton = ({ permission, onClick, className, title, isMoveLocked }) => (
  <Restricted to={permission}>
    <Button type="button" onClick={onClick} unstyled className={className} disabled={isMoveLocked}>
      {title}
    </Button>
  </Restricted>
);

const ShipmentDetailsMain = ({
  className,
  shipment,
  dutyLocationAddresses,
  handleShowDiversionModal,
  handleRequestReweighModal,
  handleReviewSITExtension,
  handleSubmitSITExtension,
  handleUpdateSITServiceItemCustomerExpense,
  isMoveLocked,
}) => {
  const {
    requestedPickupDate,
    scheduledPickupDate,
    actualPickupDate,
    requestedDeliveryDate,
    scheduledDeliveryDate,
    actualDeliveryDate,
    requiredDeliveryDate,
    pickupAddress,
    destinationAddress,
    ppmShipment,
    primeEstimatedWeight,
    primeActualWeight,
    counselorRemarks,
    customerRemarks,
    sitExtensions,
    sitStatus,
    storageInTransit,
    shipmentType,
    storageFacility,
  } = shipment;
  const { originDutyLocationAddress, destinationDutyLocationAddress } = dutyLocationAddresses;

  const [isReviewSITExtensionModalVisible, setIsReviewSITExtensionModalVisible] = useState(false);
  const [isSubmitITExtensionModalVisible, setIsSubmitITExtensionModalVisible] = useState(false);
  const [isConvertSITToCustomerExpenseModalVisible, setIsConvertSITToCustomerExpenseModalVisible] = useState(false);
  const [, setSubmittedChangeTime] = useState(Date.now());

  const reviewSITExtension = (sitExtensionID, formValues) => {
    setIsReviewSITExtensionModalVisible(false);
    handleReviewSITExtension(sitExtensionID, formValues, shipment);
    setSubmittedChangeTime(Date.now());
  };

  const submitSITExtension = (formValues) => {
    setIsSubmitITExtensionModalVisible(false);
    handleSubmitSITExtension(formValues, shipment);
    setSubmittedChangeTime(Date.now());
  };

  const convertSITToCustomerExpense = (convertToCustomerExpense, remark) => {
    setIsConvertSITToCustomerExpenseModalVisible(false);
    handleUpdateSITServiceItemCustomerExpense(shipment.id, convertToCustomerExpense, remark, shipment.eTag);
    setSubmittedChangeTime(Date.now());
  };

  const pendingSITExtension = sitExtensions?.find((se) => se.status === SIT_EXTENSION_STATUS.PENDING);

  /**
   * Displays correct button to open the modal on the SIT Display component to open with either Sumbit or Review SIT modal.
   */
  const openModalButton = pendingSITExtension ? (
    <OpenModalButton
      permission={permissionTypes.createSITExtension}
      onClick={setIsReviewSITExtensionModalVisible}
      title="Review request"
      isMoveLocked={isMoveLocked}
    />
  ) : (
    <OpenModalButton
      permission={permissionTypes.updateSITExtension}
      onClick={setIsSubmitITExtensionModalVisible}
      title="Edit"
      className={styles.submitSITEXtensionLink}
      isMoveLocked={isMoveLocked}
    />
  );

  /**
   * Displays button to open the modal on the SIT Display component to open with Convert to customer expense modal.
   */
  const openConvertModalButton = (
    <OpenModalButton
      permission={permissionTypes.updateSITExtension}
      onClick={setIsConvertSITToCustomerExpenseModalVisible}
      title="Convert to customer expense"
      isMoveLocked={isMoveLocked}
    />
  );

  let displayedPickupAddress;
  let displayedDeliveryAddress;
  let weightResult;
  let pickupRequestedDate;
  let pickupScheduledDate;
  let pickupActualDate;
  let plannedMoveDate;
  let actualMoveDate;

  switch (shipmentType) {
    case SHIPMENT_OPTIONS.HHG:
      pickupRequestedDate = requestedPickupDate;
      pickupScheduledDate = scheduledPickupDate;
      pickupActualDate = actualPickupDate;
      weightResult = primeEstimatedWeight;
      displayedPickupAddress = pickupAddress;
      displayedDeliveryAddress = destinationAddress || destinationDutyLocationAddress;
      break;
    case SHIPMENT_OPTIONS.NTS:
      pickupRequestedDate = requestedPickupDate;
      pickupScheduledDate = scheduledPickupDate;
      pickupActualDate = actualPickupDate;
      weightResult = primeEstimatedWeight;
      displayedPickupAddress = pickupAddress;
      displayedDeliveryAddress = storageFacility ? storageFacility.address : null;
      break;
    case SHIPMENT_OPTIONS.NTSR:
      pickupRequestedDate = requestedPickupDate;
      pickupScheduledDate = scheduledPickupDate;
      pickupActualDate = actualPickupDate;
      weightResult = primeEstimatedWeight;
      displayedPickupAddress = storageFacility ? storageFacility.address : null;
      displayedDeliveryAddress = destinationAddress;
      break;
    case SHIPMENT_OPTIONS.PPM:
      plannedMoveDate = ppmShipment.expectedDepartureDate;
      actualMoveDate = ppmShipment.actualMoveDate;
      weightResult = ppmShipment.estimatedWeight;
      displayedPickupAddress = ppmShipment.pickupAddress;
      displayedDeliveryAddress = ppmShipment.destinationAddress || destinationDutyLocationAddress;
      break;
    default:
      pickupRequestedDate = requestedPickupDate;
      pickupScheduledDate = scheduledPickupDate;
      pickupActualDate = actualPickupDate;
      weightResult = primeEstimatedWeight;
      displayedPickupAddress = pickupAddress;
      displayedDeliveryAddress = destinationAddress || destinationDutyLocationAddress;
      break;
  }

  return (
    <div className={className}>
      {isReviewSITExtensionModalVisible && (
        <ReviewSITExtensionsModal
          onClose={() => setIsReviewSITExtensionModalVisible(false)}
          onSubmit={reviewSITExtension}
          shipment={shipment}
          sitExtension={pendingSITExtension}
          sitStatus={sitStatus}
        />
      )}
      {isConvertSITToCustomerExpenseModalVisible && (
        <ConvertSITToCustomerExpenseModal
          onClose={() => setIsConvertSITToCustomerExpenseModalVisible(false)}
          onSubmit={convertSITToCustomerExpense}
          shipment={shipment}
          sitStatus={sitStatus}
        />
      )}
      {isSubmitITExtensionModalVisible && (
        <SubmitSITExtensionModal
          onClose={() => setIsSubmitITExtensionModalVisible(false)}
          onSubmit={submitSITExtension}
          shipment={shipment}
          sitExtensions={sitExtensions}
          sitStatus={sitStatus}
        />
      )}
      {sitStatus && (
        <ShipmentSITDisplay
          sitExtensions={sitExtensions}
          sitStatus={sitStatus}
          storageInTransit={storageInTransit}
          shipment={shipment}
          className={styles.shipmentSITSummary}
          openModalButton={openModalButton}
          openConvertModalButton={openConvertModalButton}
        />
      )}
      {shipmentType === SHIPMENT_OPTIONS.PPM && (
        <ImportantShipmentDates
          plannedMoveDate={plannedMoveDate ? formatDateWithUTC(plannedMoveDate) : null}
          requestedDeliveryDate={requestedDeliveryDate ? formatDateWithUTC(requestedDeliveryDate) : null}
          scheduledDeliveryDate={scheduledDeliveryDate ? formatDateWithUTC(scheduledDeliveryDate) : null}
          actualMoveDate={actualMoveDate ? formatDateWithUTC(actualMoveDate) : null}
          isPPM={shipmentType === SHIPMENT_OPTIONS.PPM}
        />
      )}
      {shipmentType !== SHIPMENT_OPTIONS.PPM && (
        <ImportantShipmentDates
          requestedPickupDate={requestedPickupDate ? formatDateWithUTC(pickupRequestedDate) : null}
          scheduledPickupDate={scheduledPickupDate ? formatDateWithUTC(pickupScheduledDate) : null}
          actualPickupDate={actualPickupDate ? formatDateWithUTC(pickupActualDate) : null}
          requestedDeliveryDate={requestedDeliveryDate ? formatDateWithUTC(requestedDeliveryDate) : null}
          scheduledDeliveryDate={scheduledDeliveryDate ? formatDateWithUTC(scheduledDeliveryDate) : null}
          actualDeliveryDate={actualDeliveryDate ? formatDateWithUTC(actualDeliveryDate) : null}
          requiredDeliveryDate={requiredDeliveryDate ? formatDateWithUTC(requiredDeliveryDate) : null}
          isPPM={shipmentType === SHIPMENT_OPTIONS.PPM}
        />
      )}
      <ShipmentAddresses
        pickupAddress={displayedPickupAddress}
        destinationAddress={displayedDeliveryAddress}
        originDutyLocation={originDutyLocationAddress}
        destinationDutyLocation={destinationDutyLocationAddress}
        shipmentInfo={{
          id: shipment.id,
          eTag: shipment.eTag,
          status: shipment.status,
          shipmentType: shipment.shipmentType,
          shipmentLocator: shipment.shipmentLocator,
        }}
<<<<<<< HEAD
        handleDivertShipment={handleDivertShipment}
        isMoveLocked={isMoveLocked}
=======
        handleShowDiversionModal={handleShowDiversionModal}
>>>>>>> 62224b52
      />
      <ShipmentWeightDetails
        estimatedWeight={weightResult}
        initialWeight={primeActualWeight}
        shipmentInfo={{
          shipmentID: shipment.id,
          ifMatchEtag: shipment.eTag,
          reweighID: shipment.reweigh?.id,
          reweighWeight: shipment.reweigh?.weight,
          shipmentType: shipment.shipmentType,
          shipmentActualProGearWeight: shipment.actualProGearWeight,
          shipmentActualSpouseProGearWeight: shipment.actualSpouseProGearWeight,
        }}
        handleRequestReweighModal={handleRequestReweighModal}
        isMoveLocked={isMoveLocked}
      />
      {counselorRemarks && <ShipmentRemarks title="Counselor remarks" remarks={counselorRemarks} />}
      {customerRemarks && <ShipmentRemarks title="Customer remarks" remarks={customerRemarks} />}
    </div>
  );
};

ShipmentDetailsMain.propTypes = {
  className: PropTypes.string,
  shipment: ShipmentShape.isRequired,
  dutyLocationAddresses: PropTypes.shape({
    originDutyLocationAddress: AddressShape,
    destinationDutyLocationAddress: AddressShape,
  }).isRequired,
  handleShowDiversionModal: PropTypes.func.isRequired,
  handleRequestReweighModal: PropTypes.func.isRequired,
  handleReviewSITExtension: PropTypes.func.isRequired,
  handleSubmitSITExtension: PropTypes.func.isRequired,
  handleUpdateSITServiceItemCustomerExpense: PropTypes.func.isRequired,
};

ShipmentDetailsMain.defaultProps = {
  className: '',
};

export default ShipmentDetailsMain;<|MERGE_RESOLUTION|>--- conflicted
+++ resolved
@@ -250,12 +250,8 @@
           shipmentType: shipment.shipmentType,
           shipmentLocator: shipment.shipmentLocator,
         }}
-<<<<<<< HEAD
-        handleDivertShipment={handleDivertShipment}
+        handleShowDiversionModal={handleShowDiversionModal}
         isMoveLocked={isMoveLocked}
-=======
-        handleShowDiversionModal={handleShowDiversionModal}
->>>>>>> 62224b52
       />
       <ShipmentWeightDetails
         estimatedWeight={weightResult}
