--- conflicted
+++ resolved
@@ -47,7 +47,6 @@
 }) => {
   const [formOrdersType, setFormOrdersType] = useState(ordersType);
   const reportDateRowLabel = formatLabelReportByDate(formOrdersType);
-<<<<<<< HEAD
   const [grade, setGrade] = useState(currentGrade);
 
   const [rankOptions, setRankOptions] = useState([]);
@@ -69,9 +68,7 @@
 
     fetchRankGradeOptions();
   }, [affiliation, grade]);
-=======
   const noStarOrQuote = (value) => (/^[^*"]*$/.test(value) ? undefined : 'SAC cannot contain * or " characters');
->>>>>>> 30945479
   // The text/placeholder are different if the customer is retiring or separating.
   const isRetirementOrSeparation = ['RETIREMENT', 'SEPARATION'].includes(formOrdersType);
   return (
