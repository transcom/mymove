import React, { useState } from 'react';
import { func, string, bool } from 'prop-types';

import styles from './OrdersDetailForm.module.scss';

import { dropdownInputOptions, formatLabelReportByDate } from 'utils/formatters';
import { CheckboxField, DropdownInput, DatePickerInput, DutyLocationInput } from 'components/form/fields';
import TextField from 'components/form/fields/TextField/TextField';
import MaskedTextField from 'components/form/fields/MaskedTextField/MaskedTextField';
import { DropdownArrayOf } from 'types/form';

const OrdersDetailForm = ({
  deptIndicatorOptions,
  ordersTypeOptions,
  ordersTypeDetailOptions,
  hhgTacWarning,
  hhgLoaWarning,
  ntsLoaWarning,
  ntsTacWarning,
  validateHHGTac,
  validateNTSTac,
  validateHHGLoa,
  validateNTSLoa,
  showDepartmentIndicator,
  showOrdersNumber,
  showOrdersTypeDetail,
  showHHGTac,
  showHHGSac,
  showNTSTac,
  showNTSSac,
  showHHGLoa,
  showNTSLoa,
  showOrdersAcknowledgement,
  ordersType,
  setFieldValue,
  payGradeOptions,
  formIsDisabled,
  hhgLongLineOfAccounting,
<<<<<<< HEAD
=======
  touched,
>>>>>>> e08376a7
  ntsLongLineOfAccounting,
}) => {
  const [formOrdersType, setFormOrdersType] = useState(ordersType);
  const reportDateRowLabel = formatLabelReportByDate(formOrdersType);
  // The text/placeholder are different if the customer is retiring or separating.
  const isRetirementOrSeparation = ['RETIREMENT', 'SEPARATION'].includes(formOrdersType);
  return (
    <div className={styles.OrdersDetailForm}>
      <DutyLocationInput
        name="originDutyLocation"
        label="Current duty location"
        displayAddress={false}
        isDisabled={formIsDisabled}
        touched={touched}
      />
      <DutyLocationInput
        name="newDutyLocation"
        label={isRetirementOrSeparation ? 'HOR, HOS or PLEAD' : 'New duty location'}
        displayAddress={false}
        placeholder={isRetirementOrSeparation ? 'Enter a city or ZIP' : 'Start typing a duty location...'}
        isDisabled={formIsDisabled}
        touched={touched}
      />
      <DropdownInput
        data-testid="payGradeInput"
        name="payGrade"
        label="Pay grade"
        id="payGradeInput"
        options={payGradeOptions}
        showDropdownPlaceholderText={false}
        isDisabled={formIsDisabled}
      />
      <DatePickerInput name="issueDate" label="Date issued" disabled={formIsDisabled} />
      <DatePickerInput name="reportByDate" label={reportDateRowLabel} disabled={formIsDisabled} />
      {showDepartmentIndicator && (
        <DropdownInput
          name="departmentIndicator"
          label="Department indicator"
          options={deptIndicatorOptions}
          isDisabled={formIsDisabled}
        />
      )}
      {showOrdersNumber && (
        <TextField name="ordersNumber" label="Orders number" id="ordersNumberInput" isDisabled={formIsDisabled} />
      )}
      <DropdownInput
        name="ordersType"
        label="Orders type"
        options={formOrdersType === 'SAFETY' ? dropdownInputOptions({ SAFETY: 'Safety' }) : ordersTypeOptions}
        onChange={(e) => {
          setFormOrdersType(e.target.value);
          setFieldValue('ordersType', e.target.value);
        }}
        isDisabled={formIsDisabled || formOrdersType === 'SAFETY'}
      />
      {showOrdersTypeDetail && (
        <DropdownInput
          name="ordersTypeDetail"
          label="Orders type detail"
          options={ordersTypeDetailOptions}
          isDisabled={formIsDisabled}
        />
      )}

      {showHHGTac && showHHGSac && <h3>HHG accounting codes</h3>}
      {showHHGTac && (
        <MaskedTextField
          name="tac"
          label="TAC"
          id="hhgTacInput"
          mask="****"
          inputTestId="hhgTacInput"
          warning={hhgTacWarning}
          validate={validateHHGTac}
          isDisabled={formIsDisabled}
        />
      )}
      {showHHGSac && (
        <TextField
          name="sac"
          label="SAC"
          id="hhgSacInput"
          data-testid="hhgSacInput"
          isDisabled={formIsDisabled}
          maxLength="80"
          optional
        />
      )}
      {showHHGTac && showHHGLoa && (
        <TextField
          name="hhgLoa"
          label="LOA"
          id="hhgLoaTextField"
          mask="****"
          inputTestId="hhgLoaTextField"
          data-testid="hhgLoaTextField"
          warning={hhgLoaWarning}
          validate={validateHHGLoa}
          value={hhgLongLineOfAccounting}
          isDisabled
        />
      )}

      {showNTSTac && showNTSSac && <h3>NTS accounting codes</h3>}
      {showNTSTac && (
        <MaskedTextField
          name="ntsTac"
          label="TAC"
          id="ntsTacInput"
          mask="****"
          inputTestId="ntsTacInput"
          warning={ntsTacWarning}
          validate={validateNTSTac}
          isDisabled={formIsDisabled}
          optional
        />
      )}
      {showNTSSac && (
        <TextField
          name="ntsSac"
          label="SAC"
          id="ntsSacInput"
          isDisabled={formIsDisabled}
          data-testid="ntsSacInput"
          maxLength="80"
          optional
        />
      )}
      {showNTSTac && showNTSLoa && (
        <TextField
          name="ntsLoa"
          label="LOA"
          id="ntsLoaTextField"
          mask="****"
          inputTestId="ntsLoaTextField"
          warning={ntsLoaWarning}
          data-testid="ntsLoaTextField"
          validate={validateNTSLoa}
          value={ntsLongLineOfAccounting}
          isDisabled
        />
      )}

      {showOrdersAcknowledgement && (
        <div className={styles.wrappedCheckbox}>
          <CheckboxField
            id="ordersAcknowledgementInput"
            name="ordersAcknowledgement"
            label="I have read the new orders"
            isDisabled={formIsDisabled}
          />
        </div>
      )}
    </div>
  );
};

OrdersDetailForm.propTypes = {
  ordersTypeOptions: DropdownArrayOf.isRequired,
  deptIndicatorOptions: DropdownArrayOf,
  ordersTypeDetailOptions: DropdownArrayOf,
  hhgTacWarning: string,
  ntsTacWarning: string,
  hhgLoaWarning: string,
  ntsLoaWarning: string,
  validateHHGTac: func,
  validateNTSTac: func,
  validateHHGLoa: func,
  validateNTSLoa: func,
  showDepartmentIndicator: bool,
  showOrdersNumber: bool,
  showOrdersTypeDetail: bool,
  showHHGTac: bool,
  showHHGSac: bool,
  showNTSTac: bool,
  showHHGLoa: bool,
  showNTSLoa: bool,
  showNTSSac: bool,
  showOrdersAcknowledgement: bool,
  ordersType: string.isRequired,
  setFieldValue: func.isRequired,
  payGradeOptions: DropdownArrayOf,
  formIsDisabled: bool,
  hhgLongLineOfAccounting: string,
  ntsLongLineOfAccounting: string,
};

OrdersDetailForm.defaultProps = {
  hhgTacWarning: '',
  ntsTacWarning: '',
  hhgLoaWarning: '',
  ntsLoaWarning: '',
  deptIndicatorOptions: null,
  ordersTypeDetailOptions: null,
  validateHHGTac: null,
  validateNTSTac: null,
  validateHHGLoa: null,
  validateNTSLoa: null,
  showDepartmentIndicator: true,
  showOrdersNumber: true,
  showOrdersTypeDetail: true,
  showHHGTac: true,
  showHHGSac: true,
  showNTSTac: true,
  showHHGLoa: true,
  showNTSLoa: true,
  showNTSSac: true,
  showOrdersAcknowledgement: false,
  payGradeOptions: null,
  formIsDisabled: false,
  hhgLongLineOfAccounting: '',
  ntsLongLineOfAccounting: '',
};

export default OrdersDetailForm;<|MERGE_RESOLUTION|>--- conflicted
+++ resolved
@@ -36,10 +36,7 @@
   payGradeOptions,
   formIsDisabled,
   hhgLongLineOfAccounting,
-<<<<<<< HEAD
-=======
   touched,
->>>>>>> e08376a7
   ntsLongLineOfAccounting,
 }) => {
   const [formOrdersType, setFormOrdersType] = useState(ordersType);
