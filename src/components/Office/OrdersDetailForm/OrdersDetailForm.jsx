import React, { useState } from 'react';
import { func, string, bool } from 'prop-types';

import styles from './OrdersDetailForm.module.scss';

import { dropdownInputOptions, formatLabelReportByDate } from 'utils/formatters';
import { CheckboxField, DropdownInput, DatePickerInput, DutyLocationInput } from 'components/form/fields';
import { requiredAsteriskMessage } from 'components/form/RequiredAsterisk';
import TextField from 'components/form/fields/TextField/TextField';
import MaskedTextField from 'components/form/fields/MaskedTextField/MaskedTextField';
import { DropdownArrayOf } from 'types/form';
import { SPECIAL_ORDERS_TYPES } from 'constants/orders';

const OrdersDetailForm = ({
  deptIndicatorOptions,
  ordersTypeOptions,
  ordersTypeDetailOptions,
  hhgTacWarning,
  hhgLoaWarning,
  ntsLoaWarning,
  ntsTacWarning,
  validateHHGTac,
  validateNTSTac,
  validateHHGLoa,
  validateNTSLoa,
  showDepartmentIndicator,
  showOrdersNumber,
  showOrdersTypeDetail,
  showHHGTac,
  showHHGSac,
  showNTSTac,
  showNTSSac,
  showHHGLoa,
  showNTSLoa,
  showOrdersAcknowledgement,
  ordersType,
  setFieldValue,
  payGradeOptions,
  formIsDisabled,
  hhgLongLineOfAccounting,
  ntsLongLineOfAccounting,
}) => {
  const [formOrdersType, setFormOrdersType] = useState(ordersType);
  const reportDateRowLabel = formatLabelReportByDate(formOrdersType);
  const noStarOrQuote = (value) => (/^[^*"]*$/.test(value) ? undefined : 'SAC cannot contain * or " characters');
  // The text/placeholder are different if the customer is retiring or separating.
  const isRetirementOrSeparation = ['RETIREMENT', 'SEPARATION'].includes(formOrdersType);
  return (
    <div className={styles.OrdersDetailForm}>
      {requiredAsteriskMessage}
      <DutyLocationInput
        name="originDutyLocation"
        label="Current duty location"
        displayAddress={false}
        isDisabled={formIsDisabled}
        showRequiredAsterisk
      />
      <DutyLocationInput
        name="newDutyLocation"
        label={isRetirementOrSeparation ? 'HOR, HOS or PLEAD' : 'New duty location'}
        displayAddress={false}
        placeholder={isRetirementOrSeparation ? 'Enter a city or ZIP' : 'Start typing a duty location...'}
        isDisabled={formIsDisabled}
        showRequiredAsterisk
      />
      <DropdownInput
        data-testid="payGradeInput"
        name="payGrade"
        label="Pay grade"
        id="payGradeInput"
        options={payGradeOptions}
        showDropdownPlaceholderText={false}
        isDisabled={formIsDisabled}
        showRequiredAsterisk
      />
      <DatePickerInput name="issueDate" label="Date issued" showRequiredAsterisk disabled={formIsDisabled} />
      <DatePickerInput name="reportByDate" label={reportDateRowLabel} showRequiredAsterisk disabled={formIsDisabled} />
      {showDepartmentIndicator && (
        <DropdownInput
          name="departmentIndicator"
          label="Department indicator"
          showRequiredAsterisk
          options={deptIndicatorOptions}
          isDisabled={formIsDisabled}
        />
      )}
      {showOrdersNumber && (
        <TextField
          name="ordersNumber"
          label="Orders number"
          id="ordersNumberInput"
          showRequiredAsterisk
          isDisabled={formIsDisabled}
        />
      )}
      <DropdownInput
        name="ordersType"
        label="Orders type"
        showRequiredAsterisk
        options={
          formOrdersType === SPECIAL_ORDERS_TYPES.SAFETY_NON_LABEL || formOrdersType === SPECIAL_ORDERS_TYPES.BLUEBARK
            ? dropdownInputOptions({ SAFETY: 'Safety', BLUEBARK: 'Bluebark' })
            : ordersTypeOptions
        }
        onChange={(e) => {
          setFormOrdersType(e.target.value);
          setFieldValue('ordersType', e.target.value);
        }}
        isDisabled={
          formIsDisabled ||
          formOrdersType === SPECIAL_ORDERS_TYPES.SAFETY_NON_LABEL ||
          formOrdersType === SPECIAL_ORDERS_TYPES.BLUEBARK
        }
      />
      {showOrdersTypeDetail && (
        <DropdownInput
          name="ordersTypeDetail"
          label="Orders type detail"
          options={ordersTypeDetailOptions}
          showRequiredAsterisk
          isDisabled={formIsDisabled}
        />
      )}
      <div className={styles.wrappedCheckbox}>
        <CheckboxField
          id="dependentsAuthorizedInput"
          data-testid="dependentsAuthorizedInput"
          name="dependentsAuthorized"
          label="Dependents authorized"
          isDisabled={formIsDisabled}
        />
      </div>
      {showHHGTac && showHHGSac && <h3>HHG accounting codes</h3>}
      {showHHGTac && (
        <MaskedTextField
          name="tac"
          label="TAC"
          id="hhgTacInput"
          mask="****"
          inputTestId="hhgTacInput"
          warning={hhgTacWarning}
          validate={validateHHGTac}
          showRequiredAsterisk
          isDisabled={formIsDisabled}
        />
      )}
      {showHHGSac && (
        <MaskedTextField
          name="sac"
          label="SAC"
<<<<<<< HEAD
          mask="****"
=======
          mask={/[A-Za-z0-9]*/}
>>>>>>> ea1a249c
          id="hhgSacInput"
          inputTestId="hhgSacInput"
          data-testid="hhgSacInput"
          isDisabled={formIsDisabled}
          maxLength="80"
          validate={noStarOrQuote}
          optional
        />
      )}
      {showHHGTac && showHHGLoa && (
        <TextField
          name="hhgLoa"
          label="LOA"
          id="hhgLoaTextField"
          mask="****"
          inputTestId="hhgLoaTextField"
          data-testid="hhgLoaTextField"
          warning={hhgLoaWarning}
          validate={validateHHGLoa}
          value={hhgLongLineOfAccounting}
          isDisabled
        />
      )}

      {showNTSTac && showNTSSac && <h3>NTS accounting codes</h3>}
      {showNTSTac && (
        <MaskedTextField
          name="ntsTac"
          label="TAC"
          id="ntsTacInput"
          mask="****"
          inputTestId="ntsTacInput"
          warning={ntsTacWarning}
          validate={validateNTSTac}
          isDisabled={formIsDisabled}
        />
      )}
      {showNTSSac && (
        <MaskedTextField
          name="ntsSac"
          label="SAC"
          id="ntsSacInput"
<<<<<<< HEAD
          mask="****"
=======
          mask={/[A-Za-z0-9]*/}
>>>>>>> ea1a249c
          isDisabled={formIsDisabled}
          inputTestId="ntsSacInput"
          data-testid="ntsSacInput"
          maxLength="80"
          validate={noStarOrQuote}
<<<<<<< HEAD
          optional
=======
>>>>>>> ea1a249c
        />
      )}
      {showNTSTac && showNTSLoa && (
        <TextField
          name="ntsLoa"
          label="LOA"
          id="ntsLoaTextField"
          mask="****"
          inputTestId="ntsLoaTextField"
          warning={ntsLoaWarning}
          data-testid="ntsLoaTextField"
          validate={validateNTSLoa}
          value={ntsLongLineOfAccounting}
          isDisabled
        />
      )}

      {showOrdersAcknowledgement && (
        <div className={styles.wrappedCheckbox}>
          <CheckboxField
            id="ordersAcknowledgementInput"
            name="ordersAcknowledgement"
            label="I have read the new orders"
            isDisabled={formIsDisabled}
          />
        </div>
      )}
    </div>
  );
};

OrdersDetailForm.propTypes = {
  ordersTypeOptions: DropdownArrayOf.isRequired,
  deptIndicatorOptions: DropdownArrayOf,
  ordersTypeDetailOptions: DropdownArrayOf,
  hhgTacWarning: string,
  ntsTacWarning: string,
  hhgLoaWarning: string,
  ntsLoaWarning: string,
  validateHHGTac: func,
  validateNTSTac: func,
  validateHHGLoa: func,
  validateNTSLoa: func,
  showDepartmentIndicator: bool,
  showOrdersNumber: bool,
  showOrdersTypeDetail: bool,
  showHHGTac: bool,
  showHHGSac: bool,
  showNTSTac: bool,
  showHHGLoa: bool,
  showNTSLoa: bool,
  showNTSSac: bool,
  showOrdersAcknowledgement: bool,
  ordersType: string.isRequired,
  setFieldValue: func.isRequired,
  formIsDisabled: bool,
  hhgLongLineOfAccounting: string,
  ntsLongLineOfAccounting: string,
};

OrdersDetailForm.defaultProps = {
  hhgTacWarning: '',
  ntsTacWarning: '',
  hhgLoaWarning: '',
  ntsLoaWarning: '',
  deptIndicatorOptions: null,
  ordersTypeDetailOptions: null,
  validateHHGTac: null,
  validateNTSTac: null,
  validateHHGLoa: null,
  validateNTSLoa: null,
  showDepartmentIndicator: true,
  showOrdersNumber: true,
  showOrdersTypeDetail: true,
  showHHGTac: true,
  showHHGSac: true,
  showNTSTac: true,
  showHHGLoa: true,
  showNTSLoa: true,
  showNTSSac: true,
  showOrdersAcknowledgement: false,
  formIsDisabled: false,
  hhgLongLineOfAccounting: '',
  ntsLongLineOfAccounting: '',
};

export default OrdersDetailForm;<|MERGE_RESOLUTION|>--- conflicted
+++ resolved
@@ -148,11 +148,7 @@
         <MaskedTextField
           name="sac"
           label="SAC"
-<<<<<<< HEAD
-          mask="****"
-=======
           mask={/[A-Za-z0-9]*/}
->>>>>>> ea1a249c
           id="hhgSacInput"
           inputTestId="hhgSacInput"
           data-testid="hhgSacInput"
@@ -195,20 +191,12 @@
           name="ntsSac"
           label="SAC"
           id="ntsSacInput"
-<<<<<<< HEAD
-          mask="****"
-=======
           mask={/[A-Za-z0-9]*/}
->>>>>>> ea1a249c
           isDisabled={formIsDisabled}
           inputTestId="ntsSacInput"
           data-testid="ntsSacInput"
           maxLength="80"
           validate={noStarOrQuote}
-<<<<<<< HEAD
-          optional
-=======
->>>>>>> ea1a249c
         />
       )}
       {showNTSTac && showNTSLoa && (
