/* eslint-disable react/jsx-props-no-spreading */
import React from 'react';
import { render, screen } from '@testing-library/react';
import { Formik } from 'formik';

import OrdersDetailForm from './OrdersDetailForm';

import { DEPARTMENT_INDICATOR_OPTIONS } from 'constants/departmentIndicators';
import { dropdownInputOptions } from 'utils/formatters';
import { ORDERS_TYPE_OPTIONS, ORDERS_TYPE_DETAILS_OPTIONS, ORDERS_PAY_GRADE_OPTIONS } from 'constants/orders';

const dutyLocation = {
  address: {
    city: 'Scott Air Force Base',
    id: '9f8b0fad-afe1-4a44-bb28-296a335c1141',
    postalCode: '62225',
    state: 'IL',
    streetAddress1: '',
  },
  address_id: '9f8b0fad-afe1-4a44-bb28-296a335c1141',
  affiliation: 'AIR_FORCE',
  created_at: '2018-10-04T22:54:46.589Z',
  id: '071f6286-8255-4e35-b8ac-0e7fe1d10aa4',
  name: 'Scott AFB',
  updated_at: '2018-10-04T22:54:46.589Z',
};

const initialValues = {
  currentDutyLocation: dutyLocation,
  newDutyLocation: dutyLocation,
  dateIssued: '2020-03-08',
  reportByDate: '2020-04-01',
  departmentIndicator: 'NAVY_AND_MARINES',
  ordersNumber: '999999999',
  ordersType: 'PERMANENT_CHANGE_OF_STATION',
  ordersTypeDetail: 'HHG_PERMITTED',
  tac: 'Tac',
  sac: 'Sac',
  ordersAcknowledgement: true,
  dependentsAuthorized: true,
};

const deptOptions = dropdownInputOptions(DEPARTMENT_INDICATOR_OPTIONS);
const ordersTypeOptions = dropdownInputOptions(ORDERS_TYPE_OPTIONS);
const ordersTypeDetailOptions = dropdownInputOptions(ORDERS_TYPE_DETAILS_OPTIONS);
const payGradeOptions = dropdownInputOptions(ORDERS_PAY_GRADE_OPTIONS);

const defaultProps = {
  deptIndicatorOptions: deptOptions,
  ordersTypeOptions,
  ordersTypeDetailOptions,
  showOrdersAcknowledgement: true,
  validateTac: jest.fn,
  ordersType: 'PERMANENT_CHANGE_OF_STATION',
  setFieldValue: jest.fn,
  payGradeOptions,
  hhgLongLineOfAccounting: 'Long line of accounting is present',
  ntsLongLineOfAccounting: 'NTS Long line of accounting is present',
};

function renderOrdersDetailForm(props) {
  render(
    <Formik initialValues={initialValues}>
      <form>
        <OrdersDetailForm {...defaultProps} {...props} />
      </form>
    </Formik>,
  );
}

describe('OrdersDetailForm', () => {
  it('renders the Form', async () => {
    renderOrdersDetailForm();
    expect(await screen.findByText('Current duty location')).toBeInTheDocument();

    // hidden fields are default visible
    expect(screen.getByLabelText('Department indicator *')).toBeInTheDocument();
    expect(screen.getByLabelText('Orders number *')).toBeInTheDocument();
    expect(screen.getByLabelText('Orders type detail *')).toBeInTheDocument();
    expect(screen.getByLabelText('TAC *')).toBeInTheDocument();
    expect(screen.queryAllByLabelText('SAC').length).toBe(2);
    expect(screen.getByLabelText('I have read the new orders')).toBeInTheDocument();
    expect(screen.getByTestId('reqAsteriskMsg')).toBeInTheDocument();
    expect(screen.getByTestId('reqAsteriskMsg').textContent).toContain('Fields marked with * are required.');
  });

  it('renders the Form disabled with all information if flag is passed', async () => {
    renderOrdersDetailForm({ formIsDisabled: true });
<<<<<<< HEAD
    const currentDutyLocationInput = screen.getByLabelText('Current duty location *');
    expect(currentDutyLocationInput).toBeInTheDocument();
    expect(currentDutyLocationInput).toBeDisabled();
    const newDutyLocationInput = screen.getByLabelText('New duty location *');
    expect(newDutyLocationInput).toBeInTheDocument();
    expect(newDutyLocationInput).toBeDisabled();
    const payGradeInput = screen.getByLabelText('Pay grade *');
    expect(payGradeInput).toBeInTheDocument();
    expect(payGradeInput).toBeDisabled();
    const dateIssuedInput = screen.getByLabelText('Date issued *');
    expect(dateIssuedInput).toBeInTheDocument();
    expect(dateIssuedInput).toBeDisabled();
    const reportByDateInput = screen.getByLabelText('Report by date *');
    expect(reportByDateInput).toBeInTheDocument();
    expect(reportByDateInput).toBeDisabled();
    const departmentIndicatorInput = screen.getByLabelText('Department indicator *');
    expect(departmentIndicatorInput).toBeInTheDocument();
    expect(departmentIndicatorInput).toBeDisabled();
    const ordersNumberInput = screen.getByLabelText('Orders number *');
    expect(ordersNumberInput).toBeInTheDocument();
    expect(ordersNumberInput).toBeDisabled();
    const ordersTypeInput = screen.getByLabelText('Orders type *');
    expect(ordersTypeInput).toBeInTheDocument();
    expect(ordersTypeInput).toBeDisabled();
    const ordersTypeDetailInput = screen.getByLabelText('Orders type detail *');
=======
    const currentDutyLocationInput = screen.getByLabelText(/Current duty location/);
    expect(currentDutyLocationInput).toBeInTheDocument();
    expect(currentDutyLocationInput).toBeDisabled();
    const newDutyLocationInput = screen.getByLabelText(/New duty location/);
    expect(newDutyLocationInput).toBeInTheDocument();
    expect(newDutyLocationInput).toBeDisabled();
    const payGradeInput = screen.getByLabelText(/Pay grade/);
    expect(payGradeInput).toBeInTheDocument();
    expect(payGradeInput).toBeDisabled();
    const dateIssuedInput = screen.getByLabelText(/Date issued/);
    expect(dateIssuedInput).toBeInTheDocument();
    expect(dateIssuedInput).toBeDisabled();
    const reportByDateInput = screen.getByLabelText(/Report by date/);
    expect(reportByDateInput).toBeInTheDocument();
    expect(reportByDateInput).toBeDisabled();
    const departmentIndicatorInput = screen.getByLabelText(/Department indicator/);
    expect(departmentIndicatorInput).toBeInTheDocument();
    expect(departmentIndicatorInput).toBeDisabled();
    const ordersNumberInput = screen.getByLabelText(/Orders number/);
    expect(ordersNumberInput).toBeInTheDocument();
    expect(ordersNumberInput).toBeDisabled();
    const ordersTypeInputs = screen.getAllByLabelText(/Orders type/);
    ordersTypeInputs.forEach((input) => {
      expect(input).toBeDisabled();
    });
    const ordersTypeDetailInput = screen.getByLabelText(/Orders type detail/);
>>>>>>> 759b76b6
    expect(ordersTypeDetailInput).toBeInTheDocument();
    expect(ordersTypeDetailInput).toBeDisabled();
    const dependentsAuthorizedInput = screen.getByLabelText('Dependents authorized');
    expect(dependentsAuthorizedInput).toBeInTheDocument();
    expect(dependentsAuthorizedInput).toBeDisabled();
    const tacInput = screen.getByLabelText('TAC');
    expect(tacInput).toBeInTheDocument();
    expect(tacInput).toBeDisabled();
    const tacInputRequired = screen.getByLabelText('TAC *');
    expect(tacInputRequired).toBeInTheDocument();
    expect(tacInputRequired).toBeDisabled();
<<<<<<< HEAD
    const sacInputs = screen.queryAllByLabelText('SAC');
    expect(sacInputs.length).toBe(2);
=======
    const tacInputs = screen.queryAllByLabelText('TAC');
    const sacInputs = screen.queryAllByLabelText('SAC');
    expect(tacInputs.length).toBe(1);
    expect(sacInputs.length).toBe(2);
    expect(tacInputs[0]).toBeDisabled();
>>>>>>> 759b76b6
    expect(sacInputs[0]).toBeDisabled();
    expect(sacInputs[1]).toBeDisabled();
  });

  it('accepts deptIndicatorOptions prop', async () => {
    renderOrdersDetailForm();
    expect(await screen.findByLabelText('Department indicator *')).toBeInTheDocument();
  });

  it('accepts ordersTypeOptions prop', async () => {
    renderOrdersDetailForm();
    expect(await screen.findByLabelText('Orders type *')).toBeInTheDocument();
  });

  it('accepts ordersTypeDetailOptions prop', async () => {
    renderOrdersDetailForm();
    expect(await screen.findByLabelText('Orders type detail *')).toBeInTheDocument();
  });

  it('accepts showOrdersAcknowledgement prop', async () => {
    renderOrdersDetailForm();
    expect(await screen.findByLabelText('I have read the new orders')).toBeInTheDocument();
  });

  it('accepts hhg longLineOfAccounting prop', async () => {
    renderOrdersDetailForm();
    const loaTextField = screen.getByTestId('hhgLoaTextField');
    expect(loaTextField).toHaveValue('Long line of accounting is present');
  });

  it('accepts nts longLineOfAccounting prop', async () => {
    renderOrdersDetailForm();
    const loaTextField = screen.getByTestId('ntsLoaTextField');
    expect(loaTextField).toHaveValue('NTS Long line of accounting is present');
  });

  it('shows the tac warning', async () => {
    renderOrdersDetailForm({ hhgTacWarning: 'Test warning' });
    expect(await screen.findByText('Test warning')).toBeInTheDocument();
  });

  it('shows the loa warning', async () => {
    renderOrdersDetailForm({ hhgLoaWarning: 'Test LOA warning' });
    expect(await screen.findByText('Test LOA warning')).toBeInTheDocument();
  });

  it('hides hideable fields', async () => {
    renderOrdersDetailForm({
      showDepartmentIndicator: false,
      showOrdersNumber: false,
      showOrdersTypeDetail: false,
      showHHGTac: false,
      showHHGSac: false,
      showNTSTac: false,
      showNTSSac: false,
      showOrdersAcknowledgement: false,
      showLoa: false,
    });

    // fields are visible
    expect(await screen.findByLabelText('Current duty location *')).toBeInTheDocument();

    // fields are hidden
    expect(screen.queryByLabelText('Department indicator *')).not.toBeInTheDocument();
    expect(screen.queryByLabelText('Orders number *')).not.toBeInTheDocument();
    expect(screen.queryByLabelText('Orders type detail *')).not.toBeInTheDocument();
    expect(screen.queryByLabelText('TAC *')).not.toBeInTheDocument();
    expect(screen.queryByLabelText('SAC')).not.toBeInTheDocument();
    expect(screen.queryByLabelText('I have read the new orders')).not.toBeInTheDocument();
    expect(screen.queryByLabelText('Line of Accounting Preview')).not.toBeInTheDocument();
    expect(screen.queryByLabelText('LOA')).not.toBeInTheDocument();
  });

  it('has the right labels for a retiree', async () => {
    renderOrdersDetailForm({
      showDepartmentIndicator: false,
      showOrdersNumber: false,
      showOrdersTypeDetail: false,
      showHHGTac: false,
      showHHGSac: false,
      showNTSTac: false,
      showNTSSac: false,
      showOrdersAcknowledgement: false,
      ordersType: 'RETIREMENT',
    });

    // correct labels are visible
    expect(await screen.findByLabelText('Date of retirement *')).toBeInTheDocument();
    expect(await screen.findByLabelText('HOR, HOS or PLEAD *')).toBeInTheDocument();
  });

  it('has the right labels for a separatee', async () => {
    renderOrdersDetailForm({
      showDepartmentIndicator: false,
      showOrdersNumber: false,
      showOrdersTypeDetail: false,
      showHHGTac: false,
      showHHGSac: false,
      showNTSTac: false,
      showNTSSac: false,
      showOrdersAcknowledgement: false,
      ordersType: 'SEPARATION',
    });

    // correct labels are visible
    expect(await screen.findByLabelText('Date of separation *')).toBeInTheDocument();
    expect(await screen.findByLabelText('HOR, HOS or PLEAD *')).toBeInTheDocument();
  });

  it('has orders type dropdown disabled if safety move', async () => {
    renderOrdersDetailForm({
      showDepartmentIndicator: false,
      showOrdersNumber: false,
      showOrdersTypeDetail: false,
      showHHGTac: false,
      showHHGSac: false,
      showNTSTac: false,
      showNTSSac: false,
      showOrdersAcknowledgement: false,
      ordersType: 'SAFETY',
    });

    // correct labels are visible
    expect(await screen.findByLabelText('Orders type *')).toBeDisabled();
  });
  it('has orders type dropdown disabled if bluebark move', async () => {
    renderOrdersDetailForm({
      showDepartmentIndicator: false,
      showOrdersNumber: false,
      showOrdersTypeDetail: false,
      showHHGTac: false,
      showHHGSac: false,
      showNTSTac: false,
      showNTSSac: false,
      showOrdersAcknowledgement: false,
      ordersType: 'BLUEBARK',
    });

    // correct labels are visible
    expect(await screen.findByLabelText('Orders type *')).toBeDisabled();
  });

  it('renders dependents authorized checkbox field', async () => {
    renderOrdersDetailForm();
    expect(await screen.findByTestId('dependentsAuthorizedInput')).toBeInTheDocument();
  });
});<|MERGE_RESOLUTION|>--- conflicted
+++ resolved
@@ -86,33 +86,6 @@
 
   it('renders the Form disabled with all information if flag is passed', async () => {
     renderOrdersDetailForm({ formIsDisabled: true });
-<<<<<<< HEAD
-    const currentDutyLocationInput = screen.getByLabelText('Current duty location *');
-    expect(currentDutyLocationInput).toBeInTheDocument();
-    expect(currentDutyLocationInput).toBeDisabled();
-    const newDutyLocationInput = screen.getByLabelText('New duty location *');
-    expect(newDutyLocationInput).toBeInTheDocument();
-    expect(newDutyLocationInput).toBeDisabled();
-    const payGradeInput = screen.getByLabelText('Pay grade *');
-    expect(payGradeInput).toBeInTheDocument();
-    expect(payGradeInput).toBeDisabled();
-    const dateIssuedInput = screen.getByLabelText('Date issued *');
-    expect(dateIssuedInput).toBeInTheDocument();
-    expect(dateIssuedInput).toBeDisabled();
-    const reportByDateInput = screen.getByLabelText('Report by date *');
-    expect(reportByDateInput).toBeInTheDocument();
-    expect(reportByDateInput).toBeDisabled();
-    const departmentIndicatorInput = screen.getByLabelText('Department indicator *');
-    expect(departmentIndicatorInput).toBeInTheDocument();
-    expect(departmentIndicatorInput).toBeDisabled();
-    const ordersNumberInput = screen.getByLabelText('Orders number *');
-    expect(ordersNumberInput).toBeInTheDocument();
-    expect(ordersNumberInput).toBeDisabled();
-    const ordersTypeInput = screen.getByLabelText('Orders type *');
-    expect(ordersTypeInput).toBeInTheDocument();
-    expect(ordersTypeInput).toBeDisabled();
-    const ordersTypeDetailInput = screen.getByLabelText('Orders type detail *');
-=======
     const currentDutyLocationInput = screen.getByLabelText(/Current duty location/);
     expect(currentDutyLocationInput).toBeInTheDocument();
     expect(currentDutyLocationInput).toBeDisabled();
@@ -139,7 +112,6 @@
       expect(input).toBeDisabled();
     });
     const ordersTypeDetailInput = screen.getByLabelText(/Orders type detail/);
->>>>>>> 759b76b6
     expect(ordersTypeDetailInput).toBeInTheDocument();
     expect(ordersTypeDetailInput).toBeDisabled();
     const dependentsAuthorizedInput = screen.getByLabelText('Dependents authorized');
@@ -151,16 +123,11 @@
     const tacInputRequired = screen.getByLabelText('TAC *');
     expect(tacInputRequired).toBeInTheDocument();
     expect(tacInputRequired).toBeDisabled();
-<<<<<<< HEAD
-    const sacInputs = screen.queryAllByLabelText('SAC');
-    expect(sacInputs.length).toBe(2);
-=======
     const tacInputs = screen.queryAllByLabelText('TAC');
     const sacInputs = screen.queryAllByLabelText('SAC');
     expect(tacInputs.length).toBe(1);
     expect(sacInputs.length).toBe(2);
     expect(tacInputs[0]).toBeDisabled();
->>>>>>> 759b76b6
     expect(sacInputs[0]).toBeDisabled();
     expect(sacInputs[1]).toBeDisabled();
   });
