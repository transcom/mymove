import React from 'react';
import { mount } from 'enzyme';
import { render, screen } from '@testing-library/react';
import userEvent from '@testing-library/user-event';

import PaymentRequestCard from './PaymentRequestCard';

import { MockProviders } from 'testUtils';
import { permissionTypes } from 'constants/permissions';
import { tioRoutes } from 'constants/routes';

jest.mock('hooks/queries', () => ({
  useMovePaymentRequestsQueries: () => {
    const order = {
      sac: '1234456',
      tac: '1213',
    };

    const contractor = {
      contractNumber: 'HTC-123-3456',
    };

    const move = {
      contractor,
      orders: order,
    };

    return {
      paymentRequests: [
        {
          id: '09474c6a-69b6-4501-8e08-670a12512e5f',
          createdAt: '2020-12-01T00:00:00.000Z',
          moveTaskOrderID: 'f8c2f97f-99e7-4fb1-9cc4-473debd04dbc',
          paymentRequestNumber: '1843-9061-1',
          status: 'REVIEWED',
          reviewedAt: '2020-12-01T00:00:00.000Z',
          moveTaskOrder: move,
          serviceItems: [
            {
              id: '09474c6a-69b6-4501-8e08-670a12512a5f',
              createdAt: '2020-12-01T00:00:00.000Z',
              mtoServiceItemID: 'f8c2f97f-99e7-4fb1-9cc4-473debd24dbc',
              priceCents: 2000001,
              status: 'APPROVED',
            },
            {
              id: '39474c6a-69b6-4501-8e08-670a12512a5f',
              createdAt: '2020-12-01T00:00:00.000Z',
              mtoServiceItemID: 'a8c2f97f-99e7-4fb1-9cc4-473debd24dbc',
              priceCents: 4000001,
              status: 'DENIED',
              rejectionReason: 'Requested amount exceeds guideline',
            },
          ],
        },
        {
          id: '29474c6a-69b6-4501-8e08-670a12512e5f',
          createdAt: '2020-12-01T00:00:00.000Z',
          moveTaskOrderID: 'f8c2f97f-99e7-4fb1-9cc4-473debd04dbc',
          paymentRequestNumber: '1843-9061-2',
          status: 'PENDING',
          moveTaskOrder: move,
          serviceItems: [
            {
              id: '09474c6a-69b6-4501-8e08-670a12512a5f',
              createdAt: '2020-12-01T00:00:00.000Z',
              mtoServiceItemID: 'f8c2f97f-99e7-4fb1-9cc4-473debd24dbc',
              mtoShipmentID: 'd81175b7-e26d-4e1e-b1d1-47b17bf4b7f3',
              priceCents: 2000001,
              status: 'REQUESTED',
            },
            {
              id: '39474c6a-69b6-4501-8e08-670a12512a5f',
              createdAt: '2020-12-01T00:00:00.000Z',
              mtoServiceItemID: 'a8c2f97f-99e7-4fb1-9cc4-473debd24dbc',
              mtoShipmentID: '9e8222e4-9cdb-4994-8294-6d918a4c684d',
              priceCents: 4000001,
              status: 'REQUESTED',
            },
          ],
        },
      ],
    };
  },
}));

const shipmentInfo = [
  {
    mtoShipmentID: 'd81175b7-e26d-4e1e-b1d1-47b17bf4b7f3',
    shipmentAddress: 'Columbia, SC 29212 to Princeton, NJ 08540',
    departureDate: '2020-12-03T00:00:00.000Z',
  },
  {
    mtoShipmentID: '9e8222e4-9cdb-4994-8294-6d918a4c684d',
    shipmentAddress: 'TBD to Fairfield, CA 94535',
    departureDate: '2020-12-02T00:00:00.000Z',
  },
];
const moveCode = 'AF7K1P';
const dateRegex = /\d{2} [A-Za-z]{3} \d{4}/; // Regex match for DD MMM YYYY

describe('PaymentRequestCard', () => {
  const order = {
    sac: '1234456',
    tac: '1213',
  };

  const contractor = {
    contractNumber: 'HTC-123-3456',
  };

  const move = {
    contractor,
    orders: order,
  };
  const pendingPaymentRequest = {
    id: '29474c6a-69b6-4501-8e08-670a12512e5f',
    createdAt: '2020-12-01T00:00:00.000Z',
    moveTaskOrderID: 'f8c2f97f-99e7-4fb1-9cc4-473debd04dbc',
    paymentRequestNumber: '1843-9061-2',
    moveTaskOrder: move,
    status: 'PENDING',
    serviceItems: [
      {
        id: '09474c6a-69b6-4501-8e08-670a12512a5f',
        createdAt: '2020-12-01T00:00:00.000Z',
        mtoServiceItemID: 'f8c2f97f-99e7-4fb1-9cc4-473debd24dbc',
        priceCents: 2000001,
        status: 'REQUESTED',
      },
      {
        id: '39474c6a-69b6-4501-8e08-670a12512a5f',
        createdAt: '2020-12-01T00:00:00.000Z',
        mtoServiceItemID: 'a8c2f97f-99e7-4fb1-9cc4-473debd24dbc',
        priceCents: 4000001,
        status: 'REQUESTED',
      },
    ],
  };
<<<<<<< HEAD
  const ediErrorPaymentRequest = {
=======
  const nonWeightReliantPaymentRequest = {
>>>>>>> 27ff8c5c
    id: '29474c6a-69b6-4501-8e08-670a12512e5f',
    createdAt: '2020-12-01T00:00:00.000Z',
    moveTaskOrderID: 'f8c2f97f-99e7-4fb1-9cc4-473debd04dbc',
    paymentRequestNumber: '1843-9061-2',
    moveTaskOrder: move,
    status: 'PENDING',
    serviceItems: [
      {
        id: '09474c6a-69b6-4501-8e08-670a12512a5f',
        createdAt: '2020-12-01T00:00:00.000Z',
<<<<<<< HEAD
=======
        mtoServiceItemCode: 'MS',
>>>>>>> 27ff8c5c
        mtoServiceItemID: 'f8c2f97f-99e7-4fb1-9cc4-473debd24dbc',
        priceCents: 2000001,
        status: 'REQUESTED',
      },
<<<<<<< HEAD
      {
        id: '39474c6a-69b6-4501-8e08-670a12512a5f',
        createdAt: '2020-12-01T00:00:00.000Z',
        mtoServiceItemID: 'a8c2f97f-99e7-4fb1-9cc4-473debd24dbc',
        priceCents: 4000001,
        status: 'REQUESTED',
      },
    ],
    ediErrorType: '858',
    ediErrorCode: '1A',
    ediErrorDescription: 'Test description',
=======
    ],
>>>>>>> 27ff8c5c
  };
  describe('pending payment request', () => {
    const wrapper = mount(
      <MockProviders
        path={tioRoutes.BASE_PAYMENT_REQUESTS_PATH}
        params={{ moveCode }}
        permissions={[permissionTypes.readPaymentServiceItemStatus]}
      >
        <PaymentRequestCard
          hasBillableWeightIssues={false}
          paymentRequest={pendingPaymentRequest}
          shipmentInfo={shipmentInfo}
        />
      </MockProviders>,
    );

    it('renders the needs review status tag', () => {
      expect(wrapper.find({ 'data-testid': 'tag' }).contains('Needs review')).toBe(true);
    });

    it('sums the service items total', () => {
      expect(wrapper.find('.amountRequested').contains('$60,000.02')).toBe(true);
    });

    it('displays the payment request details ', () => {
      const prDetails = wrapper.find('.footer dd');
      expect(prDetails.contains(contractor.contractNumber)).toBe(true);
    });

    it('renders the view orders link', () => {
      const viewLink = wrapper.find('.footer a');

      expect(viewLink.contains('View orders')).toBe(true);
      expect(viewLink.prop('href')).toBe('/orders');
    });

    it('renders request details toggle drawer by default and hides button', () => {
      const showRequestDetailsButton = wrapper.find('button[data-testid="showRequestDetailsButton"]');

      expect(showRequestDetailsButton.length).toBe(0);
      expect(wrapper.find('[data-testid="toggleDrawer"]').length).toBe(1);
    });

    it('does not render error details toggle drawer by default and hides button', () => {
      render(
        <MockProviders
          path={tioRoutes.BASE_PAYMENT_REQUESTS_PATH}
          params={{ moveCode }}
          permissions={[permissionTypes.updatePaymentServiceItemStatus]}
        >
          <PaymentRequestCard
            paymentRequest={pendingPaymentRequest}
            shipmentInfo={shipmentInfo}
            hasBillableWeightIssues
          />
        </MockProviders>,
      );
      const showErrorDetailsButton = wrapper.find('button[data-testid="showErrorDetailsButton"]');

      expect(showErrorDetailsButton.length).toBe(0);
      expect(wrapper.find('[data-testid="toggleDrawer"]').length).toBe(1);
    });

    it('renders review payment request button disabled when shipment and/or move has billable weight issues', () => {
      render(
        <MockProviders
          path={tioRoutes.BASE_PAYMENT_REQUESTS_PATH}
          params={{ moveCode }}
          permissions={[permissionTypes.updatePaymentServiceItemStatus]}
        >
          <PaymentRequestCard
            paymentRequest={pendingPaymentRequest}
            shipmentInfo={shipmentInfo}
            hasBillableWeightIssues
          />
        </MockProviders>,
      );
      const reviewButton = screen.getByRole('button', { name: 'Review service items' });
      expect(reviewButton).toHaveAttribute('disabled', '');
    });

    it('does not render the review payment request button disabled when shipment and/or move has no billable weight issues', () => {
      render(
        <MockProviders
          path={tioRoutes.BASE_PAYMENT_REQUESTS_PATH}
          params={{ moveCode }}
          permissions={[permissionTypes.updatePaymentServiceItemStatus]}
        >
          <PaymentRequestCard
            paymentRequest={pendingPaymentRequest}
            shipmentInfo={shipmentInfo}
            hasBillableWeightIssues={false}
          />
        </MockProviders>,
      );
      const reviewButton = screen.getByRole('button', { name: 'Review service items' });
      expect(reviewButton).not.toHaveAttribute('disabled', '');
    });
  });

  describe('deprecated payment requests', () => {
    const deprecatedPaymentRequest = {
      id: '29474c6a-69b6-4501-8e08-670a12512e5f',
      createdAt: '2020-12-01T00:00:00.000Z',
      moveTaskOrderID: 'f8c2f97f-99e7-4fb1-9cc4-473debd04dbc',
      paymentRequestNumber: '1843-9061-2',
      moveTaskOrder: move,
      status: 'DEPRECATED',
      serviceItems: [
        {
          id: '09474c6a-69b6-4501-8e08-670a12512a5f',
          createdAt: '2020-12-01T00:00:00.000Z',
          mtoServiceItemID: 'f8c2f97f-99e7-4fb1-9cc4-473debd24dbc',
          priceCents: 2000001,
          status: 'REQUESTED',
        },
      ],
    };

    it('does not have a view documents link', () => {
      render(
        <MockProviders path={tioRoutes.BASE_PAYMENT_REQUESTS_PATH} params={{ moveCode }}>
          <PaymentRequestCard
            hasBillableWeightIssues={false}
            paymentRequest={deprecatedPaymentRequest}
            shipmentInfo={shipmentInfo}
          />
        </MockProviders>,
      );
      expect(screen.queryByText('View documents')).not.toBeInTheDocument();
    });

    it('does not have service item status', async () => {
      render(
        <MockProviders path={tioRoutes.BASE_PAYMENT_REQUESTS_PATH} params={{ moveCode }}>
          <PaymentRequestCard
            hasBillableWeightIssues={false}
            paymentRequest={deprecatedPaymentRequest}
            shipmentInfo={shipmentInfo}
          />
        </MockProviders>,
      );
      await userEvent.click(screen.getByTestId('showRequestDetailsButton'));
      expect(screen.queryByText('Needs review')).not.toBeInTheDocument();
      expect(screen.getByTestId('deprecated-marker')).toBeInTheDocument();
    });
  });

  describe('reviewed payment request', () => {
    const reviewedPaymentRequest = {
      id: '29474c6a-69b6-4501-8e08-670a12512e5f',
      createdAt: '2020-12-01T00:00:00.000Z',
      moveTaskOrderID: 'f8c2f97f-99e7-4fb1-9cc4-473debd04dbc',
      paymentRequestNumber: '1843-9061-2',
      status: 'REVIEWED_AND_ALL_SERVICE_ITEMS_REJECTED',
      moveTaskOrder: move,
      reviewedAt: '2020-12-01T00:00:00.000Z',
      serviceItems: [
        {
          id: '09474c6a-69b6-4501-8e08-670a12512a5f',
          createdAt: '2020-12-01T00:00:00.000Z',
          mtoServiceItemID: 'f8c2f97f-99e7-4fb1-9cc4-473debd24dbc',
          priceCents: 2000001,
          status: 'APPROVED',
        },
        {
          id: '39474c6a-69b6-4501-8e08-670a12512a5f',
          createdAt: '2020-12-01T00:00:00.000Z',
          mtoServiceItemID: 'a8c2f97f-99e7-4fb1-9cc4-473debd24dbc',
          priceCents: 4000001,
          status: 'DENIED',
          rejectionReason: 'duplicate charge',
        },
      ],
    };

    const mockPDFUpload = {
      contentType: 'application/pdf',
      createdAt: '2020-09-17T16:00:48.099137Z',
      filename: 'test.pdf',
      id: '10',
      status: 'PROCESSING',
      updatedAt: '2020-09-17T16:00:48.099142Z',
      url: '/storage/prime/99/uploads/10?contentType=application%2Fpdf',
    };

    const reviewedPaymentRequestWithDocuments = {
      id: '29474c6a-69b6-4501-8e08-670a12512e5f',
      createdAt: '2020-12-01T00:00:00.000Z',
      moveTaskOrderID: 'f8c2f97f-99e7-4fb1-9cc4-473debd04dbc',
      paymentRequestNumber: '1843-9061-2',
      status: 'REVIEWED_AND_ALL_SERVICE_ITEMS_REJECTED',
      moveTaskOrder: move,
      reviewedAt: '2020-12-01T00:00:00.000Z',
      serviceItems: [
        {
          id: '09474c6a-69b6-4501-8e08-670a12512a5f',
          createdAt: '2020-12-01T00:00:00.000Z',
          mtoServiceItemID: 'f8c2f97f-99e7-4fb1-9cc4-473debd24dbc',
          priceCents: 2000001,
          status: 'APPROVED',
        },
        {
          id: '39474c6a-69b6-4501-8e08-670a12512a5f',
          createdAt: '2020-12-01T00:00:00.000Z',
          mtoServiceItemID: 'a8c2f97f-99e7-4fb1-9cc4-473debd24dbc',
          priceCents: 4000001,
          status: 'DENIED',
          rejectionReason: 'duplicate charge',
        },
      ],
      proofOfServiceDocs: [
        {
          uploads: [mockPDFUpload],
        },
      ],
    };

    const rejectedPaymentRequest = {
      id: '29474c6a-69b6-4501-8e08-670a12512e5f',
      createdAt: '2020-12-01T00:00:00.000Z',
      moveTaskOrderID: 'f8c2f97f-99e7-4fb1-9cc4-473debd04dbc',
      paymentRequestNumber: '1843-9061-2',
      status: 'REVIEWED',
      reviewedAt: '2020-12-01T00:00:00.000Z',
      moveTaskOrder: move,
      serviceItems: [
        {
          id: '09474c6a-69b6-4501-8e08-670a12512a5f',
          createdAt: '2020-12-01T00:00:00.000Z',
          mtoServiceItemID: 'f8c2f97f-99e7-4fb1-9cc4-473debd24dbc',
          priceCents: 2000001,
          status: 'DENIED',
        },
        {
          id: '39474c6a-69b6-4501-8e08-670a12512a5f',
          createdAt: '2020-12-01T00:00:00.000Z',
          mtoServiceItemID: 'a8c2f97f-99e7-4fb1-9cc4-473debd24dbc',
          priceCents: 4000001,
          status: 'DENIED',
          rejectionReason: 'duplicate charge',
        },
      ],
    };

    const wrapper = mount(
      <MockProviders path={tioRoutes.BASE_PAYMENT_REQUESTS_PATH} params={{ moveCode }}>
        <PaymentRequestCard
          hasBillableWeightIssues={false}
          paymentRequest={reviewedPaymentRequest}
          shipmentInfo={shipmentInfo}
        />
      </MockProviders>,
    );

    it('renders the rejected status tag', () => {
      expect(wrapper.find({ 'data-testid': 'tag' }).contains('Rejected')).toBe(true);
    });

    it('sums the approved service items total', () => {
      expect(wrapper.find('.amountAccepted h2').contains('$20,000.01')).toBe(true);
    });

    it('displays the reviewed at date', () => {
      const reviewedAtDate = wrapper.find('.amountAccepted span').at(1).text();
      const reviewedAtDateResult = dateRegex.test(reviewedAtDate);
      expect(reviewedAtDateResult).toBe(true);
    });

    it('sums the rejected service items total', () => {
      expect(wrapper.find('.amountRejected h2').contains('$40,000.01')).toBe(true);
    });

    it('displays the reviewed at date', () => {
      const reviewedAtDate = wrapper.find('.amountRejected span').at(1).text();
      const reviewedAtDateResult = dateRegex.test(reviewedAtDate);
      expect(reviewedAtDateResult).toBe(true);
    });

    it('displays the payment request details ', () => {
      const prDetails = wrapper.find('.footer dd');
      expect(prDetails.contains(contractor.contractNumber)).toBe(true);
    });

    it('renders the view documents link', () => {
      const requestWithDocuments = mount(
        <MockProviders path={tioRoutes.BASE_PAYMENT_REQUESTS_PATH} params={{ moveCode }}>
          <PaymentRequestCard
            hasBillableWeightIssues={false}
            paymentRequest={reviewedPaymentRequestWithDocuments}
            shipmentInfo={shipmentInfo}
          />
        </MockProviders>,
      );

      const viewLink = requestWithDocuments.find('.footer a');

      expect(viewLink.text()).toEqual('View documents');
      expect(viewLink.prop('href')).toBe(`payment-requests/${reviewedPaymentRequest.id}`);
    });

    it('renders the no documents text', () => {
      const viewLink = wrapper.find('.footer span');

      expect(viewLink.text()).toEqual('No documents provided');
    });

    it('shows only rejected if no service items are approved', () => {
      const rejected = mount(
        <MockProviders path={tioRoutes.BASE_PAYMENT_REQUESTS_PATH} params={{ moveCode }}>
          <PaymentRequestCard
            hasBillableWeightIssues={false}
            paymentRequest={rejectedPaymentRequest}
            shipmentInfo={shipmentInfo}
          />
        </MockProviders>,
      );

      expect(rejected.find('.amountRejected h2').contains('$60,000.02')).toBe(true);
      expect(rejected.find('.amountAccepted').exists()).toBe(false);
    });

    it('renders request details toggle drawer after click', () => {
      const showRequestDetailsButton = wrapper.find('button[data-testid="showRequestDetailsButton"]');
      showRequestDetailsButton.simulate('click');

      expect(wrapper.find('[data-testid="toggleDrawer"]').length).toBe(1);
    });

    it('renders EDI error details toggle drawer after click', () => {
      const ediErrors = mount(
        <MockProviders path={tioRoutes.BASE_PAYMENT_REQUESTS_PATH} params={{ moveCode }}>
          <PaymentRequestCard
            hasBillableWeightIssues={false}
            paymentRequest={ediErrorPaymentRequest}
            shipmentInfo={shipmentInfo}
          />
        </MockProviders>,
      );

      const showErrorDetailsButton = ediErrors.find('button[data-testid="showErrorDetailsButton"]');
      showErrorDetailsButton.simulate('click');

      expect(ediErrors.find('[data-testid="toggleDrawer"]').length).toBe(2);
      expect(ediErrors.find('[data-testid="paymentRequestEDIErrorType"]').length).toBe(1);
      expect(ediErrors.find('[data-testid="paymentRequestEDIErrorTypeText"]').length).toBe(1);
      expect(ediErrors.find('[data-testid="paymentRequestEDIErrorCode"]').length).toBe(1);
      expect(ediErrors.find('[data-testid="paymentRequestEDIErrorCodeText"]').length).toBe(1);
      expect(ediErrors.find('[data-testid="paymentRequestEDIErrorDescription"]').length).toBe(1);
      expect(ediErrors.find('[data-testid="paymentRequestEDIErrorDescriptionText"]').length).toBe(1);
    });

    it('renders - for the date it was reviewed at if reviewedAt is null', () => {
      reviewedPaymentRequest.reviewedAt = '';
      const wrapperNoReviewedAtDate = mount(
        <MockProviders path={tioRoutes.BASE_PAYMENT_REQUESTS_PATH} params={{ moveCode }}>
          <PaymentRequestCard
            hasBillableWeightIssues={false}
            paymentRequest={reviewedPaymentRequest}
            shipmentInfo={shipmentInfo}
          />
        </MockProviders>,
      );
      const reviewedAtDate = wrapperNoReviewedAtDate.find('.amountRejected span').at(1).text();
      expect(reviewedAtDate).toBe(' on ');
    });
  });

  describe('payment request gex statuses', () => {
    it('renders the EDI Error status tag for edi_error', () => {
      const sentToGexPaymentRequest = {
        id: '29474c6a-69b6-4501-8e08-670a12512e5f',
        createdAt: '2020-12-01T00:00:00.000Z',
        moveTaskOrderID: 'f8c2f97f-99e7-4fb1-9cc4-473debd04dbc',
        paymentRequestNumber: '1843-9061-2',
        status: 'EDI_ERROR',
        moveTaskOrder: move,
        serviceItems: [
          {
            id: '09474c6a-69b6-4501-8e08-670a12512a5f',
            createdAt: '2020-12-01T00:00:00.000Z',
            mtoServiceItemID: 'f8c2f97f-99e7-4fb1-9cc4-473debd24dbc',
            priceCents: 2000001,
            status: 'DENIED',
          },
          {
            id: '39474c6a-69b6-4501-8e08-670a12512a5f',
            createdAt: '2020-12-01T00:00:00.000Z',
            mtoServiceItemID: 'a8c2f97f-99e7-4fb1-9cc4-473debd24dbc',
            priceCents: 4000001,
            status: 'DENIED',
            rejectionReason: 'duplicate charge',
          },
        ],
      };
      const sentToGex = mount(
        <MockProviders path={tioRoutes.BASE_PAYMENT_REQUESTS_PATH} params={{ moveCode }}>
          <PaymentRequestCard
            hasBillableWeightIssues={false}
            paymentRequest={sentToGexPaymentRequest}
            shipmentInfo={shipmentInfo}
          />
        </MockProviders>,
      );
      expect(sentToGex.find({ 'data-testid': 'tag' }).contains('EDI Error')).toBe(true);
    });

    const sentToGexPaymentRequest = {
      id: '29474c6a-69b6-4501-8e08-670a12512e5f',
      createdAt: '2020-12-01T00:00:00.000Z',
      moveTaskOrderID: 'f8c2f97f-99e7-4fb1-9cc4-473debd04dbc',
      paymentRequestNumber: '1843-9061-2',
      status: 'SENT_TO_GEX',
      moveTaskOrder: move,
      serviceItems: [
        {
          id: '09474c6a-69b6-4501-8e08-670a12512a5f',
          createdAt: '2020-12-01T00:00:00.000Z',
          mtoServiceItemID: 'f8c2f97f-99e7-4fb1-9cc4-473debd24dbc',
          priceCents: 2000001,
          status: 'DENIED',
        },
        {
          id: '39474c6a-69b6-4501-8e08-670a12512a5f',
          createdAt: '2020-12-01T00:00:00.000Z',
          mtoServiceItemID: 'a8c2f97f-99e7-4fb1-9cc4-473debd24dbc',
          priceCents: 4000001,
          status: 'DENIED',
          rejectionReason: 'duplicate charge',
        },
      ],
      sentToGexAt: '2020-12-13T00:00:00.000Z',
    };
    it('renders the Sent to GEX status tag and the date it was sent to gex for sent_to_gex', () => {
      const sentToGex = mount(
        <MockProviders path={tioRoutes.BASE_PAYMENT_REQUESTS_PATH} params={{ moveCode }}>
          <PaymentRequestCard
            hasBillableWeightIssues={false}
            paymentRequest={sentToGexPaymentRequest}
            shipmentInfo={shipmentInfo}
          />
        </MockProviders>,
      );
      expect(sentToGex.find({ 'data-testid': 'tag' }).contains('Sent to GEX')).toBe(true);
      expect(sentToGex.find({ 'data-testid': 'sentToGexDetails' }).exists()).toBe(true);
    });

    it('renders - for the date it was sent to gex if sentToGexAt is null', () => {
      sentToGexPaymentRequest.sentToGexAt = '';
      sentToGexPaymentRequest.reviewedAt = '';

      const sentToGex = mount(
        <MockProviders path={tioRoutes.BASE_PAYMENT_REQUESTS_PATH} params={{ moveCode }}>
          <PaymentRequestCard
            hasBillableWeightIssues={false}
            paymentRequest={sentToGexPaymentRequest}
            shipmentInfo={shipmentInfo}
          />
        </MockProviders>,
      );
      expect(sentToGex.find({ 'data-testid': 'tag' }).contains('Sent to GEX')).toBe(true);
      expect(sentToGex.find({ 'data-testid': 'sentToGexDetails' }).exists()).toBe(true);
    });

    it('renders the Tpps Received Status status tag for TPPS_RECEIVED', () => {
      const receivedByGexPaymentRequest = {
        id: '29474c6a-69b6-4501-8e08-670a12512e5f',
        createdAt: '2020-12-01T00:00:00.000Z',
        moveTaskOrderID: 'f8c2f97f-99e7-4fb1-9cc4-473debd04dbc',
        paymentRequestNumber: '1843-9061-2',
        status: 'TPPS_RECEIVED',
        moveTaskOrder: move,
        serviceItems: [
          {
            id: '09474c6a-69b6-4501-8e08-670a12512a5f',
            createdAt: '2020-12-01T00:00:00.000Z',
            mtoServiceItemID: 'f8c2f97f-99e7-4fb1-9cc4-473debd24dbc',
            priceCents: 2000001,
            status: 'DENIED',
          },
          {
            id: '39474c6a-69b6-4501-8e08-670a12512a5f',
            createdAt: '2020-12-01T00:00:00.000Z',
            mtoServiceItemID: 'a8c2f97f-99e7-4fb1-9cc4-473debd24dbc',
            priceCents: 4000001,
            status: 'DENIED',
            rejectionReason: 'duplicate charge',
          },
        ],
      };
      const receivedByGex = mount(
        <MockProviders path={tioRoutes.BASE_PAYMENT_REQUESTS_PATH} params={{ moveCode }}>
          <PaymentRequestCard
            hasBillableWeightIssues={false}
            paymentRequest={receivedByGexPaymentRequest}
            shipmentInfo={shipmentInfo}
          />
        </MockProviders>,
      );
      expect(receivedByGex.find({ 'data-testid': 'tag' }).contains('TPPS Received')).toBe(true);
    });

    it('renders the paid status tag for paid request', () => {
      const paidPaymentRequest = {
        id: '29474c6a-69b6-4501-8e08-670a12512e5f',
        createdAt: '2020-12-01T00:00:00.000Z',
        moveTaskOrderID: 'f8c2f97f-99e7-4fb1-9cc4-473debd04dbc',
        paymentRequestNumber: '1843-9061-2',
        status: 'PAID',
        moveTaskOrder: move,
        serviceItems: [
          {
            id: '09474c6a-69b6-4501-8e08-670a12512a5f',
            createdAt: '2020-12-01T00:00:00.000Z',
            mtoServiceItemID: 'f8c2f97f-99e7-4fb1-9cc4-473debd24dbc',
            priceCents: 2000001,
            status: 'DENIED',
          },
          {
            id: '39474c6a-69b6-4501-8e08-670a12512a5f',
            createdAt: '2020-12-01T00:00:00.000Z',
            mtoServiceItemID: 'a8c2f97f-99e7-4fb1-9cc4-473debd24dbc',
            priceCents: 4000001,
            status: 'DENIED',
            rejectionReason: 'duplicate charge',
          },
        ],
      };
      const paid = mount(
        <MockProviders path={tioRoutes.BASE_PAYMENT_REQUESTS_PATH} params={{ moveCode }}>
          <PaymentRequestCard
            hasBillableWeightIssues={false}
            paymentRequest={paidPaymentRequest}
            shipmentInfo={shipmentInfo}
          />
        </MockProviders>,
      );
      expect(paid.find({ 'data-testid': 'tag' }).contains('Paid')).toBe(true);
    });
  });

  describe('permission dependent rendering', () => {
    it('renders a review service items button when user has TIO permission', () => {
      render(
        <MockProviders
          path={tioRoutes.BASE_PAYMENT_REQUESTS_PATH}
          params={{ moveCode }}
          permissions={[permissionTypes.updatePaymentServiceItemStatus]}
        >
          <PaymentRequestCard paymentRequest={pendingPaymentRequest} shipmentInfo={shipmentInfo} />
        </MockProviders>,
      );
      expect(screen.getByRole('button', { name: 'Review service items' })).toBeInTheDocument();
      expect(screen.getByRole('button', { name: 'Review service items' })).not.toHaveAttribute('disabled');
    });

    it('renders the disabled review service items button when user has TIO permission and billable weight issues', () => {
      render(
        <MockProviders
          path={tioRoutes.BASE_PAYMENT_REQUESTS_PATH}
          params={{ moveCode }}
          permissions={[permissionTypes.updatePaymentServiceItemStatus]}
        >
          <PaymentRequestCard
            paymentRequest={pendingPaymentRequest}
            shipmentInfo={shipmentInfo}
            hasBillableWeightIssues
          />
        </MockProviders>,
      );

      expect(screen.getByRole('button', { name: 'Review service items' })).toBeInTheDocument();
      expect(screen.getByRole('button', { name: 'Review service items' })).toHaveAttribute('disabled');
    });

    it('renders the disabled review service items button when user has TOO permission', () => {
      render(
        <MockProviders
          path={tioRoutes.BASE_PAYMENT_REQUESTS_PATH}
          params={{ moveCode }}
          permissions={[permissionTypes.readPaymentServiceItemStatus]}
        >
          <PaymentRequestCard paymentRequest={pendingPaymentRequest} shipmentInfo={shipmentInfo} />
        </MockProviders>,
      );

      expect(screen.getByRole('button', { name: 'Review service items' })).toBeInTheDocument();
      expect(screen.getByRole('button', { name: 'Review service items' })).toHaveAttribute('disabled');
    });

    it('renders the disabled review service items button when user has TOO permission and billable weight issues', () => {
      render(
        <MockProviders
          path={tioRoutes.BASE_PAYMENT_REQUESTS_PATH}
          params={{ moveCode }}
          permissions={[permissionTypes.readPaymentServiceItemStatus]}
        >
          <PaymentRequestCard
            paymentRequest={pendingPaymentRequest}
            shipmentInfo={shipmentInfo}
            hasBillableWeightIssues
          />
        </MockProviders>,
      );

      expect(screen.getByRole('button', { name: 'Review service items' })).toBeInTheDocument();
      expect(screen.getByRole('button', { name: 'Review service items' })).toHaveAttribute('disabled');
    });

    it('does not render the review service items button when user does not have permission', () => {
      render(
        <MockProviders path={tioRoutes.BASE_PAYMENT_REQUESTS_PATH} params={{ moveCode }} permissions={[]}>
          <PaymentRequestCard
            paymentRequest={pendingPaymentRequest}
            shipmentInfo={shipmentInfo}
            hasBillableWeightIssues
          />
        </MockProviders>,
      );

      expect(screen.queryByRole('button', { name: 'Review service items' })).not.toBeInTheDocument();
    });

    it('does not render buttons and disables buttons when the move is locked', () => {
      const isMoveLocked = true;
      render(
        <MockProviders
          path={tioRoutes.BASE_PAYMENT_REQUESTS_PATH}
          params={{ moveCode }}
          permissions={[permissionTypes.updatePaymentServiceItemStatus]}
        >
          <PaymentRequestCard
            paymentRequest={pendingPaymentRequest}
            shipmentInfo={shipmentInfo}
            isMoveLocked={isMoveLocked}
          />
        </MockProviders>,
      );

      expect(screen.queryByRole('button', { name: 'View orders' })).not.toBeInTheDocument();
      expect(screen.queryByRole('button', { name: 'View documents' })).not.toBeInTheDocument();
      expect(screen.queryByRole('button', { name: 'Review service items' })).toBeDisabled();
    });
  });

  it('Review service items is enabled when payment request only contains non weight reliant service items', () => {
    render(
      <MockProviders
        path={tioRoutes.BASE_PAYMENT_REQUESTS_PATH}
        params={{ moveCode }}
        permissions={[permissionTypes.updatePaymentServiceItemStatus]}
      >
        <PaymentRequestCard paymentRequest={nonWeightReliantPaymentRequest} shipmentInfo={shipmentInfo} />
      </MockProviders>,
    );

    expect(screen.queryByRole('button', { name: 'Review service items' })).toBeEnabled();
  });
});<|MERGE_RESOLUTION|>--- conflicted
+++ resolved
@@ -137,11 +137,7 @@
       },
     ],
   };
-<<<<<<< HEAD
   const ediErrorPaymentRequest = {
-=======
-  const nonWeightReliantPaymentRequest = {
->>>>>>> 27ff8c5c
     id: '29474c6a-69b6-4501-8e08-670a12512e5f',
     createdAt: '2020-12-01T00:00:00.000Z',
     moveTaskOrderID: 'f8c2f97f-99e7-4fb1-9cc4-473debd04dbc',
@@ -152,15 +148,10 @@
       {
         id: '09474c6a-69b6-4501-8e08-670a12512a5f',
         createdAt: '2020-12-01T00:00:00.000Z',
-<<<<<<< HEAD
-=======
-        mtoServiceItemCode: 'MS',
->>>>>>> 27ff8c5c
         mtoServiceItemID: 'f8c2f97f-99e7-4fb1-9cc4-473debd24dbc',
         priceCents: 2000001,
         status: 'REQUESTED',
       },
-<<<<<<< HEAD
       {
         id: '39474c6a-69b6-4501-8e08-670a12512a5f',
         createdAt: '2020-12-01T00:00:00.000Z',
@@ -172,9 +163,24 @@
     ediErrorType: '858',
     ediErrorCode: '1A',
     ediErrorDescription: 'Test description',
-=======
+  };
+  const nonWeightReliantPaymentRequest = {
+    id: '29474c6a-69b6-4501-8e08-670a12512e5f',
+    createdAt: '2020-12-01T00:00:00.000Z',
+    moveTaskOrderID: 'f8c2f97f-99e7-4fb1-9cc4-473debd04dbc',
+    paymentRequestNumber: '1843-9061-2',
+    moveTaskOrder: move,
+    status: 'PENDING',
+    serviceItems: [
+      {
+        id: '09474c6a-69b6-4501-8e08-670a12512a5f',
+        createdAt: '2020-12-01T00:00:00.000Z',
+        mtoServiceItemCode: 'MS',
+        mtoServiceItemID: 'f8c2f97f-99e7-4fb1-9cc4-473debd24dbc',
+        priceCents: 2000001,
+        status: 'REQUESTED',
+      },
     ],
->>>>>>> 27ff8c5c
   };
   describe('pending payment request', () => {
     const wrapper = mount(
