import React from 'react';
import { mount } from 'enzyme';
import { render, screen } from '@testing-library/react';
import userEvent from '@testing-library/user-event';

import PaymentRequestCard from './PaymentRequestCard';

import { MockProviders } from 'testUtils';
import { permissionTypes } from 'constants/permissions';
import { tioRoutes } from 'constants/routes';

jest.mock('hooks/queries', () => ({
  useMovePaymentRequestsQueries: () => {
    const order = {
      sac: '1234456',
      tac: '1213',
    };

    const contractor = {
      contractNumber: 'HTC-123-3456',
    };

    const move = {
      contractor,
      orders: order,
    };

    return {
      paymentRequests: [
        {
          id: '09474c6a-69b6-4501-8e08-670a12512e5f',
          createdAt: '2020-12-01T00:00:00.000Z',
          moveTaskOrderID: 'f8c2f97f-99e7-4fb1-9cc4-473debd04dbc',
          paymentRequestNumber: '1843-9061-1',
          status: 'REVIEWED',
          reviewedAt: '2020-12-01T00:00:00.000Z',
          moveTaskOrder: move,
          serviceItems: [
            {
              id: '09474c6a-69b6-4501-8e08-670a12512a5f',
              createdAt: '2020-12-01T00:00:00.000Z',
              mtoServiceItemID: 'f8c2f97f-99e7-4fb1-9cc4-473debd24dbc',
              priceCents: 2000001,
              status: 'APPROVED',
            },
            {
              id: '39474c6a-69b6-4501-8e08-670a12512a5f',
              createdAt: '2020-12-01T00:00:00.000Z',
              mtoServiceItemID: 'a8c2f97f-99e7-4fb1-9cc4-473debd24dbc',
              priceCents: 4000001,
              status: 'DENIED',
              rejectionReason: 'Requested amount exceeds guideline',
            },
          ],
        },
        {
          id: '29474c6a-69b6-4501-8e08-670a12512e5f',
          createdAt: '2020-12-01T00:00:00.000Z',
          moveTaskOrderID: 'f8c2f97f-99e7-4fb1-9cc4-473debd04dbc',
          paymentRequestNumber: '1843-9061-2',
          status: 'PENDING',
          moveTaskOrder: move,
          serviceItems: [
            {
              id: '09474c6a-69b6-4501-8e08-670a12512a5f',
              createdAt: '2020-12-01T00:00:00.000Z',
              mtoServiceItemID: 'f8c2f97f-99e7-4fb1-9cc4-473debd24dbc',
              mtoShipmentID: 'd81175b7-e26d-4e1e-b1d1-47b17bf4b7f3',
              priceCents: 2000001,
              status: 'REQUESTED',
            },
            {
              id: '39474c6a-69b6-4501-8e08-670a12512a5f',
              createdAt: '2020-12-01T00:00:00.000Z',
              mtoServiceItemID: 'a8c2f97f-99e7-4fb1-9cc4-473debd24dbc',
              mtoShipmentID: '9e8222e4-9cdb-4994-8294-6d918a4c684d',
              priceCents: 4000001,
              status: 'REQUESTED',
            },
          ],
        },
      ],
    };
  },
}));

const shipmentInfo = [
  {
    mtoShipmentID: 'd81175b7-e26d-4e1e-b1d1-47b17bf4b7f3',
    shipmentAddress: 'Columbia, SC 29212 to Princeton, NJ 08540',
    departureDate: '2020-12-03T00:00:00.000Z',
  },
  {
    mtoShipmentID: '9e8222e4-9cdb-4994-8294-6d918a4c684d',
    shipmentAddress: 'TBD to Fairfield, CA 94535',
    departureDate: '2020-12-02T00:00:00.000Z',
  },
];
const moveCode = 'AF7K1P';
const dateRegex = /\d{2} [A-Za-z]{3} \d{4}/; // Regex match for DD MMM YYYY

describe('PaymentRequestCard', () => {
  const order = {
    sac: '1234456',
    tac: '1213',
  };

  const contractor = {
    contractNumber: 'HTC-123-3456',
  };

  const move = {
    contractor,
    orders: order,
  };
  const pendingPaymentRequest = {
    id: '29474c6a-69b6-4501-8e08-670a12512e5f',
    createdAt: '2020-12-01T00:00:00.000Z',
    moveTaskOrderID: 'f8c2f97f-99e7-4fb1-9cc4-473debd04dbc',
    paymentRequestNumber: '1843-9061-2',
    moveTaskOrder: move,
    status: 'PENDING',
    serviceItems: [
      {
        id: '09474c6a-69b6-4501-8e08-670a12512a5f',
        createdAt: '2020-12-01T00:00:00.000Z',
        mtoServiceItemID: 'f8c2f97f-99e7-4fb1-9cc4-473debd24dbc',
        priceCents: 2000001,
        status: 'REQUESTED',
      },
      {
        id: '39474c6a-69b6-4501-8e08-670a12512a5f',
        createdAt: '2020-12-01T00:00:00.000Z',
        mtoServiceItemID: 'a8c2f97f-99e7-4fb1-9cc4-473debd24dbc',
        priceCents: 4000001,
        status: 'REQUESTED',
      },
    ],
  };
<<<<<<< HEAD
  const nonWeightReliantPaymentRequest = {
=======
  const ediErrorPaymentRequest = {
>>>>>>> 7c7ff8b4
    id: '29474c6a-69b6-4501-8e08-670a12512e5f',
    createdAt: '2020-12-01T00:00:00.000Z',
    moveTaskOrderID: 'f8c2f97f-99e7-4fb1-9cc4-473debd04dbc',
    paymentRequestNumber: '1843-9061-2',
    moveTaskOrder: move,
    status: 'PENDING',
    serviceItems: [
      {
        id: '09474c6a-69b6-4501-8e08-670a12512a5f',
        createdAt: '2020-12-01T00:00:00.000Z',
<<<<<<< HEAD
        mtoServiceItemCode: 'MS',
=======
>>>>>>> 7c7ff8b4
        mtoServiceItemID: 'f8c2f97f-99e7-4fb1-9cc4-473debd24dbc',
        priceCents: 2000001,
        status: 'REQUESTED',
      },
<<<<<<< HEAD
    ],
=======
      {
        id: '39474c6a-69b6-4501-8e08-670a12512a5f',
        createdAt: '2020-12-01T00:00:00.000Z',
        mtoServiceItemID: 'a8c2f97f-99e7-4fb1-9cc4-473debd24dbc',
        priceCents: 4000001,
        status: 'REQUESTED',
      },
    ],
    ediErrorType: '858',
    ediErrorCode: '1A',
    ediErrorDescription: 'Test description',
>>>>>>> 7c7ff8b4
  };
  describe('pending payment request', () => {
    const wrapper = mount(
      <MockProviders
        path={tioRoutes.BASE_PAYMENT_REQUESTS_PATH}
        params={{ moveCode }}
        permissions={[permissionTypes.readPaymentServiceItemStatus]}
      >
        <PaymentRequestCard
          hasBillableWeightIssues={false}
          paymentRequest={pendingPaymentRequest}
          shipmentInfo={shipmentInfo}
        />
      </MockProviders>,
    );

    it('renders the needs review status tag', () => {
      expect(wrapper.find({ 'data-testid': 'tag' }).contains('Needs review')).toBe(true);
    });

    it('sums the service items total', () => {
      expect(wrapper.find('.amountRequested').contains('$60,000.02')).toBe(true);
    });

    it('displays the payment request details ', () => {
      const prDetails = wrapper.find('.footer dd');
      expect(prDetails.contains(contractor.contractNumber)).toBe(true);
    });

    it('renders the view orders link', () => {
      const viewLink = wrapper.find('.footer a');

      expect(viewLink.contains('View orders')).toBe(true);
      expect(viewLink.prop('href')).toBe('/orders');
    });

    it('renders request details toggle drawer by default and hides button', () => {
      const showRequestDetailsButton = wrapper.find('button[data-testid="showRequestDetailsButton"]');

      expect(showRequestDetailsButton.length).toBe(0);
      expect(wrapper.find('[data-testid="toggleDrawer"]').length).toBe(1);
    });

    it('does not render error details toggle drawer by default and hides button', () => {
      render(
        <MockProviders
          path={tioRoutes.BASE_PAYMENT_REQUESTS_PATH}
          params={{ moveCode }}
          permissions={[permissionTypes.updatePaymentServiceItemStatus]}
        >
          <PaymentRequestCard
            paymentRequest={pendingPaymentRequest}
            shipmentInfo={shipmentInfo}
            hasBillableWeightIssues
          />
        </MockProviders>,
      );
      const showErrorDetailsButton = wrapper.find('button[data-testid="showErrorDetailsButton"]');

      expect(showErrorDetailsButton.length).toBe(0);
      expect(wrapper.find('[data-testid="toggleDrawer"]').length).toBe(1);
    });

    it('renders review payment request button disabled when shipment and/or move has billable weight issues', () => {
      render(
        <MockProviders
          path={tioRoutes.BASE_PAYMENT_REQUESTS_PATH}
          params={{ moveCode }}
          permissions={[permissionTypes.updatePaymentServiceItemStatus]}
        >
          <PaymentRequestCard
            paymentRequest={pendingPaymentRequest}
            shipmentInfo={shipmentInfo}
            hasBillableWeightIssues
          />
        </MockProviders>,
      );
      const reviewButton = screen.getByRole('button', { name: 'Review service items' });
      expect(reviewButton).toHaveAttribute('disabled', '');
    });

    it('does not render the review payment request button disabled when shipment and/or move has no billable weight issues', () => {
      render(
        <MockProviders
          path={tioRoutes.BASE_PAYMENT_REQUESTS_PATH}
          params={{ moveCode }}
          permissions={[permissionTypes.updatePaymentServiceItemStatus]}
        >
          <PaymentRequestCard
            paymentRequest={pendingPaymentRequest}
            shipmentInfo={shipmentInfo}
            hasBillableWeightIssues={false}
          />
        </MockProviders>,
      );
      const reviewButton = screen.getByRole('button', { name: 'Review service items' });
      expect(reviewButton).not.toHaveAttribute('disabled', '');
    });
  });

  describe('deprecated payment requests', () => {
    const deprecatedPaymentRequest = {
      id: '29474c6a-69b6-4501-8e08-670a12512e5f',
      createdAt: '2020-12-01T00:00:00.000Z',
      moveTaskOrderID: 'f8c2f97f-99e7-4fb1-9cc4-473debd04dbc',
      paymentRequestNumber: '1843-9061-2',
      moveTaskOrder: move,
      status: 'DEPRECATED',
      serviceItems: [
        {
          id: '09474c6a-69b6-4501-8e08-670a12512a5f',
          createdAt: '2020-12-01T00:00:00.000Z',
          mtoServiceItemID: 'f8c2f97f-99e7-4fb1-9cc4-473debd24dbc',
          priceCents: 2000001,
          status: 'REQUESTED',
        },
      ],
    };

    it('does not have a view documents link', () => {
      render(
        <MockProviders path={tioRoutes.BASE_PAYMENT_REQUESTS_PATH} params={{ moveCode }}>
          <PaymentRequestCard
            hasBillableWeightIssues={false}
            paymentRequest={deprecatedPaymentRequest}
            shipmentInfo={shipmentInfo}
          />
        </MockProviders>,
      );
      expect(screen.queryByText('View documents')).not.toBeInTheDocument();
    });

    it('does not have service item status', async () => {
      render(
        <MockProviders path={tioRoutes.BASE_PAYMENT_REQUESTS_PATH} params={{ moveCode }}>
          <PaymentRequestCard
            hasBillableWeightIssues={false}
            paymentRequest={deprecatedPaymentRequest}
            shipmentInfo={shipmentInfo}
          />
        </MockProviders>,
      );
      await userEvent.click(screen.getByTestId('showRequestDetailsButton'));
      expect(screen.queryByText('Needs review')).not.toBeInTheDocument();
      expect(screen.getByTestId('deprecated-marker')).toBeInTheDocument();
    });
  });

  describe('reviewed payment request', () => {
    const reviewedPaymentRequest = {
      id: '29474c6a-69b6-4501-8e08-670a12512e5f',
      createdAt: '2020-12-01T00:00:00.000Z',
      moveTaskOrderID: 'f8c2f97f-99e7-4fb1-9cc4-473debd04dbc',
      paymentRequestNumber: '1843-9061-2',
      status: 'REVIEWED_AND_ALL_SERVICE_ITEMS_REJECTED',
      moveTaskOrder: move,
      reviewedAt: '2020-12-01T00:00:00.000Z',
      serviceItems: [
        {
          id: '09474c6a-69b6-4501-8e08-670a12512a5f',
          createdAt: '2020-12-01T00:00:00.000Z',
          mtoServiceItemID: 'f8c2f97f-99e7-4fb1-9cc4-473debd24dbc',
          priceCents: 2000001,
          status: 'APPROVED',
        },
        {
          id: '39474c6a-69b6-4501-8e08-670a12512a5f',
          createdAt: '2020-12-01T00:00:00.000Z',
          mtoServiceItemID: 'a8c2f97f-99e7-4fb1-9cc4-473debd24dbc',
          priceCents: 4000001,
          status: 'DENIED',
          rejectionReason: 'duplicate charge',
        },
      ],
    };

    const mockPDFUpload = {
      contentType: 'application/pdf',
      createdAt: '2020-09-17T16:00:48.099137Z',
      filename: 'test.pdf',
      id: '10',
      status: 'PROCESSING',
      updatedAt: '2020-09-17T16:00:48.099142Z',
      url: '/storage/prime/99/uploads/10?contentType=application%2Fpdf',
    };

    const reviewedPaymentRequestWithDocuments = {
      id: '29474c6a-69b6-4501-8e08-670a12512e5f',
      createdAt: '2020-12-01T00:00:00.000Z',
      moveTaskOrderID: 'f8c2f97f-99e7-4fb1-9cc4-473debd04dbc',
      paymentRequestNumber: '1843-9061-2',
      status: 'REVIEWED_AND_ALL_SERVICE_ITEMS_REJECTED',
      moveTaskOrder: move,
      reviewedAt: '2020-12-01T00:00:00.000Z',
      serviceItems: [
        {
          id: '09474c6a-69b6-4501-8e08-670a12512a5f',
          createdAt: '2020-12-01T00:00:00.000Z',
          mtoServiceItemID: 'f8c2f97f-99e7-4fb1-9cc4-473debd24dbc',
          priceCents: 2000001,
          status: 'APPROVED',
        },
        {
          id: '39474c6a-69b6-4501-8e08-670a12512a5f',
          createdAt: '2020-12-01T00:00:00.000Z',
          mtoServiceItemID: 'a8c2f97f-99e7-4fb1-9cc4-473debd24dbc',
          priceCents: 4000001,
          status: 'DENIED',
          rejectionReason: 'duplicate charge',
        },
      ],
      proofOfServiceDocs: [
        {
          uploads: [mockPDFUpload],
        },
      ],
    };

    const rejectedPaymentRequest = {
      id: '29474c6a-69b6-4501-8e08-670a12512e5f',
      createdAt: '2020-12-01T00:00:00.000Z',
      moveTaskOrderID: 'f8c2f97f-99e7-4fb1-9cc4-473debd04dbc',
      paymentRequestNumber: '1843-9061-2',
      status: 'REVIEWED',
      reviewedAt: '2020-12-01T00:00:00.000Z',
      moveTaskOrder: move,
      serviceItems: [
        {
          id: '09474c6a-69b6-4501-8e08-670a12512a5f',
          createdAt: '2020-12-01T00:00:00.000Z',
          mtoServiceItemID: 'f8c2f97f-99e7-4fb1-9cc4-473debd24dbc',
          priceCents: 2000001,
          status: 'DENIED',
        },
        {
          id: '39474c6a-69b6-4501-8e08-670a12512a5f',
          createdAt: '2020-12-01T00:00:00.000Z',
          mtoServiceItemID: 'a8c2f97f-99e7-4fb1-9cc4-473debd24dbc',
          priceCents: 4000001,
          status: 'DENIED',
          rejectionReason: 'duplicate charge',
        },
      ],
    };

    const wrapper = mount(
      <MockProviders path={tioRoutes.BASE_PAYMENT_REQUESTS_PATH} params={{ moveCode }}>
        <PaymentRequestCard
          hasBillableWeightIssues={false}
          paymentRequest={reviewedPaymentRequest}
          shipmentInfo={shipmentInfo}
        />
      </MockProviders>,
    );

    it('renders the rejected status tag', () => {
      expect(wrapper.find({ 'data-testid': 'tag' }).contains('Rejected')).toBe(true);
    });

    it('sums the approved service items total', () => {
      expect(wrapper.find('.amountAccepted h2').contains('$20,000.01')).toBe(true);
    });

    it('displays the reviewed at date', () => {
      const reviewedAtDate = wrapper.find('.amountAccepted span').at(1).text();
      const reviewedAtDateResult = dateRegex.test(reviewedAtDate);
      expect(reviewedAtDateResult).toBe(true);
    });

    it('sums the rejected service items total', () => {
      expect(wrapper.find('.amountRejected h2').contains('$40,000.01')).toBe(true);
    });

    it('displays the reviewed at date', () => {
      const reviewedAtDate = wrapper.find('.amountRejected span').at(1).text();
      const reviewedAtDateResult = dateRegex.test(reviewedAtDate);
      expect(reviewedAtDateResult).toBe(true);
    });

    it('displays the payment request details ', () => {
      const prDetails = wrapper.find('.footer dd');
      expect(prDetails.contains(contractor.contractNumber)).toBe(true);
    });

    it('renders the view documents link', () => {
      const requestWithDocuments = mount(
        <MockProviders path={tioRoutes.BASE_PAYMENT_REQUESTS_PATH} params={{ moveCode }}>
          <PaymentRequestCard
            hasBillableWeightIssues={false}
            paymentRequest={reviewedPaymentRequestWithDocuments}
            shipmentInfo={shipmentInfo}
          />
        </MockProviders>,
      );

      const viewLink = requestWithDocuments.find('.footer a');

      expect(viewLink.text()).toEqual('View documents');
      expect(viewLink.prop('href')).toBe(`payment-requests/${reviewedPaymentRequest.id}`);
    });

    it('renders the no documents text', () => {
      const viewLink = wrapper.find('.footer span');

      expect(viewLink.text()).toEqual('No documents provided');
    });

    it('shows only rejected if no service items are approved', () => {
      const rejected = mount(
        <MockProviders path={tioRoutes.BASE_PAYMENT_REQUESTS_PATH} params={{ moveCode }}>
          <PaymentRequestCard
            hasBillableWeightIssues={false}
            paymentRequest={rejectedPaymentRequest}
            shipmentInfo={shipmentInfo}
          />
        </MockProviders>,
      );

      expect(rejected.find('.amountRejected h2').contains('$60,000.02')).toBe(true);
      expect(rejected.find('.amountAccepted').exists()).toBe(false);
    });

    it('renders request details toggle drawer after click', () => {
      const showRequestDetailsButton = wrapper.find('button[data-testid="showRequestDetailsButton"]');
      showRequestDetailsButton.simulate('click');

      expect(wrapper.find('[data-testid="toggleDrawer"]').length).toBe(1);
    });

    it('renders EDI error details toggle drawer after click', () => {
      const ediErrors = mount(
        <MockProviders path={tioRoutes.BASE_PAYMENT_REQUESTS_PATH} params={{ moveCode }}>
          <PaymentRequestCard
            hasBillableWeightIssues={false}
            paymentRequest={ediErrorPaymentRequest}
            shipmentInfo={shipmentInfo}
          />
        </MockProviders>,
      );

      const showErrorDetailsButton = ediErrors.find('button[data-testid="showErrorDetailsButton"]');
      showErrorDetailsButton.simulate('click');

      expect(ediErrors.find('[data-testid="toggleDrawer"]').length).toBe(2);
      expect(ediErrors.find('[data-testid="paymentRequestEDIErrorType"]').length).toBe(1);
      expect(ediErrors.find('[data-testid="paymentRequestEDIErrorTypeText"]').length).toBe(1);
      expect(ediErrors.find('[data-testid="paymentRequestEDIErrorCode"]').length).toBe(1);
      expect(ediErrors.find('[data-testid="paymentRequestEDIErrorCodeText"]').length).toBe(1);
      expect(ediErrors.find('[data-testid="paymentRequestEDIErrorDescription"]').length).toBe(1);
      expect(ediErrors.find('[data-testid="paymentRequestEDIErrorDescriptionText"]').length).toBe(1);
    });

    it('renders - for the date it was reviewed at if reviewedAt is null', () => {
      reviewedPaymentRequest.reviewedAt = '';
      const wrapperNoReviewedAtDate = mount(
        <MockProviders path={tioRoutes.BASE_PAYMENT_REQUESTS_PATH} params={{ moveCode }}>
          <PaymentRequestCard
            hasBillableWeightIssues={false}
            paymentRequest={reviewedPaymentRequest}
            shipmentInfo={shipmentInfo}
          />
        </MockProviders>,
      );
      const reviewedAtDate = wrapperNoReviewedAtDate.find('.amountRejected span').at(1).text();
      expect(reviewedAtDate).toBe(' on ');
    });
  });

  describe('payment request gex statuses', () => {
    it('renders the EDI Error status tag for edi_error', () => {
      const sentToGexPaymentRequest = {
        id: '29474c6a-69b6-4501-8e08-670a12512e5f',
        createdAt: '2020-12-01T00:00:00.000Z',
        moveTaskOrderID: 'f8c2f97f-99e7-4fb1-9cc4-473debd04dbc',
        paymentRequestNumber: '1843-9061-2',
        status: 'EDI_ERROR',
        moveTaskOrder: move,
        serviceItems: [
          {
            id: '09474c6a-69b6-4501-8e08-670a12512a5f',
            createdAt: '2020-12-01T00:00:00.000Z',
            mtoServiceItemID: 'f8c2f97f-99e7-4fb1-9cc4-473debd24dbc',
            priceCents: 2000001,
            status: 'DENIED',
          },
          {
            id: '39474c6a-69b6-4501-8e08-670a12512a5f',
            createdAt: '2020-12-01T00:00:00.000Z',
            mtoServiceItemID: 'a8c2f97f-99e7-4fb1-9cc4-473debd24dbc',
            priceCents: 4000001,
            status: 'DENIED',
            rejectionReason: 'duplicate charge',
          },
        ],
      };
      const sentToGex = mount(
        <MockProviders path={tioRoutes.BASE_PAYMENT_REQUESTS_PATH} params={{ moveCode }}>
          <PaymentRequestCard
            hasBillableWeightIssues={false}
            paymentRequest={sentToGexPaymentRequest}
            shipmentInfo={shipmentInfo}
          />
        </MockProviders>,
      );
      expect(sentToGex.find({ 'data-testid': 'tag' }).contains('EDI Error')).toBe(true);
    });

    const sentToGexPaymentRequest = {
      id: '29474c6a-69b6-4501-8e08-670a12512e5f',
      createdAt: '2020-12-01T00:00:00.000Z',
      moveTaskOrderID: 'f8c2f97f-99e7-4fb1-9cc4-473debd04dbc',
      paymentRequestNumber: '1843-9061-2',
      status: 'SENT_TO_GEX',
      moveTaskOrder: move,
      serviceItems: [
        {
          id: '09474c6a-69b6-4501-8e08-670a12512a5f',
          createdAt: '2020-12-01T00:00:00.000Z',
          mtoServiceItemID: 'f8c2f97f-99e7-4fb1-9cc4-473debd24dbc',
          priceCents: 2000001,
          status: 'DENIED',
        },
        {
          id: '39474c6a-69b6-4501-8e08-670a12512a5f',
          createdAt: '2020-12-01T00:00:00.000Z',
          mtoServiceItemID: 'a8c2f97f-99e7-4fb1-9cc4-473debd24dbc',
          priceCents: 4000001,
          status: 'DENIED',
          rejectionReason: 'duplicate charge',
        },
      ],
      sentToGexAt: '2020-12-13T00:00:00.000Z',
    };
    it('renders the Sent to GEX status tag and the date it was sent to gex for sent_to_gex', () => {
      const sentToGex = mount(
        <MockProviders path={tioRoutes.BASE_PAYMENT_REQUESTS_PATH} params={{ moveCode }}>
          <PaymentRequestCard
            hasBillableWeightIssues={false}
            paymentRequest={sentToGexPaymentRequest}
            shipmentInfo={shipmentInfo}
          />
        </MockProviders>,
      );
      expect(sentToGex.find({ 'data-testid': 'tag' }).contains('Sent to GEX')).toBe(true);
<<<<<<< HEAD
      const sentToGexAtDate = sentToGex.find({ 'data-testid': 'sentToGexDate' }).text();
      expect(sentToGexAtDate).toBe('on 13 Dec 2020');
=======
      expect(sentToGex.find({ 'data-testid': 'sentToGexDetails' }).exists()).toBe(true);
>>>>>>> 7c7ff8b4
    });

    it('renders - for the date it was sent to gex if sentToGexAt is null', () => {
      sentToGexPaymentRequest.sentToGexAt = '';
      sentToGexPaymentRequest.reviewedAt = '';

      const sentToGex = mount(
        <MockProviders path={tioRoutes.BASE_PAYMENT_REQUESTS_PATH} params={{ moveCode }}>
          <PaymentRequestCard
            hasBillableWeightIssues={false}
            paymentRequest={sentToGexPaymentRequest}
            shipmentInfo={shipmentInfo}
          />
        </MockProviders>,
      );
      expect(sentToGex.find({ 'data-testid': 'tag' }).contains('Sent to GEX')).toBe(true);
<<<<<<< HEAD
      const sentToGexAtDate = sentToGex.find({ 'data-testid': 'sentToGexDate' }).text();
      expect(sentToGexAtDate).toBe('on -');
=======
      expect(sentToGex.find({ 'data-testid': 'sentToGexDetails' }).exists()).toBe(true);
>>>>>>> 7c7ff8b4
    });

    it('renders the Tpps Received Status status tag for TPPS_RECEIVED', () => {
      const receivedByGexPaymentRequest = {
        id: '29474c6a-69b6-4501-8e08-670a12512e5f',
        createdAt: '2020-12-01T00:00:00.000Z',
        moveTaskOrderID: 'f8c2f97f-99e7-4fb1-9cc4-473debd04dbc',
        paymentRequestNumber: '1843-9061-2',
        status: 'TPPS_RECEIVED',
        moveTaskOrder: move,
        serviceItems: [
          {
            id: '09474c6a-69b6-4501-8e08-670a12512a5f',
            createdAt: '2020-12-01T00:00:00.000Z',
            mtoServiceItemID: 'f8c2f97f-99e7-4fb1-9cc4-473debd24dbc',
            priceCents: 2000001,
            status: 'DENIED',
          },
          {
            id: '39474c6a-69b6-4501-8e08-670a12512a5f',
            createdAt: '2020-12-01T00:00:00.000Z',
            mtoServiceItemID: 'a8c2f97f-99e7-4fb1-9cc4-473debd24dbc',
            priceCents: 4000001,
            status: 'DENIED',
            rejectionReason: 'duplicate charge',
          },
        ],
      };
      const receivedByGex = mount(
        <MockProviders path={tioRoutes.BASE_PAYMENT_REQUESTS_PATH} params={{ moveCode }}>
          <PaymentRequestCard
            hasBillableWeightIssues={false}
            paymentRequest={receivedByGexPaymentRequest}
            shipmentInfo={shipmentInfo}
          />
        </MockProviders>,
      );
      expect(receivedByGex.find({ 'data-testid': 'tag' }).contains('TPPS Received')).toBe(true);
    });

    it('renders the paid status tag for paid request', () => {
      const paidPaymentRequest = {
        id: '29474c6a-69b6-4501-8e08-670a12512e5f',
        createdAt: '2020-12-01T00:00:00.000Z',
        moveTaskOrderID: 'f8c2f97f-99e7-4fb1-9cc4-473debd04dbc',
        paymentRequestNumber: '1843-9061-2',
        status: 'PAID',
        moveTaskOrder: move,
        serviceItems: [
          {
            id: '09474c6a-69b6-4501-8e08-670a12512a5f',
            createdAt: '2020-12-01T00:00:00.000Z',
            mtoServiceItemID: 'f8c2f97f-99e7-4fb1-9cc4-473debd24dbc',
            priceCents: 2000001,
            status: 'DENIED',
          },
          {
            id: '39474c6a-69b6-4501-8e08-670a12512a5f',
            createdAt: '2020-12-01T00:00:00.000Z',
            mtoServiceItemID: 'a8c2f97f-99e7-4fb1-9cc4-473debd24dbc',
            priceCents: 4000001,
            status: 'DENIED',
            rejectionReason: 'duplicate charge',
          },
        ],
      };
      const paid = mount(
        <MockProviders path={tioRoutes.BASE_PAYMENT_REQUESTS_PATH} params={{ moveCode }}>
          <PaymentRequestCard
            hasBillableWeightIssues={false}
            paymentRequest={paidPaymentRequest}
            shipmentInfo={shipmentInfo}
          />
        </MockProviders>,
      );
      expect(paid.find({ 'data-testid': 'tag' }).contains('Paid')).toBe(true);
    });
  });

  describe('permission dependent rendering', () => {
    it('renders a review service items button when user has TIO permission', () => {
      render(
        <MockProviders
          path={tioRoutes.BASE_PAYMENT_REQUESTS_PATH}
          params={{ moveCode }}
          permissions={[permissionTypes.updatePaymentServiceItemStatus]}
        >
          <PaymentRequestCard paymentRequest={pendingPaymentRequest} shipmentInfo={shipmentInfo} />
        </MockProviders>,
      );
      expect(screen.getByRole('button', { name: 'Review service items' })).toBeInTheDocument();
      expect(screen.getByRole('button', { name: 'Review service items' })).not.toHaveAttribute('disabled');
    });

    it('renders the disabled review service items button when user has TIO permission and billable weight issues', () => {
      render(
        <MockProviders
          path={tioRoutes.BASE_PAYMENT_REQUESTS_PATH}
          params={{ moveCode }}
          permissions={[permissionTypes.updatePaymentServiceItemStatus]}
        >
          <PaymentRequestCard
            paymentRequest={pendingPaymentRequest}
            shipmentInfo={shipmentInfo}
            hasBillableWeightIssues
          />
        </MockProviders>,
      );

      expect(screen.getByRole('button', { name: 'Review service items' })).toBeInTheDocument();
      expect(screen.getByRole('button', { name: 'Review service items' })).toHaveAttribute('disabled');
    });

    it('renders the disabled review service items button when user has TOO permission', () => {
      render(
        <MockProviders
          path={tioRoutes.BASE_PAYMENT_REQUESTS_PATH}
          params={{ moveCode }}
          permissions={[permissionTypes.readPaymentServiceItemStatus]}
        >
          <PaymentRequestCard paymentRequest={pendingPaymentRequest} shipmentInfo={shipmentInfo} />
        </MockProviders>,
      );

      expect(screen.getByRole('button', { name: 'Review service items' })).toBeInTheDocument();
      expect(screen.getByRole('button', { name: 'Review service items' })).toHaveAttribute('disabled');
    });

    it('renders the disabled review service items button when user has TOO permission and billable weight issues', () => {
      render(
        <MockProviders
          path={tioRoutes.BASE_PAYMENT_REQUESTS_PATH}
          params={{ moveCode }}
          permissions={[permissionTypes.readPaymentServiceItemStatus]}
        >
          <PaymentRequestCard
            paymentRequest={pendingPaymentRequest}
            shipmentInfo={shipmentInfo}
            hasBillableWeightIssues
          />
        </MockProviders>,
      );

      expect(screen.getByRole('button', { name: 'Review service items' })).toBeInTheDocument();
      expect(screen.getByRole('button', { name: 'Review service items' })).toHaveAttribute('disabled');
    });

    it('does not render the review service items button when user does not have permission', () => {
      render(
        <MockProviders path={tioRoutes.BASE_PAYMENT_REQUESTS_PATH} params={{ moveCode }} permissions={[]}>
          <PaymentRequestCard
            paymentRequest={pendingPaymentRequest}
            shipmentInfo={shipmentInfo}
            hasBillableWeightIssues
          />
        </MockProviders>,
      );

      expect(screen.queryByRole('button', { name: 'Review service items' })).not.toBeInTheDocument();
    });

    it('does not render buttons and disables buttons when the move is locked', () => {
      const isMoveLocked = true;
      render(
        <MockProviders
          path={tioRoutes.BASE_PAYMENT_REQUESTS_PATH}
          params={{ moveCode }}
          permissions={[permissionTypes.updatePaymentServiceItemStatus]}
        >
          <PaymentRequestCard
            paymentRequest={pendingPaymentRequest}
            shipmentInfo={shipmentInfo}
            isMoveLocked={isMoveLocked}
          />
        </MockProviders>,
      );

      expect(screen.queryByRole('button', { name: 'View orders' })).not.toBeInTheDocument();
      expect(screen.queryByRole('button', { name: 'View documents' })).not.toBeInTheDocument();
      expect(screen.queryByRole('button', { name: 'Review service items' })).toBeDisabled();
    });
  });

  it('Review service items is enabled when payment request only contains non weight reliant service items', () => {
    render(
      <MockProviders
        path={tioRoutes.BASE_PAYMENT_REQUESTS_PATH}
        params={{ moveCode }}
        permissions={[permissionTypes.updatePaymentServiceItemStatus]}
      >
        <PaymentRequestCard paymentRequest={nonWeightReliantPaymentRequest} shipmentInfo={shipmentInfo} />
      </MockProviders>,
    );

    expect(screen.queryByRole('button', { name: 'Review service items' })).toBeEnabled();
  });
});<|MERGE_RESOLUTION|>--- conflicted
+++ resolved
@@ -137,11 +137,7 @@
       },
     ],
   };
-<<<<<<< HEAD
   const nonWeightReliantPaymentRequest = {
-=======
-  const ediErrorPaymentRequest = {
->>>>>>> 7c7ff8b4
     id: '29474c6a-69b6-4501-8e08-670a12512e5f',
     createdAt: '2020-12-01T00:00:00.000Z',
     moveTaskOrderID: 'f8c2f97f-99e7-4fb1-9cc4-473debd04dbc',
@@ -152,17 +148,28 @@
       {
         id: '09474c6a-69b6-4501-8e08-670a12512a5f',
         createdAt: '2020-12-01T00:00:00.000Z',
-<<<<<<< HEAD
         mtoServiceItemCode: 'MS',
-=======
->>>>>>> 7c7ff8b4
         mtoServiceItemID: 'f8c2f97f-99e7-4fb1-9cc4-473debd24dbc',
         priceCents: 2000001,
         status: 'REQUESTED',
       },
-<<<<<<< HEAD
     ],
-=======
+  };
+  const ediErrorPaymentRequest = {
+    id: '29474c6a-69b6-4501-8e08-670a12512e5f',
+    createdAt: '2020-12-01T00:00:00.000Z',
+    moveTaskOrderID: 'f8c2f97f-99e7-4fb1-9cc4-473debd04dbc',
+    paymentRequestNumber: '1843-9061-2',
+    moveTaskOrder: move,
+    status: 'PENDING',
+    serviceItems: [
+      {
+        id: '09474c6a-69b6-4501-8e08-670a12512a5f',
+        createdAt: '2020-12-01T00:00:00.000Z',
+        mtoServiceItemID: 'f8c2f97f-99e7-4fb1-9cc4-473debd24dbc',
+        priceCents: 2000001,
+        status: 'REQUESTED',
+      },
       {
         id: '39474c6a-69b6-4501-8e08-670a12512a5f',
         createdAt: '2020-12-01T00:00:00.000Z',
@@ -174,7 +181,6 @@
     ediErrorType: '858',
     ediErrorCode: '1A',
     ediErrorDescription: 'Test description',
->>>>>>> 7c7ff8b4
   };
   describe('pending payment request', () => {
     const wrapper = mount(
@@ -619,12 +625,7 @@
         </MockProviders>,
       );
       expect(sentToGex.find({ 'data-testid': 'tag' }).contains('Sent to GEX')).toBe(true);
-<<<<<<< HEAD
-      const sentToGexAtDate = sentToGex.find({ 'data-testid': 'sentToGexDate' }).text();
-      expect(sentToGexAtDate).toBe('on 13 Dec 2020');
-=======
       expect(sentToGex.find({ 'data-testid': 'sentToGexDetails' }).exists()).toBe(true);
->>>>>>> 7c7ff8b4
     });
 
     it('renders - for the date it was sent to gex if sentToGexAt is null', () => {
@@ -641,12 +642,7 @@
         </MockProviders>,
       );
       expect(sentToGex.find({ 'data-testid': 'tag' }).contains('Sent to GEX')).toBe(true);
-<<<<<<< HEAD
-      const sentToGexAtDate = sentToGex.find({ 'data-testid': 'sentToGexDate' }).text();
-      expect(sentToGexAtDate).toBe('on -');
-=======
       expect(sentToGex.find({ 'data-testid': 'sentToGexDetails' }).exists()).toBe(true);
->>>>>>> 7c7ff8b4
     });
 
     it('renders the Tpps Received Status status tag for TPPS_RECEIVED', () => {
