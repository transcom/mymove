--- conflicted
+++ resolved
@@ -134,11 +134,6 @@
   const showErrorDetailsChevron = showErrorDetails ? 'chevron-up' : 'chevron-down';
   const showErrorDetailsText = showErrorDetails ? 'Hide EDI error details' : 'Show EDI error details';
   const handleToggleErrorDetails = () => setShowErrorDetails((prevState) => !prevState);
-<<<<<<< HEAD
-  const { ediErrorCode, ediErrorDescription, ediErrorType } = paymentRequest;
-  const ediErrorsExistForPaymentRequest = ediErrorCode || ediErrorDescription || ediErrorType;
-
-=======
   const {
     ediErrorCode,
     ediErrorDescription,
@@ -148,7 +143,6 @@
   } = paymentRequest;
   const ediErrorsExistForPaymentRequest = ediErrorCode || ediErrorDescription || ediErrorType;
   const tppsDataExistsForPaymentRequest = tppsInvoiceAmountPaidTotalMillicents !== undefined;
->>>>>>> 1f96840f
   const showViewDocuments = uploads.length > 0 ? ViewDocuments : <span>No documents provided</span>;
 
   const tacs = { HHG: tac, NTS: ntsTac };
@@ -273,7 +267,46 @@
 
   const renderPaymentRequestDetailsForStatus = (paymentRequestStatus) => {
     if (
-<<<<<<< HEAD
+      (paymentRequestStatus === PAYMENT_REQUEST_STATUS.PAID ||
+        paymentRequestStatus === PAYMENT_REQUEST_STATUS.EDI_ERROR) &&
+      tppsInvoiceSellerPaidDate
+    ) {
+      return (
+        <div data-testid="tppsPaidDetails">
+          {approvedAmount > 0 && (
+            <div className={styles.amountAccepted} data-testid="milMoveAcceptedDetailsDollarAmountTotal">
+              <FontAwesomeIcon icon="check" />
+              <div>
+                <h2>{toDollarString(formatCents(approvedAmount))}</h2>
+                <span>Accepted</span>
+                <span> on {formatDateFromIso(paymentRequest.reviewedAt, 'DD MMM YYYY')}</span>
+              </div>
+            </div>
+          )}
+          {rejectedAmount > 0 && (
+            <div className={styles.amountRejected} data-testid="milMoveRejectedDetailsDollarAmountTotal">
+              <FontAwesomeIcon icon="times" />
+              <div>
+                <h2>{toDollarString(formatCents(rejectedAmount))}</h2>
+                <span>Rejected</span>
+                <span> on {formatDateFromIso(paymentRequest.reviewedAt, 'DD MMM YYYY')}</span>
+              </div>
+            </div>
+          )}
+          {tppsInvoiceAmountPaidTotalMillicents > 0 && (
+            <div className={styles.amountAccepted}>
+              <FontAwesomeIcon icon="check" />
+              <div data-testid="tppsPaidDetailsDollarAmountTotal">
+                <h2>{toDollarString(formatDollarFromMillicents(tppsInvoiceAmountPaidTotalMillicents))}</h2>
+                <span>TPPS Paid</span>
+                <span> on {formatDateWithUTC(tppsInvoiceSellerPaidDate, 'DD MMM YYYY')}</span>
+              </div>
+            </div>
+          )}
+        </div>
+      );
+    }
+    if (
       (paymentRequestStatus === PAYMENT_REQUEST_STATUS.TPPS_RECEIVED ||
         paymentRequestStatus === PAYMENT_REQUEST_STATUS.EDI_ERROR) &&
       paymentRequest.receivedByGexAt
@@ -287,67 +320,6 @@
                 <h2>{toDollarString(formatCents(approvedAmount))}</h2>
                 <span>Received</span>
                 <span> on {formatDateFromIso(paymentRequest.receivedByGexAt, 'DD MMM YYYY')}</span>
-=======
-      (paymentRequestStatus === PAYMENT_REQUEST_STATUS.PAID ||
-        paymentRequestStatus === PAYMENT_REQUEST_STATUS.EDI_ERROR) &&
-      tppsInvoiceSellerPaidDate
-    ) {
-      return (
-        <div data-testid="tppsPaidDetails">
-          {approvedAmount > 0 && (
-            <div className={styles.amountAccepted} data-testid="milMoveAcceptedDetailsDollarAmountTotal">
-              <FontAwesomeIcon icon="check" />
-              <div>
-                <h2>{toDollarString(formatCents(approvedAmount))}</h2>
-                <span>Accepted</span>
-                <span> on {formatDateFromIso(paymentRequest.reviewedAt, 'DD MMM YYYY')}</span>
-              </div>
-            </div>
-          )}
-          {rejectedAmount > 0 && (
-            <div className={styles.amountRejected} data-testid="milMoveRejectedDetailsDollarAmountTotal">
-              <FontAwesomeIcon icon="times" />
-              <div>
-                <h2>{toDollarString(formatCents(rejectedAmount))}</h2>
-                <span>Rejected</span>
-                <span> on {formatDateFromIso(paymentRequest.reviewedAt, 'DD MMM YYYY')}</span>
-              </div>
-            </div>
-          )}
-          {tppsInvoiceAmountPaidTotalMillicents > 0 && (
-            <div className={styles.amountAccepted}>
-              <FontAwesomeIcon icon="check" />
-              <div data-testid="tppsPaidDetailsDollarAmountTotal">
-                <h2>{toDollarString(formatDollarFromMillicents(tppsInvoiceAmountPaidTotalMillicents))}</h2>
-                <span>TPPS Paid</span>
-                <span> on {formatDateWithUTC(tppsInvoiceSellerPaidDate, 'DD MMM YYYY')}</span>
->>>>>>> 1f96840f
-              </div>
-            </div>
-          )}
-        </div>
-      );
-    }
-    if (
-<<<<<<< HEAD
-      paymentRequestStatus === PAYMENT_REQUEST_STATUS.REVIEWED ||
-      paymentRequestStatus === PAYMENT_REQUEST_STATUS.REVIEWED_AND_ALL_SERVICE_ITEMS_REJECTED ||
-      paymentRequestStatus === PAYMENT_REQUEST_STATUS.EDI_ERROR
-=======
-      (paymentRequestStatus === PAYMENT_REQUEST_STATUS.TPPS_RECEIVED ||
-        paymentRequestStatus === PAYMENT_REQUEST_STATUS.EDI_ERROR) &&
-      paymentRequest.receivedByGexAt
->>>>>>> 1f96840f
-    ) {
-      return (
-        <div>
-          {approvedAmount > 0 && (
-            <div className={styles.amountAccepted}>
-              <FontAwesomeIcon icon="check" />
-              <div>
-                <h2>{toDollarString(formatCents(approvedAmount))}</h2>
-                <span>Received</span>
-                <span> on {formatDateFromIso(paymentRequest.receivedByGexAt, 'DD MMM YYYY')}</span>
               </div>
             </div>
           )}
@@ -365,12 +337,6 @@
       );
     }
     if (
-<<<<<<< HEAD
-      paymentRequestStatus === PAYMENT_REQUEST_STATUS.SENT_TO_GEX ||
-      (paymentRequestStatus === PAYMENT_REQUEST_STATUS.EDI_ERROR && approvedAmount > 0)
-    ) {
-      return (
-=======
       paymentRequestStatus === PAYMENT_REQUEST_STATUS.REVIEWED ||
       paymentRequestStatus === PAYMENT_REQUEST_STATUS.REVIEWED_AND_ALL_SERVICE_ITEMS_REJECTED ||
       paymentRequestStatus === PAYMENT_REQUEST_STATUS.EDI_ERROR
@@ -405,7 +371,6 @@
       (paymentRequestStatus === PAYMENT_REQUEST_STATUS.EDI_ERROR && approvedAmount > 0)
     ) {
       return (
->>>>>>> 1f96840f
         <div className={styles.amountAccepted} data-testid="sentToGexDetails">
           <FontAwesomeIcon icon="check" />
           <div>
