import React, { useState } from 'react';
import { useNavigate, Link } from 'react-router-dom';
import { arrayOf, oneOf, shape, bool, node, string, func } from 'prop-types';
import classnames from 'classnames';
import moment from 'moment';
import { Button, Tag } from '@trussworks/react-uswds';
import { FontAwesomeIcon } from '@fortawesome/react-fontawesome';

import styles from './PaymentRequestCard.module.scss';

import { PaymentRequestShape } from 'types';
import { LOA_TYPE, PAYMENT_REQUEST_STATUS } from 'shared/constants';
import { toDollarString, formatDateFromIso, formatCents } from 'utils/formatters';
import PaymentRequestDetails from 'components/Office/PaymentRequestDetails/PaymentRequestDetails';
import ConnectedAcountingCodesModal from 'components/Office/AccountingCodesModal/AccountingCodesModal';
import { groupByShipment } from 'utils/serviceItems';
import Restricted from 'components/Restricted/Restricted';
import { permissionTypes } from 'constants/permissions';

const paymentRequestStatusLabel = (status) => {
  switch (status) {
    case PAYMENT_REQUEST_STATUS.PENDING:
      return 'Needs review';
    case PAYMENT_REQUEST_STATUS.SENT_TO_GEX:
      return 'Sent to GEX';
    case PAYMENT_REQUEST_STATUS.REVIEWED:
      return 'Reviewed';
    case PAYMENT_REQUEST_STATUS.TPPS_RECEIVED:
      return 'TPPS Received';
    case PAYMENT_REQUEST_STATUS.REVIEWED_AND_ALL_SERVICE_ITEMS_REJECTED:
      return 'Rejected';
    case PAYMENT_REQUEST_STATUS.PAID:
      return 'Paid';
    case PAYMENT_REQUEST_STATUS.EDI_ERROR:
      return 'EDI Error';
    default:
      return status;
  }
};

const PaymentRequestCard = ({
  paymentRequest,
  shipmentsInfo,
  hasBillableWeightIssues,
  onEditAccountingCodes,
  isMoveLocked,
}) => {
  const navigate = useNavigate();
  // show details by default if in pending/needs review
  const defaultShowDetails = paymentRequest.status === PAYMENT_REQUEST_STATUS.PENDING;
  // only show button in reviewed/paid
  const showRequestDetailsButton = !defaultShowDetails;
  // state to toggle between showing details or not
  const [showDetails, setShowDetails] = useState(defaultShowDetails);

  // do not show error details by default
  const defaultShowErrorDetails = false;
  // only show button in reviewed/paid
  const showErrorDetailsButton = !defaultShowErrorDetails;
  // state to toggle between showing details or not
  const [showErrorDetails, setShowErrorDetails] = useState(defaultShowErrorDetails);

  // show/hide AccountingCodesModal
  const [showModal, setShowModal] = useState(false);
  const [modalShipment, setModalShipment] = useState({});

  const handleModalSave = (values) => {
    onEditAccountingCodes(modalShipment.mtoShipmentID, {
      tacType: values.tacType,
      sacType: values.sacType,
    });

    setShowModal(false);
    setModalShipment({});
  };

  const handleModalCancel = () => {
    setShowModal(false);
    setModalShipment({});
  };

  const onEditClick = (shipment = {}) => {
    setShowModal(true);
    setModalShipment(shipment);
  };

  let handleClick = () => {};
  let requestedAmount = 0;
  let approvedAmount = 0;
  let rejectedAmount = 0;

  const { locator } = paymentRequest.moveTaskOrder;
  const { sac, tac, ntsTac, ntsSac } = paymentRequest.moveTaskOrder.orders;
  const { contractNumber } = paymentRequest.moveTaskOrder.contractor;
  let sortedShipments = [];

  if (paymentRequest.serviceItems) {
    sortedShipments = groupByShipment(paymentRequest.serviceItems);

    paymentRequest.serviceItems.forEach((item) => {
      if (item.priceCents != null) {
        requestedAmount += item.priceCents;

        if (item.status === 'APPROVED') {
          approvedAmount += item.priceCents;
        } else if (item.status === 'DENIED') {
          rejectedAmount += item.priceCents;
        }
      }
    });

    handleClick = () => {
      navigate(paymentRequest.id);
    };
  }

  const showDetailsChevron = showDetails ? 'chevron-up' : 'chevron-down';
  const showDetailsText = showDetails ? 'Hide request details' : 'Show request details';
  const handleToggleDetails = () => setShowDetails((prevState) => !prevState);
  const ViewDocuments =
    paymentRequest.status !== PAYMENT_REQUEST_STATUS.DEPRECATED ? (
      <a href={`payment-requests/${paymentRequest.id}`}>
        <FontAwesomeIcon icon="copy" />
        View documents
      </a>
    ) : null;

  const showErrorDetailsChevron = showErrorDetails ? 'chevron-up' : 'chevron-down';
  const showErrorDetailsText = showErrorDetails ? 'Hide EDI error details' : 'Show EDI error details';
  const handleToggleErrorDetails = () => setShowErrorDetails((prevState) => !prevState);
  const ediErrorsExistForPaymentRequest =
    paymentRequest.ediErrorCode || paymentRequest.ediErrorDescription || paymentRequest.ediErrorType;

  const tacs = { HHG: tac, NTS: ntsTac };
  const sacs = { HHG: sac, NTS: ntsSac };

  const onEditCodesClick = () => {
    navigate(`/moves/${locator}/orders`);
  };

  const renderReviewServiceItemsBtnForTOO = () => {
    return (
      <Restricted to={permissionTypes.readPaymentServiceItemStatus}>
        <div className={styles.reviewButton}>
          <Button style={{ maxWidth: '225px' }} onClick={handleClick} disabled data-testid="reviewBtn">
            <FontAwesomeIcon icon="copy" className={`${styles['docs-icon']} fas fa-copy`} />
            Review service items
          </Button>
          {hasBillableWeightIssues && (
            <span className={styles.errorText} data-testid="errorTxt">
              Resolve billable weight before reviewing service items.
            </span>
          )}
        </div>
      </Restricted>
    );
  };

  // This defaults to the TIO view but if they don't have permission it tries the TOO view
  const renderReviewServiceItemsBtnForTIOandTOO = () => {
    return (
      <Restricted to={permissionTypes.updatePaymentServiceItemStatus} fallback={renderReviewServiceItemsBtnForTOO()}>
        <div className={styles.reviewButton}>
          <Button
            style={{ maxWidth: '225px' }}
            onClick={handleClick}
            disabled={hasBillableWeightIssues || isMoveLocked}
            data-testid="reviewBtn"
          >
            <FontAwesomeIcon icon="copy" className={`${styles['docs-icon']} fas fa-copy`} />
            Review service items
          </Button>
          {hasBillableWeightIssues && (
            <span className={styles.errorText} data-testid="errorTxt">
              Resolve billable weight before reviewing service items.
            </span>
          )}
        </div>
      </Restricted>
    );
  };

<<<<<<< HEAD
  const renderEDIErrorDetails = (paymentRequestEDI) => {
    if (paymentRequestEDI) {
      return (
        <div className={styles.ediErrorDetailsExpand}>
          <div className={styles.summary}>
            <div className={styles.footer}>
              <dl>
                <dt>EDI error details:</dt>
              </dl>
              <div className={styles.toggleDrawer}>
                {showErrorDetailsButton && (
                  <Button
                    aria-expanded={showErrorDetails}
                    data-testid="showErrorDetailsButton"
                    type="button"
                    unstyled
                    onClick={handleToggleErrorDetails}
                    disabled={isMoveLocked}
                  >
                    <FontAwesomeIcon icon={showErrorDetailsChevron} /> {showErrorDetailsText}
                  </Button>
                )}
              </div>
            </div>
            {showErrorDetails && (
              <div data-testid="toggleDrawer" className={styles.drawer}>
                <table className="table--stacked">
                  <colgroup>
                    <col style={{ width: '20%' }} />
                    <col style={{ width: '20%' }} />
                    <col style={{ width: '60%' }} />
                  </colgroup>
                  <thead>
                    <tr>
                      <th>EDI Type</th>
                      <th className="align-left">Error Code</th>
                      <th className="align-left">Error Description</th>
                    </tr>
                  </thead>
                  <tbody>
                    <tr>
                      <td data-testid="paymentRequestEDIErrorType">
                        {paymentRequest.ediErrorType && (
                          <div data-testid="paymentRequestEDIErrorTypeText">{paymentRequestEDI.ediErrorType}</div>
                        )}
                      </td>
                      <td data-testid="paymentRequestEDIErrorCode" align="top">
                        {paymentRequest.ediErrorCode && (
                          <div data-testid="paymentRequestEDIErrorCodeText">{paymentRequestEDI.ediErrorCode}</div>
                        )}
                      </td>
                      <td data-testid="paymentRequestEDIErrorDescription" align="top">
                        {paymentRequest.ediErrorDescription && (
                          <div data-testid="paymentRequestEDIErrorDescriptionText">
                            {paymentRequestEDI.ediErrorDescription}
                          </div>
                        )}
                      </td>
                    </tr>
                  </tbody>
                </table>
              </div>
            )}
=======
  const renderPaymentRequestDetailsForStatus = (paymentRequestStatus) => {
    if (paymentRequestStatus === PAYMENT_REQUEST_STATUS.SENT_TO_GEX) {
      return (
        <div className={styles.amountAccepted}>
          <FontAwesomeIcon icon="check" />
          <div>
            <h2>{toDollarString(formatCents(approvedAmount))}</h2>
            <span>Sent to GEX </span>
            <span data-testid="sentToGexDate">
              on {paymentRequest?.sentToGexAt ? formatDateFromIso(paymentRequest.sentToGexAt, 'DD MMM YYYY') : '-'}
            </span>
>>>>>>> 29a65251
          </div>
        </div>
      );
    }
<<<<<<< HEAD
    return <div />;
  };

  const renderPaymentRequestDetailsForStatus = (paymentRequestStatus) => {
    if (
      paymentRequestStatus === PAYMENT_REQUEST_STATUS.REVIEWED ||
      paymentRequestStatus === PAYMENT_REQUEST_STATUS.REVIEWED_AND_ALL_SERVICE_ITEMS_REJECTED ||
      paymentRequestStatus === PAYMENT_REQUEST_STATUS.EDI_ERROR
=======
    if (paymentRequestStatus === PAYMENT_REQUEST_STATUS.PENDING) {
      return (
        <div className={styles.amountRequested}>
          <h2>{toDollarString(formatCents(requestedAmount))}</h2>
          <span>Requested</span>
        </div>
      );
    }
    if (
      paymentRequestStatus === PAYMENT_REQUEST_STATUS.REVIEWED ||
      paymentRequestStatus === PAYMENT_REQUEST_STATUS.REVIEWED_AND_ALL_SERVICE_ITEMS_REJECTED
>>>>>>> 29a65251
    ) {
      return (
        <div>
          {approvedAmount > 0 && (
            <div className={styles.amountAccepted}>
              <FontAwesomeIcon icon="check" />
              <div>
                <h2>{toDollarString(formatCents(approvedAmount))}</h2>
                <span>Accepted</span>
                <span> on {formatDateFromIso(paymentRequest.reviewedAt, 'DD MMM YYYY')}</span>
              </div>
            </div>
          )}
          {rejectedAmount > 0 && (
            <div className={styles.amountRejected}>
              <FontAwesomeIcon icon="times" />
              <div>
                <h2>{toDollarString(formatCents(rejectedAmount))}</h2>
                <span>Rejected</span>
                <span> on {formatDateFromIso(paymentRequest.reviewedAt, 'DD MMM YYYY')}</span>
              </div>
            </div>
          )}
        </div>
      );
    }
<<<<<<< HEAD
    if (
      paymentRequestStatus === PAYMENT_REQUEST_STATUS.SENT_TO_GEX ||
      (paymentRequestStatus === PAYMENT_REQUEST_STATUS.EDI_ERROR && approvedAmount > 0)
    ) {
      return (
        <div className={styles.amountAccepted} data-testid="sentToGexDetails">
          <FontAwesomeIcon icon="check" />
          <div>
            <h2>{toDollarString(formatCents(approvedAmount))}</h2>
            <span>Sent to GEX </span>
            <span data-testid="sentToGexDate">
              on {paymentRequest?.sentToGexAt ? formatDateFromIso(paymentRequest.sentToGexAt, 'DD MMM YYYY') : '-'}
            </span>
          </div>
        </div>
      );
    }
    if (
      (paymentRequestStatus === PAYMENT_REQUEST_STATUS.PENDING ||
        paymentRequestStatus === PAYMENT_REQUEST_STATUS.EDI_ERROR) &&
      requestedAmount > 0
    ) {
      return (
        <div className={styles.amountRequested}>
          <h2>{toDollarString(formatCents(requestedAmount))}</h2>
          <span>Requested</span>
=======
    if (paymentRequestStatus === PAYMENT_REQUEST_STATUS.TPPS_RECEIVED) {
      return (
        <div>
          {approvedAmount > 0 && (
            <div className={styles.amountAccepted}>
              <FontAwesomeIcon icon="check" />
              <div>
                <h2>{toDollarString(formatCents(approvedAmount))}</h2>
                <span>Received</span>
                <span> on {formatDateFromIso(paymentRequest.receivedByGexAt, 'DD MMM YYYY')}</span>
              </div>
            </div>
          )}
>>>>>>> 29a65251
        </div>
      );
    }
    return <div />;
  };

  return (
    <div className={classnames(styles.PaymentRequestCard, 'container')}>
      <div className={styles.summary}>
        <div className={styles.header}>
          <h6>Payment Request {paymentRequest.paymentRequestNumber}</h6>
          <Tag
            className={classnames({
              pending: paymentRequest.status === PAYMENT_REQUEST_STATUS.PENDING,
              reviewed:
                paymentRequest.status !== PAYMENT_REQUEST_STATUS.PENDING &&
                paymentRequest.status !== PAYMENT_REQUEST_STATUS.PAID,
              paid: paymentRequest.status === PAYMENT_REQUEST_STATUS.PAID,
            })}
          >
            {paymentRequestStatusLabel(paymentRequest.status)}
          </Tag>
          <span className={styles.dateSubmitted}>
            Submitted {moment(paymentRequest.createdAt).fromNow()} on{' '}
            {formatDateFromIso(paymentRequest.createdAt, 'DD MMM YYYY')}
          </span>
        </div>
        <div className={styles.totalReviewed}>
          <div>{paymentRequest.status && renderPaymentRequestDetailsForStatus(paymentRequest.status)}</div>
          {paymentRequest.status === PAYMENT_REQUEST_STATUS.PENDING && renderReviewServiceItemsBtnForTIOandTOO()}
        </div>
        {ediErrorsExistForPaymentRequest && renderEDIErrorDetails(paymentRequest)}
        <div className={styles.footer}>
          <dl>
            <dt>Contract number:</dt>
            <dd>{contractNumber}</dd>
          </dl>
          {!isMoveLocked &&
            (paymentRequest.status === PAYMENT_REQUEST_STATUS.PENDING ? (
              <Link to="../orders" state={{ from: 'paymentRequestDetails' }}>
                View orders
              </Link>
            ) : (
              ViewDocuments
            ))}
          <div className={styles.toggleDrawer}>
            {showRequestDetailsButton && (
              <Button
                aria-expanded={showDetails}
                data-testid="showRequestDetailsButton"
                type="button"
                unstyled
                onClick={handleToggleDetails}
                disabled={isMoveLocked}
              >
                <FontAwesomeIcon icon={showDetailsChevron} /> {showDetailsText}
              </Button>
            )}
          </div>
        </div>
      </div>
      <ConnectedAcountingCodesModal
        isOpen={showModal}
        shipmentType={modalShipment.shipmentType}
        TACs={tacs}
        SACs={sacs}
        onClose={handleModalCancel}
        onSubmit={handleModalSave}
        sacType={modalShipment.sacType}
        tacType={modalShipment.tacType}
        onEditCodesClick={onEditCodesClick}
      />
      {showDetails && (
        <div data-testid="toggleDrawer" className={styles.drawer}>
          {sortedShipments.map((serviceItems) => {
            let selectedShipment = {};

            // The service items are grouped by shipment so we only need to check the first value
            const serviceItemShipmentID = serviceItems[0]?.mtoShipmentID;
            if (serviceItemShipmentID && shipmentsInfo) {
              selectedShipment = shipmentsInfo.find((shipment) => shipment.mtoShipmentID === serviceItemShipmentID);
            }

            return (
              <PaymentRequestDetails
                key={serviceItemShipmentID || 'basicServiceItems'}
                className={styles.paymentRequestDetails}
                serviceItems={serviceItems}
                shipment={selectedShipment}
                paymentRequestStatus={paymentRequest.status}
                tacs={tacs}
                sacs={sacs}
                onEditClick={onEditClick}
              />
            );
          })}
        </div>
      )}
    </div>
  );
};

PaymentRequestCard.propTypes = {
  paymentRequest: PaymentRequestShape.isRequired,
  hasBillableWeightIssues: bool.isRequired,
  shipmentsInfo: arrayOf(
    shape({
      mtoShipmentID: string,
      shipmentAddress: node,
      departureDate: string,
      shipmentModificationType: string,
      tacType: oneOf(Object.values(LOA_TYPE)),
      sacType: oneOf(Object.values(LOA_TYPE)),
    }),
  ),
  onEditAccountingCodes: func,
};

PaymentRequestCard.defaultProps = {
  shipmentsInfo: [],
  onEditAccountingCodes: () => {},
};

export default PaymentRequestCard;<|MERGE_RESOLUTION|>--- conflicted
+++ resolved
@@ -180,7 +180,6 @@
     );
   };
 
-<<<<<<< HEAD
   const renderEDIErrorDetails = (paymentRequestEDI) => {
     if (paymentRequestEDI) {
       return (
@@ -244,45 +243,38 @@
                 </table>
               </div>
             )}
-=======
-  const renderPaymentRequestDetailsForStatus = (paymentRequestStatus) => {
-    if (paymentRequestStatus === PAYMENT_REQUEST_STATUS.SENT_TO_GEX) {
-      return (
-        <div className={styles.amountAccepted}>
-          <FontAwesomeIcon icon="check" />
-          <div>
-            <h2>{toDollarString(formatCents(approvedAmount))}</h2>
-            <span>Sent to GEX </span>
-            <span data-testid="sentToGexDate">
-              on {paymentRequest?.sentToGexAt ? formatDateFromIso(paymentRequest.sentToGexAt, 'DD MMM YYYY') : '-'}
-            </span>
->>>>>>> 29a65251
           </div>
         </div>
       );
     }
-<<<<<<< HEAD
     return <div />;
   };
 
   const renderPaymentRequestDetailsForStatus = (paymentRequestStatus) => {
+    if (
+      (paymentRequestStatus === PAYMENT_REQUEST_STATUS.TPPS_RECEIVED ||
+        paymentRequestStatus === PAYMENT_REQUEST_STATUS.EDI_ERROR) &&
+      paymentRequest.receivedByGexAt
+    ) {
+      return (
+        <div>
+          {approvedAmount > 0 && (
+            <div className={styles.amountAccepted}>
+              <FontAwesomeIcon icon="check" />
+              <div>
+                <h2>{toDollarString(formatCents(approvedAmount))}</h2>
+                <span>Received</span>
+                <span> on {formatDateFromIso(paymentRequest.receivedByGexAt, 'DD MMM YYYY')}</span>
+              </div>
+            </div>
+          )}
+        </div>
+      );
+    }
     if (
       paymentRequestStatus === PAYMENT_REQUEST_STATUS.REVIEWED ||
       paymentRequestStatus === PAYMENT_REQUEST_STATUS.REVIEWED_AND_ALL_SERVICE_ITEMS_REJECTED ||
       paymentRequestStatus === PAYMENT_REQUEST_STATUS.EDI_ERROR
-=======
-    if (paymentRequestStatus === PAYMENT_REQUEST_STATUS.PENDING) {
-      return (
-        <div className={styles.amountRequested}>
-          <h2>{toDollarString(formatCents(requestedAmount))}</h2>
-          <span>Requested</span>
-        </div>
-      );
-    }
-    if (
-      paymentRequestStatus === PAYMENT_REQUEST_STATUS.REVIEWED ||
-      paymentRequestStatus === PAYMENT_REQUEST_STATUS.REVIEWED_AND_ALL_SERVICE_ITEMS_REJECTED
->>>>>>> 29a65251
     ) {
       return (
         <div>
@@ -309,7 +301,6 @@
         </div>
       );
     }
-<<<<<<< HEAD
     if (
       paymentRequestStatus === PAYMENT_REQUEST_STATUS.SENT_TO_GEX ||
       (paymentRequestStatus === PAYMENT_REQUEST_STATUS.EDI_ERROR && approvedAmount > 0)
@@ -336,21 +327,6 @@
         <div className={styles.amountRequested}>
           <h2>{toDollarString(formatCents(requestedAmount))}</h2>
           <span>Requested</span>
-=======
-    if (paymentRequestStatus === PAYMENT_REQUEST_STATUS.TPPS_RECEIVED) {
-      return (
-        <div>
-          {approvedAmount > 0 && (
-            <div className={styles.amountAccepted}>
-              <FontAwesomeIcon icon="check" />
-              <div>
-                <h2>{toDollarString(formatCents(approvedAmount))}</h2>
-                <span>Received</span>
-                <span> on {formatDateFromIso(paymentRequest.receivedByGexAt, 'DD MMM YYYY')}</span>
-              </div>
-            </div>
-          )}
->>>>>>> 29a65251
         </div>
       );
     }
