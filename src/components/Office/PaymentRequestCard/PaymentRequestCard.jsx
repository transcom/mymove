<<<<<<< HEAD
import React, { useState, Fragment } from 'react';
=======
import React from 'react';
>>>>>>> 63c19219
import classnames from 'classnames';
import moment from 'moment';
import { Button, Tag } from '@trussworks/react-uswds';
import { withRouter } from 'react-router-dom';
import { FontAwesomeIcon } from '@fortawesome/react-fontawesome';

import styles from './PaymentRequestCard.module.scss';

<<<<<<< HEAD
import { HistoryShape } from 'types/router';
import { PaymentRequestShape } from 'types';
import { formatDateFromIso, formatCents, toDollarString } from 'shared/formatters';
import PaymentRequestDetails from 'components/Office/PaymentRequestDetails/PaymentRequestDetails';
=======
import { formatDateFromIso, formatCents, toDollarString } from 'shared/formatters';
import { PaymentRequestShape } from 'types/index';
>>>>>>> 63c19219

const paymentRequestStatusLabel = (status) => {
  switch (status) {
    case 'PENDING':
      return 'Needs review';
    case 'REVIEWED':
    case 'SENT_TO_GEX':
    case 'RECEIVED_BY_GEX':
      return 'Reviewed';
    case 'PAID':
      return 'Paid';
    default:
      return status;
  }
};

const PaymentRequestCard = ({ paymentRequest, history }) => {
  // TODO - Will need to update this when we add support for other shipment types
  const basicServiceItems = paymentRequest.serviceItems.filter(
    (item) => item.mtoShipmentType === undefined || item.mtoShipmentType.null,
  );

  // show details by default if in pending/needs review
  const defaultShowDetails = paymentRequest.status === 'PENDING' && basicServiceItems.length > 0;
  // only show button in reviewed/paid
  const showRequestDetailsButton = !defaultShowDetails && basicServiceItems.length > 0;
  // state to toggle between showing details or not
  const [showDetails, setShowDetails] = useState(defaultShowDetails);
  let handleClick = () => {};
  let requestedAmount = 0;
  let approvedAmount = 0;
  let rejectedAmount = 0;

  const { sac, tac } = paymentRequest.moveTaskOrder.orders;
  const { contractNumber } = paymentRequest.moveTaskOrder.contractor;

  if (paymentRequest.serviceItems) {
    paymentRequest.serviceItems.forEach((item) => {
      requestedAmount += item.priceCents;

      if (item.status === 'APPROVED') {
        approvedAmount += item.priceCents;
      } else if (item.status === 'DENIED') {
        rejectedAmount += item.priceCents;
      }
    });

    handleClick = () => {
      history.push(`payment-requests/${paymentRequest.id}`);
    };
  }

  const showDetailsChevron = showDetails ? 'chevron-up' : 'chevron-down';
  const handleToggleDetails = () => setShowDetails((prevState) => !prevState);

  return (
    <div className={classnames(styles.PaymentRequestCard, 'container')}>
      <div className={styles.summary}>
        <div className={styles.header}>
          <h6>Payment Request {paymentRequest.paymentRequestNumber}</h6>
          <Tag
            className={classnames({
              pending: paymentRequest.status === 'PENDING',
              reviewed: paymentRequest.status !== 'PENDING' && paymentRequest.status !== 'PAID',
              paid: paymentRequest.status === 'PAID',
            })}
          >
            {paymentRequestStatusLabel(paymentRequest.status)}
          </Tag>
          <span className={styles.dateSubmitted}>
            Submitted {moment(paymentRequest.createdAt).fromNow()} on{' '}
            {formatDateFromIso(paymentRequest.createdAt, 'DD MMM YYYY')}
          </span>
        </div>
        <div className={styles.totalReviewed}>
          {paymentRequest.status === 'PENDING' ? (
            <div className={styles.amountRequested}>
              <h2>{toDollarString(formatCents(requestedAmount))}</h2>
              <span>Requested</span>
            </div>
          ) : (
            <>
              {approvedAmount > 0 && (
                <div className={styles.amountAccepted}>
                  <FontAwesomeIcon icon="check" />
                  <div>
                    <h2>{toDollarString(formatCents(approvedAmount))}</h2>
                    <span>Accepted</span>
                    <span> on {formatDateFromIso(paymentRequest.reviewedAt, 'DD MMM YYYY')}</span>
                  </div>
                </div>
              )}
              {rejectedAmount > 0 && (
                <div className={styles.amountRejected}>
                  <FontAwesomeIcon icon="times" />
                  <div>
                    <h2>{toDollarString(formatCents(rejectedAmount))}</h2>
                    <span>Rejected</span>
                    <span> on {formatDateFromIso(paymentRequest.reviewedAt, 'DD MMM YYYY')}</span>
                  </div>
                </div>
              )}
            </>
          )}
          {paymentRequest.status === 'PENDING' && (
            <div className={styles.reviewButton}>
              <Button onClick={handleClick}>
                <FontAwesomeIcon icon="copy" className={`${styles['docs-icon']} fas fa-copy`} />
                Review service items
              </Button>
            </div>
          )}
        </div>
        <div className={styles.footer}>
          <dl>
            <dt>Contract number:</dt>
            <dd>{contractNumber}</dd>
            <dt>TAC/MDC:</dt>
            <dd>{tac}</dd>
            <dt>SAC/SDN:</dt>
            <dd>{sac}</dd>
          </dl>
          {paymentRequest.status === 'PENDING' ? (
            <a href="orders">View orders</a>
          ) : (
            <a href={`payment-requests/${paymentRequest.id}`}>
              <FontAwesomeIcon icon="copy" />
              View documents
            </a>
          )}
          <div className={styles.toggleDrawer}>
            {showRequestDetailsButton && (
              <Button data-testid="showRequestDetailsButton" type="button" unstyled onClick={handleToggleDetails}>
                <FontAwesomeIcon icon={showDetailsChevron} /> Show request details
              </Button>
            )}
          </div>
        </div>
      </div>
      {showDetails && (
        <div data-testid="toggleDrawer" className={styles.drawer}>
          <PaymentRequestDetails serviceItems={basicServiceItems} />
        </div>
      )}
    </div>
  );
};

PaymentRequestCard.propTypes = {
  history: HistoryShape.isRequired,
  paymentRequest: PaymentRequestShape.isRequired,
};

export default withRouter(PaymentRequestCard);<|MERGE_RESOLUTION|>--- conflicted
+++ resolved
@@ -1,8 +1,4 @@
-<<<<<<< HEAD
 import React, { useState, Fragment } from 'react';
-=======
-import React from 'react';
->>>>>>> 63c19219
 import classnames from 'classnames';
 import moment from 'moment';
 import { Button, Tag } from '@trussworks/react-uswds';
@@ -11,15 +7,10 @@
 
 import styles from './PaymentRequestCard.module.scss';
 
-<<<<<<< HEAD
 import { HistoryShape } from 'types/router';
 import { PaymentRequestShape } from 'types';
 import { formatDateFromIso, formatCents, toDollarString } from 'shared/formatters';
 import PaymentRequestDetails from 'components/Office/PaymentRequestDetails/PaymentRequestDetails';
-=======
-import { formatDateFromIso, formatCents, toDollarString } from 'shared/formatters';
-import { PaymentRequestShape } from 'types/index';
->>>>>>> 63c19219
 
 const paymentRequestStatusLabel = (status) => {
   switch (status) {
