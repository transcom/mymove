import React, { useState } from 'react';
import { useNavigate, Link } from 'react-router-dom';
import { arrayOf, oneOf, shape, bool, node, string, func } from 'prop-types';
import classnames from 'classnames';
import moment from 'moment';
import { Button, Tag } from '@trussworks/react-uswds';
import { FontAwesomeIcon } from '@fortawesome/react-fontawesome';

import styles from './PaymentRequestCard.module.scss';

import { PaymentRequestShape } from 'types';
import { LOA_TYPE, PAYMENT_REQUEST_STATUS } from 'shared/constants';
import { nonWeightReliantServiceItems } from 'content/serviceItems';
import { toDollarString, formatDateFromIso, formatCents } from 'utils/formatters';
import PaymentRequestDetails from 'components/Office/PaymentRequestDetails/PaymentRequestDetails';
import ConnectedAcountingCodesModal from 'components/Office/AccountingCodesModal/AccountingCodesModal';
import { groupByShipment } from 'utils/serviceItems';
import Restricted from 'components/Restricted/Restricted';
import { permissionTypes } from 'constants/permissions';

const paymentRequestStatusLabel = (status) => {
  switch (status) {
    case PAYMENT_REQUEST_STATUS.PENDING:
      return 'Needs review';
    case PAYMENT_REQUEST_STATUS.SENT_TO_GEX:
      return 'Sent to GEX';
    case PAYMENT_REQUEST_STATUS.REVIEWED:
      return 'Reviewed';
    case PAYMENT_REQUEST_STATUS.TPPS_RECEIVED:
      return 'TPPS Received';
    case PAYMENT_REQUEST_STATUS.REVIEWED_AND_ALL_SERVICE_ITEMS_REJECTED:
      return 'Rejected';
    case PAYMENT_REQUEST_STATUS.PAID:
      return 'Paid';
    case PAYMENT_REQUEST_STATUS.EDI_ERROR:
      return 'EDI Error';
    default:
      return status;
  }
};

const PaymentRequestCard = ({
  paymentRequest,
  shipmentsInfo,
  hasBillableWeightIssues,
  onEditAccountingCodes,
  isMoveLocked,
}) => {
  const navigate = useNavigate();
  // show details by default if in pending/needs review
  const defaultShowDetails = paymentRequest.status === PAYMENT_REQUEST_STATUS.PENDING;
  // only show button in reviewed/paid
  const showRequestDetailsButton = !defaultShowDetails;
  // state to toggle between showing details or not
  const [showDetails, setShowDetails] = useState(defaultShowDetails);

  // do not show error details by default
  const defaultShowErrorDetails = false;
  // only show button in reviewed/paid
  const showErrorDetailsButton = !defaultShowErrorDetails;
  // state to toggle between showing details or not
  const [showErrorDetails, setShowErrorDetails] = useState(defaultShowErrorDetails);

  // show/hide AccountingCodesModal
  const [showModal, setShowModal] = useState(false);
  const [modalShipment, setModalShipment] = useState({});

  const handleModalSave = (values) => {
    onEditAccountingCodes(modalShipment.mtoShipmentID, {
      tacType: values.tacType,
      sacType: values.sacType,
    });

    setShowModal(false);
    setModalShipment({});
  };

  const handleModalCancel = () => {
    setShowModal(false);
    setModalShipment({});
  };

  const onEditClick = (shipment = {}) => {
    setShowModal(true);
    setModalShipment(shipment);
  };

  let handleClick = () => {};
  let requestedAmount = 0;
  let approvedAmount = 0;
  let rejectedAmount = 0;

  const { locator } = paymentRequest.moveTaskOrder;
  const { sac, tac, ntsTac, ntsSac } = paymentRequest.moveTaskOrder.orders;
  const { contractNumber } = paymentRequest.moveTaskOrder.contractor;
  let sortedShipments = [];

  if (paymentRequest.serviceItems) {
    sortedShipments = groupByShipment(paymentRequest.serviceItems);

    paymentRequest.serviceItems.forEach((item) => {
      if (item.priceCents != null) {
        requestedAmount += item.priceCents;

        if (item.status === 'APPROVED') {
          approvedAmount += item.priceCents;
        } else if (item.status === 'DENIED') {
          rejectedAmount += item.priceCents;
        }
      }
    });

    handleClick = () => {
      navigate(paymentRequest.id);
    };
  }

  const uploads = paymentRequest.proofOfServiceDocs
    ? paymentRequest.proofOfServiceDocs.flatMap((docs) => docs.uploads.flatMap((primeUploads) => primeUploads))
    : [];

  const showDetailsChevron = showDetails ? 'chevron-up' : 'chevron-down';
  const showDetailsText = showDetails ? 'Hide request details' : 'Show request details';
  const handleToggleDetails = () => setShowDetails((prevState) => !prevState);
  const ViewDocuments =
    paymentRequest.status !== PAYMENT_REQUEST_STATUS.DEPRECATED ? (
      <a href={`payment-requests/${paymentRequest.id}`}>
        <FontAwesomeIcon icon="copy" />
        View documents
      </a>
    ) : null;

<<<<<<< HEAD
  const showViewDocuments = uploads.length > 0 ? ViewDocuments : <span>No documents provided</span>;
=======
  const showErrorDetailsChevron = showErrorDetails ? 'chevron-up' : 'chevron-down';
  const showErrorDetailsText = showErrorDetails ? 'Hide EDI error details' : 'Show EDI error details';
  const handleToggleErrorDetails = () => setShowErrorDetails((prevState) => !prevState);
  const ediErrorsExistForPaymentRequest =
    paymentRequest.ediErrorCode || paymentRequest.ediErrorDescription || paymentRequest.ediErrorType;
>>>>>>> 7c7ff8b4

  const tacs = { HHG: tac, NTS: ntsTac };
  const sacs = { HHG: sac, NTS: ntsSac };

  const onEditCodesClick = () => {
    navigate(`/moves/${locator}/orders`);
  };

  const nonWeightRelatedServiceItemsOnly = () => {
    return paymentRequest.serviceItems.every((serviceItem) =>
      Object.prototype.hasOwnProperty.call(nonWeightReliantServiceItems, serviceItem.mtoServiceItemCode),
    );
  };

  const renderReviewServiceItemsBtnForTOO = () => {
    return (
      <Restricted to={permissionTypes.readPaymentServiceItemStatus}>
        <div className={styles.reviewButton}>
          <Button style={{ maxWidth: '225px' }} onClick={handleClick} disabled data-testid="reviewBtn">
            <FontAwesomeIcon icon="copy" className={`${styles['docs-icon']} fas fa-copy`} />
            Review service items
          </Button>
          {hasBillableWeightIssues && !nonWeightRelatedServiceItemsOnly() && (
            <span className={styles.errorText} data-testid="errorTxt">
              Resolve billable weight before reviewing service items.
            </span>
          )}
        </div>
      </Restricted>
    );
  };

  // This defaults to the TIO view but if they don't have permission it tries the TOO view
  const renderReviewServiceItemsBtnForTIOandTOO = () => {
    return (
      <Restricted to={permissionTypes.updatePaymentServiceItemStatus} fallback={renderReviewServiceItemsBtnForTOO()}>
        <div className={styles.reviewButton}>
          <Button
            style={{ maxWidth: '225px' }}
            onClick={handleClick}
            disabled={(hasBillableWeightIssues && !nonWeightRelatedServiceItemsOnly()) || isMoveLocked}
            data-testid="reviewBtn"
          >
            <FontAwesomeIcon icon="copy" className={`${styles['docs-icon']} fas fa-copy`} />
            Review service items
          </Button>
          {hasBillableWeightIssues && !nonWeightRelatedServiceItemsOnly() && (
            <span className={styles.errorText} data-testid="errorTxt">
              Resolve billable weight before reviewing service items.
            </span>
          )}
        </div>
      </Restricted>
    );
  };

<<<<<<< HEAD
  const renderPaymentRequestDetailsForStatus = (paymentRequestStatus) => {
    if (paymentRequestStatus === PAYMENT_REQUEST_STATUS.SENT_TO_GEX) {
      return (
        <div className={styles.amountAccepted}>
          <FontAwesomeIcon icon="check" />
          <div>
            <h2>{toDollarString(formatCents(approvedAmount))}</h2>
            <span>Sent to GEX </span>
            <span data-testid="sentToGexDate">
              on {paymentRequest?.sentToGexAt ? formatDateFromIso(paymentRequest.sentToGexAt, 'DD MMM YYYY') : '-'}
            </span>
=======
  const renderEDIErrorDetails = (paymentRequestEDI) => {
    if (paymentRequestEDI) {
      return (
        <div className={styles.ediErrorDetailsExpand}>
          <div className={styles.summary}>
            <div className={styles.footer}>
              <dl>
                <dt>EDI error details:</dt>
              </dl>
              <div className={styles.toggleDrawer}>
                {showErrorDetailsButton && (
                  <Button
                    aria-expanded={showErrorDetails}
                    data-testid="showErrorDetailsButton"
                    type="button"
                    unstyled
                    onClick={handleToggleErrorDetails}
                    disabled={isMoveLocked}
                  >
                    <FontAwesomeIcon icon={showErrorDetailsChevron} /> {showErrorDetailsText}
                  </Button>
                )}
              </div>
            </div>
            {showErrorDetails && (
              <div data-testid="toggleDrawer" className={styles.drawer}>
                <table className="table--stacked">
                  <colgroup>
                    <col style={{ width: '20%' }} />
                    <col style={{ width: '20%' }} />
                    <col style={{ width: '60%' }} />
                  </colgroup>
                  <thead>
                    <tr>
                      <th>EDI Type</th>
                      <th className="align-left">Error Code</th>
                      <th className="align-left">Error Description</th>
                    </tr>
                  </thead>
                  <tbody>
                    <tr>
                      <td data-testid="paymentRequestEDIErrorType">
                        {paymentRequest.ediErrorType && (
                          <div data-testid="paymentRequestEDIErrorTypeText">{paymentRequestEDI.ediErrorType}</div>
                        )}
                      </td>
                      <td data-testid="paymentRequestEDIErrorCode" align="top">
                        {paymentRequest.ediErrorCode && (
                          <div data-testid="paymentRequestEDIErrorCodeText">{paymentRequestEDI.ediErrorCode}</div>
                        )}
                      </td>
                      <td data-testid="paymentRequestEDIErrorDescription" align="top">
                        {paymentRequest.ediErrorDescription && (
                          <div data-testid="paymentRequestEDIErrorDescriptionText">
                            {paymentRequestEDI.ediErrorDescription}
                          </div>
                        )}
                      </td>
                    </tr>
                  </tbody>
                </table>
              </div>
            )}
>>>>>>> 7c7ff8b4
          </div>
        </div>
      );
    }
<<<<<<< HEAD
    if (paymentRequestStatus === PAYMENT_REQUEST_STATUS.PENDING) {
      return (
        <div className={styles.amountRequested}>
          <h2>{toDollarString(formatCents(requestedAmount))}</h2>
          <span>Requested</span>
=======
    return <div />;
  };

  const renderPaymentRequestDetailsForStatus = (paymentRequestStatus) => {
    if (
      (paymentRequestStatus === PAYMENT_REQUEST_STATUS.TPPS_RECEIVED ||
        paymentRequestStatus === PAYMENT_REQUEST_STATUS.EDI_ERROR) &&
      paymentRequest.receivedByGexAt
    ) {
      return (
        <div>
          {approvedAmount > 0 && (
            <div className={styles.amountAccepted}>
              <FontAwesomeIcon icon="check" />
              <div>
                <h2>{toDollarString(formatCents(approvedAmount))}</h2>
                <span>Received</span>
                <span> on {formatDateFromIso(paymentRequest.receivedByGexAt, 'DD MMM YYYY')}</span>
              </div>
            </div>
          )}
>>>>>>> 7c7ff8b4
        </div>
      );
    }
    if (
      paymentRequestStatus === PAYMENT_REQUEST_STATUS.REVIEWED ||
<<<<<<< HEAD
      paymentRequestStatus === PAYMENT_REQUEST_STATUS.REVIEWED_AND_ALL_SERVICE_ITEMS_REJECTED
=======
      paymentRequestStatus === PAYMENT_REQUEST_STATUS.REVIEWED_AND_ALL_SERVICE_ITEMS_REJECTED ||
      paymentRequestStatus === PAYMENT_REQUEST_STATUS.EDI_ERROR
>>>>>>> 7c7ff8b4
    ) {
      return (
        <div>
          {approvedAmount > 0 && (
            <div className={styles.amountAccepted}>
              <FontAwesomeIcon icon="check" />
              <div>
                <h2>{toDollarString(formatCents(approvedAmount))}</h2>
                <span>Accepted</span>
                <span> on {formatDateFromIso(paymentRequest.reviewedAt, 'DD MMM YYYY')}</span>
              </div>
            </div>
          )}
          {rejectedAmount > 0 && (
            <div className={styles.amountRejected}>
              <FontAwesomeIcon icon="times" />
              <div>
                <h2>{toDollarString(formatCents(rejectedAmount))}</h2>
                <span>Rejected</span>
                <span> on {formatDateFromIso(paymentRequest.reviewedAt, 'DD MMM YYYY')}</span>
              </div>
            </div>
          )}
        </div>
      );
    }
<<<<<<< HEAD
    if (paymentRequestStatus === PAYMENT_REQUEST_STATUS.TPPS_RECEIVED) {
      return (
        <div>
          {approvedAmount > 0 && (
            <div className={styles.amountAccepted}>
              <FontAwesomeIcon icon="check" />
              <div>
                <h2>{toDollarString(formatCents(approvedAmount))}</h2>
                <span>Received</span>
                <span> on {formatDateFromIso(paymentRequest.receivedByGexAt, 'DD MMM YYYY')}</span>
              </div>
            </div>
          )}
=======
    if (
      paymentRequestStatus === PAYMENT_REQUEST_STATUS.SENT_TO_GEX ||
      (paymentRequestStatus === PAYMENT_REQUEST_STATUS.EDI_ERROR && approvedAmount > 0)
    ) {
      return (
        <div className={styles.amountAccepted} data-testid="sentToGexDetails">
          <FontAwesomeIcon icon="check" />
          <div>
            <h2>{toDollarString(formatCents(approvedAmount))}</h2>
            <span>Sent to GEX </span>
            <span data-testid="sentToGexDate">
              on {paymentRequest?.sentToGexAt ? formatDateFromIso(paymentRequest.sentToGexAt, 'DD MMM YYYY') : '-'}
            </span>
          </div>
        </div>
      );
    }
    if (
      (paymentRequestStatus === PAYMENT_REQUEST_STATUS.PENDING ||
        paymentRequestStatus === PAYMENT_REQUEST_STATUS.EDI_ERROR) &&
      requestedAmount > 0
    ) {
      return (
        <div className={styles.amountRequested}>
          <h2>{toDollarString(formatCents(requestedAmount))}</h2>
          <span>Requested</span>
>>>>>>> 7c7ff8b4
        </div>
      );
    }
    return <div />;
  };

  return (
    <div className={classnames(styles.PaymentRequestCard, 'container')}>
      <div className={styles.summary}>
        <div className={styles.header}>
          <h6>Payment Request {paymentRequest.paymentRequestNumber}</h6>
          <Tag
            className={classnames({
              pending: paymentRequest.status === PAYMENT_REQUEST_STATUS.PENDING,
              reviewed:
                paymentRequest.status !== PAYMENT_REQUEST_STATUS.PENDING &&
                paymentRequest.status !== PAYMENT_REQUEST_STATUS.PAID,
              paid: paymentRequest.status === PAYMENT_REQUEST_STATUS.PAID,
            })}
          >
            {paymentRequestStatusLabel(paymentRequest.status)}
          </Tag>
          <span className={styles.dateSubmitted}>
            Submitted {moment(paymentRequest.createdAt).fromNow()} on{' '}
            {formatDateFromIso(paymentRequest.createdAt, 'DD MMM YYYY')}
          </span>
        </div>
        <div className={styles.totalReviewed}>
          <div>{paymentRequest.status && renderPaymentRequestDetailsForStatus(paymentRequest.status)}</div>
          {paymentRequest.status === PAYMENT_REQUEST_STATUS.PENDING && renderReviewServiceItemsBtnForTIOandTOO()}
        </div>
        {ediErrorsExistForPaymentRequest && renderEDIErrorDetails(paymentRequest)}
        <div className={styles.footer}>
          <dl>
            <dt>Contract number:</dt>
            <dd>{contractNumber}</dd>
          </dl>
          {!isMoveLocked &&
            (paymentRequest.status === PAYMENT_REQUEST_STATUS.PENDING ? (
              <Link to="../orders" state={{ from: 'paymentRequestDetails' }}>
                View orders
              </Link>
            ) : (
              showViewDocuments
            ))}
          <div className={styles.toggleDrawer}>
            {showRequestDetailsButton && (
              <Button
                aria-expanded={showDetails}
                data-testid="showRequestDetailsButton"
                type="button"
                unstyled
                onClick={handleToggleDetails}
                disabled={isMoveLocked}
              >
                <FontAwesomeIcon icon={showDetailsChevron} /> {showDetailsText}
              </Button>
            )}
          </div>
        </div>
      </div>
      <ConnectedAcountingCodesModal
        isOpen={showModal}
        shipmentType={modalShipment.shipmentType}
        TACs={tacs}
        SACs={sacs}
        onClose={handleModalCancel}
        onSubmit={handleModalSave}
        sacType={modalShipment.sacType}
        tacType={modalShipment.tacType}
        onEditCodesClick={onEditCodesClick}
      />
      {showDetails && (
        <div data-testid="toggleDrawer" className={styles.drawer}>
          {sortedShipments.map((serviceItems) => {
            let selectedShipment = {};

            // The service items are grouped by shipment so we only need to check the first value
            const serviceItemShipmentID = serviceItems[0]?.mtoShipmentID;
            if (serviceItemShipmentID && shipmentsInfo) {
              selectedShipment = shipmentsInfo.find((shipment) => shipment.mtoShipmentID === serviceItemShipmentID);
            }

            return (
              <PaymentRequestDetails
                key={serviceItemShipmentID || 'basicServiceItems'}
                className={styles.paymentRequestDetails}
                serviceItems={serviceItems}
                shipment={selectedShipment}
                paymentRequestStatus={paymentRequest.status}
                tacs={tacs}
                sacs={sacs}
                onEditClick={onEditClick}
              />
            );
          })}
        </div>
      )}
    </div>
  );
};

PaymentRequestCard.propTypes = {
  paymentRequest: PaymentRequestShape.isRequired,
  hasBillableWeightIssues: bool.isRequired,
  shipmentsInfo: arrayOf(
    shape({
      mtoShipmentID: string,
      shipmentAddress: node,
      departureDate: string,
      shipmentModificationType: string,
      tacType: oneOf(Object.values(LOA_TYPE)),
      sacType: oneOf(Object.values(LOA_TYPE)),
    }),
  ),
  onEditAccountingCodes: func,
};

PaymentRequestCard.defaultProps = {
  shipmentsInfo: [],
  onEditAccountingCodes: () => {},
};

export default PaymentRequestCard;<|MERGE_RESOLUTION|>--- conflicted
+++ resolved
@@ -130,15 +130,13 @@
       </a>
     ) : null;
 
-<<<<<<< HEAD
   const showViewDocuments = uploads.length > 0 ? ViewDocuments : <span>No documents provided</span>;
-=======
+
   const showErrorDetailsChevron = showErrorDetails ? 'chevron-up' : 'chevron-down';
   const showErrorDetailsText = showErrorDetails ? 'Hide EDI error details' : 'Show EDI error details';
   const handleToggleErrorDetails = () => setShowErrorDetails((prevState) => !prevState);
   const ediErrorsExistForPaymentRequest =
     paymentRequest.ediErrorCode || paymentRequest.ediErrorDescription || paymentRequest.ediErrorType;
->>>>>>> 7c7ff8b4
 
   const tacs = { HHG: tac, NTS: ntsTac };
   const sacs = { HHG: sac, NTS: ntsSac };
@@ -195,19 +193,6 @@
     );
   };
 
-<<<<<<< HEAD
-  const renderPaymentRequestDetailsForStatus = (paymentRequestStatus) => {
-    if (paymentRequestStatus === PAYMENT_REQUEST_STATUS.SENT_TO_GEX) {
-      return (
-        <div className={styles.amountAccepted}>
-          <FontAwesomeIcon icon="check" />
-          <div>
-            <h2>{toDollarString(formatCents(approvedAmount))}</h2>
-            <span>Sent to GEX </span>
-            <span data-testid="sentToGexDate">
-              on {paymentRequest?.sentToGexAt ? formatDateFromIso(paymentRequest.sentToGexAt, 'DD MMM YYYY') : '-'}
-            </span>
-=======
   const renderEDIErrorDetails = (paymentRequestEDI) => {
     if (paymentRequestEDI) {
       return (
@@ -271,18 +256,10 @@
                 </table>
               </div>
             )}
->>>>>>> 7c7ff8b4
           </div>
         </div>
       );
     }
-<<<<<<< HEAD
-    if (paymentRequestStatus === PAYMENT_REQUEST_STATUS.PENDING) {
-      return (
-        <div className={styles.amountRequested}>
-          <h2>{toDollarString(formatCents(requestedAmount))}</h2>
-          <span>Requested</span>
-=======
     return <div />;
   };
 
@@ -304,18 +281,13 @@
               </div>
             </div>
           )}
->>>>>>> 7c7ff8b4
         </div>
       );
     }
     if (
       paymentRequestStatus === PAYMENT_REQUEST_STATUS.REVIEWED ||
-<<<<<<< HEAD
-      paymentRequestStatus === PAYMENT_REQUEST_STATUS.REVIEWED_AND_ALL_SERVICE_ITEMS_REJECTED
-=======
       paymentRequestStatus === PAYMENT_REQUEST_STATUS.REVIEWED_AND_ALL_SERVICE_ITEMS_REJECTED ||
       paymentRequestStatus === PAYMENT_REQUEST_STATUS.EDI_ERROR
->>>>>>> 7c7ff8b4
     ) {
       return (
         <div>
@@ -342,21 +314,6 @@
         </div>
       );
     }
-<<<<<<< HEAD
-    if (paymentRequestStatus === PAYMENT_REQUEST_STATUS.TPPS_RECEIVED) {
-      return (
-        <div>
-          {approvedAmount > 0 && (
-            <div className={styles.amountAccepted}>
-              <FontAwesomeIcon icon="check" />
-              <div>
-                <h2>{toDollarString(formatCents(approvedAmount))}</h2>
-                <span>Received</span>
-                <span> on {formatDateFromIso(paymentRequest.receivedByGexAt, 'DD MMM YYYY')}</span>
-              </div>
-            </div>
-          )}
-=======
     if (
       paymentRequestStatus === PAYMENT_REQUEST_STATUS.SENT_TO_GEX ||
       (paymentRequestStatus === PAYMENT_REQUEST_STATUS.EDI_ERROR && approvedAmount > 0)
@@ -383,7 +340,6 @@
         <div className={styles.amountRequested}>
           <h2>{toDollarString(formatCents(requestedAmount))}</h2>
           <span>Requested</span>
->>>>>>> 7c7ff8b4
         </div>
       );
     }
