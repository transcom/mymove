--- conflicted
+++ resolved
@@ -298,49 +298,6 @@
   const renderPaymentRequestDetailsForStatus = (paymentRequestStatus) => {
     if (
       (paymentRequestStatus === PAYMENT_REQUEST_STATUS.PAID ||
-<<<<<<< HEAD
-        paymentRequestStatus === PAYMENT_REQUEST_STATUS.EDI_ERROR) &&
-      tppsInvoiceSellerPaidDate
-    ) {
-      return (
-        <div data-testid="tppsPaidDetails">
-          {approvedAmount > 0 && (
-            <div className={styles.amountAccepted} data-testid="milMoveAcceptedDetailsDollarAmountTotal">
-              <FontAwesomeIcon icon="check" />
-              <div>
-                <h2>{toDollarString(formatCents(approvedAmount))}</h2>
-                <span>Accepted</span>
-                <span> on {formatDateFromIso(paymentRequest.reviewedAt, 'DD MMM YYYY')}</span>
-              </div>
-            </div>
-          )}
-          {rejectedAmount > 0 && (
-            <div className={styles.amountRejected} data-testid="milMoveRejectedDetailsDollarAmountTotal">
-              <FontAwesomeIcon icon="times" />
-              <div>
-                <h2>{toDollarString(formatCents(rejectedAmount))}</h2>
-                <span>Rejected</span>
-                <span> on {formatDateFromIso(paymentRequest.reviewedAt, 'DD MMM YYYY')}</span>
-              </div>
-            </div>
-          )}
-          {tppsInvoiceAmountPaidTotalMillicents > 0 && (
-            <div className={styles.amountAccepted}>
-              <FontAwesomeIcon icon="check" />
-              <div data-testid="tppsPaidDetailsDollarAmountTotal">
-                <h2>{toDollarString(formatDollarFromMillicents(tppsInvoiceAmountPaidTotalMillicents))}</h2>
-                <span>TPPS Paid</span>
-                <span> on {formatDateWithUTC(tppsInvoiceSellerPaidDate, 'DD MMM YYYY')}</span>
-              </div>
-            </div>
-          )}
-        </div>
-      );
-    }
-    if (
-      (paymentRequestStatus === PAYMENT_REQUEST_STATUS.TPPS_RECEIVED ||
-=======
->>>>>>> ccc8c66b
         paymentRequestStatus === PAYMENT_REQUEST_STATUS.EDI_ERROR) &&
       tppsInvoiceSellerPaidDate
     ) {
@@ -353,16 +310,6 @@
                 <h2>{toDollarString(formatDollarFromMillicents(tppsInvoiceAmountPaidTotalMillicents))}</h2>
                 <span>TPPS Paid</span>
                 <span> on {formatDateWithUTC(tppsInvoiceSellerPaidDate, 'DD MMM YYYY')}</span>
-              </div>
-            </div>
-          )}
-          {rejectedAmount > 0 && (
-            <div className={styles.amountRejected}>
-              <FontAwesomeIcon icon="times" />
-              <div>
-                <h2>{toDollarString(formatCents(rejectedAmount))}</h2>
-                <span>Rejected</span>
-                <span> on {formatDateFromIso(paymentRequest.receivedByGexAt, 'DD MMM YYYY')}</span>
               </div>
             </div>
           )}
