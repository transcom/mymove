import React from 'react';
import { isEmpty, sortBy } from 'lodash';
import classnames from 'classnames';
import moment from 'moment';

import { ServiceItemDetailsShape } from '../../../types/serviceItems';
import { trimFileName } from '../../../utils/serviceItems';

import styles from './ServiceItemDetails.module.scss';

import { ShipmentShape } from 'types/shipment';
import { SitStatusShape } from 'types/sitStatusShape';
import { formatDateWithUTC } from 'shared/dates';
import { formatCityStateAndPostalCode } from 'utils/shipmentDisplay';
import { formatWeight, convertFromThousandthInchToInch, formatCents, toDollarString } from 'utils/formatters';
import { SERVICE_ITEM_CODES } from 'constants/serviceItems';

function generateDetailText(details, id, className) {
  const detailList = Object.keys(details).map((detail) => (
    <div key={`${id}-${detail}`} className={classnames(styles.detailLine, className)}>
      <dt className={styles.detailType}>{detail}:</dt> <dd>{details[`${detail}`]}</dd>
    </div>
  ));

  return detailList;
}

const generateDestinationSITDetailSection = (id, serviceRequestDocUploads, details, code, shipment, sitStatus) => {
  const { customerContacts } = details;
  // Below we are using the sortBy func in lodash to sort the customer contacts
  // by the firstAvailableDeliveryDate field. sortBy returns a new
  // array with the elements in ascending order.
  const sortedCustomerContacts = sortBy(customerContacts, [
    (a) => {
      return new Date(a.firstAvailableDeliveryDate);
    },
  ]);
  const defaultDetailText = generateDetailText({
    'First available delivery date 1': '-',
    'Customer contact 1': '-',
  });
  const numberOfDaysApprovedForSIT = shipment.sitDaysAllowance ? shipment.sitDaysAllowance - 1 : 0;
  const sitEndDate =
    sitStatus &&
    sitStatus.currentSIT?.sitAuthorizedEndDate &&
    formatDateWithUTC(sitStatus.currentSIT.sitAuthorizedEndDate, 'DD MMM YYYY');
  const originalDeliveryAddress = details.sitDestinationOriginalAddress
    ? details.sitDestinationOriginalAddress
    : shipment.destinationAddress;

  return (
    <div>
      <dl>
        {code === SERVICE_ITEM_CODES.DDFSIT || code === SERVICE_ITEM_CODES.IDFSIT
          ? generateDetailText({
              'Original Delivery Address': originalDeliveryAddress
                ? formatCityStateAndPostalCode(originalDeliveryAddress)
                : '-',
              'SIT entry date': details.sitEntryDate ? formatDateWithUTC(details.sitEntryDate, 'DD MMM YYYY') : '-',
            })
          : null}
        {code === SERVICE_ITEM_CODES.DDASIT && (
          <>
            {generateDetailText(
              {
                'Original Delivery Address': originalDeliveryAddress
                  ? formatCityStateAndPostalCode(originalDeliveryAddress)
                  : '-',
                "Add'l SIT Start Date": details.sitEntryDate
                  ? moment.utc(details.sitEntryDate).add(1, 'days').format('DD MMM YYYY')
                  : '-',
                '# of days approved for': shipment.sitDaysAllowance ? `${numberOfDaysApprovedForSIT} days` : '-',
                'SIT expiration date': sitEndDate || '-',
              },
              id,
            )}
            {!isEmpty(serviceRequestDocUploads) ? (
              <div className={styles.uploads}>
                <p className={styles.detailType}>Download service item documentation:</p>
                {serviceRequestDocUploads.map((file) => (
                  <div className={styles.uploads}>
                    <a href={file.url} download>
                      {trimFileName(file.filename)}
                    </a>
                  </div>
                ))}
              </div>
            ) : null}
          </>
        )}
        {code === SERVICE_ITEM_CODES.IDASIT && (
          <>
            {generateDetailText(
              {
                'Original Delivery Address': originalDeliveryAddress
                  ? formatCityStateAndPostalCode(originalDeliveryAddress)
                  : '-',
                "Add'l SIT Start Date": details.sitEntryDate
                  ? moment.utc(details.sitEntryDate).add(1, 'days').format('DD MMM YYYY')
                  : '-',
                '# of days approved for': shipment.sitDaysAllowance ? `${numberOfDaysApprovedForSIT} days` : '-',
                'SIT expiration date': sitEndDate || '-',
              },
              id,
            )}
            {!isEmpty(serviceRequestDocUploads) ? (
              <div className={styles.uploads}>
                <p className={styles.detailType}>Download service item documentation:</p>
                {serviceRequestDocUploads.map((file) => (
                  <div className={styles.uploads}>
                    <a href={file.url} download>
                      {trimFileName(file.filename)}
                    </a>
                  </div>
                ))}
              </div>
            ) : null}
          </>
        )}
        {code === SERVICE_ITEM_CODES.DDSFSC || code === SERVICE_ITEM_CODES.IDSFSC
          ? generateDetailText(
              {
                'Original Delivery Address': originalDeliveryAddress
                  ? formatCityStateAndPostalCode(originalDeliveryAddress)
                  : '-',
                'Final Delivery Address':
                  details.sitDestinationFinalAddress && details.status !== 'SUBMITTED'
                    ? formatCityStateAndPostalCode(details.sitDestinationFinalAddress)
                    : '-',
                'Delivery miles out of SIT': details.sitDeliveryMiles ? details.sitDeliveryMiles : '-',
              },
              id,
            )
          : null}
        {code === SERVICE_ITEM_CODES.DDDSIT && (
          <>
            {generateDetailText(
              {
                'Original Delivery Address': originalDeliveryAddress
                  ? formatCityStateAndPostalCode(originalDeliveryAddress)
                  : '-',
                'Final Delivery Address':
                  details.sitDestinationFinalAddress && details.status !== 'SUBMITTED'
                    ? formatCityStateAndPostalCode(details.sitDestinationFinalAddress)
                    : '-',
                'Delivery miles out of SIT': details.sitDeliveryMiles ? details.sitDeliveryMiles : '-',
                'Customer contacted homesafe': details.sitCustomerContacted
                  ? formatDateWithUTC(details.sitCustomerContacted, 'DD MMM YYYY')
                  : '-',
                'Customer requested delivery date': details.sitRequestedDelivery
                  ? formatDateWithUTC(details.sitRequestedDelivery, 'DD MMM YYYY')
                  : '-',
                'SIT departure date': details.sitDepartureDate
                  ? formatDateWithUTC(details.sitDepartureDate, 'DD MMM YYYY')
                  : '-',
              },
              id,
            )}
            {!isEmpty(serviceRequestDocUploads) ? (
              <div className={styles.uploads}>
                <p className={styles.detailType}>Download service item documentation:</p>
                {serviceRequestDocUploads.map((file) => (
                  <div className={styles.uploads}>
                    <a href={file.url} download>
                      {trimFileName(file.filename)}
                    </a>
                  </div>
                ))}
              </div>
            ) : null}
          </>
        )}
        {code === SERVICE_ITEM_CODES.IDDSIT && (
          <>
            {generateDetailText(
              {
                'Original Delivery Address': originalDeliveryAddress
                  ? formatCityStateAndPostalCode(originalDeliveryAddress)
                  : '-',
                'Final Delivery Address':
                  details.sitDestinationFinalAddress && details.status !== 'SUBMITTED'
                    ? formatCityStateAndPostalCode(details.sitDestinationFinalAddress)
                    : '-',
                'Delivery miles out of SIT': details.sitDeliveryMiles ? details.sitDeliveryMiles : '-',
                'Customer contacted homesafe': details.sitCustomerContacted
                  ? formatDateWithUTC(details.sitCustomerContacted, 'DD MMM YYYY')
                  : '-',
                'Customer requested delivery date': details.sitRequestedDelivery
                  ? formatDateWithUTC(details.sitRequestedDelivery, 'DD MMM YYYY')
                  : '-',
                'SIT departure date': details.sitDepartureDate
                  ? formatDateWithUTC(details.sitDepartureDate, 'DD MMM YYYY')
                  : '-',
              },
              id,
            )}
            {!isEmpty(serviceRequestDocUploads) ? (
              <div className={styles.uploads}>
                <p className={styles.detailType}>Download service item documentation:</p>
                {serviceRequestDocUploads.map((file) => (
                  <div className={styles.uploads}>
                    <a href={file.url} download>
                      {trimFileName(file.filename)}
                    </a>
                  </div>
                ))}
              </div>
            ) : null}
          </>
        )}
        {(code === SERVICE_ITEM_CODES.DDFSIT || code === SERVICE_ITEM_CODES.IDFSIT) && (
          <>
            {!isEmpty(sortedCustomerContacts)
              ? sortedCustomerContacts.map((contact, index) => (
                  <>
                    {generateDetailText(
                      {
                        [`First available delivery date ${index + 1}`]:
                          contact && contact.firstAvailableDeliveryDate
                            ? formatDateWithUTC(contact.firstAvailableDeliveryDate, 'DD MMM YYYY')
                            : '-',
                        [`Customer contact attempt ${index + 1}`]:
                          contact && contact.dateOfContact && contact.timeMilitary
                            ? `${formatDateWithUTC(contact.dateOfContact, 'DD MMM YYYY')}, ${contact.timeMilitary}`
                            : '-',
                      },
                      id,
                    )}
                  </>
                ))
              : defaultDetailText}
            {generateDetailText({ Reason: details.reason ? details.reason : '-' })}
            {details.rejectionReason &&
              generateDetailText({ 'Rejection reason': details.rejectionReason }, id, 'margin-top-2')}
            {!isEmpty(serviceRequestDocUploads) ? (
              <div className={styles.uploads}>
                <p className={styles.detailType}>Download service item documentation:</p>
                {serviceRequestDocUploads.map((file) => (
                  <div className={styles.uploads}>
                    <a href={file.url} download>
                      {trimFileName(file.filename)}
                    </a>
                  </div>
                ))}
              </div>
            ) : null}
          </>
        )}
      </dl>
    </div>
  );
};

const ServiceItemDetails = ({ id, code, details, serviceRequestDocs, shipment, sitStatus }) => {
  const serviceRequestDocUploads = serviceRequestDocs?.map((doc) => doc.uploads[0]);

  let detailSection;
  switch (code) {
    case SERVICE_ITEM_CODES.DOFSIT:
    case SERVICE_ITEM_CODES.IOFSIT: {
      detailSection = (
        <div>
          <dl>
            {generateDetailText(
              {
                'Original Pickup Address': details.sitOriginHHGOriginalAddress
                  ? formatCityStateAndPostalCode(details.sitOriginHHGOriginalAddress)
                  : '-',
                'SIT entry date': details.sitEntryDate ? formatDateWithUTC(details.sitEntryDate, 'DD MMM YYYY') : '-',
                Reason: details.reason ? details.reason : '-',
              },
              id,
            )}
            {details.rejectionReason &&
              generateDetailText({ 'Rejection reason': details.rejectionReason }, id, 'margin-top-2')}
            {!isEmpty(serviceRequestDocUploads) ? (
              <div className={styles.uploads}>
                <p className={styles.detailType}>Download service item documentation:</p>
                {serviceRequestDocUploads.map((file) => (
                  <div className={styles.uploads}>
                    <a href={file.url} download>
                      {trimFileName(file.filename)}
                    </a>
                  </div>
                ))}
              </div>
            ) : null}
          </dl>
        </div>
      );
      break;
    }
    case SERVICE_ITEM_CODES.DOASIT:
    case SERVICE_ITEM_CODES.IOASIT: {
      const sitEndDate =
        sitStatus &&
        sitStatus.currentSIT?.sitAuthorizedEndDate &&
        formatDateWithUTC(sitStatus.currentSIT.sitAuthorizedEndDate, 'DD MMM YYYY');
      const numberOfDaysApprovedForSIT = shipment.sitDaysAllowance ? shipment.sitDaysAllowance - 1 : 0;

      detailSection = (
        <div>
          <dl>
            {generateDetailText(
              {
                'Original Pickup Address': details.sitOriginHHGOriginalAddress
                  ? formatCityStateAndPostalCode(details.sitOriginHHGOriginalAddress)
                  : '-',
                "Add'l SIT Start Date": details.sitEntryDate
                  ? moment.utc(details.sitEntryDate).add(1, 'days').format('DD MMM YYYY')
                  : '-',
                '# of days approved for': shipment.sitDaysAllowance ? `${numberOfDaysApprovedForSIT} days` : '-',
                'SIT expiration date': sitEndDate || '-',
                'Customer contacted homesafe': details.sitCustomerContacted
                  ? formatDateWithUTC(details.sitCustomerContacted, 'DD MMM YYYY')
                  : '-',
                'Customer requested delivery date': details.sitRequestedDelivery
                  ? formatDateWithUTC(details.sitRequestedDelivery, 'DD MMM YYYY')
                  : '-',
                'SIT departure date': details.sitDepartureDate
                  ? formatDateWithUTC(details.sitDepartureDate, 'DD MMM YYYY')
                  : '-',
              },
              id,
            )}
            {details.rejectionReason &&
              generateDetailText({ 'Rejection reason': details.rejectionReason }, id, 'margin-top-2')}
            {!isEmpty(serviceRequestDocUploads) ? (
              <div className={styles.uploads}>
                <p className={styles.detailType}>Download service item documentation:</p>
                {serviceRequestDocUploads.map((file) => (
                  <div className={styles.uploads}>
                    <a href={file.url} download>
                      {trimFileName(file.filename)}
                    </a>
                  </div>
                ))}
              </div>
            ) : null}
          </dl>
        </div>
      );
      break;
    }
    case SERVICE_ITEM_CODES.DOPSIT:
    case SERVICE_ITEM_CODES.IOPSIT:
    case SERVICE_ITEM_CODES.DOSFSC:
    case SERVICE_ITEM_CODES.IOSFSC: {
      detailSection = (
        <div>
          <dl>
            {generateDetailText(
              {
                'Original Pickup Address': details.sitOriginHHGOriginalAddress
                  ? formatCityStateAndPostalCode(details.sitOriginHHGOriginalAddress)
                  : '-',
                'Actual Pickup Address': details.sitOriginHHGActualAddress
                  ? formatCityStateAndPostalCode(details.sitOriginHHGActualAddress)
                  : '-',
                'Delivery miles into SIT': details.sitDeliveryMiles ? details.sitDeliveryMiles : '-',
              },
              id,
            )}
            {details.rejectionReason &&
              generateDetailText({ 'Rejection reason': details.rejectionReason }, id, 'margin-top-2')}
            {!isEmpty(serviceRequestDocUploads) ? (
              <div className={styles.uploads}>
                <p className={styles.detailType}>Download service item documentation:</p>
                {serviceRequestDocUploads.map((file) => (
                  <div className={styles.uploads}>
                    <a href={file.url} download>
                      {trimFileName(file.filename)}
                    </a>
                  </div>
                ))}
              </div>
            ) : null}
          </dl>
        </div>
      );
      break;
    }
    case SERVICE_ITEM_CODES.DDFSIT:
    case SERVICE_ITEM_CODES.DDASIT:
    case SERVICE_ITEM_CODES.IDFSIT:
    case SERVICE_ITEM_CODES.IDASIT:
    case SERVICE_ITEM_CODES.DDDSIT:
    case SERVICE_ITEM_CODES.IDDSIT:
    case SERVICE_ITEM_CODES.DDSFSC:
    case SERVICE_ITEM_CODES.IDSFSC: {
      detailSection = generateDestinationSITDetailSection(
        id,
        serviceRequestDocUploads,
        details,
        code,
        shipment,
        sitStatus,
      );
      break;
    }
    case SERVICE_ITEM_CODES.DCRT:
    case SERVICE_ITEM_CODES.DCRTSA: {
      const { description, itemDimensions, crateDimensions } = details;
      const itemDimensionFormat = `${convertFromThousandthInchToInch(
        itemDimensions?.length,
      )}"x${convertFromThousandthInchToInch(itemDimensions?.width)}"x${convertFromThousandthInchToInch(
        itemDimensions?.height,
      )}"`;
      const crateDimensionFormat = `${convertFromThousandthInchToInch(
        crateDimensions?.length,
      )}"x${convertFromThousandthInchToInch(crateDimensions?.width)}"x${convertFromThousandthInchToInch(
        crateDimensions?.height,
      )}"`;
      detailSection = (
        <div className={styles.detailCrating}>
          <dl>
            {description && generateDetailText({ Description: description }, id)}
            {itemDimensions && generateDetailText({ 'Item size': itemDimensionFormat }, id)}
            {crateDimensions && generateDetailText({ 'Crate size': crateDimensionFormat }, id)}
            {generateDetailText({ Reason: details.reason ? details.reason : '-' })}
            {details.rejectionReason &&
              generateDetailText({ 'Rejection reason': details.rejectionReason }, id, 'margin-top-2')}
            {!isEmpty(serviceRequestDocUploads) ? (
              <div className={styles.uploads}>
                <p className={styles.detailType}>Download service item documentation:</p>
                {serviceRequestDocUploads.map((file) => (
                  <div className={styles.uploads}>
                    <a href={file.url} download>
                      {trimFileName(file.filename)}
                    </a>
                  </div>
                ))}
              </div>
            ) : null}
          </dl>
        </div>
      );
      break;
    }
    case SERVICE_ITEM_CODES.DUCRT: {
      const { description, itemDimensions, crateDimensions } = details;
      const itemDimensionFormat = `${convertFromThousandthInchToInch(
        itemDimensions?.length,
      )}"x${convertFromThousandthInchToInch(itemDimensions?.width)}"x${convertFromThousandthInchToInch(
        itemDimensions?.height,
      )}"`;
      const crateDimensionFormat = `${convertFromThousandthInchToInch(
        crateDimensions?.length,
      )}"x${convertFromThousandthInchToInch(crateDimensions?.width)}"x${convertFromThousandthInchToInch(
        crateDimensions?.height,
      )}"`;
      detailSection = (
        <div className={styles.detailCrating}>
          <dl>
            {description && generateDetailText({ Description: description }, id)}
            {itemDimensions && generateDetailText({ 'Item size': itemDimensionFormat }, id)}
            {crateDimensions && generateDetailText({ 'Crate size': crateDimensionFormat }, id)}
            {details.rejectionReason &&
              generateDetailText({ 'Rejection reason': details.rejectionReason }, id, 'margin-top-2')}
            {!isEmpty(serviceRequestDocUploads) ? (
              <div className={styles.uploads}>
                <p className={styles.detailType}>Download service item documentation:</p>
                {serviceRequestDocUploads.map((file) => (
                  <div className={styles.uploads}>
                    <a href={file.url} download>
                      {trimFileName(file.filename)}
                    </a>
                  </div>
                ))}
              </div>
            ) : null}
          </dl>
        </div>
      );
      break;
    }
    case SERVICE_ITEM_CODES.DOSHUT:
    case SERVICE_ITEM_CODES.DDSHUT: {
      const estimatedWeight = details.estimatedWeight != null ? formatWeight(details.estimatedWeight) : `— lbs`;
      detailSection = (
        <div>
          <dl>
            <div key={`${id}-estimatedWeight`} className={styles.detailLine}>
              <dd className={styles.detailType}>{estimatedWeight}</dd> <dt>estimated weight</dt>
            </div>
            {generateDetailText({ Reason: details.reason })}
            {details.rejectionReason &&
              generateDetailText({ 'Rejection reason': details.rejectionReason }, id, 'margin-top-2')}
            {!isEmpty(serviceRequestDocUploads) ? (
              <div className={styles.uploads}>
                <p className={styles.detailType}>Download service item documentation:</p>
                {serviceRequestDocUploads.map((file) => (
                  <div className={styles.uploads}>
                    <a href={file.url} download>
                      {trimFileName(file.filename)}
                    </a>
                  </div>
                ))}
              </div>
            ) : null}
          </dl>
        </div>
      );
      break;
    }
<<<<<<< HEAD
    case SERVICE_ITEM_CODES.DLH:
    case SERVICE_ITEM_CODES.DSH:
    case SERVICE_ITEM_CODES.FSC:
    case SERVICE_ITEM_CODES.DOP:
    case SERVICE_ITEM_CODES.DDP:
    case SERVICE_ITEM_CODES.DPK:
    case SERVICE_ITEM_CODES.DUPK:
    case SERVICE_ITEM_CODES.ISLH:
    case SERVICE_ITEM_CODES.IHPK:
    case SERVICE_ITEM_CODES.IHUPK:
    case SERVICE_ITEM_CODES.IUBPK:
    case SERVICE_ITEM_CODES.IUBUPK:
    case SERVICE_ITEM_CODES.POEFSC:
    case SERVICE_ITEM_CODES.PODFSC:
    case SERVICE_ITEM_CODES.UBP: {
=======
    case 'IOSHUT':
    case 'IDSHUT': {
      const estimatedWeight = details.estimatedWeight != null ? formatWeight(details.estimatedWeight) : `— lbs`;
      detailSection = (
        <div>
          <dl>
            <div key={`${id}-estimatedWeight`} className={styles.detailLine}>
              <dd className={styles.detailType}>{estimatedWeight}</dd> <dt>estimated weight</dt>
            </div>
            {generateDetailText({
              'Estimated Price': details.estimatedPrice ? toDollarString(formatCents(details.estimatedPrice)) : '-',
            })}
            {generateDetailText({ Reason: details.reason })}
            {generateDetailText({ Market: details.market })}
            {details.rejectionReason &&
              generateDetailText({ 'Rejection reason': details.rejectionReason }, id, 'margin-top-2')}
            {!isEmpty(serviceRequestDocUploads) ? (
              <div className={styles.uploads}>
                <p className={styles.detailType}>Download service item documentation:</p>
                {serviceRequestDocUploads.map((file) => (
                  <div className={styles.uploads}>
                    <a href={file.url} download>
                      {trimFileName(file.filename)}
                    </a>
                  </div>
                ))}
              </div>
            ) : null}
          </dl>
        </div>
      );
      break;
    }
    case 'DLH':
    case 'DSH':
    case 'FSC':
    case 'DOP':
    case 'DDP':
    case 'DPK':
    case 'DUPK':
    case 'ISLH':
    case 'IHPK':
    case 'IHUPK':
    case 'IUBPK':
    case 'IUBUPK':
    case 'POEFSC':
    case 'PODFSC':
    case 'UBP': {
>>>>>>> fa14f0dc
      detailSection = (
        <div>
          <dl>
            {generateDetailText({
              'Estimated Price': details.estimatedPrice ? toDollarString(formatCents(details.estimatedPrice)) : '-',
            })}
          </dl>
        </div>
      );
      break;
    }
    case SERVICE_ITEM_CODES.MS:
    case SERVICE_ITEM_CODES.CS: {
      const { estimatedPrice } = details;
      detailSection = (
        <div>
          <dl>{estimatedPrice && generateDetailText({ Price: `$${formatCents(estimatedPrice)}` }, id)}</dl>
        </div>
      );
      break;
    }
    case SERVICE_ITEM_CODES.ICRT: {
      const { description, itemDimensions, crateDimensions, market, externalCrate } = details;
      const itemDimensionFormat = `${convertFromThousandthInchToInch(
        itemDimensions?.length,
      )}"x${convertFromThousandthInchToInch(itemDimensions?.width)}"x${convertFromThousandthInchToInch(
        itemDimensions?.height,
      )}"`;
      const crateDimensionFormat = `${convertFromThousandthInchToInch(
        crateDimensions?.length,
      )}"x${convertFromThousandthInchToInch(crateDimensions?.width)}"x${convertFromThousandthInchToInch(
        crateDimensions?.height,
      )}"`;
      detailSection = (
        <div className={styles.detailCrating}>
          <dl>
            {description && generateDetailText({ Description: description }, id)}
            {itemDimensions && generateDetailText({ 'Item size': itemDimensionFormat }, id)}
            {crateDimensions && generateDetailText({ 'Crate size': crateDimensionFormat }, id)}
            {externalCrate && generateDetailText({ 'External crate': 'Yes' }, id)}
            {market && generateDetailText({ Market: market }, id)}
            {generateDetailText({ Reason: details.reason ? details.reason : '-' })}
            {details.rejectionReason &&
              generateDetailText({ 'Rejection reason': details.rejectionReason }, id, 'margin-top-2')}
            {!isEmpty(serviceRequestDocUploads) ? (
              <div className={styles.uploads}>
                <p className={styles.detailType}>Download service item documentation:</p>
                {serviceRequestDocUploads.map((file) => (
                  <div className={styles.uploads}>
                    <a href={file.url} download>
                      {trimFileName(file.filename)}
                    </a>
                  </div>
                ))}
              </div>
            ) : null}
          </dl>
        </div>
      );
      break;
    }
    case SERVICE_ITEM_CODES.IUCRT: {
      const { description, itemDimensions, crateDimensions, market } = details;
      const itemDimensionFormat = `${convertFromThousandthInchToInch(
        itemDimensions?.length,
      )}"x${convertFromThousandthInchToInch(itemDimensions?.width)}"x${convertFromThousandthInchToInch(
        itemDimensions?.height,
      )}"`;
      const crateDimensionFormat = `${convertFromThousandthInchToInch(
        crateDimensions?.length,
      )}"x${convertFromThousandthInchToInch(crateDimensions?.width)}"x${convertFromThousandthInchToInch(
        crateDimensions?.height,
      )}"`;
      detailSection = (
        <div className={styles.detailCrating}>
          <dl>
            {description && generateDetailText({ Description: description }, id)}
            {itemDimensions && generateDetailText({ 'Item size': itemDimensionFormat }, id)}
            {crateDimensions && generateDetailText({ 'Crate size': crateDimensionFormat }, id)}
            {market && generateDetailText({ Market: market }, id)}
            {generateDetailText({ Reason: details.reason ? details.reason : '-' })}
            {details.rejectionReason &&
              generateDetailText({ 'Rejection reason': details.rejectionReason }, id, 'margin-top-2')}
            {!isEmpty(serviceRequestDocUploads) ? (
              <div className={styles.uploads}>
                <p className={styles.detailType}>Download service item documentation:</p>
                {serviceRequestDocUploads.map((file) => (
                  <div className={styles.uploads}>
                    <a href={file.url} download>
                      {trimFileName(file.filename)}
                    </a>
                  </div>
                ))}
              </div>
            ) : null}
          </dl>
        </div>
      );
      break;
    }
    default:
      detailSection = (
        <div>
          <div>—</div>
          <dl>
            {details.rejectionReason &&
              generateDetailText({ 'Rejection reason': details.rejectionReason }, id, 'margin-top-2')}
            {!isEmpty(serviceRequestDocUploads) ? (
              <div className={styles.uploads}>
                <p className={styles.detailType}>Download service item documentation:</p>
                {serviceRequestDocUploads.map((file) => (
                  <div className={styles.uploads}>
                    <a href={file.url} download>
                      {trimFileName(file.filename)}
                    </a>
                  </div>
                ))}
              </div>
            ) : null}
          </dl>
        </div>
      );
  }
  return <div>{detailSection}</div>;
};

ServiceItemDetails.propTypes = ServiceItemDetailsShape.isRequired;

ServiceItemDetails.propTypes = {
  details: ServiceItemDetailsShape,
  shipment: ShipmentShape,
  sitStatus: SitStatusShape,
};

ServiceItemDetails.defaultProps = {
  details: {},
  shipment: {},
  sitStatus: undefined,
};
export default ServiceItemDetails;<|MERGE_RESOLUTION|>--- conflicted
+++ resolved
@@ -503,7 +503,39 @@
       );
       break;
     }
-<<<<<<< HEAD
+    case SERVICE_ITEM_CODES.IOSHUT:
+    case SERVICE_ITEM_CODES.IDSHUT: {
+      const estimatedWeight = details.estimatedWeight != null ? formatWeight(details.estimatedWeight) : `— lbs`;
+      detailSection = (
+        <div>
+          <dl>
+            <div key={`${id}-estimatedWeight`} className={styles.detailLine}>
+              <dd className={styles.detailType}>{estimatedWeight}</dd> <dt>estimated weight</dt>
+            </div>
+            {generateDetailText({
+              'Estimated Price': details.estimatedPrice ? toDollarString(formatCents(details.estimatedPrice)) : '-',
+            })}
+            {generateDetailText({ Reason: details.reason })}
+            {generateDetailText({ Market: details.market })}
+            {details.rejectionReason &&
+              generateDetailText({ 'Rejection reason': details.rejectionReason }, id, 'margin-top-2')}
+            {!isEmpty(serviceRequestDocUploads) ? (
+              <div className={styles.uploads}>
+                <p className={styles.detailType}>Download service item documentation:</p>
+                {serviceRequestDocUploads.map((file) => (
+                  <div className={styles.uploads}>
+                    <a href={file.url} download>
+                      {trimFileName(file.filename)}
+                    </a>
+                  </div>
+                ))}
+              </div>
+            ) : null}
+          </dl>
+        </div>
+      );
+      break;
+    }
     case SERVICE_ITEM_CODES.DLH:
     case SERVICE_ITEM_CODES.DSH:
     case SERVICE_ITEM_CODES.FSC:
@@ -519,56 +551,6 @@
     case SERVICE_ITEM_CODES.POEFSC:
     case SERVICE_ITEM_CODES.PODFSC:
     case SERVICE_ITEM_CODES.UBP: {
-=======
-    case 'IOSHUT':
-    case 'IDSHUT': {
-      const estimatedWeight = details.estimatedWeight != null ? formatWeight(details.estimatedWeight) : `— lbs`;
-      detailSection = (
-        <div>
-          <dl>
-            <div key={`${id}-estimatedWeight`} className={styles.detailLine}>
-              <dd className={styles.detailType}>{estimatedWeight}</dd> <dt>estimated weight</dt>
-            </div>
-            {generateDetailText({
-              'Estimated Price': details.estimatedPrice ? toDollarString(formatCents(details.estimatedPrice)) : '-',
-            })}
-            {generateDetailText({ Reason: details.reason })}
-            {generateDetailText({ Market: details.market })}
-            {details.rejectionReason &&
-              generateDetailText({ 'Rejection reason': details.rejectionReason }, id, 'margin-top-2')}
-            {!isEmpty(serviceRequestDocUploads) ? (
-              <div className={styles.uploads}>
-                <p className={styles.detailType}>Download service item documentation:</p>
-                {serviceRequestDocUploads.map((file) => (
-                  <div className={styles.uploads}>
-                    <a href={file.url} download>
-                      {trimFileName(file.filename)}
-                    </a>
-                  </div>
-                ))}
-              </div>
-            ) : null}
-          </dl>
-        </div>
-      );
-      break;
-    }
-    case 'DLH':
-    case 'DSH':
-    case 'FSC':
-    case 'DOP':
-    case 'DDP':
-    case 'DPK':
-    case 'DUPK':
-    case 'ISLH':
-    case 'IHPK':
-    case 'IHUPK':
-    case 'IUBPK':
-    case 'IUBUPK':
-    case 'POEFSC':
-    case 'PODFSC':
-    case 'UBP': {
->>>>>>> fa14f0dc
       detailSection = (
         <div>
           <dl>
