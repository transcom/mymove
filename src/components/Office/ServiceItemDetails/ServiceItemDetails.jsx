--- conflicted
+++ resolved
@@ -558,7 +558,6 @@
       );
       break;
     }
-<<<<<<< HEAD
     case SERVICE_ITEM_CODES.DLH:
     case SERVICE_ITEM_CODES.DSH:
     case SERVICE_ITEM_CODES.FSC:
@@ -569,25 +568,11 @@
     case SERVICE_ITEM_CODES.ISLH:
     case SERVICE_ITEM_CODES.IHPK:
     case SERVICE_ITEM_CODES.IHUPK:
+    case SERVICE_ITEM_CODES.IUBPK:
+    case SERVICE_ITEM_CODES.IUBUPK:
     case SERVICE_ITEM_CODES.POEFSC:
-    case SERVICE_ITEM_CODES.PODFSC: {
-=======
-    case 'DLH':
-    case 'DSH':
-    case 'FSC':
-    case 'DOP':
-    case 'DDP':
-    case 'DPK':
-    case 'DUPK':
-    case 'ISLH':
-    case 'IHPK':
-    case 'IHUPK':
-    case 'IUBPK':
-    case 'IUBUPK':
-    case 'POEFSC':
-    case 'PODFSC':
-    case 'UBP': {
->>>>>>> e25ba35b
+    case SERVICE_ITEM_CODES.PODFSC:
+    case SERVICE_ITEM_CODES.UBP: {
       detailSection = (
         <div>
           <dl>
