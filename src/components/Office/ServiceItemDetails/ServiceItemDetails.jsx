--- conflicted
+++ resolved
@@ -122,28 +122,10 @@
       );
       break;
     }
-<<<<<<< HEAD
-    case 'DDFSIT': {
-      detailSection = generateDestinationSITDetailSection(id, serviceRequestDocUploads, details, {
-        'SIT entry date': details.sitEntryDate ? formatDate(details.sitEntryDate, 'DD MMM YYYY') : '-',
-      });
-      break;
-    }
-    case 'DDASIT': {
-      detailSection = generateDestinationSITDetailSection(id, serviceRequestDocUploads, details);
-      break;
-    }
-    case 'DDDSIT': {
-      detailSection = generateDestinationSITDetailSection(id, serviceRequestDocUploads, details, {
-        'SIT departure date': details.sitDepartureDate ? formatDate(details.sitDepartureDate, 'DD MMM YYYY') : '-',
-      });
-      break;
-    }
-=======
+
     case 'DDFSIT':
     case 'DDASIT':
     case 'DDDSIT':
->>>>>>> 7858a70f
     case 'DDSFSC': {
       detailSection = generateDestinationSITDetailSection(id, serviceRequestDocUploads, details, code);
       break;
