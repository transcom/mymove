import React from 'react';
import { isEmpty, sortBy } from 'lodash';
import classnames from 'classnames';
import moment from 'moment';

import { ServiceItemDetailsShape } from '../../../types/serviceItems';
import { trimFileName } from '../../../utils/serviceItems';

import styles from './ServiceItemDetails.module.scss';

import { ShipmentShape } from 'types/shipment';
import { SitStatusShape } from 'types/sitStatusShape';
import { formatDateWithUTC } from 'shared/dates';
import { formatCityStateAndPostalCode } from 'utils/shipmentDisplay';
import { formatWeight, convertFromThousandthInchToInch, formatCents, toDollarString } from 'utils/formatters';
import { SERVICE_ITEM_CODES } from 'constants/serviceItems';

function generateDetailText(details, id, className) {
  const detailList = Object.keys(details).map((detail) => (
    <div key={`${id}-${detail}`} className={classnames(styles.detailLine, className)}>
      <dt className={styles.detailType}>{detail}:</dt> <dd>{details[`${detail}`]}</dd>
    </div>
  ));

  return detailList;
}

const generateDestinationSITDetailSection = (id, serviceRequestDocUploads, details, code, shipment, sitStatus) => {
  const { customerContacts } = details;
  // Below we are using the sortBy func in lodash to sort the customer contacts
  // by the firstAvailableDeliveryDate field. sortBy returns a new
  // array with the elements in ascending order.
  const sortedCustomerContacts = sortBy(customerContacts, [
    (a) => {
      return new Date(a.firstAvailableDeliveryDate);
    },
  ]);
  const defaultDetailText = generateDetailText({
    'First available delivery date 1': '-',
    'Customer contact 1': '-',
  });
  const numberOfDaysApprovedForSIT = shipment.sitDaysAllowance ? shipment.sitDaysAllowance - 1 : 0;
  const sitEndDate =
    sitStatus &&
    sitStatus.currentSIT?.sitAuthorizedEndDate &&
    formatDateWithUTC(sitStatus.currentSIT.sitAuthorizedEndDate, 'DD MMM YYYY');
  const originalDeliveryAddress = details.sitDestinationOriginalAddress
    ? details.sitDestinationOriginalAddress
    : shipment.destinationAddress;

  return (
    <div>
      <dl>
        {code === SERVICE_ITEM_CODES.DDFSIT || code === SERVICE_ITEM_CODES.IDFSIT
          ? generateDetailText({
              'Original Delivery Address': originalDeliveryAddress
                ? formatCityStateAndPostalCode(originalDeliveryAddress)
                : '-',
              'SIT entry date': details.sitEntryDate ? formatDateWithUTC(details.sitEntryDate, 'DD MMM YYYY') : '-',
            })
          : null}
        {code === SERVICE_ITEM_CODES.DDASIT && (
          <>
            {generateDetailText(
              {
                'Original Delivery Address': originalDeliveryAddress
                  ? formatCityStateAndPostalCode(originalDeliveryAddress)
                  : '-',
                "Add'l SIT Start Date": details.sitEntryDate
                  ? moment.utc(details.sitEntryDate).add(1, 'days').format('DD MMM YYYY')
                  : '-',
                '# of days approved for': shipment.sitDaysAllowance ? `${numberOfDaysApprovedForSIT} days` : '-',
                'SIT expiration date': sitEndDate || '-',
              },
              id,
            )}
            {!isEmpty(serviceRequestDocUploads) ? (
              <div className={styles.uploads}>
                <p className={styles.detailType}>Download service item documentation:</p>
                {serviceRequestDocUploads.map((file) => (
                  <div className={styles.uploads}>
                    <a href={file.url} download>
                      {trimFileName(file.filename)}
                    </a>
                  </div>
                ))}
              </div>
            ) : null}
          </>
        )}
        {code === SERVICE_ITEM_CODES.IDASIT && (
          <>
            {generateDetailText(
              {
                'Original Delivery Address': originalDeliveryAddress
                  ? formatCityStateAndPostalCode(originalDeliveryAddress)
                  : '-',
                "Add'l SIT Start Date": details.sitEntryDate
                  ? moment.utc(details.sitEntryDate).add(1, 'days').format('DD MMM YYYY')
                  : '-',
                '# of days approved for': shipment.sitDaysAllowance ? `${numberOfDaysApprovedForSIT} days` : '-',
                'SIT expiration date': sitEndDate || '-',
              },
              id,
            )}
            {!isEmpty(serviceRequestDocUploads) ? (
              <div className={styles.uploads}>
                <p className={styles.detailType}>Download service item documentation:</p>
                {serviceRequestDocUploads.map((file) => (
                  <div className={styles.uploads}>
                    <a href={file.url} download>
                      {trimFileName(file.filename)}
                    </a>
                  </div>
                ))}
              </div>
            ) : null}
          </>
        )}
        {code === SERVICE_ITEM_CODES.DDSFSC || code === SERVICE_ITEM_CODES.IDSFSC
          ? generateDetailText(
              {
                'Original Delivery Address': originalDeliveryAddress
                  ? formatCityStateAndPostalCode(originalDeliveryAddress)
                  : '-',
                'Final Delivery Address':
                  details.sitDestinationFinalAddress && details.status !== 'SUBMITTED'
                    ? formatCityStateAndPostalCode(details.sitDestinationFinalAddress)
                    : '-',
                'Delivery miles out of SIT': details.sitDeliveryMiles ? details.sitDeliveryMiles : '-',
              },
              id,
            )
          : null}
        {code === SERVICE_ITEM_CODES.DDDSIT && (
          <>
            {generateDetailText(
              {
                'Original Delivery Address': originalDeliveryAddress
                  ? formatCityStateAndPostalCode(originalDeliveryAddress)
                  : '-',
                'Final Delivery Address':
                  details.sitDestinationFinalAddress && details.status !== 'SUBMITTED'
                    ? formatCityStateAndPostalCode(details.sitDestinationFinalAddress)
                    : '-',
                'Delivery miles out of SIT': details.sitDeliveryMiles ? details.sitDeliveryMiles : '-',
                'Customer contacted homesafe': details.sitCustomerContacted
                  ? formatDateWithUTC(details.sitCustomerContacted, 'DD MMM YYYY')
                  : '-',
                'Customer requested delivery date': details.sitRequestedDelivery
                  ? formatDateWithUTC(details.sitRequestedDelivery, 'DD MMM YYYY')
                  : '-',
                'SIT departure date': details.sitDepartureDate
                  ? formatDateWithUTC(details.sitDepartureDate, 'DD MMM YYYY')
                  : '-',
              },
              id,
            )}
            {!isEmpty(serviceRequestDocUploads) ? (
              <div className={styles.uploads}>
                <p className={styles.detailType}>Download service item documentation:</p>
                {serviceRequestDocUploads.map((file) => (
                  <div className={styles.uploads}>
                    <a href={file.url} download>
                      {trimFileName(file.filename)}
                    </a>
                  </div>
                ))}
              </div>
            ) : null}
          </>
        )}
        {code === SERVICE_ITEM_CODES.IDDSIT && (
          <>
            {generateDetailText(
              {
                'Original Delivery Address': originalDeliveryAddress
                  ? formatCityStateAndPostalCode(originalDeliveryAddress)
                  : '-',
                'Final Delivery Address':
                  details.sitDestinationFinalAddress && details.status !== 'SUBMITTED'
                    ? formatCityStateAndPostalCode(details.sitDestinationFinalAddress)
                    : '-',
                'Delivery miles out of SIT': details.sitDeliveryMiles ? details.sitDeliveryMiles : '-',
                'Customer contacted homesafe': details.sitCustomerContacted
                  ? formatDateWithUTC(details.sitCustomerContacted, 'DD MMM YYYY')
                  : '-',
                'Customer requested delivery date': details.sitRequestedDelivery
                  ? formatDateWithUTC(details.sitRequestedDelivery, 'DD MMM YYYY')
                  : '-',
                'SIT departure date': details.sitDepartureDate
                  ? formatDateWithUTC(details.sitDepartureDate, 'DD MMM YYYY')
                  : '-',
              },
              id,
            )}
            {!isEmpty(serviceRequestDocUploads) ? (
              <div className={styles.uploads}>
                <p className={styles.detailType}>Download service item documentation:</p>
                {serviceRequestDocUploads.map((file) => (
                  <div className={styles.uploads}>
                    <a href={file.url} download>
                      {trimFileName(file.filename)}
                    </a>
                  </div>
                ))}
              </div>
            ) : null}
          </>
        )}
        {(code === SERVICE_ITEM_CODES.DDFSIT || code === SERVICE_ITEM_CODES.IDFSIT) && (
          <>
            {!isEmpty(sortedCustomerContacts)
              ? sortedCustomerContacts.map((contact, index) => (
                  <>
                    {generateDetailText(
                      {
                        [`First available delivery date ${index + 1}`]:
                          contact && contact.firstAvailableDeliveryDate
                            ? formatDateWithUTC(contact.firstAvailableDeliveryDate, 'DD MMM YYYY')
                            : '-',
                        [`Customer contact attempt ${index + 1}`]:
                          contact && contact.dateOfContact && contact.timeMilitary
                            ? `${formatDateWithUTC(contact.dateOfContact, 'DD MMM YYYY')}, ${contact.timeMilitary}`
                            : '-',
                      },
                      id,
                    )}
                  </>
                ))
              : defaultDetailText}
            {generateDetailText({ Reason: details.reason ? details.reason : '-' })}
            {!isEmpty(serviceRequestDocUploads) ? (
              <div className={styles.uploads}>
                <p className={styles.detailType}>Download service item documentation:</p>
                {serviceRequestDocUploads.map((file) => (
                  <div className={styles.uploads}>
                    <a href={file.url} download>
                      {trimFileName(file.filename)}
                    </a>
                  </div>
                ))}
              </div>
            ) : null}
          </>
        )}
        {generateDetailText({
          'Estimated Price':
            details.estimatedPrice !== null ? toDollarString(formatCents(details.estimatedPrice)) : '-',
        })}
      </dl>
    </div>
  );
};

const ServiceItemDetails = ({ id, code, details, serviceRequestDocs, shipment, sitStatus }) => {
  const serviceRequestDocUploads = serviceRequestDocs?.map((doc) => doc.uploads[0]);

  let detailSection;
  const detailSectionElements = [];

  switch (code) {
    case SERVICE_ITEM_CODES.DOFSIT:
    case SERVICE_ITEM_CODES.IOFSIT: {
      detailSectionElements.push(
        <div>
          <dl>
            {generateDetailText(
              {
                'Original Pickup Address': details.sitOriginHHGOriginalAddress
                  ? formatCityStateAndPostalCode(details.sitOriginHHGOriginalAddress)
                  : '-',
                'SIT entry date': details.sitEntryDate ? formatDateWithUTC(details.sitEntryDate, 'DD MMM YYYY') : '-',
                Reason: details.reason ? details.reason : '-',
              },
              id,
            )}
<<<<<<< HEAD
            {generateDetailText({
              'Estimated Price':
                details.estimatedPrice !== null ? toDollarString(formatCents(details.estimatedPrice)) : '-',
            })}
            {details.rejectionReason &&
              generateDetailText({ 'Rejection reason': details.rejectionReason }, id, 'margin-top-2')}
=======
>>>>>>> c2adac43
            {!isEmpty(serviceRequestDocUploads) ? (
              <div className={styles.uploads}>
                <p className={styles.detailType}>Download service item documentation:</p>
                {serviceRequestDocUploads.map((file) => (
                  <div className={styles.uploads}>
                    <a href={file.url} download>
                      {trimFileName(file.filename)}
                    </a>
                  </div>
                ))}
              </div>
            ) : null}
          </dl>
        </div>,
      );
      break;
    }
    case SERVICE_ITEM_CODES.DOASIT:
    case SERVICE_ITEM_CODES.IOASIT: {
      const sitEndDate =
        sitStatus &&
        sitStatus.currentSIT?.sitAuthorizedEndDate &&
        formatDateWithUTC(sitStatus.currentSIT.sitAuthorizedEndDate, 'DD MMM YYYY');
      const numberOfDaysApprovedForSIT = shipment.sitDaysAllowance ? shipment.sitDaysAllowance - 1 : 0;

      detailSectionElements.push(
        <div>
          <dl>
            {generateDetailText(
              {
                'Original Pickup Address': details.sitOriginHHGOriginalAddress
                  ? formatCityStateAndPostalCode(details.sitOriginHHGOriginalAddress)
                  : '-',
                "Add'l SIT Start Date": details.sitEntryDate
                  ? moment.utc(details.sitEntryDate).add(1, 'days').format('DD MMM YYYY')
                  : '-',
                '# of days approved for': shipment.sitDaysAllowance ? `${numberOfDaysApprovedForSIT} days` : '-',
                'SIT expiration date': sitEndDate || '-',
                'Customer contacted homesafe': details.sitCustomerContacted
                  ? formatDateWithUTC(details.sitCustomerContacted, 'DD MMM YYYY')
                  : '-',
                'Customer requested delivery date': details.sitRequestedDelivery
                  ? formatDateWithUTC(details.sitRequestedDelivery, 'DD MMM YYYY')
                  : '-',
                'SIT departure date': details.sitDepartureDate
                  ? formatDateWithUTC(details.sitDepartureDate, 'DD MMM YYYY')
                  : '-',
              },
              id,
            )}
<<<<<<< HEAD
            {generateDetailText({
              'Estimated Price':
                details.estimatedPrice !== null ? toDollarString(formatCents(details.estimatedPrice)) : '-',
            })}
            {details.rejectionReason &&
              generateDetailText({ 'Rejection reason': details.rejectionReason }, id, 'margin-top-2')}
=======
>>>>>>> c2adac43
            {!isEmpty(serviceRequestDocUploads) ? (
              <div className={styles.uploads}>
                <p className={styles.detailType}>Download service item documentation:</p>
                {serviceRequestDocUploads.map((file) => (
                  <div className={styles.uploads}>
                    <a href={file.url} download>
                      {trimFileName(file.filename)}
                    </a>
                  </div>
                ))}
              </div>
            ) : null}
          </dl>
        </div>,
      );
      break;
    }
    case SERVICE_ITEM_CODES.DOPSIT:
    case SERVICE_ITEM_CODES.IOPSIT:
    case SERVICE_ITEM_CODES.DOSFSC:
    case SERVICE_ITEM_CODES.IOSFSC: {
      detailSectionElements.push(
        <div>
          <dl>
            {generateDetailText(
              {
                'Original Pickup Address': details.sitOriginHHGOriginalAddress
                  ? formatCityStateAndPostalCode(details.sitOriginHHGOriginalAddress)
                  : '-',
                'Actual Pickup Address': details.sitOriginHHGActualAddress
                  ? formatCityStateAndPostalCode(details.sitOriginHHGActualAddress)
                  : '-',
                'Delivery miles into SIT': details.sitDeliveryMiles ? details.sitDeliveryMiles : '-',
              },
              id,
            )}
<<<<<<< HEAD
            {generateDetailText({
              'Estimated Price':
                details.estimatedPrice !== null ? toDollarString(formatCents(details.estimatedPrice)) : '-',
            })}
            {details.rejectionReason &&
              generateDetailText({ 'Rejection reason': details.rejectionReason }, id, 'margin-top-2')}
=======
>>>>>>> c2adac43
            {!isEmpty(serviceRequestDocUploads) ? (
              <div className={styles.uploads}>
                <p className={styles.detailType}>Download service item documentation:</p>
                {serviceRequestDocUploads.map((file) => (
                  <div className={styles.uploads}>
                    <a href={file.url} download>
                      {trimFileName(file.filename)}
                    </a>
                  </div>
                ))}
              </div>
            ) : null}
          </dl>
        </div>,
      );
      break;
    }
    case SERVICE_ITEM_CODES.DDFSIT:
    case SERVICE_ITEM_CODES.DDASIT:
    case SERVICE_ITEM_CODES.IDFSIT:
    case SERVICE_ITEM_CODES.IDASIT:
    case SERVICE_ITEM_CODES.DDDSIT:
    case SERVICE_ITEM_CODES.IDDSIT:
    case SERVICE_ITEM_CODES.DDSFSC:
    case SERVICE_ITEM_CODES.IDSFSC: {
      detailSection = generateDestinationSITDetailSection(
        id,
        serviceRequestDocUploads,
        details,
        code,
        shipment,
        sitStatus,
      );
      detailSectionElements.push(detailSection);
      break;
    }
    case SERVICE_ITEM_CODES.DCRT:
    case SERVICE_ITEM_CODES.DCRTSA: {
      const { description, itemDimensions, crateDimensions } = details;
      const itemDimensionFormat = `${convertFromThousandthInchToInch(
        itemDimensions?.length,
      )}"x${convertFromThousandthInchToInch(itemDimensions?.width)}"x${convertFromThousandthInchToInch(
        itemDimensions?.height,
      )}"`;
      const crateDimensionFormat = `${convertFromThousandthInchToInch(
        crateDimensions?.length,
      )}"x${convertFromThousandthInchToInch(crateDimensions?.width)}"x${convertFromThousandthInchToInch(
        crateDimensions?.height,
      )}"`;
      detailSectionElements.push(
        <div className={styles.detailCrating}>
          <dl>
            {description && generateDetailText({ Description: description }, id)}
            {itemDimensions && generateDetailText({ 'Item size': itemDimensionFormat }, id)}
            {crateDimensions && generateDetailText({ 'Crate size': crateDimensionFormat }, id)}
            {generateDetailText({ Reason: details.reason ? details.reason : '-' })}
            {!isEmpty(serviceRequestDocUploads) ? (
              <div className={styles.uploads}>
                <p className={styles.detailType}>Download service item documentation:</p>
                {serviceRequestDocUploads.map((file) => (
                  <div className={styles.uploads}>
                    <a href={file.url} download>
                      {trimFileName(file.filename)}
                    </a>
                  </div>
                ))}
              </div>
            ) : null}
          </dl>
        </div>,
      );
      break;
    }
    case SERVICE_ITEM_CODES.DUCRT: {
      const { description, itemDimensions, crateDimensions } = details;
      const itemDimensionFormat = `${convertFromThousandthInchToInch(
        itemDimensions?.length,
      )}"x${convertFromThousandthInchToInch(itemDimensions?.width)}"x${convertFromThousandthInchToInch(
        itemDimensions?.height,
      )}"`;
      const crateDimensionFormat = `${convertFromThousandthInchToInch(
        crateDimensions?.length,
      )}"x${convertFromThousandthInchToInch(crateDimensions?.width)}"x${convertFromThousandthInchToInch(
        crateDimensions?.height,
      )}"`;
      detailSectionElements.push(
        <div className={styles.detailCrating}>
          <dl>
            {description && generateDetailText({ Description: description }, id)}
            {itemDimensions && generateDetailText({ 'Item size': itemDimensionFormat }, id)}
            {crateDimensions && generateDetailText({ 'Crate size': crateDimensionFormat }, id)}
            {!isEmpty(serviceRequestDocUploads) ? (
              <div className={styles.uploads}>
                <p className={styles.detailType}>Download service item documentation:</p>
                {serviceRequestDocUploads.map((file) => (
                  <div className={styles.uploads}>
                    <a href={file.url} download>
                      {trimFileName(file.filename)}
                    </a>
                  </div>
                ))}
              </div>
            ) : null}
          </dl>
        </div>,
      );
      break;
    }
    case SERVICE_ITEM_CODES.DOSHUT:
    case SERVICE_ITEM_CODES.DDSHUT: {
      const estimatedWeight = details.estimatedWeight != null ? formatWeight(details.estimatedWeight) : `— lbs`;
      detailSectionElements.push(
        <div>
          <dl>
            <div key={`${id}-estimatedWeight`} className={styles.detailLine}>
              <dd className={styles.detailType}>{estimatedWeight}</dd> <dt>estimated weight</dt>
            </div>
            {generateDetailText({ Reason: details.reason })}
            {!isEmpty(serviceRequestDocUploads) ? (
              <div className={styles.uploads}>
                <p className={styles.detailType}>Download service item documentation:</p>
                {serviceRequestDocUploads.map((file) => (
                  <div className={styles.uploads}>
                    <a href={file.url} download>
                      {trimFileName(file.filename)}
                    </a>
                  </div>
                ))}
              </div>
            ) : null}
          </dl>
        </div>,
      );
      break;
    }
    case SERVICE_ITEM_CODES.IOSHUT:
    case SERVICE_ITEM_CODES.IDSHUT: {
      const estimatedWeight = details.estimatedWeight != null ? formatWeight(details.estimatedWeight) : `— lbs`;
      detailSectionElements.push(
        <div>
          <dl>
            <div key={`${id}-estimatedWeight`} className={styles.detailLine}>
              <dd className={styles.detailType}>{estimatedWeight}</dd> <dt>estimated weight</dt>
            </div>
            {generateDetailText({
              'Estimated Price': details.estimatedPrice ? toDollarString(formatCents(details.estimatedPrice)) : '-',
            })}
            {generateDetailText({ Reason: details.reason })}
            {generateDetailText({ Market: details.market })}
            {!isEmpty(serviceRequestDocUploads) ? (
              <div className={styles.uploads}>
                <p className={styles.detailType}>Download service item documentation:</p>
                {serviceRequestDocUploads.map((file) => (
                  <div className={styles.uploads}>
                    <a href={file.url} download>
                      {trimFileName(file.filename)}
                    </a>
                  </div>
                ))}
              </div>
            ) : null}
          </dl>
        </div>,
      );
      break;
    }
    case SERVICE_ITEM_CODES.DLH:
    case SERVICE_ITEM_CODES.DSH:
    case SERVICE_ITEM_CODES.FSC:
    case SERVICE_ITEM_CODES.DOP:
    case SERVICE_ITEM_CODES.DDP:
    case SERVICE_ITEM_CODES.DPK:
    case SERVICE_ITEM_CODES.DUPK:
    case SERVICE_ITEM_CODES.ISLH:
    case SERVICE_ITEM_CODES.IHPK:
    case SERVICE_ITEM_CODES.IHUPK:
    case SERVICE_ITEM_CODES.IUBPK:
    case SERVICE_ITEM_CODES.IUBUPK:
    case SERVICE_ITEM_CODES.POEFSC:
    case SERVICE_ITEM_CODES.PODFSC:
    case SERVICE_ITEM_CODES.UBP: {
      detailSectionElements.push(
        <div>
          <dl>
            {generateDetailText({
              'Estimated Price': details.estimatedPrice ? toDollarString(formatCents(details.estimatedPrice)) : '-',
            })}
          </dl>
        </div>,
      );
      break;
    }
    case SERVICE_ITEM_CODES.MS:
    case SERVICE_ITEM_CODES.CS: {
      const { estimatedPrice } = details;
      detailSectionElements.push(
        <div>
          <dl>{estimatedPrice && generateDetailText({ Price: `$${formatCents(estimatedPrice)}` }, id)}</dl>
        </div>,
      );
      break;
    }
    case SERVICE_ITEM_CODES.ICRT: {
      const { description, itemDimensions, crateDimensions, market, externalCrate } = details;
      const itemDimensionFormat = `${convertFromThousandthInchToInch(
        itemDimensions?.length,
      )}"x${convertFromThousandthInchToInch(itemDimensions?.width)}"x${convertFromThousandthInchToInch(
        itemDimensions?.height,
      )}"`;
      const crateDimensionFormat = `${convertFromThousandthInchToInch(
        crateDimensions?.length,
      )}"x${convertFromThousandthInchToInch(crateDimensions?.width)}"x${convertFromThousandthInchToInch(
        crateDimensions?.height,
      )}"`;
      detailSectionElements.push(
        <div className={styles.detailCrating}>
          <dl>
            {description && generateDetailText({ Description: description }, id)}
            {itemDimensions && generateDetailText({ 'Item size': itemDimensionFormat }, id)}
            {crateDimensions && generateDetailText({ 'Crate size': crateDimensionFormat }, id)}
            {externalCrate && generateDetailText({ 'External crate': 'Yes' }, id)}
            {market && generateDetailText({ Market: market }, id)}
            {generateDetailText({ Reason: details.reason ? details.reason : '-' })}
            {!isEmpty(serviceRequestDocUploads) ? (
              <div className={styles.uploads}>
                <p className={styles.detailType}>Download service item documentation:</p>
                {serviceRequestDocUploads.map((file) => (
                  <div className={styles.uploads}>
                    <a href={file.url} download>
                      {trimFileName(file.filename)}
                    </a>
                  </div>
                ))}
              </div>
            ) : null}
          </dl>
        </div>,
      );
      break;
    }
    case SERVICE_ITEM_CODES.IUCRT: {
      const { description, itemDimensions, crateDimensions, market } = details;
      const itemDimensionFormat = `${convertFromThousandthInchToInch(
        itemDimensions?.length,
      )}"x${convertFromThousandthInchToInch(itemDimensions?.width)}"x${convertFromThousandthInchToInch(
        itemDimensions?.height,
      )}"`;
      const crateDimensionFormat = `${convertFromThousandthInchToInch(
        crateDimensions?.length,
      )}"x${convertFromThousandthInchToInch(crateDimensions?.width)}"x${convertFromThousandthInchToInch(
        crateDimensions?.height,
      )}"`;
      detailSectionElements.push(
        <div className={styles.detailCrating}>
          <dl>
            {description && generateDetailText({ Description: description }, id)}
            {itemDimensions && generateDetailText({ 'Item size': itemDimensionFormat }, id)}
            {crateDimensions && generateDetailText({ 'Crate size': crateDimensionFormat }, id)}
            {market && generateDetailText({ Market: market }, id)}
            {generateDetailText({ Reason: details.reason ? details.reason : '-' })}
            {!isEmpty(serviceRequestDocUploads) ? (
              <div className={styles.uploads}>
                <p className={styles.detailType}>Download service item documentation:</p>
                {serviceRequestDocUploads.map((file) => (
                  <div className={styles.uploads}>
                    <a href={file.url} download>
                      {trimFileName(file.filename)}
                    </a>
                  </div>
                ))}
              </div>
            ) : null}
          </dl>
        </div>,
      );
      break;
    }
    default:
      detailSectionElements.push(
        <div>
          <div>—</div>
          <dl>
            {!isEmpty(serviceRequestDocUploads) ? (
              <div className={styles.uploads}>
                <p className={styles.detailType}>Download service item documentation:</p>
                {serviceRequestDocUploads.map((file) => (
                  <div className={styles.uploads}>
                    <a href={file.url} download>
                      {trimFileName(file.filename)}
                    </a>
                  </div>
                ))}
              </div>
            ) : null}
          </dl>
        </div>,
      );
  }
  detailSectionElements.push(
    <div>
      {details.rejectionReason &&
        generateDetailText({ 'Rejection reason': details.rejectionReason }, id, 'margin-top-2')}
    </div>,
  );

  return (
    <div>
      <dl>{detailSectionElements}</dl>
    </div>
  );
};

ServiceItemDetails.propTypes = {
  details: ServiceItemDetailsShape,
  shipment: ShipmentShape,
  sitStatus: SitStatusShape,
};

ServiceItemDetails.defaultProps = {
  details: {},
  shipment: {},
  sitStatus: undefined,
};
export default ServiceItemDetails;<|MERGE_RESOLUTION|>--- conflicted
+++ resolved
@@ -275,15 +275,10 @@
               },
               id,
             )}
-<<<<<<< HEAD
             {generateDetailText({
               'Estimated Price':
                 details.estimatedPrice !== null ? toDollarString(formatCents(details.estimatedPrice)) : '-',
             })}
-            {details.rejectionReason &&
-              generateDetailText({ 'Rejection reason': details.rejectionReason }, id, 'margin-top-2')}
-=======
->>>>>>> c2adac43
             {!isEmpty(serviceRequestDocUploads) ? (
               <div className={styles.uploads}>
                 <p className={styles.detailType}>Download service item documentation:</p>
@@ -334,15 +329,10 @@
               },
               id,
             )}
-<<<<<<< HEAD
             {generateDetailText({
               'Estimated Price':
                 details.estimatedPrice !== null ? toDollarString(formatCents(details.estimatedPrice)) : '-',
             })}
-            {details.rejectionReason &&
-              generateDetailText({ 'Rejection reason': details.rejectionReason }, id, 'margin-top-2')}
-=======
->>>>>>> c2adac43
             {!isEmpty(serviceRequestDocUploads) ? (
               <div className={styles.uploads}>
                 <p className={styles.detailType}>Download service item documentation:</p>
@@ -379,15 +369,10 @@
               },
               id,
             )}
-<<<<<<< HEAD
             {generateDetailText({
               'Estimated Price':
                 details.estimatedPrice !== null ? toDollarString(formatCents(details.estimatedPrice)) : '-',
             })}
-            {details.rejectionReason &&
-              generateDetailText({ 'Rejection reason': details.rejectionReason }, id, 'margin-top-2')}
-=======
->>>>>>> c2adac43
             {!isEmpty(serviceRequestDocUploads) ? (
               <div className={styles.uploads}>
                 <p className={styles.detailType}>Download service item documentation:</p>
