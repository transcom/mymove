--- conflicted
+++ resolved
@@ -246,12 +246,7 @@
                 ))
               : defaultDetailText}
             {generateDetailText({ Reason: details.reason ? details.reason : '-' })}
-<<<<<<< HEAD
-            {details.rejectionReason &&
-              generateDetailText({ 'Rejection reason': details.rejectionReason }, id, 'margin-top-2')}
             {generateEstimatedPriceTextIfApproved(details)}
-=======
->>>>>>> ac451c9b
             {!isEmpty(serviceRequestDocUploads) ? (
               <div className={styles.uploads}>
                 <p className={styles.detailType}>Download service item documentation:</p>
@@ -293,12 +288,7 @@
               },
               id,
             )}
-<<<<<<< HEAD
-            {details.rejectionReason &&
-              generateDetailText({ 'Rejection reason': details.rejectionReason }, id, 'margin-top-2')}
             {generateEstimatedPriceTextIfApproved(details)}
-=======
->>>>>>> ac451c9b
             {!isEmpty(serviceRequestDocUploads) ? (
               <div className={styles.uploads}>
                 <p className={styles.detailType}>Download service item documentation:</p>
@@ -349,12 +339,7 @@
               },
               id,
             )}
-<<<<<<< HEAD
             {generateEstimatedPriceTextIfApproved(details)}
-            {details.rejectionReason &&
-              generateDetailText({ 'Rejection reason': details.rejectionReason }, id, 'margin-top-2')}
-=======
->>>>>>> ac451c9b
             {!isEmpty(serviceRequestDocUploads) ? (
               <div className={styles.uploads}>
                 <p className={styles.detailType}>Download service item documentation:</p>
@@ -391,12 +376,7 @@
               },
               id,
             )}
-<<<<<<< HEAD
             {generateEstimatedPriceTextIfApproved(details)}
-            {details.rejectionReason &&
-              generateDetailText({ 'Rejection reason': details.rejectionReason }, id, 'margin-top-2')}
-=======
->>>>>>> ac451c9b
             {!isEmpty(serviceRequestDocUploads) ? (
               <div className={styles.uploads}>
                 <p className={styles.detailType}>Download service item documentation:</p>
