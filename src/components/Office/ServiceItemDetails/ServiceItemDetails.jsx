--- conflicted
+++ resolved
@@ -523,36 +523,6 @@
       );
       break;
     }
-<<<<<<< HEAD
-    case 'DLH':
-    case 'DSH':
-    case 'FSC':
-    case 'DOP':
-    case 'DDP':
-    case 'DPK':
-    case 'DUPK':
-    case 'ISLH':
-    case 'IHPK':
-    case 'IHUPK':
-    case 'IUBPK':
-    case 'IUBUPK':
-    case 'POEFSC':
-    case 'PODFSC':
-    case 'INPK': {
-      detailSection = (
-        <div>
-          <dl>
-            {generateDetailText({
-              'Estimated Price': details.estimatedPrice ? toDollarString(formatCents(details.estimatedPrice)) : '-',
-            })}
-          </dl>
-        </div>
-      );
-      break;
-    }
-    case 'UBP': {
-      detailSection = (
-=======
     case SERVICE_ITEM_CODES.DLH:
     case SERVICE_ITEM_CODES.DSH:
     case SERVICE_ITEM_CODES.FSC:
@@ -567,9 +537,20 @@
     case SERVICE_ITEM_CODES.IUBUPK:
     case SERVICE_ITEM_CODES.POEFSC:
     case SERVICE_ITEM_CODES.PODFSC:
+    case SERVICE_ITEM_CODES.INPK: {
+      detailSection = (
+        <div>
+          <dl>
+            {generateDetailText({
+              'Estimated Price': details.estimatedPrice ? toDollarString(formatCents(details.estimatedPrice)) : '-',
+            })}
+          </dl>
+        </div>
+      );
+      break;
+    }
     case SERVICE_ITEM_CODES.UBP: {
       detailSectionElements.push(
->>>>>>> 1fad497e
         <div>
           <dl>
             {generateDetailText({
