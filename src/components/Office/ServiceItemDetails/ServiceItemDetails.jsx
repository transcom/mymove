--- conflicted
+++ resolved
@@ -246,10 +246,7 @@
                 ))
               : defaultDetailText}
             {generateDetailText({ Reason: details.reason ? details.reason : '-' })}
-<<<<<<< HEAD
-=======
             {generateEstimatedPriceTextIfApproved(details)}
->>>>>>> 28c7749e
             {!isEmpty(serviceRequestDocUploads) ? (
               <div className={styles.uploads}>
                 <p className={styles.detailType}>Download service item documentation:</p>
@@ -291,10 +288,7 @@
               },
               id,
             )}
-<<<<<<< HEAD
-=======
             {generateEstimatedPriceTextIfApproved(details)}
->>>>>>> 28c7749e
             {!isEmpty(serviceRequestDocUploads) ? (
               <div className={styles.uploads}>
                 <p className={styles.detailType}>Download service item documentation:</p>
@@ -345,10 +339,7 @@
               },
               id,
             )}
-<<<<<<< HEAD
-=======
             {generateEstimatedPriceTextIfApproved(details)}
->>>>>>> 28c7749e
             {!isEmpty(serviceRequestDocUploads) ? (
               <div className={styles.uploads}>
                 <p className={styles.detailType}>Download service item documentation:</p>
@@ -385,10 +376,7 @@
               },
               id,
             )}
-<<<<<<< HEAD
-=======
             {generateEstimatedPriceTextIfApproved(details)}
->>>>>>> 28c7749e
             {!isEmpty(serviceRequestDocUploads) ? (
               <div className={styles.uploads}>
                 <p className={styles.detailType}>Download service item documentation:</p>
