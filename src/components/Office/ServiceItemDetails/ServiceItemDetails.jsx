import React from 'react';
import { isEmpty, sortBy } from 'lodash';
import classnames from 'classnames';
import moment from 'moment';

import { ServiceItemDetailsShape } from '../../../types/serviceItems';
import { trimFileName } from '../../../utils/serviceItems';

import styles from './ServiceItemDetails.module.scss';

import { ShipmentShape } from 'types/shipment';
import { SitStatusShape } from 'types/sitStatusShape';
import { formatDateWithUTC } from 'shared/dates';
import { formatCityStateAndPostalCode } from 'utils/shipmentDisplay';
import { formatWeight, convertFromThousandthInchToInch, formatCents, toDollarString } from 'utils/formatters';
import { SERVICE_ITEM_CODES } from 'constants/serviceItems';

function generateDetailText(details, id, className) {
  const detailList = Object.keys(details).map((detail) => (
    <div key={`${id}-${detail}`} className={classnames(styles.detailLine, className)}>
      <dt className={styles.detailType}>{detail}:</dt> <dd>{details[`${detail}`]}</dd>
    </div>
  ));

  return detailList;
}

const generateDestinationSITDetailSection = (id, serviceRequestDocUploads, details, code, shipment, sitStatus) => {
  const { customerContacts } = details;
  // Below we are using the sortBy func in lodash to sort the customer contacts
  // by the firstAvailableDeliveryDate field. sortBy returns a new
  // array with the elements in ascending order.
  const sortedCustomerContacts = sortBy(customerContacts, [
    (a) => {
      return new Date(a.firstAvailableDeliveryDate);
    },
  ]);
  const defaultDetailText = generateDetailText({
    'First available delivery date 1': '-',
    'Customer contact 1': '-',
  });
  const numberOfDaysApprovedForSIT = shipment.sitDaysAllowance ? shipment.sitDaysAllowance - 1 : 0;
  const sitEndDate =
    sitStatus &&
    sitStatus.currentSIT?.sitAuthorizedEndDate &&
    formatDateWithUTC(sitStatus.currentSIT.sitAuthorizedEndDate, 'DD MMM YYYY');
  const originalDeliveryAddress = details.sitDestinationOriginalAddress
    ? details.sitDestinationOriginalAddress
    : shipment.destinationAddress;

  return (
    <div>
      <dl>
        {code === SERVICE_ITEM_CODES.DDFSIT || code === SERVICE_ITEM_CODES.IDFSIT
          ? generateDetailText({
              'Original Delivery Address': originalDeliveryAddress
                ? formatCityStateAndPostalCode(originalDeliveryAddress)
                : '-',
              'SIT entry date': details.sitEntryDate ? formatDateWithUTC(details.sitEntryDate, 'DD MMM YYYY') : '-',
            })
          : null}
        {code === SERVICE_ITEM_CODES.DDASIT && (
          <>
            {generateDetailText(
              {
                'Original Delivery Address': originalDeliveryAddress
                  ? formatCityStateAndPostalCode(originalDeliveryAddress)
                  : '-',
                "Add'l SIT Start Date": details.sitEntryDate
                  ? moment.utc(details.sitEntryDate).add(1, 'days').format('DD MMM YYYY')
                  : '-',
                '# of days approved for': shipment.sitDaysAllowance ? `${numberOfDaysApprovedForSIT} days` : '-',
                'SIT expiration date': sitEndDate || '-',
              },
              id,
            )}
            {!isEmpty(serviceRequestDocUploads) ? (
              <div className={styles.uploads}>
                <p className={styles.detailType}>Download service item documentation:</p>
                {serviceRequestDocUploads.map((file) => (
                  <div className={styles.uploads}>
                    <a href={file.url} download>
                      {trimFileName(file.filename)}
                    </a>
                  </div>
                ))}
              </div>
            ) : null}
          </>
        )}
        {code === SERVICE_ITEM_CODES.IDASIT && (
          <>
            {generateDetailText(
              {
                'Original Delivery Address': originalDeliveryAddress
                  ? formatCityStateAndPostalCode(originalDeliveryAddress)
                  : '-',
                "Add'l SIT Start Date": details.sitEntryDate
                  ? moment.utc(details.sitEntryDate).add(1, 'days').format('DD MMM YYYY')
                  : '-',
                '# of days approved for': shipment.sitDaysAllowance ? `${numberOfDaysApprovedForSIT} days` : '-',
                'SIT expiration date': sitEndDate || '-',
              },
              id,
            )}
            {!isEmpty(serviceRequestDocUploads) ? (
              <div className={styles.uploads}>
                <p className={styles.detailType}>Download service item documentation:</p>
                {serviceRequestDocUploads.map((file) => (
                  <div className={styles.uploads}>
                    <a href={file.url} download>
                      {trimFileName(file.filename)}
                    </a>
                  </div>
                ))}
              </div>
            ) : null}
          </>
        )}
        {code === SERVICE_ITEM_CODES.DDSFSC || code === SERVICE_ITEM_CODES.IDSFSC
          ? generateDetailText(
              {
                'Original Delivery Address': originalDeliveryAddress
                  ? formatCityStateAndPostalCode(originalDeliveryAddress)
                  : '-',
                'Final Delivery Address':
                  details.sitDestinationFinalAddress && details.status !== 'SUBMITTED'
                    ? formatCityStateAndPostalCode(details.sitDestinationFinalAddress)
                    : '-',
                'Delivery miles out of SIT': details.sitDeliveryMiles ? details.sitDeliveryMiles : '-',
              },
              id,
            )
          : null}
        {code === SERVICE_ITEM_CODES.DDDSIT && (
          <>
            {generateDetailText(
              {
                'Original Delivery Address': originalDeliveryAddress
                  ? formatCityStateAndPostalCode(originalDeliveryAddress)
                  : '-',
                'Final Delivery Address':
                  details.sitDestinationFinalAddress && details.status !== 'SUBMITTED'
                    ? formatCityStateAndPostalCode(details.sitDestinationFinalAddress)
                    : '-',
                'Delivery miles out of SIT': details.sitDeliveryMiles ? details.sitDeliveryMiles : '-',
                'Customer contacted homesafe': details.sitCustomerContacted
                  ? formatDateWithUTC(details.sitCustomerContacted, 'DD MMM YYYY')
                  : '-',
                'Customer requested delivery date': details.sitRequestedDelivery
                  ? formatDateWithUTC(details.sitRequestedDelivery, 'DD MMM YYYY')
                  : '-',
                'SIT departure date': details.sitDepartureDate
                  ? formatDateWithUTC(details.sitDepartureDate, 'DD MMM YYYY')
                  : '-',
              },
              id,
            )}
            {!isEmpty(serviceRequestDocUploads) ? (
              <div className={styles.uploads}>
                <p className={styles.detailType}>Download service item documentation:</p>
                {serviceRequestDocUploads.map((file) => (
                  <div className={styles.uploads}>
                    <a href={file.url} download>
                      {trimFileName(file.filename)}
                    </a>
                  </div>
                ))}
              </div>
            ) : null}
          </>
        )}
        {code === SERVICE_ITEM_CODES.IDDSIT && (
          <>
            {generateDetailText(
              {
                'Original Delivery Address': originalDeliveryAddress
                  ? formatCityStateAndPostalCode(originalDeliveryAddress)
                  : '-',
                'Final Delivery Address':
                  details.sitDestinationFinalAddress && details.status !== 'SUBMITTED'
                    ? formatCityStateAndPostalCode(details.sitDestinationFinalAddress)
                    : '-',
                'Delivery miles out of SIT': details.sitDeliveryMiles ? details.sitDeliveryMiles : '-',
                'Customer contacted homesafe': details.sitCustomerContacted
                  ? formatDateWithUTC(details.sitCustomerContacted, 'DD MMM YYYY')
                  : '-',
                'Customer requested delivery date': details.sitRequestedDelivery
                  ? formatDateWithUTC(details.sitRequestedDelivery, 'DD MMM YYYY')
                  : '-',
                'SIT departure date': details.sitDepartureDate
                  ? formatDateWithUTC(details.sitDepartureDate, 'DD MMM YYYY')
                  : '-',
              },
              id,
            )}
            {!isEmpty(serviceRequestDocUploads) ? (
              <div className={styles.uploads}>
                <p className={styles.detailType}>Download service item documentation:</p>
                {serviceRequestDocUploads.map((file) => (
                  <div className={styles.uploads}>
                    <a href={file.url} download>
                      {trimFileName(file.filename)}
                    </a>
                  </div>
                ))}
              </div>
            ) : null}
          </>
        )}
        {(code === SERVICE_ITEM_CODES.DDFSIT || code === SERVICE_ITEM_CODES.IDFSIT) && (
          <>
            {!isEmpty(sortedCustomerContacts)
              ? sortedCustomerContacts.map((contact, index) => (
                  <>
                    {generateDetailText(
                      {
                        [`First available delivery date ${index + 1}`]:
                          contact && contact.firstAvailableDeliveryDate
                            ? formatDateWithUTC(contact.firstAvailableDeliveryDate, 'DD MMM YYYY')
                            : '-',
                        [`Customer contact attempt ${index + 1}`]:
                          contact && contact.dateOfContact && contact.timeMilitary
                            ? `${formatDateWithUTC(contact.dateOfContact, 'DD MMM YYYY')}, ${contact.timeMilitary}`
                            : '-',
                      },
                      id,
                    )}
                  </>
                ))
              : defaultDetailText}
            {generateDetailText({ Reason: details.reason ? details.reason : '-' })}
            {details.rejectionReason &&
              generateDetailText({ 'Rejection reason': details.rejectionReason }, id, 'margin-top-2')}
            {!isEmpty(serviceRequestDocUploads) ? (
              <div className={styles.uploads}>
                <p className={styles.detailType}>Download service item documentation:</p>
                {serviceRequestDocUploads.map((file) => (
                  <div className={styles.uploads}>
                    <a href={file.url} download>
                      {trimFileName(file.filename)}
                    </a>
                  </div>
                ))}
              </div>
            ) : null}
          </>
        )}
      </dl>
    </div>
  );
};

const ServiceItemDetails = ({ id, code, details, serviceRequestDocs, shipment, sitStatus }) => {
  const serviceRequestDocUploads = serviceRequestDocs?.map((doc) => doc.uploads[0]);

  let detailSection;
  switch (code) {
    case SERVICE_ITEM_CODES.DOFSIT:
    case SERVICE_ITEM_CODES.IOFSIT: {
      detailSection = (
        <div>
          <dl>
            {generateDetailText(
              {
                'Original Pickup Address': details.sitOriginHHGOriginalAddress
                  ? formatCityStateAndPostalCode(details.sitOriginHHGOriginalAddress)
                  : '-',
                'SIT entry date': details.sitEntryDate ? formatDateWithUTC(details.sitEntryDate, 'DD MMM YYYY') : '-',
                Reason: details.reason ? details.reason : '-',
              },
              id,
            )}
            {details.rejectionReason &&
              generateDetailText({ 'Rejection reason': details.rejectionReason }, id, 'margin-top-2')}
            {!isEmpty(serviceRequestDocUploads) ? (
              <div className={styles.uploads}>
                <p className={styles.detailType}>Download service item documentation:</p>
                {serviceRequestDocUploads.map((file) => (
                  <div className={styles.uploads}>
                    <a href={file.url} download>
                      {trimFileName(file.filename)}
                    </a>
                  </div>
                ))}
              </div>
            ) : null}
          </dl>
        </div>
      );
      break;
    }
    case SERVICE_ITEM_CODES.DOASIT:
    case SERVICE_ITEM_CODES.IOASIT: {
      const sitEndDate =
        sitStatus &&
        sitStatus.currentSIT?.sitAuthorizedEndDate &&
        formatDateWithUTC(sitStatus.currentSIT.sitAuthorizedEndDate, 'DD MMM YYYY');
      const numberOfDaysApprovedForSIT = shipment.sitDaysAllowance ? shipment.sitDaysAllowance - 1 : 0;

      detailSection = (
        <div>
          <dl>
            {generateDetailText(
              {
                'Original Pickup Address': details.sitOriginHHGOriginalAddress
                  ? formatCityStateAndPostalCode(details.sitOriginHHGOriginalAddress)
                  : '-',
                "Add'l SIT Start Date": details.sitEntryDate
                  ? moment.utc(details.sitEntryDate).add(1, 'days').format('DD MMM YYYY')
                  : '-',
                '# of days approved for': shipment.sitDaysAllowance ? `${numberOfDaysApprovedForSIT} days` : '-',
                'SIT expiration date': sitEndDate || '-',
                'Customer contacted homesafe': details.sitCustomerContacted
                  ? formatDateWithUTC(details.sitCustomerContacted, 'DD MMM YYYY')
                  : '-',
                'Customer requested delivery date': details.sitRequestedDelivery
                  ? formatDateWithUTC(details.sitRequestedDelivery, 'DD MMM YYYY')
                  : '-',
                'SIT departure date': details.sitDepartureDate
                  ? formatDateWithUTC(details.sitDepartureDate, 'DD MMM YYYY')
                  : '-',
              },
              id,
            )}
            {details.rejectionReason &&
              generateDetailText({ 'Rejection reason': details.rejectionReason }, id, 'margin-top-2')}
            {!isEmpty(serviceRequestDocUploads) ? (
              <div className={styles.uploads}>
                <p className={styles.detailType}>Download service item documentation:</p>
                {serviceRequestDocUploads.map((file) => (
                  <div className={styles.uploads}>
                    <a href={file.url} download>
                      {trimFileName(file.filename)}
                    </a>
                  </div>
                ))}
              </div>
            ) : null}
          </dl>
        </div>
      );
      break;
    }
    case SERVICE_ITEM_CODES.DOPSIT:
    case SERVICE_ITEM_CODES.IOPSIT:
    case SERVICE_ITEM_CODES.DOSFSC:
    case SERVICE_ITEM_CODES.IOSFSC: {
      detailSection = (
        <div>
          <dl>
            {generateDetailText(
              {
                'Original Pickup Address': details.sitOriginHHGOriginalAddress
                  ? formatCityStateAndPostalCode(details.sitOriginHHGOriginalAddress)
                  : '-',
                'Actual Pickup Address': details.sitOriginHHGActualAddress
                  ? formatCityStateAndPostalCode(details.sitOriginHHGActualAddress)
                  : '-',
                'Delivery miles into SIT': details.sitDeliveryMiles ? details.sitDeliveryMiles : '-',
              },
              id,
            )}
            {details.rejectionReason &&
              generateDetailText({ 'Rejection reason': details.rejectionReason }, id, 'margin-top-2')}
            {!isEmpty(serviceRequestDocUploads) ? (
              <div className={styles.uploads}>
                <p className={styles.detailType}>Download service item documentation:</p>
                {serviceRequestDocUploads.map((file) => (
                  <div className={styles.uploads}>
                    <a href={file.url} download>
                      {trimFileName(file.filename)}
                    </a>
                  </div>
                ))}
              </div>
            ) : null}
          </dl>
        </div>
      );
      break;
    }
    case SERVICE_ITEM_CODES.DDFSIT:
    case SERVICE_ITEM_CODES.DDASIT:
    case SERVICE_ITEM_CODES.IDFSIT:
    case SERVICE_ITEM_CODES.IDASIT:
    case SERVICE_ITEM_CODES.DDDSIT:
    case SERVICE_ITEM_CODES.IDDSIT:
    case SERVICE_ITEM_CODES.DDSFSC:
    case SERVICE_ITEM_CODES.IDSFSC: {
      detailSection = generateDestinationSITDetailSection(
        id,
        serviceRequestDocUploads,
        details,
        code,
        shipment,
        sitStatus,
      );
      break;
    }
    case SERVICE_ITEM_CODES.DCRT:
    case SERVICE_ITEM_CODES.DCRTSA: {
      const { description, itemDimensions, crateDimensions } = details;
      const itemDimensionFormat = `${convertFromThousandthInchToInch(
        itemDimensions?.length,
      )}"x${convertFromThousandthInchToInch(itemDimensions?.width)}"x${convertFromThousandthInchToInch(
        itemDimensions?.height,
      )}"`;
      const crateDimensionFormat = `${convertFromThousandthInchToInch(
        crateDimensions?.length,
      )}"x${convertFromThousandthInchToInch(crateDimensions?.width)}"x${convertFromThousandthInchToInch(
        crateDimensions?.height,
      )}"`;
      detailSection = (
        <div className={styles.detailCrating}>
          <dl>
            {description && generateDetailText({ Description: description }, id)}
            {itemDimensions && generateDetailText({ 'Item size': itemDimensionFormat }, id)}
            {crateDimensions && generateDetailText({ 'Crate size': crateDimensionFormat }, id)}
            {generateDetailText({ Reason: details.reason ? details.reason : '-' })}
            {details.rejectionReason &&
              generateDetailText({ 'Rejection reason': details.rejectionReason }, id, 'margin-top-2')}
            {!isEmpty(serviceRequestDocUploads) ? (
              <div className={styles.uploads}>
                <p className={styles.detailType}>Download service item documentation:</p>
                {serviceRequestDocUploads.map((file) => (
                  <div className={styles.uploads}>
                    <a href={file.url} download>
                      {trimFileName(file.filename)}
                    </a>
                  </div>
                ))}
              </div>
            ) : null}
          </dl>
        </div>
      );
      break;
    }
    case SERVICE_ITEM_CODES.DUCRT: {
      const { description, itemDimensions, crateDimensions } = details;
      const itemDimensionFormat = `${convertFromThousandthInchToInch(
        itemDimensions?.length,
      )}"x${convertFromThousandthInchToInch(itemDimensions?.width)}"x${convertFromThousandthInchToInch(
        itemDimensions?.height,
      )}"`;
      const crateDimensionFormat = `${convertFromThousandthInchToInch(
        crateDimensions?.length,
      )}"x${convertFromThousandthInchToInch(crateDimensions?.width)}"x${convertFromThousandthInchToInch(
        crateDimensions?.height,
      )}"`;
      detailSection = (
        <div className={styles.detailCrating}>
          <dl>
            {description && generateDetailText({ Description: description }, id)}
            {itemDimensions && generateDetailText({ 'Item size': itemDimensionFormat }, id)}
            {crateDimensions && generateDetailText({ 'Crate size': crateDimensionFormat }, id)}
            {details.rejectionReason &&
              generateDetailText({ 'Rejection reason': details.rejectionReason }, id, 'margin-top-2')}
            {!isEmpty(serviceRequestDocUploads) ? (
              <div className={styles.uploads}>
                <p className={styles.detailType}>Download service item documentation:</p>
                {serviceRequestDocUploads.map((file) => (
                  <div className={styles.uploads}>
                    <a href={file.url} download>
                      {trimFileName(file.filename)}
                    </a>
                  </div>
                ))}
              </div>
            ) : null}
          </dl>
        </div>
      );
      break;
    }
    case SERVICE_ITEM_CODES.DOSHUT:
    case SERVICE_ITEM_CODES.DDSHUT: {
      const estimatedWeight = details.estimatedWeight != null ? formatWeight(details.estimatedWeight) : `— lbs`;
      detailSection = (
        <div>
          <dl>
            <div key={`${id}-estimatedWeight`} className={styles.detailLine}>
              <dd className={styles.detailType}>{estimatedWeight}</dd> <dt>estimated weight</dt>
            </div>
            {generateDetailText({ Reason: details.reason })}
            {details.rejectionReason &&
              generateDetailText({ 'Rejection reason': details.rejectionReason }, id, 'margin-top-2')}
            {!isEmpty(serviceRequestDocUploads) ? (
              <div className={styles.uploads}>
                <p className={styles.detailType}>Download service item documentation:</p>
                {serviceRequestDocUploads.map((file) => (
                  <div className={styles.uploads}>
                    <a href={file.url} download>
                      {trimFileName(file.filename)}
                    </a>
                  </div>
                ))}
              </div>
            ) : null}
          </dl>
        </div>
      );
      break;
    }
    case SERVICE_ITEM_CODES.IOSHUT:
    case SERVICE_ITEM_CODES.IDSHUT: {
      const estimatedWeight = details.estimatedWeight != null ? formatWeight(details.estimatedWeight) : `— lbs`;
      detailSection = (
        <div>
          <dl>
            <div key={`${id}-estimatedWeight`} className={styles.detailLine}>
              <dd className={styles.detailType}>{estimatedWeight}</dd> <dt>estimated weight</dt>
            </div>
            {generateDetailText({
              'Estimated Price': details.estimatedPrice ? toDollarString(formatCents(details.estimatedPrice)) : '-',
            })}
            {generateDetailText({ Reason: details.reason })}
            {generateDetailText({ Market: details.market })}
            {details.rejectionReason &&
              generateDetailText({ 'Rejection reason': details.rejectionReason }, id, 'margin-top-2')}
            {!isEmpty(serviceRequestDocUploads) ? (
              <div className={styles.uploads}>
                <p className={styles.detailType}>Download service item documentation:</p>
                {serviceRequestDocUploads.map((file) => (
                  <div className={styles.uploads}>
                    <a href={file.url} download>
                      {trimFileName(file.filename)}
                    </a>
                  </div>
                ))}
              </div>
            ) : null}
          </dl>
        </div>
      );
      break;
    }
<<<<<<< HEAD
    case 'DLH':
    case 'DSH':
    case 'FSC':
    case 'DOP':
    case 'DDP':
    case 'DPK':
    case 'DUPK':
    case 'ISLH':
    case 'IHPK':
    case 'IHUPK':
    case 'IUBPK':
    case 'IUBUPK':
    case 'POEFSC':
    case 'PODFSC':
    case 'INPK': {
      detailSection = (
        <div>
          <dl>
            {generateDetailText({
              'Estimated Price': details.estimatedPrice ? toDollarString(formatCents(details.estimatedPrice)) : '-',
            })}
          </dl>
        </div>
      );
      break;
    }
    case 'UBP': {
=======
    case SERVICE_ITEM_CODES.DLH:
    case SERVICE_ITEM_CODES.DSH:
    case SERVICE_ITEM_CODES.FSC:
    case SERVICE_ITEM_CODES.DOP:
    case SERVICE_ITEM_CODES.DDP:
    case SERVICE_ITEM_CODES.DPK:
    case SERVICE_ITEM_CODES.DUPK:
    case SERVICE_ITEM_CODES.ISLH:
    case SERVICE_ITEM_CODES.IHPK:
    case SERVICE_ITEM_CODES.IHUPK:
    case SERVICE_ITEM_CODES.IUBPK:
    case SERVICE_ITEM_CODES.IUBUPK:
    case SERVICE_ITEM_CODES.POEFSC:
    case SERVICE_ITEM_CODES.PODFSC:
    case SERVICE_ITEM_CODES.UBP: {
>>>>>>> 3966df92
      detailSection = (
        <div>
          <dl>
            {generateDetailText({
              'Estimated Price': details.estimatedPrice ? toDollarString(formatCents(details.estimatedPrice)) : '-',
            })}
          </dl>
        </div>
      );
      break;
    }
    case SERVICE_ITEM_CODES.MS:
    case SERVICE_ITEM_CODES.CS: {
      const { estimatedPrice } = details;
      detailSection = (
        <div>
          <dl>{estimatedPrice && generateDetailText({ Price: `$${formatCents(estimatedPrice)}` }, id)}</dl>
        </div>
      );
      break;
    }
    case SERVICE_ITEM_CODES.ICRT: {
      const { description, itemDimensions, crateDimensions, market, externalCrate } = details;
      const itemDimensionFormat = `${convertFromThousandthInchToInch(
        itemDimensions?.length,
      )}"x${convertFromThousandthInchToInch(itemDimensions?.width)}"x${convertFromThousandthInchToInch(
        itemDimensions?.height,
      )}"`;
      const crateDimensionFormat = `${convertFromThousandthInchToInch(
        crateDimensions?.length,
      )}"x${convertFromThousandthInchToInch(crateDimensions?.width)}"x${convertFromThousandthInchToInch(
        crateDimensions?.height,
      )}"`;
      detailSection = (
        <div className={styles.detailCrating}>
          <dl>
            {description && generateDetailText({ Description: description }, id)}
            {itemDimensions && generateDetailText({ 'Item size': itemDimensionFormat }, id)}
            {crateDimensions && generateDetailText({ 'Crate size': crateDimensionFormat }, id)}
            {externalCrate && generateDetailText({ 'External crate': 'Yes' }, id)}
            {market && generateDetailText({ Market: market }, id)}
            {generateDetailText({ Reason: details.reason ? details.reason : '-' })}
            {details.rejectionReason &&
              generateDetailText({ 'Rejection reason': details.rejectionReason }, id, 'margin-top-2')}
            {!isEmpty(serviceRequestDocUploads) ? (
              <div className={styles.uploads}>
                <p className={styles.detailType}>Download service item documentation:</p>
                {serviceRequestDocUploads.map((file) => (
                  <div className={styles.uploads}>
                    <a href={file.url} download>
                      {trimFileName(file.filename)}
                    </a>
                  </div>
                ))}
              </div>
            ) : null}
          </dl>
        </div>
      );
      break;
    }
    case SERVICE_ITEM_CODES.IUCRT: {
      const { description, itemDimensions, crateDimensions, market } = details;
      const itemDimensionFormat = `${convertFromThousandthInchToInch(
        itemDimensions?.length,
      )}"x${convertFromThousandthInchToInch(itemDimensions?.width)}"x${convertFromThousandthInchToInch(
        itemDimensions?.height,
      )}"`;
      const crateDimensionFormat = `${convertFromThousandthInchToInch(
        crateDimensions?.length,
      )}"x${convertFromThousandthInchToInch(crateDimensions?.width)}"x${convertFromThousandthInchToInch(
        crateDimensions?.height,
      )}"`;
      detailSection = (
        <div className={styles.detailCrating}>
          <dl>
            {description && generateDetailText({ Description: description }, id)}
            {itemDimensions && generateDetailText({ 'Item size': itemDimensionFormat }, id)}
            {crateDimensions && generateDetailText({ 'Crate size': crateDimensionFormat }, id)}
            {market && generateDetailText({ Market: market }, id)}
            {generateDetailText({ Reason: details.reason ? details.reason : '-' })}
            {details.rejectionReason &&
              generateDetailText({ 'Rejection reason': details.rejectionReason }, id, 'margin-top-2')}
            {!isEmpty(serviceRequestDocUploads) ? (
              <div className={styles.uploads}>
                <p className={styles.detailType}>Download service item documentation:</p>
                {serviceRequestDocUploads.map((file) => (
                  <div className={styles.uploads}>
                    <a href={file.url} download>
                      {trimFileName(file.filename)}
                    </a>
                  </div>
                ))}
              </div>
            ) : null}
          </dl>
        </div>
      );
      break;
    }
    default:
      detailSection = (
        <div>
          <div>—</div>
          <dl>
            {details.rejectionReason &&
              generateDetailText({ 'Rejection reason': details.rejectionReason }, id, 'margin-top-2')}
            {!isEmpty(serviceRequestDocUploads) ? (
              <div className={styles.uploads}>
                <p className={styles.detailType}>Download service item documentation:</p>
                {serviceRequestDocUploads.map((file) => (
                  <div className={styles.uploads}>
                    <a href={file.url} download>
                      {trimFileName(file.filename)}
                    </a>
                  </div>
                ))}
              </div>
            ) : null}
          </dl>
        </div>
      );
  }
  return <div>{detailSection}</div>;
};

ServiceItemDetails.propTypes = ServiceItemDetailsShape.isRequired;

ServiceItemDetails.propTypes = {
  details: ServiceItemDetailsShape,
  shipment: ShipmentShape,
  sitStatus: SitStatusShape,
};

ServiceItemDetails.defaultProps = {
  details: {},
  shipment: {},
  sitStatus: undefined,
};
export default ServiceItemDetails;<|MERGE_RESOLUTION|>--- conflicted
+++ resolved
@@ -536,35 +536,6 @@
       );
       break;
     }
-<<<<<<< HEAD
-    case 'DLH':
-    case 'DSH':
-    case 'FSC':
-    case 'DOP':
-    case 'DDP':
-    case 'DPK':
-    case 'DUPK':
-    case 'ISLH':
-    case 'IHPK':
-    case 'IHUPK':
-    case 'IUBPK':
-    case 'IUBUPK':
-    case 'POEFSC':
-    case 'PODFSC':
-    case 'INPK': {
-      detailSection = (
-        <div>
-          <dl>
-            {generateDetailText({
-              'Estimated Price': details.estimatedPrice ? toDollarString(formatCents(details.estimatedPrice)) : '-',
-            })}
-          </dl>
-        </div>
-      );
-      break;
-    }
-    case 'UBP': {
-=======
     case SERVICE_ITEM_CODES.DLH:
     case SERVICE_ITEM_CODES.DSH:
     case SERVICE_ITEM_CODES.FSC:
@@ -574,13 +545,24 @@
     case SERVICE_ITEM_CODES.DUPK:
     case SERVICE_ITEM_CODES.ISLH:
     case SERVICE_ITEM_CODES.IHPK:
+    case SERVICE_ITEM_CODES.INPK: {
+      detailSection = (
+        <div>
+          <dl>
+            {generateDetailText({
+              'Estimated Price': details.estimatedPrice ? toDollarString(formatCents(details.estimatedPrice)) : '-',
+            })}
+          </dl>
+        </div>
+      );
+      break;
+    }
     case SERVICE_ITEM_CODES.IHUPK:
     case SERVICE_ITEM_CODES.IUBPK:
     case SERVICE_ITEM_CODES.IUBUPK:
     case SERVICE_ITEM_CODES.POEFSC:
     case SERVICE_ITEM_CODES.PODFSC:
     case SERVICE_ITEM_CODES.UBP: {
->>>>>>> 3966df92
       detailSection = (
         <div>
           <dl>
