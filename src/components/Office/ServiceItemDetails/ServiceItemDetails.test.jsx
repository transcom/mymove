--- conflicted
+++ resolved
@@ -893,8 +893,6 @@
       expect(screen.getByText('$28.00')).toBeInTheDocument();
     },
   );
-<<<<<<< HEAD
-=======
 });
 
 describe('ServiceItemDetails Estimated Price for IDSFSC, IOSFSC IOASIT, IDASIT, IOPSIT, IDDSIT, IOFSIT, IDFSIT', () => {
@@ -921,5 +919,4 @@
     expect(screen.getByText('Estimated Price:')).toBeInTheDocument();
     expect(screen.getByText('$28.00')).toBeInTheDocument();
   });
->>>>>>> db0777f7
 });