import React from 'react';
import { render, screen } from '@testing-library/react';

import ServiceItemDetails from './ServiceItemDetails';

const sitStatus = {
  currentSIT: {
    sitAuthorizedEndDate: '2024-03-17',
  },
};

const shipment = {
  sitDaysAllowance: 90,
};

const details = {
  description: 'some description',
  pickupPostalCode: '90210',
  SITPostalCode: '12345',
  sitEntryDate: '2024-03-11T00:00:00.000Z',
  reason: 'some reason',
  itemDimensions: { length: 1000, width: 2500, height: 3000 },
  crateDimensions: { length: 2000, width: 3500, height: 4000 },
  customerContacts: [
    { timeMilitary: '1200Z', firstAvailableDeliveryDate: '2020-09-15', dateOfContact: '2020-09-15' },
    { timeMilitary: '2300Z', firstAvailableDeliveryDate: '2020-09-21', dateOfContact: '2020-09-21' },
  ],
  estimatedWeight: 2500,
  sitCustomerContacted: '2024-03-14T00:00:00.000Z',
  sitRequestedDelivery: '2024-03-15T00:00:00.000Z',
  sitDepartureDate: '2024-03-16T00:00:00.000Z',
  sitDeliveryMiles: 50,
  sitOriginHHGOriginalAddress: {
    city: 'Origin Original Tampa',
    eTag: 'MjAyNC0wMy0xMlQxOTo1OTowOC41NjkxMzla',
    id: '7fd6cb90-54cd-44d8-8735-102e28734d84',
    postalCode: '33621',
    state: 'FL',
    streetAddress1: 'MacDill',
  },
  sitOriginHHGActualAddress: {
    city: 'Origin Actual MacDill',
    eTag: 'HjAyNC0wMy0xMlQxOTo1OTowOC41NjkxMzla',
    id: '8fd6cb90-54cd-44d8-8735-102e28734d84',
    postalCode: '33621',
    state: 'FL',
    streetAddress1: 'MacDill',
  },
  sitDestinationOriginalAddress: {
    city: 'Destination Original Tampa',
    eTag: 'MjAyNC0wMy0xMlQxOTo1OTowOC41NjkxMzla',
    id: '7fd6cb90-54cd-44d8-8735-102e28734d84',
    postalCode: '33621',
    state: 'FL',
    streetAddress1: 'MacDill',
  },
  sitDestinationFinalAddress: {
    city: 'Destination Final MacDill',
    eTag: 'HjAyNC0wMy0xMlQxOTo1OTowOC41NjkxMzla',
    id: '8fd6cb90-54cd-44d8-8735-102e28734d84',
    postalCode: '33621',
    state: 'FL',
    streetAddress1: 'MacDill',
  },
  estimatedPrice: 2800,
  status: 'APPROVED',
};

const submittedServiceItemDetails = {
  description: 'some description',
  pickupPostalCode: '90210',
  SITPostalCode: '12345',
  sitEntryDate: '2024-03-11T00:00:00.000Z',
  reason: 'some reason',
  itemDimensions: { length: 1000, width: 2500, height: 3000 },
  crateDimensions: { length: 2000, width: 3500, height: 4000 },
  customerContacts: [
    { timeMilitary: '1200Z', firstAvailableDeliveryDate: '2020-09-15', dateOfContact: '2020-09-15' },
    { timeMilitary: '2300Z', firstAvailableDeliveryDate: '2020-09-21', dateOfContact: '2020-09-21' },
  ],
  estimatedPrice: 243550,
  estimatedWeight: 2500,
  sitCustomerContacted: '2024-03-14T00:00:00.000Z',
  sitRequestedDelivery: '2024-03-15T00:00:00.000Z',
  sitDepartureDate: '2024-03-16T00:00:00.000Z',
  sitDeliveryMiles: 50,
  sitOriginHHGOriginalAddress: {
    city: 'Origin Original Tampa',
    eTag: 'MjAyNC0wMy0xMlQxOTo1OTowOC41NjkxMzla',
    id: '7fd6cb90-54cd-44d8-8735-102e28734d84',
    postalCode: '33621',
    state: 'FL',
    streetAddress1: 'MacDill',
  },
  sitOriginHHGActualAddress: {
    city: 'Origin Actual MacDill',
    eTag: 'HjAyNC0wMy0xMlQxOTo1OTowOC41NjkxMzla',
    id: '8fd6cb90-54cd-44d8-8735-102e28734d84',
    postalCode: '33621',
    state: 'FL',
    streetAddress1: 'MacDill',
  },
  sitDestinationOriginalAddress: {
    city: 'Destination Original Tampa',
    eTag: 'MjAyNC0wMy0xMlQxOTo1OTowOC41NjkxMzla',
    id: '7fd6cb90-54cd-44d8-8735-102e28734d84',
    postalCode: '33621',
    state: 'FL',
    streetAddress1: 'MacDill',
  },
  sitDestinationFinalAddress: {
    city: 'Destination Final MacDill',
    eTag: 'HjAyNC0wMy0xMlQxOTo1OTowOC41NjkxMzla',
    id: '8fd6cb90-54cd-44d8-8735-102e28734d84',
    postalCode: '33621',
    state: 'FL',
    streetAddress1: 'MacDill',
  },
  status: 'SUBMITTED',
};

const serviceRequestDocs = [
  {
    uploads: [
      {
        filename: '/mto-service-item/ae1c6472-5e03-4f9c-bef5-55605dbeb31e/20230630161854-receipt.pdf',
      },
    ],
  },
];

const reserviceCodes = [
  'IOPSIT',
  'ISLH',
  'IDSFSC',
  'IUBUPK',
  'IUBPK',
  'DUPK',
  'DOSHUT',
  'DPK',
  'DDP',
  'DLH',
  'DDSFSC',
  'DOFSIT',
  'IHPK',
  'DOSFSC',
  'IUCRT',
  'IOSFSC',
  'DSH',
  'UBP',
  'DDFSIT',
  'IOSHUT',
  'INPK',
  'MS',
  'IDSHUT',
  'DDSHUT',
  'DOP',
  'CS',
  'DUCRT',
  'DDASIT',
  'DOPSIT',
  'FSC',
  'DOASIT',
  'ICRT',
  'IDASIT',
  'IBHF',
  'IDFSIT',
  'IOASIT',
  'IHUPK',
  'IOFSIT',
  'DBTF',
  'DCRT',
  'DNPK',
  'PODFSC',
  'IDDSIT',
  'IBTF',
  'DMHF',
  'DBHF',
  'POEFSC',
  'DCRTSA',
  'DDDSIT',
];

const detailsRejectedServiceItem = { ...details, rejectionReason: 'some rejection reason' };

const nilDetails = {
  estimatedWeight: null,
};

describe('ServiceItemDetails Domestic Destination SIT', () => {
  it('renders DDASIT details', () => {
    render(
      <ServiceItemDetails
        id="1"
        code="DDASIT"
        details={details}
        shipment={shipment}
        sitStatus={sitStatus}
        serviceRequestDocs={serviceRequestDocs}
      />,
    );
    expect(screen.getByText('Original Delivery Address:')).toBeInTheDocument();
    expect(screen.getByText('Destination Original Tampa, FL 33621')).toBeInTheDocument();

    expect(screen.getByText("Add'l SIT Start Date:")).toBeInTheDocument();
    expect(screen.getByText('12 Mar 2024')).toBeInTheDocument();

    expect(screen.queryByText('Customer contacted homesafe:')).not.toBeInTheDocument();
    expect(screen.queryByText('14 Mar 2024')).not.toBeInTheDocument();

    expect(screen.getByText('# of days approved for:')).toBeInTheDocument();
    expect(screen.getByText('89 days')).toBeInTheDocument();

    expect(screen.getByText('SIT expiration date:')).toBeInTheDocument();
    expect(screen.getByText('17 Mar 2024')).toBeInTheDocument();

    expect(screen.queryByText('Customer requested delivery date:')).not.toBeInTheDocument();
    expect(screen.queryByText('15 Mar 2024')).not.toBeInTheDocument();

    expect(screen.queryByText('SIT departure date:')).not.toBeInTheDocument();
    expect(screen.queryByText('16 Mar 2024')).not.toBeInTheDocument();
    expect(screen.getByText('Download service item documentation:')).toBeInTheDocument();
    const downloadLink = screen.getByText('receipt.pdf');
    expect(downloadLink).toBeInstanceOf(HTMLAnchorElement);
  });

  it('renders IDASIT details', () => {
    render(
      <ServiceItemDetails
        id="1"
        code="IDASIT"
        details={details}
        shipment={shipment}
        sitStatus={sitStatus}
        serviceRequestDocs={serviceRequestDocs}
      />,
    );
    expect(screen.getByText('Original Delivery Address:')).toBeInTheDocument();
    expect(screen.getByText('Destination Original Tampa, FL 33621')).toBeInTheDocument();

    expect(screen.getByText("Add'l SIT Start Date:")).toBeInTheDocument();
    expect(screen.getByText('12 Mar 2024')).toBeInTheDocument();

    expect(screen.queryByText('Customer contacted homesafe:')).not.toBeInTheDocument();
    expect(screen.queryByText('14 Mar 2024')).not.toBeInTheDocument();

    expect(screen.getByText('# of days approved for:')).toBeInTheDocument();
    expect(screen.getByText('89 days')).toBeInTheDocument();

    expect(screen.getByText('SIT expiration date:')).toBeInTheDocument();
    expect(screen.getByText('17 Mar 2024')).toBeInTheDocument();

    expect(screen.queryByText('Customer requested delivery date:')).not.toBeInTheDocument();
    expect(screen.queryByText('15 Mar 2024')).not.toBeInTheDocument();

    expect(screen.queryByText('SIT departure date:')).not.toBeInTheDocument();
    expect(screen.queryByText('16 Mar 2024')).not.toBeInTheDocument();
    expect(screen.getByText('Download service item documentation:')).toBeInTheDocument();
    const downloadLink = screen.getByText('receipt.pdf');
    expect(downloadLink).toBeInstanceOf(HTMLAnchorElement);
  });

  it('renders DDDSIT details', () => {
    render(<ServiceItemDetails id="1" code="DDDSIT" details={details} serviceRequestDocs={serviceRequestDocs} />);
    expect(screen.getByText('Original Delivery Address:')).toBeInTheDocument();
    expect(screen.getByText('Destination Original Tampa, FL 33621')).toBeInTheDocument();

    expect(screen.getByText('Final Delivery Address:')).toBeInTheDocument();
    expect(screen.getByText('Destination Final MacDill, FL 33621')).toBeInTheDocument();

    expect(screen.getByText('Delivery miles out of SIT:')).toBeInTheDocument();
    expect(screen.getByText('50')).toBeInTheDocument();

    expect(screen.getByText('Customer contacted homesafe:')).toBeInTheDocument();
    expect(screen.getByText('14 Mar 2024')).toBeInTheDocument();

    expect(screen.getByText('Customer requested delivery date:')).toBeInTheDocument();
    expect(screen.getByText('15 Mar 2024')).toBeInTheDocument();

    expect(screen.getByText('SIT departure date:')).toBeInTheDocument();
    expect(screen.getByText('16 Mar 2024')).toBeInTheDocument();
    expect(screen.getByText('Download service item documentation:')).toBeInTheDocument();
    const downloadLink = screen.getByText('receipt.pdf');
    expect(downloadLink).toBeInstanceOf(HTMLAnchorElement);
  });

  it('renders IDDSIT details', () => {
    render(<ServiceItemDetails id="1" code="IDDSIT" details={details} serviceRequestDocs={serviceRequestDocs} />);
    expect(screen.getByText('Original Delivery Address:')).toBeInTheDocument();
    expect(screen.getByText('Destination Original Tampa, FL 33621')).toBeInTheDocument();

    expect(screen.getByText('Final Delivery Address:')).toBeInTheDocument();
    expect(screen.getByText('Destination Final MacDill, FL 33621')).toBeInTheDocument();

    expect(screen.getByText('Delivery miles out of SIT:')).toBeInTheDocument();
    expect(screen.getByText('50')).toBeInTheDocument();

    expect(screen.getByText('Customer contacted homesafe:')).toBeInTheDocument();
    expect(screen.getByText('14 Mar 2024')).toBeInTheDocument();

    expect(screen.getByText('Customer requested delivery date:')).toBeInTheDocument();
    expect(screen.getByText('15 Mar 2024')).toBeInTheDocument();

    expect(screen.getByText('SIT departure date:')).toBeInTheDocument();
    expect(screen.getByText('16 Mar 2024')).toBeInTheDocument();
    expect(screen.getByText('Download service item documentation:')).toBeInTheDocument();
    const downloadLink = screen.getByText('receipt.pdf');
    expect(downloadLink).toBeInstanceOf(HTMLAnchorElement);
  });

  it('renders DDDSIT details with - for the final delivery address is service item is in submitted state', () => {
    render(
      <ServiceItemDetails
        id="1"
        code="DDDSIT"
        details={submittedServiceItemDetails}
        serviceRequestDocs={serviceRequestDocs}
      />,
    );

    expect(screen.getByText('Final Delivery Address:')).toBeInTheDocument();
    expect(screen.getByText('-')).toBeInTheDocument();
  });

  it('renders IDDSIT details with - for the final delivery address is service item is in submitted state', () => {
    render(
      <ServiceItemDetails
        id="1"
        code="IDDSIT"
        details={submittedServiceItemDetails}
        serviceRequestDocs={serviceRequestDocs}
      />,
    );

    expect(screen.getByText('Final Delivery Address:')).toBeInTheDocument();
    expect(screen.getByText('-')).toBeInTheDocument();
  });

  it('renders DDFSIT details', () => {
    render(<ServiceItemDetails id="1" code="DDFSIT" details={details} serviceRequestDocs={serviceRequestDocs} />);
    expect(screen.getByText('Original Delivery Address:')).toBeInTheDocument();
    expect(screen.getByText('Destination Original Tampa, FL 33621')).toBeInTheDocument();
  });

  it('renders IDFSIT details', () => {
    render(<ServiceItemDetails id="1" code="IDFSIT" details={details} serviceRequestDocs={serviceRequestDocs} />);
    expect(screen.getByText('Original Delivery Address:')).toBeInTheDocument();
    expect(screen.getByText('Destination Original Tampa, FL 33621')).toBeInTheDocument();
  });

  it('renders DDSFSC details', () => {
    render(<ServiceItemDetails id="1" code="DDSFSC" details={details} serviceRequestDocs={serviceRequestDocs} />);
    expect(screen.getByText('Original Delivery Address:')).toBeInTheDocument();
    expect(screen.getByText('Destination Original Tampa, FL 33621')).toBeInTheDocument();

    expect(screen.getByText('Final Delivery Address:')).toBeInTheDocument();
    expect(screen.getByText('Destination Final MacDill, FL 33621')).toBeInTheDocument();

    expect(screen.getByText('Delivery miles out of SIT:')).toBeInTheDocument();
    expect(screen.getByText('50')).toBeInTheDocument();
  });

  it('renders IDSFSC details', () => {
    render(<ServiceItemDetails id="1" code="IDSFSC" details={details} serviceRequestDocs={serviceRequestDocs} />);
    expect(screen.getByText('Original Delivery Address:')).toBeInTheDocument();
    expect(screen.getByText('Destination Original Tampa, FL 33621')).toBeInTheDocument();

    expect(screen.getByText('Final Delivery Address:')).toBeInTheDocument();
    expect(screen.getByText('Destination Final MacDill, FL 33621')).toBeInTheDocument();

    expect(screen.getByText('Delivery miles out of SIT:')).toBeInTheDocument();
    expect(screen.getByText('50')).toBeInTheDocument();
  });

  it('renders DDSFSC details with - for the final delivery address is service item is in submitted state', () => {
    render(
      <ServiceItemDetails
        id="1"
        code="DDSFSC"
        details={submittedServiceItemDetails}
        serviceRequestDocs={serviceRequestDocs}
      />,
    );

    expect(screen.getByText('Final Delivery Address:')).toBeInTheDocument();
    expect(screen.getByText('-')).toBeInTheDocument();
  });

  it('renders IDSFSC details with - for the final delivery address is service item is in submitted state', () => {
    render(
      <ServiceItemDetails
        id="1"
        code="IDSFSC"
        details={submittedServiceItemDetails}
        serviceRequestDocs={serviceRequestDocs}
      />,
    );

    expect(screen.getByText('Final Delivery Address:')).toBeInTheDocument();
    expect(screen.getByText('-')).toBeInTheDocument();
  });
});

describe('ServiceItemDetails Domestic Origin SIT', () => {
  it(`renders DOASIT details`, () => {
    render(
      <ServiceItemDetails
        id="1"
        code="DOASIT"
        details={details}
        shipment={shipment}
        sitStatus={sitStatus}
        serviceRequestDocs={serviceRequestDocs}
      />,
    );

    expect(screen.getByText('Original Pickup Address:')).toBeInTheDocument();
    expect(screen.getByText('Origin Original Tampa, FL 33621')).toBeInTheDocument();

    expect(screen.getByText("Add'l SIT Start Date:")).toBeInTheDocument();
    expect(screen.getByText('12 Mar 2024')).toBeInTheDocument();

    expect(screen.getByText('# of days approved for:')).toBeInTheDocument();
    expect(screen.getByText('89 days')).toBeInTheDocument();

    expect(screen.getByText('SIT expiration date:')).toBeInTheDocument();
    expect(screen.getByText('17 Mar 2024')).toBeInTheDocument();

    expect(screen.getByText('Customer contacted homesafe:')).toBeInTheDocument();
    expect(screen.getByText('14 Mar 2024')).toBeInTheDocument();

    expect(screen.getByText('Customer requested delivery date:')).toBeInTheDocument();
    expect(screen.getByText('15 Mar 2024')).toBeInTheDocument();

    expect(screen.getByText('SIT departure date:')).toBeInTheDocument();
    expect(screen.getByText('16 Mar 2024')).toBeInTheDocument();
  });

  it(`renders IOASIT details`, () => {
    render(
      <ServiceItemDetails
        id="1"
        code="IOASIT"
        details={details}
        shipment={shipment}
        sitStatus={sitStatus}
        serviceRequestDocs={serviceRequestDocs}
      />,
    );

    expect(screen.getByText('Original Pickup Address:')).toBeInTheDocument();
    expect(screen.getByText('Origin Original Tampa, FL 33621')).toBeInTheDocument();

    expect(screen.getByText("Add'l SIT Start Date:")).toBeInTheDocument();
    expect(screen.getByText('12 Mar 2024')).toBeInTheDocument();

    expect(screen.getByText('# of days approved for:')).toBeInTheDocument();
    expect(screen.getByText('89 days')).toBeInTheDocument();

    expect(screen.getByText('SIT expiration date:')).toBeInTheDocument();
    expect(screen.getByText('17 Mar 2024')).toBeInTheDocument();

    expect(screen.getByText('Customer contacted homesafe:')).toBeInTheDocument();
    expect(screen.getByText('14 Mar 2024')).toBeInTheDocument();

    expect(screen.getByText('Customer requested delivery date:')).toBeInTheDocument();
    expect(screen.getByText('15 Mar 2024')).toBeInTheDocument();

    expect(screen.getByText('SIT departure date:')).toBeInTheDocument();
    expect(screen.getByText('16 Mar 2024')).toBeInTheDocument();
  });

  it(`renders DOPSIT details`, () => {
    render(<ServiceItemDetails id="1" code="DOPSIT" details={details} serviceRequestDocs={serviceRequestDocs} />);

    expect(screen.getByText('Original Pickup Address:')).toBeInTheDocument();
    expect(screen.getByText('Origin Original Tampa, FL 33621')).toBeInTheDocument();

    expect(screen.getByText('Actual Pickup Address:')).toBeInTheDocument();
    expect(screen.getByText('Origin Actual MacDill, FL 33621')).toBeInTheDocument();

    expect(screen.getByText('Delivery miles into SIT:')).toBeInTheDocument();
    expect(screen.getByText('50')).toBeInTheDocument();
  });

  it(`renders IOPSIT details`, () => {
    render(<ServiceItemDetails id="1" code="IOPSIT" details={details} serviceRequestDocs={serviceRequestDocs} />);

    expect(screen.getByText('Original Pickup Address:')).toBeInTheDocument();
    expect(screen.getByText('Origin Original Tampa, FL 33621')).toBeInTheDocument();

    expect(screen.getByText('Actual Pickup Address:')).toBeInTheDocument();
    expect(screen.getByText('Origin Actual MacDill, FL 33621')).toBeInTheDocument();

    expect(screen.getByText('Delivery miles into SIT:')).toBeInTheDocument();
    expect(screen.getByText('50')).toBeInTheDocument();
  });

  it(`renders DOSFSC details`, () => {
    render(<ServiceItemDetails id="1" code="DOSFSC" details={details} serviceRequestDocs={serviceRequestDocs} />);

    expect(screen.getByText('Original Pickup Address:')).toBeInTheDocument();
    expect(screen.getByText('Origin Original Tampa, FL 33621')).toBeInTheDocument();

    expect(screen.getByText('Actual Pickup Address:')).toBeInTheDocument();
    expect(screen.getByText('Origin Actual MacDill, FL 33621')).toBeInTheDocument();

    expect(screen.getByText('Delivery miles into SIT:')).toBeInTheDocument();
    expect(screen.getByText('50')).toBeInTheDocument();
  });

  it(`renders IOSFSC details`, () => {
    render(<ServiceItemDetails id="1" code="IOSFSC" details={details} serviceRequestDocs={serviceRequestDocs} />);

    expect(screen.getByText('Original Pickup Address:')).toBeInTheDocument();
    expect(screen.getByText('Origin Original Tampa, FL 33621')).toBeInTheDocument();

    expect(screen.getByText('Actual Pickup Address:')).toBeInTheDocument();
    expect(screen.getByText('Origin Actual MacDill, FL 33621')).toBeInTheDocument();

    expect(screen.getByText('Delivery miles into SIT:')).toBeInTheDocument();
    expect(screen.getByText('50')).toBeInTheDocument();
  });
});

describe('ServiceItemDetails for DOFSIT/IOFSIT - origin 1st day SIT', () => {
  it.each([['DOFSIT'], ['IOFSIT']])('renders SIT entry date, ZIP, original pickup address, and reason', (code) => {
    render(<ServiceItemDetails id="1" code={code} details={details} serviceRequestDocs={serviceRequestDocs} />);

    expect(screen.getByText('Original Pickup Address:')).toBeInTheDocument();
    expect(screen.getByText('Origin Original Tampa, FL 33621')).toBeInTheDocument();
    expect(screen.getByText('SIT entry date:')).toBeInTheDocument();
    expect(screen.getByText('11 Mar 2024')).toBeInTheDocument();
    expect(screen.getByText('Download service item documentation:')).toBeInTheDocument();
    const downloadLink = screen.getByText('receipt.pdf');
    expect(downloadLink).toBeInstanceOf(HTMLAnchorElement);
  });
});

describe('ServiceItemDetails Domestic Destination SIT', () => {
  it('renders first and second customer contact and available delivery date', () => {
    render(<ServiceItemDetails id="1" code="DDFSIT" details={details} serviceRequestDocs={serviceRequestDocs} />);

    expect(screen.getByText('Customer contact attempt 1:')).toBeInTheDocument();
    expect(screen.getByText('15 Sep 2020, 1200Z')).toBeInTheDocument();
    expect(screen.getByText('15 Sep 2020')).toBeInTheDocument();
    expect(screen.getByText('Customer contact attempt 2:')).toBeInTheDocument();
    expect(screen.getByText('21 Sep 2020, 2300Z')).toBeInTheDocument();
    expect(screen.getByText('21 Sep 2020')).toBeInTheDocument();
    expect(screen.getByText('Download service item documentation:')).toBeInTheDocument();
    const downloadLink = screen.getByText('receipt.pdf');
    expect(downloadLink).toBeInstanceOf(HTMLAnchorElement);
  });
});

describe('ServiceItemDetails Crating', () => {
  it('renders description and dimensions', () => {
    render(<ServiceItemDetails id="1" code="DCRT" details={details} serviceRequestDocs={serviceRequestDocs} />);

    expect(screen.getByText('some description')).toBeInTheDocument();
    expect(screen.getByText('Item size:')).toBeInTheDocument();
    expect(screen.getByText('1"x2.5"x3"')).toBeInTheDocument();
    expect(screen.getByText('Crate size:')).toBeInTheDocument();
    expect(screen.getByText('2"x3.5"x4"')).toBeInTheDocument();
    expect(screen.getByText('Download service item documentation:')).toBeInTheDocument();
    const downloadLink = screen.getByText('receipt.pdf');
    expect(downloadLink).toBeInstanceOf(HTMLAnchorElement);
  });
});

describe('ServiceItemDetails International Crating & International Uncrating', () => {
  const icrtDetails = {
    description: 'some description',
    reason: 'some reason',
    itemDimensions: { length: 1000, width: 2500, height: 3000 },
    crateDimensions: { length: 2000, width: 3500, height: 4000 },
    market: 'OCONUS',
    externalCrate: true,
  };

  const iucrtDetails = {
    description: 'some description',
    reason: 'some reason',
    itemDimensions: { length: 1000, width: 2500, height: 3000 },
    crateDimensions: { length: 2000, width: 3500, height: 4000 },
    market: 'CONUS',
    externalCrate: null,
  };

  it('renders description and dimensions - ICRT', () => {
    render(<ServiceItemDetails id="1" code="ICRT" details={icrtDetails} serviceRequestDocs={serviceRequestDocs} />);

    expect(screen.getByText('some description')).toBeInTheDocument();
    expect(screen.getByText('Item size:')).toBeInTheDocument();
    expect(screen.getByText('1"x2.5"x3"')).toBeInTheDocument();
    expect(screen.getByText('Crate size:')).toBeInTheDocument();
    expect(screen.getByText('2"x3.5"x4"')).toBeInTheDocument();
    expect(screen.getByText('Market:')).toBeInTheDocument();
    expect(screen.getByText('OCONUS')).toBeInTheDocument();
    expect(screen.getByText('External crate:')).toBeInTheDocument();
    expect(screen.getByText('Yes')).toBeInTheDocument();
    expect(screen.getByText('Reason:')).toBeInTheDocument();
    expect(screen.getByText('some reason')).toBeInTheDocument();
    expect(screen.getByText('Download service item documentation:')).toBeInTheDocument();
    const downloadLink = screen.getByText('receipt.pdf');
    expect(downloadLink).toBeInstanceOf(HTMLAnchorElement);
  });

  it('renders description and dimensions - IUCRT', () => {
    render(<ServiceItemDetails id="1" code="IUCRT" details={iucrtDetails} serviceRequestDocs={serviceRequestDocs} />);

    expect(screen.getByText('some description')).toBeInTheDocument();
    expect(screen.getByText('Item size:')).toBeInTheDocument();
    expect(screen.getByText('1"x2.5"x3"')).toBeInTheDocument();
    expect(screen.getByText('Crate size:')).toBeInTheDocument();
    expect(screen.getByText('2"x3.5"x4"')).toBeInTheDocument();
    expect(screen.getByText('Market:')).toBeInTheDocument();
    expect(screen.getByText('CONUS')).toBeInTheDocument();
    expect(screen.getByText('Reason:')).toBeInTheDocument();
    expect(screen.getByText('some reason')).toBeInTheDocument();
    expect(screen.getByText('Download service item documentation:')).toBeInTheDocument();
    const downloadLink = screen.getByText('receipt.pdf');
    expect(downloadLink).toBeInstanceOf(HTMLAnchorElement);
  });

  it('renders rejected description and dimensions - ICRT', () => {
    render(
      <ServiceItemDetails
        id="1"
        code="ICRT"
        details={{ ...icrtDetails, rejectionReason: 'some rejection reason' }}
        serviceRequestDocs={serviceRequestDocs}
      />,
    );

    expect(screen.getByText('some description')).toBeInTheDocument();
    expect(screen.getByText('Item size:')).toBeInTheDocument();
    expect(screen.getByText('1"x2.5"x3"')).toBeInTheDocument();
    expect(screen.getByText('Crate size:')).toBeInTheDocument();
    expect(screen.getByText('2"x3.5"x4"')).toBeInTheDocument();
    expect(screen.getByText('Market:')).toBeInTheDocument();
    expect(screen.getByText('OCONUS')).toBeInTheDocument();
    expect(screen.getByText('External crate:')).toBeInTheDocument();
    expect(screen.getByText('Yes')).toBeInTheDocument();
    expect(screen.getByText('Reason:')).toBeInTheDocument();
    expect(screen.getByText('some reason')).toBeInTheDocument();
    expect(screen.getByText('Rejection reason:')).toBeInTheDocument();
    expect(screen.getByText('some rejection reason')).toBeInTheDocument();
    expect(screen.getByText('Download service item documentation:')).toBeInTheDocument();
    const downloadLink = screen.getByText('receipt.pdf');
    expect(downloadLink).toBeInstanceOf(HTMLAnchorElement);
  });

  it('renders rejected description and dimensions - IUCRT', () => {
    render(
      <ServiceItemDetails
        id="1"
        code="IUCRT"
        details={{ ...iucrtDetails, rejectionReason: 'some rejection reason' }}
        serviceRequestDocs={serviceRequestDocs}
      />,
    );

    expect(screen.getByText('some description')).toBeInTheDocument();
    expect(screen.getByText('Item size:')).toBeInTheDocument();
    expect(screen.getByText('1"x2.5"x3"')).toBeInTheDocument();
    expect(screen.getByText('Crate size:')).toBeInTheDocument();
    expect(screen.getByText('2"x3.5"x4"')).toBeInTheDocument();
    expect(screen.getByText('Market:')).toBeInTheDocument();
    expect(screen.getByText('CONUS')).toBeInTheDocument();
    expect(screen.getByText('Reason:')).toBeInTheDocument();
    expect(screen.getByText('some reason')).toBeInTheDocument();
    expect(screen.getByText('Rejection reason:')).toBeInTheDocument();
    expect(screen.getByText('some rejection reason')).toBeInTheDocument();
    expect(screen.getByText('Download service item documentation:')).toBeInTheDocument();
    const downloadLink = screen.getByText('receipt.pdf');
    expect(downloadLink).toBeInstanceOf(HTMLAnchorElement);
  });
});

describe('ServiceItemDetails Domestic Shuttling', () => {
  it.each([['DOSHUT'], ['DDSHUT']])('renders formatted estimated weight and reason', (code) => {
    render(<ServiceItemDetails id="1" code={code} details={details} serviceRequestDocs={serviceRequestDocs} />);

    expect(screen.getByText('2,500 lbs')).toBeInTheDocument();
    expect(screen.getByText('estimated weight')).toBeInTheDocument();
    expect(screen.getByText('Reason:')).toBeInTheDocument();
    expect(screen.getByText('some reason')).toBeInTheDocument();
    expect(screen.getByText('Download service item documentation:')).toBeInTheDocument();
    const downloadLink = screen.getByText('receipt.pdf');
    expect(downloadLink).toBeInstanceOf(HTMLAnchorElement);
  });

  it.each([['DOSHUT'], ['DDSHUT']])('renders estimated weight nil values with an em dash', (code) => {
    render(<ServiceItemDetails id="1" code={code} details={nilDetails} />);

    expect(screen.getByText('— lbs')).toBeInTheDocument();
    expect(screen.getByText('estimated weight')).toBeInTheDocument();
  });
});

describe('ServiceItemDetails International Shuttling', () => {
  const shuttleDetails = {
    ...details,
    market: 'OCONUS',
  };

  it.each([['IOSHUT'], ['IDSHUT']])('renders formatted estimated weight and reason', (code) => {
    render(<ServiceItemDetails id="1" code={code} details={shuttleDetails} serviceRequestDocs={serviceRequestDocs} />);

    expect(screen.getByText('2,500 lbs')).toBeInTheDocument();
    expect(screen.getByText('estimated weight')).toBeInTheDocument();
    expect(screen.getByText('Reason:')).toBeInTheDocument();
    expect(screen.getByText('Market:')).toBeInTheDocument();
    expect(screen.getByText('some reason')).toBeInTheDocument();
    expect(screen.getByText('Download service item documentation:')).toBeInTheDocument();
    const downloadLink = screen.getByText('receipt.pdf');
    expect(downloadLink).toBeInstanceOf(HTMLAnchorElement);
  });

  it.each([['DOSHUT'], ['DDSHUT']])('renders estimated weight nil values with an em dash', (code) => {
    render(<ServiceItemDetails id="1" code={code} details={nilDetails} />);

    expect(screen.getByText('— lbs')).toBeInTheDocument();
    expect(screen.getByText('estimated weight')).toBeInTheDocument();
  });
});

describe('ServiceItemDetails Crating Rejected', () => {
  it('renders the rejection reason field when it is populated with information', () => {
    render(
      <ServiceItemDetails
        id="1"
        code="DUCRT"
        details={detailsRejectedServiceItem}
        serviceRequestDocs={serviceRequestDocs}
      />,
    );

    expect(screen.getByText('Description:')).toBeInTheDocument();
    expect(screen.getByText('some description')).toBeInTheDocument();
    expect(screen.getByText('Item size:')).toBeInTheDocument();
    expect(screen.getByText('1"x2.5"x3"')).toBeInTheDocument();
    expect(screen.getByText('Crate size:')).toBeInTheDocument();
    expect(screen.getByText('2"x3.5"x4"')).toBeInTheDocument();
    expect(screen.getByText('some rejection reason')).toBeInTheDocument();
    expect(screen.getByText('Download service item documentation:')).toBeInTheDocument();
    const downloadLink = screen.getByText('receipt.pdf');
    expect(downloadLink).toBeInstanceOf(HTMLAnchorElement);
  });
});

describe('ServiceItemDetails Crating Rejected', () => {
  it('renders the rejection reason field when it is populated with information', () => {
    render(
      <ServiceItemDetails
        id="1"
        code="DCRT"
        details={detailsRejectedServiceItem}
        serviceRequestDocs={serviceRequestDocs}
      />,
    );

    expect(screen.getByText('Description:')).toBeInTheDocument();
    expect(screen.getByText('some description')).toBeInTheDocument();
    expect(screen.getByText('Item size:')).toBeInTheDocument();
    expect(screen.getByText('1"x2.5"x3"')).toBeInTheDocument();
    expect(screen.getByText('Crate size:')).toBeInTheDocument();
    expect(screen.getByText('2"x3.5"x4"')).toBeInTheDocument();
    expect(screen.getByText('some rejection reason')).toBeInTheDocument();
    expect(screen.getByText('Download service item documentation:')).toBeInTheDocument();
    const downloadLink = screen.getByText('receipt.pdf');
    expect(downloadLink).toBeInstanceOf(HTMLAnchorElement);
  });
});

describe('ServiceItemDetails Estimated Price for DLH, DSH, FSC, DOP, DDP, DPK, DUPK, ISLH, IHPK, IHUPK, IUBPK, IUBUPK, POEFSC, PODFSC, UBP', () => {
  it.each([
    ['DLH'],
    ['DSH'],
    ['FSC'],
    ['DOP'],
    ['DDP'],
    ['DPK'],
    ['DUPK'],
    ['ISLH'],
    ['IHPK'],
    ['IHUPK'],
    ['IUBPK'],
    ['IUBUPK'],
    ['POEFSC'],
    ['PODFSC'],
    ['UBP'],
    ['ICRT'],
    ['IUCRT'],
  ])('renders the formatted estimated price field for the service item: %s', (code) => {
    render(
      <ServiceItemDetails
        id="1"
        code={code}
        details={details}
        shipment={shipment}
        serviceRequestDocs={serviceRequestDocs}
      />,
    );

    expect(screen.getByText('Estimated Price:')).toBeInTheDocument();
    expect(screen.getByText('$28.00')).toBeInTheDocument();
  });

  const noEstimatePriceDetails = {};

  it.each([
    ['DLH'],
    ['DSH'],
    ['FSC'],
    ['DOP'],
    ['DDP'],
    ['DPK'],
    ['DUPK'],
    ['ISLH'],
    ['IHPK'],
    ['IHUPK'],
    ['IUBPK'],
    ['IUBUPK'],
    ['POEFSC'],
    ['PODFSC'],
    ['UBP'],
  ])('renders - for estimated price when price is not in details for the service item: %s', (code) => {
    render(
      <ServiceItemDetails
        id="1"
        code={code}
        details={noEstimatePriceDetails}
        shipment={shipment}
        serviceRequestDocs={serviceRequestDocs}
      />,
    );

    expect(screen.getByText('Estimated Price:')).toBeInTheDocument();
    expect(screen.getByText('-')).toBeInTheDocument();
  });
});

describe('ServiceItemDetails Price for MS, CS', () => {
  it.each([['MS'], ['CS']])('renders the formatted price field for the service items', (code) => {
    render(<ServiceItemDetails id="1" code={code} details={details} />);

    expect(screen.getByText('Price:')).toBeInTheDocument();
    expect(screen.getByText('$28.00')).toBeInTheDocument();
  });
});

describe('ServiceItemDetails rejection reason ', () => {
  reserviceCodes.forEach((code) => {
    it(`renders correctly for code: ${code}`, () => {
      render(
        <ServiceItemDetails
          id="1"
          code={code}
          details={detailsRejectedServiceItem}
          serviceRequestDocs={serviceRequestDocs}
        />,
      );

      expect(screen.getByText('some rejection reason')).toBeInTheDocument();
    });
  });
});

<<<<<<< HEAD
describe('ServiceItemDetails Estimated Price for IDSFSC, IOSFSC IOASIT, IDASIT, IOPSIT, IDDSIT, IOFSIT, IDFSIT', () => {
  it.each([['IDSFSC'], ['IOSFSC'], ['IOASIT'], ['IDASIT'], ['IOPSIT'], ['IDDSIT'], ['IOFSIT'], ['IDFSIT']])(
    'renders the formatted estimated price field for service item: %s',
=======
describe('ServiceItemDetails Estimated Price for DDFSIT, DDDSIT, DDASIT, DDSFSC, DOPSIT, DOFSIT, DOASIT, DOSFSC', () => {
  it.each([['DDFSIT'], ['DDDSIT'], ['DDASIT'], ['DDSFSC'], ['DOPSIT'], ['DOFSIT'], ['DOASIT'], ['DOSFSC']])(
    'renders the formatted estimated price field for the approved service item: %s',
>>>>>>> 460b86e2
    (code) => {
      render(
        <ServiceItemDetails
          id="1"
          code={code}
          details={details}
          shipment={shipment}
          serviceRequestDocs={serviceRequestDocs}
        />,
      );

      expect(screen.getByText('Estimated Price:')).toBeInTheDocument();
      expect(screen.getByText('$28.00')).toBeInTheDocument();
    },
  );
});<|MERGE_RESOLUTION|>--- conflicted
+++ resolved
@@ -868,15 +868,9 @@
   });
 });
 
-<<<<<<< HEAD
-describe('ServiceItemDetails Estimated Price for IDSFSC, IOSFSC IOASIT, IDASIT, IOPSIT, IDDSIT, IOFSIT, IDFSIT', () => {
-  it.each([['IDSFSC'], ['IOSFSC'], ['IOASIT'], ['IDASIT'], ['IOPSIT'], ['IDDSIT'], ['IOFSIT'], ['IDFSIT']])(
-    'renders the formatted estimated price field for service item: %s',
-=======
 describe('ServiceItemDetails Estimated Price for DDFSIT, DDDSIT, DDASIT, DDSFSC, DOPSIT, DOFSIT, DOASIT, DOSFSC', () => {
   it.each([['DDFSIT'], ['DDDSIT'], ['DDASIT'], ['DDSFSC'], ['DOPSIT'], ['DOFSIT'], ['DOASIT'], ['DOSFSC']])(
     'renders the formatted estimated price field for the approved service item: %s',
->>>>>>> 460b86e2
     (code) => {
       render(
         <ServiceItemDetails
@@ -892,4 +886,24 @@
       expect(screen.getByText('$28.00')).toBeInTheDocument();
     },
   );
+});
+
+describe('ServiceItemDetails Estimated Price for IDSFSC, IOSFSC IOASIT, IDASIT, IOPSIT, IDDSIT, IOFSIT, IDFSIT', () => {
+  it.each([['IDSFSC'], ['IOSFSC'], ['IOASIT'], ['IDASIT'], ['IOPSIT'], ['IDDSIT'], ['IOFSIT'], ['IDFSIT']])(
+    'renders the formatted estimated price field for service item: %s',
+    (code) => {
+      render(
+        <ServiceItemDetails
+          id="1"
+          code={code}
+          details={details}
+          shipment={shipment}
+          serviceRequestDocs={serviceRequestDocs}
+        />,
+      );
+
+      expect(screen.getByText('Estimated Price:')).toBeInTheDocument();
+      expect(screen.getByText('$28.00')).toBeInTheDocument();
+    },
+  );
 });