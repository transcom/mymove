--- conflicted
+++ resolved
@@ -884,24 +884,4 @@
       expect(screen.getByText('$28.00')).toBeInTheDocument();
     },
   );
-<<<<<<< HEAD
-
-  it.each([['DDFSIT'], ['DDDSIT'], ['DDASIT'], ['DDSFSC'], ['DOPSIT'], ['DOFSIT'], ['DOASIT'], ['DOSFSC']])(
-    'Does not render the formatted estimated price field for the submitted service item: %s',
-    (code) => {
-      render(
-        <ServiceItemDetails
-          id="1"
-          code={code}
-          details={submittedServiceItemDetails}
-          shipment={shipment}
-          serviceRequestDocs={serviceRequestDocs}
-        />,
-      );
-
-      expect(screen.queryByText('Estimated Price:')).not.toBeInTheDocument();
-    },
-  );
-=======
->>>>>>> 45213539
 });