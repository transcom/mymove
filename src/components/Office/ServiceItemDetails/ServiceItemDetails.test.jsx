import React from 'react';
import { render, screen } from '@testing-library/react';

import ServiceItemDetails from './ServiceItemDetails';

const sitStatus = {
  currentSIT: {
    sitAuthorizedEndDate: '2024-03-17',
  },
};

const shipment = {
  sitDaysAllowance: 90,
};

const details = {
  description: 'some description',
  pickupPostalCode: '90210',
  SITPostalCode: '12345',
  sitEntryDate: '2024-03-11T00:00:00.000Z',
  reason: 'some reason',
  itemDimensions: { length: 1000, width: 2500, height: 3000 },
  crateDimensions: { length: 2000, width: 3500, height: 4000 },
  customerContacts: [
    { timeMilitary: '1200Z', firstAvailableDeliveryDate: '2020-09-15', dateOfContact: '2020-09-15' },
    { timeMilitary: '2300Z', firstAvailableDeliveryDate: '2020-09-21', dateOfContact: '2020-09-21' },
  ],
  estimatedWeight: 2500,
  sitCustomerContacted: '2024-03-14T00:00:00.000Z',
  sitRequestedDelivery: '2024-03-15T00:00:00.000Z',
  sitDepartureDate: '2024-03-16T00:00:00.000Z',
  sitDeliveryMiles: 50,
  sitOriginHHGOriginalAddress: {
    city: 'Origin Original Tampa',
    eTag: 'MjAyNC0wMy0xMlQxOTo1OTowOC41NjkxMzla',
    id: '7fd6cb90-54cd-44d8-8735-102e28734d84',
    postalCode: '33621',
    state: 'FL',
    streetAddress1: 'MacDill',
  },
  sitOriginHHGActualAddress: {
    city: 'Origin Actual MacDill',
    eTag: 'HjAyNC0wMy0xMlQxOTo1OTowOC41NjkxMzla',
    id: '8fd6cb90-54cd-44d8-8735-102e28734d84',
    postalCode: '33621',
    state: 'FL',
    streetAddress1: 'MacDill',
  },
  sitDestinationOriginalAddress: {
    city: 'Destination Original Tampa',
    eTag: 'MjAyNC0wMy0xMlQxOTo1OTowOC41NjkxMzla',
    id: '7fd6cb90-54cd-44d8-8735-102e28734d84',
    postalCode: '33621',
    state: 'FL',
    streetAddress1: 'MacDill',
  },
  sitDestinationFinalAddress: {
    city: 'Destination Final MacDill',
    eTag: 'HjAyNC0wMy0xMlQxOTo1OTowOC41NjkxMzla',
    id: '8fd6cb90-54cd-44d8-8735-102e28734d84',
    postalCode: '33621',
    state: 'FL',
    streetAddress1: 'MacDill',
  },
  estimatedPrice: 2800,
  status: 'APPROVED',
};

const submittedServiceItemDetails = {
  description: 'some description',
  pickupPostalCode: '90210',
  SITPostalCode: '12345',
  sitEntryDate: '2024-03-11T00:00:00.000Z',
  reason: 'some reason',
  itemDimensions: { length: 1000, width: 2500, height: 3000 },
  crateDimensions: { length: 2000, width: 3500, height: 4000 },
  customerContacts: [
    { timeMilitary: '1200Z', firstAvailableDeliveryDate: '2020-09-15', dateOfContact: '2020-09-15' },
    { timeMilitary: '2300Z', firstAvailableDeliveryDate: '2020-09-21', dateOfContact: '2020-09-21' },
  ],
  estimatedPrice: 243550,
  estimatedWeight: 2500,
  sitCustomerContacted: '2024-03-14T00:00:00.000Z',
  sitRequestedDelivery: '2024-03-15T00:00:00.000Z',
  sitDepartureDate: '2024-03-16T00:00:00.000Z',
  sitDeliveryMiles: 50,
  sitOriginHHGOriginalAddress: {
    city: 'Origin Original Tampa',
    eTag: 'MjAyNC0wMy0xMlQxOTo1OTowOC41NjkxMzla',
    id: '7fd6cb90-54cd-44d8-8735-102e28734d84',
    postalCode: '33621',
    state: 'FL',
    streetAddress1: 'MacDill',
  },
  sitOriginHHGActualAddress: {
    city: 'Origin Actual MacDill',
    eTag: 'HjAyNC0wMy0xMlQxOTo1OTowOC41NjkxMzla',
    id: '8fd6cb90-54cd-44d8-8735-102e28734d84',
    postalCode: '33621',
    state: 'FL',
    streetAddress1: 'MacDill',
  },
  sitDestinationOriginalAddress: {
    city: 'Destination Original Tampa',
    eTag: 'MjAyNC0wMy0xMlQxOTo1OTowOC41NjkxMzla',
    id: '7fd6cb90-54cd-44d8-8735-102e28734d84',
    postalCode: '33621',
    state: 'FL',
    streetAddress1: 'MacDill',
  },
  sitDestinationFinalAddress: {
    city: 'Destination Final MacDill',
    eTag: 'HjAyNC0wMy0xMlQxOTo1OTowOC41NjkxMzla',
    id: '8fd6cb90-54cd-44d8-8735-102e28734d84',
    postalCode: '33621',
    state: 'FL',
    streetAddress1: 'MacDill',
  },
  status: 'SUBMITTED',
};

const serviceRequestDocs = [
  {
    uploads: [
      {
        filename: '/mto-service-item/ae1c6472-5e03-4f9c-bef5-55605dbeb31e/20230630161854-receipt.pdf',
      },
    ],
  },
];

const reserviceCodes = [
  'IOPSIT',
  'ISLH',
  'IDSFSC',
  'IUBUPK',
  'IUBPK',
  'DUPK',
  'DOSHUT',
  'DPK',
  'DDP',
  'DLH',
  'DDSFSC',
  'DOFSIT',
  'IHPK',
  'DOSFSC',
  'IUCRT',
  'IOSFSC',
  'DSH',
  'UBP',
  'DDFSIT',
  'IOSHUT',
  'INPK',
  'MS',
  'IDSHUT',
  'DDSHUT',
  'DOP',
  'CS',
  'DUCRT',
  'DDASIT',
  'DOPSIT',
  'FSC',
  'DOASIT',
  'ICRT',
  'IDASIT',
  'IBHF',
  'IDFSIT',
  'IOASIT',
  'IHUPK',
  'IOFSIT',
  'DBTF',
  'DCRT',
  'DNPK',
  'PODFSC',
  'IDDSIT',
  'IBTF',
  'DMHF',
  'DBHF',
  'POEFSC',
  'DCRTSA',
  'DDDSIT',
];

const detailsRejectedServiceItem = { ...details, rejectionReason: 'some rejection reason' };

const nilDetails = {
  estimatedWeight: null,
};

describe('ServiceItemDetails Domestic Destination SIT', () => {
  it('renders DDASIT details', () => {
    render(
      <ServiceItemDetails
        id="1"
        code="DDASIT"
        details={details}
        shipment={shipment}
        sitStatus={sitStatus}
        serviceRequestDocs={serviceRequestDocs}
      />,
    );
    expect(screen.getByText('Original Delivery Address:')).toBeInTheDocument();
    expect(screen.getByText('Destination Original Tampa, FL 33621')).toBeInTheDocument();

    expect(screen.getByText("Add'l SIT Start Date:")).toBeInTheDocument();
    expect(screen.getByText('12 Mar 2024')).toBeInTheDocument();

    expect(screen.queryByText('Customer contacted homesafe:')).not.toBeInTheDocument();
    expect(screen.queryByText('14 Mar 2024')).not.toBeInTheDocument();

    expect(screen.getByText('# of days approved for:')).toBeInTheDocument();
    expect(screen.getByText('89 days')).toBeInTheDocument();

    expect(screen.getByText('SIT expiration date:')).toBeInTheDocument();
    expect(screen.getByText('17 Mar 2024')).toBeInTheDocument();

    expect(screen.queryByText('Customer requested delivery date:')).not.toBeInTheDocument();
    expect(screen.queryByText('15 Mar 2024')).not.toBeInTheDocument();

    expect(screen.queryByText('SIT departure date:')).not.toBeInTheDocument();
    expect(screen.queryByText('16 Mar 2024')).not.toBeInTheDocument();
    expect(screen.getByText('Download service item documentation:')).toBeInTheDocument();
    const downloadLink = screen.getByText('receipt.pdf');
    expect(downloadLink).toBeInstanceOf(HTMLAnchorElement);
  });

  it('renders IDASIT details', () => {
    render(
      <ServiceItemDetails
        id="1"
        code="IDASIT"
        details={details}
        shipment={shipment}
        sitStatus={sitStatus}
        serviceRequestDocs={serviceRequestDocs}
      />,
    );
    expect(screen.getByText('Original Delivery Address:')).toBeInTheDocument();
    expect(screen.getByText('Destination Original Tampa, FL 33621')).toBeInTheDocument();

    expect(screen.getByText("Add'l SIT Start Date:")).toBeInTheDocument();
    expect(screen.getByText('12 Mar 2024')).toBeInTheDocument();

    expect(screen.queryByText('Customer contacted homesafe:')).not.toBeInTheDocument();
    expect(screen.queryByText('14 Mar 2024')).not.toBeInTheDocument();

    expect(screen.getByText('# of days approved for:')).toBeInTheDocument();
    expect(screen.getByText('89 days')).toBeInTheDocument();

    expect(screen.getByText('SIT expiration date:')).toBeInTheDocument();
    expect(screen.getByText('17 Mar 2024')).toBeInTheDocument();

    expect(screen.queryByText('Customer requested delivery date:')).not.toBeInTheDocument();
    expect(screen.queryByText('15 Mar 2024')).not.toBeInTheDocument();

    expect(screen.queryByText('SIT departure date:')).not.toBeInTheDocument();
    expect(screen.queryByText('16 Mar 2024')).not.toBeInTheDocument();
    expect(screen.getByText('Download service item documentation:')).toBeInTheDocument();
    const downloadLink = screen.getByText('receipt.pdf');
    expect(downloadLink).toBeInstanceOf(HTMLAnchorElement);
  });

  it('renders DDDSIT details', () => {
    render(<ServiceItemDetails id="1" code="DDDSIT" details={details} serviceRequestDocs={serviceRequestDocs} />);
    expect(screen.getByText('Original Delivery Address:')).toBeInTheDocument();
    expect(screen.getByText('Destination Original Tampa, FL 33621')).toBeInTheDocument();

    expect(screen.getByText('Final Delivery Address:')).toBeInTheDocument();
    expect(screen.getByText('Destination Final MacDill, FL 33621')).toBeInTheDocument();

    expect(screen.getByText('Delivery miles out of SIT:')).toBeInTheDocument();
    expect(screen.getByText('50')).toBeInTheDocument();

    expect(screen.getByText('Customer contacted homesafe:')).toBeInTheDocument();
    expect(screen.getByText('14 Mar 2024')).toBeInTheDocument();

    expect(screen.getByText('Customer requested delivery date:')).toBeInTheDocument();
    expect(screen.getByText('15 Mar 2024')).toBeInTheDocument();

    expect(screen.getByText('SIT departure date:')).toBeInTheDocument();
    expect(screen.getByText('16 Mar 2024')).toBeInTheDocument();
    expect(screen.getByText('Download service item documentation:')).toBeInTheDocument();
    const downloadLink = screen.getByText('receipt.pdf');
    expect(downloadLink).toBeInstanceOf(HTMLAnchorElement);
  });

  it('renders IDDSIT details', () => {
    render(<ServiceItemDetails id="1" code="IDDSIT" details={details} serviceRequestDocs={serviceRequestDocs} />);
    expect(screen.getByText('Original Delivery Address:')).toBeInTheDocument();
    expect(screen.getByText('Destination Original Tampa, FL 33621')).toBeInTheDocument();

    expect(screen.getByText('Final Delivery Address:')).toBeInTheDocument();
    expect(screen.getByText('Destination Final MacDill, FL 33621')).toBeInTheDocument();

    expect(screen.getByText('Delivery miles out of SIT:')).toBeInTheDocument();
    expect(screen.getByText('50')).toBeInTheDocument();

    expect(screen.getByText('Customer contacted homesafe:')).toBeInTheDocument();
    expect(screen.getByText('14 Mar 2024')).toBeInTheDocument();

    expect(screen.getByText('Customer requested delivery date:')).toBeInTheDocument();
    expect(screen.getByText('15 Mar 2024')).toBeInTheDocument();

    expect(screen.getByText('SIT departure date:')).toBeInTheDocument();
    expect(screen.getByText('16 Mar 2024')).toBeInTheDocument();
    expect(screen.getByText('Download service item documentation:')).toBeInTheDocument();
    const downloadLink = screen.getByText('receipt.pdf');
    expect(downloadLink).toBeInstanceOf(HTMLAnchorElement);
  });

  it('renders DDDSIT details with - for the final delivery address is service item is in submitted state', () => {
    render(
      <ServiceItemDetails
        id="1"
        code="DDDSIT"
        details={submittedServiceItemDetails}
        serviceRequestDocs={serviceRequestDocs}
      />,
    );

    expect(screen.getByText('Final Delivery Address:')).toBeInTheDocument();
    expect(screen.getByText('-')).toBeInTheDocument();
  });

  it('renders IDDSIT details with - for the final delivery address is service item is in submitted state', () => {
    render(
      <ServiceItemDetails
        id="1"
        code="IDDSIT"
        details={submittedServiceItemDetails}
        serviceRequestDocs={serviceRequestDocs}
      />,
    );

    expect(screen.getByText('Final Delivery Address:')).toBeInTheDocument();
    expect(screen.getByText('-')).toBeInTheDocument();
  });

  it('renders DDFSIT details', () => {
    render(<ServiceItemDetails id="1" code="DDFSIT" details={details} serviceRequestDocs={serviceRequestDocs} />);
    expect(screen.getByText('Original Delivery Address:')).toBeInTheDocument();
    expect(screen.getByText('Destination Original Tampa, FL 33621')).toBeInTheDocument();
  });

  it('renders IDFSIT details', () => {
    render(<ServiceItemDetails id="1" code="IDFSIT" details={details} serviceRequestDocs={serviceRequestDocs} />);
    expect(screen.getByText('Original Delivery Address:')).toBeInTheDocument();
    expect(screen.getByText('Destination Original Tampa, FL 33621')).toBeInTheDocument();
  });

  it('renders DDSFSC details', () => {
    render(<ServiceItemDetails id="1" code="DDSFSC" details={details} serviceRequestDocs={serviceRequestDocs} />);
    expect(screen.getByText('Original Delivery Address:')).toBeInTheDocument();
    expect(screen.getByText('Destination Original Tampa, FL 33621')).toBeInTheDocument();

    expect(screen.getByText('Final Delivery Address:')).toBeInTheDocument();
    expect(screen.getByText('Destination Final MacDill, FL 33621')).toBeInTheDocument();

    expect(screen.getByText('Delivery miles out of SIT:')).toBeInTheDocument();
    expect(screen.getByText('50')).toBeInTheDocument();
  });

  it('renders IDSFSC details', () => {
    render(<ServiceItemDetails id="1" code="IDSFSC" details={details} serviceRequestDocs={serviceRequestDocs} />);
    expect(screen.getByText('Original Delivery Address:')).toBeInTheDocument();
    expect(screen.getByText('Destination Original Tampa, FL 33621')).toBeInTheDocument();

    expect(screen.getByText('Final Delivery Address:')).toBeInTheDocument();
    expect(screen.getByText('Destination Final MacDill, FL 33621')).toBeInTheDocument();

    expect(screen.getByText('Delivery miles out of SIT:')).toBeInTheDocument();
    expect(screen.getByText('50')).toBeInTheDocument();
  });

  it('renders DDSFSC details with - for the final delivery address is service item is in submitted state', () => {
    render(
      <ServiceItemDetails
        id="1"
        code="DDSFSC"
        details={submittedServiceItemDetails}
        serviceRequestDocs={serviceRequestDocs}
      />,
    );

    expect(screen.getByText('Final Delivery Address:')).toBeInTheDocument();
    expect(screen.getByText('-')).toBeInTheDocument();
  });

  it('renders IDSFSC details with - for the final delivery address is service item is in submitted state', () => {
    render(
      <ServiceItemDetails
        id="1"
        code="IDSFSC"
        details={submittedServiceItemDetails}
        serviceRequestDocs={serviceRequestDocs}
      />,
    );

    expect(screen.getByText('Final Delivery Address:')).toBeInTheDocument();
    expect(screen.getByText('-')).toBeInTheDocument();
  });
});

describe('ServiceItemDetails Domestic Origin SIT', () => {
  it(`renders DOASIT details`, () => {
    render(
      <ServiceItemDetails
        id="1"
        code="DOASIT"
        details={details}
        shipment={shipment}
        sitStatus={sitStatus}
        serviceRequestDocs={serviceRequestDocs}
      />,
    );

    expect(screen.getByText('Original Pickup Address:')).toBeInTheDocument();
    expect(screen.getByText('Origin Original Tampa, FL 33621')).toBeInTheDocument();

    expect(screen.getByText("Add'l SIT Start Date:")).toBeInTheDocument();
    expect(screen.getByText('12 Mar 2024')).toBeInTheDocument();

    expect(screen.getByText('# of days approved for:')).toBeInTheDocument();
    expect(screen.getByText('89 days')).toBeInTheDocument();

    expect(screen.getByText('SIT expiration date:')).toBeInTheDocument();
    expect(screen.getByText('17 Mar 2024')).toBeInTheDocument();

    expect(screen.getByText('Customer contacted homesafe:')).toBeInTheDocument();
    expect(screen.getByText('14 Mar 2024')).toBeInTheDocument();

    expect(screen.getByText('Customer requested delivery date:')).toBeInTheDocument();
    expect(screen.getByText('15 Mar 2024')).toBeInTheDocument();

    expect(screen.getByText('SIT departure date:')).toBeInTheDocument();
    expect(screen.getByText('16 Mar 2024')).toBeInTheDocument();
  });

  it(`renders IOASIT details`, () => {
    render(
      <ServiceItemDetails
        id="1"
        code="IOASIT"
        details={details}
        shipment={shipment}
        sitStatus={sitStatus}
        serviceRequestDocs={serviceRequestDocs}
      />,
    );

    expect(screen.getByText('Original Pickup Address:')).toBeInTheDocument();
    expect(screen.getByText('Origin Original Tampa, FL 33621')).toBeInTheDocument();

    expect(screen.getByText("Add'l SIT Start Date:")).toBeInTheDocument();
    expect(screen.getByText('12 Mar 2024')).toBeInTheDocument();

    expect(screen.getByText('# of days approved for:')).toBeInTheDocument();
    expect(screen.getByText('89 days')).toBeInTheDocument();

    expect(screen.getByText('SIT expiration date:')).toBeInTheDocument();
    expect(screen.getByText('17 Mar 2024')).toBeInTheDocument();

    expect(screen.getByText('Customer contacted homesafe:')).toBeInTheDocument();
    expect(screen.getByText('14 Mar 2024')).toBeInTheDocument();

    expect(screen.getByText('Customer requested delivery date:')).toBeInTheDocument();
    expect(screen.getByText('15 Mar 2024')).toBeInTheDocument();

    expect(screen.getByText('SIT departure date:')).toBeInTheDocument();
    expect(screen.getByText('16 Mar 2024')).toBeInTheDocument();
  });

  it(`renders DOPSIT details`, () => {
    render(<ServiceItemDetails id="1" code="DOPSIT" details={details} serviceRequestDocs={serviceRequestDocs} />);

    expect(screen.getByText('Original Pickup Address:')).toBeInTheDocument();
    expect(screen.getByText('Origin Original Tampa, FL 33621')).toBeInTheDocument();

    expect(screen.getByText('Actual Pickup Address:')).toBeInTheDocument();
    expect(screen.getByText('Origin Actual MacDill, FL 33621')).toBeInTheDocument();

    expect(screen.getByText('Delivery miles into SIT:')).toBeInTheDocument();
    expect(screen.getByText('50')).toBeInTheDocument();
  });

  it(`renders IOPSIT details`, () => {
    render(<ServiceItemDetails id="1" code="IOPSIT" details={details} serviceRequestDocs={serviceRequestDocs} />);

    expect(screen.getByText('Original Pickup Address:')).toBeInTheDocument();
    expect(screen.getByText('Origin Original Tampa, FL 33621')).toBeInTheDocument();

    expect(screen.getByText('Actual Pickup Address:')).toBeInTheDocument();
    expect(screen.getByText('Origin Actual MacDill, FL 33621')).toBeInTheDocument();

    expect(screen.getByText('Delivery miles into SIT:')).toBeInTheDocument();
    expect(screen.getByText('50')).toBeInTheDocument();
  });

  it(`renders DOSFSC details`, () => {
    render(<ServiceItemDetails id="1" code="DOSFSC" details={details} serviceRequestDocs={serviceRequestDocs} />);

    expect(screen.getByText('Original Pickup Address:')).toBeInTheDocument();
    expect(screen.getByText('Origin Original Tampa, FL 33621')).toBeInTheDocument();

    expect(screen.getByText('Actual Pickup Address:')).toBeInTheDocument();
    expect(screen.getByText('Origin Actual MacDill, FL 33621')).toBeInTheDocument();

    expect(screen.getByText('Delivery miles into SIT:')).toBeInTheDocument();
    expect(screen.getByText('50')).toBeInTheDocument();
  });

  it(`renders IOSFSC details`, () => {
    render(<ServiceItemDetails id="1" code="IOSFSC" details={details} serviceRequestDocs={serviceRequestDocs} />);

    expect(screen.getByText('Original Pickup Address:')).toBeInTheDocument();
    expect(screen.getByText('Origin Original Tampa, FL 33621')).toBeInTheDocument();

    expect(screen.getByText('Actual Pickup Address:')).toBeInTheDocument();
    expect(screen.getByText('Origin Actual MacDill, FL 33621')).toBeInTheDocument();

    expect(screen.getByText('Delivery miles into SIT:')).toBeInTheDocument();
    expect(screen.getByText('50')).toBeInTheDocument();
  });
});

describe('ServiceItemDetails for DOFSIT/IOFSIT - origin 1st day SIT', () => {
  it.each([['DOFSIT'], ['IOFSIT']])('renders SIT entry date, ZIP, original pickup address, and reason', (code) => {
    render(<ServiceItemDetails id="1" code={code} details={details} serviceRequestDocs={serviceRequestDocs} />);

    expect(screen.getByText('Original Pickup Address:')).toBeInTheDocument();
    expect(screen.getByText('Origin Original Tampa, FL 33621')).toBeInTheDocument();
    expect(screen.getByText('SIT entry date:')).toBeInTheDocument();
    expect(screen.getByText('11 Mar 2024')).toBeInTheDocument();
    expect(screen.getByText('Download service item documentation:')).toBeInTheDocument();
    const downloadLink = screen.getByText('receipt.pdf');
    expect(downloadLink).toBeInstanceOf(HTMLAnchorElement);
  });
});

describe('ServiceItemDetails Domestic Destination SIT', () => {
  it('renders first and second customer contact and available delivery date', () => {
    render(<ServiceItemDetails id="1" code="DDFSIT" details={details} serviceRequestDocs={serviceRequestDocs} />);

    expect(screen.getByText('Customer contact attempt 1:')).toBeInTheDocument();
    expect(screen.getByText('15 Sep 2020, 1200Z')).toBeInTheDocument();
    expect(screen.getByText('15 Sep 2020')).toBeInTheDocument();
    expect(screen.getByText('Customer contact attempt 2:')).toBeInTheDocument();
    expect(screen.getByText('21 Sep 2020, 2300Z')).toBeInTheDocument();
    expect(screen.getByText('21 Sep 2020')).toBeInTheDocument();
    expect(screen.getByText('Download service item documentation:')).toBeInTheDocument();
    const downloadLink = screen.getByText('receipt.pdf');
    expect(downloadLink).toBeInstanceOf(HTMLAnchorElement);
  });
});

describe('ServiceItemDetails Crating', () => {
  it('renders description and dimensions', () => {
    render(<ServiceItemDetails id="1" code="DCRT" details={details} serviceRequestDocs={serviceRequestDocs} />);

    expect(screen.getByText('some description')).toBeInTheDocument();
    expect(screen.getByText('Item size:')).toBeInTheDocument();
    expect(screen.getByText('1"x2.5"x3"')).toBeInTheDocument();
    expect(screen.getByText('Crate size:')).toBeInTheDocument();
    expect(screen.getByText('2"x3.5"x4"')).toBeInTheDocument();
    expect(screen.getByText('Download service item documentation:')).toBeInTheDocument();
    const downloadLink = screen.getByText('receipt.pdf');
    expect(downloadLink).toBeInstanceOf(HTMLAnchorElement);
  });
});

describe('ServiceItemDetails International Crating & International Uncrating', () => {
  const icrtDetails = {
    description: 'some description',
    reason: 'some reason',
    itemDimensions: { length: 1000, width: 2500, height: 3000 },
    crateDimensions: { length: 2000, width: 3500, height: 4000 },
    market: 'OCONUS',
    externalCrate: true,
  };

  const iucrtDetails = {
    description: 'some description',
    reason: 'some reason',
    itemDimensions: { length: 1000, width: 2500, height: 3000 },
    crateDimensions: { length: 2000, width: 3500, height: 4000 },
    market: 'CONUS',
    externalCrate: null,
  };

  it('renders description and dimensions - ICRT', () => {
    render(<ServiceItemDetails id="1" code="ICRT" details={icrtDetails} serviceRequestDocs={serviceRequestDocs} />);

    expect(screen.getByText('some description')).toBeInTheDocument();
    expect(screen.getByText('Item size:')).toBeInTheDocument();
    expect(screen.getByText('1"x2.5"x3"')).toBeInTheDocument();
    expect(screen.getByText('Crate size:')).toBeInTheDocument();
    expect(screen.getByText('2"x3.5"x4"')).toBeInTheDocument();
    expect(screen.getByText('Market:')).toBeInTheDocument();
    expect(screen.getByText('OCONUS')).toBeInTheDocument();
    expect(screen.getByText('External crate:')).toBeInTheDocument();
    expect(screen.getByText('Yes')).toBeInTheDocument();
    expect(screen.getByText('Reason:')).toBeInTheDocument();
    expect(screen.getByText('some reason')).toBeInTheDocument();
    expect(screen.getByText('Download service item documentation:')).toBeInTheDocument();
    const downloadLink = screen.getByText('receipt.pdf');
    expect(downloadLink).toBeInstanceOf(HTMLAnchorElement);
  });

  it('renders description and dimensions - IUCRT', () => {
    render(<ServiceItemDetails id="1" code="IUCRT" details={iucrtDetails} serviceRequestDocs={serviceRequestDocs} />);

    expect(screen.getByText('some description')).toBeInTheDocument();
    expect(screen.getByText('Item size:')).toBeInTheDocument();
    expect(screen.getByText('1"x2.5"x3"')).toBeInTheDocument();
    expect(screen.getByText('Crate size:')).toBeInTheDocument();
    expect(screen.getByText('2"x3.5"x4"')).toBeInTheDocument();
    expect(screen.getByText('Market:')).toBeInTheDocument();
    expect(screen.getByText('CONUS')).toBeInTheDocument();
    expect(screen.getByText('Reason:')).toBeInTheDocument();
    expect(screen.getByText('some reason')).toBeInTheDocument();
    expect(screen.getByText('Download service item documentation:')).toBeInTheDocument();
    const downloadLink = screen.getByText('receipt.pdf');
    expect(downloadLink).toBeInstanceOf(HTMLAnchorElement);
  });

  it('renders rejected description and dimensions - ICRT', () => {
    render(
      <ServiceItemDetails
        id="1"
        code="ICRT"
        details={{ ...icrtDetails, rejectionReason: 'some rejection reason' }}
        serviceRequestDocs={serviceRequestDocs}
      />,
    );

    expect(screen.getByText('some description')).toBeInTheDocument();
    expect(screen.getByText('Item size:')).toBeInTheDocument();
    expect(screen.getByText('1"x2.5"x3"')).toBeInTheDocument();
    expect(screen.getByText('Crate size:')).toBeInTheDocument();
    expect(screen.getByText('2"x3.5"x4"')).toBeInTheDocument();
    expect(screen.getByText('Market:')).toBeInTheDocument();
    expect(screen.getByText('OCONUS')).toBeInTheDocument();
    expect(screen.getByText('External crate:')).toBeInTheDocument();
    expect(screen.getByText('Yes')).toBeInTheDocument();
    expect(screen.getByText('Reason:')).toBeInTheDocument();
    expect(screen.getByText('some reason')).toBeInTheDocument();
    expect(screen.getByText('Rejection reason:')).toBeInTheDocument();
    expect(screen.getByText('some rejection reason')).toBeInTheDocument();
    expect(screen.getByText('Download service item documentation:')).toBeInTheDocument();
    const downloadLink = screen.getByText('receipt.pdf');
    expect(downloadLink).toBeInstanceOf(HTMLAnchorElement);
  });

  it('renders rejected description and dimensions - IUCRT', () => {
    render(
      <ServiceItemDetails
        id="1"
        code="IUCRT"
        details={{ ...iucrtDetails, rejectionReason: 'some rejection reason' }}
        serviceRequestDocs={serviceRequestDocs}
      />,
    );

    expect(screen.getByText('some description')).toBeInTheDocument();
    expect(screen.getByText('Item size:')).toBeInTheDocument();
    expect(screen.getByText('1"x2.5"x3"')).toBeInTheDocument();
    expect(screen.getByText('Crate size:')).toBeInTheDocument();
    expect(screen.getByText('2"x3.5"x4"')).toBeInTheDocument();
    expect(screen.getByText('Market:')).toBeInTheDocument();
    expect(screen.getByText('CONUS')).toBeInTheDocument();
    expect(screen.getByText('Reason:')).toBeInTheDocument();
    expect(screen.getByText('some reason')).toBeInTheDocument();
    expect(screen.getByText('Rejection reason:')).toBeInTheDocument();
    expect(screen.getByText('some rejection reason')).toBeInTheDocument();
    expect(screen.getByText('Download service item documentation:')).toBeInTheDocument();
    const downloadLink = screen.getByText('receipt.pdf');
    expect(downloadLink).toBeInstanceOf(HTMLAnchorElement);
  });
});

describe('ServiceItemDetails Domestic Shuttling', () => {
  it.each([['DOSHUT'], ['DDSHUT']])('renders formatted estimated weight and reason', (code) => {
    render(<ServiceItemDetails id="1" code={code} details={details} serviceRequestDocs={serviceRequestDocs} />);

    expect(screen.getByText('2,500 lbs')).toBeInTheDocument();
    expect(screen.getByText('estimated weight')).toBeInTheDocument();
    expect(screen.getByText('Reason:')).toBeInTheDocument();
    expect(screen.getByText('some reason')).toBeInTheDocument();
    expect(screen.getByText('Download service item documentation:')).toBeInTheDocument();
    const downloadLink = screen.getByText('receipt.pdf');
    expect(downloadLink).toBeInstanceOf(HTMLAnchorElement);
  });

  it.each([['DOSHUT'], ['DDSHUT']])('renders estimated weight nil values with an em dash', (code) => {
    render(<ServiceItemDetails id="1" code={code} details={nilDetails} />);

    expect(screen.getByText('— lbs')).toBeInTheDocument();
    expect(screen.getByText('estimated weight')).toBeInTheDocument();
  });
});

describe('ServiceItemDetails International Shuttling', () => {
  const shuttleDetails = {
    ...details,
    market: 'OCONUS',
  };

  it.each([['IOSHUT'], ['IDSHUT']])('renders formatted estimated weight and reason', (code) => {
    render(<ServiceItemDetails id="1" code={code} details={shuttleDetails} serviceRequestDocs={serviceRequestDocs} />);

    expect(screen.getByText('2,500 lbs')).toBeInTheDocument();
    expect(screen.getByText('estimated weight')).toBeInTheDocument();
    expect(screen.getByText('Reason:')).toBeInTheDocument();
    expect(screen.getByText('Market:')).toBeInTheDocument();
    expect(screen.getByText('some reason')).toBeInTheDocument();
    expect(screen.getByText('Download service item documentation:')).toBeInTheDocument();
    const downloadLink = screen.getByText('receipt.pdf');
    expect(downloadLink).toBeInstanceOf(HTMLAnchorElement);
  });

  it.each([['DOSHUT'], ['DDSHUT']])('renders estimated weight nil values with an em dash', (code) => {
    render(<ServiceItemDetails id="1" code={code} details={nilDetails} />);

    expect(screen.getByText('— lbs')).toBeInTheDocument();
    expect(screen.getByText('estimated weight')).toBeInTheDocument();
  });
});

describe('ServiceItemDetails Crating Rejected', () => {
  it('renders the rejection reason field when it is populated with information', () => {
    render(
      <ServiceItemDetails
        id="1"
        code="DUCRT"
        details={detailsRejectedServiceItem}
        serviceRequestDocs={serviceRequestDocs}
      />,
    );

    expect(screen.getByText('Description:')).toBeInTheDocument();
    expect(screen.getByText('some description')).toBeInTheDocument();
    expect(screen.getByText('Item size:')).toBeInTheDocument();
    expect(screen.getByText('1"x2.5"x3"')).toBeInTheDocument();
    expect(screen.getByText('Crate size:')).toBeInTheDocument();
    expect(screen.getByText('2"x3.5"x4"')).toBeInTheDocument();
    expect(screen.getByText('some rejection reason')).toBeInTheDocument();
    expect(screen.getByText('Download service item documentation:')).toBeInTheDocument();
    const downloadLink = screen.getByText('receipt.pdf');
    expect(downloadLink).toBeInstanceOf(HTMLAnchorElement);
  });
});

describe('ServiceItemDetails Crating Rejected', () => {
  it('renders the rejection reason field when it is populated with information', () => {
    render(
      <ServiceItemDetails
        id="1"
        code="DCRT"
        details={detailsRejectedServiceItem}
        serviceRequestDocs={serviceRequestDocs}
      />,
    );

    expect(screen.getByText('Description:')).toBeInTheDocument();
    expect(screen.getByText('some description')).toBeInTheDocument();
    expect(screen.getByText('Item size:')).toBeInTheDocument();
    expect(screen.getByText('1"x2.5"x3"')).toBeInTheDocument();
    expect(screen.getByText('Crate size:')).toBeInTheDocument();
    expect(screen.getByText('2"x3.5"x4"')).toBeInTheDocument();
    expect(screen.getByText('some rejection reason')).toBeInTheDocument();
    expect(screen.getByText('Download service item documentation:')).toBeInTheDocument();
    const downloadLink = screen.getByText('receipt.pdf');
    expect(downloadLink).toBeInstanceOf(HTMLAnchorElement);
  });
});

describe('ServiceItemDetails Estimated Price for DLH, DSH, FSC, DOP, DDP, DPK, DUPK, ISLH, IHPK, IHUPK, IUBPK, IUBUPK, POEFSC, PODFSC, UBP', () => {
  it.each([
    ['DLH'],
    ['DSH'],
    ['FSC'],
    ['DOP'],
    ['DDP'],
    ['DPK'],
    ['DUPK'],
    ['ISLH'],
    ['IHPK'],
    ['IHUPK'],
    ['IUBPK'],
    ['IUBUPK'],
    ['POEFSC'],
    ['PODFSC'],
    ['UBP'],
  ])('renders the formatted estimated price field for the service item: %s', (code) => {
    render(
      <ServiceItemDetails
        id="1"
        code={code}
        details={details}
        shipment={shipment}
        serviceRequestDocs={serviceRequestDocs}
      />,
    );

    expect(screen.getByText('Estimated Price:')).toBeInTheDocument();
    expect(screen.getByText('$28.00')).toBeInTheDocument();
  });

  const noEstimatePriceDetails = {};

  it.each([
    ['DLH'],
    ['DSH'],
    ['FSC'],
    ['DOP'],
    ['DDP'],
    ['DPK'],
    ['DUPK'],
    ['ISLH'],
    ['IHPK'],
    ['IHUPK'],
    ['IUBPK'],
    ['IUBUPK'],
    ['POEFSC'],
    ['PODFSC'],
    ['UBP'],
  ])('renders - for estimated price when price is not in details for the service item: %s', (code) => {
    render(
      <ServiceItemDetails
        id="1"
        code={code}
        details={noEstimatePriceDetails}
        shipment={shipment}
        serviceRequestDocs={serviceRequestDocs}
      />,
    );

    expect(screen.getByText('Estimated Price:')).toBeInTheDocument();
    expect(screen.getByText('-')).toBeInTheDocument();
  });
});

describe('ServiceItemDetails Price for MS, CS', () => {
  it.each([['MS'], ['CS']])('renders the formatted price field for the service items', (code) => {
    render(<ServiceItemDetails id="1" code={code} details={details} />);

    expect(screen.getByText('Price:')).toBeInTheDocument();
    expect(screen.getByText('$28.00')).toBeInTheDocument();
  });
});

describe('ServiceItemDetails rejection reason ', () => {
  reserviceCodes.forEach((code) => {
    it(`renders correctly for code: ${code}`, () => {
      render(
        <ServiceItemDetails
          id="1"
          code={code}
          details={detailsRejectedServiceItem}
          serviceRequestDocs={serviceRequestDocs}
        />,
      );

      expect(screen.getByText('some rejection reason')).toBeInTheDocument();
    });
  });
<<<<<<< HEAD
=======
});

describe('ServiceItemDetails Estimated Price for IDSFSC, IOSFSC IOASIT, IDASIT, IOPSIT, IDDSIT, IOFSIT, IDFSIT', () => {
  it.each([['IDSFSC'], ['IOSFSC'], ['IOASIT'], ['IDASIT'], ['IOPSIT'], ['IDDSIT'], ['IOFSIT'], ['IDFSIT']])(
    'renders the formatted estimated price field for the approved service item: %s',
    (code) => {
      render(
        <ServiceItemDetails
          id="1"
          code={code}
          details={details}
          shipment={shipment}
          serviceRequestDocs={serviceRequestDocs}
        />,
      );

      expect(screen.getByText('Estimated Price:')).toBeInTheDocument();
      expect(screen.getByText('$28.00')).toBeInTheDocument();
    },
  );

  it.each([['IDSFSC'], ['IOSFSC'], ['IOASIT'], ['IDASIT'], ['IOPSIT'], ['IDDSIT'], ['IOFSIT'], ['IDFSIT']])(
    'Does not render the formatted estimated price field for the submitted service item: %s',
    (code) => {
      render(
        <ServiceItemDetails
          id="1"
          code={code}
          details={submittedServiceItemDetails}
          shipment={shipment}
          serviceRequestDocs={serviceRequestDocs}
        />,
      );

      expect(screen.queryByText('Estimated Price:')).not.toBeInTheDocument();
    },
  );
>>>>>>> 28c7749e
});<|MERGE_RESOLUTION|>--- conflicted
+++ resolved
@@ -864,8 +864,6 @@
       expect(screen.getByText('some rejection reason')).toBeInTheDocument();
     });
   });
-<<<<<<< HEAD
-=======
 });
 
 describe('ServiceItemDetails Estimated Price for IDSFSC, IOSFSC IOASIT, IDASIT, IOPSIT, IDDSIT, IOFSIT, IDFSIT', () => {
@@ -903,5 +901,4 @@
       expect(screen.queryByText('Estimated Price:')).not.toBeInTheDocument();
     },
   );
->>>>>>> 28c7749e
 });