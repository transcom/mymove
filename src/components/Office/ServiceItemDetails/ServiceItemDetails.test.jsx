import React from 'react';
import { render, screen } from '@testing-library/react';

import ServiceItemDetails from './ServiceItemDetails';

import { SERVICE_ITEM_CODES } from 'constants/serviceItems';

const sitStatus = {
  currentSIT: {
    sitAuthorizedEndDate: '2024-03-17',
  },
  totalSITDaysUsed: 15,
  totalDaysRemaining: 15,
  calculatedTotalDaysInSIT: 15,
};

const shipment = {
  sitDaysAllowance: 90,
};

const details = {
  description: 'some description',
  pickupPostalCode: '90210',
  SITPostalCode: '12345',
  sitEntryDate: '2024-03-11T00:00:00.000Z',
  reason: 'some reason',
  itemDimensions: { length: 1000, width: 2500, height: 3000 },
  crateDimensions: { length: 2000, width: 3500, height: 4000 },
  customerContacts: [
    { timeMilitary: '1200Z', firstAvailableDeliveryDate: '2020-09-15', dateOfContact: '2020-09-15' },
    { timeMilitary: '2300Z', firstAvailableDeliveryDate: '2020-09-21', dateOfContact: '2020-09-21' },
  ],
  estimatedWeight: 2500,
  sitCustomerContacted: '2024-03-14T00:00:00.000Z',
  sitRequestedDelivery: '2024-03-15T00:00:00.000Z',
  sitDepartureDate: '2024-03-16T00:00:00.000Z',
  sitDeliveryMiles: 50,
  sitOriginHHGOriginalAddress: {
    city: 'Origin Original Tampa',
    eTag: 'MjAyNC0wMy0xMlQxOTo1OTowOC41NjkxMzla',
    id: '7fd6cb90-54cd-44d8-8735-102e28734d84',
    postalCode: '33621',
    state: 'FL',
    streetAddress1: 'MacDill',
  },
  sitOriginHHGActualAddress: {
    city: 'Origin Actual MacDill',
    eTag: 'HjAyNC0wMy0xMlQxOTo1OTowOC41NjkxMzla',
    id: '8fd6cb90-54cd-44d8-8735-102e28734d84',
    postalCode: '33621',
    state: 'FL',
    streetAddress1: 'MacDill',
  },
  sitDestinationOriginalAddress: {
    city: 'Destination Original Tampa',
    eTag: 'MjAyNC0wMy0xMlQxOTo1OTowOC41NjkxMzla',
    id: '7fd6cb90-54cd-44d8-8735-102e28734d84',
    postalCode: '33621',
    state: 'FL',
    streetAddress1: 'MacDill',
  },
  sitDestinationFinalAddress: {
    city: 'Destination Final MacDill',
    eTag: 'HjAyNC0wMy0xMlQxOTo1OTowOC41NjkxMzla',
    id: '8fd6cb90-54cd-44d8-8735-102e28734d84',
    postalCode: '33621',
    state: 'FL',
    streetAddress1: 'MacDill',
  },
  estimatedPrice: 2800,
  status: 'APPROVED',
};

const submittedServiceItemDetails = {
  description: 'some description',
  pickupPostalCode: '90210',
  SITPostalCode: '12345',
  sitEntryDate: '2024-03-11T00:00:00.000Z',
  reason: 'some reason',
  itemDimensions: { length: 1000, width: 2500, height: 3000 },
  crateDimensions: { length: 2000, width: 3500, height: 4000 },
  customerContacts: [
    { timeMilitary: '1200Z', firstAvailableDeliveryDate: '2020-09-15', dateOfContact: '2020-09-15' },
    { timeMilitary: '2300Z', firstAvailableDeliveryDate: '2020-09-21', dateOfContact: '2020-09-21' },
  ],
  estimatedPrice: 243550,
  estimatedWeight: 2500,
  sitCustomerContacted: '2024-03-14T00:00:00.000Z',
  sitRequestedDelivery: '2024-03-15T00:00:00.000Z',
  sitDepartureDate: '2024-03-16T00:00:00.000Z',
  sitDeliveryMiles: 50,
  sitOriginHHGOriginalAddress: {
    city: 'Origin Original Tampa',
    eTag: 'MjAyNC0wMy0xMlQxOTo1OTowOC41NjkxMzla',
    id: '7fd6cb90-54cd-44d8-8735-102e28734d84',
    postalCode: '33621',
    state: 'FL',
    streetAddress1: 'MacDill',
  },
  sitOriginHHGActualAddress: {
    city: 'Origin Actual MacDill',
    eTag: 'HjAyNC0wMy0xMlQxOTo1OTowOC41NjkxMzla',
    id: '8fd6cb90-54cd-44d8-8735-102e28734d84',
    postalCode: '33621',
    state: 'FL',
    streetAddress1: 'MacDill',
  },
  sitDestinationOriginalAddress: {
    city: 'Destination Original Tampa',
    eTag: 'MjAyNC0wMy0xMlQxOTo1OTowOC41NjkxMzla',
    id: '7fd6cb90-54cd-44d8-8735-102e28734d84',
    postalCode: '33621',
    state: 'FL',
    streetAddress1: 'MacDill',
  },
  sitDestinationFinalAddress: {
    city: 'Destination Final MacDill',
    eTag: 'HjAyNC0wMy0xMlQxOTo1OTowOC41NjkxMzla',
    id: '8fd6cb90-54cd-44d8-8735-102e28734d84',
    postalCode: '33621',
    state: 'FL',
    streetAddress1: 'MacDill',
  },
  status: 'SUBMITTED',
};

const serviceRequestDocs = [
  {
    uploads: [
      {
        filename: '/mto-service-item/ae1c6472-5e03-4f9c-bef5-55605dbeb31e/20230630161854-receipt.pdf',
      },
    ],
  },
];

const reserviceCodes = [
  'IOPSIT',
  'ISLH',
  'IDSFSC',
  'IUBUPK',
  'IUBPK',
  'DUPK',
  'DOSHUT',
  'DPK',
  'DDP',
  'DLH',
  'DDSFSC',
  'DOFSIT',
  'IHPK',
  'DOSFSC',
  'IUCRT',
  'IOSFSC',
  'DSH',
  'UBP',
  'DDFSIT',
  'IOSHUT',
  'INPK',
  'MS',
  'IDSHUT',
  'DDSHUT',
  'DOP',
  'CS',
  'DUCRT',
  'DDASIT',
  'DOPSIT',
  'FSC',
  'DOASIT',
  'ICRT',
  'IDASIT',
  'IBHF',
  'IDFSIT',
  'IOASIT',
  'IHUPK',
  'IOFSIT',
  'DBTF',
  'DCRT',
  'DNPK',
  'PODFSC',
  'IDDSIT',
  'IBTF',
  'DMHF',
  'DBHF',
  'POEFSC',
  'DCRTSA',
  'DDDSIT',
];

const detailsRejectedServiceItem = { ...details, rejectionReason: 'some rejection reason' };

const nilDetails = {
  estimatedWeight: null,
};

describe('ServiceItemDetails Domestic Destination SIT', () => {
  it('renders DDASIT details', () => {
    render(
      <ServiceItemDetails
        id="1"
        code="DDASIT"
        details={details}
        shipment={shipment}
        sitStatus={sitStatus}
        serviceRequestDocs={serviceRequestDocs}
      />,
    );
    expect(screen.getByText('Original Delivery Address:')).toBeInTheDocument();
    expect(screen.getByText('Destination Original Tampa, FL 33621')).toBeInTheDocument();

    expect(screen.getByText("Add'l SIT Start Date:")).toBeInTheDocument();
    expect(screen.getByText('12 Mar 2024')).toBeInTheDocument();

    expect(screen.queryByText('Customer contacted homesafe:')).not.toBeInTheDocument();
    expect(screen.queryByText('14 Mar 2024')).not.toBeInTheDocument();

    expect(screen.getByText('# of days approved for:')).toBeInTheDocument();
    expect(screen.getByText('89 days')).toBeInTheDocument();

    expect(screen.getByText('SIT expiration date:')).toBeInTheDocument();
    expect(screen.getByText('17 Mar 2024')).toBeInTheDocument();

    expect(screen.queryByText('Customer requested delivery date:')).not.toBeInTheDocument();
    expect(screen.queryByText('15 Mar 2024')).not.toBeInTheDocument();

    expect(screen.queryByText('SIT departure date:')).not.toBeInTheDocument();
    expect(screen.queryByText('16 Mar 2024')).not.toBeInTheDocument();
    expect(screen.getByText('Download service item documentation:')).toBeInTheDocument();
    const downloadLink = screen.getByText('receipt.pdf');
    expect(downloadLink).toBeInstanceOf(HTMLAnchorElement);
  });

  it('renders IDASIT details', () => {
    render(
      <ServiceItemDetails
        id="1"
        code="IDASIT"
        details={details}
        shipment={shipment}
        sitStatus={sitStatus}
        serviceRequestDocs={serviceRequestDocs}
      />,
    );
    expect(screen.getByText('Original Delivery Address:')).toBeInTheDocument();
    expect(screen.getByText('Destination Original Tampa, FL 33621')).toBeInTheDocument();

    expect(screen.getByText("Add'l SIT Start Date:")).toBeInTheDocument();
    expect(screen.getByText('12 Mar 2024')).toBeInTheDocument();

    expect(screen.queryByText('Customer contacted homesafe:')).not.toBeInTheDocument();
    expect(screen.queryByText('14 Mar 2024')).not.toBeInTheDocument();

    expect(screen.getByText('# of days approved for:')).toBeInTheDocument();
    expect(screen.getByText('89 days')).toBeInTheDocument();

    expect(screen.getByText('SIT expiration date:')).toBeInTheDocument();
    expect(screen.getByText('17 Mar 2024')).toBeInTheDocument();

    expect(screen.queryByText('Customer requested delivery date:')).not.toBeInTheDocument();
    expect(screen.queryByText('15 Mar 2024')).not.toBeInTheDocument();

    expect(screen.queryByText('SIT departure date:')).not.toBeInTheDocument();
    expect(screen.queryByText('16 Mar 2024')).not.toBeInTheDocument();
    expect(screen.getByText('Download service item documentation:')).toBeInTheDocument();
    const downloadLink = screen.getByText('receipt.pdf');
    expect(downloadLink).toBeInstanceOf(HTMLAnchorElement);
  });

  it('renders DDDSIT details', () => {
    render(<ServiceItemDetails id="1" code="DDDSIT" details={details} serviceRequestDocs={serviceRequestDocs} />);
    expect(screen.getByText('Original Delivery Address:')).toBeInTheDocument();
    expect(screen.getByText('Destination Original Tampa, FL 33621')).toBeInTheDocument();

    expect(screen.getByText('Final Delivery Address:')).toBeInTheDocument();
    expect(screen.getByText('Destination Final MacDill, FL 33621')).toBeInTheDocument();

    expect(screen.getByText('Delivery miles out of SIT:')).toBeInTheDocument();
    expect(screen.getByText('50')).toBeInTheDocument();

    expect(screen.getByText('Customer contacted homesafe:')).toBeInTheDocument();
    expect(screen.getByText('14 Mar 2024')).toBeInTheDocument();

    expect(screen.getByText('Customer requested delivery date:')).toBeInTheDocument();
    expect(screen.getByText('15 Mar 2024')).toBeInTheDocument();

    expect(screen.getByText('SIT departure date:')).toBeInTheDocument();
    expect(screen.getByText('16 Mar 2024')).toBeInTheDocument();
    expect(screen.getByText('Download service item documentation:')).toBeInTheDocument();
    const downloadLink = screen.getByText('receipt.pdf');
    expect(downloadLink).toBeInstanceOf(HTMLAnchorElement);
  });

  it('renders IDDSIT details', () => {
    render(<ServiceItemDetails id="1" code="IDDSIT" details={details} serviceRequestDocs={serviceRequestDocs} />);
    expect(screen.getByText('Original Delivery Address:')).toBeInTheDocument();
    expect(screen.getByText('Destination Original Tampa, FL 33621')).toBeInTheDocument();

    expect(screen.getByText('Final Delivery Address:')).toBeInTheDocument();
    expect(screen.getByText('Destination Final MacDill, FL 33621')).toBeInTheDocument();

    expect(screen.getByText('Delivery miles out of SIT:')).toBeInTheDocument();
    expect(screen.getByText('50')).toBeInTheDocument();

    expect(screen.getByText('Customer contacted homesafe:')).toBeInTheDocument();
    expect(screen.getByText('14 Mar 2024')).toBeInTheDocument();

    expect(screen.getByText('Customer requested delivery date:')).toBeInTheDocument();
    expect(screen.getByText('15 Mar 2024')).toBeInTheDocument();

    expect(screen.getByText('SIT departure date:')).toBeInTheDocument();
    expect(screen.getByText('16 Mar 2024')).toBeInTheDocument();
    expect(screen.getByText('Download service item documentation:')).toBeInTheDocument();
    const downloadLink = screen.getByText('receipt.pdf');
    expect(downloadLink).toBeInstanceOf(HTMLAnchorElement);
  });

  it('renders DDDSIT details with - for the final delivery address is service item is in submitted state', () => {
    render(
      <ServiceItemDetails
        id="1"
        code="DDDSIT"
        details={submittedServiceItemDetails}
        serviceRequestDocs={serviceRequestDocs}
      />,
    );

    expect(screen.getByText('Final Delivery Address:')).toBeInTheDocument();
    expect(screen.getByText('-')).toBeInTheDocument();
  });

  it('renders IDDSIT details with - for the final delivery address is service item is in submitted state', () => {
    render(
      <ServiceItemDetails
        id="1"
        code="IDDSIT"
        details={submittedServiceItemDetails}
        serviceRequestDocs={serviceRequestDocs}
      />,
    );

    expect(screen.getByText('Final Delivery Address:')).toBeInTheDocument();
    expect(screen.getByText('-')).toBeInTheDocument();
  });

  it('renders DDFSIT details', () => {
    render(<ServiceItemDetails id="1" code="DDFSIT" details={details} serviceRequestDocs={serviceRequestDocs} />);
    expect(screen.getByText('Original Delivery Address:')).toBeInTheDocument();
    expect(screen.getByText('Destination Original Tampa, FL 33621')).toBeInTheDocument();
  });

  it('renders IDFSIT details', () => {
    render(<ServiceItemDetails id="1" code="IDFSIT" details={details} serviceRequestDocs={serviceRequestDocs} />);
    expect(screen.getByText('Original Delivery Address:')).toBeInTheDocument();
    expect(screen.getByText('Destination Original Tampa, FL 33621')).toBeInTheDocument();
  });

  it('renders DDSFSC details', () => {
    render(<ServiceItemDetails id="1" code="DDSFSC" details={details} serviceRequestDocs={serviceRequestDocs} />);
    expect(screen.getByText('Original Delivery Address:')).toBeInTheDocument();
    expect(screen.getByText('Destination Original Tampa, FL 33621')).toBeInTheDocument();

    expect(screen.getByText('Final Delivery Address:')).toBeInTheDocument();
    expect(screen.getByText('Destination Final MacDill, FL 33621')).toBeInTheDocument();

    expect(screen.getByText('Delivery miles out of SIT:')).toBeInTheDocument();
    expect(screen.getByText('50')).toBeInTheDocument();
  });

  it('renders IDSFSC details', () => {
    render(<ServiceItemDetails id="1" code="IDSFSC" details={details} serviceRequestDocs={serviceRequestDocs} />);
    expect(screen.getByText('Original Delivery Address:')).toBeInTheDocument();
    expect(screen.getByText('Destination Original Tampa, FL 33621')).toBeInTheDocument();

    expect(screen.getByText('Final Delivery Address:')).toBeInTheDocument();
    expect(screen.getByText('Destination Final MacDill, FL 33621')).toBeInTheDocument();

    expect(screen.getByText('Delivery miles out of SIT:')).toBeInTheDocument();
    expect(screen.getByText('50')).toBeInTheDocument();
  });

  it('renders DDSFSC details with - for the final delivery address is service item is in submitted state', () => {
    render(
      <ServiceItemDetails
        id="1"
        code="DDSFSC"
        details={submittedServiceItemDetails}
        serviceRequestDocs={serviceRequestDocs}
      />,
    );

    expect(screen.getByText('Final Delivery Address:')).toBeInTheDocument();
    expect(screen.getByText('-')).toBeInTheDocument();
  });

  it('renders IDSFSC details with - for the final delivery address is service item is in submitted state', () => {
    render(
      <ServiceItemDetails
        id="1"
        code="IDSFSC"
        details={submittedServiceItemDetails}
        serviceRequestDocs={serviceRequestDocs}
      />,
    );

    expect(screen.getByText('Final Delivery Address:')).toBeInTheDocument();
    expect(screen.getByText('-')).toBeInTheDocument();
  });
});

describe('ServiceItemDetails Domestic Origin SIT', () => {
  it(`renders DOASIT details`, () => {
    render(
      <ServiceItemDetails
        id="1"
        code="DOASIT"
        details={details}
        shipment={shipment}
        sitStatus={sitStatus}
        serviceRequestDocs={serviceRequestDocs}
      />,
    );

    expect(screen.getByText('Original Pickup Address:')).toBeInTheDocument();
    expect(screen.getByText('Origin Original Tampa, FL 33621')).toBeInTheDocument();

    expect(screen.getByText("Add'l SIT Start Date:")).toBeInTheDocument();
    expect(screen.getByText('12 Mar 2024')).toBeInTheDocument();

    expect(screen.getByText('# of days approved for:')).toBeInTheDocument();
    expect(screen.getByText('89 days')).toBeInTheDocument();

    expect(screen.getByText('SIT expiration date:')).toBeInTheDocument();
    expect(screen.getByText('17 Mar 2024')).toBeInTheDocument();

    expect(screen.getByText('Customer contacted homesafe:')).toBeInTheDocument();
    expect(screen.getByText('14 Mar 2024')).toBeInTheDocument();

    expect(screen.getByText('Customer requested delivery date:')).toBeInTheDocument();
    expect(screen.getByText('15 Mar 2024')).toBeInTheDocument();

    expect(screen.getByText('SIT departure date:')).toBeInTheDocument();
    expect(screen.getByText('16 Mar 2024')).toBeInTheDocument();
  });

  it(`renders IOASIT details`, () => {
    render(
      <ServiceItemDetails
        id="1"
        code="IOASIT"
        details={details}
        shipment={shipment}
        sitStatus={sitStatus}
        serviceRequestDocs={serviceRequestDocs}
      />,
    );

    expect(screen.getByText('Original Pickup Address:')).toBeInTheDocument();
    expect(screen.getByText('Origin Original Tampa, FL 33621')).toBeInTheDocument();

    expect(screen.getByText("Add'l SIT Start Date:")).toBeInTheDocument();
    expect(screen.getByText('12 Mar 2024')).toBeInTheDocument();

    expect(screen.getByText('# of days approved for:')).toBeInTheDocument();
    expect(screen.getByText('89 days')).toBeInTheDocument();

    expect(screen.getByText('SIT expiration date:')).toBeInTheDocument();
    expect(screen.getByText('17 Mar 2024')).toBeInTheDocument();

    expect(screen.getByText('Customer contacted homesafe:')).toBeInTheDocument();
    expect(screen.getByText('14 Mar 2024')).toBeInTheDocument();

    expect(screen.getByText('Customer requested delivery date:')).toBeInTheDocument();
    expect(screen.getByText('15 Mar 2024')).toBeInTheDocument();

    expect(screen.getByText('SIT departure date:')).toBeInTheDocument();
    expect(screen.getByText('16 Mar 2024')).toBeInTheDocument();
  });

  it(`renders DOPSIT details`, () => {
    render(<ServiceItemDetails id="1" code="DOPSIT" details={details} serviceRequestDocs={serviceRequestDocs} />);

    expect(screen.getByText('Original Pickup Address:')).toBeInTheDocument();
    expect(screen.getByText('Origin Original Tampa, FL 33621')).toBeInTheDocument();

    expect(screen.getByText('Actual Pickup Address:')).toBeInTheDocument();
    expect(screen.getByText('Origin Actual MacDill, FL 33621')).toBeInTheDocument();

    expect(screen.getByText('Delivery miles into SIT:')).toBeInTheDocument();
    expect(screen.getByText('50')).toBeInTheDocument();
  });

  it(`renders IOPSIT details`, () => {
    render(<ServiceItemDetails id="1" code="IOPSIT" details={details} serviceRequestDocs={serviceRequestDocs} />);

    expect(screen.getByText('Original Pickup Address:')).toBeInTheDocument();
    expect(screen.getByText('Origin Original Tampa, FL 33621')).toBeInTheDocument();

    expect(screen.getByText('Actual Pickup Address:')).toBeInTheDocument();
    expect(screen.getByText('Origin Actual MacDill, FL 33621')).toBeInTheDocument();

    expect(screen.getByText('Delivery miles into SIT:')).toBeInTheDocument();
    expect(screen.getByText('50')).toBeInTheDocument();
  });

  it(`renders DOSFSC details`, () => {
    render(<ServiceItemDetails id="1" code="DOSFSC" details={details} serviceRequestDocs={serviceRequestDocs} />);

    expect(screen.getByText('Original Pickup Address:')).toBeInTheDocument();
    expect(screen.getByText('Origin Original Tampa, FL 33621')).toBeInTheDocument();

    expect(screen.getByText('Actual Pickup Address:')).toBeInTheDocument();
    expect(screen.getByText('Origin Actual MacDill, FL 33621')).toBeInTheDocument();

    expect(screen.getByText('Delivery miles into SIT:')).toBeInTheDocument();
    expect(screen.getByText('50')).toBeInTheDocument();
  });

  it(`renders IOSFSC details`, () => {
    render(<ServiceItemDetails id="1" code="IOSFSC" details={details} serviceRequestDocs={serviceRequestDocs} />);

    expect(screen.getByText('Original Pickup Address:')).toBeInTheDocument();
    expect(screen.getByText('Origin Original Tampa, FL 33621')).toBeInTheDocument();

    expect(screen.getByText('Actual Pickup Address:')).toBeInTheDocument();
    expect(screen.getByText('Origin Actual MacDill, FL 33621')).toBeInTheDocument();

    expect(screen.getByText('Delivery miles into SIT:')).toBeInTheDocument();
    expect(screen.getByText('50')).toBeInTheDocument();
  });
});

describe('ServiceItemDetails for DOFSIT/IOFSIT - origin 1st day SIT', () => {
  it.each([['DOFSIT'], ['IOFSIT']])('renders SIT entry date, ZIP, original pickup address, and reason', (code) => {
    render(<ServiceItemDetails id="1" code={code} details={details} serviceRequestDocs={serviceRequestDocs} />);

    expect(screen.getByText('Original Pickup Address:')).toBeInTheDocument();
    expect(screen.getByText('Origin Original Tampa, FL 33621')).toBeInTheDocument();
    expect(screen.getByText('SIT entry date:')).toBeInTheDocument();
    expect(screen.getByText('11 Mar 2024')).toBeInTheDocument();
    expect(screen.getByText('Download service item documentation:')).toBeInTheDocument();
    const downloadLink = screen.getByText('receipt.pdf');
    expect(downloadLink).toBeInstanceOf(HTMLAnchorElement);
  });
});

describe('ServiceItemDetails Domestic Destination SIT', () => {
  it('renders first and second customer contact and available delivery date', () => {
    render(<ServiceItemDetails id="1" code="DDFSIT" details={details} serviceRequestDocs={serviceRequestDocs} />);

    expect(screen.getByText('Customer contact attempt 1:')).toBeInTheDocument();
    expect(screen.getByText('15 Sep 2020, 1200Z')).toBeInTheDocument();
    expect(screen.getByText('15 Sep 2020')).toBeInTheDocument();
    expect(screen.getByText('Customer contact attempt 2:')).toBeInTheDocument();
    expect(screen.getByText('21 Sep 2020, 2300Z')).toBeInTheDocument();
    expect(screen.getByText('21 Sep 2020')).toBeInTheDocument();
    expect(screen.getByText('Download service item documentation:')).toBeInTheDocument();
    const downloadLink = screen.getByText('receipt.pdf');
    expect(downloadLink).toBeInstanceOf(HTMLAnchorElement);
  });
});

describe('ServiceItemDetails Crating', () => {
  it('renders description and dimensions', () => {
    render(<ServiceItemDetails id="1" code="DCRT" details={details} serviceRequestDocs={serviceRequestDocs} />);

    expect(screen.getByText('some description')).toBeInTheDocument();
    expect(screen.getByText('Item size:')).toBeInTheDocument();
    expect(screen.getByText('1"x2.5"x3"')).toBeInTheDocument();
    expect(screen.getByText('Crate size:')).toBeInTheDocument();
    expect(screen.getByText('2"x3.5"x4"')).toBeInTheDocument();
    expect(screen.getByText('Download service item documentation:')).toBeInTheDocument();
    const downloadLink = screen.getByText('receipt.pdf');
    expect(downloadLink).toBeInstanceOf(HTMLAnchorElement);
  });
});

describe('ServiceItemDetails International Crating & International Uncrating', () => {
  const icrtDetails = {
    description: 'some description',
    reason: 'some reason',
    itemDimensions: { length: 1000, width: 2500, height: 3000 },
    crateDimensions: { length: 2000, width: 3500, height: 4000 },
    market: 'OCONUS',
    externalCrate: true,
  };

  const iucrtDetails = {
    description: 'some description',
    reason: 'some reason',
    itemDimensions: { length: 1000, width: 2500, height: 3000 },
    crateDimensions: { length: 2000, width: 3500, height: 4000 },
    market: 'CONUS',
    externalCrate: null,
  };

  it('renders description and dimensions - ICRT', () => {
    render(<ServiceItemDetails id="1" code="ICRT" details={icrtDetails} serviceRequestDocs={serviceRequestDocs} />);

    expect(screen.getByText('some description')).toBeInTheDocument();
    expect(screen.getByText('Item size:')).toBeInTheDocument();
    expect(screen.getByText('1"x2.5"x3"')).toBeInTheDocument();
    expect(screen.getByText('Crate size:')).toBeInTheDocument();
    expect(screen.getByText('2"x3.5"x4"')).toBeInTheDocument();
    expect(screen.getByText('Market:')).toBeInTheDocument();
    expect(screen.getByText('OCONUS')).toBeInTheDocument();
    expect(screen.getByText('External crate:')).toBeInTheDocument();
    expect(screen.getByText('Yes')).toBeInTheDocument();
    expect(screen.getByText('Reason:')).toBeInTheDocument();
    expect(screen.getByText('some reason')).toBeInTheDocument();
    expect(screen.getByText('Download service item documentation:')).toBeInTheDocument();
    const downloadLink = screen.getByText('receipt.pdf');
    expect(downloadLink).toBeInstanceOf(HTMLAnchorElement);
  });

  it('renders description and dimensions - IUCRT', () => {
    render(<ServiceItemDetails id="1" code="IUCRT" details={iucrtDetails} serviceRequestDocs={serviceRequestDocs} />);

    expect(screen.getByText('some description')).toBeInTheDocument();
    expect(screen.getByText('Item size:')).toBeInTheDocument();
    expect(screen.getByText('1"x2.5"x3"')).toBeInTheDocument();
    expect(screen.getByText('Crate size:')).toBeInTheDocument();
    expect(screen.getByText('2"x3.5"x4"')).toBeInTheDocument();
    expect(screen.getByText('Market:')).toBeInTheDocument();
    expect(screen.getByText('CONUS')).toBeInTheDocument();
    expect(screen.getByText('Reason:')).toBeInTheDocument();
    expect(screen.getByText('some reason')).toBeInTheDocument();
    expect(screen.getByText('Download service item documentation:')).toBeInTheDocument();
    const downloadLink = screen.getByText('receipt.pdf');
    expect(downloadLink).toBeInstanceOf(HTMLAnchorElement);
  });

  it('renders rejected description and dimensions - ICRT', () => {
    render(
      <ServiceItemDetails
        id="1"
        code="ICRT"
        details={{ ...icrtDetails, rejectionReason: 'some rejection reason' }}
        serviceRequestDocs={serviceRequestDocs}
      />,
    );

    expect(screen.getByText('some description')).toBeInTheDocument();
    expect(screen.getByText('Item size:')).toBeInTheDocument();
    expect(screen.getByText('1"x2.5"x3"')).toBeInTheDocument();
    expect(screen.getByText('Crate size:')).toBeInTheDocument();
    expect(screen.getByText('2"x3.5"x4"')).toBeInTheDocument();
    expect(screen.getByText('Market:')).toBeInTheDocument();
    expect(screen.getByText('OCONUS')).toBeInTheDocument();
    expect(screen.getByText('External crate:')).toBeInTheDocument();
    expect(screen.getByText('Yes')).toBeInTheDocument();
    expect(screen.getByText('Reason:')).toBeInTheDocument();
    expect(screen.getByText('some reason')).toBeInTheDocument();
    expect(screen.getByText('Rejection reason:')).toBeInTheDocument();
    expect(screen.getByText('some rejection reason')).toBeInTheDocument();
    expect(screen.getByText('Download service item documentation:')).toBeInTheDocument();
    const downloadLink = screen.getByText('receipt.pdf');
    expect(downloadLink).toBeInstanceOf(HTMLAnchorElement);
  });

  it('renders rejected description and dimensions - IUCRT', () => {
    render(
      <ServiceItemDetails
        id="1"
        code="IUCRT"
        details={{ ...iucrtDetails, rejectionReason: 'some rejection reason' }}
        serviceRequestDocs={serviceRequestDocs}
      />,
    );

    expect(screen.getByText('some description')).toBeInTheDocument();
    expect(screen.getByText('Item size:')).toBeInTheDocument();
    expect(screen.getByText('1"x2.5"x3"')).toBeInTheDocument();
    expect(screen.getByText('Crate size:')).toBeInTheDocument();
    expect(screen.getByText('2"x3.5"x4"')).toBeInTheDocument();
    expect(screen.getByText('Market:')).toBeInTheDocument();
    expect(screen.getByText('CONUS')).toBeInTheDocument();
    expect(screen.getByText('Reason:')).toBeInTheDocument();
    expect(screen.getByText('some reason')).toBeInTheDocument();
    expect(screen.getByText('Rejection reason:')).toBeInTheDocument();
    expect(screen.getByText('some rejection reason')).toBeInTheDocument();
    expect(screen.getByText('Download service item documentation:')).toBeInTheDocument();
    const downloadLink = screen.getByText('receipt.pdf');
    expect(downloadLink).toBeInstanceOf(HTMLAnchorElement);
  });
});

describe('ServiceItemDetails Domestic Shuttling', () => {
  it.each([['DOSHUT'], ['DDSHUT']])('renders formatted estimated weight and reason', (code) => {
    render(<ServiceItemDetails id="1" code={code} details={details} serviceRequestDocs={serviceRequestDocs} />);

    expect(screen.getByText('2,500 lbs')).toBeInTheDocument();
    expect(screen.getByText('estimated weight')).toBeInTheDocument();
    expect(screen.getByText('Reason:')).toBeInTheDocument();
    expect(screen.getByText('some reason')).toBeInTheDocument();
    expect(screen.getByText('Download service item documentation:')).toBeInTheDocument();
    const downloadLink = screen.getByText('receipt.pdf');
    expect(downloadLink).toBeInstanceOf(HTMLAnchorElement);
  });

  it.each([['DOSHUT'], ['DDSHUT']])('renders estimated weight nil values with an em dash', (code) => {
    render(<ServiceItemDetails id="1" code={code} details={nilDetails} />);

    expect(screen.getByText('— lbs')).toBeInTheDocument();
    expect(screen.getByText('estimated weight')).toBeInTheDocument();
  });
});

describe('ServiceItemDetails International Shuttling', () => {
  const shuttleDetails = {
    ...details,
    market: 'OCONUS',
  };

  it.each([['IOSHUT'], ['IDSHUT']])('renders formatted estimated weight and reason', (code) => {
    render(<ServiceItemDetails id="1" code={code} details={shuttleDetails} serviceRequestDocs={serviceRequestDocs} />);

    expect(screen.getByText('2,500 lbs')).toBeInTheDocument();
    expect(screen.getByText('estimated weight')).toBeInTheDocument();
    expect(screen.getByText('Reason:')).toBeInTheDocument();
    expect(screen.getByText('Market:')).toBeInTheDocument();
    expect(screen.getByText('some reason')).toBeInTheDocument();
    expect(screen.getByText('Download service item documentation:')).toBeInTheDocument();
    const downloadLink = screen.getByText('receipt.pdf');
    expect(downloadLink).toBeInstanceOf(HTMLAnchorElement);
  });

  it.each([['DOSHUT'], ['DDSHUT']])('renders estimated weight nil values with an em dash', (code) => {
    render(<ServiceItemDetails id="1" code={code} details={nilDetails} />);

    expect(screen.getByText('— lbs')).toBeInTheDocument();
    expect(screen.getByText('estimated weight')).toBeInTheDocument();
  });
});

describe('ServiceItemDetails Crating Rejected', () => {
  it('renders the rejection reason field when it is populated with information', () => {
    render(
      <ServiceItemDetails
        id="1"
        code="DUCRT"
        details={detailsRejectedServiceItem}
        serviceRequestDocs={serviceRequestDocs}
      />,
    );

    expect(screen.getByText('Description:')).toBeInTheDocument();
    expect(screen.getByText('some description')).toBeInTheDocument();
    expect(screen.getByText('Item size:')).toBeInTheDocument();
    expect(screen.getByText('1"x2.5"x3"')).toBeInTheDocument();
    expect(screen.getByText('Crate size:')).toBeInTheDocument();
    expect(screen.getByText('2"x3.5"x4"')).toBeInTheDocument();
    expect(screen.getByText('some rejection reason')).toBeInTheDocument();
    expect(screen.getByText('Download service item documentation:')).toBeInTheDocument();
    const downloadLink = screen.getByText('receipt.pdf');
    expect(downloadLink).toBeInstanceOf(HTMLAnchorElement);
  });
});

describe('ServiceItemDetails Crating Rejected', () => {
  it('renders the rejection reason field when it is populated with information', () => {
    render(
      <ServiceItemDetails
        id="1"
        code="DCRT"
        details={detailsRejectedServiceItem}
        serviceRequestDocs={serviceRequestDocs}
      />,
    );

    expect(screen.getByText('Description:')).toBeInTheDocument();
    expect(screen.getByText('some description')).toBeInTheDocument();
    expect(screen.getByText('Item size:')).toBeInTheDocument();
    expect(screen.getByText('1"x2.5"x3"')).toBeInTheDocument();
    expect(screen.getByText('Crate size:')).toBeInTheDocument();
    expect(screen.getByText('2"x3.5"x4"')).toBeInTheDocument();
    expect(screen.getByText('some rejection reason')).toBeInTheDocument();
    expect(screen.getByText('Download service item documentation:')).toBeInTheDocument();
    const downloadLink = screen.getByText('receipt.pdf');
    expect(downloadLink).toBeInstanceOf(HTMLAnchorElement);
  });
});

describe('ServiceItemDetails Estimated Price for DLH, DSH, FSC, DOP, DDP, DPK, DUPK, ISLH, IHPK, IHUPK, IUBPK, INPK, IUBUPK, POEFSC, PODFSC, UBP', () => {
  it.each([
    ['DLH'],
    ['DSH'],
    ['FSC'],
    ['DOP'],
    ['DDP'],
    ['DPK'],
    ['DUPK'],
    ['ISLH'],
    ['IHPK'],
    ['IHUPK'],
    ['IUBPK'],
    ['INPK'],
    ['IUBUPK'],
    ['POEFSC'],
    ['PODFSC'],
    ['UBP'],
    ['ICRT'],
    ['IUCRT'],
  ])('renders the formatted estimated price field for the service item: %s', (code) => {
    render(
      <ServiceItemDetails
        id="1"
        code={code}
        details={details}
        shipment={shipment}
        serviceRequestDocs={serviceRequestDocs}
      />,
    );

    expect(screen.getByText('Estimated Price:')).toBeInTheDocument();
    expect(screen.getByText('$28.00')).toBeInTheDocument();
  });

  const noEstimatePriceDetails = {};

  it.each([
    ['DLH'],
    ['DSH'],
    ['FSC'],
    ['DOP'],
    ['DDP'],
    ['DPK'],
    ['DUPK'],
    ['ISLH'],
    ['IHPK'],
    ['IHUPK'],
    ['INPK'],
    ['IUBPK'],
    ['IUBUPK'],
    ['POEFSC'],
    ['PODFSC'],
    ['UBP'],
  ])('renders - for estimated price when price is not in details for the service item: %s', (code) => {
    render(
      <ServiceItemDetails
        id="1"
        code={code}
        details={noEstimatePriceDetails}
        shipment={shipment}
        serviceRequestDocs={serviceRequestDocs}
      />,
    );

    expect(screen.getByText('Estimated Price:')).toBeInTheDocument();
    expect(screen.getByText('-')).toBeInTheDocument();
  });
});

describe('ServiceItemDetails Price for MS, CS', () => {
  it.each([['MS'], ['CS']])('renders the formatted price field for the service items', (code) => {
    render(<ServiceItemDetails id="1" code={code} details={details} />);

    expect(screen.getByText('Price:')).toBeInTheDocument();
    expect(screen.getByText('$28.00')).toBeInTheDocument();
  });
});

describe('ServiceItemDetails rejection reason ', () => {
  reserviceCodes.forEach((code) => {
    it(`renders correctly for code: ${code}`, () => {
      render(
        <ServiceItemDetails
          id="1"
          code={code}
          details={detailsRejectedServiceItem}
          serviceRequestDocs={serviceRequestDocs}
        />,
      );

      expect(screen.getByText('some rejection reason')).toBeInTheDocument();
    });
  });
});

<<<<<<< HEAD
describe('ServiceItemDetails Estimated Price for DDFSIT, DDDSIT, DDASIT, DDSFSC, DOPSIT, DOFSIT, DOASIT, DOSFSC', () => {
  it.each([['DDFSIT'], ['DDDSIT'], ['DDASIT'], ['DDSFSC'], ['DOPSIT'], ['DOFSIT'], ['DOASIT'], ['DOSFSC']])(
    'renders the formatted estimated price field for the approved service item: %s',
    (code) => {
      render(
        <ServiceItemDetails
          id="1"
          code={code}
          details={details}
          shipment={shipment}
          serviceRequestDocs={serviceRequestDocs}
        />,
      );

      expect(screen.getByText('Estimated Price:')).toBeInTheDocument();
      expect(screen.getByText('$28.00')).toBeInTheDocument();
    },
  );
=======
describe('ServiceItemDetails Estimated Price for IDSFSC, IOSFSC IOASIT, IDASIT, IOPSIT, IDDSIT, IOFSIT, IDFSIT', () => {
  it.each([
    [SERVICE_ITEM_CODES.IDSFSC],
    [SERVICE_ITEM_CODES.IOSFSC],
    [SERVICE_ITEM_CODES.IOASIT],
    [SERVICE_ITEM_CODES.IDASIT],
    [SERVICE_ITEM_CODES.IOPSIT],
    [SERVICE_ITEM_CODES.IDDSIT],
    [SERVICE_ITEM_CODES.IOFSIT],
    [SERVICE_ITEM_CODES.IDFSIT],
  ])('renders the formatted estimated price field for service item: %s', (code) => {
    render(
      <ServiceItemDetails
        id="1"
        code={code}
        details={details}
        shipment={shipment}
        serviceRequestDocs={serviceRequestDocs}
      />,
    );

    expect(screen.getByText('Estimated Price:')).toBeInTheDocument();
    expect(screen.getByText('$28.00')).toBeInTheDocument();
  });
>>>>>>> 89e831e0
});<|MERGE_RESOLUTION|>--- conflicted
+++ resolved
@@ -875,26 +875,6 @@
   });
 });
 
-<<<<<<< HEAD
-describe('ServiceItemDetails Estimated Price for DDFSIT, DDDSIT, DDASIT, DDSFSC, DOPSIT, DOFSIT, DOASIT, DOSFSC', () => {
-  it.each([['DDFSIT'], ['DDDSIT'], ['DDASIT'], ['DDSFSC'], ['DOPSIT'], ['DOFSIT'], ['DOASIT'], ['DOSFSC']])(
-    'renders the formatted estimated price field for the approved service item: %s',
-    (code) => {
-      render(
-        <ServiceItemDetails
-          id="1"
-          code={code}
-          details={details}
-          shipment={shipment}
-          serviceRequestDocs={serviceRequestDocs}
-        />,
-      );
-
-      expect(screen.getByText('Estimated Price:')).toBeInTheDocument();
-      expect(screen.getByText('$28.00')).toBeInTheDocument();
-    },
-  );
-=======
 describe('ServiceItemDetails Estimated Price for IDSFSC, IOSFSC IOASIT, IDASIT, IOPSIT, IDDSIT, IOFSIT, IDFSIT', () => {
   it.each([
     [SERVICE_ITEM_CODES.IDSFSC],
@@ -919,5 +899,4 @@
     expect(screen.getByText('Estimated Price:')).toBeInTheDocument();
     expect(screen.getByText('$28.00')).toBeInTheDocument();
   });
->>>>>>> 89e831e0
 });