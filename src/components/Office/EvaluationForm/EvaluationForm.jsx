--- conflicted
+++ resolved
@@ -142,15 +142,10 @@
     }
 
     let travelMinutes;
-<<<<<<< HEAD
     if (inspectionType === 'PHYSICAL') {
       if (values.minute || values.hour) {
         travelMinutes = convertToMinutes(values.hour, values.minute);
       }
-=======
-    if (values.minute >= 0 || values.hour >= 0) {
-      travelMinutes = convertToMinutes(values.hour, values.minute);
->>>>>>> 78085a7c
     }
 
     let violations;
