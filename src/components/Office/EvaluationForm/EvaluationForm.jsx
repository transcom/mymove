import React, { useState } from 'react';
import * as PropTypes from 'prop-types';
import 'styles/office.scss';
import { GridContainer, Grid, Button, Radio, FormGroup, Fieldset, Label, Textarea } from '@trussworks/react-uswds';
import { useParams, useHistory, useLocation } from 'react-router';
import { useMutation, queryCache } from 'react-query';
import { Formik, Field } from 'formik';
import * as Yup from 'yup';
import classnames from 'classnames';
import { FontAwesomeIcon } from '@fortawesome/react-fontawesome';

import styles from './EvaluationForm.module.scss';

import { EVALUATION_REPORT } from 'constants/queryKeys';
import ConnectedDeleteEvaluationReportConfirmationModal from 'components/ConfirmationModals/DeleteEvaluationReportConfirmationModal';
import ConnectedEvaluationReportConfirmationModal from 'components/ConfirmationModals/EvaluationReportConfirmationModal';
import { Form } from 'components/form/Form';
import formStyles from 'styles/form.module.scss';
import { deleteEvaluationReport, saveEvaluationReport, submitEvaluationReport } from 'services/ghcApi';
import { DatePickerInput, DropdownInput } from 'components/form/fields';
import { MILMOVE_LOG_LEVEL, milmoveLog } from 'utils/milmoveLog';
import { formatDateForSwagger } from 'shared/dates';
import EVALUATION_REPORT_TYPE from 'constants/evaluationReports';
import { CustomerShape, EvaluationReportShape, ShipmentShape } from 'types';

const EvaluationForm = ({ evaluationReport, reportViolations, mtoShipments, customerInfo, grade }) => {
  const { moveCode, reportId } = useParams();
  const history = useHistory();
  const location = useLocation();

  const [deleteEvaluationReportMutation] = useMutation(deleteEvaluationReport);
  const [submitEvaluationReportMutation] = useMutation(submitEvaluationReport, {
    onError: (error) => {
      const errorMsg = error?.response?.body;
      milmoveLog(MILMOVE_LOG_LEVEL.LOG, errorMsg);
    },
    onSuccess: () => {
      // Reroute back to eval report page, include flag to show success alert
      history.push(`/moves/${moveCode}/evaluation-reports`, { showSubmitSuccess: true });
    },
  });

  const [mutateEvaluationReport] = useMutation(saveEvaluationReport, {
    onError: (error) => {
      const errorMsg = error?.response?.body;
      milmoveLog(MILMOVE_LOG_LEVEL.LOG, errorMsg);
    },
    onSuccess: () => {
      queryCache.refetchQueries([EVALUATION_REPORT, reportId]).then();
    },
  });

  const [isDeleteModalOpen, setIsDeleteModalOpen] = useState(false);
  const [isSubmitModalOpen, setIsSubmitModalOpen] = useState(false);

  // whether or not the delete report modal is displaying
  const toggleDeleteReportModal = () => {
    setIsDeleteModalOpen(!isDeleteModalOpen);
  };

  // cancel report updates but don't delete, just re-route back to reports page
  const cancelForUpdatedReport = () => {
    history.push(`/moves/${moveCode}/evaluation-reports`);
  };

  const deleteReport = async () => {
    // Close the modal
    setIsDeleteModalOpen(!isDeleteModalOpen);

    // Mark as deleted in database
    await deleteEvaluationReportMutation(reportId);

    // Reroute back to eval report page, include flag to know to show alert
    history.push(`/moves/${moveCode}/evaluation-reports`, { showCanceledSuccess: true });
  };

  // passed to the confrimation modal
  const submitReport = async () => {
    // close the modal
    setIsSubmitModalOpen(!isSubmitModalOpen);

    // mark as submitted in the DB
    await submitEvaluationReportMutation({ reportID: reportId, ifMatchETag: evaluationReport.eTag });
  };

  const convertToMinutes = (hours, minutes) => {
    return Number(hours || 0) * 60 + Number(minutes || 0);
  };

  const convertToHoursAndMinutes = (totalMinutes) => {
    // divide and round down to get hours
    const hours = Math.floor(totalMinutes / 60);
    // use modulus operator to get the remainder for minutes
    const minutes = totalMinutes % 60;
    return { hours, minutes };
  };

  const saveDraft = async (values) => {
    // pull out fields we dont want to save/update
    const {
      createdAt,
      updatedAt,
      shipmentID,
      id,
      moveID,
      moveReferenceID,
      type,
      officeUser,
      reportID,
      eTag,
      ...existingReportFields
    } = evaluationReport;

    // format the inspection type if its there
    const { evaluationType } = values;
    let inspectionType;
    if (evaluationType) {
      if (evaluationType === 'dataReview') {
        inspectionType = 'DATA_REVIEW';
      } else {
        inspectionType = values.evaluationType.toUpperCase();
      }
    }
    // format the location if it's there
    let locationDescription;
    let { evaluationLocation } = values;
    if (evaluationLocation) {
      evaluationLocation = values.evaluationLocation.toUpperCase();
      if (evaluationLocation === 'OTHER') {
        locationDescription = values.otherEvaluationLocation;
      }
    }

    if (values.evaluationLocation === 'other') {
      locationDescription = values.otherEvaluationLocation;
    }
    let evalMinutes;
    // calculate the minutes for evaluation length
    if (values.evalLengthHour >= 0 || values.evalLengthMinute >= 0) {
      // convert hours to minutes and add to minutes
      evalMinutes = convertToMinutes(values.evalLengthHour, values.evalLengthMinute);
    }

    let travelMinutes;
<<<<<<< HEAD
    if (values.travelTimeMinute >= 0 || values.travelTimeHour >= 0) {
      travelMinutes = convertToMinutes(values.travelTimeHour, values.travelTimeMinute);
=======
    if (inspectionType === 'PHYSICAL') {
      if (values.minute || values.hour) {
        travelMinutes = convertToMinutes(values.hour, values.minute);
      }
>>>>>>> 3dfa6ef4
    }

    let violations;
    if (values.violationsObserved) {
      violations = values.violationsObserved === 'yes';
    }

    const body = {
      ...existingReportFields,
      location: evaluationLocation,
      locationDescription,
      inspectionType,
      remarks: values.remarks,
      // this is a yes or no boolean and not a list of the violations
      violationsObserved: violations,
      inspectionDate: formatDateForSwagger(values.inspectionDate),
      evaluationLengthMinutes: evalMinutes,
      travelTimeMinutes: travelMinutes,
      observedDate: formatDateForSwagger(values.observedDate),
    };

    await mutateEvaluationReport({ reportID: reportId, ifMatchETag: eTag, body });
  };

  const handleSaveDraft = async (values) => {
    await saveDraft(values);

    history.push(`/moves/${moveCode}/evaluation-reports`, { showSaveDraftSuccess: true });
  };

  // Review and Submit button
  // Saves report changes
  // displays report preview ahead of final submission
  const handlePreviewReport = async (values) => {
    // save updates
    await saveDraft(values);

    // open the modal to submit
    setIsSubmitModalOpen(!isSubmitModalOpen);
  };

  const handleSelectViolations = async (values) => {
    await saveDraft(values);

    // Reroute to currentURL/violations
    history.push(`${location.pathname}/violations`);
  };

  const isShipment = evaluationReport.type === EVALUATION_REPORT_TYPE.SHIPMENT;

  const modalTitle = (
    <div className={styles.title}>
      <h3>{`Preview and submit ${evaluationReport.type.toLowerCase()} report`}</h3>
      <p>Is all the information shown correct?</p>
    </div>
  );

  const initialValues = {
    remarks: evaluationReport.remarks,
    inspectionDate: evaluationReport.inspectionDate,
    observedDate: evaluationReport.observedDate,
  };

  if (evaluationReport.location) {
    initialValues.evaluationLocation = evaluationReport.location.toLowerCase();
  }

  if (evaluationReport.locationDescription) {
    initialValues.otherEvaluationLocation = evaluationReport.locationDescription;
  }
  if (evaluationReport.inspectionType) {
    if (evaluationReport.inspectionType === 'DATA_REVIEW') {
      initialValues.evaluationType = 'dataReview';
    } else {
      initialValues.evaluationType = evaluationReport.inspectionType.toLowerCase();
    }
  }
  if (evaluationReport.evaluationLengthMinutes >= 0) {
    const { hours, minutes } = convertToHoursAndMinutes(evaluationReport.evaluationLengthMinutes);
    initialValues.evalLengthMinute = minutes;
    initialValues.evalLengthHour = hours;
  }

  if (evaluationReport.travelTimeMinutes >= 0) {
    const { hours, minutes } = convertToHoursAndMinutes(evaluationReport.travelTimeMinutes);
    initialValues.travelTimeMinute = minutes;
    initialValues.travelTimeHour = hours;
  }

  if (evaluationReport.violationsObserved !== undefined) {
    initialValues.violationsObserved = evaluationReport.violationsObserved ? 'yes' : 'no';
  }

  const validationSchema = Yup.object().shape(
    {
      inspectionDate: Yup.date().required(),
      evaluationType: Yup.string().required(),
      evaluationLocation: Yup.string().required(),
      violationsObserved: Yup.string().required(),
      remarks: Yup.string().required(),
      otherEvaluationLocation: Yup.string().when('evaluationLocation', {
        is: 'other',
        then: Yup.string().required(),
      }),
      travelTimeHour: Yup.string().when('evaluationType', {
        is: 'physical',
        then: Yup.string().when('travelTimeMinute', {
          is: (travelTimeMinute) => !travelTimeMinute,
          then: Yup.string().required(),
        }),
      }),
      travelTimeMinute: Yup.string().when('evaluationType', {
        is: 'physical',
        then: Yup.string().when('travelTimeHour', {
          is: (travelTimeHour) => !travelTimeHour,
          then: Yup.string().required(),
        }),
      }),
      evalLengthHour: Yup.string().when('evalLengthMinute', {
        is: (evalLengthMinute) => !evalLengthMinute,
        then: Yup.string().required(),
      }),
      evalLengthMinute: Yup.string().when('evalLengthHour', {
        is: (evalLengthHour) => !evalLengthHour,
        then: Yup.string().required(),
      }),
    },
    ['evalLengthMinute', 'evalLengthHour'],
  );

  const minutes = [
    { key: '0', value: '0' },
    { key: '15', value: '15' },
    { key: '30', value: '30' },
    { key: '45', value: '45' },
  ];

  const hours = [];
  for (let i = 0; i < 13; i += 1) {
    hours[i] = { key: String(i), value: String(i) };
  }

  const submitModalActions = (
    <div className={styles.modalActions}>
      <Button
        type="button"
        onClick={() => setIsSubmitModalOpen()}
        aria-label="Back to Evaluation form"
        unstyled
        className={styles.closeModalBtn}
      >
        <FontAwesomeIcon icon="chevron-left" className={styles.backIcon} /> Back to Evaluation form
      </Button>
      <Button
        type="submit"
        onClick={submitReport}
        data-testid="modalSubmitButton"
        aria-label="Submit"
        className={styles.submitModalBtn}
      >
        Submit
      </Button>
    </div>
  );

  return (
    <>
      <ConnectedDeleteEvaluationReportConfirmationModal
        isOpen={isDeleteModalOpen}
        closeModal={toggleDeleteReportModal}
        submitModal={deleteReport}
      />
      <ConnectedEvaluationReportConfirmationModal
        modalTopRightClose={setIsSubmitModalOpen}
        isOpen={isSubmitModalOpen}
        modalTitle={modalTitle}
        evaluationReport={evaluationReport}
        reportViolations={reportViolations}
        moveCode={moveCode}
        customerInfo={customerInfo}
        grade={grade}
        mtoShipments={mtoShipments}
        modalActions={submitModalActions}
        bordered
      />

      <Formik
        initialValues={initialValues}
        enableReinitialize
        onSubmit={handlePreviewReport}
        validationSchema={validationSchema}
        validateOnMount
      >
        {({ values, setFieldValue, isValid }) => {
          const showObservedDeliveryDate =
            values.evaluationType === 'physical' && values.evaluationLocation === 'destination' && isShipment;
          const showObservedPickupDate =
            values.evaluationType === 'physical' && values.evaluationLocation === 'origin' && isShipment;

          return (
            <Form className={classnames(formStyles.form, styles.form)} data-testid="evaluationReportForm">
              <GridContainer className={styles.cardContainer}>
                <Grid row className={styles.evalInfoSection}>
                  <Grid col>
                    <h2>Evaluation form</h2>
                    <h3>Evaluation information</h3>
                    <DatePickerInput label="Date of inspection" name="inspectionDate" disableErrorLabel />
                    <FormGroup>
                      <Fieldset className={styles.radioGroup}>
                        <legend className="usa-label">Evaluation type</legend>
                        <Field
                          as={Radio}
                          label="Data review"
                          id="dataReview"
                          name="evaluationType"
                          value="dataReview"
                          title="Data review"
                          type="radio"
                          checked={values.evaluationType === 'dataReview'}
                        />
                        <Field
                          as={Radio}
                          label="Virtual"
                          id="virtual"
                          name="evaluationType"
                          value="virtual"
                          title="Virtual"
                          type="radio"
                          checked={values.evaluationType === 'virtual'}
                        />
                        <Field
                          as={Radio}
                          label="Physical"
                          id="physical"
                          name="evaluationType"
                          value="physical"
                          title="Physical"
                          type="radio"
                          checked={values.evaluationType === 'physical'}
                        />
                      </Fieldset>
                    </FormGroup>
                    {values.evaluationType === 'physical' && (
                      <>
                        <legend className="usa-label">Travel time to evaluation</legend>
                        <div className={styles.durationPickers}>
                          <div>
                            <DropdownInput
                              id="travelTimeHour"
                              name="travelTimeHour"
                              label="Hours"
                              className={styles.hourPicker}
                              onChange={(e) => {
                                setFieldValue('travelTimeHour', e.target.value);
                              }}
                              disableErrorLabel
                              options={hours}
                            />
                          </div>
                          <div>
                            <DropdownInput
                              id="travelTimeMinute"
                              name="travelTimeMinute"
                              label="Minutes"
                              className={styles.minutePicker}
                              onChange={(e) => {
                                setFieldValue('travelTimeMinute', e.target.value);
                              }}
                              disableErrorLabel
                              options={minutes}
                            />
                          </div>
                        </div>
                      </>
                    )}
                    <FormGroup>
                      <Fieldset className={styles.radioGroup}>
                        <legend className="usa-label">Evaluation location</legend>
                        <Field
                          as={Radio}
                          label="Origin"
                          id="origin"
                          name="evaluationLocation"
                          value="origin"
                          title="Origin"
                          type="radio"
                          checked={values.evaluationLocation === 'origin'}
                        />
                        {isShipment && (
                          <Field
                            as={Radio}
                            label="Destination"
                            id="destination"
                            name="evaluationLocation"
                            value="destination"
                            title="Destination"
                            type="radio"
                            checked={values.evaluationLocation === 'destination'}
                          />
                        )}
                        <Field
                          as={Radio}
                          label="Other"
                          id="other"
                          name="evaluationLocation"
                          value="other"
                          title="Other"
                          type="radio"
                          checked={values.evaluationLocation === 'other'}
                        />
                        {values.evaluationLocation === 'other' && (
                          <Field
                            as={Textarea}
                            name="otherEvaluationLocation"
                            id="otherEvaluationLocation"
                            className={styles.textArea}
                          />
                        )}
                      </Fieldset>
                    </FormGroup>
                    {showObservedDeliveryDate && (
                      <DatePickerInput
                        label="Observed delivery date"
                        name="observedDate"
                        hint="Only enter a date here if the delivery you witnessed did not happen on the scheduled delivery date"
                      />
                    )}
                    {showObservedPickupDate && (
                      <DatePickerInput
                        label="Observed pickup date"
                        name="observedDate"
                        hint="Only enter a date here if the pickup you witnessed did not happen on the scheduled pickup date"
                      />
                    )}

                    <Fieldset>
                      <legend className="usa-label">Evaluation length</legend>
                      <div className={styles.durationPickers}>
                        <div>
                          <DropdownInput
                            id="evalLengthHour"
                            name="evalLengthHour"
                            label="Hours"
                            className={styles.hourPicker}
                            onChange={(e) => {
                              setFieldValue('evalLengthHour', e.target.value);
                            }}
                            disableErrorLabel
                            options={hours}
                          />
                        </div>
                        <div>
                          <DropdownInput
                            id="evalLengthMinute"
                            name="evalLengthMinute"
                            label="Minutes"
                            className={styles.minutePicker}
                            onChange={(e) => {
                              setFieldValue('evalLengthMinute', e.target.value);
                            }}
                            disableErrorLabel
                            options={minutes}
                          />
                        </div>
                      </div>
                    </Fieldset>
                  </Grid>
                </Grid>
                <Grid row className={styles.evalInfoSection}>
                  <Grid col>
                    <h3>Violations</h3>
                    <FormGroup className={styles.violationsGroup}>
                      <Fieldset>
                        <legend className="usa-label">Violations observed</legend>
                        <Field
                          as={Radio}
                          label="No"
                          id="noViolations"
                          name="violationsObserved"
                          value="no"
                          title="No"
                          type="radio"
                          checked={values.violationsObserved === 'no'}
                          data-testid="noViolationsRadioOption"
                          className={styles.radioGroup}
                        />
                        <Field
                          as={Radio}
                          label="Yes"
                          id="yesViolations"
                          name="violationsObserved"
                          value="yes"
                          title="Yes"
                          type="radio"
                          checked={values.violationsObserved === 'yes'}
                          data-testid="yesViolationsRadioOption"
                          className={styles.radioGroup}
                        />
                        {values.violationsObserved === 'yes' && (
                          <p className={styles.violationsInfo}>
                            <small>You will select the specific PWS paragraphs violated on the next screen.</small>
                          </p>
                        )}
                      </Fieldset>
                    </FormGroup>
                  </Grid>
                </Grid>
                <Grid row>
                  <Grid col>
                    <h3>QAE remarks</h3>
                    <Label htmlFor="evaluationRemarks">Evaluation remarks</Label>
                    <Field
                      as={Textarea}
                      name="remarks"
                      id="evaluationRemarks"
                      title="Evaluation remarks"
                      className={styles.textArea}
                    />
                  </Grid>
                </Grid>
              </GridContainer>
              <GridContainer className={styles.buttonContainer}>
                <Grid row>
                  <Grid col>
                    <div className={styles.buttonRow}>
                      {evaluationReport.updatedAt === evaluationReport.createdAt && (
                        <Button
                          className="usa-button--unstyled"
                          onClick={toggleDeleteReportModal}
                          type="button"
                          data-testid="cancelReport"
                        >
                          Cancel
                        </Button>
                      )}
                      {!(evaluationReport.updatedAt === evaluationReport.createdAt) && (
                        <Button
                          className="usa-button--unstyled"
                          data-testid="cancelReport"
                          onClick={cancelForUpdatedReport}
                          type="button"
                        >
                          Cancel
                        </Button>
                      )}
                      <Button type="button" className="usa-button--secondary" onClick={() => handleSaveDraft(values)}>
                        Save draft
                      </Button>
                      {values.violationsObserved === 'yes' ? (
                        <Button
                          disabled={!isValid}
                          onClick={() => handleSelectViolations(values)}
                          type="button"
                          data-testid="selectViolations"
                        >
                          Next: select violations
                        </Button>
                      ) : (
                        <Button
                          disabled={!isValid}
                          type="button"
                          data-testid="reviewAndSubmit"
                          onClick={() => handlePreviewReport(values)}
                        >
                          Review and submit
                        </Button>
                      )}
                    </div>
                  </Grid>
                </Grid>
              </GridContainer>
            </Form>
          );
        }}
      </Formik>
    </>
  );
};

EvaluationForm.propTypes = {
  evaluationReport: EvaluationReportShape.isRequired,
  mtoShipments: PropTypes.arrayOf(ShipmentShape),
  customerInfo: CustomerShape.isRequired,
  grade: PropTypes.string.isRequired,
};

EvaluationForm.defaultProps = {
  mtoShipments: null,
};

export default EvaluationForm;<|MERGE_RESOLUTION|>--- conflicted
+++ resolved
@@ -142,15 +142,10 @@
     }
 
     let travelMinutes;
-<<<<<<< HEAD
-    if (values.travelTimeMinute >= 0 || values.travelTimeHour >= 0) {
-      travelMinutes = convertToMinutes(values.travelTimeHour, values.travelTimeMinute);
-=======
     if (inspectionType === 'PHYSICAL') {
-      if (values.minute || values.hour) {
-        travelMinutes = convertToMinutes(values.hour, values.minute);
+      if (values.travelTimeMinute || values.travelTimeHour) {
+        travelMinutes = convertToMinutes(values.travelTimeHour, values.travelTimeMinute);
       }
->>>>>>> 3dfa6ef4
     }
 
     let violations;
