@import 'shared/styles/_basics';
@import 'shared/styles/_mixins';
@import 'shared/styles/colors';

.ExpandableServiceItemRow {
  background-color: $bg-gray;
  .accepted {
    svg {
      @include u-margin-right(1);
      height: 18px;
      width: 18px;
      display: inline-block;
      position: relative;
      top: 2px;

      path {
        fill: $success;
      }
    }
  }

  .rejected {
    svg {
      @include u-margin-right(1);
      height: 18px;
      width: 18px;
      display: inline-block;
      position: relative;
      top: 2px;

      path {
        fill: $error;
      }
    }
  }

  .needsReview {
    svg {
      @include u-margin-right(1);
      height: 18px;
      width: 18px;
      display: inline-block;
      position: relative;
      top: 2px;

      path {
        fill: $warning;
      }
    }
  }

  &.isExpandable {
    cursor: pointer;
  }

  &.expandable {
    .icon {
      @include u-margin-left(-1);
      @include u-margin-right(2);
      color: $primary;
    }
  }

  &.expandedRow,
  &.expandedDetail {
    border: 1px solid $base-lighter;
  }

  &.expandedRow td {
    background-color: $link-light;
  }

  &.expandedDetail td {
    padding: 0;
  }

  .rejectionReasonCol {
    @include u-padding(2);
    border: 1px solid $base-lighter;
    border-radius: 3px;
    background-color: $bg-gray;
  }

  .title {
    font-weight: bold;
    margin-top: 0;
    @include u-margin-bottom(2);
    @include u-padding-left(1);
    @include u-padding-top(2);
  }

  .reasonText {
    font-weight: normal;
  }

  td[colspan='2']:nth-of-type(2).rejectionReasonTd {
    vertical-align: top;
    text-align: start;
    word-break: break-word;
    padding-right: 2rem;
    padding-left: 1rem;
    border-left: 1px solid #dfe1e2;
    background-color: $bg-gray;
  }

  .rejectionReasonContainer {
    display: flex;
    flex-direction: row;
    flex-wrap: wrap;
    align-items: center;
<<<<<<< HEAD
=======
    padding-left: 1rem;
    padding-bottom: 1rem;
    padding-right: 1rem;
    background-color: $bg-gray;
>>>>>>> 79c7b4b4

    svg {
      path {
        fill: $error;
      }
      height: 1.4rem;
    }
  }

  .break {
    flex-basis: 100%;
    height: 0;
  }
}<|MERGE_RESOLUTION|>--- conflicted
+++ resolved
@@ -108,13 +108,10 @@
     flex-direction: row;
     flex-wrap: wrap;
     align-items: center;
-<<<<<<< HEAD
-=======
     padding-left: 1rem;
     padding-bottom: 1rem;
     padding-right: 1rem;
     background-color: $bg-gray;
->>>>>>> 79c7b4b4
 
     svg {
       path {
