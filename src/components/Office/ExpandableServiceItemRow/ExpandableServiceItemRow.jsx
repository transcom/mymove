import React, { useState } from 'react';
import { PropTypes } from 'prop-types';
import { FontAwesomeIcon } from '@fortawesome/react-fontawesome';
import classnames from 'classnames';

import styles from './ExpandableServiceItemRow.module.scss';

import { PAYMENT_SERVICE_ITEM_STATUS } from 'shared/constants';
import { allowedServiceItemCalculations } from 'constants/serviceItems';
import { PaymentServiceItemShape } from 'types';
import { MTOServiceItemShape } from 'types/order';
import { toDollarString, formatCents, formatDollarFromMillicents } from 'utils/formatters';
import ServiceItemCalculations from 'components/Office/ServiceItemCalculations/ServiceItemCalculations';

const ExpandableServiceItemRow = ({
  additionalServiceItemData,
  disableExpansion,
  index,
  paymentIsDeprecated,
  serviceItem,
  tppsDataExists,
}) => {
  const [isExpanded, setIsExpanded] = useState(false);
  const canClickToExpandContent = (canShowExpandableContent, item) => {
    return canShowExpandableContent && (paymentIsDeprecated || item.status !== PAYMENT_SERVICE_ITEM_STATUS.REQUESTED);
  };
  const canShowExpandableContent =
    !disableExpansion &&
    (allowedServiceItemCalculations.includes(serviceItem.mtoServiceItemCode) === true || serviceItem.rejectionReason);

  const handleExpandClick = () => {
    setIsExpanded((prev) => !prev);
  };
  const expandableIconClasses = classnames({
    'chevron-down': isExpanded,
    'chevron-right': !isExpanded,
  });

  const tableRowClasses = classnames(styles.ExpandableServiceItemRow, styles.expandable, {
    [styles.expandedRow]: isExpanded,
    [styles.isExpandable]: canShowExpandableContent,
  });
  const tableDetailClasses = classnames(styles.ExpandableServiceItemRow, {
    [styles.expandedDetail]: isExpanded,
  });

  return (
    <>
      <tr
        data-groupid={index}
        className={tableRowClasses}
        onClick={canClickToExpandContent(canShowExpandableContent, serviceItem) ? handleExpandClick : undefined}
        aria-expanded={isExpanded}
      >
        <td data-testid="serviceItemName">
          {canShowExpandableContent &&
            (paymentIsDeprecated || serviceItem.status !== PAYMENT_SERVICE_ITEM_STATUS.REQUESTED) && (
              <FontAwesomeIcon className={styles.icon} icon={expandableIconClasses} />
            )}
          {serviceItem.mtoServiceItemName}
          {additionalServiceItemData.standaloneCrate && ' - Standalone'}
        </td>
        <td data-testid="serviceItemAmount">{toDollarString(formatCents(serviceItem.priceCents))}</td>
        {tppsDataExists && (
          <td data-testid="serviceItemTPPSPaidAmount">
            {serviceItem.tppsInvoiceAmountPaidPerServiceItemMillicents > 0 &&
              toDollarString(formatDollarFromMillicents(serviceItem.tppsInvoiceAmountPaidPerServiceItemMillicents))}
          </td>
        )}
        <td data-testid="serviceItemStatus">
          {paymentIsDeprecated && (
            <div>
              <span data-testid="deprecated-marker">-</span>
            </div>
          )}
          {serviceItem.status === PAYMENT_SERVICE_ITEM_STATUS.REQUESTED && !paymentIsDeprecated && (
            <div className={styles.needsReview}>
              <FontAwesomeIcon icon="exclamation-circle" />
              <span>Needs review</span>
            </div>
          )}
          {serviceItem.status === PAYMENT_SERVICE_ITEM_STATUS.APPROVED && !paymentIsDeprecated && (
            <div className={styles.accepted}>
              <FontAwesomeIcon icon="check" />
              <span>Accepted</span>
            </div>
          )}
          {serviceItem.status === PAYMENT_SERVICE_ITEM_STATUS.DENIED && !paymentIsDeprecated && (
            <div className={styles.rejected}>
              <FontAwesomeIcon icon="times" />
              <span>Rejected</span>
            </div>
          )}
        </td>
      </tr>
      {isExpanded && (
        <tr data-testid="serviceItemCaclulations" data-groupdid={index} className={tableDetailClasses}>
<<<<<<< HEAD
          <td colSpan={1}>
            <ServiceItemCalculations
              itemCode={serviceItem.mtoServiceItemCode}
              totalAmountRequested={serviceItem.priceCents}
              serviceItemParams={serviceItem.paymentServiceItemParams}
              additionalServiceItemData={additionalServiceItemData}
              shipmentType={serviceItem.mtoShipmentType}
            />
          </td>
=======
          {Object.keys(additionalServiceItemData).length > 0 && (
            <td colSpan={1}>
              <ServiceItemCalculations
                itemCode={serviceItem.mtoServiceItemCode}
                totalAmountRequested={serviceItem.priceCents}
                serviceItemParams={serviceItem.paymentServiceItemParams}
                additionalServiceItemData={additionalServiceItemData}
                shipmentType={serviceItem.mtoShipmentType}
              />
            </td>
          )}
>>>>>>> 5b510356
          {serviceItem.rejectionReason && (
            <td colSpan={2} className={styles.rejectionReasonTd}>
              <div className={styles.rejectionReasonContainer}>
                <FontAwesomeIcon icon="times" />
                <h4 className={styles.title}>Rejection Reason</h4>
                <div className={styles.break} />
                <small className={styles.reasonText}>{serviceItem.rejectionReason}</small>
              </div>
            </td>
          )}
        </tr>
      )}
    </>
  );
};

ExpandableServiceItemRow.propTypes = {
  serviceItem: PaymentServiceItemShape.isRequired,
  index: PropTypes.number.isRequired,
  disableExpansion: PropTypes.bool,
  additionalServiceItemData: MTOServiceItemShape,
  paymentIsDeprecated: PropTypes.bool.isRequired,
};

ExpandableServiceItemRow.defaultProps = {
  disableExpansion: false,
  additionalServiceItemData: {},
};

export default ExpandableServiceItemRow;<|MERGE_RESOLUTION|>--- conflicted
+++ resolved
@@ -95,17 +95,6 @@
       </tr>
       {isExpanded && (
         <tr data-testid="serviceItemCaclulations" data-groupdid={index} className={tableDetailClasses}>
-<<<<<<< HEAD
-          <td colSpan={1}>
-            <ServiceItemCalculations
-              itemCode={serviceItem.mtoServiceItemCode}
-              totalAmountRequested={serviceItem.priceCents}
-              serviceItemParams={serviceItem.paymentServiceItemParams}
-              additionalServiceItemData={additionalServiceItemData}
-              shipmentType={serviceItem.mtoShipmentType}
-            />
-          </td>
-=======
           {Object.keys(additionalServiceItemData).length > 0 && (
             <td colSpan={1}>
               <ServiceItemCalculations
@@ -117,7 +106,6 @@
               />
             </td>
           )}
->>>>>>> 5b510356
           {serviceItem.rejectionReason && (
             <td colSpan={2} className={styles.rejectionReasonTd}>
               <div className={styles.rejectionReasonContainer}>
