--- conflicted
+++ resolved
@@ -372,11 +372,7 @@
       />,
     );
     expect(wrapper.find('[data-testid="destinationAddress"]').at(0).text()).toEqual(
-<<<<<<< HEAD
-      `987 Any Avenue,P.O. Box 9876, c/o Some Person, Fairfield, CA 94535`,
-=======
       `987 Any Avenue, P.O. Box 9876, c/o Some Person, Fairfield, CA 94535`,
->>>>>>> 25982ac1
     );
     expect(wrapper.find('[data-testid="destinationAddress"]').at(2).text()).toEqual(
       ordersInfo.newDutyLocation.address.postalCode,
