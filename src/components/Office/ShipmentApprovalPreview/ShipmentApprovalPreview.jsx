import { Button, Tag } from '@trussworks/react-uswds';
import React, { Fragment, useEffect, useState } from 'react';
import * as PropTypes from 'prop-types';
import classNames from 'classnames';
import { FontAwesomeIcon } from '@fortawesome/react-fontawesome';

import styles from './shipmentApprovalPreview.module.scss';

import { FEATURE_FLAG_KEYS } from 'shared/constants';
import { isBooleanFlagEnabled } from 'utils/featureFlags';
import { Modal, ModalContainer, Overlay } from 'components/MigratedModal/MigratedModal';
import AllowancesList from 'components/Office/DefinitionLists/AllowancesList';
import CustomerInfoList from 'components/Office/DefinitionLists/CustomerInfoList';
import ShipmentInfoListSelector from 'components/Office/DefinitionLists/ShipmentInfoListSelector';
import ShipmentContainer from 'components/Office/ShipmentContainer/ShipmentContainer';
import ShipmentServiceItemsTable from 'components/Office/ShipmentServiceItemsTable/ShipmentServiceItemsTable';
import { serviceItemCodes } from 'content/serviceItems';
import { mtoShipmentTypes } from 'constants/shipments';
import { OrdersInfoShape } from 'types/order';
import { ShipmentShape } from 'types/shipment';

const ShipmentApprovalPreview = ({
  mtoShipments,
  ordersInfo,
  allowancesInfo,
  customerInfo,
  setIsModalVisible,
  onSubmit,
  counselingFee,
  shipmentManagementFee,
  isSubmitting,
}) => {
  const [isOconusMove, setIsOconusMove] = useState(false);
  const [IsMoveApprovalButtonDisabled, setIsMoveApprovalButtonDisabled] = useState(false);

  useEffect(() => {
    const fetchFlag = async () => {
      setIsMoveApprovalButtonDisabled(await isBooleanFlagEnabled(FEATURE_FLAG_KEYS.DISABLE_MOVE_APPROVAL));
    };
    fetchFlag();
  }, []);

  useEffect(() => {
    // Check if duty locations on the orders qualify as OCONUS to conditionally render the UB allowance details
    if (ordersInfo?.currentDutyLocation?.address?.isOconus || ordersInfo?.newDutyLocation?.address?.isOconus) {
      setIsOconusMove(true);
    } else {
      setIsOconusMove(false);
    }
  }, [ordersInfo?.currentDutyLocation, ordersInfo?.newDutyLocation]);
  return (
    <div>
      <Overlay />
      <ModalContainer>
        <Modal className={classNames('modal', styles.approvalPreviewModal)} onClose={() => setIsModalVisible(false)}>
          <div className={classNames(styles.containerTop)}>
            <div>
              <button
                type="button"
                title="Close shipment approval modal"
                onClick={() => setIsModalVisible(false)}
                className={classNames(styles.approvalClose, 'usa-button--unstyled')}
                data-testid="closeShipmentApproval"
              >
                <FontAwesomeIcon icon="times" title="Close modal" aria-label="Close modal" />
              </button>
            </div>
            <h2>Preview and post move task order</h2>
            <p>Is all the information shown correct and ready to send to Global Relocation Services?</p>
            <div className={classNames(styles.displayFlexRight)}>
              <Button type="reset" secondary onClick={() => setIsModalVisible(false)}>
                Back
              </Button>
<<<<<<< HEAD
              <Button type="submit" onClick={onSubmit} disabled={isSubmitting}>
=======
              <Button type="submit" onClick={onSubmit} disabled={isSubmitting || IsMoveApprovalButtonDisabled}>
>>>>>>> ea1a249c
                Approve and send
              </Button>
            </div>
          </div>

          <hr className={styles.sectionBorder} />
          <h1 className={classNames(styles.customerName, 'text-normal')}>{customerInfo.name}</h1>
          <div className={classNames(styles.previewContainer, 'container')}>
            <h2>Requested Shipments</h2>
            {mtoShipments &&
              mtoShipments.map((shipment) => (
                <ShipmentContainer
                  key={shipment.id}
                  shipmentType={shipment.shipmentType}
                  className={classNames(styles.previewShipments)}
                >
                  <div className={styles.innerWrapper}>
                    <div className={styles.shipmentTypeHeading}>
                      <div className={styles.typeLocator}>
                        <h3>{mtoShipmentTypes[shipment.shipmentType]}</h3>
                        <h5>#{shipment.shipmentLocator}</h5>
                      </div>
                      {shipment.diversion && <Tag>diversion</Tag>}
                    </div>
                    <div className={styles.shipmentDetailWrapper}>
                      <ShipmentInfoListSelector
                        className={styles.shipmentInfo}
                        shipmentType={shipment.shipmentType}
                        isExpanded
                        shipment={{
                          ...shipment,
                          destinationAddress: shipment.destinationAddress
                            ? shipment.destinationAddress
                            : { postalCode: ordersInfo.newDutyLocation.address.postalCode },
                          agents: shipment.mtoAgents,
                        }}
                      />
                      <ShipmentServiceItemsTable
                        className={classNames(styles.shipmentServiceItems)}
                        shipment={shipment}
                      />
                    </div>
                  </div>
                </ShipmentContainer>
              ))}
          </div>
          <div className={classNames(styles.previewContainer, styles.basicMoveDetails, 'container')}>
            <h2>Basic move details</h2>
            {(shipmentManagementFee || counselingFee) && (
              <>
                <h4>Approved service items for this move</h4>
                <table className={classNames(styles.basicServiceItemsTable, 'table--stacked')}>
                  <tbody>
                    {shipmentManagementFee && (
                      <tr>
                        <td>{serviceItemCodes.MS}</td>
                      </tr>
                    )}
                    {counselingFee && (
                      <tr>
                        <td>{serviceItemCodes.CS}</td>
                      </tr>
                    )}
                  </tbody>
                </table>
              </>
            )}
            <h4>Allowances</h4>
            <AllowancesList info={allowancesInfo} isOconusMove={isOconusMove} />
            <h4>Customer info</h4>
            <CustomerInfoList customerInfo={customerInfo} />
          </div>
        </Modal>
      </ModalContainer>
    </div>
  );
};

ShipmentApprovalPreview.propTypes = {
  mtoShipments: PropTypes.arrayOf(ShipmentShape).isRequired,
  counselingFee: PropTypes.bool.isRequired,
  shipmentManagementFee: PropTypes.bool.isRequired,
  ordersInfo: OrdersInfoShape.isRequired,
  allowancesInfo: PropTypes.shape({
    branch: PropTypes.string,
    grade: PropTypes.string,
    totalWeight: PropTypes.string,
    progear: PropTypes.number,
    spouseProgear: PropTypes.number,
    storageInTransit: PropTypes.number,
    dependents: PropTypes.bool,
  }).isRequired,
  customerInfo: PropTypes.shape({
    name: PropTypes.string,
    dodId: PropTypes.string,
    phone: PropTypes.string,
    email: PropTypes.string,
    currentAddress: PropTypes.shape({
      streetAddress1: PropTypes.string,
      city: PropTypes.string,
      state: PropTypes.string,
      postalCode: PropTypes.string,
    }),
    backupContact: PropTypes.shape({
      name: PropTypes.string,
      phone: PropTypes.string,
      email: PropTypes.string,
    }),
  }).isRequired,
  setIsModalVisible: PropTypes.func.isRequired,
  onSubmit: PropTypes.func.isRequired,
};

export default ShipmentApprovalPreview;<|MERGE_RESOLUTION|>--- conflicted
+++ resolved
@@ -71,11 +71,7 @@
               <Button type="reset" secondary onClick={() => setIsModalVisible(false)}>
                 Back
               </Button>
-<<<<<<< HEAD
-              <Button type="submit" onClick={onSubmit} disabled={isSubmitting}>
-=======
               <Button type="submit" onClick={onSubmit} disabled={isSubmitting || IsMoveApprovalButtonDisabled}>
->>>>>>> ea1a249c
                 Approve and send
               </Button>
             </div>
