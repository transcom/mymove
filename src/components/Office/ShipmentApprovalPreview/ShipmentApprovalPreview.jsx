import { Button, Tag } from '@trussworks/react-uswds';
import React, { Fragment, useEffect, useState } from 'react';
import * as PropTypes from 'prop-types';
import classNames from 'classnames';
import { FontAwesomeIcon } from '@fortawesome/react-fontawesome';

import styles from './shipmentApprovalPreview.module.scss';

import { FEATURE_FLAG_KEYS } from 'shared/constants';
import { isBooleanFlagEnabled } from 'utils/featureFlags';
import { Modal, ModalContainer, Overlay } from 'components/MigratedModal/MigratedModal';
import AllowancesList from 'components/Office/DefinitionLists/AllowancesList';
import CustomerInfoList from 'components/Office/DefinitionLists/CustomerInfoList';
import ShipmentInfoListSelector from 'components/Office/DefinitionLists/ShipmentInfoListSelector';
import ShipmentContainer from 'components/Office/ShipmentContainer/ShipmentContainer';
import ShipmentServiceItemsTable from 'components/Office/ShipmentServiceItemsTable/ShipmentServiceItemsTable';
import { serviceItemCodes } from 'content/serviceItems';
import { mtoShipmentTypes } from 'constants/shipments';
import { OrdersInfoShape } from 'types/order';
import { ShipmentShape } from 'types/shipment';

const ShipmentApprovalPreview = ({
  mtoShipments,
  ordersInfo,
  allowancesInfo,
  customerInfo,
  setIsModalVisible,
  onSubmit,
  counselingFee,
  shipmentManagementFee,
  isSubmitting,
}) => {
  const [isOconusMove, setIsOconusMove] = useState(false);
  const [IsMoveApprovalButtonDisabled, setIsMoveApprovalButtonDisabled] = useState(false);

  useEffect(() => {
    const fetchFlag = async () => {
      setIsMoveApprovalButtonDisabled(await isBooleanFlagEnabled(FEATURE_FLAG_KEYS.DISABLE_MOVE_APPROVAL));
    };
    fetchFlag();
  }, []);

  useEffect(() => {
    // Check if duty locations on the orders qualify as OCONUS to conditionally render the UB allowance details
    if (ordersInfo?.currentDutyLocation?.address?.isOconus || ordersInfo?.newDutyLocation?.address?.isOconus) {
      setIsOconusMove(true);
    } else {
      setIsOconusMove(false);
    }
  }, [ordersInfo?.currentDutyLocation, ordersInfo?.newDutyLocation]);
  return (
    <div>
      <Overlay />
      <ModalContainer>
        <Modal className={classNames('modal', styles.approvalPreviewModal)} onClose={() => setIsModalVisible(false)}>
          <div className={classNames(styles.containerTop)}>
            <div>
              <button
                type="button"
                title="Close shipment approval modal"
                onClick={() => setIsModalVisible(false)}
                className={classNames(styles.approvalClose, 'usa-button--unstyled')}
                data-testid="closeShipmentApproval"
              >
                <FontAwesomeIcon icon="times" title="Close modal" aria-label="Close modal" />
              </button>
            </div>
            <h2>Preview and post move task order</h2>
            <p>Is all the information shown correct and ready to send to Global Relocation Services?</p>
<<<<<<< HEAD
            <div className={classNames(styles.displayFlexRight)}>
=======
            <div className="display-flex">
              <Button type="submit" onClick={onSubmit} disabled={isSubmitting || IsMoveApprovalButtonDisabled}>
                Approve and send
              </Button>
>>>>>>> f5d7d11f
              <Button type="reset" secondary onClick={() => setIsModalVisible(false)}>
                Back
              </Button>
              <Button type="submit" onClick={onSubmit} disabled={isSubmitting}>
                Approve and send
              </Button>
            </div>
          </div>

          <hr className={styles.sectionBorder} />
          <h1 className={classNames(styles.customerName, 'text-normal')}>{customerInfo.name}</h1>
          <div className={classNames(styles.previewContainer, 'container')}>
            <h2>Requested Shipments</h2>
            {mtoShipments &&
              mtoShipments.map((shipment) => (
                <ShipmentContainer
                  key={shipment.id}
                  shipmentType={shipment.shipmentType}
                  className={classNames(styles.previewShipments)}
                >
                  <div className={styles.innerWrapper}>
                    <div className={styles.shipmentTypeHeading}>
                      <div className={styles.typeLocator}>
                        <h3>{mtoShipmentTypes[shipment.shipmentType]}</h3>
                        <h5>#{shipment.shipmentLocator}</h5>
                      </div>
                      {shipment.diversion && <Tag>diversion</Tag>}
                    </div>
                    <div className={styles.shipmentDetailWrapper}>
                      <ShipmentInfoListSelector
                        className={styles.shipmentInfo}
                        shipmentType={shipment.shipmentType}
                        isExpanded
                        shipment={{
                          ...shipment,
                          destinationAddress: shipment.destinationAddress
                            ? shipment.destinationAddress
                            : { postalCode: ordersInfo.newDutyLocation.address.postalCode },
                          agents: shipment.mtoAgents,
                        }}
                      />
                      <ShipmentServiceItemsTable
                        className={classNames(styles.shipmentServiceItems)}
                        shipment={shipment}
                      />
                    </div>
                  </div>
                </ShipmentContainer>
              ))}
          </div>
          <div className={classNames(styles.previewContainer, styles.basicMoveDetails, 'container')}>
            <h2>Basic move details</h2>
            {(shipmentManagementFee || counselingFee) && (
              <>
                <h4>Approved service items for this move</h4>
                <table className={classNames(styles.basicServiceItemsTable, 'table--stacked')}>
                  <tbody>
                    {shipmentManagementFee && (
                      <tr>
                        <td>{serviceItemCodes.MS}</td>
                      </tr>
                    )}
                    {counselingFee && (
                      <tr>
                        <td>{serviceItemCodes.CS}</td>
                      </tr>
                    )}
                  </tbody>
                </table>
              </>
            )}
            <h4>Allowances</h4>
            <AllowancesList info={allowancesInfo} isOconusMove={isOconusMove} />
            <h4>Customer info</h4>
            <CustomerInfoList customerInfo={customerInfo} />
          </div>
        </Modal>
      </ModalContainer>
    </div>
  );
};

ShipmentApprovalPreview.propTypes = {
  mtoShipments: PropTypes.arrayOf(ShipmentShape).isRequired,
  counselingFee: PropTypes.bool.isRequired,
  shipmentManagementFee: PropTypes.bool.isRequired,
  ordersInfo: OrdersInfoShape.isRequired,
  allowancesInfo: PropTypes.shape({
    branch: PropTypes.string,
    grade: PropTypes.string,
    totalWeight: PropTypes.string,
    progear: PropTypes.number,
    spouseProgear: PropTypes.number,
    storageInTransit: PropTypes.number,
    dependents: PropTypes.bool,
  }).isRequired,
  customerInfo: PropTypes.shape({
    name: PropTypes.string,
    dodId: PropTypes.string,
    phone: PropTypes.string,
    email: PropTypes.string,
    currentAddress: PropTypes.shape({
      streetAddress1: PropTypes.string,
      city: PropTypes.string,
      state: PropTypes.string,
      postalCode: PropTypes.string,
    }),
    backupContact: PropTypes.shape({
      name: PropTypes.string,
      phone: PropTypes.string,
      email: PropTypes.string,
    }),
  }).isRequired,
  setIsModalVisible: PropTypes.func.isRequired,
  onSubmit: PropTypes.func.isRequired,
};

export default ShipmentApprovalPreview;<|MERGE_RESOLUTION|>--- conflicted
+++ resolved
@@ -67,18 +67,11 @@
             </div>
             <h2>Preview and post move task order</h2>
             <p>Is all the information shown correct and ready to send to Global Relocation Services?</p>
-<<<<<<< HEAD
             <div className={classNames(styles.displayFlexRight)}>
-=======
-            <div className="display-flex">
-              <Button type="submit" onClick={onSubmit} disabled={isSubmitting || IsMoveApprovalButtonDisabled}>
-                Approve and send
-              </Button>
->>>>>>> f5d7d11f
               <Button type="reset" secondary onClick={() => setIsModalVisible(false)}>
                 Back
               </Button>
-              <Button type="submit" onClick={onSubmit} disabled={isSubmitting}>
+              <Button type="submit" onClick={onSubmit} disabled={isSubmitting || IsMoveApprovalButtonDisabled}>
                 Approve and send
               </Button>
             </div>
