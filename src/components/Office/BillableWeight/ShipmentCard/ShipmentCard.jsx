--- conflicted
+++ resolved
@@ -98,12 +98,8 @@
 }
 
 ShipmentCard.propTypes = {
-<<<<<<< HEAD
-  billableWeight: number.isRequired,
-=======
   billableWeight: number,
   billableWeightJustification: string,
->>>>>>> 0881621f
   dateReweighRequested: string,
   departedDate: string.isRequired,
   destinationAddress: shape({
@@ -128,10 +124,5 @@
   billableWeightJustification: '',
   dateReweighRequested: '',
   reweighWeight: null,
-<<<<<<< HEAD
-  dateReweighRequested: null,
-  reweighRemarks: null,
-=======
   reweighRemarks: '',
->>>>>>> 0881621f
 };