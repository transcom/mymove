import React from 'react';
import { string, number, shape } from 'prop-types';
import classnames from 'classnames';

import EditBillableWeight from '../EditBillableWeight/EditBillableWeight';

import styles from './ShipmentCard.module.scss';

import ShipmentContainer from 'components/Office/ShipmentContainer/ShipmentContainer';
import { SHIPMENT_OPTIONS } from 'shared/constants';
import { formatWeight, formatAddressShort, formatDateFromIso } from 'shared/formatters';
import { shipmentIsOverweight } from 'utils/shipmentWeights';

export default function ShipmentCard({
  billableWeight,
  dateReweighRequested,
  departedDate,
  pickupAddress,
  destinationAddress,
  estimatedWeight,
  originalWeight,
  reweighRemarks,
  reweighWeight,
}) {
  return (
    <ShipmentContainer shipmentType={SHIPMENT_OPTIONS.HHG} className={styles.container}>
      <header>
        <h2>HHG</h2>
        <section>
          <span>
            <strong>Departed</strong>
            <span data-testid="departureDate">{formatDateFromIso(departedDate, 'DD MMM YYYY')}</span>
          </span>
          <span>
<<<<<<< HEAD
            <strong>From</strong>
            <span data-testid="pickupAddress">{formatAddressShort(pickupAddress)}</span>
          </span>
          <span>
            <strong>To</strong>
            <span data-testid="destinationAddress">{formatAddressShort(destinationAddress)}</span>
=======
            <strong>From</strong> {pickupAddress && formatAddressShort(pickupAddress)}
          </span>
          <span>
            <strong>To</strong> {destinationAddress && formatAddressShort(destinationAddress)}
>>>>>>> 9bf433ca
          </span>
        </section>
      </header>
      <div className={styles.weights}>
        <div
          className={classnames(styles.field, {
            [styles.missing]: !estimatedWeight,
          })}
        >
          <strong>Estimated weight</strong>
          <span data-testid="estimatedWeight">
            {estimatedWeight ? formatWeight(estimatedWeight) : <strong>Missing</strong>}
          </span>
        </div>
        <div
          className={classnames(styles.field, {
            [styles.missing]: !shipmentIsOverweight(estimatedWeight, billableWeight),
          })}
        >
          <strong>Original weight</strong>
          <span data-testid="originalWeight">{formatWeight(originalWeight)}</span>
        </div>
        {dateReweighRequested && (
          <div>
            <div
              className={classnames(styles.field, {
                [styles.missing]: !reweighWeight,
              })}
            >
              <strong>Reweigh weight</strong>
              <span data-testid="reweighWeight">
                {reweighWeight ? formatWeight(reweighWeight) : <strong>Missing</strong>}
              </span>
            </div>
            <div className={styles.field}>
              <strong>Date reweigh requested</strong>
              <span data-testid="dateReweighRequested">{formatDateFromIso(dateReweighRequested, 'DD MMM YYYY')}</span>
            </div>
            <div className={classnames(styles.field, styles.remarks)}>
              <strong>Reweigh remarks</strong>
              <span data-testid="reweighRemarks">{reweighRemarks}</span>
            </div>
          </div>
        )}
      </div>
      <footer>
        <EditBillableWeight
          title="Billable weight"
          billableWeight={billableWeight}
          originalWeight={originalWeight}
          estimatedWeight={estimatedWeight}
        />
      </footer>
    </ShipmentContainer>
  );
}

ShipmentCard.propTypes = {
  billableWeight: number.isRequired,
  dateReweighRequested: string.isRequired,
  departedDate: string.isRequired,
  destinationAddress: shape({
    city: string.isRequired,
    state: string.isRequired,
    postal_code: string.isRequired,
  }).isRequired,
  estimatedWeight: number.isRequired,
  originalWeight: number.isRequired,
  pickupAddress: shape({
    city: string.isRequired,
    state: string.isRequired,
    postal_code: string.isRequired,
  }).isRequired,
  reweighRemarks: string.isRequired,
  reweighWeight: number,
};

ShipmentCard.defaultProps = {
  reweighWeight: null,
};<|MERGE_RESOLUTION|>--- conflicted
+++ resolved
@@ -32,19 +32,10 @@
             <span data-testid="departureDate">{formatDateFromIso(departedDate, 'DD MMM YYYY')}</span>
           </span>
           <span>
-<<<<<<< HEAD
-            <strong>From</strong>
-            <span data-testid="pickupAddress">{formatAddressShort(pickupAddress)}</span>
-          </span>
-          <span>
-            <strong>To</strong>
-            <span data-testid="destinationAddress">{formatAddressShort(destinationAddress)}</span>
-=======
             <strong>From</strong> {pickupAddress && formatAddressShort(pickupAddress)}
           </span>
           <span>
             <strong>To</strong> {destinationAddress && formatAddressShort(destinationAddress)}
->>>>>>> 9bf433ca
           </span>
         </section>
       </header>
