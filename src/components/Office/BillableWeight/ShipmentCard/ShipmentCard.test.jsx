--- conflicted
+++ resolved
@@ -80,7 +80,6 @@
     expect(screen.getByText(formatAddressShort(defaultProps.destinationAddress))).toBeInTheDocument();
   });
 
-<<<<<<< HEAD
   describe('warning indicator', () => {
     it('renders no yellow highlight for original and reweigh weights if weights do not exceeds 110% estimated weight', () => {
       const defaultProps = {
@@ -171,10 +170,9 @@
       expect(screen.queryByTestId('originalWeightContainer')).not.toHaveClass('warning');
       expect(screen.queryByTestId('reweighWeightContainer')).not.toHaveClass('warning');
     });
-=======
+  });
+
   it('does not render the reweigh remarks if there are no reweigh remarks', () => {
-    const tomorrow = new Date();
-    tomorrow.setDate(tomorrow.getDate() + 1);
     const defaultProps = {
       billableWeight: 4014,
       maxBillableWeight: 0,
@@ -198,6 +196,5 @@
     render(<ShipmentCard {...defaultProps} />);
     // labels
     expect(screen.queryByText('Reweigh remarks')).not.toBeInTheDocument();
->>>>>>> de0dbe88
   });
 });