import React from 'react';
import { render, screen, waitFor } from '@testing-library/react';
import userEvent from '@testing-library/user-event';

import BillableWeightCard from './BillableWeightCard';

import { formatWeight } from 'shared/formatters';

describe('BillableWeightCard', () => {
<<<<<<< HEAD
  const shipments = [
    { id: '0001', shipmentType: 'HHG', billableWeightCap: '6,161', primeEstimatedWeight: '5,600' },
    { id: '0002', shipmentType: 'HHG', billableWeightCap: '3,200', reweigh: { id: '1234' } },
    { id: '0003', shipmentType: 'HHG', billableWeightCap: '3,400', primeEstimatedWeight: '5,000' },
  ];

  const defaultProps = {
    maxBillableWeight: 13750,
    totalBillableWeight: 12460,
    weightRequested: 12260,
    weightAllowance: 8000,
    shipments,
    onReviewWeights: jest.fn(),
  };
=======
  it('renders maximum billable weight, total billable weight, weight requested and weight allowance', () => {
    const shipments = [
      { id: '0001', shipmentType: 'HHG', billableWeight: 6161, estimatedWeight: 5600 },
      {
        id: '0002',
        shipmentType: 'HHG',
        billableWeight: 3200,
        estimatedWeight: 5000,
        reweigh: { id: '1234' },
      },
      { id: '0003', shipmentType: 'HHG', billableWeight: 3400, estimatedWeight: 5000 },
    ];

    const defaultProps = {
      maxBillableWeight: 13750,
      totalBillableWeight: 12460,
      weightRequested: 12260,
      weightAllowance: 8000,
      shipments,
    };
>>>>>>> 2db072e4

  it('renders maximum billable weight, total billable weight, weight requested and weight allowance', () => {
    render(<BillableWeightCard {...defaultProps} />);

    // labels
    expect(screen.getByText('Maximum billable weight')).toBeInTheDocument();
    expect(screen.getByText('Weight requested')).toBeInTheDocument();
    expect(screen.getByText('Weight allowance')).toBeInTheDocument();
    expect(screen.getByText('Total billable weight')).toBeInTheDocument();

    // weights
    expect(screen.getByText(formatWeight(defaultProps.maxBillableWeight))).toBeInTheDocument();
    expect(screen.getByText(formatWeight(defaultProps.totalBillableWeight))).toBeInTheDocument();
    expect(screen.getByText(formatWeight(defaultProps.weightRequested))).toBeInTheDocument();
    expect(screen.getByText(formatWeight(defaultProps.weightAllowance))).toBeInTheDocument();

    // flags
    expect(screen.getByText('Over weight')).toBeInTheDocument();
    expect(screen.getByText('Missing weight')).toBeInTheDocument();

    // shipment weights
<<<<<<< HEAD
    expect(screen.getByText(formatWeight(shipments[0].billableWeightCap))).toBeInTheDocument();
    expect(screen.getByText(formatWeight(shipments[1].billableWeightCap))).toBeInTheDocument();
    expect(screen.getByText(formatWeight(shipments[2].billableWeightCap))).toBeInTheDocument();
  });

  it('implements the review weights handler when the review weights button is clicked', async () => {
    render(<BillableWeightCard {...defaultProps} />);

    const reviewWeights = screen.getByRole('button', { name: 'Review weights' });

    userEvent.click(reviewWeights);

    await waitFor(() => {
      expect(defaultProps.onReviewWeights).toHaveBeenCalled();
    });
=======
    expect(screen.getByText(formatWeight(shipments[0].billableWeight))).toBeInTheDocument();
    expect(screen.getByText(formatWeight(shipments[1].billableWeight))).toBeInTheDocument();
    expect(screen.getByText(formatWeight(shipments[2].billableWeight))).toBeInTheDocument();
>>>>>>> 2db072e4
  });
});<|MERGE_RESOLUTION|>--- conflicted
+++ resolved
@@ -7,11 +7,16 @@
 import { formatWeight } from 'shared/formatters';
 
 describe('BillableWeightCard', () => {
-<<<<<<< HEAD
   const shipments = [
-    { id: '0001', shipmentType: 'HHG', billableWeightCap: '6,161', primeEstimatedWeight: '5,600' },
-    { id: '0002', shipmentType: 'HHG', billableWeightCap: '3,200', reweigh: { id: '1234' } },
-    { id: '0003', shipmentType: 'HHG', billableWeightCap: '3,400', primeEstimatedWeight: '5,000' },
+    { id: '0001', shipmentType: 'HHG', billableWeight: 6161, estimatedWeight: 5600 },
+    {
+      id: '0002',
+      shipmentType: 'HHG',
+      billableWeight: 3200,
+      estimatedWeight: 5000,
+      reweigh: { id: '1234' },
+    },
+    { id: '0003', shipmentType: 'HHG', billableWeight: 3400, estimatedWeight: 5000 },
   ];
 
   const defaultProps = {
@@ -22,28 +27,6 @@
     shipments,
     onReviewWeights: jest.fn(),
   };
-=======
-  it('renders maximum billable weight, total billable weight, weight requested and weight allowance', () => {
-    const shipments = [
-      { id: '0001', shipmentType: 'HHG', billableWeight: 6161, estimatedWeight: 5600 },
-      {
-        id: '0002',
-        shipmentType: 'HHG',
-        billableWeight: 3200,
-        estimatedWeight: 5000,
-        reweigh: { id: '1234' },
-      },
-      { id: '0003', shipmentType: 'HHG', billableWeight: 3400, estimatedWeight: 5000 },
-    ];
-
-    const defaultProps = {
-      maxBillableWeight: 13750,
-      totalBillableWeight: 12460,
-      weightRequested: 12260,
-      weightAllowance: 8000,
-      shipments,
-    };
->>>>>>> 2db072e4
 
   it('renders maximum billable weight, total billable weight, weight requested and weight allowance', () => {
     render(<BillableWeightCard {...defaultProps} />);
@@ -65,10 +48,9 @@
     expect(screen.getByText('Missing weight')).toBeInTheDocument();
 
     // shipment weights
-<<<<<<< HEAD
-    expect(screen.getByText(formatWeight(shipments[0].billableWeightCap))).toBeInTheDocument();
-    expect(screen.getByText(formatWeight(shipments[1].billableWeightCap))).toBeInTheDocument();
-    expect(screen.getByText(formatWeight(shipments[2].billableWeightCap))).toBeInTheDocument();
+    expect(screen.getByText(formatWeight(shipments[0].billableWeight))).toBeInTheDocument();
+    expect(screen.getByText(formatWeight(shipments[1].billableWeight))).toBeInTheDocument();
+    expect(screen.getByText(formatWeight(shipments[2].billableWeight))).toBeInTheDocument();
   });
 
   it('implements the review weights handler when the review weights button is clicked', async () => {
@@ -81,10 +63,5 @@
     await waitFor(() => {
       expect(defaultProps.onReviewWeights).toHaveBeenCalled();
     });
-=======
-    expect(screen.getByText(formatWeight(shipments[0].billableWeight))).toBeInTheDocument();
-    expect(screen.getByText(formatWeight(shipments[1].billableWeight))).toBeInTheDocument();
-    expect(screen.getByText(formatWeight(shipments[2].billableWeight))).toBeInTheDocument();
->>>>>>> 2db072e4
   });
 });