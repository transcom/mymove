import React from 'react';
<<<<<<< HEAD
import { arrayOf, shape, string } from 'prop-types';
=======
import { string, arrayOf, shape, number } from 'prop-types';
>>>>>>> 2db072e4
import classnames from 'classnames';
import { Button } from '@trussworks/react-uswds';

import styles from './BillableWeightCard.module.scss';

import ShipmentList from 'components/ShipmentList';
import { formatWeight } from 'shared/formatters';

export default function BillableWeightCard({
  maxBillableWeight,
  weightRequested,
  weightAllowance,
  totalBillableWeight,
  shipments,
}) {
  return (
    <div className={classnames(styles.cardContainer, 'container')}>
      <div className={styles.cardHeader}>
        <h2>Billable weights</h2>
        <Button>Review weights</Button>
      </div>
      <div className={styles.spaceBetween}>
        <div>
          <h5>Maximum billable weight</h5>
          <h4>{formatWeight(maxBillableWeight)}</h4>
          <h6>
            Weight requested<strong>{formatWeight(weightRequested)}</strong>
          </h6>
          <h6>
            Weight allowance<strong>{formatWeight(weightAllowance)}</strong>
          </h6>
        </div>
        <div className={styles.shipmentSection}>
          <h5>Total billable weight</h5>
          <h4>{formatWeight(totalBillableWeight)}</h4>
          <div className={styles.shipmentList}>
            <ShipmentList shipments={shipments} showShipmentWeight />
          </div>
        </div>
      </div>
    </div>
  );
}

BillableWeightCard.propTypes = {
  maxBillableWeight: number.isRequired,
  weightRequested: number.isRequired,
  weightAllowance: number.isRequired,
  totalBillableWeight: number.isRequired,
  shipments: arrayOf(
    shape({
      id: string.isRequired,
      shipmentType: string.isRequired,
      reweigh: shape({ id: string.isRequired, weight: number }),
    }),
  ).isRequired,
};<|MERGE_RESOLUTION|>--- conflicted
+++ resolved
@@ -1,9 +1,5 @@
 import React from 'react';
-<<<<<<< HEAD
-import { arrayOf, shape, string } from 'prop-types';
-=======
 import { string, arrayOf, shape, number } from 'prop-types';
->>>>>>> 2db072e4
 import classnames from 'classnames';
 import { Button } from '@trussworks/react-uswds';
 
