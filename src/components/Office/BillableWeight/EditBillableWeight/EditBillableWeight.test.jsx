--- conflicted
+++ resolved
@@ -275,10 +275,6 @@
     await userEvent.click(screen.getByRole('button', { name: 'Edit' }));
     expect(screen.queryByText('Edit')).toBeNull();
     await userEvent.clear(screen.getByTestId('textInput'));
-<<<<<<< HEAD
-    expect(screen.getAllByText('Required')).toHaveLength(3); // Will have 3 because a red "Required" warning will also be present after user clears data in field.
-=======
->>>>>>> 758c4f03
     expect(screen.getByRole('button', { name: 'Save changes' })).toBeDisabled();
   });
 
@@ -296,16 +292,6 @@
     await userEvent.click(screen.getByRole('button', { name: 'Edit' }));
     expect(screen.queryByText('Edit')).toBeNull();
     await userEvent.clear(screen.getByTestId('remarks'));
-<<<<<<< HEAD
-    await screen.getByTestId('remarks').blur();
-    expect(
-      screen
-        .getByTestId('remarks')
-        .parentElement.parentElement.getElementsByClassName('labelWrapper')[0]
-        .getElementsByTagName('div')[0].textContent === 'Required',
-    );
-=======
->>>>>>> 758c4f03
     expect(screen.getByRole('button', { name: 'Save changes' })).toBeDisabled();
   });
 });