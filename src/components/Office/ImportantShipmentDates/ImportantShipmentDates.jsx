--- conflicted
+++ resolved
@@ -20,17 +20,11 @@
 }) => {
   const headerPlannedMoveDate = isPPM ? 'Planned Move Date' : 'Requested pick up date';
   const headerActualMoveDate = isPPM ? 'Actual Move Date' : 'Scheduled pick up date';
-<<<<<<< HEAD
-=======
-  const headerActualArrivalDate = isPPM ? 'Actual Arrival Date' : 'Actual pick up date';
->>>>>>> 7ed0e5fe
-
   const emDash = '\u2014';
   return (
     <div className={classnames('maxw-tablet', styles.shipmentDatesContainer)}>
       <DataTableWrapper className="table--data-point-group">
         {!isPPM && <DataTable columnHeaders={['Required Delivery Date']} dataRow={[requiredDeliveryDate || emDash]} />}
-<<<<<<< HEAD
         {!isPPM && (
           <DataTable
             columnHeaders={[headerPlannedMoveDate, headerActualMoveDate]}
@@ -43,12 +37,6 @@
             dataRow={[plannedMoveDate || emDash, actualMoveDate || emDash]}
           />
         )}
-=======
-        <DataTable
-          columnHeaders={[headerPlannedMoveDate, headerActualMoveDate, headerActualArrivalDate]}
-          dataRow={[requestedPickupDate || emDash, scheduledPickupDate || emDash, actualPickupDate || emDash]}
-        />
->>>>>>> 7ed0e5fe
         {!isPPM && (
           <DataTable
             columnHeaders={['Requested delivery date', 'Scheduled delivery date', 'Actual delivery date']}
