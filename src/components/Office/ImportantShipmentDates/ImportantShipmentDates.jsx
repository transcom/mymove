import React from 'react';
import classnames from 'classnames';
import * as PropTypes from 'prop-types';

import styles from './importantShipmentDates.module.scss';

import DataTable from 'components/DataTable/index';
import DataTableWrapper from 'components/DataTableWrapper/index';

const ImportantShipmentDates = ({
  requestedPickupDate,
  plannedMoveDate,
  scheduledPickupDate,
  actualMoveDate,
  actualPickupDate,
  requiredDeliveryDate,
  requestedDeliveryDate,
  scheduledDeliveryDate,
  actualDeliveryDate,
  isPPM,
}) => {
  const headerPlannedMoveDate = isPPM ? 'Planned Move Date' : 'Requested pick up date';
  const headerActualMoveDate = isPPM ? 'Actual Move Date' : 'Scheduled pick up date';
  const headerActualPickupDate = isPPM ? '' : 'Actual pick up date';

  const emDash = '\u2014';
  return (
    <div className={classnames('maxw-tablet', styles.shipmentDatesContainer)}>
      <DataTableWrapper className="table--data-point-group">
        {!isPPM && <DataTable columnHeaders={['Required Delivery Date']} dataRow={[requiredDeliveryDate || emDash]} />}
<<<<<<< HEAD
        <DataTable
          columnHeaders={['Requested pick up date', 'Scheduled pick up date', 'Actual pick up date']}
          dataRow={[requestedPickupDate || emDash, scheduledPickupDate || emDash, actualPickupDate || emDash]}
        />
=======
        {!isPPM && (
          <DataTable
            columnHeaders={[headerPlannedMoveDate, headerActualMoveDate, headerActualPickupDate]}
            dataRow={[requestedPickupDate || emDash, scheduledPickupDate || emDash, actualPickupDate || emDash]}
          />
        )}
        {isPPM && (
          <DataTable
            columnHeaders={[headerPlannedMoveDate, headerActualMoveDate]}
            dataRow={[plannedMoveDate || emDash, actualMoveDate || emDash]}
          />
        )}
>>>>>>> 0a692d3b
        {!isPPM && (
          <DataTable
            columnHeaders={['Requested delivery date', 'Scheduled delivery date', 'Actual delivery date']}
            dataRow={[requestedDeliveryDate || emDash, scheduledDeliveryDate || emDash, actualDeliveryDate || emDash]}
          />
        )}
<<<<<<< HEAD
        ;
=======
>>>>>>> 0a692d3b
      </DataTableWrapper>
    </div>
  );
};

ImportantShipmentDates.defaultProps = {
  requestedPickupDate: '',
  scheduledPickupDate: '',
  requiredDeliveryDate: '',
  actualPickupDate: '',
  plannedMoveDate: '',
  actualMoveDate: '',
  requestedDeliveryDate: '',
  scheduledDeliveryDate: '',
  actualDeliveryDate: '',
  isPPM: false,
};

ImportantShipmentDates.propTypes = {
  requestedPickupDate: PropTypes.string,
  scheduledPickupDate: PropTypes.string,
  plannedMoveDate: PropTypes.string,
  actualMoveDate: PropTypes.string,
  requiredDeliveryDate: PropTypes.string,
  actualPickupDate: PropTypes.string,
  requestedDeliveryDate: PropTypes.string,
  scheduledDeliveryDate: PropTypes.string,
  actualDeliveryDate: PropTypes.string,
  isPPM: PropTypes.bool,
};

export default ImportantShipmentDates;<|MERGE_RESOLUTION|>--- conflicted
+++ resolved
@@ -28,12 +28,6 @@
     <div className={classnames('maxw-tablet', styles.shipmentDatesContainer)}>
       <DataTableWrapper className="table--data-point-group">
         {!isPPM && <DataTable columnHeaders={['Required Delivery Date']} dataRow={[requiredDeliveryDate || emDash]} />}
-<<<<<<< HEAD
-        <DataTable
-          columnHeaders={['Requested pick up date', 'Scheduled pick up date', 'Actual pick up date']}
-          dataRow={[requestedPickupDate || emDash, scheduledPickupDate || emDash, actualPickupDate || emDash]}
-        />
-=======
         {!isPPM && (
           <DataTable
             columnHeaders={[headerPlannedMoveDate, headerActualMoveDate, headerActualPickupDate]}
@@ -46,17 +40,12 @@
             dataRow={[plannedMoveDate || emDash, actualMoveDate || emDash]}
           />
         )}
->>>>>>> 0a692d3b
         {!isPPM && (
           <DataTable
             columnHeaders={['Requested delivery date', 'Scheduled delivery date', 'Actual delivery date']}
             dataRow={[requestedDeliveryDate || emDash, scheduledDeliveryDate || emDash, actualDeliveryDate || emDash]}
           />
         )}
-<<<<<<< HEAD
-        ;
-=======
->>>>>>> 0a692d3b
       </DataTableWrapper>
     </div>
   );
