--- conflicted
+++ resolved
@@ -22,10 +22,6 @@
         requestedDeliveryDate={requestedDeliveryDate}
         scheduledDeliveryDate={scheduledDeliveryDate}
         actualDeliveryDate={actualDeliveryDate}
-<<<<<<< HEAD
-=======
-        requiredDeliveryDate={requiredDeliveryDate}
->>>>>>> 8e737f91
         isPPM={false}
       />,
     );
