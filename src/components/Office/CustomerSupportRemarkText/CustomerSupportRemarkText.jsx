--- conflicted
+++ resolved
@@ -15,13 +15,7 @@
 import { updateCustomerSupportRemarkForMove } from 'services/ghcApi';
 import { CUSTOMER_SUPPORT_REMARKS } from 'constants/queryKeys';
 
-<<<<<<< HEAD
-const CustomerSupportRemarkText = ({ customerSupportRemark }) => {
-=======
 const CustomerSupportRemarkText = ({ customerSupportRemark, onDelete }) => {
-  const { moveCode } = useParams();
-
->>>>>>> 44070891
   const [isCollapsed, setIsCollapsed] = useState(true);
   const [isEdit, setIsEdit] = useState(false);
 
