import React from 'react';
import { render, screen } from '@testing-library/react';

import EvaluationReportShipmentInfo from './EvaluationReportShipmentInfo';

import { SHIPMENT_OPTIONS } from 'shared/constants';
import { MockProviders } from 'testUtils';

const pickupAddress = {
  city: 'Beverly Hills',
  country: 'US',
  postalCode: '90210',
  state: 'CA',
  streetAddress1: '123 Any Street',
  streetAddress2: 'P.O. Box 12345',
  streetAddress3: 'c/o Some Person',
};
const destinationAddress = {
  city: 'Fairfield',
  country: 'US',
  postalCode: '94535',
  state: 'CA',
  streetAddress1: '987 Any Avenue',
  streetAddress2: 'P.O. Box 9876',
  streetAddress3: 'c/o Some Person',
};

const hhgShipment = {
  id: 'c3c64a08-778d-4f9f-8b67-b2502e0fb5e9',
  pickupAddress,
  destinationAddress,
  shipmentType: SHIPMENT_OPTIONS.HHG,
  status: 'SUBMITTED',
  createdAt: '2022-07-12T19:38:35.886Z',
};
const ntsShipment = {
  id: 'c3c64a08-778d-4f9f-8b67-b2502e0fb5e9',
  pickupAddress,
  shipmentType: SHIPMENT_OPTIONS.NTS,
  storageFacility: {
    facilityName: 'Storage Facility',
    address: {},
  },
  status: 'SUBMITTED',
  createdAt: '2022-07-12T19:38:35.886Z',
};
const ntsReleaseShipment = {
  id: 'c3c64a08-778d-4f9f-8b67-b2502e0fb5e9',
  destinationAddress,
  shipmentType: SHIPMENT_OPTIONS.NTSR,
  storageFacility: {
    facilityName: 'Storage Facility',
    address: {},
  },
  status: 'SUBMITTED',
  createdAt: '2022-07-12T19:38:35.886Z',
};
const ppmShipment = {
  id: 'c3c64a08-778d-4f9f-8b67-b2502e0fb5e9',
  shipmentType: SHIPMENT_OPTIONS.PPM,
  ppmShipment: {
    pickupPostalCode: '90210',
    destinationPostalCode: '94535',
  },
  status: 'SUBMITTED',
  createdAt: '2022-07-12T19:38:35.886Z',
};
describe('EvaluationReportShipmentInfo', () => {
  it('renders HHG shipment', () => {
<<<<<<< HEAD
    render(<EvaluationReportShipmentInfo shipment={hhgShipment} shipmentNumber={1} />);
    expect(screen.getByRole('heading', { level: 4, name: /HHG Shipment ID #C3C64/ })).toBeInTheDocument();
=======
    render(
      <MockProviders>
        <EvaluationReportShipmentInfo shipment={hhgShipment} shipmentNumber={1} />
      </MockProviders>,
    );
    expect(screen.getByRole('heading', { level: 4, name: /HHG Shipment ID #C3C64/ })).toBeInTheDocument();

>>>>>>> 8d1dcb00
    expect(screen.getByText(/123 Any Street/)).toBeInTheDocument();
    expect(screen.getByText(/987 Any Avenue/)).toBeInTheDocument();
    expect(screen.getByRole('button', { name: 'Create report' })).toBeInTheDocument();
  });
  it('renders NTS shipment', () => {
<<<<<<< HEAD
    render(<EvaluationReportShipmentInfo shipment={ntsShipment} shipmentNumber={1} />);
    expect(screen.getByRole('heading', { level: 4, name: /NTS Shipment ID #C3C64/ })).toBeInTheDocument();
=======
    render(
      <MockProviders>
        <EvaluationReportShipmentInfo shipment={ntsShipment} shipmentNumber={1} />
      </MockProviders>,
    );
    expect(screen.getByRole('heading', { level: 4, name: /NTS Shipment ID #C3C64/ })).toBeInTheDocument();

>>>>>>> 8d1dcb00
    expect(screen.getByText(/123 Any Street/)).toBeInTheDocument();
    expect(screen.getByText(/Storage Facility/)).toBeInTheDocument();
    expect(screen.getByRole('button', { name: 'Create report' })).toBeInTheDocument();
  });
  it('renders NTS-R shipment', () => {
<<<<<<< HEAD
    render(<EvaluationReportShipmentInfo shipment={ntsReleaseShipment} shipmentNumber={1} />);
    expect(screen.getByRole('heading', { level: 4, name: /NTS-Release Shipment ID #C3C64/ })).toBeInTheDocument();
=======
    render(
      <MockProviders>
        <EvaluationReportShipmentInfo shipment={ntsReleaseShipment} shipmentNumber={1} />
      </MockProviders>,
    );
    expect(screen.getByRole('heading', { level: 4, name: /NTS-Release Shipment ID #C3C64/ })).toBeInTheDocument();

>>>>>>> 8d1dcb00
    expect(screen.getByText(/Storage Facility/)).toBeInTheDocument();
    expect(screen.getByText(/987 Any Avenue/)).toBeInTheDocument();
    expect(screen.getByRole('button', { name: 'Create report' })).toBeInTheDocument();
  });
  it('renders PPM shipment', () => {
<<<<<<< HEAD
    render(<EvaluationReportShipmentInfo shipment={ppmShipment} shipmentNumber={1} />);
    expect(screen.getByRole('heading', { level: 4, name: /PPM Shipment ID #C3C64/ })).toBeInTheDocument();
=======
    render(
      <MockProviders>
        <EvaluationReportShipmentInfo shipment={ppmShipment} shipmentNumber={1} />
      </MockProviders>,
    );
    expect(screen.getByRole('heading', { level: 4, name: /PPM Shipment ID #C3C64/ })).toBeInTheDocument();

>>>>>>> 8d1dcb00
    expect(screen.getByText(/90210/)).toBeInTheDocument();
    expect(screen.getByText(/94535/)).toBeInTheDocument();
    expect(screen.getByRole('button', { name: 'Create report' })).toBeInTheDocument();
  });
});<|MERGE_RESOLUTION|>--- conflicted
+++ resolved
@@ -67,10 +67,6 @@
 };
 describe('EvaluationReportShipmentInfo', () => {
   it('renders HHG shipment', () => {
-<<<<<<< HEAD
-    render(<EvaluationReportShipmentInfo shipment={hhgShipment} shipmentNumber={1} />);
-    expect(screen.getByRole('heading', { level: 4, name: /HHG Shipment ID #C3C64/ })).toBeInTheDocument();
-=======
     render(
       <MockProviders>
         <EvaluationReportShipmentInfo shipment={hhgShipment} shipmentNumber={1} />
@@ -78,16 +74,11 @@
     );
     expect(screen.getByRole('heading', { level: 4, name: /HHG Shipment ID #C3C64/ })).toBeInTheDocument();
 
->>>>>>> 8d1dcb00
     expect(screen.getByText(/123 Any Street/)).toBeInTheDocument();
     expect(screen.getByText(/987 Any Avenue/)).toBeInTheDocument();
     expect(screen.getByRole('button', { name: 'Create report' })).toBeInTheDocument();
   });
   it('renders NTS shipment', () => {
-<<<<<<< HEAD
-    render(<EvaluationReportShipmentInfo shipment={ntsShipment} shipmentNumber={1} />);
-    expect(screen.getByRole('heading', { level: 4, name: /NTS Shipment ID #C3C64/ })).toBeInTheDocument();
-=======
     render(
       <MockProviders>
         <EvaluationReportShipmentInfo shipment={ntsShipment} shipmentNumber={1} />
@@ -95,16 +86,11 @@
     );
     expect(screen.getByRole('heading', { level: 4, name: /NTS Shipment ID #C3C64/ })).toBeInTheDocument();
 
->>>>>>> 8d1dcb00
     expect(screen.getByText(/123 Any Street/)).toBeInTheDocument();
     expect(screen.getByText(/Storage Facility/)).toBeInTheDocument();
     expect(screen.getByRole('button', { name: 'Create report' })).toBeInTheDocument();
   });
   it('renders NTS-R shipment', () => {
-<<<<<<< HEAD
-    render(<EvaluationReportShipmentInfo shipment={ntsReleaseShipment} shipmentNumber={1} />);
-    expect(screen.getByRole('heading', { level: 4, name: /NTS-Release Shipment ID #C3C64/ })).toBeInTheDocument();
-=======
     render(
       <MockProviders>
         <EvaluationReportShipmentInfo shipment={ntsReleaseShipment} shipmentNumber={1} />
@@ -112,16 +98,11 @@
     );
     expect(screen.getByRole('heading', { level: 4, name: /NTS-Release Shipment ID #C3C64/ })).toBeInTheDocument();
 
->>>>>>> 8d1dcb00
     expect(screen.getByText(/Storage Facility/)).toBeInTheDocument();
     expect(screen.getByText(/987 Any Avenue/)).toBeInTheDocument();
     expect(screen.getByRole('button', { name: 'Create report' })).toBeInTheDocument();
   });
   it('renders PPM shipment', () => {
-<<<<<<< HEAD
-    render(<EvaluationReportShipmentInfo shipment={ppmShipment} shipmentNumber={1} />);
-    expect(screen.getByRole('heading', { level: 4, name: /PPM Shipment ID #C3C64/ })).toBeInTheDocument();
-=======
     render(
       <MockProviders>
         <EvaluationReportShipmentInfo shipment={ppmShipment} shipmentNumber={1} />
@@ -129,7 +110,6 @@
     );
     expect(screen.getByRole('heading', { level: 4, name: /PPM Shipment ID #C3C64/ })).toBeInTheDocument();
 
->>>>>>> 8d1dcb00
     expect(screen.getByText(/90210/)).toBeInTheDocument();
     expect(screen.getByText(/94535/)).toBeInTheDocument();
     expect(screen.getByRole('button', { name: 'Create report' })).toBeInTheDocument();
