--- conflicted
+++ resolved
@@ -1,11 +1,8 @@
 import React from 'react';
 import { FontAwesomeIcon } from '@fortawesome/react-fontawesome';
 import { Button } from '@trussworks/react-uswds';
-<<<<<<< HEAD
-=======
 import { useMutation, queryCache } from 'react-query';
 import { useLocation, useHistory, useParams } from 'react-router-dom';
->>>>>>> 8d1dcb00
 import classnames from 'classnames';
 
 import styles from './EvaluationReportShipmentInfo.module.scss';
@@ -39,10 +36,6 @@
     history.push(`${location.pathname}/${reportId}`);
   };
 
-<<<<<<< HEAD
-const EvaluationReportShipmentInfo = ({ shipment }) => {
-=======
->>>>>>> 8d1dcb00
   let heading;
   let pickupAddress;
   let destinationAddress;
@@ -91,11 +84,7 @@
             {pickupAddress} <FontAwesomeIcon icon="arrow-right" /> {destinationAddress}
           </small>
         </div>
-<<<<<<< HEAD
-        <Button>Create report</Button>
-=======
         <Button onClick={() => handleCreateClick(shipment.id)}>Create report</Button>
->>>>>>> 8d1dcb00
       </div>
     </>
   );
