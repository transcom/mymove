--- conflicted
+++ resolved
@@ -5,17 +5,12 @@
 
 import styles from './EvaluationReportTable.module.scss';
 
-import styles from './EvaluationReportTable.module.scss';
-
 import { formatCustomerDate, formatEvaluationReportLocation, formatQAReportID } from 'utils/formatters';
 import { EvaluationReportShape } from 'types/evaluationReport';
 
 const EvaluationReportTable = ({ reports, emptyText }) => {
-<<<<<<< HEAD
-=======
   const { pathname } = useLocation();
 
->>>>>>> 8d1dcb00
   const row = (report) => {
     return (
       <tr key={report.id}>
@@ -27,17 +22,10 @@
         <td className={styles.violationsColumn}>{report.violationsObserved ? 'Yes' : 'No'}</td>
         <td className={styles.seriousIncidentColumn}>No</td>
         <td className={styles.viewReportColumn}>
-<<<<<<< HEAD
-          <a href={`/moves/${report.moveID}/evaluation-reports/${report.id}`}>View report</a>
-        </td>
-        <td className={styles.downloadColumn}>
-          <a href={`/moves/${report.moveID}/evaluation-reports/${report.id}/download`}>Download</a>
-=======
           <a href={`${pathname}/${report.id}`}>View report</a>
         </td>
         <td className={styles.downloadColumn}>
           <a href={`${pathname}/evaluation-reports/${report.id}/download`}>Download</a>
->>>>>>> 8d1dcb00
         </td>
       </tr>
     );
