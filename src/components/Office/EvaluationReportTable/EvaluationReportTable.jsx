import React, { useState } from 'react';
import { Button, Tag } from '@trussworks/react-uswds';
import classnames from 'classnames';
import PropTypes from 'prop-types';
import { useLocation } from 'react-router';

import styles from './EvaluationReportTable.module.scss';

import ConnectedEvaluationReportConfirmationModal from 'components/ConfirmationModals/EvaluationReportConfirmationModal';
import ConnectedDeleteEvaluationReportConfirmationModal from 'components/ConfirmationModals/DeleteEvaluationReportConfirmationModal';
import { formatCustomerDate, formatEvaluationReportLocation, formatQAReportID } from 'utils/formatters';
import { CustomerShape, EvaluationReportShape, ShipmentShape } from 'types';

const EvaluationReportTable = ({
  reports,
  shipments,
  emptyText,
  moveCode,
  customerInfo,
  grade,
  setReportToDelete,
  setIsDeleteModalOpen,
  deleteReport,
  isDeleteModalOpen,
}) => {
  const location = useLocation();
  const [isViewReportModalVisible, setIsViewReportModalVisible] = useState(false);
  const [reportToView, setReportToView] = useState(undefined);

  // whether or not the delete report modal is displaying
  const toggleDeleteReportModal = (reportID) => {
    setReportToDelete(reports.find((report) => report.id === reportID));
    setIsDeleteModalOpen(!isDeleteModalOpen);
  };

  const handleViewReportClick = (report) => {
    setReportToView(report);
    setIsViewReportModalVisible(true);
  };
  // Taken from https://mathiasbynens.github.io/rel-noopener/
  // tl;dr-- opening content in target _blank can leave parent window open to malicious code
  // below is a safer way to open content in a new tab
  function safeOpenInNewTab(url) {
    if (url) {
      const win = window.open();
      // win can be null if a pop-up blocker is used
      if (win) {
        win.opener = null;
        win.location = url;
      }
    }
  }

  const handleDownloadReportClick = (reportID) => {
    return safeOpenInNewTab(`/ghc/v1/evaluation-reports/${reportID}/download`);
  };

  // this handles the close button at the bottom of the view report modal
  const toggleCloseModal = () => {
    setIsViewReportModalVisible(!isViewReportModalVisible);
  };

  const row = (report) => {
    return (
      <tr key={report.id}>
        <td className={styles.reportIDColumn}>
          {formatQAReportID(report.id)} {report.submittedAt ? null : <Tag className={styles.draftTag}>DRAFT</Tag>}
        </td>
        <td className={styles.dateSubmittedColumn}>{report.submittedAt && formatCustomerDate(report.submittedAt)}</td>
        <td className={styles.locationColumn}>{formatEvaluationReportLocation(report.location)}</td>
        <td className={styles.violationsColumn}>{report.violationsObserved ? 'Yes' : 'No'}</td>
        <td className={styles.seriousIncidentColumn}>No</td>
        <td className={styles.viewReportColumn}>
          {report.submittedAt && (
            <Button
              type="button"
              id={report.id}
              className={classnames(styles.viewButton, 'text-blue usa-button--unstyled')}
              onClick={() => handleViewReportClick(report)}
            >
              View report
            </Button>
          )}
          {!report.submittedAt && <a href={`${location.pathname}/${report.id}`}>Edit report</a>}
        </td>
<<<<<<< HEAD
        <td className={styles.downloadColumn}>
          <Button onClick={() => handleDownloadReportClick(report.id)}>Download</Button>
        </td>
=======
        {report.submittedAt && (
          <td className={styles.downloadColumn}>
            <a href={`${location}/evaluation-reports/${report.id}/download`}>Download</a>
          </td>
        )}
        {!report.submittedAt && (
          <td className={styles.downloadColumn}>
            <Button className="usa-button--unstyled" onClick={() => toggleDeleteReportModal(report.id)}>
              Delete
            </Button>
          </td>
        )}
>>>>>>> bd7a3b95
      </tr>
    );
  };
  let tableRows = (
    <tr className={styles.emptyTableRow}>
      <td className={styles.emptyTableRow} colSpan={7}>
        {emptyText}
      </td>
    </tr>
  );
  if (reports.length > 0) {
    tableRows = reports.map(row);
  }

  return (
    <div>
      <ConnectedDeleteEvaluationReportConfirmationModal
        isOpen={isDeleteModalOpen}
        closeModal={toggleDeleteReportModal}
        submitModal={deleteReport}
        isDeleteFromTable
      />
      {isViewReportModalVisible && reportToView && (
        <ConnectedEvaluationReportConfirmationModal
          isOpen={isViewReportModalVisible}
          evaluationReport={reportToView}
          moveCode={moveCode}
          customerInfo={customerInfo}
          grade={grade}
          mtoShipments={shipments}
          modalActions={
            <div className={styles.modalActions}>
              <Button
                type="button"
                onClick={toggleCloseModal}
                aria-label="Close"
                secondary
                className={styles.closeModalBtn}
              >
                Close
              </Button>
            </div>
          }
        />
      )}
      <table className={styles.evaluationReportTable}>
        <thead>
          <tr>
            <th className={styles.reportIDColumn}>Report ID</th>
            <th className={styles.dateSubmittedColumn}>Date submitted</th>
            <th className={styles.locationColumn}>Location</th>
            <th className={styles.violationsColumn}>Violations</th>
            <th className={styles.seriousIncidentColumn}>Serious Incident</th>
            <th className={styles.viewReportColumn} aria-label="View report" />
            <th className={styles.downloadColumn} aria-label="Download" />
          </tr>
        </thead>
        <tbody>{tableRows}</tbody>
      </table>
    </div>
  );
};

EvaluationReportTable.propTypes = {
  reports: PropTypes.arrayOf(EvaluationReportShape),
  emptyText: PropTypes.string.isRequired,
  moveCode: PropTypes.string.isRequired,
  customerInfo: CustomerShape.isRequired,
  grade: PropTypes.string.isRequired,
  shipments: PropTypes.arrayOf(ShipmentShape),
  setIsDeleteModalOpen: PropTypes.func.isRequired,
  setReportToDelete: PropTypes.func.isRequired,
  deleteReport: PropTypes.func.isRequired,
  isDeleteModalOpen: PropTypes.bool.isRequired,
};

EvaluationReportTable.defaultProps = {
  reports: [],
  shipments: null,
};

export default EvaluationReportTable;<|MERGE_RESOLUTION|>--- conflicted
+++ resolved
@@ -83,14 +83,9 @@
           )}
           {!report.submittedAt && <a href={`${location.pathname}/${report.id}`}>Edit report</a>}
         </td>
-<<<<<<< HEAD
-        <td className={styles.downloadColumn}>
-          <Button onClick={() => handleDownloadReportClick(report.id)}>Download</Button>
-        </td>
-=======
         {report.submittedAt && (
           <td className={styles.downloadColumn}>
-            <a href={`${location}/evaluation-reports/${report.id}/download`}>Download</a>
+            <Button onClick={() => handleDownloadReportClick(report.id)}>Download</Button>
           </td>
         )}
         {!report.submittedAt && (
@@ -100,7 +95,6 @@
             </Button>
           </td>
         )}
->>>>>>> bd7a3b95
       </tr>
     );
   };
