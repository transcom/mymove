--- conflicted
+++ resolved
@@ -26,15 +26,11 @@
 
 describe('EvaluationReportTable', () => {
   it('renders empty table', () => {
-<<<<<<< HEAD
     render(
       <MockProviders>
-        <EvaluationReportTable reports={[]} />
+        <EvaluationReportTable reports={[]} emptyText="no reports for this" />
       </MockProviders>,
     );
-=======
-    render(<EvaluationReportTable reports={[]} emptyText="no reports for this" />);
->>>>>>> 3926ac25
     expect(screen.getByText('Report ID')).toBeInTheDocument();
     expect(screen.getByText('Date submitted')).toBeInTheDocument();
     expect(screen.getByText('Location')).toBeInTheDocument();
@@ -43,15 +39,11 @@
     expect(screen.getByText('no reports for this')).toBeInTheDocument();
   });
   it('renders table with a draft report', () => {
-<<<<<<< HEAD
     render(
       <MockProviders>
-        <EvaluationReportTable reports={[draftReport]} />
+        <EvaluationReportTable reports={[draftReport]} emptyText="no reports for this" />
       </MockProviders>,
     );
-=======
-    render(<EvaluationReportTable reports={[draftReport]} emptyText="no reports for this" />);
->>>>>>> 3926ac25
     expect(screen.getByText('Report ID')).toBeInTheDocument();
     expect(screen.getByText('Date submitted')).toBeInTheDocument();
     expect(screen.getByText('Location')).toBeInTheDocument();
@@ -66,15 +58,11 @@
     expect(screen.getByRole('link', { name: 'Download' })).toBeInTheDocument();
   });
   it('renders table with a submitted report', () => {
-<<<<<<< HEAD
     render(
       <MockProviders>
-        <EvaluationReportTable reports={[submittedReport]} />
+        <EvaluationReportTable reports={[submittedReport]} emptyText="no reports for this" />
       </MockProviders>,
     );
-=======
-    render(<EvaluationReportTable reports={[submittedReport]} emptyText="no reports for this" />);
->>>>>>> 3926ac25
     expect(screen.getByText('Report ID')).toBeInTheDocument();
     expect(screen.getByText('Date submitted')).toBeInTheDocument();
     expect(screen.getByText('Location')).toBeInTheDocument();
