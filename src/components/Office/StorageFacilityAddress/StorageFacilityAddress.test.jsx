--- conflicted
+++ resolved
@@ -44,12 +44,9 @@
     );
 
     expect(screen.getByLabelText(/Address 1/)).toHaveValue('3373 NW Martin Luther King Blvd');
-<<<<<<< HEAD
-=======
     expect(screen.getByTestId('City')).toHaveTextContent('San Antonio');
     expect(screen.getByTestId('State')).toHaveTextContent('TX');
     expect(screen.getByTestId('ZIP')).toHaveTextContent('78234');
->>>>>>> 35d0f978
     expect(screen.getByText('San Antonio, TX 78234 ()'));
     expect(screen.getByLabelText(/Lot number/)).toHaveValue('42');
   });
