--- conflicted
+++ resolved
@@ -23,11 +23,7 @@
 import { formatWeight } from 'shared/formatters';
 import { SHIPMENT_OPTIONS } from 'shared/constants';
 import { AddressShape, SimpleAddressShape } from 'types/address';
-<<<<<<< HEAD
-import { HhgShipmentShape } from 'types/customerShapes';
-=======
-import { HhgShipmentShape, HistoryShape, MtoShipmentShape } from 'types/customerShapes';
->>>>>>> 7e42a23e
+import { HhgShipmentShape, MtoShipmentShape } from 'types/customerShapes';
 import { formatMtoShipmentForAPI, formatMtoShipmentForDisplay } from 'utils/formatMtoShipment';
 import { MatchShape } from 'types/officeShapes';
 import { validateDate } from 'utils/validation';
@@ -40,11 +36,8 @@
   selectedMoveType,
   isCreatePage,
   mtoShipment,
-<<<<<<< HEAD
   submitHandler,
-=======
   mtoShipments,
->>>>>>> 7e42a23e
   serviceMember,
   currentResidence,
   moveTaskOrderID,
@@ -211,10 +204,7 @@
                 <div>
                   <ShipmentTag shipmentType={shipmentType} shipmentNumber={shipmentNumber} />
 
-<<<<<<< HEAD
-              <h1>{isCreatePage ? 'Add' : 'Edit'} shipment details</h1>
-=======
-                  <h1>Edit shipment details</h1>
+                  <h1>{isCreatePage ? 'Add' : 'Edit'} shipment details</h1>
                 </div>
                 <Button
                   type="button"
@@ -226,7 +216,6 @@
                   Delete shipment
                 </Button>
               </div>
->>>>>>> 7e42a23e
 
               <SectionWrapper className={styles.weightAllowance}>
                 <p>
@@ -421,11 +410,8 @@
   newDutyStationAddress: SimpleAddressShape,
   selectedMoveType: string.isRequired,
   mtoShipment: HhgShipmentShape,
-<<<<<<< HEAD
   moveTaskOrderID: string.isRequired,
-=======
   mtoShipments: arrayOf(MtoShipmentShape).isRequired,
->>>>>>> 7e42a23e
   serviceMember: shape({
     weightAllotment: shape({
       totalWeightSelf: number,
