--- conflicted
+++ resolved
@@ -16,6 +16,7 @@
 import { Form } from 'components/form/Form';
 import DataTable from 'components/DataTable';
 import AccountingCodes from 'components/Office/AccountingCodes/AccountingCodes';
+import ShipmentWeightInput from 'components/Office/ShipmentWeightInput/ShipmentWeightInput';
 import { DatePickerInput } from 'components/form/fields';
 import { AddressFields } from 'components/form/AddressFields/AddressFields';
 import { ContactInfoFields } from 'components/form/ContactInfoFields/ContactInfoFields';
@@ -31,7 +32,6 @@
 import { AccountingCodesShape } from 'types/accountingCodes';
 import { validateDate } from 'utils/validation';
 import { deleteShipment } from 'services/ghcApi';
-import ShipmentWeightInput from 'components/Office/ShipmentWeightInput/ShipmentWeightInput';
 
 const ServicesCounselingShipmentForm = ({
   match,
@@ -93,11 +93,8 @@
   const shipmentType = mtoShipment.shipmentType || selectedMoveType;
   const { showDeliveryFields, showPickupFields, schema } = getShipmentOptions(shipmentType);
   const isNTS = shipmentType === SHIPMENT_OPTIONS.NTS;
-<<<<<<< HEAD
   const isNTSR = shipmentType === SHIPMENT_OPTIONS.NTSR;
-=======
-  const showAccountingCodes = shipmentType === SHIPMENT_OPTIONS.NTS || shipmentType === SHIPMENT_OPTIONS.NTSR;
->>>>>>> b7d1b517
+  const showAccountingCodes = isNTS || isNTSR;
   const shipmentNumber = shipmentType === SHIPMENT_OPTIONS.HHG ? getShipmentNumber() : null;
   const initialValues = formatMtoShipmentForDisplay(
     isCreatePage ? {} : { agents: mtoShipment.mtoAgents, ...mtoShipment },
@@ -115,12 +112,9 @@
     delivery,
     customerRemarks,
     counselorRemarks,
-<<<<<<< HEAD
     primeActualWeight,
-=======
     tacType,
     sacType,
->>>>>>> b7d1b517
   }) => {
     const deliveryDetails = delivery;
     if (hasDeliveryAddress === 'no') {
@@ -134,12 +128,9 @@
       counselorRemarks,
       pickup,
       delivery: deliveryDetails,
-<<<<<<< HEAD
       primeActualWeight,
-=======
       tacType,
       sacType,
->>>>>>> b7d1b517
     });
 
     if (isCreatePage) {
