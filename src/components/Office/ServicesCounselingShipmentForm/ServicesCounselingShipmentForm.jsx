--- conflicted
+++ resolved
@@ -2,21 +2,7 @@
 import { bool, func, number, shape, string } from 'prop-types';
 import { Field, Formik } from 'formik';
 import { generatePath } from 'react-router';
-<<<<<<< HEAD
-import { Fieldset, Radio, Checkbox, Alert, FormGroup, Label, Textarea } from '@trussworks/react-uswds';
-=======
-import {
-  Alert,
-  Checkbox,
-  Fieldset,
-  FormGroup,
-  Grid,
-  GridContainer,
-  Label,
-  Radio,
-  Textarea,
-} from '@trussworks/react-uswds';
->>>>>>> 7fad8659
+import { Alert, Checkbox, Fieldset, FormGroup, Label, Radio, Textarea } from '@trussworks/react-uswds';
 
 import getShipmentOptions from '../../Customer/MtoShipmentForm/getShipmentOptions';
 
@@ -26,16 +12,10 @@
 import { servicesCounselingRoutes } from 'constants/routes';
 import { SHIPMENT_OPTIONS } from 'shared/constants';
 import { AddressShape, SimpleAddressShape } from 'types/address';
-<<<<<<< HEAD
 import { HhgShipmentShape, HistoryShape } from 'types/customerShapes';
 import { MatchShape } from 'types/officeShapes';
 import { formatMtoShipmentForAPI, formatMtoShipmentForDisplay } from 'utils/formatMtoShipment';
 import { createMTOShipment, getResponseError } from 'services/internalApi';
-=======
-import { HhgShipmentShape, HistoryShape, MatchShape } from 'types/customerShapes';
-import { formatMtoShipmentForAPI, formatMtoShipmentForDisplay } from 'utils/formatMtoShipment';
-import { createMTOShipment, getResponseError, patchMTOShipment } from 'services/internalApi';
->>>>>>> 7fad8659
 import { DatePickerInput } from 'components/form/fields';
 import { ContactInfoFields } from 'components/form/ContactInfoFields/ContactInfoFields';
 import { AddressFields } from 'components/form/AddressFields/AddressFields';
