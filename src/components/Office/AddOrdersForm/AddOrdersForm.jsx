import React, { useState, useEffect } from 'react';
import { Field, Formik } from 'formik';
import * as Yup from 'yup';
import { FormGroup, Label, Radio, Link as USWDSLink } from '@trussworks/react-uswds';
import { faInfoCircle } from '@fortawesome/free-solid-svg-icons';

import { isBooleanFlagEnabled } from '../../../utils/featureFlags';
import { FEATURE_FLAG_KEYS } from '../../../shared/constants';

import styles from './AddOrdersForm.module.scss';

import ToolTip from 'shared/ToolTip/ToolTip';
import { DatePickerInput, DropdownInput, DutyLocationInput } from 'components/form/fields';
import { Form } from 'components/form/Form';
import SectionWrapper from 'components/Customer/SectionWrapper';
import { ORDERS_PAY_GRADE_OPTIONS, ORDERS_TYPE } from 'constants/orders';
import { dropdownInputOptions } from 'utils/formatters';
import WizardNavigation from 'components/Customer/WizardNavigation/WizardNavigation';
import Callout from 'components/Callout';
import ConnectedFlashMessage from 'containers/FlashMessage/FlashMessage';
import MaskedTextField from 'components/form/fields/MaskedTextField/MaskedTextField';
import formStyles from 'styles/form.module.scss';

let originMeta;
let newDutyMeta = '';
const AddOrdersForm = ({
  onSubmit,
  ordersTypeOptions,
  initialValues,
  onBack,
  isSafetyMoveSelected,
  isBluebarkMoveSelected,
}) => {
  const payGradeOptions = dropdownInputOptions(ORDERS_PAY_GRADE_OPTIONS);
  const [currentDutyLocation, setCurrentDutyLocation] = useState('');
  const [newDutyLocation, setNewDutyLocation] = useState('');
  const [showAccompaniedTourField, setShowAccompaniedTourField] = useState(false);
  const [showDependentAgeFields, setShowDependentAgeFields] = useState(false);
  const [hasDependents, setHasDependents] = useState(false);
  const [isOconusMove, setIsOconusMove] = useState(false);
  const [enableUB, setEnableUB] = useState(false);
  const [isHasDependentsDisabled, setHasDependentsDisabled] = useState(false);
  const [prevOrderType, setPrevOrderType] = useState('');
  const [filteredOrderTypeOptions, setFilteredOrderTypeOptions] = useState(ordersTypeOptions);

  const validationSchema = Yup.object().shape({
    ordersType: Yup.mixed()
      .oneOf(ordersTypeOptions.map((i) => i.key))
      .required('Required'),
    issueDate: Yup.date()
      .typeError('Enter a complete date in DD MMM YYYY format (day, month, year).')
      .required('Required'),
    reportByDate: Yup.date()
      .typeError('Enter a complete date in DD MMM YYYY format (day, month, year).')
      .required('Required'),
    hasDependents: Yup.mixed().oneOf(['yes', 'no']).required('Required'),
    originDutyLocation: Yup.object().nullable().required('Required'),
    newDutyLocation: Yup.object().nullable().required('Required'),
    grade: Yup.mixed().oneOf(Object.keys(ORDERS_PAY_GRADE_OPTIONS)).required('Required'),
    accompaniedTour: showAccompaniedTourField
      ? Yup.mixed().oneOf(['yes', 'no']).required('Required')
      : Yup.string().notRequired(),
    dependentsUnderTwelve: showDependentAgeFields
      ? Yup.number().min(0).required('Required')
      : Yup.number().notRequired(),
    dependentsTwelveAndOver: showDependentAgeFields
      ? Yup.number().min(0).required('Required')
      : Yup.number().notRequired(),
  });

  useEffect(() => {
    const checkUBFeatureFlag = async () => {
      const enabled = await isBooleanFlagEnabled(FEATURE_FLAG_KEYS.UNACCOMPANIED_BAGGAGE);
      if (enabled) {
        setEnableUB(true);
      }
    };
    checkUBFeatureFlag();
  }, []);

  useEffect(() => {
    // Check if either currentDutyLocation or newDutyLocation is OCONUS
    if (currentDutyLocation?.address?.isOconus || newDutyLocation?.address?.isOconus) {
      setIsOconusMove(true);
    } else {
      setIsOconusMove(false);
    }
    if (currentDutyLocation?.address && newDutyLocation?.address && enableUB) {
      // Only if one of the duty locations is OCONUS should accompanied tour and dependent
      // age fields display
      if (isOconusMove && hasDependents) {
        setShowAccompaniedTourField(true);
        setShowDependentAgeFields(true);
      } else {
        setShowAccompaniedTourField(false);
        setShowDependentAgeFields(false);
      }
    }
  }, [currentDutyLocation, newDutyLocation, isOconusMove, hasDependents, enableUB]);

  useEffect(() => {
    const fetchData = async () => {
      const alaskaEnabled = await isBooleanFlagEnabled(FEATURE_FLAG_KEYS.ENABLE_ALASKA);

      const updatedOptions = alaskaEnabled
        ? ordersTypeOptions
        : ordersTypeOptions.filter(
            (e) => e.key !== ORDERS_TYPE.EARLY_RETURN_OF_DEPENDENTS && e.key !== ORDERS_TYPE.STUDENT_TRAVEL,
          );

      setFilteredOrderTypeOptions(updatedOptions);
    };
    fetchData();
  }, [ordersTypeOptions]);

  return (
    <Formik initialValues={initialValues} validateOnMount validationSchema={validationSchema} onSubmit={onSubmit}>
      {({ values, isValid, isSubmitting, handleSubmit, handleChange, touched, setFieldValue }) => {
        const isRetirementOrSeparation = ['RETIREMENT', 'SEPARATION'].includes(values.ordersType);
        if (!values.origin_duty_location && touched.origin_duty_location) originMeta = 'Required';
        else originMeta = null;

        if (!values.newDutyLocation && touched.newDutyLocation) newDutyMeta = 'Required';
        else newDutyMeta = null;
        const handleHasDependentsChange = (e) => {
          // Declare a duplicate local scope of the field value
          // for the form to prevent state race conditions
          if (e.target.value === '') {
            setFieldValue('hasDependents', '');
          } else {
            const fieldValueHasDependents = e.target.value === 'yes';
            setHasDependents(e.target.value === 'yes');
            setFieldValue('hasDependents', fieldValueHasDependents ? 'yes' : 'no');
            if (fieldValueHasDependents && isOconusMove && enableUB) {
              setShowAccompaniedTourField(true);
              setShowDependentAgeFields(true);
            } else {
              setShowAccompaniedTourField(false);
              setShowDependentAgeFields(false);
            }
          }
        };
        const handleOrderTypeChange = (e) => {
          const { value } = e.target;
          if (value === ORDERS_TYPE.STUDENT_TRAVEL || value === ORDERS_TYPE.EARLY_RETURN_OF_DEPENDENTS) {
            setHasDependentsDisabled(true);
            handleHasDependentsChange({ target: { value: 'yes' } });
          } else {
            setHasDependentsDisabled(false);
            if (
              prevOrderType === ORDERS_TYPE.STUDENT_TRAVEL ||
              prevOrderType === ORDERS_TYPE.EARLY_RETURN_OF_DEPENDENTS
            ) {
              handleHasDependentsChange({ target: { value: '' } });
            }
          }
          setPrevOrderType(value);
        };
        return (
          <Form className={`${formStyles.form}`}>
            <ConnectedFlashMessage />
            <h1>Tell us about the orders</h1>

            <SectionWrapper className={formStyles.formSection}>
              <DropdownInput
                label="Orders type"
                name="ordersType"
                options={filteredOrderTypeOptions}
                required
<<<<<<< HEAD
                isDisabled={isSafetyMoveSelected || isBluebarkMoveSelected}
=======
                onChange={(e) => {
                  handleChange(e);
                  handleOrderTypeChange(e);
                }}
                isDisabled={isSafetyMoveSelected}
>>>>>>> de0976e7
              />
              <DatePickerInput name="issueDate" label="Orders date" required />
              <DatePickerInput name="reportByDate" label="Report by date" required />

              <DutyLocationInput
                label="Current duty location"
                name="originDutyLocation"
                id="originDutyLocation"
                onDutyLocationChange={(e) => {
                  setCurrentDutyLocation(e);
                }}
                metaOverride={originMeta}
                required
              />

              {isRetirementOrSeparation ? (
                <>
                  <h3>Where are they entitled to move?</h3>
                  <Callout>
                    <span>The government will pay for their move to:</span>
                    <ul>
                      <li>Home of record (HOR)</li>
                      <li>Place entered active duty (PLEAD)</li>
                    </ul>
                    <p>
                      It might pay for a move to their Home of selection (HOS), anywhere in CONUS. Check their orders.
                    </p>
                    <p>
                      Read more about where they are entitled to move when leaving the military on{' '}
                      <USWDSLink
                        target="_blank"
                        rel="noopener noreferrer"
                        href="https://www.militaryonesource.mil/military-life-cycle/separation-transition/military-separation-retirement/deciding-where-to-live-when-you-leave-the-military/"
                      >
                        Military OneSource.
                      </USWDSLink>
                    </p>
                  </Callout>
                  <DutyLocationInput
                    name="newDutyLocation"
                    label="HOR, PLEAD or HOS"
                    displayAddress={false}
                    placeholder="Enter a city or ZIP"
                    metaOverride={newDutyMeta}
                    onDutyLocationChange={(e) => {
                      setNewDutyLocation(e);
                    }}
                  />
                </>
              ) : (
                <DutyLocationInput
                  name="newDutyLocation"
                  label="New duty location"
                  required
                  metaOverride={newDutyMeta}
                  onDutyLocationChange={(e) => {
                    setNewDutyLocation(e);
                  }}
                />
              )}

              <FormGroup>
                <Label>Are dependents included in the orders?</Label>
                <div>
                  <Field
                    as={Radio}
                    label="Yes"
                    id="hasDependentsYes"
                    data-testid="hasDependentsYes"
                    name="hasDependents"
                    value="yes"
                    title="Yes, dependents are included in the orders"
                    type="radio"
                    onChange={(e) => {
                      handleHasDependentsChange(e);
                    }}
                    disabled={isHasDependentsDisabled}
                  />
                  <Field
                    as={Radio}
                    label="No"
                    id="hasDependentsNo"
                    data-testid="hasDependentsNo"
                    name="hasDependents"
                    value="no"
                    title="No, dependents are not included in the orders"
                    type="radio"
                    onChange={(e) => {
                      handleHasDependentsChange(e);
                    }}
                    disabled={isHasDependentsDisabled}
                  />
                </div>
              </FormGroup>

              {showAccompaniedTourField && (
                <FormGroup>
                  <Label>Is this an accompanied tour?</Label>
                  <div>
                    <div className={styles.radioWithToolTip}>
                      <Field
                        as={Radio}
                        label="Yes"
                        id="isAnAccompaniedTourYes"
                        data-testid="isAnAccompaniedTourYes"
                        name="accompaniedTour"
                        value="yes"
                        type="radio"
                      />
                      <ToolTip
                        text="Accompanied Tour: An authorized order (assignment or tour) that allows dependents to travel to the new Permanent Duty Station (PDS)"
                        position="right"
                        icon={faInfoCircle}
                        color="blue"
                        data-testid="isAnAccompaniedTourYesToolTip"
                        closeOnLeave
                      />
                    </div>
                    <div className={styles.radioWithToolTip}>
                      <Field
                        as={Radio}
                        label="No"
                        id="isAnAccompaniedTourNo"
                        data-testid="isAnAccompaniedTourNo"
                        name="accompaniedTour"
                        value="no"
                        type="radio"
                      />
                      <ToolTip
                        text="Unaccompanied Tour: An authorized order (assignment or tour) that DOES NOT allow dependents to travel to the new Permanent Duty Station (PDS)"
                        position="right"
                        icon={faInfoCircle}
                        color="blue"
                        data-testid="isAnAccompaniedTourNoToolTip"
                        closeOnLeave
                      />
                    </div>
                  </div>
                </FormGroup>
              )}

              {showDependentAgeFields && (
                <FormGroup>
                  <MaskedTextField
                    data-testid="dependentsUnderTwelve"
                    defaultValue="0"
                    name="dependentsUnderTwelve"
                    label="Number of dependents under the age of 12"
                    id="dependentsUnderTwelve"
                    mask={Number}
                    scale={0}
                    signed={false}
                    thousandsSeparator=","
                    lazy={false}
                  />

                  <MaskedTextField
                    data-testid="dependentsTwelveAndOver"
                    defaultValue="0"
                    name="dependentsTwelveAndOver"
                    label="Number of dependents of the age 12 or over"
                    id="dependentsTwelveAndOver"
                    mask={Number}
                    scale={0}
                    signed={false}
                    thousandsSeparator=","
                    lazy={false}
                  />
                </FormGroup>
              )}

              <DropdownInput label="Pay grade" name="grade" id="grade" required options={payGradeOptions} />
            </SectionWrapper>

            <div className={formStyles.formActions}>
              <WizardNavigation
                disableNext={!isValid || isSubmitting}
                onNextClick={handleSubmit}
                onBackClick={onBack}
              />
            </div>
          </Form>
        );
      }}
    </Formik>
  );
};

export default AddOrdersForm;<|MERGE_RESOLUTION|>--- conflicted
+++ resolved
@@ -167,15 +167,11 @@
                 name="ordersType"
                 options={filteredOrderTypeOptions}
                 required
-<<<<<<< HEAD
-                isDisabled={isSafetyMoveSelected || isBluebarkMoveSelected}
-=======
                 onChange={(e) => {
                   handleChange(e);
                   handleOrderTypeChange(e);
                 }}
-                isDisabled={isSafetyMoveSelected}
->>>>>>> de0976e7
+                isDisabled={isSafetyMoveSelected || isBluebarkMoveSelected}
               />
               <DatePickerInput name="issueDate" label="Orders date" required />
               <DatePickerInput name="reportByDate" label="Report by date" required />
