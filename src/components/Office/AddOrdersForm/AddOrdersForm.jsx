import React, { useState, useEffect } from 'react';
import { useParams } from 'react-router-dom';
import { Field, Formik } from 'formik';
import * as Yup from 'yup';
import { FormGroup, Label, Radio, Link as USWDSLink } from '@trussworks/react-uswds';
import { faInfoCircle } from '@fortawesome/free-solid-svg-icons';

import { isBooleanFlagEnabled } from '../../../utils/featureFlags';
import { civilianTDYUBAllowanceWeightWarningOfficeUser, FEATURE_FLAG_KEYS } from '../../../shared/constants';

import styles from './AddOrdersForm.module.scss';

import ToolTip from 'shared/ToolTip/ToolTip';
import { DatePickerInput, DropdownInput, DutyLocationInput } from 'components/form/fields';
import RequiredAsterisk, { requiredAsteriskMessage } from 'components/form/RequiredAsterisk';
import { Form } from 'components/form/Form';
import SectionWrapper from 'components/Customer/SectionWrapper';
import { ORDERS_PAY_GRADE_OPTIONS, ORDERS_PAY_GRADE_TYPE, ORDERS_TYPE } from 'constants/orders';
import { dropdownInputOptions } from 'utils/formatters';
import WizardNavigation from 'components/Customer/WizardNavigation/WizardNavigation';
import Callout from 'components/Callout';
import MaskedTextField from 'components/form/fields/MaskedTextField/MaskedTextField';
import formStyles from 'styles/form.module.scss';
import ConnectedFlashMessage from 'containers/FlashMessage/FlashMessage';
import { showCounselingOffices } from 'services/ghcApi';
import Hint from 'components/Hint';

let originMeta;
let newDutyMeta = '';
const AddOrdersForm = ({
  onSubmit,
  ordersTypeOptions,
  initialValues,
  onBack,
  isSafetyMoveSelected,
  isBluebarkMoveSelected,
}) => {
  const payGradeOptions = dropdownInputOptions(ORDERS_PAY_GRADE_OPTIONS);
  const [counselingOfficeOptions, setCounselingOfficeOptions] = useState(null);
  const [currentDutyLocation, setCurrentDutyLocation] = useState('');
  const [newDutyLocation, setNewDutyLocation] = useState('');
  const [showAccompaniedTourField, setShowAccompaniedTourField] = useState(false);
  const [showDependentAgeFields, setShowDependentAgeFields] = useState(false);
  const [hasDependents, setHasDependents] = useState(false);
  const [isOconusMove, setIsOconusMove] = useState(false);
  const [enableUB, setEnableUB] = useState(false);
  const [isHasDependentsDisabled, setHasDependentsDisabled] = useState(false);
  const [prevOrderType, setPrevOrderType] = useState('');
  const [filteredOrderTypeOptions, setFilteredOrderTypeOptions] = useState(ordersTypeOptions);
  const [ordersType, setOrdersType] = useState('');
  const [grade, setGrade] = useState('');
  const [isCivilianTDYMove, setIsCivilianTDYMove] = useState(false);
  const [showCivilianTDYUBTooltip, setShowCivilianTDYUBTooltip] = useState(false);
  const { customerId: serviceMemberId } = useParams();

  const validationSchema = Yup.object().shape({
    ordersType: Yup.mixed()
      .oneOf(ordersTypeOptions.map((i) => i.key))
      .required('Required'),
    issueDate: Yup.date()
      .typeError('Enter a complete date in DD MMM YYYY format (day, month, year).')
      .required('Required'),
    reportByDate: Yup.date()
      .typeError('Enter a complete date in DD MMM YYYY format (day, month, year).')
      .required('Required'),
    hasDependents: Yup.mixed().oneOf(['yes', 'no']).required('Required'),
    originDutyLocation: Yup.object().nullable().required('Required'),
    counselingOfficeId: currentDutyLocation.provides_services_counseling
      ? Yup.string().required('Required')
      : Yup.string().notRequired(),
    newDutyLocation: Yup.object().nullable().required('Required'),
    grade: Yup.mixed().oneOf(Object.keys(ORDERS_PAY_GRADE_OPTIONS)).required('Required'),
    accompaniedTour: showAccompaniedTourField
      ? Yup.mixed().oneOf(['yes', 'no']).required('Required')
      : Yup.string().notRequired(),
    dependentsUnderTwelve: showDependentAgeFields
      ? Yup.number().min(0).required('Required')
      : Yup.number().notRequired(),
    dependentsTwelveAndOver: showDependentAgeFields
      ? Yup.number().min(0).required('Required')
      : Yup.number().notRequired(),
    civilianTdyUbAllowance: isCivilianTDYMove
      ? Yup.number()
          .transform((value) => (Number.isNaN(value) ? 0 : value))
          .min(0, 'UB weight allowance must be 0 or more')
          .max(2000, 'UB weight allowance cannot exceed 2,000 lbs.')
      : Yup.number().notRequired(),
  });

  useEffect(() => {
    const checkUBFeatureFlag = async () => {
      const enabled = await isBooleanFlagEnabled(FEATURE_FLAG_KEYS.UNACCOMPANIED_BAGGAGE);
      if (enabled) {
        setEnableUB(true);
      }
    };
    checkUBFeatureFlag();
  }, []);

  useEffect(() => {
    if (currentDutyLocation?.id && serviceMemberId) {
      showCounselingOffices(currentDutyLocation.id, serviceMemberId).then((fetchedData) => {
        if (fetchedData.body) {
          const counselingOffices = fetchedData.body.map((item) => ({
            key: item.id,
            value: item.name,
          }));
          setCounselingOfficeOptions(counselingOffices);
        }
      });
    }
    // Check if either currentDutyLocation or newDutyLocation is OCONUS
    if (currentDutyLocation?.address?.isOconus || newDutyLocation?.address?.isOconus) {
      setIsOconusMove(true);
    } else {
      setIsOconusMove(false);
    }
    if (currentDutyLocation?.address && newDutyLocation?.address && enableUB) {
      // Only if one of the duty locations is OCONUS should accompanied tour and dependent
      // age fields display
      if (isOconusMove && hasDependents) {
        setShowAccompaniedTourField(true);
        setShowDependentAgeFields(true);
      } else {
        setShowAccompaniedTourField(false);
        setShowDependentAgeFields(false);
      }
    }
  }, [currentDutyLocation, newDutyLocation, isOconusMove, hasDependents, enableUB, serviceMemberId]);

  useEffect(() => {
    if (ordersType && grade && currentDutyLocation?.address && newDutyLocation?.address && enableUB) {
      if (
        isOconusMove &&
        ordersType === ORDERS_TYPE.TEMPORARY_DUTY &&
        grade === ORDERS_PAY_GRADE_TYPE.CIVILIAN_EMPLOYEE
      ) {
        setIsCivilianTDYMove(true);
      } else {
        setIsCivilianTDYMove(false);
      }
    }
  }, [
    currentDutyLocation,
    newDutyLocation,
    isOconusMove,
    hasDependents,
    enableUB,
    ordersType,
    grade,
    isCivilianTDYMove,
  ]);

  useEffect(() => {
    const fetchData = async () => {
      const alaskaEnabled = await isBooleanFlagEnabled(FEATURE_FLAG_KEYS.ENABLE_ALASKA);

      const updatedOptions = alaskaEnabled
        ? ordersTypeOptions
        : ordersTypeOptions.filter(
            (e) => e.key !== ORDERS_TYPE.EARLY_RETURN_OF_DEPENDENTS && e.key !== ORDERS_TYPE.STUDENT_TRAVEL,
          );

      setFilteredOrderTypeOptions(updatedOptions);
    };
    fetchData();
  }, [ordersTypeOptions]);

  return (
    <Formik initialValues={initialValues} validateOnMount validationSchema={validationSchema} onSubmit={onSubmit}>
      {({ values, isValid, isSubmitting, handleSubmit, handleChange, touched, setFieldValue, setValues }) => {
        const isRetirementOrSeparation = ['RETIREMENT', 'SEPARATION'].includes(values.ordersType);
        if (!values.origin_duty_location && touched.origin_duty_location) originMeta = 'Required';
        else originMeta = null;

        const handleCounselingOfficeChange = () => {
          setValues({
            ...values,
            counselingOfficeId: null,
          });
          setCounselingOfficeOptions(null);
        };

        if (!values.newDutyLocation && touched.newDutyLocation) newDutyMeta = 'Required';
        else newDutyMeta = null;
        const handleHasDependentsChange = (e) => {
          // Declare a duplicate local scope of the field value
          // for the form to prevent state race conditions
          if (e.target.value === '') {
            setFieldValue('hasDependents', '');
          } else {
            const fieldValueHasDependents = e.target.value === 'yes';
            setHasDependents(e.target.value === 'yes');
            setFieldValue('hasDependents', fieldValueHasDependents ? 'yes' : 'no');
            if (fieldValueHasDependents && isOconusMove && enableUB) {
              setShowAccompaniedTourField(true);
              setShowDependentAgeFields(true);
            } else {
              setShowAccompaniedTourField(false);
              setShowDependentAgeFields(false);
            }
          }
        };
        const handleOrderTypeChange = (e) => {
          const { value } = e.target;
          setOrdersType(value);
          if (value === ORDERS_TYPE.STUDENT_TRAVEL || value === ORDERS_TYPE.EARLY_RETURN_OF_DEPENDENTS) {
            setHasDependentsDisabled(true);
            handleHasDependentsChange({ target: { value: 'yes' } });
          } else {
            setHasDependentsDisabled(false);
            if (
              prevOrderType === ORDERS_TYPE.STUDENT_TRAVEL ||
              prevOrderType === ORDERS_TYPE.EARLY_RETURN_OF_DEPENDENTS
            ) {
              handleHasDependentsChange({ target: { value: '' } });
            }
          }
          setPrevOrderType(value);
        };

        // Conditionally set the civilian TDY UB allowance warning message based on provided weight being in the 351 to 2000 lb range
        const showcivilianTDYUBAllowanceWarning =
          values.civilianTdyUbAllowance > 350 && values.civilianTdyUbAllowance <= 2000;

        let civilianTDYUBAllowanceWarning = '';
        if (showcivilianTDYUBAllowanceWarning) {
          civilianTDYUBAllowanceWarning = civilianTDYUBAllowanceWeightWarningOfficeUser;
        }

        const toggleCivilianTDYUBTooltip = () => {
          setShowCivilianTDYUBTooltip((prev) => !prev);
        };

        return (
          <Form className={`${formStyles.form}`}>
            <ConnectedFlashMessage />
            <h1>Tell us about the orders</h1>

            <SectionWrapper className={formStyles.formSection}>
              {requiredAsteriskMessage}
              <DropdownInput
                label="Orders type"
                name="ordersType"
                options={filteredOrderTypeOptions}
                required
                onChange={(e) => {
                  handleChange(e);
                  handleOrderTypeChange(e);
                }}
                isDisabled={isSafetyMoveSelected || isBluebarkMoveSelected}
                showRequiredAsterisk
              />
              <DatePickerInput name="issueDate" label="Orders date" required showRequiredAsterisk />
              <DatePickerInput name="reportByDate" label="Report by date" required showRequiredAsterisk />

              <DutyLocationInput
                label="Current duty location"
                name="originDutyLocation"
                id="originDutyLocation"
                onDutyLocationChange={(e) => {
                  setCurrentDutyLocation(e);
                  handleCounselingOfficeChange();
                }}
                metaOverride={originMeta}
                required
                showRequiredAsterisk
              />
              {currentDutyLocation.provides_services_counseling && (
                <div>
                  <DropdownInput
                    label="Counseling office"
                    name="counselingOfficeId"
                    id="counselingOfficeId"
                    data-testid="counselingOfficeSelect"
                    showRequiredAsterisk
                    required
                    options={counselingOfficeOptions}
                  />
                  <Hint>
                    Select an origin duty location that most closely represents the customers current physical location,
                    not where their shipment will originate, if different. This will allow a nearby transportation
                    office to assist them.
                  </Hint>
                </div>
              )}

              {isRetirementOrSeparation ? (
                <>
                  <h3>Where are they entitled to move?</h3>
                  <Callout>
                    <span>The government will pay for their move to:</span>
                    <ul>
                      <li>Home of record (HOR)</li>
                      <li>Place entered active duty (PLEAD)</li>
                    </ul>
                    <p>
                      It might pay for a move to their Home of selection (HOS), anywhere in CONUS. Check their orders.
                    </p>
                    <p>
                      Read more about where they are entitled to move when leaving the military on{' '}
                      <USWDSLink
                        target="_blank"
                        rel="noopener noreferrer"
                        href="https://www.militaryonesource.mil/military-life-cycle/separation-transition/military-separation-retirement/deciding-where-to-live-when-you-leave-the-military/"
                      >
                        Military OneSource.
                      </USWDSLink>
                    </p>
                  </Callout>
                  <DutyLocationInput
                    name="newDutyLocation"
                    label="HOR, PLEAD or HOS"
                    displayAddress={false}
                    placeholder="Enter a city or ZIP"
                    metaOverride={newDutyMeta}
                    showRequiredAsterisk
                    onDutyLocationChange={(e) => {
                      setNewDutyLocation(e);
                    }}
                  />
                </>
              ) : (
                <DutyLocationInput
                  name="newDutyLocation"
                  label="New duty location"
                  required
                  showRequiredAsterisk
                  metaOverride={newDutyMeta}
                  onDutyLocationChange={(e) => {
                    setNewDutyLocation(e);
                  }}
                />
              )}

              <FormGroup>
                <Label>
                  <span>
                    Are dependents included in the orders? <RequiredAsterisk />{' '}
                  </span>
                </Label>
                <div>
                  <Field
                    as={Radio}
                    label="Yes"
                    id="hasDependentsYes"
                    data-testid="hasDependentsYes"
                    name="hasDependents"
                    value="yes"
                    title="Yes, dependents are included in the orders"
                    type="radio"
                    onChange={(e) => {
                      handleHasDependentsChange(e);
                    }}
                    disabled={isHasDependentsDisabled}
                  />
                  <Field
                    as={Radio}
                    label="No"
                    id="hasDependentsNo"
                    data-testid="hasDependentsNo"
                    name="hasDependents"
                    value="no"
                    title="No, dependents are not included in the orders"
                    type="radio"
                    onChange={(e) => {
                      handleHasDependentsChange(e);
                    }}
                    disabled={isHasDependentsDisabled}
                  />
                </div>
              </FormGroup>

              {showAccompaniedTourField && (
                <FormGroup>
                  <Label>
                    <span>
                      Is this an accompanied tour? <RequiredAsterisk />
                    </span>
                  </Label>
                  <div>
                    <div className={styles.radioWithToolTip}>
                      <Field
                        as={Radio}
                        label="Yes"
                        id="isAnAccompaniedTourYes"
                        data-testid="isAnAccompaniedTourYes"
                        name="accompaniedTour"
                        value="yes"
                        type="radio"
                      />
                      <ToolTip
                        text="Accompanied Tour: An authorized order (assignment or tour) that allows dependents to travel to the new Permanent Duty Station (PDS)"
                        position="right"
                        icon={faInfoCircle}
                        color="blue"
                        data-testid="isAnAccompaniedTourYesToolTip"
                        closeOnLeave
                      />
                    </div>
                    <div className={styles.radioWithToolTip}>
                      <Field
                        as={Radio}
                        label="No"
                        id="isAnAccompaniedTourNo"
                        data-testid="isAnAccompaniedTourNo"
                        name="accompaniedTour"
                        value="no"
                        type="radio"
                      />
                      <ToolTip
                        text="Unaccompanied Tour: An authorized order (assignment or tour) that DOES NOT allow dependents to travel to the new Permanent Duty Station (PDS)"
                        position="right"
                        icon={faInfoCircle}
                        color="blue"
                        data-testid="isAnAccompaniedTourNoToolTip"
                        closeOnLeave
                      />
                    </div>
                  </div>
                </FormGroup>
              )}

              {showDependentAgeFields && (
                <FormGroup>
                  <MaskedTextField
                    data-testid="dependentsUnderTwelve"
                    defaultValue="0"
                    name="dependentsUnderTwelve"
                    label="Number of dependents under the age of 12"
                    id="dependentsUnderTwelve"
                    mask={Number}
                    scale={0}
                    signed={false}
                    thousandsSeparator=","
                    lazy={false}
                    showRequiredAsterisk
                  />

                  <MaskedTextField
                    data-testid="dependentsTwelveAndOver"
                    defaultValue="0"
                    name="dependentsTwelveAndOver"
                    label="Number of dependents of the age 12 or over"
                    id="dependentsTwelveAndOver"
                    mask={Number}
                    scale={0}
                    signed={false}
                    thousandsSeparator=","
                    lazy={false}
                    showRequiredAsterisk
                  />
                </FormGroup>
              )}

              <DropdownInput
                label="Pay grade"
                name="grade"
                id="grade"
                required
                options={payGradeOptions}
<<<<<<< HEAD
                showRequiredAsterisk
=======
                hint="Required"
                onChange={(e) => {
                  setGrade(e.target.value);
                  handleChange(e);
                }}
>>>>>>> 08717236
              />

              {isCivilianTDYMove && showcivilianTDYUBAllowanceWarning ? (
                <FormGroup className={styles.civilianUBAllowanceWarning}>
                  <MaskedTextField
                    data-testid="civilianTdyUbAllowance"
                    warning={civilianTDYUBAllowanceWarning}
                    defaultValue="0"
                    name="civilianTdyUbAllowance"
                    id="civilianTdyUbAllowance"
                    mask={Number}
                    scale={0}
                    signed={false}
                    thousandsSeparator=","
                    lazy={false}
                    labelHint={<span className={styles.civilianUBAllowanceLabel}>Optional</span>}
                    label={
                      <Label onClick={toggleCivilianTDYUBTooltip} className={styles.labelwithToolTip}>
                        If the customer&apos;s orders specify a specific UB weight allowance, enter it here.
                        <ToolTip
                          text={
                            <span className={styles.toolTipText}>
                              If you do not specify a UB weight allowance, the default of 0 lbs will be used.
                            </span>
                          }
                          position="left"
                          icon="info-circle"
                          color="blue"
                          data-testid="civilianTDYUBAllowanceToolTip"
                          isVisible={showCivilianTDYUBTooltip}
                          closeOnLeave
                        />
                      </Label>
                    }
                  />
                </FormGroup>
              ) : (
                isCivilianTDYMove && (
                  <FormGroup>
                    <MaskedTextField
                      data-testid="civilianTdyUbAllowance"
                      defaultValue="0"
                      name="civilianTdyUbAllowance"
                      id="civilianTdyUbAllowance"
                      mask={Number}
                      scale={0}
                      signed={false}
                      thousandsSeparator=","
                      lazy={false}
                      labelHint={<span className={styles.civilianUBAllowanceLabel}>Optional</span>}
                      label={
                        <Label onClick={toggleCivilianTDYUBTooltip} className={styles.labelwithToolTip}>
                          If the customer&apos;s orders specify a specific UB weight allowance, enter it here.
                          <ToolTip
                            text={
                              <span className={styles.toolTipText}>
                                If you do not specify a UB weight allowance, the default of 0 lbs will be used.
                              </span>
                            }
                            position="left"
                            icon="info-circle"
                            color="blue"
                            data-testid="civilianTDYUBAllowanceToolTip"
                            isVisible={showCivilianTDYUBTooltip}
                            closeOnLeave
                          />
                        </Label>
                      }
                    />
                  </FormGroup>
                )
              )}
            </SectionWrapper>

            <div className={formStyles.formActions}>
              <WizardNavigation
                disableNext={!isValid || isSubmitting}
                onNextClick={handleSubmit}
                onBackClick={onBack}
              />
            </div>
          </Form>
        );
      }}
    </Formik>
  );
};

export default AddOrdersForm;<|MERGE_RESOLUTION|>--- conflicted
+++ resolved
@@ -459,15 +459,11 @@
                 id="grade"
                 required
                 options={payGradeOptions}
-<<<<<<< HEAD
                 showRequiredAsterisk
-=======
-                hint="Required"
                 onChange={(e) => {
                   setGrade(e.target.value);
                   handleChange(e);
                 }}
->>>>>>> 08717236
               />
 
               {isCivilianTDYMove && showcivilianTDYUBAllowanceWarning ? (
