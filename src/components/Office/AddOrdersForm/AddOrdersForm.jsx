import React, { useState, useEffect } from 'react';
import { useParams } from 'react-router-dom';
import { Field, Formik } from 'formik';
import * as Yup from 'yup';
import { FormGroup, Label, Radio, Link as USWDSLink } from '@trussworks/react-uswds';
import { faInfoCircle } from '@fortawesome/free-solid-svg-icons';

import { isBooleanFlagEnabled } from '../../../utils/featureFlags';
<<<<<<< HEAD
import { civilianTDYUBAllowanceWeightWarning, FEATURE_FLAG_KEYS } from '../../../shared/constants';
=======
import { civilianTDYUBAllowanceWeightWarningOfficeUser, FEATURE_FLAG_KEYS } from '../../../shared/constants';
>>>>>>> 201492a2

import styles from './AddOrdersForm.module.scss';

import ToolTip from 'shared/ToolTip/ToolTip';
import { DatePickerInput, DropdownInput, DutyLocationInput } from 'components/form/fields';
import { Form } from 'components/form/Form';
import SectionWrapper from 'components/Customer/SectionWrapper';
import { ORDERS_PAY_GRADE_OPTIONS, ORDERS_PAY_GRADE_TYPE, ORDERS_TYPE } from 'constants/orders';
import { dropdownInputOptions } from 'utils/formatters';
import WizardNavigation from 'components/Customer/WizardNavigation/WizardNavigation';
import Callout from 'components/Callout';
import ConnectedFlashMessage from 'containers/FlashMessage/FlashMessage';
import MaskedTextField from 'components/form/fields/MaskedTextField/MaskedTextField';
import formStyles from 'styles/form.module.scss';
import { showCounselingOffices } from 'services/ghcApi';
import Hint from 'components/Hint';

let originMeta;
let newDutyMeta = '';
const AddOrdersForm = ({
  onSubmit,
  ordersTypeOptions,
  initialValues,
  onBack,
  isSafetyMoveSelected,
  isBluebarkMoveSelected,
}) => {
  const payGradeOptions = dropdownInputOptions(ORDERS_PAY_GRADE_OPTIONS);
  const [counselingOfficeOptions, setCounselingOfficeOptions] = useState(null);
  const [currentDutyLocation, setCurrentDutyLocation] = useState('');
  const [newDutyLocation, setNewDutyLocation] = useState('');
  const [showAccompaniedTourField, setShowAccompaniedTourField] = useState(false);
  const [showDependentAgeFields, setShowDependentAgeFields] = useState(false);
  const [hasDependents, setHasDependents] = useState(false);
  const [isOconusMove, setIsOconusMove] = useState(false);
  const [enableUB, setEnableUB] = useState(false);
  const [isHasDependentsDisabled, setHasDependentsDisabled] = useState(false);
  const [prevOrderType, setPrevOrderType] = useState('');
  const [filteredOrderTypeOptions, setFilteredOrderTypeOptions] = useState(ordersTypeOptions);
  const [ordersType, setOrdersType] = useState('');
  const [grade, setGrade] = useState('');
  const [isCivilianTDYMove, setIsCivilianTDYMove] = useState(false);
<<<<<<< HEAD
=======
  const [showCivilianTDYUBTooltip, setShowCivilianTDYUBTooltip] = useState(false);
>>>>>>> 201492a2
  const { customerId: serviceMemberId } = useParams();

  const validationSchema = Yup.object().shape({
    ordersType: Yup.mixed()
      .oneOf(ordersTypeOptions.map((i) => i.key))
      .required('Required'),
    issueDate: Yup.date()
      .typeError('Enter a complete date in DD MMM YYYY format (day, month, year).')
      .required('Required'),
    reportByDate: Yup.date()
      .typeError('Enter a complete date in DD MMM YYYY format (day, month, year).')
      .required('Required'),
    hasDependents: Yup.mixed().oneOf(['yes', 'no']).required('Required'),
    originDutyLocation: Yup.object().nullable().required('Required'),
    counselingOfficeId: currentDutyLocation.provides_services_counseling
      ? Yup.string().required('Required')
      : Yup.string().notRequired(),
    newDutyLocation: Yup.object().nullable().required('Required'),
    grade: Yup.mixed().oneOf(Object.keys(ORDERS_PAY_GRADE_OPTIONS)).required('Required'),
    accompaniedTour: showAccompaniedTourField
      ? Yup.mixed().oneOf(['yes', 'no']).required('Required')
      : Yup.string().notRequired(),
    dependentsUnderTwelve: showDependentAgeFields
      ? Yup.number().min(0).required('Required')
      : Yup.number().notRequired(),
    dependentsTwelveAndOver: showDependentAgeFields
      ? Yup.number().min(0).required('Required')
      : Yup.number().notRequired(),
    civilianTdyUbAllowance: isCivilianTDYMove
      ? Yup.number()
          .transform((value) => (Number.isNaN(value) ? 0 : value))
          .min(0, 'UB weight allowance must be 0 or more')
          .max(2000, 'UB weight allowance cannot exceed 2,000 lbs.')
      : Yup.number().notRequired(),
  });

  useEffect(() => {
    const checkUBFeatureFlag = async () => {
      const enabled = await isBooleanFlagEnabled(FEATURE_FLAG_KEYS.UNACCOMPANIED_BAGGAGE);
      if (enabled) {
        setEnableUB(true);
      }
    };
    checkUBFeatureFlag();
  }, []);

  useEffect(() => {
    if (currentDutyLocation?.id && serviceMemberId) {
      showCounselingOffices(currentDutyLocation.id, serviceMemberId).then((fetchedData) => {
        if (fetchedData.body) {
          const counselingOffices = fetchedData.body.map((item) => ({
            key: item.id,
            value: item.name,
          }));
          setCounselingOfficeOptions(counselingOffices);
        }
      });
    }
    // Check if either currentDutyLocation or newDutyLocation is OCONUS
    if (currentDutyLocation?.address?.isOconus || newDutyLocation?.address?.isOconus) {
      setIsOconusMove(true);
    } else {
      setIsOconusMove(false);
    }
    if (currentDutyLocation?.address && newDutyLocation?.address && enableUB) {
      // Only if one of the duty locations is OCONUS should accompanied tour and dependent
      // age fields display
      if (isOconusMove && hasDependents) {
        setShowAccompaniedTourField(true);
        setShowDependentAgeFields(true);
      } else {
        setShowAccompaniedTourField(false);
        setShowDependentAgeFields(false);
      }
    }
  }, [currentDutyLocation, newDutyLocation, isOconusMove, hasDependents, enableUB, serviceMemberId]);

  useEffect(() => {
    if (ordersType && grade && currentDutyLocation?.address && newDutyLocation?.address && enableUB) {
      if (
        isOconusMove &&
        ordersType === ORDERS_TYPE.TEMPORARY_DUTY &&
        grade === ORDERS_PAY_GRADE_TYPE.CIVILIAN_EMPLOYEE
      ) {
        setIsCivilianTDYMove(true);
      } else {
        setIsCivilianTDYMove(false);
      }
    }
  }, [
    currentDutyLocation,
    newDutyLocation,
    isOconusMove,
    hasDependents,
    enableUB,
    ordersType,
    grade,
    isCivilianTDYMove,
  ]);

  useEffect(() => {
    const fetchData = async () => {
      const alaskaEnabled = await isBooleanFlagEnabled(FEATURE_FLAG_KEYS.ENABLE_ALASKA);

      const updatedOptions = alaskaEnabled
        ? ordersTypeOptions
        : ordersTypeOptions.filter(
            (e) => e.key !== ORDERS_TYPE.EARLY_RETURN_OF_DEPENDENTS && e.key !== ORDERS_TYPE.STUDENT_TRAVEL,
          );

      setFilteredOrderTypeOptions(updatedOptions);
    };
    fetchData();
  }, [ordersTypeOptions]);

  return (
    <Formik initialValues={initialValues} validateOnMount validationSchema={validationSchema} onSubmit={onSubmit}>
      {({ values, isValid, isSubmitting, handleSubmit, handleChange, touched, setFieldValue, setValues }) => {
        const isRetirementOrSeparation = ['RETIREMENT', 'SEPARATION'].includes(values.ordersType);
        if (!values.origin_duty_location && touched.origin_duty_location) originMeta = 'Required';
        else originMeta = null;

        const handleCounselingOfficeChange = () => {
          setValues({
            ...values,
            counselingOfficeId: null,
          });
          setCounselingOfficeOptions(null);
        };

        if (!values.newDutyLocation && touched.newDutyLocation) newDutyMeta = 'Required';
        else newDutyMeta = null;
        const handleHasDependentsChange = (e) => {
          // Declare a duplicate local scope of the field value
          // for the form to prevent state race conditions
          if (e.target.value === '') {
            setFieldValue('hasDependents', '');
          } else {
            const fieldValueHasDependents = e.target.value === 'yes';
            setHasDependents(e.target.value === 'yes');
            setFieldValue('hasDependents', fieldValueHasDependents ? 'yes' : 'no');
            if (fieldValueHasDependents && isOconusMove && enableUB) {
              setShowAccompaniedTourField(true);
              setShowDependentAgeFields(true);
            } else {
              setShowAccompaniedTourField(false);
              setShowDependentAgeFields(false);
            }
          }
        };
        const handleOrderTypeChange = (e) => {
          const { value } = e.target;
          setOrdersType(value);
          if (value === ORDERS_TYPE.STUDENT_TRAVEL || value === ORDERS_TYPE.EARLY_RETURN_OF_DEPENDENTS) {
            setHasDependentsDisabled(true);
            handleHasDependentsChange({ target: { value: 'yes' } });
          } else {
            setHasDependentsDisabled(false);
            if (
              prevOrderType === ORDERS_TYPE.STUDENT_TRAVEL ||
              prevOrderType === ORDERS_TYPE.EARLY_RETURN_OF_DEPENDENTS
            ) {
              handleHasDependentsChange({ target: { value: '' } });
            }
          }
          setPrevOrderType(value);
        };

        // Conditionally set the civilian TDY UB allowance warning message based on provided weight being in the 351 to 2000 lb range
        const showcivilianTDYUBAllowanceWarning =
          values.civilianTdyUbAllowance > 350 && values.civilianTdyUbAllowance <= 2000;

        let civilianTDYUBAllowanceWarning = '';
        if (showcivilianTDYUBAllowanceWarning) {
<<<<<<< HEAD
          civilianTDYUBAllowanceWarning = civilianTDYUBAllowanceWeightWarning;
        }
=======
          civilianTDYUBAllowanceWarning = civilianTDYUBAllowanceWeightWarningOfficeUser;
        }

        const toggleCivilianTDYUBTooltip = () => {
          setShowCivilianTDYUBTooltip((prev) => !prev);
        };

>>>>>>> 201492a2
        return (
          <Form className={`${formStyles.form}`}>
            <ConnectedFlashMessage />
            <h1>Tell us about the orders</h1>

            <SectionWrapper className={formStyles.formSection}>
              <DropdownInput
                label="Orders type"
                name="ordersType"
                options={filteredOrderTypeOptions}
                required
                onChange={(e) => {
                  handleChange(e);
                  handleOrderTypeChange(e);
                }}
                isDisabled={isSafetyMoveSelected || isBluebarkMoveSelected}
                hint="Required"
              />
              <DatePickerInput name="issueDate" label="Orders date" required hint="Required" />
              <DatePickerInput name="reportByDate" label="Report by date" required hint="Required" />

              <DutyLocationInput
                label="Current duty location"
                name="originDutyLocation"
                id="originDutyLocation"
                onDutyLocationChange={(e) => {
                  setCurrentDutyLocation(e);
                  handleCounselingOfficeChange();
                }}
                metaOverride={originMeta}
                required
                hint="Required"
              />
              {currentDutyLocation.provides_services_counseling && (
                <div>
                  <DropdownInput
                    label="Counseling office"
                    name="counselingOfficeId"
                    id="counselingOfficeId"
                    data-testid="counselingOfficeSelect"
                    hint="Required"
                    required
                    options={counselingOfficeOptions}
                  />
                  <Hint>
                    Select an origin duty location that most closely represents the customers current physical location,
                    not where their shipment will originate, if different. This will allow a nearby transportation
                    office to assist them.
                  </Hint>
                </div>
              )}

              {isRetirementOrSeparation ? (
                <>
                  <h3>Where are they entitled to move?</h3>
                  <Callout>
                    <span>The government will pay for their move to:</span>
                    <ul>
                      <li>Home of record (HOR)</li>
                      <li>Place entered active duty (PLEAD)</li>
                    </ul>
                    <p>
                      It might pay for a move to their Home of selection (HOS), anywhere in CONUS. Check their orders.
                    </p>
                    <p>
                      Read more about where they are entitled to move when leaving the military on{' '}
                      <USWDSLink
                        target="_blank"
                        rel="noopener noreferrer"
                        href="https://www.militaryonesource.mil/military-life-cycle/separation-transition/military-separation-retirement/deciding-where-to-live-when-you-leave-the-military/"
                      >
                        Military OneSource.
                      </USWDSLink>
                    </p>
                  </Callout>
                  <DutyLocationInput
                    name="newDutyLocation"
                    label="HOR, PLEAD or HOS"
                    displayAddress={false}
                    placeholder="Enter a city or ZIP"
                    metaOverride={newDutyMeta}
                    hint="Required"
                    onDutyLocationChange={(e) => {
                      setNewDutyLocation(e);
                    }}
                  />
                </>
              ) : (
                <DutyLocationInput
                  name="newDutyLocation"
                  label="New duty location"
                  required
                  hint="Required"
                  metaOverride={newDutyMeta}
                  onDutyLocationChange={(e) => {
                    setNewDutyLocation(e);
                  }}
                />
              )}

              <FormGroup>
                <Label hint="Required">Are dependents included in the orders?</Label>
                <div>
                  <Field
                    as={Radio}
                    label="Yes"
                    id="hasDependentsYes"
                    data-testid="hasDependentsYes"
                    name="hasDependents"
                    value="yes"
                    title="Yes, dependents are included in the orders"
                    type="radio"
                    onChange={(e) => {
                      handleHasDependentsChange(e);
                    }}
                    disabled={isHasDependentsDisabled}
                  />
                  <Field
                    as={Radio}
                    label="No"
                    id="hasDependentsNo"
                    data-testid="hasDependentsNo"
                    name="hasDependents"
                    value="no"
                    title="No, dependents are not included in the orders"
                    type="radio"
                    onChange={(e) => {
                      handleHasDependentsChange(e);
                    }}
                    disabled={isHasDependentsDisabled}
                  />
                </div>
              </FormGroup>

              {showAccompaniedTourField && (
                <FormGroup>
                  <Label hint="Required">Is this an accompanied tour?</Label>
                  <div>
                    <div className={styles.radioWithToolTip}>
                      <Field
                        as={Radio}
                        label="Yes"
                        id="isAnAccompaniedTourYes"
                        data-testid="isAnAccompaniedTourYes"
                        name="accompaniedTour"
                        value="yes"
                        type="radio"
                      />
                      <ToolTip
                        text="Accompanied Tour: An authorized order (assignment or tour) that allows dependents to travel to the new Permanent Duty Station (PDS)"
                        position="right"
                        icon={faInfoCircle}
                        color="blue"
                        data-testid="isAnAccompaniedTourYesToolTip"
                        closeOnLeave
                      />
                    </div>
                    <div className={styles.radioWithToolTip}>
                      <Field
                        as={Radio}
                        label="No"
                        id="isAnAccompaniedTourNo"
                        data-testid="isAnAccompaniedTourNo"
                        name="accompaniedTour"
                        value="no"
                        type="radio"
                      />
                      <ToolTip
                        text="Unaccompanied Tour: An authorized order (assignment or tour) that DOES NOT allow dependents to travel to the new Permanent Duty Station (PDS)"
                        position="right"
                        icon={faInfoCircle}
                        color="blue"
                        data-testid="isAnAccompaniedTourNoToolTip"
                        closeOnLeave
                      />
                    </div>
                  </div>
                </FormGroup>
              )}

              {showDependentAgeFields && (
                <FormGroup>
                  <MaskedTextField
                    data-testid="dependentsUnderTwelve"
                    defaultValue="0"
                    name="dependentsUnderTwelve"
                    label="Number of dependents under the age of 12"
                    id="dependentsUnderTwelve"
                    mask={Number}
                    scale={0}
                    signed={false}
                    thousandsSeparator=","
                    lazy={false}
                  />

                  <MaskedTextField
                    data-testid="dependentsTwelveAndOver"
                    defaultValue="0"
                    name="dependentsTwelveAndOver"
                    label="Number of dependents of the age 12 or over"
                    id="dependentsTwelveAndOver"
                    mask={Number}
                    scale={0}
                    signed={false}
                    thousandsSeparator=","
                    lazy={false}
                  />
                </FormGroup>
              )}

              <DropdownInput
                label="Pay grade"
                name="grade"
                id="grade"
                required
                options={payGradeOptions}
                hint="Required"
                onChange={(e) => {
                  setGrade(e.target.value);
                  handleChange(e);
                }}
              />

              {isCivilianTDYMove && (
                <FormGroup>
                  <div>
                    <MaskedTextField
                      data-testid="civilianTdyUbAllowance"
<<<<<<< HEAD
                      warning={
                        <span className={styles.civilianUBAllowanceWarning}>{civilianTDYUBAllowanceWarning}</span>
                      }
=======
                      warning={civilianTDYUBAllowanceWarning}
>>>>>>> 201492a2
                      defaultValue="0"
                      name="civilianTdyUbAllowance"
                      id="civilianTdyUbAllowance"
                      mask={Number}
                      scale={0}
                      signed={false}
                      thousandsSeparator=","
                      lazy={false}
<<<<<<< HEAD
                      labelHint="Optional"
                      label={
                        <span className={styles.labelwithToolTip}>
                          If the customer&apos;s orders specify a specific UB weight allowance, enter it here.
                          <ToolTip
                            text="If you do not specify a UB weight allowance, the default of  0 lbs will be used."
                            position="right"
                            icon="info-circle"
                            color="blue"
                            data-testid="civilianTDYUBAllowanceToolTip"
                            closeOnLeave
                          />
                        </span>
=======
                      labelHint={<span className={styles.civilianUBAllowanceWarning}>Optional</span>}
                      label={
                        <Label onClick={toggleCivilianTDYUBTooltip} className={styles.labelwithToolTip}>
                          If the customer&apos;s orders specify a specific UB weight allowance, enter it here.
                          <ToolTip
                            text={
                              <span className={styles.toolTipText}>
                                If you do not specify a UB weight allowance, the default of 0 lbs will be used.
                              </span>
                            }
                            position="left"
                            icon="info-circle"
                            color="blue"
                            data-testid="civilianTDYUBAllowanceToolTip"
                            isVisible={showCivilianTDYUBTooltip}
                            closeOnLeave
                          />
                        </Label>
>>>>>>> 201492a2
                      }
                    />
                  </div>
                </FormGroup>
              )}
            </SectionWrapper>

            <div className={formStyles.formActions}>
              <WizardNavigation
                disableNext={!isValid || isSubmitting}
                onNextClick={handleSubmit}
                onBackClick={onBack}
              />
            </div>
          </Form>
        );
      }}
    </Formik>
  );
};

export default AddOrdersForm;<|MERGE_RESOLUTION|>--- conflicted
+++ resolved
@@ -6,11 +6,7 @@
 import { faInfoCircle } from '@fortawesome/free-solid-svg-icons';
 
 import { isBooleanFlagEnabled } from '../../../utils/featureFlags';
-<<<<<<< HEAD
-import { civilianTDYUBAllowanceWeightWarning, FEATURE_FLAG_KEYS } from '../../../shared/constants';
-=======
 import { civilianTDYUBAllowanceWeightWarningOfficeUser, FEATURE_FLAG_KEYS } from '../../../shared/constants';
->>>>>>> 201492a2
 
 import styles from './AddOrdersForm.module.scss';
 
@@ -53,10 +49,7 @@
   const [ordersType, setOrdersType] = useState('');
   const [grade, setGrade] = useState('');
   const [isCivilianTDYMove, setIsCivilianTDYMove] = useState(false);
-<<<<<<< HEAD
-=======
   const [showCivilianTDYUBTooltip, setShowCivilianTDYUBTooltip] = useState(false);
->>>>>>> 201492a2
   const { customerId: serviceMemberId } = useParams();
 
   const validationSchema = Yup.object().shape({
@@ -231,10 +224,6 @@
 
         let civilianTDYUBAllowanceWarning = '';
         if (showcivilianTDYUBAllowanceWarning) {
-<<<<<<< HEAD
-          civilianTDYUBAllowanceWarning = civilianTDYUBAllowanceWeightWarning;
-        }
-=======
           civilianTDYUBAllowanceWarning = civilianTDYUBAllowanceWeightWarningOfficeUser;
         }
 
@@ -242,7 +231,6 @@
           setShowCivilianTDYUBTooltip((prev) => !prev);
         };
 
->>>>>>> 201492a2
         return (
           <Form className={`${formStyles.form}`}>
             <ConnectedFlashMessage />
@@ -471,13 +459,7 @@
                   <div>
                     <MaskedTextField
                       data-testid="civilianTdyUbAllowance"
-<<<<<<< HEAD
-                      warning={
-                        <span className={styles.civilianUBAllowanceWarning}>{civilianTDYUBAllowanceWarning}</span>
-                      }
-=======
                       warning={civilianTDYUBAllowanceWarning}
->>>>>>> 201492a2
                       defaultValue="0"
                       name="civilianTdyUbAllowance"
                       id="civilianTdyUbAllowance"
@@ -486,21 +468,6 @@
                       signed={false}
                       thousandsSeparator=","
                       lazy={false}
-<<<<<<< HEAD
-                      labelHint="Optional"
-                      label={
-                        <span className={styles.labelwithToolTip}>
-                          If the customer&apos;s orders specify a specific UB weight allowance, enter it here.
-                          <ToolTip
-                            text="If you do not specify a UB weight allowance, the default of  0 lbs will be used."
-                            position="right"
-                            icon="info-circle"
-                            color="blue"
-                            data-testid="civilianTDYUBAllowanceToolTip"
-                            closeOnLeave
-                          />
-                        </span>
-=======
                       labelHint={<span className={styles.civilianUBAllowanceWarning}>Optional</span>}
                       label={
                         <Label onClick={toggleCivilianTDYUBTooltip} className={styles.labelwithToolTip}>
@@ -519,7 +486,6 @@
                             closeOnLeave
                           />
                         </Label>
->>>>>>> 201492a2
                       }
                     />
                   </div>
