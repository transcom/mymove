--- conflicted
+++ resolved
@@ -459,11 +459,7 @@
                 id="grade"
                 required
                 options={payGradeOptions}
-<<<<<<< HEAD
-                hint="Required"
-=======
                 showRequiredAsterisk
->>>>>>> f46267dc
                 onChange={(e) => {
                   setGrade(e.target.value);
                   handleChange(e);
