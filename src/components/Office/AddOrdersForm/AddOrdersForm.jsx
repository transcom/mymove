import React, { useState, useEffect } from 'react';
import { Field, Formik } from 'formik';
import * as Yup from 'yup';
import { FormGroup, Label, Radio, Link as USWDSLink } from '@trussworks/react-uswds';
import { faInfoCircle } from '@fortawesome/free-solid-svg-icons';

import { isBooleanFlagEnabled } from '../../../utils/featureFlags';
import { FEATURE_FLAG_KEYS } from '../../../shared/constants';

import styles from './AddOrdersForm.module.scss';

import ToolTip from 'shared/ToolTip/ToolTip';
import { DatePickerInput, DropdownInput, DutyLocationInput } from 'components/form/fields';
import { Form } from 'components/form/Form';
import SectionWrapper from 'components/Customer/SectionWrapper';
import { ORDERS_PAY_GRADE_OPTIONS } from 'constants/orders';
import { dropdownInputOptions } from 'utils/formatters';
import WizardNavigation from 'components/Customer/WizardNavigation/WizardNavigation';
import Callout from 'components/Callout';
import MaskedTextField from 'components/form/fields/MaskedTextField/MaskedTextField';
import formStyles from 'styles/form.module.scss';
import ConnectedFlashMessage from 'containers/FlashMessage/FlashMessage';

<<<<<<< HEAD
const AddOrdersForm = ({
  onSubmit,
  ordersTypeOptions,
  initialValues,
  onBack,
  isSafetyMoveSelected,
  isBluebarkMoveSelected,
}) => {
=======
let originMeta;
let newDutyMeta = '';
const AddOrdersForm = ({ onSubmit, ordersTypeOptions, initialValues, onBack, isSafetyMoveSelected }) => {
>>>>>>> 006493a7
  const payGradeOptions = dropdownInputOptions(ORDERS_PAY_GRADE_OPTIONS);
  const [currentDutyLocation, setCurrentDutyLocation] = useState('');
  const [newDutyLocation, setNewDutyLocation] = useState('');
  const [showAccompaniedTourField, setShowAccompaniedTourField] = useState(false);
  const [showDependentAgeFields, setShowDependentAgeFields] = useState(false);
  const [hasDependents, setHasDependents] = useState(false);
  const [isOconusMove, setIsOconusMove] = useState(false);
  const [enableUB, setEnableUB] = useState(false);

  const validationSchema = Yup.object().shape({
    ordersType: Yup.mixed()
      .oneOf(ordersTypeOptions.map((i) => i.key))
      .required('Required'),
    issueDate: Yup.date()
      .typeError('Enter a complete date in DD MMM YYYY format (day, month, year).')
      .required('Required'),
    reportByDate: Yup.date()
      .typeError('Enter a complete date in DD MMM YYYY format (day, month, year).')
      .required('Required'),
    hasDependents: Yup.mixed().oneOf(['yes', 'no']).required('Required'),
    originDutyLocation: Yup.object().nullable().required('Required'),
    newDutyLocation: Yup.object().nullable().required('Required'),
    grade: Yup.mixed().oneOf(Object.keys(ORDERS_PAY_GRADE_OPTIONS)).required('Required'),
    accompaniedTour: showAccompaniedTourField
      ? Yup.mixed().oneOf(['yes', 'no']).required('Required')
      : Yup.string().notRequired(),
    dependentsUnderTwelve: showDependentAgeFields
      ? Yup.number().min(0).required('Required')
      : Yup.number().notRequired(),
    dependentsTwelveAndOver: showDependentAgeFields
      ? Yup.number().min(0).required('Required')
      : Yup.number().notRequired(),
  });

  useEffect(() => {
    const checkUBFeatureFlag = async () => {
      const enabled = await isBooleanFlagEnabled(FEATURE_FLAG_KEYS.UNACCOMPANIED_BAGGAGE);
      if (enabled) {
        setEnableUB(true);
      }
    };
    checkUBFeatureFlag();
  }, []);

  useEffect(() => {
    // Check if either currentDutyLocation or newDutyLocation is OCONUS
    if (currentDutyLocation?.address?.isOconus || newDutyLocation?.address?.isOconus) {
      setIsOconusMove(true);
    } else {
      setIsOconusMove(false);
    }
    if (currentDutyLocation?.address && newDutyLocation?.address && enableUB) {
      // Only if one of the duty locations is OCONUS should accompanied tour and dependent
      // age fields display
      if (isOconusMove && hasDependents) {
        setShowAccompaniedTourField(true);
        setShowDependentAgeFields(true);
      } else {
        setShowAccompaniedTourField(false);
        setShowDependentAgeFields(false);
      }
    }
  }, [currentDutyLocation, newDutyLocation, isOconusMove, hasDependents, enableUB]);

  return (
    <Formik initialValues={initialValues} validateOnMount validationSchema={validationSchema} onSubmit={onSubmit}>
      {({ values, isValid, isSubmitting, handleSubmit, touched, setFieldValue }) => {
        const isRetirementOrSeparation = ['RETIREMENT', 'SEPARATION'].includes(values.ordersType);
        if (!values.origin_duty_location && touched.origin_duty_location) originMeta = 'Required';
        else originMeta = null;

        if (!values.newDutyLocation && touched.newDutyLocation) newDutyMeta = 'Required';
        else newDutyMeta = null;
        const handleHasDependentsChange = (e) => {
          // Declare a duplicate local scope of the field value
          // for the form to prevent state race conditions
          const fieldValueHasDependents = e.target.value === 'yes';
          setHasDependents(e.target.value === 'yes');
          setFieldValue('hasDependents', fieldValueHasDependents ? 'yes' : 'no');
          if (fieldValueHasDependents && isOconusMove && enableUB) {
            setShowAccompaniedTourField(true);
            setShowDependentAgeFields(true);
          } else {
            setShowAccompaniedTourField(false);
            setShowDependentAgeFields(false);
          }
        };
        return (
          <Form className={`${formStyles.form}`}>
            <ConnectedFlashMessage />
            <h1>Tell us about the orders</h1>

            <SectionWrapper className={formStyles.formSection}>
              <DropdownInput
                label="Orders type"
                name="ordersType"
                options={ordersTypeOptions}
                required
                isDisabled={isSafetyMoveSelected || isBluebarkMoveSelected}
              />
              <DatePickerInput name="issueDate" label="Orders date" required />
              <DatePickerInput name="reportByDate" label="Report by date" required />

              <DutyLocationInput
                label="Current duty location"
                name="originDutyLocation"
                id="originDutyLocation"
                onDutyLocationChange={(e) => {
                  setCurrentDutyLocation(e);
                }}
                metaOverride={originMeta}
                required
              />

              {isRetirementOrSeparation ? (
                <>
                  <h3>Where are they entitled to move?</h3>
                  <Callout>
                    <span>The government will pay for their move to:</span>
                    <ul>
                      <li>Home of record (HOR)</li>
                      <li>Place entered active duty (PLEAD)</li>
                    </ul>
                    <p>
                      It might pay for a move to their Home of selection (HOS), anywhere in CONUS. Check their orders.
                    </p>
                    <p>
                      Read more about where they are entitled to move when leaving the military on{' '}
                      <USWDSLink
                        target="_blank"
                        rel="noopener noreferrer"
                        href="https://www.militaryonesource.mil/military-life-cycle/separation-transition/military-separation-retirement/deciding-where-to-live-when-you-leave-the-military/"
                      >
                        Military OneSource.
                      </USWDSLink>
                    </p>
                  </Callout>
                  <DutyLocationInput
                    name="newDutyLocation"
                    label="HOR, PLEAD or HOS"
                    displayAddress={false}
                    placeholder="Enter a city or ZIP"
                    metaOverride={newDutyMeta}
                    onDutyLocationChange={(e) => {
                      setNewDutyLocation(e);
                    }}
                  />
                </>
              ) : (
                <DutyLocationInput
                  name="newDutyLocation"
                  label="New duty location"
                  required
                  metaOverride={newDutyMeta}
                  onDutyLocationChange={(e) => {
                    setNewDutyLocation(e);
                  }}
                />
              )}

              <FormGroup>
                <Label>Are dependents included in the orders?</Label>
                <div>
                  <Field
                    as={Radio}
                    label="Yes"
                    id="hasDependentsYes"
                    data-testid="hasDependentsYes"
                    name="hasDependents"
                    value="yes"
                    title="Yes, dependents are included in the orders"
                    type="radio"
                    onChange={(e) => {
                      handleHasDependentsChange(e);
                    }}
                  />
                  <Field
                    as={Radio}
                    label="No"
                    id="hasDependentsNo"
                    data-testid="hasDependentsNo"
                    name="hasDependents"
                    value="no"
                    title="No, dependents are not included in the orders"
                    type="radio"
                    onChange={(e) => {
                      handleHasDependentsChange(e);
                    }}
                  />
                </div>
              </FormGroup>

              {showAccompaniedTourField && (
                <FormGroup>
                  <Label>Is this an accompanied tour?</Label>
                  <div>
                    <div className={styles.radioWithToolTip}>
                      <Field
                        as={Radio}
                        label="Yes"
                        id="isAnAccompaniedTourYes"
                        data-testid="isAnAccompaniedTourYes"
                        name="accompaniedTour"
                        value="yes"
                        type="radio"
                      />
                      <ToolTip
                        text="Accompanied Tour: An authorized order (assignment or tour) that allows dependents to travel to the new Permanent Duty Station (PDS)"
                        position="right"
                        icon={faInfoCircle}
                        color="blue"
                        data-testid="isAnAccompaniedTourYesToolTip"
                        closeOnLeave
                      />
                    </div>
                    <div className={styles.radioWithToolTip}>
                      <Field
                        as={Radio}
                        label="No"
                        id="isAnAccompaniedTourNo"
                        data-testid="isAnAccompaniedTourNo"
                        name="accompaniedTour"
                        value="no"
                        type="radio"
                      />
                      <ToolTip
                        text="Unaccompanied Tour: An authorized order (assignment or tour) that DOES NOT allow dependents to travel to the new Permanent Duty Station (PDS)"
                        position="right"
                        icon={faInfoCircle}
                        color="blue"
                        data-testid="isAnAccompaniedTourNoToolTip"
                        closeOnLeave
                      />
                    </div>
                  </div>
                </FormGroup>
              )}

              {showDependentAgeFields && (
                <FormGroup>
                  <MaskedTextField
                    data-testid="dependentsUnderTwelve"
                    defaultValue="0"
                    name="dependentsUnderTwelve"
                    label="Number of dependents under the age of 12"
                    id="dependentsUnderTwelve"
                    mask={Number}
                    scale={0}
                    signed={false}
                    thousandsSeparator=","
                    lazy={false}
                  />

                  <MaskedTextField
                    data-testid="dependentsTwelveAndOver"
                    defaultValue="0"
                    name="dependentsTwelveAndOver"
                    label="Number of dependents of the age 12 or over"
                    id="dependentsTwelveAndOver"
                    mask={Number}
                    scale={0}
                    signed={false}
                    thousandsSeparator=","
                    lazy={false}
                  />
                </FormGroup>
              )}

              <DropdownInput label="Pay grade" name="grade" id="grade" required options={payGradeOptions} />
            </SectionWrapper>

            <div className={formStyles.formActions}>
              <WizardNavigation
                disableNext={!isValid || isSubmitting}
                onNextClick={handleSubmit}
                onBackClick={onBack}
              />
            </div>
          </Form>
        );
      }}
    </Formik>
  );
};

export default AddOrdersForm;<|MERGE_RESOLUTION|>--- conflicted
+++ resolved
@@ -21,7 +21,8 @@
 import formStyles from 'styles/form.module.scss';
 import ConnectedFlashMessage from 'containers/FlashMessage/FlashMessage';
 
-<<<<<<< HEAD
+let originMeta;
+let newDutyMeta = '';
 const AddOrdersForm = ({
   onSubmit,
   ordersTypeOptions,
@@ -30,11 +31,6 @@
   isSafetyMoveSelected,
   isBluebarkMoveSelected,
 }) => {
-=======
-let originMeta;
-let newDutyMeta = '';
-const AddOrdersForm = ({ onSubmit, ordersTypeOptions, initialValues, onBack, isSafetyMoveSelected }) => {
->>>>>>> 006493a7
   const payGradeOptions = dropdownInputOptions(ORDERS_PAY_GRADE_OPTIONS);
   const [currentDutyLocation, setCurrentDutyLocation] = useState('');
   const [newDutyLocation, setNewDutyLocation] = useState('');
