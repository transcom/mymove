--- conflicted
+++ resolved
@@ -45,10 +45,7 @@
   const [isHasDependentsDisabled, setHasDependentsDisabled] = useState(false);
   const [prevOrderType, setPrevOrderType] = useState('');
   const [filteredOrderTypeOptions, setFilteredOrderTypeOptions] = useState(ordersTypeOptions);
-<<<<<<< HEAD
-=======
   const { customerId: serviceMemberId } = useParams();
->>>>>>> 44764c34
 
   const validationSchema = Yup.object().shape({
     ordersType: Yup.mixed()
@@ -89,13 +86,8 @@
   }, []);
 
   useEffect(() => {
-<<<<<<< HEAD
-    if (currentDutyLocation?.id) {
-      showCounselingOffices(currentDutyLocation.id).then((fetchedData) => {
-=======
     if (currentDutyLocation?.id && serviceMemberId) {
       showCounselingOffices(currentDutyLocation.id, serviceMemberId).then((fetchedData) => {
->>>>>>> 44764c34
         if (fetchedData.body) {
           const counselingOffices = fetchedData.body.map((item) => ({
             key: item.id,
@@ -123,21 +115,6 @@
       }
     }
   }, [currentDutyLocation, newDutyLocation, isOconusMove, hasDependents, enableUB, serviceMemberId]);
-
-  useEffect(() => {
-    const fetchData = async () => {
-      const alaskaEnabled = await isBooleanFlagEnabled(FEATURE_FLAG_KEYS.ENABLE_ALASKA);
-
-      const updatedOptions = alaskaEnabled
-        ? ordersTypeOptions
-        : ordersTypeOptions.filter(
-            (e) => e.key !== ORDERS_TYPE.EARLY_RETURN_OF_DEPENDENTS && e.key !== ORDERS_TYPE.STUDENT_TRAVEL,
-          );
-
-      setFilteredOrderTypeOptions(updatedOptions);
-    };
-    fetchData();
-  }, [ordersTypeOptions]);
 
   useEffect(() => {
     const fetchData = async () => {
