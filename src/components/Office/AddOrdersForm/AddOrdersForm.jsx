import React, { useState, useEffect } from 'react';
import { Field, Formik } from 'formik';
import * as Yup from 'yup';
import { FormGroup, Label, Radio, Link as USWDSLink } from '@trussworks/react-uswds';
import { faInfoCircle } from '@fortawesome/free-solid-svg-icons';

import { isBooleanFlagEnabled } from '../../../utils/featureFlags';
import { FEATURE_FLAG_KEYS } from '../../../shared/constants';

import styles from './AddOrdersForm.module.scss';

import ToolTip from 'shared/ToolTip/ToolTip';
import { DatePickerInput, DropdownInput, DutyLocationInput } from 'components/form/fields';
import { Form } from 'components/form/Form';
import SectionWrapper from 'components/Customer/SectionWrapper';
import { ORDERS_PAY_GRADE_OPTIONS, ORDERS_TYPE } from 'constants/orders';
import { dropdownInputOptions } from 'utils/formatters';
import WizardNavigation from 'components/Customer/WizardNavigation/WizardNavigation';
import Callout from 'components/Callout';
import MaskedTextField from 'components/form/fields/MaskedTextField/MaskedTextField';
import formStyles from 'styles/form.module.scss';
import ConnectedFlashMessage from 'containers/FlashMessage/FlashMessage';

let originMeta;
let newDutyMeta = '';
const AddOrdersForm = ({
  onSubmit,
  ordersTypeOptions,
  initialValues,
  onBack,
  isSafetyMoveSelected,
  isBluebarkMoveSelected,
}) => {
  const payGradeOptions = dropdownInputOptions(ORDERS_PAY_GRADE_OPTIONS);
  const [currentDutyLocation, setCurrentDutyLocation] = useState('');
  const [newDutyLocation, setNewDutyLocation] = useState('');
  const [showAccompaniedTourField, setShowAccompaniedTourField] = useState(false);
  const [showDependentAgeFields, setShowDependentAgeFields] = useState(false);
  const [hasDependents, setHasDependents] = useState(false);
  const [isOconusMove, setIsOconusMove] = useState(false);
  const [enableUB, setEnableUB] = useState(false);
  const [isHasDependentsDisabled, setHasDependentsDisabled] = useState(false);
  const [prevOrderType, setPrevOrderType] = useState('');
  const [filteredOrderTypeOptions, setFilteredOrderTypeOptions] = useState(ordersTypeOptions);

  const validationSchema = Yup.object().shape({
    ordersType: Yup.mixed()
      .oneOf(ordersTypeOptions.map((i) => i.key))
      .required('Required'),
    issueDate: Yup.date()
      .typeError('Enter a complete date in DD MMM YYYY format (day, month, year).')
      .required('Required'),
    reportByDate: Yup.date()
      .typeError('Enter a complete date in DD MMM YYYY format (day, month, year).')
      .required('Required'),
    hasDependents: Yup.mixed().oneOf(['yes', 'no']).required('Required'),
    originDutyLocation: Yup.object().nullable().required('Required'),
    newDutyLocation: Yup.object().nullable().required('Required'),
    grade: Yup.mixed().oneOf(Object.keys(ORDERS_PAY_GRADE_OPTIONS)).required('Required'),
    accompaniedTour: showAccompaniedTourField
      ? Yup.mixed().oneOf(['yes', 'no']).required('Required')
      : Yup.string().notRequired(),
    dependentsUnderTwelve: showDependentAgeFields
      ? Yup.number().min(0).required('Required')
      : Yup.number().notRequired(),
    dependentsTwelveAndOver: showDependentAgeFields
      ? Yup.number().min(0).required('Required')
      : Yup.number().notRequired(),
  });

  useEffect(() => {
    const checkUBFeatureFlag = async () => {
      const enabled = await isBooleanFlagEnabled(FEATURE_FLAG_KEYS.UNACCOMPANIED_BAGGAGE);
      if (enabled) {
        setEnableUB(true);
      }
    };
    checkUBFeatureFlag();
  }, []);

  useEffect(() => {
    // Check if either currentDutyLocation or newDutyLocation is OCONUS
    if (currentDutyLocation?.address?.isOconus || newDutyLocation?.address?.isOconus) {
      setIsOconusMove(true);
    } else {
      setIsOconusMove(false);
    }
    if (currentDutyLocation?.address && newDutyLocation?.address && enableUB) {
      // Only if one of the duty locations is OCONUS should accompanied tour and dependent
      // age fields display
      if (isOconusMove && hasDependents) {
        setShowAccompaniedTourField(true);
        setShowDependentAgeFields(true);
      } else {
        setShowAccompaniedTourField(false);
        setShowDependentAgeFields(false);
      }
    }
  }, [currentDutyLocation, newDutyLocation, isOconusMove, hasDependents, enableUB]);

  useEffect(() => {
    const fetchData = async () => {
      const alaskaEnabled = await isBooleanFlagEnabled(FEATURE_FLAG_KEYS.ENABLE_ALASKA);

      const updatedOptions = alaskaEnabled
        ? ordersTypeOptions
        : ordersTypeOptions.filter(
            (e) => e.key !== ORDERS_TYPE.EARLY_RETURN_OF_DEPENDENTS && e.key !== ORDERS_TYPE.STUDENT_TRAVEL,
          );

      setFilteredOrderTypeOptions(updatedOptions);
    };
    fetchData();
  }, [ordersTypeOptions]);

  return (
    <Formik initialValues={initialValues} validateOnMount validationSchema={validationSchema} onSubmit={onSubmit}>
      {({ values, isValid, isSubmitting, handleSubmit, handleChange, touched, setFieldValue }) => {
        const isRetirementOrSeparation = ['RETIREMENT', 'SEPARATION'].includes(values.ordersType);
        if (!values.origin_duty_location && touched.origin_duty_location) originMeta = 'Required';
        else originMeta = null;

        if (!values.newDutyLocation && touched.newDutyLocation) newDutyMeta = 'Required';
        else newDutyMeta = null;
        const handleHasDependentsChange = (e) => {
          // Declare a duplicate local scope of the field value
          // for the form to prevent state race conditions
          if (e.target.value === '') {
            setFieldValue('hasDependents', '');
          } else {
            const fieldValueHasDependents = e.target.value === 'yes';
            setHasDependents(e.target.value === 'yes');
            setFieldValue('hasDependents', fieldValueHasDependents ? 'yes' : 'no');
            if (fieldValueHasDependents && isOconusMove && enableUB) {
              setShowAccompaniedTourField(true);
              setShowDependentAgeFields(true);
            } else {
              setShowAccompaniedTourField(false);
              setShowDependentAgeFields(false);
            }
          }
        };
        const handleOrderTypeChange = (e) => {
          const { value } = e.target;
          if (value === ORDERS_TYPE.STUDENT_TRAVEL || value === ORDERS_TYPE.EARLY_RETURN_OF_DEPENDENTS) {
            setHasDependentsDisabled(true);
            handleHasDependentsChange({ target: { value: 'yes' } });
          } else {
            setHasDependentsDisabled(false);
            if (
              prevOrderType === ORDERS_TYPE.STUDENT_TRAVEL ||
              prevOrderType === ORDERS_TYPE.EARLY_RETURN_OF_DEPENDENTS
            ) {
              handleHasDependentsChange({ target: { value: '' } });
            }
          }
          setPrevOrderType(value);
        };
        return (
          <Form className={`${formStyles.form}`}>
            <ConnectedFlashMessage />
            <h1>Tell us about the orders</h1>

            <SectionWrapper className={formStyles.formSection}>
              <DropdownInput
                label="Orders type"
                name="ordersType"
                options={filteredOrderTypeOptions}
                required
<<<<<<< HEAD
                onChange={(e) => {
                  handleChange(e);
                  handleOrderTypeChange(e);
                }}
                isDisabled={isSafetyMoveSelected}
=======
                isDisabled={isSafetyMoveSelected || isBluebarkMoveSelected}
>>>>>>> 16736fa1
              />
              <DatePickerInput name="issueDate" label="Orders date" required />
              <DatePickerInput name="reportByDate" label="Report by date" required />

              <DutyLocationInput
                label="Current duty location"
                name="originDutyLocation"
                id="originDutyLocation"
                onDutyLocationChange={(e) => {
                  setCurrentDutyLocation(e);
                }}
                metaOverride={originMeta}
                required
              />

              {isRetirementOrSeparation ? (
                <>
                  <h3>Where are they entitled to move?</h3>
                  <Callout>
                    <span>The government will pay for their move to:</span>
                    <ul>
                      <li>Home of record (HOR)</li>
                      <li>Place entered active duty (PLEAD)</li>
                    </ul>
                    <p>
                      It might pay for a move to their Home of selection (HOS), anywhere in CONUS. Check their orders.
                    </p>
                    <p>
                      Read more about where they are entitled to move when leaving the military on{' '}
                      <USWDSLink
                        target="_blank"
                        rel="noopener noreferrer"
                        href="https://www.militaryonesource.mil/military-life-cycle/separation-transition/military-separation-retirement/deciding-where-to-live-when-you-leave-the-military/"
                      >
                        Military OneSource.
                      </USWDSLink>
                    </p>
                  </Callout>
                  <DutyLocationInput
                    name="newDutyLocation"
                    label="HOR, PLEAD or HOS"
                    displayAddress={false}
                    placeholder="Enter a city or ZIP"
                    metaOverride={newDutyMeta}
                    onDutyLocationChange={(e) => {
                      setNewDutyLocation(e);
                    }}
                  />
                </>
              ) : (
                <DutyLocationInput
                  name="newDutyLocation"
                  label="New duty location"
                  required
                  metaOverride={newDutyMeta}
                  onDutyLocationChange={(e) => {
                    setNewDutyLocation(e);
                  }}
                />
              )}

              <FormGroup>
                <Label>Are dependents included in the orders?</Label>
                <div>
                  <Field
                    as={Radio}
                    label="Yes"
                    id="hasDependentsYes"
                    data-testid="hasDependentsYes"
                    name="hasDependents"
                    value="yes"
                    title="Yes, dependents are included in the orders"
                    type="radio"
                    onChange={(e) => {
                      handleHasDependentsChange(e);
                    }}
                    disabled={isHasDependentsDisabled}
                  />
                  <Field
                    as={Radio}
                    label="No"
                    id="hasDependentsNo"
                    data-testid="hasDependentsNo"
                    name="hasDependents"
                    value="no"
                    title="No, dependents are not included in the orders"
                    type="radio"
                    onChange={(e) => {
                      handleHasDependentsChange(e);
                    }}
                    disabled={isHasDependentsDisabled}
                  />
                </div>
              </FormGroup>

              {showAccompaniedTourField && (
                <FormGroup>
                  <Label>Is this an accompanied tour?</Label>
                  <div>
                    <div className={styles.radioWithToolTip}>
                      <Field
                        as={Radio}
                        label="Yes"
                        id="isAnAccompaniedTourYes"
                        data-testid="isAnAccompaniedTourYes"
                        name="accompaniedTour"
                        value="yes"
                        type="radio"
                      />
                      <ToolTip
                        text="Accompanied Tour: An authorized order (assignment or tour) that allows dependents to travel to the new Permanent Duty Station (PDS)"
                        position="right"
                        icon={faInfoCircle}
                        color="blue"
                        data-testid="isAnAccompaniedTourYesToolTip"
                        closeOnLeave
                      />
                    </div>
                    <div className={styles.radioWithToolTip}>
                      <Field
                        as={Radio}
                        label="No"
                        id="isAnAccompaniedTourNo"
                        data-testid="isAnAccompaniedTourNo"
                        name="accompaniedTour"
                        value="no"
                        type="radio"
                      />
                      <ToolTip
                        text="Unaccompanied Tour: An authorized order (assignment or tour) that DOES NOT allow dependents to travel to the new Permanent Duty Station (PDS)"
                        position="right"
                        icon={faInfoCircle}
                        color="blue"
                        data-testid="isAnAccompaniedTourNoToolTip"
                        closeOnLeave
                      />
                    </div>
                  </div>
                </FormGroup>
              )}

              {showDependentAgeFields && (
                <FormGroup>
                  <MaskedTextField
                    data-testid="dependentsUnderTwelve"
                    defaultValue="0"
                    name="dependentsUnderTwelve"
                    label="Number of dependents under the age of 12"
                    id="dependentsUnderTwelve"
                    mask={Number}
                    scale={0}
                    signed={false}
                    thousandsSeparator=","
                    lazy={false}
                  />

                  <MaskedTextField
                    data-testid="dependentsTwelveAndOver"
                    defaultValue="0"
                    name="dependentsTwelveAndOver"
                    label="Number of dependents of the age 12 or over"
                    id="dependentsTwelveAndOver"
                    mask={Number}
                    scale={0}
                    signed={false}
                    thousandsSeparator=","
                    lazy={false}
                  />
                </FormGroup>
              )}

              <DropdownInput label="Pay grade" name="grade" id="grade" required options={payGradeOptions} />
            </SectionWrapper>

            <div className={formStyles.formActions}>
              <WizardNavigation
                disableNext={!isValid || isSubmitting}
                onNextClick={handleSubmit}
                onBackClick={onBack}
              />
            </div>
          </Form>
        );
      }}
    </Formik>
  );
};

export default AddOrdersForm;<|MERGE_RESOLUTION|>--- conflicted
+++ resolved
@@ -167,15 +167,11 @@
                 name="ordersType"
                 options={filteredOrderTypeOptions}
                 required
-<<<<<<< HEAD
                 onChange={(e) => {
                   handleChange(e);
                   handleOrderTypeChange(e);
                 }}
-                isDisabled={isSafetyMoveSelected}
-=======
                 isDisabled={isSafetyMoveSelected || isBluebarkMoveSelected}
->>>>>>> 16736fa1
               />
               <DatePickerInput name="issueDate" label="Orders date" required />
               <DatePickerInput name="reportByDate" label="Report by date" required />
