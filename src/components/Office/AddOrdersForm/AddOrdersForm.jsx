--- conflicted
+++ resolved
@@ -16,32 +16,21 @@
 import RequiredAsterisk, { requiredAsteriskMessage } from 'components/form/RequiredAsterisk';
 import { Form } from 'components/form/Form';
 import SectionWrapper from 'components/Shared/SectionWrapper/SectionWrapper';
-<<<<<<< HEAD
 import { ORDERS_PAY_GRADE_OPTIONS, ORDERS_PAY_GRADE_TYPE, ORDERS_TYPE } from 'constants/orders';
-=======
-import { ORDERS_PAY_GRADE_TYPE, ORDERS_TYPE } from 'constants/orders';
-import { formatPayGradeOptions } from 'utils/formatters';
->>>>>>> fd3723cb
 import WizardNavigation from 'components/Customer/WizardNavigation/WizardNavigation';
 import Callout from 'components/Callout';
 import MaskedTextField from 'components/form/fields/MaskedTextField/MaskedTextField';
 import formStyles from 'styles/form.module.scss';
 import ConnectedFlashMessage from 'containers/FlashMessage/FlashMessage';
-<<<<<<< HEAD
 import { showCounselingOffices, getRankOptions } from 'services/ghcApi';
 import Hint from 'components/Hint';
-import { sortRankPayGradeOptions } from 'shared/utils';
-import { setShowLoadingSpinner } from 'store/general/actions';
+import { sortRankOptions } from 'shared/utils';
+import { setShowLoadingSpinner as setShowLoadingSpinnerAction } from 'store/general/actions';
 import { milmoveLogger } from 'utils/milmoveLog';
 import retryPageLoading from 'utils/retryPageLoading';
-import { dropdownInputOptions } from 'utils/formatters';
-=======
-import { getPayGradeOptions, showCounselingOffices } from 'services/ghcApi';
-import Hint from 'components/Hint';
-import { setShowLoadingSpinner as setShowLoadingSpinnerAction } from 'store/general/actions';
-import retryPageLoading from 'utils/retryPageLoading';
-import { milmoveLogger } from 'utils/milmoveLog';
->>>>>>> fd3723cb
+import { getPayGradeOptions } from 'services/internalApi';
+import { formatPayGradeOptions } from 'utils/formatters';
+// import { dropdownInputOptions } from 'utils/formatters';
 
 let originMeta;
 let newDutyMeta = '';
@@ -52,11 +41,8 @@
   onBack,
   isSafetyMoveSelected,
   isBluebarkMoveSelected,
-<<<<<<< HEAD
-=======
+  affiliation,
   setShowLoadingSpinner,
->>>>>>> fd3723cb
-  affiliation,
 }) => {
   const [counselingOfficeOptions, setCounselingOfficeOptions] = useState(null);
   const [currentDutyLocation, setCurrentDutyLocation] = useState('');
@@ -93,14 +79,10 @@
       ? Yup.string().required('Required')
       : Yup.string().notRequired(),
     newDutyLocation: Yup.object().nullable().required('Required'),
-<<<<<<< HEAD
     grade: Yup.mixed().oneOf(Object.keys(ORDERS_PAY_GRADE_OPTIONS)).required('Required'),
     rank: Yup.string()
       .matches(/^[0-9a-f]{8}-[0-9a-f]{4}-[1-5][0-9a-f]{3}-[89ab][0-9a-f]{3}-[0-9a-f]{12}$/i)
       .required('Required'),
-=======
-    grade: Yup.string().required('Required'),
->>>>>>> fd3723cb
     accompaniedTour: showAccompaniedTourField
       ? Yup.mixed().oneOf(['yes', 'no']).required('Required')
       : Yup.string().notRequired(),
@@ -166,7 +148,7 @@
       try {
         const fetchedRanks = await getRankOptions(affiliation, grade);
         if (fetchedRanks) {
-          const formattedOptions = sortRankPayGradeOptions(fetchedRanks.body);
+          const formattedOptions = sortRankOptions(fetchedRanks.body);
           setRankOptions(formattedOptions);
         }
       } catch (error) {
@@ -178,7 +160,7 @@
     };
 
     if (grade !== '') fetchRankGradeOptions();
-  }, [affiliation, grade]);
+  }, [affiliation, grade, setShowLoadingSpinner]);
   useEffect(() => {
     if (ordersType && grade && currentDutyLocation?.address && newDutyLocation?.address && enableUB) {
       if (
