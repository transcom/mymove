--- conflicted
+++ resolved
@@ -20,10 +20,6 @@
 import ConnectedFlashMessage from 'containers/FlashMessage/FlashMessage';
 import MaskedTextField from 'components/form/fields/MaskedTextField/MaskedTextField';
 import formStyles from 'styles/form.module.scss';
-<<<<<<< HEAD
-=======
-import ConnectedFlashMessage from 'containers/FlashMessage/FlashMessage';
->>>>>>> 9254ad24
 import { showCounselingOffices } from 'services/ghcApi';
 
 let originMeta;
@@ -135,11 +131,7 @@
 
   return (
     <Formik initialValues={initialValues} validateOnMount validationSchema={validationSchema} onSubmit={onSubmit}>
-<<<<<<< HEAD
       {({ values, isValid, isSubmitting, handleSubmit, handleChange, touched, setFieldValue, setValues }) => {
-=======
-      {({ values, isValid, isSubmitting, handleSubmit, touched, setFieldValue, setValues }) => {
->>>>>>> 9254ad24
         const isRetirementOrSeparation = ['RETIREMENT', 'SEPARATION'].includes(values.ordersType);
         if (!values.origin_duty_location && touched.origin_duty_location) originMeta = 'Required';
         else originMeta = null;
