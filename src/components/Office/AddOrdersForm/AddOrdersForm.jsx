import React, { useState, useEffect } from 'react';
import { useParams } from 'react-router-dom';
import { Field, Formik } from 'formik';
import * as Yup from 'yup';
import { FormGroup, Label, Radio, Link as USWDSLink } from '@trussworks/react-uswds';
import { faInfoCircle } from '@fortawesome/free-solid-svg-icons';

import { isBooleanFlagEnabled } from '../../../utils/featureFlags';
import { civilianTDYUBAllowanceWeightWarningOfficeUser, FEATURE_FLAG_KEYS } from '../../../shared/constants';

import styles from './AddOrdersForm.module.scss';

import ToolTip from 'shared/ToolTip/ToolTip';
import { DatePickerInput, DropdownInput, DutyLocationInput } from 'components/form/fields';
import RequiredAsterisk, { requiredAsteriskMessage } from 'components/form/RequiredAsterisk';
import { Form } from 'components/form/Form';
import SectionWrapper from 'components/Customer/SectionWrapper';
import { ORDERS_PAY_GRADE_OPTIONS, ORDERS_PAY_GRADE_TYPE, ORDERS_TYPE } from 'constants/orders';
import { dropdownInputOptions } from 'utils/formatters';
import WizardNavigation from 'components/Customer/WizardNavigation/WizardNavigation';
import Callout from 'components/Callout';
import ConnectedFlashMessage from 'containers/FlashMessage/FlashMessage';
import MaskedTextField from 'components/form/fields/MaskedTextField/MaskedTextField';
import formStyles from 'styles/form.module.scss';
import { showCounselingOffices } from 'services/ghcApi';
import Hint from 'components/Hint';

let originMeta;
let newDutyMeta = '';
const AddOrdersForm = ({
  onSubmit,
  ordersTypeOptions,
  initialValues,
  onBack,
  isSafetyMoveSelected,
  isBluebarkMoveSelected,
}) => {
  const payGradeOptions = dropdownInputOptions(ORDERS_PAY_GRADE_OPTIONS);
  const [counselingOfficeOptions, setCounselingOfficeOptions] = useState(null);
  const [currentDutyLocation, setCurrentDutyLocation] = useState('');
  const [newDutyLocation, setNewDutyLocation] = useState('');
  const [showAccompaniedTourField, setShowAccompaniedTourField] = useState(false);
  const [showDependentAgeFields, setShowDependentAgeFields] = useState(false);
  const [hasDependents, setHasDependents] = useState(false);
  const [isOconusMove, setIsOconusMove] = useState(false);
  const [enableUB, setEnableUB] = useState(false);
  const [isHasDependentsDisabled, setHasDependentsDisabled] = useState(false);
  const [prevOrderType, setPrevOrderType] = useState('');
  const [filteredOrderTypeOptions, setFilteredOrderTypeOptions] = useState(ordersTypeOptions);
  const [ordersType, setOrdersType] = useState('');
  const [grade, setGrade] = useState('');
  const [isCivilianTDYMove, setIsCivilianTDYMove] = useState(false);
  const [showCivilianTDYUBTooltip, setShowCivilianTDYUBTooltip] = useState(false);
  const { customerId: serviceMemberId } = useParams();

  const validationSchema = Yup.object().shape({
    ordersType: Yup.mixed()
      .oneOf(ordersTypeOptions.map((i) => i.key))
      .required('Required'),
    issueDate: Yup.date()
      .typeError('Enter a complete date in DD MMM YYYY format (day, month, year).')
      .required('Required'),
    reportByDate: Yup.date()
      .typeError('Enter a complete date in DD MMM YYYY format (day, month, year).')
      .required('Required'),
    hasDependents: Yup.mixed().oneOf(['yes', 'no']).required('Required'),
    originDutyLocation: Yup.object().nullable().required('Required'),
    counselingOfficeId: currentDutyLocation.provides_services_counseling
      ? Yup.string().required('Required')
      : Yup.string().notRequired(),
    newDutyLocation: Yup.object().nullable().required('Required'),
    grade: Yup.mixed().oneOf(Object.keys(ORDERS_PAY_GRADE_OPTIONS)).required('Required'),
    accompaniedTour: showAccompaniedTourField
      ? Yup.mixed().oneOf(['yes', 'no']).required('Required')
      : Yup.string().notRequired(),
    dependentsUnderTwelve: showDependentAgeFields
      ? Yup.number().min(0).required('Required')
      : Yup.number().notRequired(),
    dependentsTwelveAndOver: showDependentAgeFields
      ? Yup.number().min(0).required('Required')
      : Yup.number().notRequired(),
    civilianTdyUbAllowance: isCivilianTDYMove
      ? Yup.number()
          .transform((value) => (Number.isNaN(value) ? 0 : value))
          .min(0, 'UB weight allowance must be 0 or more')
          .max(2000, 'UB weight allowance cannot exceed 2,000 lbs.')
      : Yup.number().notRequired(),
  });

  useEffect(() => {
    const checkUBFeatureFlag = async () => {
      const enabled = await isBooleanFlagEnabled(FEATURE_FLAG_KEYS.UNACCOMPANIED_BAGGAGE);
      if (enabled) {
        setEnableUB(true);
      }
    };
    checkUBFeatureFlag();
  }, []);

  useEffect(() => {
    if (currentDutyLocation?.id && serviceMemberId) {
      showCounselingOffices(currentDutyLocation.id, serviceMemberId).then((fetchedData) => {
        if (fetchedData.body) {
          const counselingOffices = fetchedData.body.map((item) => ({
            key: item.id,
            value: item.name,
          }));
          setCounselingOfficeOptions(counselingOffices);
        }
      });
    }
    // Check if either currentDutyLocation or newDutyLocation is OCONUS
    if (currentDutyLocation?.address?.isOconus || newDutyLocation?.address?.isOconus) {
      setIsOconusMove(true);
    } else {
      setIsOconusMove(false);
    }
    if (currentDutyLocation?.address && newDutyLocation?.address && enableUB) {
      // Only if one of the duty locations is OCONUS should accompanied tour and dependent
      // age fields display
      if (isOconusMove && hasDependents) {
        setShowAccompaniedTourField(true);
        setShowDependentAgeFields(true);
      } else {
        setShowAccompaniedTourField(false);
        setShowDependentAgeFields(false);
      }
    }
  }, [currentDutyLocation, newDutyLocation, isOconusMove, hasDependents, enableUB, serviceMemberId]);

  useEffect(() => {
    if (ordersType && grade && currentDutyLocation?.address && newDutyLocation?.address && enableUB) {
      if (
        isOconusMove &&
        ordersType === ORDERS_TYPE.TEMPORARY_DUTY &&
        grade === ORDERS_PAY_GRADE_TYPE.CIVILIAN_EMPLOYEE
      ) {
        setIsCivilianTDYMove(true);
      } else {
        setIsCivilianTDYMove(false);
      }
    }
  }, [
    currentDutyLocation,
    newDutyLocation,
    isOconusMove,
    hasDependents,
    enableUB,
    ordersType,
    grade,
    isCivilianTDYMove,
  ]);

  useEffect(() => {
    const fetchData = async () => {
      const alaskaEnabled = await isBooleanFlagEnabled(FEATURE_FLAG_KEYS.ENABLE_ALASKA);

      const updatedOptions = alaskaEnabled
        ? ordersTypeOptions
        : ordersTypeOptions.filter(
            (e) => e.key !== ORDERS_TYPE.EARLY_RETURN_OF_DEPENDENTS && e.key !== ORDERS_TYPE.STUDENT_TRAVEL,
          );

      setFilteredOrderTypeOptions(updatedOptions);
    };
    fetchData();
  }, [ordersTypeOptions]);

  return (
    <Formik initialValues={initialValues} validateOnMount validationSchema={validationSchema} onSubmit={onSubmit}>
      {({ values, isValid, isSubmitting, handleSubmit, handleChange, touched, setFieldValue, setValues }) => {
        const isRetirementOrSeparation = ['RETIREMENT', 'SEPARATION'].includes(values.ordersType);
        if (!values.origin_duty_location && touched.origin_duty_location) originMeta = 'Required';
        else originMeta = null;

        const handleCounselingOfficeChange = () => {
          setValues({
            ...values,
            counselingOfficeId: null,
          });
          setCounselingOfficeOptions(null);
        };

        if (!values.newDutyLocation && touched.newDutyLocation) newDutyMeta = 'Required';
        else newDutyMeta = null;
        const handleHasDependentsChange = (e) => {
          // Declare a duplicate local scope of the field value
          // for the form to prevent state race conditions
          if (e.target.value === '') {
            setFieldValue('hasDependents', '');
          } else {
            const fieldValueHasDependents = e.target.value === 'yes';
            setHasDependents(e.target.value === 'yes');
            setFieldValue('hasDependents', fieldValueHasDependents ? 'yes' : 'no');
            if (fieldValueHasDependents && isOconusMove && enableUB) {
              setShowAccompaniedTourField(true);
              setShowDependentAgeFields(true);
            } else {
              setShowAccompaniedTourField(false);
              setShowDependentAgeFields(false);
            }
          }
        };
        const handleOrderTypeChange = (e) => {
          const { value } = e.target;
          setOrdersType(value);
          if (value === ORDERS_TYPE.STUDENT_TRAVEL || value === ORDERS_TYPE.EARLY_RETURN_OF_DEPENDENTS) {
            setHasDependentsDisabled(true);
            handleHasDependentsChange({ target: { value: 'yes' } });
          } else {
            setHasDependentsDisabled(false);
            if (
              prevOrderType === ORDERS_TYPE.STUDENT_TRAVEL ||
              prevOrderType === ORDERS_TYPE.EARLY_RETURN_OF_DEPENDENTS
            ) {
              handleHasDependentsChange({ target: { value: '' } });
            }
          }
          setPrevOrderType(value);
        };

        // Conditionally set the civilian TDY UB allowance warning message based on provided weight being in the 351 to 2000 lb range
        const showcivilianTDYUBAllowanceWarning =
          values.civilianTdyUbAllowance > 350 && values.civilianTdyUbAllowance <= 2000;

        let civilianTDYUBAllowanceWarning = '';
        if (showcivilianTDYUBAllowanceWarning) {
          civilianTDYUBAllowanceWarning = civilianTDYUBAllowanceWeightWarningOfficeUser;
        }

        const toggleCivilianTDYUBTooltip = () => {
          setShowCivilianTDYUBTooltip((prev) => !prev);
        };

        return (
          <Form className={`${formStyles.form}`}>
            <ConnectedFlashMessage />
            <h1>Tell us about the orders</h1>

            <SectionWrapper className={formStyles.formSection}>
              {requiredAsteriskMessage}
              <DropdownInput
                label="Orders type"
                name="ordersType"
                options={filteredOrderTypeOptions}
                required
                onChange={(e) => {
                  handleChange(e);
                  handleOrderTypeChange(e);
                }}
                isDisabled={isSafetyMoveSelected || isBluebarkMoveSelected}
                showRequiredAsterisk
              />
              <DatePickerInput name="issueDate" label="Orders date" required showRequiredAsterisk />
              <DatePickerInput name="reportByDate" label="Report by date" required showRequiredAsterisk />

              <DutyLocationInput
                label="Current duty location"
                name="originDutyLocation"
                id="originDutyLocation"
                onDutyLocationChange={(e) => {
                  setCurrentDutyLocation(e);
                  handleCounselingOfficeChange();
                }}
                metaOverride={originMeta}
                required
                showRequiredAsterisk
              />
              {currentDutyLocation.provides_services_counseling && (
                <div>
                  <DropdownInput
                    label="Counseling office"
                    name="counselingOfficeId"
                    id="counselingOfficeId"
                    data-testid="counselingOfficeSelect"
                    showRequiredAsterisk
                    required
                    options={counselingOfficeOptions}
                  />
                  <Hint>
                    Select an origin duty location that most closely represents the customers current physical location,
                    not where their shipment will originate, if different. This will allow a nearby transportation
                    office to assist them.
                  </Hint>
                </div>
              )}

              {isRetirementOrSeparation ? (
                <>
                  <h3>Where are they entitled to move?</h3>
                  <Callout>
                    <span>The government will pay for their move to:</span>
                    <ul>
                      <li>Home of record (HOR)</li>
                      <li>Place entered active duty (PLEAD)</li>
                    </ul>
                    <p>
                      It might pay for a move to their Home of selection (HOS), anywhere in CONUS. Check their orders.
                    </p>
                    <p>
                      Read more about where they are entitled to move when leaving the military on{' '}
                      <USWDSLink
                        target="_blank"
                        rel="noopener noreferrer"
                        href="https://www.militaryonesource.mil/military-life-cycle/separation-transition/military-separation-retirement/deciding-where-to-live-when-you-leave-the-military/"
                      >
                        Military OneSource.
                      </USWDSLink>
                    </p>
                  </Callout>
                  <DutyLocationInput
                    name="newDutyLocation"
                    label="HOR, PLEAD or HOS"
                    displayAddress={false}
                    placeholder="Enter a city or ZIP"
                    metaOverride={newDutyMeta}
                    showRequiredAsterisk
                    onDutyLocationChange={(e) => {
                      setNewDutyLocation(e);
                    }}
                  />
                </>
              ) : (
                <DutyLocationInput
                  name="newDutyLocation"
                  label="New duty location"
                  required
                  showRequiredAsterisk
                  metaOverride={newDutyMeta}
                  onDutyLocationChange={(e) => {
                    setNewDutyLocation(e);
                  }}
                />
              )}

              <FormGroup>
                <Label>
                  <span>
                    Are dependents included in the orders? <RequiredAsterisk />{' '}
                  </span>
                </Label>
                <div>
                  <Field
                    as={Radio}
                    label="Yes"
                    id="hasDependentsYes"
                    data-testid="hasDependentsYes"
                    name="hasDependents"
                    value="yes"
                    title="Yes, dependents are included in the orders"
                    type="radio"
                    onChange={(e) => {
                      handleHasDependentsChange(e);
                    }}
                    disabled={isHasDependentsDisabled}
                  />
                  <Field
                    as={Radio}
                    label="No"
                    id="hasDependentsNo"
                    data-testid="hasDependentsNo"
                    name="hasDependents"
                    value="no"
                    title="No, dependents are not included in the orders"
                    type="radio"
                    onChange={(e) => {
                      handleHasDependentsChange(e);
                    }}
                    disabled={isHasDependentsDisabled}
                  />
                </div>
              </FormGroup>

              {showAccompaniedTourField && (
                <FormGroup>
                  <Label>
                    <span>
                      Is this an accompanied tour? <RequiredAsterisk />
                    </span>
                  </Label>
                  <div>
                    <div className={styles.radioWithToolTip}>
                      <Field
                        as={Radio}
                        label="Yes"
                        id="isAnAccompaniedTourYes"
                        data-testid="isAnAccompaniedTourYes"
                        name="accompaniedTour"
                        value="yes"
                        type="radio"
                      />
                      <ToolTip
                        text="Accompanied Tour: An authorized order (assignment or tour) that allows dependents to travel to the new Permanent Duty Station (PDS)"
                        position="right"
                        icon={faInfoCircle}
                        color="blue"
                        data-testid="isAnAccompaniedTourYesToolTip"
                        closeOnLeave
                      />
                    </div>
                    <div className={styles.radioWithToolTip}>
                      <Field
                        as={Radio}
                        label="No"
                        id="isAnAccompaniedTourNo"
                        data-testid="isAnAccompaniedTourNo"
                        name="accompaniedTour"
                        value="no"
                        type="radio"
                      />
                      <ToolTip
                        text="Unaccompanied Tour: An authorized order (assignment or tour) that DOES NOT allow dependents to travel to the new Permanent Duty Station (PDS)"
                        position="right"
                        icon={faInfoCircle}
                        color="blue"
                        data-testid="isAnAccompaniedTourNoToolTip"
                        closeOnLeave
                      />
                    </div>
                  </div>
                </FormGroup>
              )}

              {showDependentAgeFields && (
                <FormGroup>
                  <MaskedTextField
                    data-testid="dependentsUnderTwelve"
                    defaultValue="0"
                    name="dependentsUnderTwelve"
                    label="Number of dependents under the age of 12"
                    id="dependentsUnderTwelve"
                    mask={Number}
                    scale={0}
                    signed={false}
                    thousandsSeparator=","
                    lazy={false}
                    showRequiredAsterisk
                  />

                  <MaskedTextField
                    data-testid="dependentsTwelveAndOver"
                    defaultValue="0"
                    name="dependentsTwelveAndOver"
                    label="Number of dependents of the age 12 or over"
                    id="dependentsTwelveAndOver"
                    mask={Number}
                    scale={0}
                    signed={false}
                    thousandsSeparator=","
                    lazy={false}
                    showRequiredAsterisk
                  />
                </FormGroup>
              )}

              <DropdownInput
                label="Pay grade"
                name="grade"
                id="grade"
                required
                options={payGradeOptions}
<<<<<<< HEAD
                onChange={(e) => {
                  setGrade(e.target.value);
                  handleChange(e);
                }}
=======
                showRequiredAsterisk
>>>>>>> 67249022
              />

              {isCivilianTDYMove && showcivilianTDYUBAllowanceWarning ? (
                <FormGroup className={styles.civilianUBAllowanceWarning}>
                  <MaskedTextField
                    data-testid="civilianTdyUbAllowance"
                    warning={civilianTDYUBAllowanceWarning}
                    defaultValue="0"
                    name="civilianTdyUbAllowance"
                    id="civilianTdyUbAllowance"
                    mask={Number}
                    scale={0}
                    signed={false}
                    thousandsSeparator=","
                    lazy={false}
                    labelHint={<span className={styles.civilianUBAllowanceLabel}>Optional</span>}
                    label={
                      <Label onClick={toggleCivilianTDYUBTooltip} className={styles.labelwithToolTip}>
                        If the customer&apos;s orders specify a specific UB weight allowance, enter it here.
                        <ToolTip
                          text={
                            <span className={styles.toolTipText}>
                              If you do not specify a UB weight allowance, the default of 0 lbs will be used.
                            </span>
                          }
                          position="left"
                          icon="info-circle"
                          color="blue"
                          data-testid="civilianTDYUBAllowanceToolTip"
                          isVisible={showCivilianTDYUBTooltip}
                          closeOnLeave
                        />
                      </Label>
                    }
                  />
                </FormGroup>
              ) : (
                isCivilianTDYMove && (
                  <FormGroup>
                    <MaskedTextField
                      data-testid="civilianTdyUbAllowance"
                      defaultValue="0"
                      name="civilianTdyUbAllowance"
                      id="civilianTdyUbAllowance"
                      mask={Number}
                      scale={0}
                      signed={false}
                      thousandsSeparator=","
                      lazy={false}
                      labelHint={<span className={styles.civilianUBAllowanceLabel}>Optional</span>}
                      label={
                        <Label onClick={toggleCivilianTDYUBTooltip} className={styles.labelwithToolTip}>
                          If the customer&apos;s orders specify a specific UB weight allowance, enter it here.
                          <ToolTip
                            text={
                              <span className={styles.toolTipText}>
                                If you do not specify a UB weight allowance, the default of 0 lbs will be used.
                              </span>
                            }
                            position="left"
                            icon="info-circle"
                            color="blue"
                            data-testid="civilianTDYUBAllowanceToolTip"
                            isVisible={showCivilianTDYUBTooltip}
                            closeOnLeave
                          />
                        </Label>
                      }
                    />
                  </FormGroup>
                )
              )}
            </SectionWrapper>

            <div className={formStyles.formActions}>
              <WizardNavigation
                disableNext={!isValid || isSubmitting}
                onNextClick={handleSubmit}
                onBackClick={onBack}
              />
            </div>
          </Form>
        );
      }}
    </Formik>
  );
};

export default AddOrdersForm;<|MERGE_RESOLUTION|>--- conflicted
+++ resolved
@@ -459,14 +459,11 @@
                 id="grade"
                 required
                 options={payGradeOptions}
-<<<<<<< HEAD
+                showRequiredAsterisk
                 onChange={(e) => {
                   setGrade(e.target.value);
                   handleChange(e);
                 }}
-=======
-                showRequiredAsterisk
->>>>>>> 67249022
               />
 
               {isCivilianTDYMove && showcivilianTDYUBAllowanceWarning ? (
