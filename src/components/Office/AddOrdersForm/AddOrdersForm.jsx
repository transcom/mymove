import React, { useState, useEffect } from 'react';
import { useParams } from 'react-router-dom';
import { Field, Formik } from 'formik';
import * as Yup from 'yup';
import { FormGroup, Label, Radio, Link as USWDSLink } from '@trussworks/react-uswds';
import { faInfoCircle } from '@fortawesome/free-solid-svg-icons';

import { isBooleanFlagEnabled } from '../../../utils/featureFlags';
import { civilianTDYUBAllowanceWeightWarningOfficeUser, FEATURE_FLAG_KEYS } from '../../../shared/constants';

import styles from './AddOrdersForm.module.scss';

import ToolTip from 'shared/ToolTip/ToolTip';
import { DatePickerInput, DropdownInput, DutyLocationInput } from 'components/form/fields';
import { Form } from 'components/form/Form';
import SectionWrapper from 'components/Customer/SectionWrapper';
import { ORDERS_PAY_GRADE_OPTIONS, ORDERS_PAY_GRADE_TYPE, ORDERS_TYPE } from 'constants/orders';
import { dropdownInputOptions } from 'utils/formatters';
import WizardNavigation from 'components/Customer/WizardNavigation/WizardNavigation';
import Callout from 'components/Callout';
import ConnectedFlashMessage from 'containers/FlashMessage/FlashMessage';
import MaskedTextField from 'components/form/fields/MaskedTextField/MaskedTextField';
import formStyles from 'styles/form.module.scss';
import { showCounselingOffices } from 'services/ghcApi';
import { getLabelWithAsterisk, requiredAsteriskMessage } from 'utils/formLabels';
import Hint from 'components/Hint';

let originMeta;
let newDutyMeta = '';
const AddOrdersForm = ({
  onSubmit,
  ordersTypeOptions,
  initialValues,
  onBack,
  isSafetyMoveSelected,
  isBluebarkMoveSelected,
}) => {
  const payGradeOptions = dropdownInputOptions(ORDERS_PAY_GRADE_OPTIONS);
  const [counselingOfficeOptions, setCounselingOfficeOptions] = useState(null);
  const [currentDutyLocation, setCurrentDutyLocation] = useState('');
  const [newDutyLocation, setNewDutyLocation] = useState('');
  const [showAccompaniedTourField, setShowAccompaniedTourField] = useState(false);
  const [showDependentAgeFields, setShowDependentAgeFields] = useState(false);
  const [hasDependents, setHasDependents] = useState(false);
  const [isOconusMove, setIsOconusMove] = useState(false);
  const [enableUB, setEnableUB] = useState(false);
  const [isHasDependentsDisabled, setHasDependentsDisabled] = useState(false);
  const [prevOrderType, setPrevOrderType] = useState('');
  const [filteredOrderTypeOptions, setFilteredOrderTypeOptions] = useState(ordersTypeOptions);
  const [ordersType, setOrdersType] = useState('');
  const [grade, setGrade] = useState('');
  const [isCivilianTDYMove, setIsCivilianTDYMove] = useState(false);
  const [showCivilianTDYUBTooltip, setShowCivilianTDYUBTooltip] = useState(false);
  const { customerId: serviceMemberId } = useParams();

  const validationSchema = Yup.object().shape({
    ordersType: Yup.mixed()
      .oneOf(ordersTypeOptions.map((i) => i.key))
      .required('Required'),
    issueDate: Yup.date()
      .typeError('Enter a complete date in DD MMM YYYY format (day, month, year).')
      .required('Required'),
    reportByDate: Yup.date()
      .typeError('Enter a complete date in DD MMM YYYY format (day, month, year).')
      .required('Required'),
    hasDependents: Yup.mixed().oneOf(['yes', 'no']).required('Required'),
    originDutyLocation: Yup.object().nullable().required('Required'),
    counselingOfficeId: currentDutyLocation.provides_services_counseling
      ? Yup.string().required('Required')
      : Yup.string().notRequired(),
    newDutyLocation: Yup.object().nullable().required('Required'),
    grade: Yup.mixed().oneOf(Object.keys(ORDERS_PAY_GRADE_OPTIONS)).required('Required'),
    accompaniedTour: showAccompaniedTourField
      ? Yup.mixed().oneOf(['yes', 'no']).required('Required')
      : Yup.string().notRequired(),
    dependentsUnderTwelve: showDependentAgeFields
      ? Yup.number().min(0).required('Required')
      : Yup.number().notRequired(),
    dependentsTwelveAndOver: showDependentAgeFields
      ? Yup.number().min(0).required('Required')
      : Yup.number().notRequired(),
    civilianTdyUbAllowance: isCivilianTDYMove
      ? Yup.number()
          .transform((value) => (Number.isNaN(value) ? 0 : value))
          .min(0, 'UB weight allowance must be 0 or more')
          .max(2000, 'UB weight allowance cannot exceed 2,000 lbs.')
      : Yup.number().notRequired(),
  });

  useEffect(() => {
    const checkUBFeatureFlag = async () => {
      const enabled = await isBooleanFlagEnabled(FEATURE_FLAG_KEYS.UNACCOMPANIED_BAGGAGE);
      if (enabled) {
        setEnableUB(true);
      }
    };
    checkUBFeatureFlag();
  }, []);

  useEffect(() => {
    if (currentDutyLocation?.id && serviceMemberId) {
      showCounselingOffices(currentDutyLocation.id, serviceMemberId).then((fetchedData) => {
        if (fetchedData.body) {
          const counselingOffices = fetchedData.body.map((item) => ({
            key: item.id,
            value: item.name,
          }));
          setCounselingOfficeOptions(counselingOffices);
        }
      });
    }
    // Check if either currentDutyLocation or newDutyLocation is OCONUS
    if (currentDutyLocation?.address?.isOconus || newDutyLocation?.address?.isOconus) {
      setIsOconusMove(true);
    } else {
      setIsOconusMove(false);
    }
    if (currentDutyLocation?.address && newDutyLocation?.address && enableUB) {
      // Only if one of the duty locations is OCONUS should accompanied tour and dependent
      // age fields display
      if (isOconusMove && hasDependents) {
        setShowAccompaniedTourField(true);
        setShowDependentAgeFields(true);
      } else {
        setShowAccompaniedTourField(false);
        setShowDependentAgeFields(false);
      }
    }
  }, [currentDutyLocation, newDutyLocation, isOconusMove, hasDependents, enableUB, serviceMemberId]);

  useEffect(() => {
    if (ordersType && grade && currentDutyLocation?.address && newDutyLocation?.address && enableUB) {
      if (
        isOconusMove &&
        ordersType === ORDERS_TYPE.TEMPORARY_DUTY &&
        grade === ORDERS_PAY_GRADE_TYPE.CIVILIAN_EMPLOYEE
      ) {
        setIsCivilianTDYMove(true);
      } else {
        setIsCivilianTDYMove(false);
      }
    }
  }, [
    currentDutyLocation,
    newDutyLocation,
    isOconusMove,
    hasDependents,
    enableUB,
    ordersType,
    grade,
    isCivilianTDYMove,
  ]);

  useEffect(() => {
    const fetchData = async () => {
      const alaskaEnabled = await isBooleanFlagEnabled(FEATURE_FLAG_KEYS.ENABLE_ALASKA);

      const updatedOptions = alaskaEnabled
        ? ordersTypeOptions
        : ordersTypeOptions.filter(
            (e) => e.key !== ORDERS_TYPE.EARLY_RETURN_OF_DEPENDENTS && e.key !== ORDERS_TYPE.STUDENT_TRAVEL,
          );

      setFilteredOrderTypeOptions(updatedOptions);
    };
    fetchData();
  }, [ordersTypeOptions]);

  return (
    <Formik initialValues={initialValues} validateOnMount validationSchema={validationSchema} onSubmit={onSubmit}>
      {({ values, isValid, isSubmitting, handleSubmit, handleChange, touched, setFieldValue, setValues }) => {
        const isRetirementOrSeparation = ['RETIREMENT', 'SEPARATION'].includes(values.ordersType);
        if (!values.origin_duty_location && touched.origin_duty_location) originMeta = 'Required';
        else originMeta = null;

        const handleCounselingOfficeChange = () => {
          setValues({
            ...values,
            counselingOfficeId: null,
          });
          setCounselingOfficeOptions(null);
        };

        if (!values.newDutyLocation && touched.newDutyLocation) newDutyMeta = 'Required';
        else newDutyMeta = null;
        const handleHasDependentsChange = (e) => {
          // Declare a duplicate local scope of the field value
          // for the form to prevent state race conditions
          if (e.target.value === '') {
            setFieldValue('hasDependents', '');
          } else {
            const fieldValueHasDependents = e.target.value === 'yes';
            setHasDependents(e.target.value === 'yes');
            setFieldValue('hasDependents', fieldValueHasDependents ? 'yes' : 'no');
            if (fieldValueHasDependents && isOconusMove && enableUB) {
              setShowAccompaniedTourField(true);
              setShowDependentAgeFields(true);
            } else {
              setShowAccompaniedTourField(false);
              setShowDependentAgeFields(false);
            }
          }
        };
        const handleOrderTypeChange = (e) => {
          const { value } = e.target;
          setOrdersType(value);
          if (value === ORDERS_TYPE.STUDENT_TRAVEL || value === ORDERS_TYPE.EARLY_RETURN_OF_DEPENDENTS) {
            setHasDependentsDisabled(true);
            handleHasDependentsChange({ target: { value: 'yes' } });
          } else {
            setHasDependentsDisabled(false);
            if (
              prevOrderType === ORDERS_TYPE.STUDENT_TRAVEL ||
              prevOrderType === ORDERS_TYPE.EARLY_RETURN_OF_DEPENDENTS
            ) {
              handleHasDependentsChange({ target: { value: '' } });
            }
          }
          setPrevOrderType(value);
        };

        // Conditionally set the civilian TDY UB allowance warning message based on provided weight being in the 351 to 2000 lb range
        const showcivilianTDYUBAllowanceWarning =
          values.civilianTdyUbAllowance > 350 && values.civilianTdyUbAllowance <= 2000;

        let civilianTDYUBAllowanceWarning = '';
        if (showcivilianTDYUBAllowanceWarning) {
          civilianTDYUBAllowanceWarning = civilianTDYUBAllowanceWeightWarningOfficeUser;
        }

        const toggleCivilianTDYUBTooltip = () => {
          setShowCivilianTDYUBTooltip((prev) => !prev);
        };

        return (
          <Form className={`${formStyles.form}`}>
            <ConnectedFlashMessage />
            <h1>Tell us about the orders</h1>

            <SectionWrapper className={formStyles.formSection}>
              {requiredAsteriskMessage}
              <DropdownInput
                label={getLabelWithAsterisk('Orders type')}
                name="ordersType"
                options={filteredOrderTypeOptions}
                required
                onChange={(e) => {
                  handleChange(e);
                  handleOrderTypeChange(e);
                }}
                isDisabled={isSafetyMoveSelected || isBluebarkMoveSelected}
              />
              <DatePickerInput name="issueDate" label={getLabelWithAsterisk('Orders date')} required />
              <DatePickerInput name="reportByDate" label={getLabelWithAsterisk('Report by date')} required />

              <DutyLocationInput
                label={getLabelWithAsterisk('Current duty location')}
                name="originDutyLocation"
                id="originDutyLocation"
                onDutyLocationChange={(e) => {
                  setCurrentDutyLocation(e);
                  handleCounselingOfficeChange();
                }}
                metaOverride={originMeta}
                required
              />
              {currentDutyLocation.provides_services_counseling && (
                <div>
                  <DropdownInput
                    label={getLabelWithAsterisk('Counseling office')}
                    name="counselingOfficeId"
                    id="counselingOfficeId"
                    data-testid="counselingOfficeSelect"
                    required
                    options={counselingOfficeOptions}
                  />
                  <Hint>
                    Select an origin duty location that most closely represents the customers current physical location,
                    not where their shipment will originate, if different. This will allow a nearby transportation
                    office to assist them.
                  </Hint>
                </div>
              )}

              {isRetirementOrSeparation ? (
                <>
                  <h3>Where are they entitled to move?</h3>
                  <Callout>
                    <span>The government will pay for their move to:</span>
                    <ul>
                      <li>Home of record (HOR)</li>
                      <li>Place entered active duty (PLEAD)</li>
                    </ul>
                    <p>
                      It might pay for a move to their Home of selection (HOS), anywhere in CONUS. Check their orders.
                    </p>
                    <p>
                      Read more about where they are entitled to move when leaving the military on{' '}
                      <USWDSLink
                        target="_blank"
                        rel="noopener noreferrer"
                        href="https://www.militaryonesource.mil/military-life-cycle/separation-transition/military-separation-retirement/deciding-where-to-live-when-you-leave-the-military/"
                      >
                        Military OneSource.
                      </USWDSLink>
                    </p>
                  </Callout>
                  <DutyLocationInput
                    name="newDutyLocation"
                    label={getLabelWithAsterisk('HOR, PLEAD or HOS')}
                    displayAddress={false}
                    placeholder="Enter a city or ZIP"
                    metaOverride={newDutyMeta}
                    onDutyLocationChange={(e) => {
                      setNewDutyLocation(e);
                    }}
                  />
                </>
              ) : (
                <DutyLocationInput
                  name="newDutyLocation"
                  label={getLabelWithAsterisk('New duty location')}
                  required
                  metaOverride={newDutyMeta}
                  onDutyLocationChange={(e) => {
                    setNewDutyLocation(e);
                  }}
                />
              )}

              <FormGroup>
                <Label>{getLabelWithAsterisk('Are dependents included in the orders?')}</Label>
                <div>
                  <Field
                    as={Radio}
                    label="Yes"
                    id="hasDependentsYes"
                    data-testid="hasDependentsYes"
                    name="hasDependents"
                    value="yes"
                    title="Yes, dependents are included in the orders"
                    type="radio"
                    onChange={(e) => {
                      handleHasDependentsChange(e);
                    }}
                    disabled={isHasDependentsDisabled}
                  />
                  <Field
                    as={Radio}
                    label="No"
                    id="hasDependentsNo"
                    data-testid="hasDependentsNo"
                    name="hasDependents"
                    value="no"
                    title="No, dependents are not included in the orders"
                    type="radio"
                    onChange={(e) => {
                      handleHasDependentsChange(e);
                    }}
                    disabled={isHasDependentsDisabled}
                  />
                </div>
              </FormGroup>

              {showAccompaniedTourField && (
                <FormGroup>
                  <Label>{getLabelWithAsterisk('Is this an accompanied tour?')}</Label>
                  <div>
                    <div className={styles.radioWithToolTip}>
                      <Field
                        as={Radio}
                        label="Yes"
                        id="isAnAccompaniedTourYes"
                        data-testid="isAnAccompaniedTourYes"
                        name="accompaniedTour"
                        value="yes"
                        type="radio"
                      />
                      <ToolTip
                        text="Accompanied Tour: An authorized order (assignment or tour) that allows dependents to travel to the new Permanent Duty Station (PDS)"
                        position="right"
                        icon={faInfoCircle}
                        color="blue"
                        data-testid="isAnAccompaniedTourYesToolTip"
                        closeOnLeave
                      />
                    </div>
                    <div className={styles.radioWithToolTip}>
                      <Field
                        as={Radio}
                        label="No"
                        id="isAnAccompaniedTourNo"
                        data-testid="isAnAccompaniedTourNo"
                        name="accompaniedTour"
                        value="no"
                        type="radio"
                      />
                      <ToolTip
                        text="Unaccompanied Tour: An authorized order (assignment or tour) that DOES NOT allow dependents to travel to the new Permanent Duty Station (PDS)"
                        position="right"
                        icon={faInfoCircle}
                        color="blue"
                        data-testid="isAnAccompaniedTourNoToolTip"
                        closeOnLeave
                      />
                    </div>
                  </div>
                </FormGroup>
              )}

              {showDependentAgeFields && (
                <FormGroup>
                  <MaskedTextField
                    data-testid="dependentsUnderTwelve"
                    defaultValue="0"
                    name="dependentsUnderTwelve"
                    label={getLabelWithAsterisk('Number of dependents under the age of 12')}
                    id="dependentsUnderTwelve"
                    mask={Number}
                    scale={0}
                    signed={false}
                    thousandsSeparator=","
                    lazy={false}
                  />

                  <MaskedTextField
                    data-testid="dependentsTwelveAndOver"
                    defaultValue="0"
                    name="dependentsTwelveAndOver"
                    label={getLabelWithAsterisk('Number of dependents of the age 12 or over')}
                    id="dependentsTwelveAndOver"
                    mask={Number}
                    scale={0}
                    signed={false}
                    thousandsSeparator=","
                    lazy={false}
                  />
                </FormGroup>
              )}

              <DropdownInput
                label={getLabelWithAsterisk('Pay grade')}
                name="grade"
                id="grade"
                required
                options={payGradeOptions}
<<<<<<< HEAD
                hint="Required"
                onChange={(e) => {
                  setGrade(e.target.value);
                  handleChange(e);
                }}
=======
>>>>>>> 96ffc3d7
              />

              {isCivilianTDYMove && showcivilianTDYUBAllowanceWarning ? (
                <FormGroup className={styles.civilianUBAllowanceWarning}>
                  <MaskedTextField
                    data-testid="civilianTdyUbAllowance"
                    warning={civilianTDYUBAllowanceWarning}
                    defaultValue="0"
                    name="civilianTdyUbAllowance"
                    id="civilianTdyUbAllowance"
                    mask={Number}
                    scale={0}
                    signed={false}
                    thousandsSeparator=","
                    lazy={false}
                    labelHint={<span className={styles.civilianUBAllowanceLabel}>Optional</span>}
                    label={
                      <Label onClick={toggleCivilianTDYUBTooltip} className={styles.labelwithToolTip}>
                        If the customer&apos;s orders specify a specific UB weight allowance, enter it here.
                        <ToolTip
                          text={
                            <span className={styles.toolTipText}>
                              If you do not specify a UB weight allowance, the default of 0 lbs will be used.
                            </span>
                          }
                          position="left"
                          icon="info-circle"
                          color="blue"
                          data-testid="civilianTDYUBAllowanceToolTip"
                          isVisible={showCivilianTDYUBTooltip}
                          closeOnLeave
                        />
                      </Label>
                    }
                  />
                </FormGroup>
              ) : (
                isCivilianTDYMove && (
                  <FormGroup>
                    <MaskedTextField
                      data-testid="civilianTdyUbAllowance"
                      defaultValue="0"
                      name="civilianTdyUbAllowance"
                      id="civilianTdyUbAllowance"
                      mask={Number}
                      scale={0}
                      signed={false}
                      thousandsSeparator=","
                      lazy={false}
                      labelHint={<span className={styles.civilianUBAllowanceLabel}>Optional</span>}
                      label={
                        <Label onClick={toggleCivilianTDYUBTooltip} className={styles.labelwithToolTip}>
                          If the customer&apos;s orders specify a specific UB weight allowance, enter it here.
                          <ToolTip
                            text={
                              <span className={styles.toolTipText}>
                                If you do not specify a UB weight allowance, the default of 0 lbs will be used.
                              </span>
                            }
                            position="left"
                            icon="info-circle"
                            color="blue"
                            data-testid="civilianTDYUBAllowanceToolTip"
                            isVisible={showCivilianTDYUBTooltip}
                            closeOnLeave
                          />
                        </Label>
                      }
                    />
                  </FormGroup>
                )
              )}
            </SectionWrapper>

            <div className={formStyles.formActions}>
              <WizardNavigation
                disableNext={!isValid || isSubmitting}
                onNextClick={handleSubmit}
                onBackClick={onBack}
              />
            </div>
          </Form>
        );
      }}
    </Formik>
  );
};

export default AddOrdersForm;<|MERGE_RESOLUTION|>--- conflicted
+++ resolved
@@ -444,14 +444,10 @@
                 id="grade"
                 required
                 options={payGradeOptions}
-<<<<<<< HEAD
-                hint="Required"
                 onChange={(e) => {
                   setGrade(e.target.value);
                   handleChange(e);
                 }}
-=======
->>>>>>> 96ffc3d7
               />
 
               {isCivilianTDYMove && showcivilianTDYUBAllowanceWarning ? (
