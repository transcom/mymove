import React from 'react';
import { render, waitFor, screen } from '@testing-library/react';
import userEvent from '@testing-library/user-event';
import { Provider } from 'react-redux';

import AddOrdersForm from './AddOrdersForm';

import { dropdownInputOptions } from 'utils/formatters';
<<<<<<< HEAD
import { ORDERS_TYPE_OPTIONS } from 'constants/orders';
import { isBooleanFlagEnabled } from 'utils/featureFlags';

jest.setTimeout(60000);

jest.mock('components/LocationSearchBox/api', () => ({
  ShowAddress: jest.fn().mockImplementation(() =>
    Promise.resolve({
      city: 'Luke AFB',
      country: 'United States',
      id: 'fa51dab0-4553-4732-b843-1f33407f77bc',
      postalCode: '85309',
      state: 'AZ',
      streetAddress1: 'n/a',
      isOconus: true,
    }),
  ),
  SearchDutyLocations: jest.fn().mockImplementation(() =>
    Promise.resolve([
      {
        address: {
          city: '',
          id: '00000000-0000-0000-0000-000000000000',
          postalCode: '',
          state: '',
          streetAddress1: '',
        },
        address_id: '46c4640b-c35e-4293-a2f1-36c7b629f903',
        affiliation: 'AIR_FORCE',
        created_at: '2021-02-11T16:48:04.117Z',
        id: '93f0755f-6f35-478b-9a75-35a69211da1c',
        name: 'Altus AFB',
        updated_at: '2021-02-11T16:48:04.117Z',
      },
      {
        address: {
          city: 'Elmendorf AFB',
          country: 'US',
          id: 'fa51dab0-4553-4732-b843-1f33407f11bc',
          postalCode: '78112',
          state: 'AK',
          streetAddress1: 'n/a',
          isOconus: true,
        },
        address_id: 'fa51dab0-4553-4732-b843-1f33407f11bc',
        affiliation: 'AIR_FORCE',
        created_at: '2021-02-11T16:48:04.117Z',
        id: 'a8d6b33c-8370-4e92-8df2-356b8c9d0c1a',
        name: 'Elmendorf AFB',
        updated_at: '2021-02-11T16:48:04.117Z',
      },
      {
        address: {
          city: 'Glendale Luke AFB',
          country: 'United States',
          id: 'fa51dab0-4553-4732-b843-1f33407f77bc',
          postalCode: '85309',
          state: 'AZ',
          streetAddress1: 'n/a',
          isOconus: true,
        },
        address_id: '25be4d12-fe93-47f1-bbec-1db386dfa67f',
        affiliation: 'AIR_FORCE',
        created_at: '2021-02-11T16:48:04.117Z',
        id: 'a8d6b33c-8370-4e92-8df2-356b8c9d0c1a',
        name: 'Luke AFB',
        updated_at: '2021-02-11T16:48:04.117Z',
      },
    ]),
  ),
}));

jest.mock('utils/featureFlags', () => ({
  ...jest.requireActual('utils/featureFlags'),
  isBooleanFlagEnabled: jest.fn().mockImplementation(() => Promise.resolve(false)),
}));
=======
import { ORDERS_PAY_GRADE_OPTIONS } from 'constants/orders';
import { configureStore } from 'shared/store';

describe('CreateMoveCustomerInfo Component', () => {
  const mockStore = configureStore({});
  const initialValues = {
    ordersType: '',
    issueDate: '',
    reportByDate: '',
    hasDependents: '',
    newDutyLocation: '',
    grade: '',
    originDutyLocation: '',
  };
  const testProps = {
    initialValues,
    ordersTypeOptions: dropdownInputOptions(ORDERS_PAY_GRADE_OPTIONS),
    onSubmit: jest.fn(),
    onBack: jest.fn(),
  };
>>>>>>> 49784c7a

const initialValues = {
  ordersType: '',
  issueDate: '',
  reportByDate: '',
  hasDependents: '',
  newDutyLocation: '',
  grade: '',
  originDutyLocation: '',
  accompaniedTour: '',
  dependentsUnderTwelve: '',
  dependentsTwelveAndOver: '',
};
const testProps = {
  initialValues,
  ordersTypeOptions: dropdownInputOptions(ORDERS_TYPE_OPTIONS),
  onSubmit: jest.fn(),
  onBack: jest.fn(),
};

describe('CreateMoveCustomerInfo Component', () => {
  it('renders the form inputs', async () => {
    render(
      <Provider store={mockStore.store}>
        <AddOrdersForm {...testProps} />
      </Provider>,
    );

    await waitFor(() => {
      expect(screen.getByText('Tell us about the orders')).toBeInTheDocument();
      expect(screen.getByLabelText('Orders type')).toBeInTheDocument();
      expect(screen.getByLabelText('Orders date')).toBeInTheDocument();
      expect(screen.getByLabelText('Report by date')).toBeInTheDocument();
      expect(screen.getByText('Are dependents included in the orders?')).toBeInTheDocument();
      expect(screen.getByTestId('hasDependentsYes')).toBeInTheDocument();
      expect(screen.getByTestId('hasDependentsNo')).toBeInTheDocument();
      expect(screen.getByLabelText('Current duty location')).toBeInTheDocument();
      expect(screen.getByLabelText('New duty location')).toBeInTheDocument();
      expect(screen.getByLabelText('Pay grade')).toBeInTheDocument();
    });
  });

  it('shows an error message if trying to submit an invalid form', async () => {
    const { getByRole, findAllByRole, getByLabelText } = render(
      <Provider store={mockStore.store}>
        <AddOrdersForm {...testProps} />
      </Provider>,
    );
    await userEvent.click(getByLabelText('Orders type'));
    await userEvent.click(getByLabelText('Orders date'));
    await userEvent.click(getByLabelText('Report by date'));
    await userEvent.click(getByLabelText('Current duty location'));
    await userEvent.click(getByLabelText('New duty location'));
    await userEvent.click(getByLabelText('Pay grade'));

    const submitBtn = getByRole('button', { name: 'Next' });
    await userEvent.click(submitBtn);

    const alerts = await findAllByRole('alert');
    expect(alerts.length).toBe(5);

    alerts.forEach((alert) => {
      expect(alert).toHaveTextContent('Required');
    });

    expect(testProps.onSubmit).not.toHaveBeenCalled();
  });
});

describe('AddOrdersForm - OCONUS and Accompanied Tour Test', () => {
  it('submits the form with OCONUS values and accompanied tour selection', async () => {
    isBooleanFlagEnabled.mockImplementation(() => Promise.resolve(true));
    render(<AddOrdersForm {...testProps} />);

    await userEvent.selectOptions(await screen.findByLabelText(/Orders type/), 'PERMANENT_CHANGE_OF_STATION');
    await userEvent.type(screen.getByLabelText(/Orders date/), '08 Nov 2020');
    await userEvent.type(screen.getByLabelText(/Report by date/), '26 Nov 2020');
    await userEvent.click(screen.getByLabelText('No'));
    await userEvent.selectOptions(screen.getByLabelText(/Pay grade/), ['E_5']);

    // Test Current Duty Location Search Box interaction
    await userEvent.type(screen.getByLabelText(/Current duty location/), 'AFB', { delay: 100 });
    const selectedOptionCurrent = await screen.findByText(/Elmendorf/);
    await userEvent.click(selectedOptionCurrent);

    // Test New Duty Location Search Box interaction
    await userEvent.type(screen.getByLabelText(/New duty location/), 'AFB', { delay: 100 });
    const selectedOptionNew = await screen.findByText(/Luke/);
    await userEvent.click(selectedOptionNew);

    await userEvent.click(screen.getByTestId('hasDependentsYes'));

    // should now see the OCONUS inputs
    await userEvent.click(screen.getByTestId('isAnAccompaniedTourYes'));
    await userEvent.type(screen.getByTestId('dependentsUnderTwelve'), '2');
    await userEvent.type(screen.getByTestId('dependentsTwelveAndOver'), '1');

    const nextBtn = screen.getByRole('button', { name: 'Next' });
    expect(nextBtn).not.toBeDisabled();
    await userEvent.click(nextBtn);

    await waitFor(() => {
      expect(testProps.onSubmit).toHaveBeenCalled();
    });
  });
});<|MERGE_RESOLUTION|>--- conflicted
+++ resolved
@@ -6,8 +6,8 @@
 import AddOrdersForm from './AddOrdersForm';
 
 import { dropdownInputOptions } from 'utils/formatters';
-<<<<<<< HEAD
 import { ORDERS_TYPE_OPTIONS } from 'constants/orders';
+import { configureStore } from 'shared/store';
 import { isBooleanFlagEnabled } from 'utils/featureFlags';
 
 jest.setTimeout(60000);
@@ -83,29 +83,8 @@
   ...jest.requireActual('utils/featureFlags'),
   isBooleanFlagEnabled: jest.fn().mockImplementation(() => Promise.resolve(false)),
 }));
-=======
-import { ORDERS_PAY_GRADE_OPTIONS } from 'constants/orders';
-import { configureStore } from 'shared/store';
 
-describe('CreateMoveCustomerInfo Component', () => {
-  const mockStore = configureStore({});
-  const initialValues = {
-    ordersType: '',
-    issueDate: '',
-    reportByDate: '',
-    hasDependents: '',
-    newDutyLocation: '',
-    grade: '',
-    originDutyLocation: '',
-  };
-  const testProps = {
-    initialValues,
-    ordersTypeOptions: dropdownInputOptions(ORDERS_PAY_GRADE_OPTIONS),
-    onSubmit: jest.fn(),
-    onBack: jest.fn(),
-  };
->>>>>>> 49784c7a
-
+const mockStore = configureStore({});
 const initialValues = {
   ordersType: '',
   issueDate: '',
