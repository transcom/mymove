--- conflicted
+++ resolved
@@ -228,7 +228,6 @@
     });
   });
 });
-<<<<<<< HEAD
 
 describe('AddOrdersForm - Student Travel, Early Return of Dependents Test', () => {
   it('has dependents is yes and disabled when order type is student travel', async () => {
@@ -364,7 +363,9 @@
       expect(hasDependentsNoLocalMove).not.toBeChecked();
       expect(hasDependentsNoLocalMove).toBeEnabled();
     });
-=======
+  });
+});
+
 describe('AddOrdersForm - Edge Cases and Additional Scenarios', () => {
   it('disables orders type when safety move is selected', async () => {
     render(
@@ -383,6 +384,5 @@
       </Provider>,
     );
     expect(screen.getByLabelText('Orders type')).toBeDisabled();
->>>>>>> 16736fa1
   });
 });