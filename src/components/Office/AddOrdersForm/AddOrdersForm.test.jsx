--- conflicted
+++ resolved
@@ -223,7 +223,6 @@
   });
 });
 
-<<<<<<< HEAD
 describe('AddOrdersForm - Edge Cases and Additional Scenarios', () => {
   it('disables orders type when safety move is selected', async () => {
     render(
@@ -245,8 +244,6 @@
   });
 });
 
-=======
->>>>>>> 7bc8a352
 describe('AddOrdersForm - Student Travel, Early Return of Dependents Test', () => {
   it('has dependents is yes and disabled when order type is student travel', async () => {
     isBooleanFlagEnabled.mockImplementation(() => Promise.resolve(true));
@@ -313,8 +310,6 @@
     // set order type to value that disables and defaults "has dependents"
     await userEvent.selectOptions(screen.getByLabelText('Orders type'), ORDERS_TYPE.STUDENT_TRAVEL);
 
-<<<<<<< HEAD
-=======
     const hasDependentsYesStudent = screen.getByLabelText('Yes');
     const hasDependentsNoStudent = screen.getByLabelText('No');
 
@@ -324,7 +319,6 @@
       expect(hasDependentsNoStudent).toBeDisabled();
     });
 
->>>>>>> 7bc8a352
     // set order type to value the re-enables "has dependents"
     await userEvent.selectOptions(screen.getByLabelText('Orders type'), ORDERS_TYPE.LOCAL_MOVE);
 
@@ -363,8 +357,6 @@
     // set order type to value that disables and defaults "has dependents"
     await userEvent.selectOptions(screen.getByLabelText('Orders type'), ORDERS_TYPE.EARLY_RETURN_OF_DEPENDENTS);
 
-<<<<<<< HEAD
-=======
     const hasDependentsYesEarly = screen.getByLabelText('Yes');
     const hasDependentsNoEarly = screen.getByLabelText('No');
 
@@ -374,7 +366,6 @@
       expect(hasDependentsNoEarly).toBeDisabled();
     });
 
->>>>>>> 7bc8a352
     // set order type to value the re-enables "has dependents"
     await userEvent.selectOptions(screen.getByLabelText('Orders type'), ORDERS_TYPE.LOCAL_MOVE);
 
