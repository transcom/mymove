--- conflicted
+++ resolved
@@ -407,8 +407,6 @@
     );
 
     expect(screen.getByLabelText(/Orders type/)).toBeDisabled();
-<<<<<<< HEAD
-=======
   });
 
   it('disables orders type when bluebark move is selected', async () => {
@@ -496,7 +494,6 @@
     );
 
     expect(screen.getByLabelText(/Orders type/)).toBeDisabled();
->>>>>>> c83cd4b3
   });
 
   it('disables orders type when bluebark move is selected', async () => {
@@ -506,75 +503,5 @@
       </Provider>,
     );
     expect(screen.getByLabelText(/Orders type/)).toBeDisabled();
-<<<<<<< HEAD
-  });
-});
-
-describe('AddOrdersForm - With Counseling Office', () => {
-  it('displays the counseling office dropdown', async () => {
-    isBooleanFlagEnabled.mockImplementation(() => Promise.resolve(true));
-    render(
-      <Provider store={mockStore.store}>
-        <AddOrdersForm {...testProps} />
-      </Provider>,
-    );
-
-    await userEvent.selectOptions(await screen.findByLabelText(/Orders type/), 'PERMANENT_CHANGE_OF_STATION');
-    await userEvent.paste(screen.getByLabelText(/Orders date/), '08 Nov 2020');
-    await userEvent.paste(screen.getByLabelText(/Report by date/), '26 Nov 2020');
-    await userEvent.click(screen.getByLabelText('No'));
-    await userEvent.selectOptions(screen.getByLabelText(/Pay grade/), ['E_5']);
-
-    // Test Current Duty Location Search Box interaction
-    await userEvent.type(screen.getByLabelText(/Current duty location/), 'AFB', { delay: 100 });
-    const selectedOptionCurrent = await screen.findByText(/Scott/);
-    await userEvent.click(selectedOptionCurrent);
-
-    // Test New Duty Location Search Box interaction
-    await userEvent.type(screen.getByLabelText(/New duty location/), 'AFB', { delay: 100 });
-    const selectedOptionNew = await screen.findByText(/Luke/);
-    await userEvent.click(selectedOptionNew);
-
-    const counselingOfficeLabel = await screen.queryByText(/Counseling office/);
-    expect(counselingOfficeLabel).toBeTruthy();
-
-    await userEvent.selectOptions(screen.getByLabelText(/Counseling office/), ['Albuquerque AFB']);
-
-    const nextBtn = screen.getByRole('button', { name: 'Next' });
-    expect(nextBtn.getAttribute('disabled')).toBeFalsy();
-  });
-
-  it('disabled submit if counseling office is required and blank', async () => {
-    isBooleanFlagEnabled.mockImplementation(() => Promise.resolve(true));
-    render(
-      <Provider store={mockStore.store}>
-        <AddOrdersForm {...testProps} />
-      </Provider>,
-    );
-
-    await userEvent.selectOptions(await screen.findByLabelText(/Orders type/), 'PERMANENT_CHANGE_OF_STATION');
-    await userEvent.type(screen.getByLabelText(/Orders date/), '08 Nov 2024');
-    await userEvent.type(screen.getByLabelText(/Report by date/), '26 Nov 2024');
-
-    // Test Current Duty Location Search Box interaction
-    await userEvent.type(screen.getByLabelText(/Current duty location/), 'AFB', { delay: 100 });
-    const selectedOptionCurrent = await screen.findByText(/Scott/);
-    await userEvent.click(selectedOptionCurrent);
-
-    // Test New Duty Location Search Box interaction
-    await userEvent.type(screen.getByLabelText(/New duty location/), 'AFB', { delay: 100 });
-    const selectedOptionNew = await screen.findByText(/Luke/);
-    await userEvent.click(selectedOptionNew);
-
-    const counselingOfficeLabel = await screen.queryByText(/Counseling office/);
-    expect(counselingOfficeLabel).toBeTruthy(); // If the field is visible then it it required
-
-    await userEvent.selectOptions(screen.getByLabelText(/Pay grade/), ['E_5']);
-    await userEvent.click(screen.getByLabelText('No'));
-
-    const nextBtn = await screen.getByRole('button', { name: 'Next' }, { delay: 100 });
-    expect(nextBtn).toBeDisabled();
-=======
->>>>>>> c83cd4b3
   });
 });