--- conflicted
+++ resolved
@@ -258,13 +258,7 @@
     const selectedOptionNew = await screen.findByText(/Luke/);
     await userEvent.click(selectedOptionNew);
 
-<<<<<<< HEAD
-    await waitFor(() => {
-      expect(screen.getByLabelText(/Counseling office/));
-    });
-=======
     const counselingOfficeLabel = await screen.queryByText(/Counseling office/);
     expect(counselingOfficeLabel).toBeTruthy();
->>>>>>> 787e0387
   });
 });